import _ from 'underscore';
import React, {useMemo} from 'react';
import PropTypes from 'prop-types';
import CONST from '../../CONST';
import Modal from '../Modal';
import HeaderWithBackButton from '../HeaderWithBackButton';
import SelectionList from '../SelectionList';
import useLocalize from '../../hooks/useLocalize';
import ScreenWrapper from '../ScreenWrapper';
import styles from '../../styles/styles';
import searchCountryOptions from '../../libs/searchCountryOptions';

const propTypes = {
    /** Whether the modal is visible */
    isVisible: PropTypes.bool.isRequired,

    /** State value selected  */
    currentState: PropTypes.string,

    /** Function to call when the user selects a State */
    onStateSelected: PropTypes.func,

    /** Function to call when the user closes the State modal */
    onClose: PropTypes.func,

    /** The search value from the selection list */
    searchValue: PropTypes.string.isRequired,

    /** Function to call when the user types in the search input */
    setSearchValue: PropTypes.func.isRequired,

    /** Label to display on field */
    label: PropTypes.string,
};

const defaultProps = {
    currentState: '',
    onClose: () => {},
    onStateSelected: () => {},
    label: undefined,
};

function StateSelectorModal({currentState, isVisible, onClose, onStateSelected, searchValue, setSearchValue, label}) {
    const {translate} = useLocalize();

    const countryStates = useMemo(
        () =>
            _.map(translate('allStates'), (state) => ({
                value: state.stateISO,
                keyForList: state.stateISO,
                text: state.stateName,
                isSelected: currentState === state.stateISO,
                searchValue: `${state.stateISO}${state.stateName}`.toLowerCase().replaceAll(CONST.REGEX.NON_ALPHABETIC_AND_NON_LATIN_CHARS, ''),
            })),
        [translate, currentState],
    );

    const searchResults = searchCountryOptions(searchValue, countryStates);
    const headerMessage = searchValue.trim() && !searchResults.length ? translate('common.noResultsFound') : '';

    return (
        <Modal
            type={CONST.MODAL.MODAL_TYPE.RIGHT_DOCKED}
            isVisible={isVisible}
            onClose={onClose}
            onModalHide={onClose}
            hideModalContentWhileAnimating
            useNativeDriver
        >
<<<<<<< HEAD
            <HeaderWithBackButton
                title={label || translate('common.state')}
                shouldShowBackButton
                onBackButtonPress={onClose}
            />
            <SelectionList
                headerMessage={headerMessage}
                textInputLabel={label || translate('common.state')}
                textInputPlaceholder={translate('stateSelectorModal.placeholderText')}
                textInputValue={searchValue}
                sections={[{data: searchResults, indexOffset: 0}]}
                onSelectRow={onStateSelected}
                onChangeText={setSearchValue}
                shouldDelayFocus
                initiallyFocusedOptionKey={currentState}
            />
=======
            <ScreenWrapper
                style={[styles.pb0]}
                includePaddingTop={false}
                includeSafeAreaPaddingBottom={false}
            >
                <HeaderWithBackButton
                    title={label || translate('common.state')}
                    shouldShowBackButton
                    onBackButtonPress={onClose}
                />
                <SelectionListRadio
                    headerMessage={headerMessage}
                    textInputLabel={label || translate('common.state')}
                    textInputPlaceholder={translate('stateSelectorModal.placeholderText')}
                    textInputValue={searchValue}
                    sections={[{data: searchResults, indexOffset: 0}]}
                    onSelectRow={onStateSelected}
                    onChangeText={setSearchValue}
                    shouldFocusOnSelectRow
                    shouldHaveOptionSeparator
                    shouldDelayFocus
                    initiallyFocusedOptionKey={currentState}
                />
            </ScreenWrapper>
>>>>>>> a03a21d2
        </Modal>
    );
}

StateSelectorModal.propTypes = propTypes;
StateSelectorModal.defaultProps = defaultProps;
StateSelectorModal.displayName = 'StateSelectorModal';

export default StateSelectorModal;<|MERGE_RESOLUTION|>--- conflicted
+++ resolved
@@ -67,24 +67,6 @@
             hideModalContentWhileAnimating
             useNativeDriver
         >
-<<<<<<< HEAD
-            <HeaderWithBackButton
-                title={label || translate('common.state')}
-                shouldShowBackButton
-                onBackButtonPress={onClose}
-            />
-            <SelectionList
-                headerMessage={headerMessage}
-                textInputLabel={label || translate('common.state')}
-                textInputPlaceholder={translate('stateSelectorModal.placeholderText')}
-                textInputValue={searchValue}
-                sections={[{data: searchResults, indexOffset: 0}]}
-                onSelectRow={onStateSelected}
-                onChangeText={setSearchValue}
-                shouldDelayFocus
-                initiallyFocusedOptionKey={currentState}
-            />
-=======
             <ScreenWrapper
                 style={[styles.pb0]}
                 includePaddingTop={false}
@@ -95,7 +77,7 @@
                     shouldShowBackButton
                     onBackButtonPress={onClose}
                 />
-                <SelectionListRadio
+                <SelectionList
                     headerMessage={headerMessage}
                     textInputLabel={label || translate('common.state')}
                     textInputPlaceholder={translate('stateSelectorModal.placeholderText')}
@@ -103,13 +85,10 @@
                     sections={[{data: searchResults, indexOffset: 0}]}
                     onSelectRow={onStateSelected}
                     onChangeText={setSearchValue}
-                    shouldFocusOnSelectRow
-                    shouldHaveOptionSeparator
                     shouldDelayFocus
                     initiallyFocusedOptionKey={currentState}
                 />
             </ScreenWrapper>
->>>>>>> a03a21d2
         </Modal>
     );
 }
