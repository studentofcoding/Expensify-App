--- conflicted
+++ resolved
@@ -8,11 +8,13 @@
 import useThemeStyles from '@styles/useThemeStyles';
 import variables from '@styles/variables';
 import CONST from '@src/CONST';
+import useWindowDimensions from '@hooks/useWindowDimensions';
 import {qrShareDefaultProps, qrSharePropTypes} from './propTypes';
 
 function QRShare({innerRef, url, title, subtitle, logo, logoRatio, logoMarginRatio}) {
     const styles = useThemeStyles();
     const theme = useTheme();
+    const {isSmallScreenWidth} = useWindowDimensions();
 
     const [qrCodeSize, setQrCodeSize] = useState(1);
     const svgRef = useRef(null);
@@ -27,22 +29,13 @@
 
     const onLayout = (event) => {
         const containerWidth = event.nativeEvent.layout.width - variables.qrShareHorizontalPadding * 2 || 0;
-        setQrCodeSize(Math.max(1, containerWidth));
+        if (isSmallScreenWidth) {
+            setQrCodeSize(Math.max(1, containerWidth));
+            return;
+        }
+        setQrCodeSize(Math.max(1, Math.min(containerWidth, CONST.CENTRAL_PANE_ANIMATION_HEIGHT)));
     };
 
-<<<<<<< HEAD
-        if (this.props.isSmallScreenWidth) {
-            this.setState({
-                qrCodeSize: Math.max(1, containerWidth),
-            });
-            return;
-        }
-
-        this.setState({
-            qrCodeSize: Math.max(1, Math.min(containerWidth, CONST.CENTRAL_PANE_ANIMATION_HEIGHT)),
-        });
-    }
-=======
     return (
         <View
             style={styles.shareCodeContainer}
@@ -55,7 +48,6 @@
                     height="100%"
                 />
             </View>
->>>>>>> f73047ef
 
             <QRCode
                 getRef={(svg) => (svgRef.current = svg)}
@@ -66,19 +58,11 @@
                 logoMarginRatio={logoMarginRatio}
             />
 
-<<<<<<< HEAD
-    render() {
-        return (
-            <View
-                style={[this.props.themeStyles.shareCodeContainer]}
-                onLayout={this.onLayout}
-=======
             <Text
                 family="EXP_NEW_KANSAS_MEDIUM"
                 fontSize={variables.fontSizeXLarge}
                 numberOfLines={2}
                 style={styles.qrShareTitle}
->>>>>>> f73047ef
             >
                 {title}
             </Text>
