import {useRoute} from '@react-navigation/native';
import React, {useCallback, useEffect, useMemo, useRef, useState} from 'react';
import {View} from 'react-native';
import type {OnyxEntry} from 'react-native-onyx';
import {useOnyx} from 'react-native-onyx';
import useLocalize from '@hooks/useLocalize';
import useNetwork from '@hooks/useNetwork';
import useResponsiveLayout from '@hooks/useResponsiveLayout';
import useTheme from '@hooks/useTheme';
import useThemeStyles from '@hooks/useThemeStyles';
import {convertToDisplayString} from '@libs/CurrencyUtils';
import Navigation from '@libs/Navigation/Navigation';
import {getConnectedIntegration, isPolicyAdmin} from '@libs/PolicyUtils';
import {getOriginalMessage, isDeletedAction, isMoneyRequestAction, isTrackExpenseAction} from '@libs/ReportActionsUtils';
import {
    canBeExported,
    canDeleteTransaction,
    getArchiveReason,
    getBankAccountRoute,
    getMoneyRequestSpendBreakdown,
    getNonHeldAndFullAmount,
    getTransactionsWithReceipts,
    hasHeldExpenses as hasHeldExpensesReportUtils,
    hasOnlyHeldExpenses as hasOnlyHeldExpensesReportUtils,
    hasUpdatedTotal,
    isAllowedToApproveExpenseReport,
    isAllowedToSubmitDraftExpenseReport,
    isArchivedReport as isArchivedReportUtils,
    isClosedExpenseReportWithNoExpenses,
    isCurrentUserSubmitter,
    isInvoiceReport,
    navigateBackOnDeleteTransaction,
} from '@libs/ReportUtils';
import {
    allHavePendingRTERViolation,
    getAllReportTransactions,
    isDuplicate as isDuplicateTransactionUtils,
    isExpensifyCardTransaction,
    isOnHold as isOnHoldTransactionUtils,
    isPayAtEndExpense as isPayAtEndExpenseTransactionUtils,
    isPending,
    isReceiptBeingScanned,
    shouldShowBrokenConnectionViolation as shouldShowBrokenConnectionViolationTransactionUtils,
} from '@libs/TransactionUtils';
import variables from '@styles/variables';
import {
    approveMoneyRequest,
    canApproveIOU,
    canIOUBePaid as canIOUBePaidAction,
    canSubmitReport,
    deleteMoneyRequest,
    deleteTrackExpense,
    payInvoice,
    payMoneyRequest,
    submitReport,
} from '@userActions/IOU';
import {markAsCash as markAsCashAction} from '@userActions/Transaction';
import CONST from '@src/CONST';
import useDelegateUserDetails from '@src/hooks/useDelegateUserDetails';
import ONYXKEYS from '@src/ONYXKEYS';
import type {Route} from '@src/ROUTES';
import ROUTES from '@src/ROUTES';
import SCREENS from '@src/SCREENS';
import type * as OnyxTypes from '@src/types/onyx';
import type {PaymentMethodType} from '@src/types/onyx/OriginalMessage';
import type IconAsset from '@src/types/utils/IconAsset';
import isLoadingOnyxValue from '@src/types/utils/isLoadingOnyxValue';
import BrokenConnectionDescription from './BrokenConnectionDescription';
import Button from './Button';
import ConfirmModal from './ConfirmModal';
import DelegateNoAccessModal from './DelegateNoAccessModal';
import HeaderWithBackButton from './HeaderWithBackButton';
import Icon from './Icon';
import * as Expensicons from './Icon/Expensicons';
import MoneyReportHeaderStatusBar from './MoneyReportHeaderStatusBar';
import type {MoneyRequestHeaderStatusBarProps} from './MoneyRequestHeaderStatusBar';
import MoneyRequestHeaderStatusBar from './MoneyRequestHeaderStatusBar';
import type {ActionHandledType} from './ProcessMoneyReportHoldMenu';
import ProcessMoneyReportHoldMenu from './ProcessMoneyReportHoldMenu';
import ExportWithDropdownMenu from './ReportActionItem/ExportWithDropdownMenu';
import SettlementButton from './SettlementButton';

type MoneyReportHeaderProps = {
    /** The report currently being looked at */
    report: OnyxEntry<OnyxTypes.Report>;

    /** The policy tied to the expense report */
    policy: OnyxEntry<OnyxTypes.Policy>;

    /** Array of report actions for the report */
    reportActions: OnyxTypes.ReportAction[];

    /** The reportID of the transaction thread report associated with this current report, if any */
    // eslint-disable-next-line react/no-unused-prop-types
    transactionThreadReportID: string | undefined;

    /** Method to trigger when pressing close button of the header */
    onBackButtonPress: () => void;
};

function MoneyReportHeader({policy, report: moneyRequestReport, transactionThreadReportID, reportActions, onBackButtonPress}: MoneyReportHeaderProps) {
    // We need to use isSmallScreenWidth instead of shouldUseNarrowLayout to use a correct layout for the hold expense modal https://github.com/Expensify/App/pull/47990#issuecomment-2362382026
    // eslint-disable-next-line rulesdir/prefer-shouldUseNarrowLayout-instead-of-isSmallScreenWidth
    const {shouldUseNarrowLayout, isSmallScreenWidth} = useResponsiveLayout();
    const route = useRoute();
    // eslint-disable-next-line @typescript-eslint/prefer-nullish-coalescing
    const [chatReport] = useOnyx(`${ONYXKEYS.COLLECTION.REPORT}${moneyRequestReport?.chatReportID || CONST.DEFAULT_NUMBER_ID}`);
    // eslint-disable-next-line @typescript-eslint/prefer-nullish-coalescing
    const [nextStep] = useOnyx(`${ONYXKEYS.COLLECTION.NEXT_STEP}${moneyRequestReport?.reportID || CONST.DEFAULT_NUMBER_ID}`);
    const [transactionThreadReport] = useOnyx(`${ONYXKEYS.COLLECTION.REPORT}${transactionThreadReportID}`);
    const [session] = useOnyx(ONYXKEYS.SESSION);
    const requestParentReportAction = useMemo(() => {
        if (!reportActions || !transactionThreadReport?.parentReportActionID) {
            return null;
        }
        return reportActions.find((action): action is OnyxTypes.ReportAction<typeof CONST.REPORT.ACTIONS.TYPE.IOU> => action.reportActionID === transactionThreadReport.parentReportActionID);
    }, [reportActions, transactionThreadReport?.parentReportActionID]);
    const [transactions] = useOnyx(ONYXKEYS.COLLECTION.TRANSACTION);
    const [transactionViolations] = useOnyx(ONYXKEYS.COLLECTION.TRANSACTION_VIOLATIONS);
    const [dismissedHoldUseExplanation, dismissedHoldUseExplanationResult] = useOnyx(ONYXKEYS.NVP_DISMISSED_HOLD_USE_EXPLANATION, {initialValue: true});
    const isLoadingHoldUseExplained = isLoadingOnyxValue(dismissedHoldUseExplanationResult);
    const transaction =
        transactions?.[`${ONYXKEYS.COLLECTION.TRANSACTION}${isMoneyRequestAction(requestParentReportAction) && getOriginalMessage(requestParentReportAction)?.IOUTransactionID}`] ??
        undefined;

    const styles = useThemeStyles();
    const theme = useTheme();
    const [isDeleteRequestModalVisible, setIsDeleteRequestModalVisible] = useState(false);
    const {translate} = useLocalize();
    const {isOffline} = useNetwork();
    const {reimbursableSpend} = getMoneyRequestSpendBreakdown(moneyRequestReport);
    const isOnHold = isOnHoldTransactionUtils(transaction);
    const isDeletedParentAction = !!requestParentReportAction && isDeletedAction(requestParentReportAction);
    const isDuplicate = isDuplicateTransactionUtils(transaction?.transactionID);

    // Only the requestor can delete the request, admins can only edit it.
    const isActionOwner =
        typeof requestParentReportAction?.actorAccountID === 'number' && typeof session?.accountID === 'number' && requestParentReportAction.actorAccountID === session?.accountID;
    const canDeleteRequest = isActionOwner && canDeleteTransaction(moneyRequestReport) && !isDeletedParentAction;
    const [isHoldMenuVisible, setIsHoldMenuVisible] = useState(false);
    const [paymentType, setPaymentType] = useState<PaymentMethodType>();
    const [requestType, setRequestType] = useState<ActionHandledType>();
    const allTransactions = useMemo(() => getAllReportTransactions(moneyRequestReport?.reportID, transactions), [moneyRequestReport?.reportID, transactions]);
    const canAllowSettlement = hasUpdatedTotal(moneyRequestReport, policy);
    const policyType = policy?.type;
    const connectedIntegration = getConnectedIntegration(policy);
    const navigateBackToAfterDelete = useRef<Route>();
    const hasHeldExpenses = hasHeldExpensesReportUtils(moneyRequestReport?.reportID);
    const hasScanningReceipt = getTransactionsWithReceipts(moneyRequestReport?.reportID).some((t) => isReceiptBeingScanned(t));
    const hasOnlyPendingTransactions = allTransactions.length > 0 && allTransactions.every((t) => isExpensifyCardTransaction(t) && isPending(t));
    const transactionIDs = allTransactions.map((t) => t.transactionID) ?? [];
    const hasAllPendingRTERViolations = allHavePendingRTERViolation(transactionIDs);
    const shouldShowBrokenConnectionViolation = shouldShowBrokenConnectionViolationTransactionUtils(transactionIDs, moneyRequestReport, policy);
    const hasOnlyHeldExpenses = hasOnlyHeldExpensesReportUtils(moneyRequestReport?.reportID);
    const isPayAtEndExpense = isPayAtEndExpenseTransactionUtils(transaction);
    const isArchivedReport = isArchivedReportUtils(moneyRequestReport);
    const [archiveReason] = useOnyx(`${ONYXKEYS.COLLECTION.REPORT_ACTIONS}${moneyRequestReport?.reportID}`, {selector: getArchiveReason});

    const getCanIOUBePaid = useCallback(
        (onlyShowPayElsewhere = false) => canIOUBePaidAction(moneyRequestReport, chatReport, policy, transaction ? [transaction] : undefined, onlyShowPayElsewhere),
        [moneyRequestReport, chatReport, policy, transaction],
    );
    const canIOUBePaid = useMemo(() => getCanIOUBePaid(), [getCanIOUBePaid]);

    const onlyShowPayElsewhere = useMemo(() => !canIOUBePaid && getCanIOUBePaid(true), [canIOUBePaid, getCanIOUBePaid]);

    const shouldShowMarkAsCashButton =
        hasAllPendingRTERViolations || (shouldShowBrokenConnectionViolation && (!isPolicyAdmin(policy) || isCurrentUserSubmitter(moneyRequestReport?.reportID)));

    const shouldShowPayButton = canIOUBePaid || onlyShowPayElsewhere;

    const shouldShowApproveButton = useMemo(() => canApproveIOU(moneyRequestReport, policy) && !hasOnlyPendingTransactions, [moneyRequestReport, policy, hasOnlyPendingTransactions]);

    const shouldDisableApproveButton = shouldShowApproveButton && !isAllowedToApproveExpenseReport(moneyRequestReport);

    const isAdmin = policy?.role === CONST.POLICY.ROLE.ADMIN;

    const shouldShowSubmitButton = canSubmitReport(moneyRequestReport, policy, transactionIDs);

<<<<<<< HEAD
    const shouldShowExportIntegrationButton = !shouldShowPayButton && !shouldShowSubmitButton && connectedIntegration && isAdmin && ReportUtils.canBeExported(moneyRequestReport);
    const numberOfRequests = allTransactions.length;
    const showRTERViolationMessage =
        numberOfRequests === 1 &&
        TransactionUtils.hasPendingUI(allTransactions.at(0), TransactionUtils.getTransactionViolations(allTransactions.at(0)?.transactionID ?? '-1', transactionViolations));

    const shouldShowSettlementButton =
        (shouldShowPayButton || shouldShowApproveButton) && !showRTERViolationMessage && !shouldShowExportIntegrationButton && !shouldShowBrokenConnectionViolation;
=======
    const shouldShowExportIntegrationButton = !shouldShowPayButton && !shouldShowSubmitButton && connectedIntegration && isAdmin && canBeExported(moneyRequestReport);

    const shouldShowSettlementButton =
        !shouldShowSubmitButton &&
        (shouldShowPayButton || shouldShowApproveButton) &&
        !hasAllPendingRTERViolations &&
        !shouldShowExportIntegrationButton &&
        !shouldShowBrokenConnectionViolation;
>>>>>>> 57f544fc

    const shouldDisableSubmitButton = shouldShowSubmitButton && !isAllowedToSubmitDraftExpenseReport(moneyRequestReport);
    const isFromPaidPolicy = policyType === CONST.POLICY.TYPE.TEAM || policyType === CONST.POLICY.TYPE.CORPORATE;
    const shouldShowStatusBar =
        hasAllPendingRTERViolations || shouldShowBrokenConnectionViolation || hasOnlyHeldExpenses || hasScanningReceipt || isPayAtEndExpense || hasOnlyPendingTransactions;
    const shouldShowNextStep = !isClosedExpenseReportWithNoExpenses(moneyRequestReport) && isFromPaidPolicy && !!nextStep?.message?.length && !shouldShowStatusBar;
    const shouldShowAnyButton =
        isDuplicate ||
        shouldShowSettlementButton ||
        shouldShowApproveButton ||
        shouldShowSubmitButton ||
        shouldShowNextStep ||
        shouldShowMarkAsCashButton ||
        shouldShowExportIntegrationButton;
    const bankAccountRoute = getBankAccountRoute(chatReport);
    const formattedAmount = convertToDisplayString(reimbursableSpend, moneyRequestReport?.currency);
    const {nonHeldAmount, fullAmount, hasValidNonHeldAmount} = getNonHeldAndFullAmount(moneyRequestReport, shouldShowPayButton);
    const isAnyTransactionOnHold = hasHeldExpensesReportUtils(moneyRequestReport?.reportID);
    const displayedAmount = isAnyTransactionOnHold && canAllowSettlement && hasValidNonHeldAmount ? nonHeldAmount : formattedAmount;
    const isMoreContentShown = shouldShowNextStep || shouldShowStatusBar || (shouldShowAnyButton && shouldUseNarrowLayout);
    const {isDelegateAccessRestricted} = useDelegateUserDetails();
    const [isNoDelegateAccessMenuVisible, setIsNoDelegateAccessMenuVisible] = useState(false);

    const isReportInRHP = route.name === SCREENS.SEARCH.REPORT_RHP;
    const shouldDisplaySearchRouter = !isReportInRHP || isSmallScreenWidth;

    const confirmPayment = useCallback(
        (type?: PaymentMethodType | undefined, payAsBusiness?: boolean) => {
            if (!type || !chatReport) {
                return;
            }
            setPaymentType(type);
            setRequestType(CONST.IOU.REPORT_ACTION_TYPE.PAY);
            if (isDelegateAccessRestricted) {
                setIsNoDelegateAccessMenuVisible(true);
            } else if (isAnyTransactionOnHold) {
                setIsHoldMenuVisible(true);
            } else if (isInvoiceReport(moneyRequestReport)) {
                payInvoice(type, chatReport, moneyRequestReport, payAsBusiness);
            } else {
                payMoneyRequest(type, chatReport, moneyRequestReport, true);
            }
        },
        [chatReport, isAnyTransactionOnHold, isDelegateAccessRestricted, moneyRequestReport],
    );

    const confirmApproval = () => {
        setRequestType(CONST.IOU.REPORT_ACTION_TYPE.APPROVE);
        if (isDelegateAccessRestricted) {
            setIsNoDelegateAccessMenuVisible(true);
        } else if (isAnyTransactionOnHold) {
            setIsHoldMenuVisible(true);
        } else {
            approveMoneyRequest(moneyRequestReport, true);
        }
    };

    const deleteTransaction = useCallback(() => {
        if (requestParentReportAction) {
            const iouTransactionID = isMoneyRequestAction(requestParentReportAction) ? getOriginalMessage(requestParentReportAction)?.IOUTransactionID : undefined;
            if (isTrackExpenseAction(requestParentReportAction)) {
                navigateBackToAfterDelete.current = deleteTrackExpense(moneyRequestReport?.reportID, iouTransactionID, requestParentReportAction, true);
            } else {
                navigateBackToAfterDelete.current = deleteMoneyRequest(iouTransactionID, requestParentReportAction, true);
            }
        }

        setIsDeleteRequestModalVisible(false);
    }, [moneyRequestReport?.reportID, requestParentReportAction, setIsDeleteRequestModalVisible]);

    const markAsCash = useCallback(() => {
        if (!requestParentReportAction) {
            return;
        }
        const iouTransactionID = isMoneyRequestAction(requestParentReportAction) ? getOriginalMessage(requestParentReportAction)?.IOUTransactionID : undefined;
        const reportID = transactionThreadReport?.reportID;

        if (!iouTransactionID || !reportID) {
            return;
        }
        markAsCashAction(iouTransactionID, reportID);
    }, [requestParentReportAction, transactionThreadReport?.reportID]);

    const getStatusIcon: (src: IconAsset) => React.ReactNode = (src) => (
        <Icon
            src={src}
            height={variables.iconSizeSmall}
            width={variables.iconSizeSmall}
            fill={theme.icon}
        />
    );

    const getStatusBarProps: () => MoneyRequestHeaderStatusBarProps | undefined = () => {
        if (isPayAtEndExpense) {
            if (!isArchivedReport) {
                return {icon: getStatusIcon(Expensicons.Hourglass), description: translate('iou.bookingPendingDescription')};
            }
            if (isArchivedReport && archiveReason === CONST.REPORT.ARCHIVE_REASON.BOOKING_END_DATE_HAS_PASSED) {
                return {icon: getStatusIcon(Expensicons.Box), description: translate('iou.bookingArchivedDescription')};
            }
        }
        if (hasOnlyHeldExpenses) {
            return {icon: getStatusIcon(Expensicons.Stopwatch), description: translate('iou.expensesOnHold')};
        }
        if (shouldShowBrokenConnectionViolation) {
            return {
                icon: getStatusIcon(Expensicons.Hourglass),
                description: (
                    <BrokenConnectionDescription
                        transactionID={transaction?.transactionID}
                        report={moneyRequestReport}
                        policy={policy}
                    />
                ),
            };
        }
        if (hasAllPendingRTERViolations) {
            return {icon: getStatusIcon(Expensicons.Hourglass), description: translate('iou.pendingMatchWithCreditCardDescription')};
        }
        if (hasOnlyPendingTransactions) {
            return {icon: getStatusIcon(Expensicons.CreditCardHourglass), description: translate('iou.transactionPendingDescription')};
        }
        if (hasScanningReceipt) {
            return {icon: getStatusIcon(Expensicons.ReceiptScan), description: translate('iou.receiptScanInProgressDescription')};
        }
    };

    const statusBarProps = getStatusBarProps();
    const shouldAddGapToContents =
        shouldUseNarrowLayout &&
        (isDuplicate || shouldShowSettlementButton || !!shouldShowExportIntegrationButton || shouldShowSubmitButton || shouldShowMarkAsCashButton) &&
        (!!statusBarProps || shouldShowNextStep);

    // The submit button should be success green colour only if the user is submitter and the policy does not have Scheduled Submit turned on
    const isWaitingForSubmissionFromCurrentUser = useMemo(
        () => chatReport?.isOwnPolicyExpenseChat && !policy?.harvesting?.enabled,
        [chatReport?.isOwnPolicyExpenseChat, policy?.harvesting?.enabled],
    );

    const shouldDuplicateButtonBeSuccess = useMemo(
        () => isDuplicate && !shouldShowSettlementButton && !shouldShowExportIntegrationButton && !shouldShowSubmitButton && !shouldShowMarkAsCashButton,
        [isDuplicate, shouldShowSettlementButton, shouldShowExportIntegrationButton, shouldShowSubmitButton, shouldShowMarkAsCashButton],
    );

    useEffect(() => {
        // eslint-disable-next-line @typescript-eslint/prefer-nullish-coalescing
        if (isLoadingHoldUseExplained || dismissedHoldUseExplanation || !isOnHold) {
            return;
        }
        Navigation.navigate(ROUTES.PROCESS_MONEY_REQUEST_HOLD.getRoute(Navigation.getReportRHPActiveRoute()));
    }, [dismissedHoldUseExplanation, isLoadingHoldUseExplained, isOnHold]);

    useEffect(() => {
        if (canDeleteRequest) {
            return;
        }

        setIsDeleteRequestModalVisible(false);
    }, [canDeleteRequest]);

    return (
        <View style={[styles.pt0]}>
            <HeaderWithBackButton
                shouldShowReportAvatarWithDisplay
                shouldEnableDetailPageNavigation
                shouldShowPinButton={false}
                report={moneyRequestReport}
                policy={policy}
                shouldShowBackButton={shouldUseNarrowLayout}
                shouldDisplaySearchRouter={shouldDisplaySearchRouter}
                onBackButtonPress={onBackButtonPress}
                // Shows border if no buttons or banners are showing below the header
                shouldShowBorderBottom={!isMoreContentShown}
            >
                {isDuplicate && !shouldUseNarrowLayout && (
                    <View style={[shouldDuplicateButtonBeSuccess ? styles.ml2 : styles.mh2]}>
                        <Button
                            success={shouldDuplicateButtonBeSuccess}
                            text={translate('iou.reviewDuplicates')}
                            style={styles.p0}
                            onPress={() => {
                                Navigation.navigate(ROUTES.TRANSACTION_DUPLICATE_REVIEW_PAGE.getRoute(transactionThreadReportID, Navigation.getReportRHPActiveRoute()));
                            }}
                        />
                    </View>
                )}
                {shouldShowSettlementButton && !shouldUseNarrowLayout && (
                    <View style={styles.pv2}>
                        <SettlementButton
                            shouldUseSuccessStyle={!hasHeldExpenses}
                            onlyShowPayElsewhere={onlyShowPayElsewhere}
                            currency={moneyRequestReport?.currency}
                            confirmApproval={confirmApproval}
                            policyID={moneyRequestReport?.policyID}
                            chatReportID={chatReport?.reportID}
                            iouReport={moneyRequestReport}
                            onPress={confirmPayment}
                            enablePaymentsRoute={ROUTES.ENABLE_PAYMENTS}
                            addBankAccountRoute={bankAccountRoute}
                            shouldHidePaymentOptions={!shouldShowPayButton}
                            shouldShowApproveButton={shouldShowApproveButton}
                            shouldDisableApproveButton={shouldDisableApproveButton}
                            style={[styles.pv2]}
                            formattedAmount={!hasOnlyHeldExpenses ? displayedAmount : ''}
                            isDisabled={isOffline && !canAllowSettlement}
                            isLoading={!isOffline && !canAllowSettlement}
                        />
                    </View>
                )}
                {!!shouldShowExportIntegrationButton && !shouldUseNarrowLayout && (
                    <View style={[styles.pv2]}>
                        <ExportWithDropdownMenu
                            policy={policy}
                            report={moneyRequestReport}
                            connectionName={connectedIntegration}
                        />
                    </View>
                )}
                {!!moneyRequestReport && shouldShowSubmitButton && !shouldUseNarrowLayout && (
                    <View style={styles.pv2}>
                        <Button
                            success={isWaitingForSubmissionFromCurrentUser}
                            text={translate('common.submit')}
                            style={[styles.mnw120, styles.pv2, styles.pr0]}
                            onPress={() => submitReport(moneyRequestReport)}
                            isDisabled={shouldDisableSubmitButton}
                        />
                    </View>
                )}
                {shouldShowMarkAsCashButton && !shouldUseNarrowLayout && (
                    <View style={[styles.pv2]}>
                        <Button
                            success
                            text={translate('iou.markAsCash')}
                            style={[styles.pv2, styles.pr0]}
                            onPress={markAsCash}
                        />
                    </View>
                )}
            </HeaderWithBackButton>
            {!!isMoreContentShown && (
                <View style={[styles.dFlex, styles.flexColumn, shouldAddGapToContents && styles.gap3, styles.pb3, styles.ph5, styles.borderBottom]}>
                    <View style={[styles.dFlex, styles.w100, styles.flexRow, styles.gap3]}>
                        {isDuplicate && shouldUseNarrowLayout && (
                            <Button
                                success={shouldDuplicateButtonBeSuccess}
                                text={translate('iou.reviewDuplicates')}
                                style={[styles.flex1, styles.pr0]}
                                onPress={() => {
                                    Navigation.navigate(ROUTES.TRANSACTION_DUPLICATE_REVIEW_PAGE.getRoute(transactionThreadReportID, Navigation.getReportRHPActiveRoute()));
                                }}
                            />
                        )}
                        {shouldShowSettlementButton && shouldUseNarrowLayout && (
                            <SettlementButton
                                shouldUseSuccessStyle={!hasHeldExpenses}
                                wrapperStyle={[styles.flex1]}
                                onlyShowPayElsewhere={onlyShowPayElsewhere}
                                currency={moneyRequestReport?.currency}
                                confirmApproval={confirmApproval}
                                policyID={moneyRequestReport?.policyID}
                                chatReportID={moneyRequestReport?.chatReportID}
                                iouReport={moneyRequestReport}
                                onPress={confirmPayment}
                                enablePaymentsRoute={ROUTES.ENABLE_PAYMENTS}
                                addBankAccountRoute={bankAccountRoute}
                                shouldHidePaymentOptions={!shouldShowPayButton}
                                shouldShowApproveButton={shouldShowApproveButton}
                                formattedAmount={!hasOnlyHeldExpenses ? displayedAmount : ''}
                                shouldDisableApproveButton={shouldDisableApproveButton}
                                isDisabled={isOffline && !canAllowSettlement}
                                isLoading={!isOffline && !canAllowSettlement}
                            />
                        )}
                        {!!shouldShowExportIntegrationButton && shouldUseNarrowLayout && (
                            <ExportWithDropdownMenu
                                policy={policy}
                                report={moneyRequestReport}
                                connectionName={connectedIntegration}
                            />
                        )}
                        {!!moneyRequestReport && shouldShowSubmitButton && shouldUseNarrowLayout && (
                            <Button
                                success={isWaitingForSubmissionFromCurrentUser}
                                text={translate('common.submit')}
                                style={[styles.flex1, styles.pr0]}
                                onPress={() => submitReport(moneyRequestReport)}
                                isDisabled={shouldDisableSubmitButton}
                            />
                        )}
                        {shouldShowMarkAsCashButton && shouldUseNarrowLayout && (
                            <Button
                                success
                                text={translate('iou.markAsCash')}
                                style={[styles.flex1, styles.pr0]}
                                onPress={markAsCash}
                            />
                        )}
                    </View>
                    {shouldShowNextStep && <MoneyReportHeaderStatusBar nextStep={nextStep} />}
                    {!!statusBarProps && (
                        <MoneyRequestHeaderStatusBar
                            icon={statusBarProps.icon}
                            description={statusBarProps.description}
                        />
                    )}
                </View>
            )}
            {isHoldMenuVisible && requestType !== undefined && (
                <ProcessMoneyReportHoldMenu
                    nonHeldAmount={!hasOnlyHeldExpenses && hasValidNonHeldAmount ? nonHeldAmount : undefined}
                    requestType={requestType}
                    fullAmount={fullAmount}
                    onClose={() => setIsHoldMenuVisible(false)}
                    isVisible={isHoldMenuVisible}
                    paymentType={paymentType}
                    chatReport={chatReport}
                    moneyRequestReport={moneyRequestReport}
                    transactionCount={transactionIDs.length}
                />
            )}
            <DelegateNoAccessModal
                isNoDelegateAccessMenuVisible={isNoDelegateAccessMenuVisible}
                onClose={() => setIsNoDelegateAccessMenuVisible(false)}
            />

            <ConfirmModal
                title={translate('iou.deleteExpense', {count: 1})}
                isVisible={isDeleteRequestModalVisible}
                onConfirm={deleteTransaction}
                onCancel={() => setIsDeleteRequestModalVisible(false)}
                onModalHide={() => navigateBackOnDeleteTransaction(navigateBackToAfterDelete.current)}
                prompt={translate('iou.deleteConfirmation', {count: 1})}
                confirmText={translate('common.delete')}
                cancelText={translate('common.cancel')}
                danger
                shouldEnableNewFocusManagement
            />
        </View>
    );
}

MoneyReportHeader.displayName = 'MoneyReportHeader';

export default MoneyReportHeader;<|MERGE_RESOLUTION|>--- conflicted
+++ resolved
@@ -41,6 +41,8 @@
     isPending,
     isReceiptBeingScanned,
     shouldShowBrokenConnectionViolation as shouldShowBrokenConnectionViolationTransactionUtils,
+    hasPendingUI,
+    getTransactionViolations,
 } from '@libs/TransactionUtils';
 import variables from '@styles/variables';
 import {
@@ -177,25 +179,18 @@
 
     const shouldShowSubmitButton = canSubmitReport(moneyRequestReport, policy, transactionIDs);
 
-<<<<<<< HEAD
-    const shouldShowExportIntegrationButton = !shouldShowPayButton && !shouldShowSubmitButton && connectedIntegration && isAdmin && ReportUtils.canBeExported(moneyRequestReport);
     const numberOfRequests = allTransactions.length;
     const showRTERViolationMessage =
         numberOfRequests === 1 &&
-        TransactionUtils.hasPendingUI(allTransactions.at(0), TransactionUtils.getTransactionViolations(allTransactions.at(0)?.transactionID ?? '-1', transactionViolations));
-
-    const shouldShowSettlementButton =
-        (shouldShowPayButton || shouldShowApproveButton) && !showRTERViolationMessage && !shouldShowExportIntegrationButton && !shouldShowBrokenConnectionViolation;
-=======
+        hasPendingUI(allTransactions.at(0), getTransactionViolations(allTransactions.at(0)?.transactionID ?? '-1', transactionViolations));
     const shouldShowExportIntegrationButton = !shouldShowPayButton && !shouldShowSubmitButton && connectedIntegration && isAdmin && canBeExported(moneyRequestReport);
 
     const shouldShowSettlementButton =
         !shouldShowSubmitButton &&
         (shouldShowPayButton || shouldShowApproveButton) &&
-        !hasAllPendingRTERViolations &&
+        !showRTERViolationMessage &&
         !shouldShowExportIntegrationButton &&
         !shouldShowBrokenConnectionViolation;
->>>>>>> 57f544fc
 
     const shouldDisableSubmitButton = shouldShowSubmitButton && !isAllowedToSubmitDraftExpenseReport(moneyRequestReport);
     const isFromPaidPolicy = policyType === CONST.POLICY.TYPE.TEAM || policyType === CONST.POLICY.TYPE.CORPORATE;
