import {useRoute} from '@react-navigation/native';
import React, {useCallback, useEffect, useMemo, useRef, useState} from 'react';
import {View} from 'react-native';
import type {OnyxEntry} from 'react-native-onyx';
import {useOnyx} from 'react-native-onyx';
import useLocalize from '@hooks/useLocalize';
import useNetwork from '@hooks/useNetwork';
import useResponsiveLayout from '@hooks/useResponsiveLayout';
import useTheme from '@hooks/useTheme';
import useThemeStyles from '@hooks/useThemeStyles';
import {getCurrentUserAccountID} from '@libs/actions/Report';
import {convertToDisplayString} from '@libs/CurrencyUtils';
import Navigation from '@libs/Navigation/Navigation';
import {getConnectedIntegration, isPolicyAdmin} from '@libs/PolicyUtils';
import {getOriginalMessage, isDeletedAction, isMoneyRequestAction, isTrackExpenseAction} from '@libs/ReportActionsUtils';
import {
    canBeExported,
    canDeleteTransaction,
    getArchiveReason,
    getBankAccountRoute,
    getMoneyRequestSpendBreakdown,
    getNonHeldAndFullAmount,
    getTransactionsWithReceipts,
<<<<<<< HEAD
    hasHeldExpenses,
    hasOnlyHeldExpenses as hasOnlyHeldExpensesReportUtil,
    hasUpdatedTotal,
    isAllowedToApproveExpenseReport,
    isAllowedToSubmitDraftExpenseReport,
    isArchivedReport as isArchivedReportUtil,
=======
    hasHeldExpenses as hasHeldExpensesReportUtils,
    hasOnlyHeldExpenses as hasOnlyHeldExpensesReportUtils,
    hasUpdatedTotal,
    isAllowedToApproveExpenseReport,
    isAllowedToSubmitDraftExpenseReport,
    isArchivedReport as isArchivedReportUtils,
>>>>>>> 3e2f03fb
    isClosedExpenseReportWithNoExpenses,
    isCurrentUserSubmitter,
    isInvoiceReport,
    isOpenExpenseReport,
    navigateBackOnDeleteTransaction,
} from '@libs/ReportUtils';
import {
    allHavePendingRTERViolation,
    getAllReportTransactions,
<<<<<<< HEAD
    isExpensifyCardTransaction,
    isPending,
    isReceiptBeingScanned,
    isDuplicate as isTransactionDuplicate,
    isOnHold as isTransactionOnHold,
    isPayAtEndExpense as isTransactionPayAtEndExpense,
    shouldShowBrokenConnectionViolation as shouldShowBrokenConnectionViolationForTransaction,
} from '@libs/TransactionUtils';
import variables from '@styles/variables';
import {
    approveMoneyRequest,
    canApproveIOU,
    canIOUBePaid as canIOUBePaidAction,
    deleteMoneyRequest,
    deleteTrackExpense,
    dismissHoldUseExplanation,
    payInvoice,
    payMoneyRequest,
    submitReport,
} from '@userActions/IOU';
=======
    isDuplicate as isDuplicateTransactionUtils,
    isExpensifyCardTransaction,
    isOnHold as isOnHoldTransactionUtils,
    isPayAtEndExpense as isPayAtEndExpenseTransactionUtils,
    isPending,
    isReceiptBeingScanned,
    shouldShowBrokenConnectionViolation as shouldShowBrokenConnectionViolationTransactionUtils,
} from '@libs/TransactionUtils';
import variables from '@styles/variables';
import {approveMoneyRequest, canApproveIOU, canIOUBePaid as canIOUBePaidAction, deleteMoneyRequest, deleteTrackExpense, payInvoice, payMoneyRequest, submitReport} from '@userActions/IOU';
>>>>>>> 3e2f03fb
import {markAsCash as markAsCashAction} from '@userActions/Transaction';
import CONST from '@src/CONST';
import useDelegateUserDetails from '@src/hooks/useDelegateUserDetails';
import ONYXKEYS from '@src/ONYXKEYS';
import type {Route} from '@src/ROUTES';
import ROUTES from '@src/ROUTES';
import SCREENS from '@src/SCREENS';
import type * as OnyxTypes from '@src/types/onyx';
import type {PaymentMethodType} from '@src/types/onyx/OriginalMessage';
import type IconAsset from '@src/types/utils/IconAsset';
import isLoadingOnyxValue from '@src/types/utils/isLoadingOnyxValue';
import BrokenConnectionDescription from './BrokenConnectionDescription';
import Button from './Button';
import ConfirmModal from './ConfirmModal';
import DelegateNoAccessModal from './DelegateNoAccessModal';
import HeaderWithBackButton from './HeaderWithBackButton';
import Icon from './Icon';
import * as Expensicons from './Icon/Expensicons';
import MoneyReportHeaderStatusBar from './MoneyReportHeaderStatusBar';
import type {MoneyRequestHeaderStatusBarProps} from './MoneyRequestHeaderStatusBar';
import MoneyRequestHeaderStatusBar from './MoneyRequestHeaderStatusBar';
import type {ActionHandledType} from './ProcessMoneyReportHoldMenu';
import ProcessMoneyReportHoldMenu from './ProcessMoneyReportHoldMenu';
import ExportWithDropdownMenu from './ReportActionItem/ExportWithDropdownMenu';
import SettlementButton from './SettlementButton';

type MoneyReportHeaderProps = {
    /** The report currently being looked at */
    report: OnyxEntry<OnyxTypes.Report>;

    /** The policy tied to the expense report */
    policy: OnyxEntry<OnyxTypes.Policy>;

    /** Array of report actions for the report */
    reportActions: OnyxTypes.ReportAction[];

    /** The reportID of the transaction thread report associated with this current report, if any */
    // eslint-disable-next-line react/no-unused-prop-types
    transactionThreadReportID: string | undefined;

    /** Method to trigger when pressing close button of the header */
    onBackButtonPress: () => void;
};

function MoneyReportHeader({policy, report: moneyRequestReport, transactionThreadReportID, reportActions, onBackButtonPress}: MoneyReportHeaderProps) {
    // We need to use isSmallScreenWidth instead of shouldUseNarrowLayout to use a correct layout for the hold expense modal https://github.com/Expensify/App/pull/47990#issuecomment-2362382026
    // eslint-disable-next-line rulesdir/prefer-shouldUseNarrowLayout-instead-of-isSmallScreenWidth
    const {shouldUseNarrowLayout, isSmallScreenWidth} = useResponsiveLayout();
    const route = useRoute();
    // eslint-disable-next-line @typescript-eslint/prefer-nullish-coalescing
    const [chatReport] = useOnyx(`${ONYXKEYS.COLLECTION.REPORT}${moneyRequestReport?.chatReportID || CONST.DEFAULT_NUMBER_ID}`);
    // eslint-disable-next-line @typescript-eslint/prefer-nullish-coalescing
    const [nextStep] = useOnyx(`${ONYXKEYS.COLLECTION.NEXT_STEP}${moneyRequestReport?.reportID || CONST.DEFAULT_NUMBER_ID}`);
    const [transactionThreadReport] = useOnyx(`${ONYXKEYS.COLLECTION.REPORT}${transactionThreadReportID}`);
    const [session] = useOnyx(ONYXKEYS.SESSION);
    const requestParentReportAction = useMemo(() => {
        if (!reportActions || !transactionThreadReport?.parentReportActionID) {
            return null;
        }
        return reportActions.find((action): action is OnyxTypes.ReportAction<typeof CONST.REPORT.ACTIONS.TYPE.IOU> => action.reportActionID === transactionThreadReport.parentReportActionID);
    }, [reportActions, transactionThreadReport?.parentReportActionID]);
    const [transactions] = useOnyx(ONYXKEYS.COLLECTION.TRANSACTION);
    const [dismissedHoldUseExplanation, dismissedHoldUseExplanationResult] = useOnyx(ONYXKEYS.NVP_DISMISSED_HOLD_USE_EXPLANATION, {initialValue: true});
    const isLoadingHoldUseExplained = isLoadingOnyxValue(dismissedHoldUseExplanationResult);
    const transaction =
        transactions?.[`${ONYXKEYS.COLLECTION.TRANSACTION}${isMoneyRequestAction(requestParentReportAction) && getOriginalMessage(requestParentReportAction)?.IOUTransactionID}`] ??
        undefined;

    const styles = useThemeStyles();
    const theme = useTheme();
    const [isDeleteRequestModalVisible, setIsDeleteRequestModalVisible] = useState(false);
    const {translate} = useLocalize();
    const {isOffline} = useNetwork();
    const {reimbursableSpend} = getMoneyRequestSpendBreakdown(moneyRequestReport);
<<<<<<< HEAD
    const isOnHold = isTransactionOnHold(transaction);
    const isDeletedParentAction = !!requestParentReportAction && isDeletedAction(requestParentReportAction);
    const isDuplicate = isTransactionDuplicate(transaction?.transactionID);
=======
    const isOnHold = isOnHoldTransactionUtils(transaction);
    const isDeletedParentAction = !!requestParentReportAction && isDeletedAction(requestParentReportAction);
    const isDuplicate = isDuplicateTransactionUtils(transaction?.transactionID);
>>>>>>> 3e2f03fb

    // Only the requestor can delete the request, admins can only edit it.
    const isActionOwner =
        typeof requestParentReportAction?.actorAccountID === 'number' && typeof session?.accountID === 'number' && requestParentReportAction.actorAccountID === session?.accountID;
    const canDeleteRequest = isActionOwner && canDeleteTransaction(moneyRequestReport) && !isDeletedParentAction;
    const [isHoldMenuVisible, setIsHoldMenuVisible] = useState(false);
    const [paymentType, setPaymentType] = useState<PaymentMethodType>();
    const [requestType, setRequestType] = useState<ActionHandledType>();
    const allTransactions = useMemo(() => getAllReportTransactions(moneyRequestReport?.reportID, transactions), [moneyRequestReport?.reportID, transactions]);
    const canAllowSettlement = hasUpdatedTotal(moneyRequestReport, policy);
    const policyType = policy?.type;
    const isDraft = isOpenExpenseReport(moneyRequestReport);
    const connectedIntegration = getConnectedIntegration(policy);
    const navigateBackToAfterDelete = useRef<Route>();
<<<<<<< HEAD
=======
    const hasHeldExpenses = hasHeldExpensesReportUtils(moneyRequestReport?.reportID);
>>>>>>> 3e2f03fb
    const hasScanningReceipt = getTransactionsWithReceipts(moneyRequestReport?.reportID).some((t) => isReceiptBeingScanned(t));
    const hasOnlyPendingTransactions = allTransactions.length > 0 && allTransactions.every((t) => isExpensifyCardTransaction(t) && isPending(t));
    const transactionIDs = allTransactions.map((t) => t.transactionID);
    const hasAllPendingRTERViolations = allHavePendingRTERViolation([transaction?.transactionID]);
<<<<<<< HEAD
    const shouldShowBrokenConnectionViolation = shouldShowBrokenConnectionViolationForTransaction(transaction?.transactionID, moneyRequestReport, policy);
    const hasOnlyHeldExpenses = hasOnlyHeldExpensesReportUtil(moneyRequestReport?.reportID);
    const isPayAtEndExpense = isTransactionPayAtEndExpense(transaction);
    const isArchivedReport = isArchivedReportUtil(moneyRequestReport);
=======
    const shouldShowBrokenConnectionViolation = shouldShowBrokenConnectionViolationTransactionUtils(transaction?.transactionID, moneyRequestReport, policy);
    const hasOnlyHeldExpenses = hasOnlyHeldExpensesReportUtils(moneyRequestReport?.reportID);
    const isPayAtEndExpense = isPayAtEndExpenseTransactionUtils(transaction);
    const isArchivedReport = isArchivedReportUtils(moneyRequestReport);
>>>>>>> 3e2f03fb
    const [archiveReason] = useOnyx(`${ONYXKEYS.COLLECTION.REPORT_ACTIONS}${moneyRequestReport?.reportID}`, {selector: getArchiveReason});

    const getCanIOUBePaid = useCallback(
        (onlyShowPayElsewhere = false) => canIOUBePaidAction(moneyRequestReport, chatReport, policy, transaction ? [transaction] : undefined, onlyShowPayElsewhere),
        [moneyRequestReport, chatReport, policy, transaction],
    );
    const canIOUBePaid = useMemo(() => getCanIOUBePaid(), [getCanIOUBePaid]);

    const onlyShowPayElsewhere = useMemo(() => !canIOUBePaid && getCanIOUBePaid(true), [canIOUBePaid, getCanIOUBePaid]);

    const shouldShowMarkAsCashButton =
        hasAllPendingRTERViolations || (shouldShowBrokenConnectionViolation && (!isPolicyAdmin(policy) || isCurrentUserSubmitter(moneyRequestReport?.reportID)));

    const shouldShowPayButton = canIOUBePaid || onlyShowPayElsewhere;

    const shouldShowApproveButton = useMemo(() => canApproveIOU(moneyRequestReport, policy) && !hasOnlyPendingTransactions, [moneyRequestReport, policy, hasOnlyPendingTransactions]);

    const shouldDisableApproveButton = shouldShowApproveButton && !isAllowedToApproveExpenseReport(moneyRequestReport);

    const currentUserAccountID = getCurrentUserAccountID();
    const isAdmin = policy?.role === CONST.POLICY.ROLE.ADMIN;

    const shouldShowSubmitButton =
        !!moneyRequestReport &&
        !isArchivedReport &&
        isDraft &&
        reimbursableSpend !== 0 &&
        !hasAllPendingRTERViolations &&
        !shouldShowBrokenConnectionViolation &&
        (moneyRequestReport?.ownerAccountID === currentUserAccountID || isAdmin || moneyRequestReport?.managerID === currentUserAccountID);

    const shouldShowExportIntegrationButton = !shouldShowPayButton && !shouldShowSubmitButton && connectedIntegration && isAdmin && canBeExported(moneyRequestReport);

    const shouldShowSettlementButton =
        (shouldShowPayButton || shouldShowApproveButton) && !hasAllPendingRTERViolations && !shouldShowExportIntegrationButton && !shouldShowBrokenConnectionViolation;

    const shouldDisableSubmitButton = shouldShowSubmitButton && !isAllowedToSubmitDraftExpenseReport(moneyRequestReport);
    const isFromPaidPolicy = policyType === CONST.POLICY.TYPE.TEAM || policyType === CONST.POLICY.TYPE.CORPORATE;
    const shouldShowStatusBar =
        hasAllPendingRTERViolations || shouldShowBrokenConnectionViolation || hasOnlyHeldExpenses || hasScanningReceipt || isPayAtEndExpense || hasOnlyPendingTransactions;
    const shouldShowNextStep = !isClosedExpenseReportWithNoExpenses(moneyRequestReport) && isFromPaidPolicy && !!nextStep?.message?.length && !shouldShowStatusBar;
    const shouldShowAnyButton =
        isDuplicate ||
        shouldShowSettlementButton ||
        shouldShowApproveButton ||
        shouldShowSubmitButton ||
        shouldShowNextStep ||
        shouldShowMarkAsCashButton ||
        shouldShowExportIntegrationButton;
    const bankAccountRoute = getBankAccountRoute(chatReport);
    const formattedAmount = convertToDisplayString(reimbursableSpend, moneyRequestReport?.currency);
    const {nonHeldAmount, fullAmount, hasValidNonHeldAmount} = getNonHeldAndFullAmount(moneyRequestReport, shouldShowPayButton);
<<<<<<< HEAD
    const isAnyTransactionOnHold = hasHeldExpenses(moneyRequestReport?.reportID);
=======
    const isAnyTransactionOnHold = hasHeldExpensesReportUtils(moneyRequestReport?.reportID);
>>>>>>> 3e2f03fb
    const displayedAmount = isAnyTransactionOnHold && canAllowSettlement && hasValidNonHeldAmount ? nonHeldAmount : formattedAmount;
    const isMoreContentShown = shouldShowNextStep || shouldShowStatusBar || (shouldShowAnyButton && shouldUseNarrowLayout);
    const {isDelegateAccessRestricted} = useDelegateUserDetails();
    const [isNoDelegateAccessMenuVisible, setIsNoDelegateAccessMenuVisible] = useState(false);

    const isReportInRHP = route.name === SCREENS.SEARCH.REPORT_RHP;
    const shouldDisplaySearchRouter = !isReportInRHP || isSmallScreenWidth;

    const confirmPayment = useCallback(
        (type?: PaymentMethodType | undefined, payAsBusiness?: boolean) => {
            if (!type || !chatReport) {
                return;
            }
            setPaymentType(type);
            setRequestType(CONST.IOU.REPORT_ACTION_TYPE.PAY);
            if (isDelegateAccessRestricted) {
                setIsNoDelegateAccessMenuVisible(true);
            } else if (isAnyTransactionOnHold) {
                setIsHoldMenuVisible(true);
            } else if (isInvoiceReport(moneyRequestReport)) {
                payInvoice(type, chatReport, moneyRequestReport, payAsBusiness);
            } else {
                payMoneyRequest(type, chatReport, moneyRequestReport, true);
            }
        },
        [chatReport, isAnyTransactionOnHold, isDelegateAccessRestricted, moneyRequestReport],
    );

    const confirmApproval = () => {
        setRequestType(CONST.IOU.REPORT_ACTION_TYPE.APPROVE);
        if (isDelegateAccessRestricted) {
            setIsNoDelegateAccessMenuVisible(true);
        } else if (isAnyTransactionOnHold) {
            setIsHoldMenuVisible(true);
        } else {
            approveMoneyRequest(moneyRequestReport, true);
        }
    };

    const deleteTransaction = useCallback(() => {
        if (requestParentReportAction) {
            const iouTransactionID = isMoneyRequestAction(requestParentReportAction) ? getOriginalMessage(requestParentReportAction)?.IOUTransactionID : undefined;
            if (isTrackExpenseAction(requestParentReportAction)) {
                navigateBackToAfterDelete.current = deleteTrackExpense(moneyRequestReport?.reportID, iouTransactionID, requestParentReportAction, true);
            } else {
                navigateBackToAfterDelete.current = deleteMoneyRequest(iouTransactionID, requestParentReportAction, true);
            }
        }

        setIsDeleteRequestModalVisible(false);
    }, [moneyRequestReport?.reportID, requestParentReportAction, setIsDeleteRequestModalVisible]);

    const markAsCash = useCallback(() => {
        if (!requestParentReportAction) {
            return;
        }
        const iouTransactionID = isMoneyRequestAction(requestParentReportAction) ? getOriginalMessage(requestParentReportAction)?.IOUTransactionID : undefined;
        const reportID = transactionThreadReport?.reportID;

        if (!iouTransactionID || !reportID) {
            return;
        }
        markAsCashAction(iouTransactionID, reportID);
    }, [requestParentReportAction, transactionThreadReport?.reportID]);

    const getStatusIcon: (src: IconAsset) => React.ReactNode = (src) => (
        <Icon
            src={src}
            height={variables.iconSizeSmall}
            width={variables.iconSizeSmall}
            fill={theme.icon}
        />
    );

    const getStatusBarProps: () => MoneyRequestHeaderStatusBarProps | undefined = () => {
        if (isPayAtEndExpense) {
            if (!isArchivedReport) {
                return {icon: getStatusIcon(Expensicons.Hourglass), description: translate('iou.bookingPendingDescription')};
            }
            if (isArchivedReport && archiveReason === CONST.REPORT.ARCHIVE_REASON.BOOKING_END_DATE_HAS_PASSED) {
                return {icon: getStatusIcon(Expensicons.Box), description: translate('iou.bookingArchivedDescription')};
            }
        }
        if (hasOnlyHeldExpenses) {
            return {icon: getStatusIcon(Expensicons.Stopwatch), description: translate('iou.expensesOnHold')};
        }
        if (shouldShowBrokenConnectionViolation) {
            return {
                icon: getStatusIcon(Expensicons.Hourglass),
                description: (
                    <BrokenConnectionDescription
                        transactionID={transaction?.transactionID}
                        report={moneyRequestReport}
                        policy={policy}
                    />
                ),
            };
        }
        if (hasAllPendingRTERViolations) {
            return {icon: getStatusIcon(Expensicons.Hourglass), description: translate('iou.pendingMatchWithCreditCardDescription')};
        }
        if (hasOnlyPendingTransactions) {
            return {icon: getStatusIcon(Expensicons.CreditCardHourglass), description: translate('iou.transactionPendingDescription')};
        }
        if (hasScanningReceipt) {
            return {icon: getStatusIcon(Expensicons.ReceiptScan), description: translate('iou.receiptScanInProgressDescription')};
        }
    };

    const statusBarProps = getStatusBarProps();
    const shouldAddGapToContents =
        shouldUseNarrowLayout &&
        (isDuplicate || shouldShowSettlementButton || !!shouldShowExportIntegrationButton || shouldShowSubmitButton || shouldShowMarkAsCashButton) &&
        (!!statusBarProps || shouldShowNextStep);

    // The submit button should be success green colour only if the user is submitter and the policy does not have Scheduled Submit turned on
    const isWaitingForSubmissionFromCurrentUser = useMemo(
        () => chatReport?.isOwnPolicyExpenseChat && !policy?.harvesting?.enabled,
        [chatReport?.isOwnPolicyExpenseChat, policy?.harvesting?.enabled],
    );

    const shouldDuplicateButtonBeSuccess = useMemo(
        () => isDuplicate && !shouldShowSettlementButton && !shouldShowExportIntegrationButton && !shouldShowSubmitButton && !shouldShowMarkAsCashButton,
        [isDuplicate, shouldShowSettlementButton, shouldShowExportIntegrationButton, shouldShowSubmitButton, shouldShowMarkAsCashButton],
    );

    useEffect(() => {
        // eslint-disable-next-line @typescript-eslint/prefer-nullish-coalescing
        if (isLoadingHoldUseExplained || dismissedHoldUseExplanation || !isOnHold) {
            return;
        }
        Navigation.navigate(ROUTES.PROCESS_MONEY_REQUEST_HOLD.getRoute(Navigation.getReportRHPActiveRoute()));
    }, [dismissedHoldUseExplanation, isLoadingHoldUseExplained, isOnHold]);

    useEffect(() => {
<<<<<<< HEAD
        if (!shouldShowHoldMenu) {
            return;
        }

        if (isSmallScreenWidth) {
            if (Navigation.getActiveRoute().slice(1) === ROUTES.PROCESS_MONEY_REQUEST_HOLD.route) {
                Navigation.goBack();
            }
        } else {
            Navigation.navigate(ROUTES.PROCESS_MONEY_REQUEST_HOLD.getRoute(Navigation.getReportRHPActiveRoute()));
        }
    }, [isSmallScreenWidth, shouldShowHoldMenu]);

    const handleHoldRequestClose = () => {
        dismissHoldUseExplanation();
    };

    useEffect(() => {
=======
>>>>>>> 3e2f03fb
        if (canDeleteRequest) {
            return;
        }

        setIsDeleteRequestModalVisible(false);
    }, [canDeleteRequest]);

    return (
        <View style={[styles.pt0]}>
            <HeaderWithBackButton
                shouldShowReportAvatarWithDisplay
                shouldEnableDetailPageNavigation
                shouldShowPinButton={false}
                report={moneyRequestReport}
                policy={policy}
                shouldShowBackButton={shouldUseNarrowLayout}
                shouldDisplaySearchRouter={shouldDisplaySearchRouter}
                onBackButtonPress={onBackButtonPress}
                // Shows border if no buttons or banners are showing below the header
                shouldShowBorderBottom={!isMoreContentShown}
            >
                {isDuplicate && !shouldUseNarrowLayout && (
                    <View style={[shouldDuplicateButtonBeSuccess ? styles.ml2 : styles.mh2]}>
                        <Button
                            success={shouldDuplicateButtonBeSuccess}
                            text={translate('iou.reviewDuplicates')}
                            style={styles.p0}
                            onPress={() => {
                                Navigation.navigate(ROUTES.TRANSACTION_DUPLICATE_REVIEW_PAGE.getRoute(transactionThreadReportID, Navigation.getReportRHPActiveRoute()));
                            }}
                        />
                    </View>
                )}
                {shouldShowSettlementButton && !shouldUseNarrowLayout && (
                    <View style={styles.pv2}>
                        <SettlementButton
                            onlyShowPayElsewhere={onlyShowPayElsewhere}
                            currency={moneyRequestReport?.currency}
                            confirmApproval={confirmApproval}
                            policyID={moneyRequestReport?.policyID}
                            chatReportID={chatReport?.reportID}
                            iouReport={moneyRequestReport}
                            onPress={confirmPayment}
                            enablePaymentsRoute={ROUTES.ENABLE_PAYMENTS}
                            addBankAccountRoute={bankAccountRoute}
                            shouldHidePaymentOptions={!shouldShowPayButton}
                            shouldShowApproveButton={shouldShowApproveButton}
                            shouldDisableApproveButton={shouldDisableApproveButton}
                            style={[styles.pv2]}
                            formattedAmount={!hasOnlyHeldExpenses ? displayedAmount : ''}
                            isDisabled={isOffline && !canAllowSettlement}
                            isLoading={!isOffline && !canAllowSettlement}
                        />
                    </View>
                )}
                {!!shouldShowExportIntegrationButton && !shouldUseNarrowLayout && (
                    <View style={[styles.pv2]}>
                        <ExportWithDropdownMenu
                            policy={policy}
                            report={moneyRequestReport}
                            connectionName={connectedIntegration}
                        />
                    </View>
                )}
                {shouldShowSubmitButton && !shouldUseNarrowLayout && (
                    <View style={styles.pv2}>
                        <Button
                            success={isWaitingForSubmissionFromCurrentUser}
                            text={translate('common.submit')}
                            style={[styles.mnw120, styles.pv2, styles.pr0]}
                            onPress={() => submitReport(moneyRequestReport)}
                            isDisabled={shouldDisableSubmitButton}
                        />
                    </View>
                )}
                {shouldShowMarkAsCashButton && !shouldUseNarrowLayout && (
                    <View style={[styles.pv2]}>
                        <Button
                            success
                            text={translate('iou.markAsCash')}
                            style={[styles.pv2, styles.pr0]}
                            onPress={markAsCash}
                        />
                    </View>
                )}
            </HeaderWithBackButton>
            {!!isMoreContentShown && (
                <View style={[styles.dFlex, styles.flexColumn, shouldAddGapToContents && styles.gap3, styles.pb3, styles.ph5, styles.borderBottom]}>
                    <View style={[styles.dFlex, styles.w100, styles.flexRow, styles.gap3]}>
                        {isDuplicate && shouldUseNarrowLayout && (
                            <Button
                                success={shouldDuplicateButtonBeSuccess}
                                text={translate('iou.reviewDuplicates')}
                                style={[styles.flex1, styles.pr0]}
                                onPress={() => {
                                    Navigation.navigate(ROUTES.TRANSACTION_DUPLICATE_REVIEW_PAGE.getRoute(transactionThreadReportID, Navigation.getReportRHPActiveRoute()));
                                }}
                            />
                        )}
                        {shouldShowSettlementButton && shouldUseNarrowLayout && (
                            <SettlementButton
                                wrapperStyle={[styles.flex1]}
                                onlyShowPayElsewhere={onlyShowPayElsewhere}
                                currency={moneyRequestReport?.currency}
                                confirmApproval={confirmApproval}
                                policyID={moneyRequestReport?.policyID}
                                chatReportID={moneyRequestReport?.chatReportID}
                                iouReport={moneyRequestReport}
                                onPress={confirmPayment}
                                enablePaymentsRoute={ROUTES.ENABLE_PAYMENTS}
                                addBankAccountRoute={bankAccountRoute}
                                shouldHidePaymentOptions={!shouldShowPayButton}
                                shouldShowApproveButton={shouldShowApproveButton}
                                formattedAmount={!hasOnlyHeldExpenses ? displayedAmount : ''}
                                shouldDisableApproveButton={shouldDisableApproveButton}
                                isDisabled={isOffline && !canAllowSettlement}
                                isLoading={!isOffline && !canAllowSettlement}
                            />
                        )}
                        {!!shouldShowExportIntegrationButton && shouldUseNarrowLayout && (
                            <ExportWithDropdownMenu
                                policy={policy}
                                report={moneyRequestReport}
                                connectionName={connectedIntegration}
                            />
                        )}
                        {shouldShowSubmitButton && shouldUseNarrowLayout && (
                            <Button
                                success={isWaitingForSubmissionFromCurrentUser}
                                text={translate('common.submit')}
                                style={[styles.flex1, styles.pr0]}
                                onPress={() => submitReport(moneyRequestReport)}
                                isDisabled={shouldDisableSubmitButton}
                            />
                        )}
                        {shouldShowMarkAsCashButton && shouldUseNarrowLayout && (
                            <Button
                                success
                                text={translate('iou.markAsCash')}
                                style={[styles.flex1, styles.pr0]}
                                onPress={markAsCash}
                            />
                        )}
                    </View>
                    {shouldShowNextStep && <MoneyReportHeaderStatusBar nextStep={nextStep} />}
                    {!!statusBarProps && (
                        <MoneyRequestHeaderStatusBar
                            icon={statusBarProps.icon}
                            description={statusBarProps.description}
                        />
                    )}
                </View>
            )}
            {isHoldMenuVisible && requestType !== undefined && (
                <ProcessMoneyReportHoldMenu
                    nonHeldAmount={!hasOnlyHeldExpenses && hasValidNonHeldAmount ? nonHeldAmount : undefined}
                    requestType={requestType}
                    fullAmount={fullAmount}
                    onClose={() => setIsHoldMenuVisible(false)}
                    isVisible={isHoldMenuVisible}
                    paymentType={paymentType}
                    chatReport={chatReport}
                    moneyRequestReport={moneyRequestReport}
                    transactionCount={transactionIDs.length}
                />
            )}
            <DelegateNoAccessModal
                isNoDelegateAccessMenuVisible={isNoDelegateAccessMenuVisible}
                onClose={() => setIsNoDelegateAccessMenuVisible(false)}
            />

            <ConfirmModal
                title={translate('iou.deleteExpense', {count: 1})}
                isVisible={isDeleteRequestModalVisible}
                onConfirm={deleteTransaction}
                onCancel={() => setIsDeleteRequestModalVisible(false)}
                onModalHide={() => navigateBackOnDeleteTransaction(navigateBackToAfterDelete.current)}
                prompt={translate('iou.deleteConfirmation', {count: 1})}
                confirmText={translate('common.delete')}
                cancelText={translate('common.cancel')}
                danger
                shouldEnableNewFocusManagement
            />
        </View>
    );
}

MoneyReportHeader.displayName = 'MoneyReportHeader';

export default MoneyReportHeader;<|MERGE_RESOLUTION|>--- conflicted
+++ resolved
@@ -21,21 +21,12 @@
     getMoneyRequestSpendBreakdown,
     getNonHeldAndFullAmount,
     getTransactionsWithReceipts,
-<<<<<<< HEAD
-    hasHeldExpenses,
-    hasOnlyHeldExpenses as hasOnlyHeldExpensesReportUtil,
-    hasUpdatedTotal,
-    isAllowedToApproveExpenseReport,
-    isAllowedToSubmitDraftExpenseReport,
-    isArchivedReport as isArchivedReportUtil,
-=======
     hasHeldExpenses as hasHeldExpensesReportUtils,
     hasOnlyHeldExpenses as hasOnlyHeldExpensesReportUtils,
     hasUpdatedTotal,
     isAllowedToApproveExpenseReport,
     isAllowedToSubmitDraftExpenseReport,
     isArchivedReport as isArchivedReportUtils,
->>>>>>> 3e2f03fb
     isClosedExpenseReportWithNoExpenses,
     isCurrentUserSubmitter,
     isInvoiceReport,
@@ -45,28 +36,6 @@
 import {
     allHavePendingRTERViolation,
     getAllReportTransactions,
-<<<<<<< HEAD
-    isExpensifyCardTransaction,
-    isPending,
-    isReceiptBeingScanned,
-    isDuplicate as isTransactionDuplicate,
-    isOnHold as isTransactionOnHold,
-    isPayAtEndExpense as isTransactionPayAtEndExpense,
-    shouldShowBrokenConnectionViolation as shouldShowBrokenConnectionViolationForTransaction,
-} from '@libs/TransactionUtils';
-import variables from '@styles/variables';
-import {
-    approveMoneyRequest,
-    canApproveIOU,
-    canIOUBePaid as canIOUBePaidAction,
-    deleteMoneyRequest,
-    deleteTrackExpense,
-    dismissHoldUseExplanation,
-    payInvoice,
-    payMoneyRequest,
-    submitReport,
-} from '@userActions/IOU';
-=======
     isDuplicate as isDuplicateTransactionUtils,
     isExpensifyCardTransaction,
     isOnHold as isOnHoldTransactionUtils,
@@ -77,7 +46,6 @@
 } from '@libs/TransactionUtils';
 import variables from '@styles/variables';
 import {approveMoneyRequest, canApproveIOU, canIOUBePaid as canIOUBePaidAction, deleteMoneyRequest, deleteTrackExpense, payInvoice, payMoneyRequest, submitReport} from '@userActions/IOU';
->>>>>>> 3e2f03fb
 import {markAsCash as markAsCashAction} from '@userActions/Transaction';
 import CONST from '@src/CONST';
 import useDelegateUserDetails from '@src/hooks/useDelegateUserDetails';
@@ -152,15 +120,9 @@
     const {translate} = useLocalize();
     const {isOffline} = useNetwork();
     const {reimbursableSpend} = getMoneyRequestSpendBreakdown(moneyRequestReport);
-<<<<<<< HEAD
-    const isOnHold = isTransactionOnHold(transaction);
-    const isDeletedParentAction = !!requestParentReportAction && isDeletedAction(requestParentReportAction);
-    const isDuplicate = isTransactionDuplicate(transaction?.transactionID);
-=======
     const isOnHold = isOnHoldTransactionUtils(transaction);
     const isDeletedParentAction = !!requestParentReportAction && isDeletedAction(requestParentReportAction);
     const isDuplicate = isDuplicateTransactionUtils(transaction?.transactionID);
->>>>>>> 3e2f03fb
 
     // Only the requestor can delete the request, admins can only edit it.
     const isActionOwner =
@@ -175,25 +137,14 @@
     const isDraft = isOpenExpenseReport(moneyRequestReport);
     const connectedIntegration = getConnectedIntegration(policy);
     const navigateBackToAfterDelete = useRef<Route>();
-<<<<<<< HEAD
-=======
-    const hasHeldExpenses = hasHeldExpensesReportUtils(moneyRequestReport?.reportID);
->>>>>>> 3e2f03fb
     const hasScanningReceipt = getTransactionsWithReceipts(moneyRequestReport?.reportID).some((t) => isReceiptBeingScanned(t));
     const hasOnlyPendingTransactions = allTransactions.length > 0 && allTransactions.every((t) => isExpensifyCardTransaction(t) && isPending(t));
     const transactionIDs = allTransactions.map((t) => t.transactionID);
     const hasAllPendingRTERViolations = allHavePendingRTERViolation([transaction?.transactionID]);
-<<<<<<< HEAD
-    const shouldShowBrokenConnectionViolation = shouldShowBrokenConnectionViolationForTransaction(transaction?.transactionID, moneyRequestReport, policy);
-    const hasOnlyHeldExpenses = hasOnlyHeldExpensesReportUtil(moneyRequestReport?.reportID);
-    const isPayAtEndExpense = isTransactionPayAtEndExpense(transaction);
-    const isArchivedReport = isArchivedReportUtil(moneyRequestReport);
-=======
     const shouldShowBrokenConnectionViolation = shouldShowBrokenConnectionViolationTransactionUtils(transaction?.transactionID, moneyRequestReport, policy);
     const hasOnlyHeldExpenses = hasOnlyHeldExpensesReportUtils(moneyRequestReport?.reportID);
     const isPayAtEndExpense = isPayAtEndExpenseTransactionUtils(transaction);
     const isArchivedReport = isArchivedReportUtils(moneyRequestReport);
->>>>>>> 3e2f03fb
     const [archiveReason] = useOnyx(`${ONYXKEYS.COLLECTION.REPORT_ACTIONS}${moneyRequestReport?.reportID}`, {selector: getArchiveReason});
 
     const getCanIOUBePaid = useCallback(
@@ -246,11 +197,7 @@
     const bankAccountRoute = getBankAccountRoute(chatReport);
     const formattedAmount = convertToDisplayString(reimbursableSpend, moneyRequestReport?.currency);
     const {nonHeldAmount, fullAmount, hasValidNonHeldAmount} = getNonHeldAndFullAmount(moneyRequestReport, shouldShowPayButton);
-<<<<<<< HEAD
-    const isAnyTransactionOnHold = hasHeldExpenses(moneyRequestReport?.reportID);
-=======
     const isAnyTransactionOnHold = hasHeldExpensesReportUtils(moneyRequestReport?.reportID);
->>>>>>> 3e2f03fb
     const displayedAmount = isAnyTransactionOnHold && canAllowSettlement && hasValidNonHeldAmount ? nonHeldAmount : formattedAmount;
     const isMoreContentShown = shouldShowNextStep || shouldShowStatusBar || (shouldShowAnyButton && shouldUseNarrowLayout);
     const {isDelegateAccessRestricted} = useDelegateUserDetails();
@@ -386,27 +333,6 @@
     }, [dismissedHoldUseExplanation, isLoadingHoldUseExplained, isOnHold]);
 
     useEffect(() => {
-<<<<<<< HEAD
-        if (!shouldShowHoldMenu) {
-            return;
-        }
-
-        if (isSmallScreenWidth) {
-            if (Navigation.getActiveRoute().slice(1) === ROUTES.PROCESS_MONEY_REQUEST_HOLD.route) {
-                Navigation.goBack();
-            }
-        } else {
-            Navigation.navigate(ROUTES.PROCESS_MONEY_REQUEST_HOLD.getRoute(Navigation.getReportRHPActiveRoute()));
-        }
-    }, [isSmallScreenWidth, shouldShowHoldMenu]);
-
-    const handleHoldRequestClose = () => {
-        dismissHoldUseExplanation();
-    };
-
-    useEffect(() => {
-=======
->>>>>>> 3e2f03fb
         if (canDeleteRequest) {
             return;
         }
