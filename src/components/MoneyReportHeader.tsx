--- conflicted
+++ resolved
@@ -1,8 +1,3 @@
-import {useRoute} from '@react-navigation/native';
-import React, {useCallback, useEffect, useMemo, useRef, useState} from 'react';
-import {View} from 'react-native';
-import type {OnyxEntry} from 'react-native-onyx';
-import {useOnyx} from 'react-native-onyx';
 import useLocalize from '@hooks/useLocalize';
 import useNetwork from '@hooks/useNetwork';
 import usePaymentAnimations from '@hooks/usePaymentAnimations';
@@ -10,25 +5,10 @@
 import useResponsiveLayout from '@hooks/useResponsiveLayout';
 import useTheme from '@hooks/useTheme';
 import useThemeStyles from '@hooks/useThemeStyles';
-<<<<<<< HEAD
-import {
-    approveMoneyRequest,
-    canApproveIOU,
-    canIOUBePaid as canIOUBePaidIOUActions,
-    deleteMoneyRequest,
-    deleteTrackExpense,
-    dismissHoldUseExplanation,
-    payInvoice,
-    payMoneyRequest,
-    submitReport,
-} from '@libs/actions/IOU';
-import {getCurrentUserAccountID} from '@libs/actions/Report';
-=======
->>>>>>> dc7bd0ee
-import {convertToDisplayString} from '@libs/CurrencyUtils';
+import { convertToDisplayString } from '@libs/CurrencyUtils';
 import Navigation from '@libs/Navigation/Navigation';
-import {getConnectedIntegration, isPolicyAdmin} from '@libs/PolicyUtils';
-import {getOriginalMessage, isDeletedAction, isMoneyRequestAction, isTrackExpenseAction} from '@libs/ReportActionsUtils';
+import { getConnectedIntegration, isPolicyAdmin } from '@libs/PolicyUtils';
+import { getOriginalMessage, isDeletedAction, isMoneyRequestAction, isTrackExpenseAction } from '@libs/ReportActionsUtils';
 import {
     canBeExported,
     canDeleteTransaction,
@@ -36,11 +16,7 @@
     getBankAccountRoute,
     getMoneyRequestSpendBreakdown,
     getNonHeldAndFullAmount,
-<<<<<<< HEAD
-    getTransactionsWithReceipts as getTransactionsWithReceiptsReportUtils,
-=======
     getTransactionsWithReceipts,
->>>>>>> dc7bd0ee
     hasHeldExpenses as hasHeldExpensesReportUtils,
     hasOnlyHeldExpenses as hasOnlyHeldExpensesReportUtils,
     hasUpdatedTotal,
@@ -50,10 +26,6 @@
     isClosedExpenseReportWithNoExpenses,
     isCurrentUserSubmitter,
     isInvoiceReport,
-<<<<<<< HEAD
-    isOpenExpenseReport,
-=======
->>>>>>> dc7bd0ee
     navigateBackOnDeleteTransaction,
 } from '@libs/ReportUtils';
 import {
@@ -67,10 +39,18 @@
     isReceiptBeingScanned,
     shouldShowBrokenConnectionViolation as shouldShowBrokenConnectionViolationTransactionUtils,
 } from '@libs/TransactionUtils';
+import { useRoute } from '@react-navigation/native';
+import CONST from '@src/CONST';
+import useDelegateUserDetails from '@src/hooks/useDelegateUserDetails';
+import ONYXKEYS from '@src/ONYXKEYS';
+import type { Route } from '@src/ROUTES';
+import ROUTES from '@src/ROUTES';
+import SCREENS from '@src/SCREENS';
+import type * as OnyxTypes from '@src/types/onyx';
+import type { PaymentMethodType } from '@src/types/onyx/OriginalMessage';
+import type IconAsset from '@src/types/utils/IconAsset';
+import isLoadingOnyxValue from '@src/types/utils/isLoadingOnyxValue';
 import variables from '@styles/variables';
-<<<<<<< HEAD
-import {markAsCash as markAsCashTransactionActions} from '@userActions/Transaction';
-=======
 import {
     approveMoneyRequest,
     canApproveIOU,
@@ -82,18 +62,11 @@
     payMoneyRequest,
     submitReport,
 } from '@userActions/IOU';
-import {markAsCash as markAsCashAction} from '@userActions/Transaction';
->>>>>>> dc7bd0ee
-import CONST from '@src/CONST';
-import useDelegateUserDetails from '@src/hooks/useDelegateUserDetails';
-import ONYXKEYS from '@src/ONYXKEYS';
-import type {Route} from '@src/ROUTES';
-import ROUTES from '@src/ROUTES';
-import SCREENS from '@src/SCREENS';
-import type * as OnyxTypes from '@src/types/onyx';
-import type {PaymentMethodType} from '@src/types/onyx/OriginalMessage';
-import type IconAsset from '@src/types/utils/IconAsset';
-import isLoadingOnyxValue from '@src/types/utils/isLoadingOnyxValue';
+import { markAsCash as markAsCashAction } from '@userActions/Transaction';
+import React, { useCallback, useEffect, useMemo, useRef, useState } from 'react';
+import { View } from 'react-native';
+import type { OnyxEntry } from 'react-native-onyx';
+import { useOnyx } from 'react-native-onyx';
 import BrokenConnectionDescription from './BrokenConnectionDescription';
 import Button from './Button';
 import ConfirmModal from './ConfirmModal';
@@ -102,9 +75,9 @@
 import Icon from './Icon';
 import * as Expensicons from './Icon/Expensicons';
 import MoneyReportHeaderStatusBar from './MoneyReportHeaderStatusBar';
-import type {MoneyRequestHeaderStatusBarProps} from './MoneyRequestHeaderStatusBar';
+import type { MoneyRequestHeaderStatusBarProps } from './MoneyRequestHeaderStatusBar';
 import MoneyRequestHeaderStatusBar from './MoneyRequestHeaderStatusBar';
-import type {ActionHandledType} from './ProcessMoneyReportHoldMenu';
+import type { ActionHandledType } from './ProcessMoneyReportHoldMenu';
 import ProcessMoneyReportHoldMenu from './ProcessMoneyReportHoldMenu';
 import ExportWithDropdownMenu from './ReportActionItem/ExportWithDropdownMenu';
 import AnimatedSettlementButton from './SettlementButton/AnimatedSettlementButton';
@@ -159,12 +132,9 @@
     const {reimbursableSpend} = getMoneyRequestSpendBreakdown(moneyRequestReport);
     const isOnHold = isOnHoldTransactionUtils(transaction);
     const isDeletedParentAction = !!requestParentReportAction && isDeletedAction(requestParentReportAction);
-    const isDuplicate = isDuplicateTransactionUtils(transaction?.transactionID);
-<<<<<<< HEAD
+    const [isDuplicate, setIsDuplicate] = useState(isDuplicateTransactionUtils(transaction?.transactionID));
     const prevIsDuplicate = usePrevious(isDuplicate);
-=======
-
->>>>>>> dc7bd0ee
+
     // Only the requestor can delete the request, admins can only edit it.
     const isActionOwner =
         typeof requestParentReportAction?.actorAccountID === 'number' && typeof session?.accountID === 'number' && requestParentReportAction.actorAccountID === session?.accountID;
@@ -175,17 +145,6 @@
     const allTransactions = useMemo(() => getAllReportTransactions(moneyRequestReport?.reportID, transactions), [moneyRequestReport?.reportID, transactions]);
     const canAllowSettlement = hasUpdatedTotal(moneyRequestReport, policy);
     const policyType = policy?.type;
-<<<<<<< HEAD
-    const isDraft = isOpenExpenseReport(moneyRequestReport);
-    const connectedIntegration = getConnectedIntegration(policy);
-    const navigateBackToAfterDelete = useRef<Route>();
-    const hasHeldExpenses = hasHeldExpensesReportUtils(moneyRequestReport?.reportID);
-    const hasScanningReceipt = getTransactionsWithReceiptsReportUtils(moneyRequestReport?.reportID).some((t) => isReceiptBeingScanned(t));
-    const hasOnlyPendingTransactions = allTransactions.length > 0 && allTransactions.every((t) => isExpensifyCardTransaction(t) && isPending(t));
-    const transactionIDs = allTransactions.map((t) => t.transactionID);
-    const hasAllPendingRTERViolations = allHavePendingRTERViolation([transaction?.transactionID]);
-    const shouldShowBrokenConnectionViolation = shouldShowBrokenConnectionViolationTransactionUtils(transaction?.transactionID, moneyRequestReport, policy);
-=======
     const connectedIntegration = getConnectedIntegration(policy);
     const navigateBackToAfterDelete = useRef<Route>();
     const hasHeldExpenses = hasHeldExpensesReportUtils(moneyRequestReport?.reportID);
@@ -194,23 +153,23 @@
     const transactionIDs = allTransactions.map((t) => t.transactionID) ?? [];
     const hasAllPendingRTERViolations = allHavePendingRTERViolation(transactionIDs);
     const shouldShowBrokenConnectionViolation = shouldShowBrokenConnectionViolationTransactionUtils(transactionIDs, moneyRequestReport, policy);
->>>>>>> dc7bd0ee
     const hasOnlyHeldExpenses = hasOnlyHeldExpensesReportUtils(moneyRequestReport?.reportID);
     const isPayAtEndExpense = isPayAtEndExpenseTransactionUtils(transaction);
     const isArchivedReport = isArchivedReportUtils(moneyRequestReport);
     const [archiveReason] = useOnyx(`${ONYXKEYS.COLLECTION.REPORT_ACTIONS}${moneyRequestReport?.reportID}`, {selector: getArchiveReason});
-<<<<<<< HEAD
     const {isPaidAnimationRunning, isApprovedAnimationRunning, stopAnimation, startAnimation, startApprovedAnimation} = usePaymentAnimations();
-    const shouldShowIsDuplicate = isDuplicate || (prevIsDuplicate && (isPaidAnimationRunning || isApprovedAnimationRunning));
+    const shouldShowIsDuplicate = useMemo(
+        () => isDuplicate || (prevIsDuplicate && (isPaidAnimationRunning || isApprovedAnimationRunning)),
+        [isApprovedAnimationRunning, isDuplicate, isPaidAnimationRunning, prevIsDuplicate],
+    );
+
+    useEffect(() => {
+        setIsDuplicate(isDuplicateTransactionUtils(transaction?.transactionID));
+    }, [isPaidAnimationRunning, isApprovedAnimationRunning]);
 
     const getCanIOUBePaid = useCallback(
         (onlyShowPayElsewhere = false, shouldCheckApprovedState = true) =>
-            canIOUBePaidIOUActions(moneyRequestReport, chatReport, policy, transaction ? [transaction] : undefined, onlyShowPayElsewhere, undefined, undefined, shouldCheckApprovedState),
-=======
-
-    const getCanIOUBePaid = useCallback(
-        (onlyShowPayElsewhere = false) => canIOUBePaidAction(moneyRequestReport, chatReport, policy, transaction ? [transaction] : undefined, onlyShowPayElsewhere),
->>>>>>> dc7bd0ee
+            canIOUBePaidAction(moneyRequestReport, chatReport, policy, transaction ? [transaction] : undefined, onlyShowPayElsewhere, undefined, undefined, shouldCheckApprovedState),
         [moneyRequestReport, chatReport, policy, transaction],
     );
 
@@ -223,14 +182,10 @@
 
     const shouldShowPayButton = isPaidAnimationRunning || canIOUBePaid || onlyShowPayElsewhere;
 
-<<<<<<< HEAD
     const shouldShowApproveButton = useMemo(
         () => (canApproveIOU(moneyRequestReport, policy) && !hasOnlyPendingTransactions) || isApprovedAnimationRunning,
         [moneyRequestReport, policy, hasOnlyPendingTransactions, isApprovedAnimationRunning],
     );
-=======
-    const shouldShowApproveButton = useMemo(() => canApproveIOU(moneyRequestReport, policy) && !hasOnlyPendingTransactions, [moneyRequestReport, policy, hasOnlyPendingTransactions]);
->>>>>>> dc7bd0ee
 
     const shouldDisableApproveButton = shouldShowApproveButton && !isAllowedToApproveExpenseReport(moneyRequestReport);
 
@@ -284,15 +239,10 @@
             } else if (isAnyTransactionOnHold) {
                 setIsHoldMenuVisible(true);
             } else if (isInvoiceReport(moneyRequestReport)) {
-<<<<<<< HEAD
                 startAnimation();
                 payInvoice(type, chatReport, moneyRequestReport, payAsBusiness);
             } else {
                 startAnimation();
-=======
-                payInvoice(type, chatReport, moneyRequestReport, payAsBusiness);
-            } else {
->>>>>>> dc7bd0ee
                 payMoneyRequest(type, chatReport, moneyRequestReport, true);
             }
         },
@@ -306,10 +256,7 @@
         } else if (isAnyTransactionOnHold) {
             setIsHoldMenuVisible(true);
         } else {
-<<<<<<< HEAD
             startApprovedAnimation();
-=======
->>>>>>> dc7bd0ee
             approveMoneyRequest(moneyRequestReport, true);
         }
     };
@@ -337,11 +284,7 @@
         if (!iouTransactionID || !reportID) {
             return;
         }
-<<<<<<< HEAD
-        markAsCashTransactionActions(iouTransactionID, reportID);
-=======
         markAsCashAction(iouTransactionID, reportID);
->>>>>>> dc7bd0ee
     }, [requestParentReportAction, transactionThreadReport?.reportID]);
 
     const getStatusIcon: (src: IconAsset) => React.ReactNode = (src) => (
@@ -414,33 +357,14 @@
     }, [dismissedHoldUseExplanation, isLoadingHoldUseExplained, isOnHold]);
 
     useEffect(() => {
-<<<<<<< HEAD
-        if (!shouldShowHoldMenu) {
-            return;
-        }
-
-        if (isSmallScreenWidth) {
-            if (Navigation.getActiveRoute().slice(1) === ROUTES.PROCESS_MONEY_REQUEST_HOLD.route) {
-                Navigation.goBack();
-            }
-        } else {
-            Navigation.navigate(ROUTES.PROCESS_MONEY_REQUEST_HOLD.getRoute(Navigation.getReportRHPActiveRoute()));
-        }
-    }, [isSmallScreenWidth, shouldShowHoldMenu]);
-
-    const handleHoldRequestClose = () => {
-        dismissHoldUseExplanation();
-    };
-
-    useEffect(() => {
-=======
->>>>>>> dc7bd0ee
         if (canDeleteRequest) {
             return;
         }
 
         setIsDeleteRequestModalVisible(false);
     }, [canDeleteRequest]);
+
+    console.log('alllooo', shouldShowSettlementButton, shouldUseNarrowLayout);
 
     return (
         <View style={[styles.pt0]}>
