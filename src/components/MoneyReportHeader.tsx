--- conflicted
+++ resolved
@@ -20,12 +20,12 @@
     getMoneyRequestSpendBreakdown,
     getNonHeldAndFullAmount,
     getTransactionsWithReceipts,
-    hasHeldExpenses as hasHeldExpensesReportUtils,
-    hasOnlyHeldExpenses as hasOnlyHeldExpensesReportUtils,
+    hasHeldExpenses as hasHeldExpensesUtils,
+    hasOnlyHeldExpenses as hasOnlyHeldExpensesUtils,
     hasUpdatedTotal,
     isAllowedToApproveExpenseReport,
     isAllowedToSubmitDraftExpenseReport,
-    isArchivedRoomWithID,
+    isArchivedReport as isArchivedReportUtils,
     isClosedExpenseReportWithNoExpenses,
     isCurrentUserSubmitter,
     isInvoiceReport,
@@ -34,19 +34,19 @@
 import {
     allHavePendingRTERViolation,
     getAllReportTransactions,
-    isDuplicate as isDuplicateTransactionUtils,
+    isDuplicate as isDuplicateUtils,
     isExpensifyCardTransaction,
-    isOnHold as isOnHoldTransactionUtils,
-    isPayAtEndExpense as isPayAtEndExpenseTransactionUtils,
+    isOnHold as isOnHoldUtils,
+    isPayAtEndExpense as isPayAtEndExpenseUtils,
     isPending,
     isReceiptBeingScanned,
-    shouldShowBrokenConnectionViolation as shouldShowBrokenConnectionViolationTransactionUtils,
+    shouldShowBrokenConnectionViolation as shouldShowBrokenConnectionViolationUtils,
 } from '@libs/TransactionUtils';
 import variables from '@styles/variables';
 import {
     approveMoneyRequest,
     canApproveIOU,
-    canIOUBePaid as canIOUBePaidIOUActions,
+    canIOUBePaid as canIOUBePaidUtils,
     canSubmitReport,
     deleteMoneyRequest,
     deleteTrackExpense,
@@ -121,11 +121,7 @@
     const transaction =
         transactions?.[
             `${ONYXKEYS.COLLECTION.TRANSACTION}${
-<<<<<<< HEAD
                 isMoneyRequestAction(requestParentReportAction) ? getOriginalMessage(requestParentReportAction)?.IOUTransactionID ?? CONST.DEFAULT_NUMBER_ID : CONST.DEFAULT_NUMBER_ID
-=======
-                ReportActionsUtils.isMoneyRequestAction(requestParentReportAction) && ReportActionsUtils.getOriginalMessage(requestParentReportAction)?.IOUTransactionID
->>>>>>> 43655584
             }`
         ] ?? undefined;
 
@@ -135,17 +131,10 @@
     const [shouldShowHoldMenu, setShouldShowHoldMenu] = useState(false);
     const {translate} = useLocalize();
     const {isOffline} = useNetwork();
-<<<<<<< HEAD
     const {reimbursableSpend} = getMoneyRequestSpendBreakdown(moneyRequestReport);
-    const isOnHold = isOnHoldTransactionUtils(transaction);
+    const isOnHold = isOnHoldUtils(transaction);
     const isDeletedParentAction = !!requestParentReportAction && isDeletedAction(requestParentReportAction);
-    const isDuplicate = isDuplicateTransactionUtils(transaction?.transactionID);
-=======
-    const {reimbursableSpend} = ReportUtils.getMoneyRequestSpendBreakdown(moneyRequestReport);
-    const isOnHold = TransactionUtils.isOnHold(transaction);
-    const isDeletedParentAction = !!requestParentReportAction && ReportActionsUtils.isDeletedAction(requestParentReportAction);
-    const isDuplicate = TransactionUtils.isDuplicate(transaction?.transactionID);
->>>>>>> 43655584
+    const isDuplicate = isDuplicateUtils(transaction?.transactionID);
 
     // Only the requestor can delete the request, admins can only edit it.
     const isActionOwner =
@@ -159,32 +148,19 @@
     const policyType = policy?.type;
     const connectedIntegration = getConnectedIntegration(policy);
     const navigateBackToAfterDelete = useRef<Route>();
-<<<<<<< HEAD
-    const hasHeldExpenses = hasHeldExpensesReportUtils(moneyRequestReport?.reportID);
+    const hasHeldExpenses = hasHeldExpensesUtils(moneyRequestReport?.reportID);
     const hasScanningReceipt = getTransactionsWithReceipts(moneyRequestReport?.reportID).some((t) => isReceiptBeingScanned(t));
     const hasOnlyPendingTransactions = allTransactions.length > 0 && allTransactions.every((t) => isExpensifyCardTransaction(t) && isPending(t));
     const transactionIDs = allTransactions.map((t) => t.transactionID) ?? [];
     const hasAllPendingRTERViolations = allHavePendingRTERViolation(transactionIDs);
-    const shouldShowBrokenConnectionViolation = shouldShowBrokenConnectionViolationTransactionUtils(transactionIDs, moneyRequestReport, policy);
-    const hasOnlyHeldExpenses = hasOnlyHeldExpensesReportUtils(moneyRequestReport?.reportID);
-    const isPayAtEndExpense = isPayAtEndExpenseTransactionUtils(transaction);
-    const isArchivedReport = isArchivedRoomWithID(moneyRequestReport?.reportID);
+    const shouldShowBrokenConnectionViolation = shouldShowBrokenConnectionViolationUtils(transactionIDs, moneyRequestReport, policy);
+    const hasOnlyHeldExpenses = hasOnlyHeldExpensesUtils(moneyRequestReport?.reportID);
+    const isPayAtEndExpense = isPayAtEndExpenseUtils(transaction);
+    const isArchivedReport = isArchivedReportUtils(moneyRequestReport);
     const [archiveReason] = useOnyx(`${ONYXKEYS.COLLECTION.REPORT_ACTIONS}${moneyRequestReport?.reportID}`, {selector: getArchiveReason});
-=======
-    const hasHeldExpenses = ReportUtils.hasHeldExpenses(moneyRequestReport?.reportID);
-    const hasScanningReceipt = ReportUtils.getTransactionsWithReceipts(moneyRequestReport?.reportID).some((t) => TransactionUtils.isReceiptBeingScanned(t));
-    const hasOnlyPendingTransactions = allTransactions.length > 0 && allTransactions.every((t) => TransactionUtils.isExpensifyCardTransaction(t) && TransactionUtils.isPending(t));
-    const transactionIDs = allTransactions.map((t) => t.transactionID);
-    const hasAllPendingRTERViolations = TransactionUtils.allHavePendingRTERViolation([transaction?.transactionID]);
-    const shouldShowBrokenConnectionViolation = TransactionUtils.shouldShowBrokenConnectionViolation(transaction?.transactionID, moneyRequestReport, policy);
-    const hasOnlyHeldExpenses = ReportUtils.hasOnlyHeldExpenses(moneyRequestReport?.reportID);
-    const isPayAtEndExpense = TransactionUtils.isPayAtEndExpense(transaction);
-    const isArchivedReport = ReportUtils.isArchivedReport(moneyRequestReport);
-    const [archiveReason] = useOnyx(`${ONYXKEYS.COLLECTION.REPORT_ACTIONS}${moneyRequestReport?.reportID}`, {selector: ReportUtils.getArchiveReason});
->>>>>>> 43655584
 
     const getCanIOUBePaid = useCallback(
-        (onlyShowPayElsewhere = false) => canIOUBePaidIOUActions(moneyRequestReport, chatReport, policy, transaction ? [transaction] : undefined, onlyShowPayElsewhere),
+        (onlyShowPayElsewhere = false) => canIOUBePaidUtils(moneyRequestReport, chatReport, policy, transaction ? [transaction] : undefined, onlyShowPayElsewhere),
         [moneyRequestReport, chatReport, policy, transaction],
     );
     const canIOUBePaid = useMemo(() => getCanIOUBePaid(), [getCanIOUBePaid]);
@@ -192,11 +168,7 @@
     const onlyShowPayElsewhere = useMemo(() => !canIOUBePaid && getCanIOUBePaid(true), [canIOUBePaid, getCanIOUBePaid]);
 
     const shouldShowMarkAsCashButton =
-<<<<<<< HEAD
         hasAllPendingRTERViolations || (shouldShowBrokenConnectionViolation && (!isPolicyAdmin(policy) || isCurrentUserSubmitter(moneyRequestReport?.reportID)));
-=======
-        hasAllPendingRTERViolations || (shouldShowBrokenConnectionViolation && (!PolicyUtils.isPolicyAdmin(policy) || ReportUtils.isCurrentUserSubmitter(moneyRequestReport?.reportID)));
->>>>>>> 43655584
 
     const shouldShowPayButton = canIOUBePaid || onlyShowPayElsewhere;
 
@@ -206,18 +178,7 @@
 
     const isAdmin = policy?.role === CONST.POLICY.ROLE.ADMIN;
 
-<<<<<<< HEAD
     const shouldShowSubmitButton = canSubmitReport(moneyRequestReport, policy, transactionIDs);
-=======
-    const shouldShowSubmitButton =
-        !!moneyRequestReport &&
-        !isArchivedReport &&
-        isDraft &&
-        reimbursableSpend !== 0 &&
-        !hasAllPendingRTERViolations &&
-        !shouldShowBrokenConnectionViolation &&
-        (moneyRequestReport?.ownerAccountID === currentUserAccountID || isAdmin || moneyRequestReport?.managerID === currentUserAccountID);
->>>>>>> 43655584
 
     const shouldShowExportIntegrationButton = !shouldShowPayButton && !shouldShowSubmitButton && connectedIntegration && isAdmin && canBeExported(moneyRequestReport);
 
@@ -240,7 +201,7 @@
     const bankAccountRoute = getBankAccountRoute(chatReport);
     const formattedAmount = convertToDisplayString(reimbursableSpend, moneyRequestReport?.currency);
     const {nonHeldAmount, fullAmount, hasValidNonHeldAmount} = getNonHeldAndFullAmount(moneyRequestReport, shouldShowPayButton);
-    const isAnyTransactionOnHold = hasHeldExpensesReportUtils(moneyRequestReport?.reportID);
+    const isAnyTransactionOnHold = hasHeldExpensesUtils(moneyRequestReport?.reportID);
     const displayedAmount = isAnyTransactionOnHold && canAllowSettlement && hasValidNonHeldAmount ? nonHeldAmount : formattedAmount;
     const isMoreContentShown = shouldShowNextStep || shouldShowStatusBar || (shouldShowAnyButton && shouldUseNarrowLayout);
     const {isDelegateAccessRestricted} = useDelegateUserDetails();
@@ -282,17 +243,9 @@
 
     const deleteTransaction = useCallback(() => {
         if (requestParentReportAction) {
-<<<<<<< HEAD
             const iouTransactionID = isMoneyRequestAction(requestParentReportAction) ? getOriginalMessage(requestParentReportAction)?.IOUTransactionID : undefined;
             if (isTrackExpenseAction(requestParentReportAction)) {
                 navigateBackToAfterDelete.current = deleteTrackExpense(moneyRequestReport?.reportID, iouTransactionID, requestParentReportAction, true);
-=======
-            const iouTransactionID = ReportActionsUtils.isMoneyRequestAction(requestParentReportAction)
-                ? ReportActionsUtils.getOriginalMessage(requestParentReportAction)?.IOUTransactionID
-                : undefined;
-            if (ReportActionsUtils.isTrackExpenseAction(requestParentReportAction)) {
-                navigateBackToAfterDelete.current = IOU.deleteTrackExpense(moneyRequestReport?.reportID, iouTransactionID, requestParentReportAction, true);
->>>>>>> 43655584
             } else {
                 navigateBackToAfterDelete.current = deleteMoneyRequest(iouTransactionID, requestParentReportAction, true);
             }
@@ -305,22 +258,14 @@
         if (!requestParentReportAction) {
             return;
         }
-<<<<<<< HEAD
-        const iouTransactionID = isMoneyRequestAction(requestParentReportAction) ? getOriginalMessage(requestParentReportAction)?.IOUTransactionID ?? '-1' : '-1';
-        const reportID = transactionThreadReport?.reportID ?? '-1';
-
-        markAsCashTransactionActions(iouTransactionID, reportID);
-=======
-        const iouTransactionID = ReportActionsUtils.isMoneyRequestAction(requestParentReportAction)
-            ? ReportActionsUtils.getOriginalMessage(requestParentReportAction)?.IOUTransactionID
-            : undefined;
+        const iouTransactionID = isMoneyRequestAction(requestParentReportAction) ? getOriginalMessage(requestParentReportAction)?.IOUTransactionID : undefined;
         const reportID = transactionThreadReport?.reportID;
 
         if (!iouTransactionID || !reportID) {
             return;
         }
-        TransactionActions.markAsCash(iouTransactionID, reportID);
->>>>>>> 43655584
+
+        markAsCashTransactionActions(iouTransactionID, reportID);
     }, [requestParentReportAction, transactionThreadReport?.reportID]);
 
     const getStatusIcon: (src: IconAsset) => React.ReactNode = (src) => (
