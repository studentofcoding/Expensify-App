import React, {useCallback, useEffect, useMemo, useState} from 'react';
import {View} from 'react-native';
import type {OnyxEntry} from 'react-native-onyx';
import {useOnyx} from 'react-native-onyx';
import useLocalize from '@hooks/useLocalize';
import useNetwork from '@hooks/useNetwork';
import useTheme from '@hooks/useTheme';
import useThemeStyles from '@hooks/useThemeStyles';
import useWindowDimensions from '@hooks/useWindowDimensions';
import * as CurrencyUtils from '@libs/CurrencyUtils';
import * as HeaderUtils from '@libs/HeaderUtils';
import * as ReportActionsUtils from '@libs/ReportActionsUtils';
import * as ReportUtils from '@libs/ReportUtils';
import * as TransactionUtils from '@libs/TransactionUtils';
import variables from '@styles/variables';
import * as IOU from '@userActions/IOU';
import * as TransactionActions from '@userActions/Transaction';
import CONST from '@src/CONST';
import ONYXKEYS from '@src/ONYXKEYS';
import ROUTES from '@src/ROUTES';
import type * as OnyxTypes from '@src/types/onyx';
import type {PaymentMethodType} from '@src/types/onyx/OriginalMessage';
import {isEmptyObject} from '@src/types/utils/EmptyObject';
import Button from './Button';
import ConfirmModal from './ConfirmModal';
import HeaderWithBackButton from './HeaderWithBackButton';
import Icon from './Icon';
import * as Expensicons from './Icon/Expensicons';
import MoneyReportHeaderStatusBar from './MoneyReportHeaderStatusBar';
import MoneyRequestHeaderStatusBar from './MoneyRequestHeaderStatusBar';
import ProcessMoneyReportHoldMenu from './ProcessMoneyReportHoldMenu';
import SettlementButton from './SettlementButton';

type MoneyReportHeaderProps = {
    /** The report currently being looked at */
    report: OnyxTypes.Report;

    /** The policy tied to the expense report */
    policy: OnyxEntry<OnyxTypes.Policy>;

    /** Array of report actions for the report */
    reportActions: OnyxTypes.ReportAction[];

    /** The reportID of the transaction thread report associated with this current report, if any */
    // eslint-disable-next-line react/no-unused-prop-types
    transactionThreadReportID?: string | null;

    /** Whether we should display the header as in narrow layout */
    shouldUseNarrowLayout?: boolean;

    /** Method to trigger when pressing close button of the header */
    onBackButtonPress: () => void;
};

function MoneyReportHeader({policy, report: moneyRequestReport, transactionThreadReportID, reportActions, shouldUseNarrowLayout = false, onBackButtonPress}: MoneyReportHeaderProps) {
    const [chatReport] = useOnyx(`${ONYXKEYS.COLLECTION.REPORT}${moneyRequestReport.chatReportID}`);
    const [nextStep] = useOnyx(`${ONYXKEYS.COLLECTION.NEXT_STEP}${moneyRequestReport.reportID}`);
    const [transactionThreadReport] = useOnyx(`${ONYXKEYS.COLLECTION.REPORT}${transactionThreadReportID}`);
    const [session] = useOnyx(ONYXKEYS.SESSION);

    const styles = useThemeStyles();
    const theme = useTheme();
    const [isDeleteRequestModalVisible, setIsDeleteRequestModalVisible] = useState(false);
    const {translate} = useLocalize();
    const {isOffline} = useNetwork();
    const {windowWidth} = useWindowDimensions();
    const {reimbursableSpend} = ReportUtils.getMoneyRequestSpendBreakdown(moneyRequestReport);
    const isSettled = ReportUtils.isSettled(moneyRequestReport.reportID);
    const requestParentReportAction = useMemo(() => {
        if (!reportActions || !transactionThreadReport?.parentReportActionID) {
            return null;
        }
        return reportActions.find((action) => action.reportActionID === transactionThreadReport.parentReportActionID);
    }, [reportActions, transactionThreadReport?.parentReportActionID]);
    const isDeletedParentAction = ReportActionsUtils.isDeletedAction(requestParentReportAction as OnyxTypes.ReportAction);

    // Only the requestor can delete the request, admins can only edit it.
    const isActionOwner =
        typeof requestParentReportAction?.actorAccountID === 'number' && typeof session?.accountID === 'number' && requestParentReportAction.actorAccountID === session?.accountID;
    const canDeleteRequest =
        isActionOwner && (ReportUtils.canAddOrDeleteTransactions(moneyRequestReport) || ReportUtils.isTrackExpenseReport(transactionThreadReport)) && !isDeletedParentAction;
    const [isHoldMenuVisible, setIsHoldMenuVisible] = useState(false);
    const [paymentType, setPaymentType] = useState<PaymentMethodType>();
    const [requestType, setRequestType] = useState<'pay' | 'approve'>();
    const canAllowSettlement = ReportUtils.hasUpdatedTotal(moneyRequestReport, policy);
    const policyType = policy?.type;
    const isPayer = ReportUtils.isPayer(session, moneyRequestReport);
    const isDraft = ReportUtils.isOpenExpenseReport(moneyRequestReport);
    const [isConfirmModalVisible, setIsConfirmModalVisible] = useState(false);

    const hasScanningReceipt = ReportUtils.getTransactionsWithReceipts(moneyRequestReport?.reportID).some((transaction) => TransactionUtils.isReceiptBeingScanned(transaction));
    const transactionIDs = TransactionUtils.getAllReportTransactions(moneyRequestReport?.reportID).map((transaction) => transaction.transactionID);
    const allHavePendingRTERViolation = TransactionUtils.allHavePendingRTERViolation(transactionIDs);

    const cancelPayment = useCallback(() => {
        if (!chatReport) {
            return;
        }
        IOU.cancelPayment(moneyRequestReport, chatReport);
        setIsConfirmModalVisible(false);
    }, [moneyRequestReport, chatReport]);

    const shouldShowPayButton = useMemo(() => IOU.canIOUBePaid(moneyRequestReport, chatReport, policy), [moneyRequestReport, chatReport, policy]);

    const shouldShowApproveButton = useMemo(() => IOU.canApproveIOU(moneyRequestReport, chatReport, policy), [moneyRequestReport, chatReport, policy]);

    const shouldDisableApproveButton = shouldShowApproveButton && !ReportUtils.isAllowedToApproveExpenseReport(moneyRequestReport);

    const shouldShowSettlementButton = (shouldShowPayButton || shouldShowApproveButton) && !allHavePendingRTERViolation;

    const shouldShowSubmitButton = isDraft && reimbursableSpend !== 0 && !allHavePendingRTERViolation;
    const shouldDisableSubmitButton = shouldShowSubmitButton && !ReportUtils.isAllowedToSubmitDraftExpenseReport(moneyRequestReport);
    const shouldShowMarkAsCashButton = isDraft && allHavePendingRTERViolation;
    const isFromPaidPolicy = policyType === CONST.POLICY.TYPE.TEAM || policyType === CONST.POLICY.TYPE.CORPORATE;
    const shouldShowNextStep =
        !ReportUtils.isClosedExpenseReportWithNoExpenses(moneyRequestReport) && isFromPaidPolicy && !!nextStep?.message?.length && !allHavePendingRTERViolation && !hasScanningReceipt;
    const shouldShowAnyButton = shouldShowSettlementButton || shouldShowApproveButton || shouldShowSubmitButton || shouldShowNextStep || allHavePendingRTERViolation;
    const bankAccountRoute = ReportUtils.getBankAccountRoute(chatReport);
    const formattedAmount = CurrencyUtils.convertToDisplayString(reimbursableSpend, moneyRequestReport.currency);
    const [nonHeldAmount, fullAmount] = ReportUtils.getNonHeldAndFullAmount(moneyRequestReport, policy);
    const displayedAmount = ReportUtils.hasHeldExpenses(moneyRequestReport.reportID) && canAllowSettlement ? nonHeldAmount : formattedAmount;
    const isMoreContentShown = shouldShowNextStep || hasScanningReceipt || (shouldShowAnyButton && shouldUseNarrowLayout);

    const confirmPayment = (type?: PaymentMethodType | undefined) => {
        if (!type || !chatReport) {
            return;
        }
        setPaymentType(type);
        setRequestType('pay');
        if (ReportUtils.hasHeldExpenses(moneyRequestReport.reportID)) {
            setIsHoldMenuVisible(true);
        } else if (ReportUtils.isInvoiceReport(moneyRequestReport)) {
            IOU.payInvoice(type, chatReport, moneyRequestReport);
        } else {
            IOU.payMoneyRequest(type, chatReport, moneyRequestReport, true);
        }
    };

    const confirmApproval = () => {
        setRequestType('approve');
        if (ReportUtils.hasHeldExpenses(moneyRequestReport.reportID)) {
            setIsHoldMenuVisible(true);
        } else {
            IOU.approveMoneyRequest(moneyRequestReport, true);
        }
    };

    const deleteTransaction = useCallback(() => {
        if (requestParentReportAction) {
            const iouTransactionID = requestParentReportAction.actionName === CONST.REPORT.ACTIONS.TYPE.IOU ? requestParentReportAction.originalMessage?.IOUTransactionID ?? '' : '';
            if (ReportActionsUtils.isTrackExpenseAction(requestParentReportAction)) {
                IOU.deleteTrackExpense(moneyRequestReport?.reportID ?? '', iouTransactionID, requestParentReportAction, true);
                return;
            }
            IOU.deleteMoneyRequest(iouTransactionID, requestParentReportAction, true);
        }

        setIsDeleteRequestModalVisible(false);
    }, [moneyRequestReport?.reportID, requestParentReportAction, setIsDeleteRequestModalVisible]);

    const markAsCash = useCallback(() => {
        if (!requestParentReportAction) {
            return;
        }
        const iouTransactionID = requestParentReportAction.actionName === CONST.REPORT.ACTIONS.TYPE.IOU ? requestParentReportAction.originalMessage?.IOUTransactionID ?? '' : '';
        const reportID = transactionThreadReport?.reportID ?? '';

        TransactionActions.markAsCash(iouTransactionID, reportID);
    }, [requestParentReportAction, transactionThreadReport?.reportID]);

    // The submit button should be success green colour only if the user is submitter and the policy does not have Scheduled Submit turned on
    const isWaitingForSubmissionFromCurrentUser = useMemo(
        () => chatReport?.isOwnPolicyExpenseChat && !policy?.harvesting?.enabled,
        [chatReport?.isOwnPolicyExpenseChat, policy?.harvesting?.enabled],
    );

    const threeDotsMenuItems = [HeaderUtils.getPinMenuItem(moneyRequestReport)];
    if (isPayer && isSettled && ReportUtils.isExpenseReport(moneyRequestReport)) {
        threeDotsMenuItems.push({
            icon: Expensicons.Trashcan,
            text: translate('iou.cancelPayment'),
            onSelected: () => setIsConfirmModalVisible(true),
        });
    }

    // If the report supports adding transactions to it, then it also supports deleting transactions from it.
    if (canDeleteRequest && !isEmptyObject(transactionThreadReport)) {
        threeDotsMenuItems.push({
            icon: Expensicons.Trashcan,
            text: translate('reportActionContextMenu.deleteAction', {action: requestParentReportAction}),
            onSelected: () => setIsDeleteRequestModalVisible(true),
        });
    }

    useEffect(() => {
        if (canDeleteRequest) {
            return;
        }

        setIsDeleteRequestModalVisible(false);
    }, [canDeleteRequest]);

    return (
        <View style={[styles.pt0]}>
            <HeaderWithBackButton
                shouldShowReportAvatarWithDisplay
                shouldEnableDetailPageNavigation
                shouldShowPinButton={false}
                report={moneyRequestReport}
                policy={policy}
                shouldShowBackButton={shouldUseNarrowLayout}
                onBackButtonPress={onBackButtonPress}
                // Shows border if no buttons or next steps are showing below the header
                shouldShowBorderBottom={!isMoreContentShown && !allHavePendingRTERViolation}
                shouldShowThreeDotsButton
                threeDotsMenuItems={threeDotsMenuItems}
                threeDotsAnchorPosition={styles.threeDotsPopoverOffsetNoCloseButton(windowWidth)}
            >
                {shouldShowSettlementButton && !shouldUseNarrowLayout && (
                    <View style={styles.pv2}>
                        <SettlementButton
                            currency={moneyRequestReport.currency}
                            confirmApproval={confirmApproval}
                            policyID={moneyRequestReport.policyID}
                            chatReportID={chatReport?.reportID}
                            iouReport={moneyRequestReport}
                            onPress={confirmPayment}
                            enablePaymentsRoute={ROUTES.ENABLE_PAYMENTS}
                            addBankAccountRoute={bankAccountRoute}
                            shouldHidePaymentOptions={!shouldShowPayButton}
                            shouldShowApproveButton={shouldShowApproveButton}
                            shouldDisableApproveButton={shouldDisableApproveButton}
                            style={[styles.pv2]}
<<<<<<< HEAD
                            formattedAmount={!hasOnlyHeldExpenses ? displayedAmount : ''}
                            isDisabled={isOffline && !canAllowSettlement}
                            isLoading={!isOffline && !canAllowSettlement}
=======
                            formattedAmount={!ReportUtils.hasOnlyHeldExpenses(moneyRequestReport.reportID) ? displayedAmount : ''}
                            isDisabled={!canAllowSettlement}
>>>>>>> 4fcc5a9f
                        />
                    </View>
                )}
                {shouldShowSubmitButton && !shouldUseNarrowLayout && (
                    <View style={styles.pv2}>
                        <Button
                            medium
                            success={isWaitingForSubmissionFromCurrentUser}
                            text={translate('common.submit')}
                            style={[styles.mnw120, styles.pv2, styles.pr0]}
                            onPress={() => IOU.submitReport(moneyRequestReport)}
                            isDisabled={shouldDisableSubmitButton}
                        />
                    </View>
                )}
                {shouldShowMarkAsCashButton && !shouldUseNarrowLayout && (
                    <View style={[styles.pv2]}>
                        <Button
                            medium
                            success
                            text={translate('iou.markAsCash')}
                            style={[styles.pv2, styles.pr0]}
                            onPress={markAsCash}
                        />
                    </View>
                )}
            </HeaderWithBackButton>
            {allHavePendingRTERViolation && (
                <View>
                    {shouldShowMarkAsCashButton && shouldUseNarrowLayout && (
                        <View style={[styles.ph5, styles.pb3]}>
                            <Button
                                medium
                                success
                                text={translate('iou.markAsCash')}
                                style={[styles.w100, styles.pr0]}
                                onPress={markAsCash}
                            />
                        </View>
                    )}
                    <MoneyRequestHeaderStatusBar
                        title={
                            <Icon
                                src={Expensicons.Hourglass}
                                height={variables.iconSizeSmall}
                                width={variables.iconSizeSmall}
                                fill={theme.icon}
                            />
                        }
                        description={translate('iou.pendingMatchWithCreditCardDescription')}
                        shouldShowBorderBottom
                    />
                </View>
            )}
            <View style={isMoreContentShown ? [styles.dFlex, styles.flexColumn, styles.borderBottom] : []}>
                {shouldShowSettlementButton && shouldUseNarrowLayout && (
                    <View style={[styles.ph5, styles.pb2]}>
                        <SettlementButton
                            currency={moneyRequestReport.currency}
                            confirmApproval={confirmApproval}
                            policyID={moneyRequestReport.policyID}
                            chatReportID={moneyRequestReport.chatReportID}
                            iouReport={moneyRequestReport}
                            onPress={confirmPayment}
                            enablePaymentsRoute={ROUTES.ENABLE_PAYMENTS}
                            addBankAccountRoute={bankAccountRoute}
                            shouldHidePaymentOptions={!shouldShowPayButton}
                            shouldShowApproveButton={shouldShowApproveButton}
                            formattedAmount={!ReportUtils.hasOnlyHeldExpenses(moneyRequestReport.reportID) ? displayedAmount : ''}
                            shouldDisableApproveButton={shouldDisableApproveButton}
                            isDisabled={!canAllowSettlement}
                        />
                    </View>
                )}
                {shouldShowSubmitButton && shouldUseNarrowLayout && (
                    <View style={[styles.ph5, styles.pb2]}>
                        <Button
                            medium
                            success={isWaitingForSubmissionFromCurrentUser}
                            text={translate('common.submit')}
                            style={[styles.w100, styles.pr0]}
                            onPress={() => IOU.submitReport(moneyRequestReport)}
                            isDisabled={shouldDisableSubmitButton}
                        />
                    </View>
                )}
                {shouldShowNextStep && (
                    <View style={[styles.ph5, styles.pb3]}>
                        <MoneyReportHeaderStatusBar nextStep={nextStep} />
                    </View>
                )}
                {hasScanningReceipt && (
                    <MoneyRequestHeaderStatusBar
                        title={
                            <Icon
                                src={Expensicons.ReceiptScan}
                                height={variables.iconSizeSmall}
                                width={variables.iconSizeSmall}
                                fill={theme.icon}
                            />
                        }
                        description={translate('iou.receiptScanInProgressDescription')}
                        shouldShowBorderBottom={false}
                    />
                )}
            </View>
            {isHoldMenuVisible && requestType !== undefined && (
                <ProcessMoneyReportHoldMenu
                    nonHeldAmount={!ReportUtils.hasOnlyHeldExpenses(moneyRequestReport.reportID) ? nonHeldAmount : undefined}
                    requestType={requestType}
                    fullAmount={fullAmount}
                    isSmallScreenWidth={shouldUseNarrowLayout}
                    onClose={() => setIsHoldMenuVisible(false)}
                    isVisible={isHoldMenuVisible}
                    paymentType={paymentType}
                    chatReport={chatReport}
                    moneyRequestReport={moneyRequestReport}
                />
            )}
            <ConfirmModal
                title={translate('iou.cancelPayment')}
                isVisible={isConfirmModalVisible}
                onConfirm={cancelPayment}
                onCancel={() => setIsConfirmModalVisible(false)}
                prompt={translate('iou.cancelPaymentConfirmation')}
                confirmText={translate('iou.cancelPayment')}
                cancelText={translate('common.dismiss')}
                danger
                shouldEnableNewFocusManagement
            />
            <ConfirmModal
                title={translate('iou.deleteExpense')}
                isVisible={isDeleteRequestModalVisible}
                onConfirm={deleteTransaction}
                onCancel={() => setIsDeleteRequestModalVisible(false)}
                prompt={translate('iou.deleteConfirmation')}
                confirmText={translate('common.delete')}
                cancelText={translate('common.cancel')}
                danger
                shouldEnableNewFocusManagement
            />
        </View>
    );
}

MoneyReportHeader.displayName = 'MoneyReportHeader';

export default MoneyReportHeader;<|MERGE_RESOLUTION|>--- conflicted
+++ resolved
@@ -231,14 +231,9 @@
                             shouldShowApproveButton={shouldShowApproveButton}
                             shouldDisableApproveButton={shouldDisableApproveButton}
                             style={[styles.pv2]}
-<<<<<<< HEAD
-                            formattedAmount={!hasOnlyHeldExpenses ? displayedAmount : ''}
+                            formattedAmount={!ReportUtils.hasOnlyHeldExpenses(moneyRequestReport.reportID) ? displayedAmount : ''}
                             isDisabled={isOffline && !canAllowSettlement}
                             isLoading={!isOffline && !canAllowSettlement}
-=======
-                            formattedAmount={!ReportUtils.hasOnlyHeldExpenses(moneyRequestReport.reportID) ? displayedAmount : ''}
-                            isDisabled={!canAllowSettlement}
->>>>>>> 4fcc5a9f
                         />
                     </View>
                 )}
