--- conflicted
+++ resolved
@@ -222,9 +222,8 @@
                 setIsNoDelegateAccessMenuVisible(true);
             } else if (isAnyTransactionOnHold) {
                 setIsHoldMenuVisible(true);
-<<<<<<< HEAD
-            } else if (ReportUtils.isInvoiceReport(moneyRequestReport)) {
-                IOU.payInvoice(
+            } else if (isInvoiceReport(moneyRequestReport)) {
+                payInvoice(
                     type,
                     chatReport,
                     moneyRequestReport,
@@ -232,10 +231,6 @@
                     paymentMethod === CONST.PAYMENT_METHODS.PERSONAL_BANK_ACCOUNT ? methodID : undefined,
                     paymentMethod === CONST.PAYMENT_METHODS.DEBIT_CARD ? methodID : undefined,
                 );
-=======
-            } else if (isInvoiceReport(moneyRequestReport)) {
-                payInvoice(type, chatReport, moneyRequestReport, payAsBusiness);
->>>>>>> 9c54d12f
             } else {
                 payMoneyRequest(type, chatReport, moneyRequestReport, true);
             }
