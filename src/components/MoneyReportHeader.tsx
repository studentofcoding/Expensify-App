--- conflicted
+++ resolved
@@ -73,10 +73,10 @@
 
     const styles = useThemeStyles();
     const theme = useTheme();
-    const {isOffline} = useNetwork();
     const [isDeleteRequestModalVisible, setIsDeleteRequestModalVisible] = useState(false);
     const [shouldShowHoldMenu, setShouldShowHoldMenu] = useState(false);
     const {translate} = useLocalize();
+    const {isOffline} = useNetwork();
     const {windowWidth} = useWindowDimensions();
     const {reimbursableSpend} = ReportUtils.getMoneyRequestSpendBreakdown(moneyRequestReport);
     const isSettled = ReportUtils.isSettled(moneyRequestReport.reportID);
@@ -327,14 +327,9 @@
                             shouldShowApproveButton={shouldShowApproveButton}
                             shouldDisableApproveButton={shouldDisableApproveButton}
                             style={[styles.pv2]}
-<<<<<<< HEAD
-                            formattedAmount={!ReportUtils.hasOnlyHeldExpenses(moneyRequestReport.reportID) ? displayedAmount : ''}
+                            formattedAmount={!hasOnlyHeldExpenses ? displayedAmount : ''}
                             isDisabled={isOffline && !canAllowSettlement}
                             isLoading={!isOffline && !canAllowSettlement}
-=======
-                            formattedAmount={!hasOnlyHeldExpenses ? displayedAmount : ''}
-                            isDisabled={!canAllowSettlement}
->>>>>>> 0ae7febf
                         />
                     </View>
                 )}
