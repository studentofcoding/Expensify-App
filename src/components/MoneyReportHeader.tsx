import {useRoute} from '@react-navigation/native';
import React, {useCallback, useEffect, useMemo, useRef, useState} from 'react';
import {View} from 'react-native';
import type {OnyxEntry} from 'react-native-onyx';
import {useOnyx} from 'react-native-onyx';
import useLocalize from '@hooks/useLocalize';
import useNetwork from '@hooks/useNetwork';
import useResponsiveLayout from '@hooks/useResponsiveLayout';
import useTheme from '@hooks/useTheme';
import useThemeStyles from '@hooks/useThemeStyles';
import {getCurrentUserAccountID} from '@libs/actions/Report';
import * as CurrencyUtils from '@libs/CurrencyUtils';
import Navigation from '@libs/Navigation/Navigation';
import * as PolicyUtils from '@libs/PolicyUtils';
import * as ReportActionsUtils from '@libs/ReportActionsUtils';
import * as ReportUtils from '@libs/ReportUtils';
import * as TransactionUtils from '@libs/TransactionUtils';
import variables from '@styles/variables';
import * as IOU from '@userActions/IOU';
import * as TransactionActions from '@userActions/Transaction';
import CONST from '@src/CONST';
import useDelegateUserDetails from '@src/hooks/useDelegateUserDetails';
import ONYXKEYS from '@src/ONYXKEYS';
import type {Route} from '@src/ROUTES';
import ROUTES from '@src/ROUTES';
import SCREENS from '@src/SCREENS';
import type * as OnyxTypes from '@src/types/onyx';
import type {PaymentMethodType} from '@src/types/onyx/OriginalMessage';
import type IconAsset from '@src/types/utils/IconAsset';
import isLoadingOnyxValue from '@src/types/utils/isLoadingOnyxValue';
import BrokenConnectionDescription from './BrokenConnectionDescription';
import Button from './Button';
import ConfirmModal from './ConfirmModal';
import DelegateNoAccessModal from './DelegateNoAccessModal';
import HeaderWithBackButton from './HeaderWithBackButton';
import Icon from './Icon';
import * as Expensicons from './Icon/Expensicons';
import MoneyReportHeaderStatusBar from './MoneyReportHeaderStatusBar';
import type {MoneyRequestHeaderStatusBarProps} from './MoneyRequestHeaderStatusBar';
import MoneyRequestHeaderStatusBar from './MoneyRequestHeaderStatusBar';
import type {ActionHandledType} from './ProcessMoneyReportHoldMenu';
import ProcessMoneyReportHoldMenu from './ProcessMoneyReportHoldMenu';
import ExportWithDropdownMenu from './ReportActionItem/ExportWithDropdownMenu';
import SettlementButton from './SettlementButton';

type MoneyReportHeaderProps = {
    /** The report currently being looked at */
    report: OnyxEntry<OnyxTypes.Report>;

    /** The policy tied to the expense report */
    policy: OnyxEntry<OnyxTypes.Policy>;

    /** Array of report actions for the report */
    reportActions: OnyxTypes.ReportAction[];

    /** The reportID of the transaction thread report associated with this current report, if any */
    // eslint-disable-next-line react/no-unused-prop-types
    transactionThreadReportID: string | undefined;

    /** Method to trigger when pressing close button of the header */
    onBackButtonPress: () => void;
};

function MoneyReportHeader({policy, report: moneyRequestReport, transactionThreadReportID, reportActions, onBackButtonPress}: MoneyReportHeaderProps) {
    // We need to use isSmallScreenWidth instead of shouldUseNarrowLayout to use a correct layout for the hold expense modal https://github.com/Expensify/App/pull/47990#issuecomment-2362382026
    // eslint-disable-next-line rulesdir/prefer-shouldUseNarrowLayout-instead-of-isSmallScreenWidth
    const {shouldUseNarrowLayout, isSmallScreenWidth} = useResponsiveLayout();
    const route = useRoute();
<<<<<<< HEAD
    // eslint-disable-next-line @typescript-eslint/prefer-nullish-coalescing
    const [chatReport] = useOnyx(`${ONYXKEYS.COLLECTION.REPORT}${moneyRequestReport?.chatReportID || CONST.DEFAULT_NUMBER_ID}`);
    // eslint-disable-next-line @typescript-eslint/prefer-nullish-coalescing
    const [nextStep] = useOnyx(`${ONYXKEYS.COLLECTION.NEXT_STEP}${moneyRequestReport?.reportID || CONST.DEFAULT_NUMBER_ID}`);
=======
    const [chatReport] = useOnyx(`${ONYXKEYS.COLLECTION.REPORT}${moneyRequestReport?.chatReportID}`);
    const [nextStep] = useOnyx(`${ONYXKEYS.COLLECTION.NEXT_STEP}${moneyRequestReport?.reportID}`);
>>>>>>> 43655584
    const [transactionThreadReport] = useOnyx(`${ONYXKEYS.COLLECTION.REPORT}${transactionThreadReportID}`);
    const [session] = useOnyx(ONYXKEYS.SESSION);
    const requestParentReportAction = useMemo(() => {
        if (!reportActions || !transactionThreadReport?.parentReportActionID) {
            return null;
        }
        return reportActions.find((action): action is OnyxTypes.ReportAction<typeof CONST.REPORT.ACTIONS.TYPE.IOU> => action.reportActionID === transactionThreadReport.parentReportActionID);
    }, [reportActions, transactionThreadReport?.parentReportActionID]);
    const [transactions] = useOnyx(ONYXKEYS.COLLECTION.TRANSACTION);
    const [dismissedHoldUseExplanation, dismissedHoldUseExplanationResult] = useOnyx(ONYXKEYS.NVP_DISMISSED_HOLD_USE_EXPLANATION, {initialValue: true});
    const isLoadingHoldUseExplained = isLoadingOnyxValue(dismissedHoldUseExplanationResult);
    const transaction =
        transactions?.[
            `${ONYXKEYS.COLLECTION.TRANSACTION}${
<<<<<<< HEAD
                ReportActionsUtils.isMoneyRequestAction(requestParentReportAction)
                    ? ReportActionsUtils.getOriginalMessage(requestParentReportAction)?.IOUTransactionID ?? CONST.DEFAULT_NUMBER_ID
                    : CONST.DEFAULT_NUMBER_ID
=======
                ReportActionsUtils.isMoneyRequestAction(requestParentReportAction) && ReportActionsUtils.getOriginalMessage(requestParentReportAction)?.IOUTransactionID
>>>>>>> 43655584
            }`
        ] ?? undefined;

    const styles = useThemeStyles();
    const theme = useTheme();
    const [isDeleteRequestModalVisible, setIsDeleteRequestModalVisible] = useState(false);
    const {translate} = useLocalize();
    const {isOffline} = useNetwork();
    const {reimbursableSpend} = ReportUtils.getMoneyRequestSpendBreakdown(moneyRequestReport);
    const isOnHold = TransactionUtils.isOnHold(transaction);
    const isDeletedParentAction = !!requestParentReportAction && ReportActionsUtils.isDeletedAction(requestParentReportAction);
    const isDuplicate = TransactionUtils.isDuplicate(transaction?.transactionID);

    // Only the requestor can delete the request, admins can only edit it.
    const isActionOwner =
        typeof requestParentReportAction?.actorAccountID === 'number' && typeof session?.accountID === 'number' && requestParentReportAction.actorAccountID === session?.accountID;
    const canDeleteRequest = isActionOwner && ReportUtils.canDeleteTransaction(moneyRequestReport) && !isDeletedParentAction;
    const [isHoldMenuVisible, setIsHoldMenuVisible] = useState(false);
    const [paymentType, setPaymentType] = useState<PaymentMethodType>();
    const [requestType, setRequestType] = useState<ActionHandledType>();
    const allTransactions = useMemo(() => TransactionUtils.getAllReportTransactions(moneyRequestReport?.reportID, transactions), [moneyRequestReport?.reportID, transactions]);
    const canAllowSettlement = ReportUtils.hasUpdatedTotal(moneyRequestReport, policy);
    const policyType = policy?.type;
    const isDraft = ReportUtils.isOpenExpenseReport(moneyRequestReport);
    const connectedIntegration = PolicyUtils.getConnectedIntegration(policy);
    const navigateBackToAfterDelete = useRef<Route>();
    const hasHeldExpenses = ReportUtils.hasHeldExpenses(moneyRequestReport?.reportID);
    const hasScanningReceipt = ReportUtils.getTransactionsWithReceipts(moneyRequestReport?.reportID).some((t) => TransactionUtils.isReceiptBeingScanned(t));
    const hasOnlyPendingTransactions = allTransactions.length > 0 && allTransactions.every((t) => TransactionUtils.isExpensifyCardTransaction(t) && TransactionUtils.isPending(t));
    const transactionIDs = allTransactions.map((t) => t.transactionID);
<<<<<<< HEAD
    const hasAllPendingRTERViolations = TransactionUtils.allHavePendingRTERViolation(transaction ? [transaction?.transactionID] : undefined);
    const shouldShowBrokenConnectionViolation = TransactionUtils.shouldShowBrokenConnectionViolation(transaction?.transactionID, moneyRequestReport, policy);
    const hasOnlyHeldExpenses = ReportUtils.hasOnlyHeldExpenses(moneyRequestReport?.reportID);
    const isPayAtEndExpense = TransactionUtils.isPayAtEndExpense(transaction);
    const isArchivedReport = ReportUtils.isArchivedRoomWithID(moneyRequestReport?.reportID);
=======
    const hasAllPendingRTERViolations = TransactionUtils.allHavePendingRTERViolation([transaction?.transactionID]);
    const shouldShowBrokenConnectionViolation = TransactionUtils.shouldShowBrokenConnectionViolation(transaction?.transactionID, moneyRequestReport, policy);
    const hasOnlyHeldExpenses = ReportUtils.hasOnlyHeldExpenses(moneyRequestReport?.reportID);
    const isPayAtEndExpense = TransactionUtils.isPayAtEndExpense(transaction);
    const isArchivedReport = ReportUtils.isArchivedReport(moneyRequestReport);
>>>>>>> 43655584
    const [archiveReason] = useOnyx(`${ONYXKEYS.COLLECTION.REPORT_ACTIONS}${moneyRequestReport?.reportID}`, {selector: ReportUtils.getArchiveReason});

    const getCanIOUBePaid = useCallback(
        (onlyShowPayElsewhere = false) => IOU.canIOUBePaid(moneyRequestReport, chatReport, policy, transaction ? [transaction] : undefined, onlyShowPayElsewhere),
        [moneyRequestReport, chatReport, policy, transaction],
    );
    const canIOUBePaid = useMemo(() => getCanIOUBePaid(), [getCanIOUBePaid]);

    const onlyShowPayElsewhere = useMemo(() => !canIOUBePaid && getCanIOUBePaid(true), [canIOUBePaid, getCanIOUBePaid]);

    const shouldShowMarkAsCashButton =
        hasAllPendingRTERViolations || (shouldShowBrokenConnectionViolation && (!PolicyUtils.isPolicyAdmin(policy) || ReportUtils.isCurrentUserSubmitter(moneyRequestReport?.reportID)));

    const shouldShowPayButton = canIOUBePaid || onlyShowPayElsewhere;

    const shouldShowApproveButton = useMemo(() => IOU.canApproveIOU(moneyRequestReport, policy) && !hasOnlyPendingTransactions, [moneyRequestReport, policy, hasOnlyPendingTransactions]);

    const shouldDisableApproveButton = shouldShowApproveButton && !ReportUtils.isAllowedToApproveExpenseReport(moneyRequestReport);

    const currentUserAccountID = getCurrentUserAccountID();
    const isAdmin = policy?.role === CONST.POLICY.ROLE.ADMIN;

    const shouldShowSubmitButton =
        !!moneyRequestReport &&
        !isArchivedReport &&
        isDraft &&
        reimbursableSpend !== 0 &&
        !hasAllPendingRTERViolations &&
        !shouldShowBrokenConnectionViolation &&
        (moneyRequestReport?.ownerAccountID === currentUserAccountID || isAdmin || moneyRequestReport?.managerID === currentUserAccountID);

    const shouldShowExportIntegrationButton = !shouldShowPayButton && !shouldShowSubmitButton && connectedIntegration && isAdmin && ReportUtils.canBeExported(moneyRequestReport);

    const shouldShowSettlementButton =
        (shouldShowPayButton || shouldShowApproveButton) && !hasAllPendingRTERViolations && !shouldShowExportIntegrationButton && !shouldShowBrokenConnectionViolation;

    const shouldDisableSubmitButton = shouldShowSubmitButton && !ReportUtils.isAllowedToSubmitDraftExpenseReport(moneyRequestReport);
    const isFromPaidPolicy = policyType === CONST.POLICY.TYPE.TEAM || policyType === CONST.POLICY.TYPE.CORPORATE;
    const shouldShowStatusBar =
        hasAllPendingRTERViolations || shouldShowBrokenConnectionViolation || hasOnlyHeldExpenses || hasScanningReceipt || isPayAtEndExpense || hasOnlyPendingTransactions;
    const shouldShowNextStep = !ReportUtils.isClosedExpenseReportWithNoExpenses(moneyRequestReport) && isFromPaidPolicy && !!nextStep?.message?.length && !shouldShowStatusBar;
    const shouldShowAnyButton =
        isDuplicate ||
        shouldShowSettlementButton ||
        shouldShowApproveButton ||
        shouldShowSubmitButton ||
        shouldShowNextStep ||
        shouldShowMarkAsCashButton ||
        shouldShowExportIntegrationButton;
    const bankAccountRoute = ReportUtils.getBankAccountRoute(chatReport);
    const formattedAmount = CurrencyUtils.convertToDisplayString(reimbursableSpend, moneyRequestReport?.currency);
    const {nonHeldAmount, fullAmount, hasValidNonHeldAmount} = ReportUtils.getNonHeldAndFullAmount(moneyRequestReport, shouldShowPayButton);
    const isAnyTransactionOnHold = ReportUtils.hasHeldExpenses(moneyRequestReport?.reportID);
    const displayedAmount = isAnyTransactionOnHold && canAllowSettlement && hasValidNonHeldAmount ? nonHeldAmount : formattedAmount;
    const isMoreContentShown = shouldShowNextStep || shouldShowStatusBar || (shouldShowAnyButton && shouldUseNarrowLayout);
    const {isDelegateAccessRestricted} = useDelegateUserDetails();
    const [isNoDelegateAccessMenuVisible, setIsNoDelegateAccessMenuVisible] = useState(false);

    const isReportInRHP = route.name === SCREENS.SEARCH.REPORT_RHP;
    const shouldDisplaySearchRouter = !isReportInRHP || isSmallScreenWidth;

    const confirmPayment = useCallback(
        (type?: PaymentMethodType | undefined, payAsBusiness?: boolean) => {
            if (!type || !chatReport) {
                return;
            }
            setPaymentType(type);
            setRequestType(CONST.IOU.REPORT_ACTION_TYPE.PAY);
            if (isDelegateAccessRestricted) {
                setIsNoDelegateAccessMenuVisible(true);
            } else if (isAnyTransactionOnHold) {
                setIsHoldMenuVisible(true);
            } else if (ReportUtils.isInvoiceReport(moneyRequestReport)) {
                IOU.payInvoice(type, chatReport, moneyRequestReport, payAsBusiness);
            } else {
                IOU.payMoneyRequest(type, chatReport, moneyRequestReport, true);
            }
        },
        [chatReport, isAnyTransactionOnHold, isDelegateAccessRestricted, moneyRequestReport],
    );

    const confirmApproval = () => {
        setRequestType(CONST.IOU.REPORT_ACTION_TYPE.APPROVE);
        if (isDelegateAccessRestricted) {
            setIsNoDelegateAccessMenuVisible(true);
        } else if (isAnyTransactionOnHold) {
            setIsHoldMenuVisible(true);
        } else {
            IOU.approveMoneyRequest(moneyRequestReport, true);
        }
    };

    const deleteTransaction = useCallback(() => {
        if (requestParentReportAction) {
            const iouTransactionID = ReportActionsUtils.isMoneyRequestAction(requestParentReportAction)
                ? ReportActionsUtils.getOriginalMessage(requestParentReportAction)?.IOUTransactionID
                : undefined;
            if (ReportActionsUtils.isTrackExpenseAction(requestParentReportAction)) {
                navigateBackToAfterDelete.current = IOU.deleteTrackExpense(moneyRequestReport?.reportID, iouTransactionID, requestParentReportAction, true);
            } else {
                navigateBackToAfterDelete.current = IOU.deleteMoneyRequest(iouTransactionID, requestParentReportAction, true);
            }
        }

        setIsDeleteRequestModalVisible(false);
    }, [moneyRequestReport?.reportID, requestParentReportAction, setIsDeleteRequestModalVisible]);

    const markAsCash = useCallback(() => {
        if (!requestParentReportAction) {
            return;
        }
        const iouTransactionID = ReportActionsUtils.isMoneyRequestAction(requestParentReportAction)
            ? ReportActionsUtils.getOriginalMessage(requestParentReportAction)?.IOUTransactionID
            : undefined;
        const reportID = transactionThreadReport?.reportID;

        if (!iouTransactionID || !reportID) {
            return;
        }
        TransactionActions.markAsCash(iouTransactionID, reportID);
    }, [requestParentReportAction, transactionThreadReport?.reportID]);

    const getStatusIcon: (src: IconAsset) => React.ReactNode = (src) => (
        <Icon
            src={src}
            height={variables.iconSizeSmall}
            width={variables.iconSizeSmall}
            fill={theme.icon}
        />
    );

    const getStatusBarProps: () => MoneyRequestHeaderStatusBarProps | undefined = () => {
        if (isPayAtEndExpense) {
            if (!isArchivedReport) {
                return {icon: getStatusIcon(Expensicons.Hourglass), description: translate('iou.bookingPendingDescription')};
            }
            if (isArchivedReport && archiveReason === CONST.REPORT.ARCHIVE_REASON.BOOKING_END_DATE_HAS_PASSED) {
                return {icon: getStatusIcon(Expensicons.Box), description: translate('iou.bookingArchivedDescription')};
            }
        }
        if (hasOnlyHeldExpenses) {
            return {icon: getStatusIcon(Expensicons.Stopwatch), description: translate('iou.expensesOnHold')};
        }
        if (shouldShowBrokenConnectionViolation) {
            return {
                icon: getStatusIcon(Expensicons.Hourglass),
                description: (
                    <BrokenConnectionDescription
                        transactionID={transaction?.transactionID}
                        report={moneyRequestReport}
                        policy={policy}
                    />
                ),
            };
        }
        if (hasAllPendingRTERViolations) {
            return {icon: getStatusIcon(Expensicons.Hourglass), description: translate('iou.pendingMatchWithCreditCardDescription')};
        }
        if (hasOnlyPendingTransactions) {
            return {icon: getStatusIcon(Expensicons.CreditCardHourglass), description: translate('iou.transactionPendingDescription')};
        }
        if (hasScanningReceipt) {
            return {icon: getStatusIcon(Expensicons.ReceiptScan), description: translate('iou.receiptScanInProgressDescription')};
        }
    };

    const statusBarProps = getStatusBarProps();
    const shouldAddGapToContents =
        shouldUseNarrowLayout &&
        (isDuplicate || shouldShowSettlementButton || !!shouldShowExportIntegrationButton || shouldShowSubmitButton || shouldShowMarkAsCashButton) &&
        (!!statusBarProps || shouldShowNextStep);

    // The submit button should be success green colour only if the user is submitter and the policy does not have Scheduled Submit turned on
    const isWaitingForSubmissionFromCurrentUser = useMemo(
        () => chatReport?.isOwnPolicyExpenseChat && !policy?.harvesting?.enabled,
        [chatReport?.isOwnPolicyExpenseChat, policy?.harvesting?.enabled],
    );

    const shouldDuplicateButtonBeSuccess = useMemo(
        () => isDuplicate && !shouldShowSettlementButton && !shouldShowExportIntegrationButton && !shouldShowSubmitButton && !shouldShowMarkAsCashButton,
        [isDuplicate, shouldShowSettlementButton, shouldShowExportIntegrationButton, shouldShowSubmitButton, shouldShowMarkAsCashButton],
    );

    useEffect(() => {
        // eslint-disable-next-line @typescript-eslint/prefer-nullish-coalescing
        if (isLoadingHoldUseExplained || dismissedHoldUseExplanation || !isOnHold) {
            return;
        }
        Navigation.navigate(ROUTES.PROCESS_MONEY_REQUEST_HOLD.getRoute(Navigation.getReportRHPActiveRoute()));
    }, [dismissedHoldUseExplanation, isLoadingHoldUseExplained, isOnHold]);

    useEffect(() => {
        if (canDeleteRequest) {
            return;
        }

        setIsDeleteRequestModalVisible(false);
    }, [canDeleteRequest]);

    return (
        <View style={[styles.pt0]}>
            <HeaderWithBackButton
                shouldShowReportAvatarWithDisplay
                shouldEnableDetailPageNavigation
                shouldShowPinButton={false}
                report={moneyRequestReport}
                policy={policy}
                shouldShowBackButton={shouldUseNarrowLayout}
                shouldDisplaySearchRouter={shouldDisplaySearchRouter}
                onBackButtonPress={onBackButtonPress}
                // Shows border if no buttons or banners are showing below the header
                shouldShowBorderBottom={!isMoreContentShown}
            >
                {isDuplicate && !shouldUseNarrowLayout && (
                    <View style={[shouldDuplicateButtonBeSuccess ? styles.ml2 : styles.mh2]}>
                        <Button
                            success={shouldDuplicateButtonBeSuccess}
                            text={translate('iou.reviewDuplicates')}
                            style={styles.p0}
                            onPress={() => {
<<<<<<< HEAD
                                if (!transactionThreadReportID) {
                                    return;
                                }
=======
>>>>>>> 43655584
                                Navigation.navigate(ROUTES.TRANSACTION_DUPLICATE_REVIEW_PAGE.getRoute(transactionThreadReportID, Navigation.getReportRHPActiveRoute()));
                            }}
                        />
                    </View>
                )}
                {shouldShowSettlementButton && !shouldUseNarrowLayout && (
                    <View style={styles.pv2}>
                        <SettlementButton
                            shouldUseSuccessStyle={!hasHeldExpenses}
                            onlyShowPayElsewhere={onlyShowPayElsewhere}
                            currency={moneyRequestReport?.currency}
                            confirmApproval={confirmApproval}
                            policyID={moneyRequestReport?.policyID}
                            chatReportID={chatReport?.reportID}
                            iouReport={moneyRequestReport}
                            onPress={confirmPayment}
                            enablePaymentsRoute={ROUTES.ENABLE_PAYMENTS}
                            addBankAccountRoute={bankAccountRoute}
                            shouldHidePaymentOptions={!shouldShowPayButton}
                            shouldShowApproveButton={shouldShowApproveButton}
                            shouldDisableApproveButton={shouldDisableApproveButton}
                            style={[styles.pv2]}
                            formattedAmount={!hasOnlyHeldExpenses ? displayedAmount : ''}
                            isDisabled={isOffline && !canAllowSettlement}
                            isLoading={!isOffline && !canAllowSettlement}
                        />
                    </View>
                )}
                {!!shouldShowExportIntegrationButton && !shouldUseNarrowLayout && (
                    <View style={[styles.pv2]}>
                        <ExportWithDropdownMenu
                            policy={policy}
                            report={moneyRequestReport}
                            connectionName={connectedIntegration}
                        />
                    </View>
                )}
                {shouldShowSubmitButton && !shouldUseNarrowLayout && (
                    <View style={styles.pv2}>
                        <Button
                            success={isWaitingForSubmissionFromCurrentUser}
                            text={translate('common.submit')}
                            style={[styles.mnw120, styles.pv2, styles.pr0]}
                            onPress={() => IOU.submitReport(moneyRequestReport)}
                            isDisabled={shouldDisableSubmitButton}
                        />
                    </View>
                )}
                {shouldShowMarkAsCashButton && !shouldUseNarrowLayout && (
                    <View style={[styles.pv2]}>
                        <Button
                            success
                            text={translate('iou.markAsCash')}
                            style={[styles.pv2, styles.pr0]}
                            onPress={markAsCash}
                        />
                    </View>
                )}
            </HeaderWithBackButton>
            {!!isMoreContentShown && (
                <View style={[styles.dFlex, styles.flexColumn, shouldAddGapToContents && styles.gap3, styles.pb3, styles.ph5, styles.borderBottom]}>
                    <View style={[styles.dFlex, styles.w100, styles.flexRow, styles.gap3]}>
                        {isDuplicate && shouldUseNarrowLayout && (
                            <Button
                                success={shouldDuplicateButtonBeSuccess}
                                text={translate('iou.reviewDuplicates')}
                                style={[styles.flex1, styles.pr0]}
                                onPress={() => {
<<<<<<< HEAD
                                    if (!transactionThreadReportID) {
                                        return;
                                    }
=======
>>>>>>> 43655584
                                    Navigation.navigate(ROUTES.TRANSACTION_DUPLICATE_REVIEW_PAGE.getRoute(transactionThreadReportID, Navigation.getReportRHPActiveRoute()));
                                }}
                            />
                        )}
                        {shouldShowSettlementButton && shouldUseNarrowLayout && (
                            <SettlementButton
                                shouldUseSuccessStyle={!hasHeldExpenses}
                                wrapperStyle={[styles.flex1]}
                                onlyShowPayElsewhere={onlyShowPayElsewhere}
                                currency={moneyRequestReport?.currency}
                                confirmApproval={confirmApproval}
                                policyID={moneyRequestReport?.policyID}
                                chatReportID={moneyRequestReport?.chatReportID}
                                iouReport={moneyRequestReport}
                                onPress={confirmPayment}
                                enablePaymentsRoute={ROUTES.ENABLE_PAYMENTS}
                                addBankAccountRoute={bankAccountRoute}
                                shouldHidePaymentOptions={!shouldShowPayButton}
                                shouldShowApproveButton={shouldShowApproveButton}
                                formattedAmount={!hasOnlyHeldExpenses ? displayedAmount : ''}
                                shouldDisableApproveButton={shouldDisableApproveButton}
                                isDisabled={isOffline && !canAllowSettlement}
                                isLoading={!isOffline && !canAllowSettlement}
                            />
                        )}
                        {!!shouldShowExportIntegrationButton && shouldUseNarrowLayout && (
                            <ExportWithDropdownMenu
                                policy={policy}
                                report={moneyRequestReport}
                                connectionName={connectedIntegration}
                            />
                        )}
                        {shouldShowSubmitButton && shouldUseNarrowLayout && (
                            <Button
                                success={isWaitingForSubmissionFromCurrentUser}
                                text={translate('common.submit')}
                                style={[styles.flex1, styles.pr0]}
                                onPress={() => IOU.submitReport(moneyRequestReport)}
                                isDisabled={shouldDisableSubmitButton}
                            />
                        )}
                        {shouldShowMarkAsCashButton && shouldUseNarrowLayout && (
                            <Button
                                success
                                text={translate('iou.markAsCash')}
                                style={[styles.flex1, styles.pr0]}
                                onPress={markAsCash}
                            />
                        )}
                    </View>
                    {shouldShowNextStep && <MoneyReportHeaderStatusBar nextStep={nextStep} />}
                    {!!statusBarProps && (
                        <MoneyRequestHeaderStatusBar
                            icon={statusBarProps.icon}
                            description={statusBarProps.description}
                        />
                    )}
                </View>
            )}
            {isHoldMenuVisible && requestType !== undefined && (
                <ProcessMoneyReportHoldMenu
                    nonHeldAmount={!hasOnlyHeldExpenses && hasValidNonHeldAmount ? nonHeldAmount : undefined}
                    requestType={requestType}
                    fullAmount={fullAmount}
                    onClose={() => setIsHoldMenuVisible(false)}
                    isVisible={isHoldMenuVisible}
                    paymentType={paymentType}
                    chatReport={chatReport}
                    moneyRequestReport={moneyRequestReport}
                    transactionCount={transactionIDs.length}
                />
            )}
            <DelegateNoAccessModal
                isNoDelegateAccessMenuVisible={isNoDelegateAccessMenuVisible}
                onClose={() => setIsNoDelegateAccessMenuVisible(false)}
            />

            <ConfirmModal
                title={translate('iou.deleteExpense', {count: 1})}
                isVisible={isDeleteRequestModalVisible}
                onConfirm={deleteTransaction}
                onCancel={() => setIsDeleteRequestModalVisible(false)}
                onModalHide={() => ReportUtils.navigateBackOnDeleteTransaction(navigateBackToAfterDelete.current)}
                prompt={translate('iou.deleteConfirmation', {count: 1})}
                confirmText={translate('common.delete')}
                cancelText={translate('common.cancel')}
                danger
                shouldEnableNewFocusManagement
            />
        </View>
    );
}

MoneyReportHeader.displayName = 'MoneyReportHeader';

export default MoneyReportHeader;<|MERGE_RESOLUTION|>--- conflicted
+++ resolved
@@ -66,15 +66,10 @@
     // eslint-disable-next-line rulesdir/prefer-shouldUseNarrowLayout-instead-of-isSmallScreenWidth
     const {shouldUseNarrowLayout, isSmallScreenWidth} = useResponsiveLayout();
     const route = useRoute();
-<<<<<<< HEAD
     // eslint-disable-next-line @typescript-eslint/prefer-nullish-coalescing
     const [chatReport] = useOnyx(`${ONYXKEYS.COLLECTION.REPORT}${moneyRequestReport?.chatReportID || CONST.DEFAULT_NUMBER_ID}`);
     // eslint-disable-next-line @typescript-eslint/prefer-nullish-coalescing
     const [nextStep] = useOnyx(`${ONYXKEYS.COLLECTION.NEXT_STEP}${moneyRequestReport?.reportID || CONST.DEFAULT_NUMBER_ID}`);
-=======
-    const [chatReport] = useOnyx(`${ONYXKEYS.COLLECTION.REPORT}${moneyRequestReport?.chatReportID}`);
-    const [nextStep] = useOnyx(`${ONYXKEYS.COLLECTION.NEXT_STEP}${moneyRequestReport?.reportID}`);
->>>>>>> 43655584
     const [transactionThreadReport] = useOnyx(`${ONYXKEYS.COLLECTION.REPORT}${transactionThreadReportID}`);
     const [session] = useOnyx(ONYXKEYS.SESSION);
     const requestParentReportAction = useMemo(() => {
@@ -89,13 +84,7 @@
     const transaction =
         transactions?.[
             `${ONYXKEYS.COLLECTION.TRANSACTION}${
-<<<<<<< HEAD
-                ReportActionsUtils.isMoneyRequestAction(requestParentReportAction)
-                    ? ReportActionsUtils.getOriginalMessage(requestParentReportAction)?.IOUTransactionID ?? CONST.DEFAULT_NUMBER_ID
-                    : CONST.DEFAULT_NUMBER_ID
-=======
                 ReportActionsUtils.isMoneyRequestAction(requestParentReportAction) && ReportActionsUtils.getOriginalMessage(requestParentReportAction)?.IOUTransactionID
->>>>>>> 43655584
             }`
         ] ?? undefined;
 
@@ -126,19 +115,11 @@
     const hasScanningReceipt = ReportUtils.getTransactionsWithReceipts(moneyRequestReport?.reportID).some((t) => TransactionUtils.isReceiptBeingScanned(t));
     const hasOnlyPendingTransactions = allTransactions.length > 0 && allTransactions.every((t) => TransactionUtils.isExpensifyCardTransaction(t) && TransactionUtils.isPending(t));
     const transactionIDs = allTransactions.map((t) => t.transactionID);
-<<<<<<< HEAD
-    const hasAllPendingRTERViolations = TransactionUtils.allHavePendingRTERViolation(transaction ? [transaction?.transactionID] : undefined);
-    const shouldShowBrokenConnectionViolation = TransactionUtils.shouldShowBrokenConnectionViolation(transaction?.transactionID, moneyRequestReport, policy);
-    const hasOnlyHeldExpenses = ReportUtils.hasOnlyHeldExpenses(moneyRequestReport?.reportID);
-    const isPayAtEndExpense = TransactionUtils.isPayAtEndExpense(transaction);
-    const isArchivedReport = ReportUtils.isArchivedRoomWithID(moneyRequestReport?.reportID);
-=======
     const hasAllPendingRTERViolations = TransactionUtils.allHavePendingRTERViolation([transaction?.transactionID]);
     const shouldShowBrokenConnectionViolation = TransactionUtils.shouldShowBrokenConnectionViolation(transaction?.transactionID, moneyRequestReport, policy);
     const hasOnlyHeldExpenses = ReportUtils.hasOnlyHeldExpenses(moneyRequestReport?.reportID);
     const isPayAtEndExpense = TransactionUtils.isPayAtEndExpense(transaction);
     const isArchivedReport = ReportUtils.isArchivedReport(moneyRequestReport);
->>>>>>> 43655584
     const [archiveReason] = useOnyx(`${ONYXKEYS.COLLECTION.REPORT_ACTIONS}${moneyRequestReport?.reportID}`, {selector: ReportUtils.getArchiveReason});
 
     const getCanIOUBePaid = useCallback(
@@ -359,12 +340,6 @@
                             text={translate('iou.reviewDuplicates')}
                             style={styles.p0}
                             onPress={() => {
-<<<<<<< HEAD
-                                if (!transactionThreadReportID) {
-                                    return;
-                                }
-=======
->>>>>>> 43655584
                                 Navigation.navigate(ROUTES.TRANSACTION_DUPLICATE_REVIEW_PAGE.getRoute(transactionThreadReportID, Navigation.getReportRHPActiveRoute()));
                             }}
                         />
@@ -433,12 +408,6 @@
                                 text={translate('iou.reviewDuplicates')}
                                 style={[styles.flex1, styles.pr0]}
                                 onPress={() => {
-<<<<<<< HEAD
-                                    if (!transactionThreadReportID) {
-                                        return;
-                                    }
-=======
->>>>>>> 43655584
                                     Navigation.navigate(ROUTES.TRANSACTION_DUPLICATE_REVIEW_PAGE.getRoute(transactionThreadReportID, Navigation.getReportRHPActiveRoute()));
                                 }}
                             />
