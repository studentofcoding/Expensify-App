--- conflicted
+++ resolved
@@ -134,13 +134,8 @@
                         <PressableWithoutFeedback
                             onPress={props.onClose}
                             style={[styles.touchableButtonImage]}
-<<<<<<< HEAD
                             role={CONST.ACCESSIBILITY_ROLE.BUTTON}
-                            accessibilityLabel={props.translate('common.close')}
-=======
-                            accessibilityRole={CONST.ACCESSIBILITY_ROLE.BUTTON}
                             accessibilityLabel={translate('common.close')}
->>>>>>> 8af37c39
                         >
                             <Icon src={Expensicons.Close} />
                         </PressableWithoutFeedback>
