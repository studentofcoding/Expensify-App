--- conflicted
+++ resolved
@@ -7,13 +7,8 @@
 import styles from '../styles/styles';
 import * as StyleUtils from '../styles/StyleUtils';
 import shouldRenderOffscreen from '../libs/shouldRenderOffscreen';
-<<<<<<< HEAD
 import DotIndicatorMessageWithClose from './DotIndicatorMessageWithClose';
-=======
-import PressableWithoutFeedback from './Pressable/PressableWithoutFeedback';
-import useLocalize from '../hooks/useLocalize';
 import useNetwork from '../hooks/useNetwork';
->>>>>>> d14e9980
 
 /**
  * This component should be used when we are using the offline pattern B (offline with feedback).
@@ -93,7 +88,6 @@
 }
 
 function OfflineWithFeedback(props) {
-    const {translate} = useLocalize();
     const {isOffline} = useNetwork();
 
     const hasErrors = !_.isEmpty(props.errors);
@@ -124,32 +118,12 @@
                 </View>
             )}
             {props.shouldShowErrorMessages && hasErrorMessages && (
-<<<<<<< HEAD
                 <DotIndicatorMessageWithClose
                     messages={errorMessages}
                     type="error"
                     onClose={props.onClose}
                     containerStyles={props.errorRowStyles}
                 />
-=======
-                <View style={StyleUtils.combineStyles(styles.offlineFeedback.error, props.errorRowStyles)}>
-                    <DotIndicatorMessage
-                        style={[styles.flex1]}
-                        messages={errorMessages}
-                        type="error"
-                    />
-                    <Tooltip text={translate('common.close')}>
-                        <PressableWithoutFeedback
-                            onPress={props.onClose}
-                            style={[styles.touchableButtonImage]}
-                            accessibilityRole={CONST.ACCESSIBILITY_ROLE.BUTTON}
-                            accessibilityLabel={translate('common.close')}
-                        >
-                            <Icon src={Expensicons.Close} />
-                        </PressableWithoutFeedback>
-                    </Tooltip>
-                </View>
->>>>>>> d14e9980
             )}
         </View>
     );
