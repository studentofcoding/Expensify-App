--- conflicted
+++ resolved
@@ -156,31 +156,6 @@
     }
 
     /**
-<<<<<<< HEAD
-=======
-     * Increments or decrements the index to get another selected item
-     * @param {Number} deltaSlide
-     */
-    cycleThroughAttachments(deltaSlide) {
-        let delta = deltaSlide;
-        if (this.canUseTouchScreen) {
-            delta = deltaSlide * -1;
-        }
-
-        const nextIndex = this.state.page - delta;
-        const nextItem = this.state.attachments[nextIndex];
-
-        if (!nextItem || !this.scrollRef.current) {
-            return;
-        }
-
-        // The sliding transition is a bit too much on web, because of the wider and bigger images,
-        // so we only enable it for mobile
-        this.scrollRef.current.scrollToIndex({index: nextIndex, animated: this.canUseTouchScreen});
-    }
-
-    /**
->>>>>>> 84a20483
      * Updates the page state when the user navigates between attachments
      * @param {Array<{item: {source, file}, index: Number}>} viewableItems
      */
@@ -208,17 +183,6 @@
     }
 
     render() {
-<<<<<<< HEAD
-=======
-        let isForwardDisabled = this.state.page === 0;
-        let isBackDisabled = this.state.page === _.size(this.state.attachments) - 1;
-
-        if (this.canUseTouchScreen) {
-            isForwardDisabled = isBackDisabled;
-            isBackDisabled = this.state.page === 0;
-        }
-
->>>>>>> 84a20483
         return (
             <View
                 style={[styles.attachmentModalArrowsContainer, styles.flex1]}
@@ -227,7 +191,6 @@
                 onMouseEnter={() => !this.canUseTouchScreen && this.toggleArrowsVisibility(true)}
                 onMouseLeave={() => !this.canUseTouchScreen && this.toggleArrowsVisibility(false)}
             >
-<<<<<<< HEAD
                 <AttachmentCarouselView
                     carouselState={this.state}
                     updatePage={this.updatePage}
@@ -236,83 +199,6 @@
                     autoHideArrow={this.autoHideArrow}
                     cancelAutoHideArrow={this.cancelAutoHideArrow}
                 />
-=======
-                {this.state.shouldShowArrow && (
-                    <>
-                        {!isBackDisabled && (
-                            <Tooltip text={this.props.translate('common.previous')}>
-                                <View style={[styles.attachmentArrow, this.props.isSmallScreenWidth ? styles.l2 : styles.l8]}>
-                                    <Button
-                                        small
-                                        innerStyles={[styles.arrowIcon]}
-                                        icon={Expensicons.BackArrow}
-                                        iconFill={themeColors.text}
-                                        iconStyles={[styles.mr0]}
-                                        onPress={() => {
-                                            this.cycleThroughAttachments(-1);
-                                            this.autoHideArrow();
-                                        }}
-                                        onPressIn={this.cancelAutoHideArrow}
-                                        onPressOut={this.autoHideArrow}
-                                    />
-                                </View>
-                            </Tooltip>
-                        )}
-                        {!isForwardDisabled && (
-                            <Tooltip text={this.props.translate('common.next')}>
-                                <View style={[styles.attachmentArrow, this.props.isSmallScreenWidth ? styles.r2 : styles.r8]}>
-                                    <Button
-                                        small
-                                        innerStyles={[styles.arrowIcon]}
-                                        icon={Expensicons.ArrowRight}
-                                        iconFill={themeColors.text}
-                                        iconStyles={[styles.mr0]}
-                                        onPress={() => {
-                                            this.cycleThroughAttachments(1);
-                                            this.autoHideArrow();
-                                        }}
-                                        onPressIn={this.cancelAutoHideArrow}
-                                        onPressOut={this.autoHideArrow}
-                                    />
-                                </View>
-                            </Tooltip>
-                        )}
-                    </>
-                )}
-
-                {this.state.containerWidth > 0 && (
-                    <FlatList
-                        listKey="AttachmentCarousel"
-                        horizontal
-                        decelerationRate="fast"
-                        showsHorizontalScrollIndicator={false}
-                        bounces={false}
-                        // Scroll only one image at a time no matter how fast the user swipes
-                        disableIntervalMomentum
-                        pagingEnabled
-                        snapToAlignment="start"
-                        snapToInterval={this.state.containerWidth}
-                        // Enable scrolling by swiping on mobile (touch) devices only
-                        // disable scroll for desktop/browsers because they add their scrollbars
-                        // Enable scrolling FlatList only when PDF is not in a zoomed state
-                        scrollEnabled={this.canUseTouchScreen && !this.state.isZoomed}
-                        ref={this.scrollRef}
-                        initialScrollIndex={this.state.page}
-                        initialNumToRender={3}
-                        windowSize={5}
-                        maxToRenderPerBatch={3}
-                        data={this.state.attachments}
-                        CellRendererComponent={this.renderCell}
-                        renderItem={this.renderItem}
-                        getItemLayout={this.getItemLayout}
-                        keyExtractor={(item) => item.source}
-                        viewabilityConfig={this.viewabilityConfig}
-                        onViewableItemsChanged={this.updatePage}
-                    />
-                )}
-
-                <CarouselActions onCycleThroughAttachments={this.cycleThroughAttachments} />
->>>>>>> 84a20483
             </View>
         );
     }
