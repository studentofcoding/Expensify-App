--- conflicted
+++ resolved
@@ -146,16 +146,9 @@
     }, [currentVideoPlayerRef, handleFullscreenUpdate, handlePlaybackStatusUpdate]);
 
     useEffect(() => {
-<<<<<<< HEAD
         if (!videoPlayerRef.current) {
             return;
         }
-=======
-        if (!isUploading) {
-            return;
-        }
-        // If we are uploading a new video, we want to immediately set the video player ref.
->>>>>>> 4d978aa0
         currentVideoPlayerRef.current = videoPlayerRef.current;
     }, [url, currentVideoPlayerRef, isUploading]);
 
