--- conflicted
+++ resolved
@@ -42,7 +42,6 @@
     isVideoHovered,
 }) {
     const styles = useThemeStyles();
-<<<<<<< HEAD
     const {
         pauseVideo,
         playVideo,
@@ -56,11 +55,7 @@
         videoResumeTryNumber,
     } = usePlaybackContext();
     const {isFullScreenRef} = useFullScreenContext();
-=======
-    const {pauseVideo, playVideo, currentlyPlayingURL, updateSharedElements, sharedElement, originalParent, shareVideoPlayerElements, currentVideoPlayerRef, updateCurrentlyPlayingURL} =
-        usePlaybackContext();
     const {isOffline} = useNetwork();
->>>>>>> 9d9757ff
     const [duration, setDuration] = useState(videoDuration * 1000);
     const [position, setPosition] = useState(0);
     const [isPlaying, setIsPlaying] = useState(false);
