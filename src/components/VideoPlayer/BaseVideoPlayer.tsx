/* eslint-disable no-underscore-dangle */
import type {AVPlaybackStatus, VideoFullscreenUpdateEvent} from 'expo-av';
import {ResizeMode, Video, VideoFullscreenUpdate} from 'expo-av';
import debounce from 'lodash/debounce';
import type {MutableRefObject} from 'react';
import React, {useCallback, useEffect, useLayoutEffect, useMemo, useRef, useState} from 'react';
import type {GestureResponderEvent} from 'react-native';
import {View} from 'react-native';
import {runOnJS, useAnimatedStyle, useSharedValue, withTiming} from 'react-native-reanimated';
import AttachmentOfflineIndicator from '@components/AttachmentOfflineIndicator';
import FullScreenLoadingIndicator from '@components/FullscreenLoadingIndicator';
import Hoverable from '@components/Hoverable';
import PressableWithoutFeedback from '@components/Pressable/PressableWithoutFeedback';
import {useFullScreenContext} from '@components/VideoPlayerContexts/FullScreenContext';
import {usePlaybackContext} from '@components/VideoPlayerContexts/PlaybackContext';
import type {PlaybackSpeed} from '@components/VideoPlayerContexts/types';
import {useVideoPopoverMenuContext} from '@components/VideoPlayerContexts/VideoPopoverMenuContext';
import {useVolumeContext} from '@components/VideoPlayerContexts/VolumeContext';
import VideoPopoverMenu from '@components/VideoPopoverMenu';
import useNetwork from '@hooks/useNetwork';
import useThemeStyles from '@hooks/useThemeStyles';
import addEncryptedAuthTokenToURL from '@libs/addEncryptedAuthTokenToURL';
import * as DeviceCapabilities from '@libs/DeviceCapabilities';
import CONST from '@src/CONST';
import shouldReplayVideo from './shouldReplayVideo';
import type {VideoPlayerProps, VideoWithOnFullScreenUpdate} from './types';
import * as VideoUtils from './utils';
import VideoPlayerControls from './VideoPlayerControls';

function BaseVideoPlayer({
    url,
    resizeMode = ResizeMode.CONTAIN,
    onVideoLoaded,
    isLooping = false,
    style,
    videoPlayerStyle,
    videoStyle,
    videoControlsStyle,
    videoDuration = 0,
    controlsStatus = CONST.VIDEO_PLAYER.CONTROLS_STATUS.SHOW,
    shouldUseSharedVideoElement = false,
    shouldUseSmallVideoControls = false,
    onPlaybackStatusUpdate,
    onFullscreenUpdate,
    shouldPlay,
    // TODO: investigate what is the root cause of the bug with unexpected video switching
    // isVideoHovered caused a bug with unexpected video switching. We are investigating the root cause of the issue,
    // but current workaround is just not to use it here for now. This causes not displaying the video controls when
    // user hovers the mouse over the carousel arrows, but this UI bug feels much less troublesome for now.
    // eslint-disable-next-line @typescript-eslint/no-unused-vars
    isVideoHovered = false,
    isPreview,
    reportID = '-1',
}: VideoPlayerProps) {
    const styles = useThemeStyles();
    const {
        pauseVideo,
        playVideo,
        currentlyPlayingURL,
        sharedElement,
        originalParent,
        shareVideoPlayerElements,
        currentVideoPlayerRef,
        updateCurrentlyPlayingURL,
        videoResumeTryNumberRef,
        setCurrentlyPlayingURL,
        currentlyPlayingURLReportID,
    } = usePlaybackContext();
    const {isFullScreenRef} = useFullScreenContext();
    const {isOffline} = useNetwork();
    const [duration, setDuration] = useState(videoDuration * 1000);
    const [position, setPosition] = useState(0);
    const [isPlaying, setIsPlaying] = useState(false);
    const [isLoading, setIsLoading] = useState(true);
    const [isEnded, setIsEnded] = useState(false);
    const [isBuffering, setIsBuffering] = useState(true);
    // we add "#t=0.001" at the end of the URL to skip first milisecond of the video and always be able to show proper video preview when video is paused at the beginning
    const [sourceURL] = useState(() => VideoUtils.addSkipTimeTagToURL(url.includes('blob:') || url.includes('file:///') ? url : addEncryptedAuthTokenToURL(url), 0.001));
    const [isPopoverVisible, setIsPopoverVisible] = useState(false);
    const [popoverAnchorPosition, setPopoverAnchorPosition] = useState({horizontal: 0, vertical: 0});
    const [controlStatusState, setControlStatusState] = useState(controlsStatus);
    const controlsOpacity = useSharedValue(1);
    const controlsAnimatedStyle = useAnimatedStyle(() => ({
        opacity: controlsOpacity.get(),
    }));

    const videoPlayerRef = useRef<VideoWithOnFullScreenUpdate | null>(null);
    const videoPlayerElementParentRef = useRef<View | HTMLDivElement | null>(null);
    const videoPlayerElementRef = useRef<View | HTMLDivElement | null>(null);
    const sharedVideoPlayerParentRef = useRef<View | HTMLDivElement | null>(null);
    const canUseTouchScreen = DeviceCapabilities.canUseTouchScreen();
    const isCurrentlyURLSet = currentlyPlayingURL === url;
    const isUploading = CONST.ATTACHMENT_LOCAL_URL_PREFIX.some((prefix) => url.startsWith(prefix));
    const videoStateRef = useRef<AVPlaybackStatus | null>(null);
    const {updateVolume, lastNonZeroVolume} = useVolumeContext();
    const {videoPopoverMenuPlayerRef, currentPlaybackSpeed, setCurrentPlaybackSpeed} = useVideoPopoverMenuContext();
    const {source} = videoPopoverMenuPlayerRef.current?.props ?? {};
    const shouldUseNewRate = typeof source === 'number' || !source || source.uri !== sourceURL;

    const togglePlayCurrentVideo = useCallback(() => {
        setIsEnded(false);
        videoResumeTryNumberRef.current = 0;
        if (!isCurrentlyURLSet) {
            updateCurrentlyPlayingURL(url);
        } else if (isPlaying) {
            pauseVideo();
        } else {
            playVideo();
        }
    }, [isCurrentlyURLSet, isPlaying, pauseVideo, playVideo, updateCurrentlyPlayingURL, url, videoResumeTryNumberRef]);

    const hideControl = useCallback(() => {
        if (isEnded) {
            return;
        }

        controlsOpacity.set(withTiming(0, {duration: 500}, () => runOnJS(setControlStatusState)(CONST.VIDEO_PLAYER.CONTROLS_STATUS.HIDE)));
    }, [controlsOpacity, isEnded]);
    const debouncedHideControl = useMemo(() => debounce(hideControl, 1500), [hideControl]);

    useEffect(() => {
        if (canUseTouchScreen) {
            return;
        }
        // If the device cannot use touch screen, always set the control status as 'show'.
        // Then if user hover over the video, controls is shown.
        setControlStatusState(CONST.VIDEO_PLAYER.CONTROLS_STATUS.SHOW);
    }, [canUseTouchScreen]);

    useEffect(() => {
        // We only auto hide the control if the device can use touch screen.
        if (!canUseTouchScreen) {
            return;
        }
        if (controlStatusState !== CONST.VIDEO_PLAYER.CONTROLS_STATUS.SHOW) {
            return;
        }
        if (!isPlaying || isPopoverVisible) {
            debouncedHideControl.cancel();
            return;
        }

        debouncedHideControl();
    }, [isPlaying, debouncedHideControl, controlStatusState, isPopoverVisible, canUseTouchScreen]);

    const stopWheelPropagation = useCallback((ev: WheelEvent) => ev.stopPropagation(), []);

    const toggleControl = useCallback(() => {
        if (controlStatusState === CONST.VIDEO_PLAYER.CONTROLS_STATUS.SHOW) {
            hideControl();
            return;
        }
        setControlStatusState(CONST.VIDEO_PLAYER.CONTROLS_STATUS.SHOW);
        controlsOpacity.set(1);
    }, [controlStatusState, controlsOpacity, hideControl]);

    const showPopoverMenu = (event?: GestureResponderEvent | KeyboardEvent) => {
        videoPopoverMenuPlayerRef.current = videoPlayerRef.current;
        videoPlayerRef.current?.getStatusAsync().then((status) => {
            if (!('rate' in status && status.rate)) {
                return;
            }
            if (shouldUseNewRate) {
                setCurrentPlaybackSpeed(status.rate as PlaybackSpeed);
            }
            setIsPopoverVisible(true);
        });
        if (!event || !('nativeEvent' in event)) {
            return;
        }
        setPopoverAnchorPosition({horizontal: event.nativeEvent.pageX, vertical: event.nativeEvent.pageY});
    };

    const hidePopoverMenu = () => {
        setIsPopoverVisible(false);
    };

    // fix for iOS mWeb: preventing iOS native player default behavior from pausing the video when exiting fullscreen
    const preventPausingWhenExitingFullscreen = useCallback(
        (isVideoPlaying: boolean) => {
            if (videoResumeTryNumberRef.current === 0 || isVideoPlaying) {
                return;
            }
            if (videoResumeTryNumberRef.current === 1) {
                playVideo();
            }
            // eslint-disable-next-line react-compiler/react-compiler
            videoResumeTryNumberRef.current -= 1;
        },
        [playVideo, videoResumeTryNumberRef],
    );
    const prevIsMuted = useSharedValue(true);
    const prevVolume = useSharedValue(0);

    const handlePlaybackStatusUpdate = useCallback(
        (status: AVPlaybackStatus) => {
            if (!status.isLoaded) {
                preventPausingWhenExitingFullscreen(false);
                setIsPlaying(false);
                setIsLoading(true); // when video is ready to display duration is not NaN
                setIsBuffering(false);
                setDuration(videoDuration * 1000);
                setPosition(0);
                onPlaybackStatusUpdate?.(status);
                return;
            }
            if (status.didJustFinish) {
                setIsEnded(status.didJustFinish && !status.isLooping);
                setControlStatusState(CONST.VIDEO_PLAYER.CONTROLS_STATUS.SHOW);
                controlsOpacity.set(1);
            } else if (status.isPlaying && isEnded) {
                setIsEnded(false);
            }

            // These two conditions are essential for the mute and unmute functionality to work properly during
            // fullscreen playback on the web
            if (prevIsMuted.get() && prevVolume.get() === 0 && !status.isMuted) {
                updateVolume(lastNonZeroVolume.get());
            }

            if (isFullScreenRef.current && prevVolume.get() !== 0 && status.volume === 0 && !status.isMuted) {
                currentVideoPlayerRef.current?.setStatusAsync({isMuted: true});
            }
            prevIsMuted.set(status.isMuted);
            prevVolume.set(status.volume);

            const isVideoPlaying = status.isPlaying;
            // eslint-disable-next-line @typescript-eslint/prefer-nullish-coalescing
            const currentDuration = status.durationMillis || videoDuration * 1000;
            const currentPositon = status.positionMillis || 0;

            if (shouldReplayVideo(status, isVideoPlaying, currentDuration, currentPositon) && !isEnded) {
                videoPlayerRef.current?.setStatusAsync({positionMillis: 0, shouldPlay: true});
            }

            preventPausingWhenExitingFullscreen(isVideoPlaying);
            setIsPlaying(isVideoPlaying);
            setIsLoading(Number.isNaN(status.durationMillis)); // when video is ready to display duration is not NaN
            setIsBuffering(status.isBuffering);
            setDuration(currentDuration);
            setPosition(currentPositon);

            videoStateRef.current = status;
            onPlaybackStatusUpdate?.(status);
        },
        // eslint-disable-next-line react-compiler/react-compiler, react-hooks/exhaustive-deps -- we don't want to trigger this when isPlaying changes because isPlaying is only used inside shouldReplayVideo
        [onPlaybackStatusUpdate, preventPausingWhenExitingFullscreen, videoDuration, isEnded],
    );

    const handleFullscreenUpdate = useCallback(
        (event: VideoFullscreenUpdateEvent) => {
            onFullscreenUpdate?.(event);

            if (event.fullscreenUpdate === VideoFullscreenUpdate.PLAYER_DID_PRESENT) {
                // When the video is in fullscreen, we don't want the scroll to be captured by the InvertedFlatList of report screen.
                // This will also allow the user to scroll the video playback speed.
                if (videoPlayerElementParentRef.current && 'addEventListener' in videoPlayerElementParentRef.current) {
                    videoPlayerElementParentRef.current.addEventListener('wheel', stopWheelPropagation);
                }
            }

            if (event.fullscreenUpdate === VideoFullscreenUpdate.PLAYER_DID_DISMISS) {
                if (videoPlayerElementParentRef.current && 'removeEventListener' in videoPlayerElementParentRef.current) {
                    videoPlayerElementParentRef.current.removeEventListener('wheel', stopWheelPropagation);
                }
                isFullScreenRef.current = false;

                // Sync volume updates in full screen mode after leaving it
                currentVideoPlayerRef.current?.getStatusAsync?.().then((status) => {
                    if (!('isMuted' in status)) {
                        return;
                    }
                    updateVolume(status.isMuted ? 0 : status.volume || 1);
                });

                // we need to use video state ref to check if video is playing, to catch proper state after exiting fullscreen
                // and also fix a bug with fullscreen mode dismissing when handleFullscreenUpdate function changes
                if (videoStateRef.current && (!('isPlaying' in videoStateRef.current) || videoStateRef.current.isPlaying)) {
                    pauseVideo();
                    playVideo();
                    videoResumeTryNumberRef.current = 3;
                }
            }
        },
        [isFullScreenRef, onFullscreenUpdate, pauseVideo, playVideo, videoResumeTryNumberRef, updateVolume, currentVideoPlayerRef, stopWheelPropagation],
    );

    const bindFunctions = useCallback(() => {
        const currentVideoPlayer = currentVideoPlayerRef.current;
        if (!currentVideoPlayer) {
            return;
        }
        currentVideoPlayer._onPlaybackStatusUpdate = handlePlaybackStatusUpdate;
        currentVideoPlayer._onFullscreenUpdate = handleFullscreenUpdate;

        // update states after binding
        currentVideoPlayer.getStatusAsync().then((status) => {
            handlePlaybackStatusUpdate(status);
        });
    }, [currentVideoPlayerRef, handleFullscreenUpdate, handlePlaybackStatusUpdate]);

    // use `useLayoutEffect` instead of `useEffect` because ref is null when unmount in `useEffect` hook
    // ref url: https://reactjs.org/blog/2020/08/10/react-v17-rc.html#effect-cleanup-timing
    useLayoutEffect(
        () => () => {
            if (shouldUseSharedVideoElement || videoPlayerRef.current !== currentVideoPlayerRef.current) {
                return;
            }
            currentVideoPlayerRef.current = null;
        },
        [currentVideoPlayerRef, shouldUseSharedVideoElement],
    );

    useEffect(() => {
        if (!isUploading || !videoPlayerRef.current) {
            return;
        }

        // If we are uploading a new video, we want to pause previous playing video and immediately set the video player ref.
        if (currentVideoPlayerRef.current) {
            pauseVideo();
        }
        currentVideoPlayerRef.current = videoPlayerRef.current;
    }, [url, currentVideoPlayerRef, isUploading, pauseVideo]);

    const isCurrentlyURLSetRef = useRef<boolean>();
    isCurrentlyURLSetRef.current = isCurrentlyURLSet;

    useEffect(
        () => () => {
            if (shouldUseSharedVideoElement || !isCurrentlyURLSetRef.current) {
                return;
            }

            setCurrentlyPlayingURL(null);
        },
        [setCurrentlyPlayingURL, shouldUseSharedVideoElement],
    );
    // update shared video elements
    useEffect(() => {
        if (shouldUseSharedVideoElement || url !== currentlyPlayingURL || reportID !== currentlyPlayingURLReportID) {
            return;
        }
        shareVideoPlayerElements(videoPlayerRef.current, videoPlayerElementParentRef.current, videoPlayerElementRef.current, isUploading || isFullScreenRef.current);
    }, [currentlyPlayingURL, shouldUseSharedVideoElement, shareVideoPlayerElements, url, isUploading, isFullScreenRef, reportID, currentlyPlayingURLReportID]);

    // Call bindFunctions() through the refs to avoid adding it to the dependency array of the DOM mutation effect, as doing so would change the DOM when the functions update.
    const bindFunctionsRef = useRef<(() => void) | null>(null);
    const shouldBindFunctionsRef = useRef(false);

    useEffect(() => {
        bindFunctionsRef.current = bindFunctions;
        if (shouldBindFunctionsRef.current) {
            bindFunctions();
        }
    }, [bindFunctions]);

    // append shared video element to new parent (used for example in attachment modal)
    useEffect(() => {
        shouldBindFunctionsRef.current = false;

        if (url !== currentlyPlayingURL || !sharedElement || isFullScreenRef.current) {
            return;
        }

        const newParentRef = sharedVideoPlayerParentRef.current;

        if (!shouldUseSharedVideoElement) {
            if (newParentRef && 'childNodes' in newParentRef && newParentRef.childNodes[0]) {
                newParentRef.childNodes[0]?.remove();
            }
            return;
        }

        videoPlayerRef.current = currentVideoPlayerRef.current;
        if (currentlyPlayingURL === url && newParentRef && 'appendChild' in newParentRef) {
            newParentRef.appendChild(sharedElement as HTMLDivElement);
            bindFunctionsRef.current?.();
            shouldBindFunctionsRef.current = true;
        }
        return () => {
            if (!originalParent || !('appendChild' in originalParent)) {
                return;
            }
            originalParent.appendChild(sharedElement as HTMLDivElement);

            if (!newParentRef || !('childNodes' in newParentRef)) {
                return;
            }
            newParentRef.childNodes[0]?.remove();
        };
<<<<<<< HEAD
    }, [bindFunctions, currentVideoPlayerRef, currentlyPlayingURL, currentlyPlayingURLReportID, isFullScreenRef, originalParent, reportID, sharedElement, shouldUseSharedVideoElement, url]);
=======
    }, [currentVideoPlayerRef, currentlyPlayingURL, isFullScreenRef, originalParent, sharedElement, shouldUseSharedVideoElement, url]);
>>>>>>> c98f805b

    useEffect(() => {
        if (!shouldPlay) {
            return;
        }
        updateCurrentlyPlayingURL(url);
    }, [shouldPlay, updateCurrentlyPlayingURL, url]);

    useEffect(() => {
        videoPlayerRef.current?.setStatusAsync({volume: 0});
    }, []);

    return (
        <>
            {/* We need to wrap the video component in a component that will catch unhandled pointer events. Otherwise, these
            events will bubble up the tree, and it will cause unexpected press behavior. */}
            <PressableWithoutFeedback
                accessible={false}
                style={[styles.cursorDefault, style]}
            >
                <Hoverable shouldFreezeCapture={isPopoverVisible}>
                    {(isHovered) => (
                        <View style={[styles.w100, styles.h100]}>
                            <PressableWithoutFeedback
                                accessibilityRole="button"
                                accessible={false}
                                onPress={() => {
                                    if (isFullScreenRef.current) {
                                        return;
                                    }
                                    if (!canUseTouchScreen) {
                                        togglePlayCurrentVideo();
                                        return;
                                    }
                                    toggleControl();
                                }}
                                style={[styles.flex1, styles.noSelect]}
                            >
                                {shouldUseSharedVideoElement ? (
                                    <>
                                        <View
                                            ref={sharedVideoPlayerParentRef as MutableRefObject<View | null>}
                                            style={[styles.flex1]}
                                        />
                                        {/* We are adding transparent absolute View between appended video component and control buttons to enable
                                    catching onMouse events from Attachment Carousel. Due to late appending React doesn't handle
                                    element's events properly. */}
                                        <View style={[styles.w100, styles.h100, styles.pAbsolute]} />
                                    </>
                                ) : (
                                    <View
                                        fsClass="fs-exclude"
                                        style={styles.flex1}
                                        ref={(el) => {
                                            if (!el) {
                                                return;
                                            }
                                            const elHTML = el as View | HTMLDivElement;
                                            if ('childNodes' in elHTML && elHTML.childNodes[0]) {
                                                videoPlayerElementRef.current = elHTML.childNodes[0] as HTMLDivElement;
                                            }
                                            videoPlayerElementParentRef.current = el;
                                        }}
                                    >
                                        <Video
                                            ref={videoPlayerRef}
                                            style={[styles.w100, styles.h100, videoPlayerStyle]}
                                            videoStyle={[styles.w100, styles.h100, videoStyle]}
                                            source={{
                                                // if video is loading and is offline, we want to change uri to "" to
                                                // reset the video player after connection is back
                                                uri: !isLoading || (isLoading && !isOffline) ? sourceURL : '',
                                            }}
                                            shouldPlay={shouldPlay}
                                            useNativeControls={false}
                                            resizeMode={resizeMode as ResizeMode}
                                            isLooping={isLooping}
                                            onReadyForDisplay={(e) => {
                                                if (isCurrentlyURLSet && !isUploading) {
                                                    playVideo();
                                                }
                                                onVideoLoaded?.(e);
                                                if (shouldUseNewRate) {
                                                    return;
                                                }
                                                videoPlayerRef.current?.setStatusAsync?.({rate: currentPlaybackSpeed});
                                            }}
                                            onPlaybackStatusUpdate={handlePlaybackStatusUpdate}
                                            onFullscreenUpdate={handleFullscreenUpdate}
                                        />
                                    </View>
                                )}
                            </PressableWithoutFeedback>
                            {((isLoading && !isOffline) || (isBuffering && !isPlaying)) && <FullScreenLoadingIndicator style={[styles.opacity1, styles.bgTransparent]} />}
                            {isLoading && (isOffline || !isBuffering) && <AttachmentOfflineIndicator isPreview={isPreview} />}
                            {controlStatusState !== CONST.VIDEO_PLAYER.CONTROLS_STATUS.HIDE && !isLoading && (isPopoverVisible || isHovered || canUseTouchScreen || isEnded) && (
                                <VideoPlayerControls
                                    duration={duration}
                                    position={position}
                                    url={url}
                                    videoPlayerRef={videoPlayerRef}
                                    isPlaying={isPlaying}
                                    small={shouldUseSmallVideoControls}
                                    style={[videoControlsStyle, controlsAnimatedStyle]}
                                    togglePlayCurrentVideo={togglePlayCurrentVideo}
                                    controlsStatus={controlStatusState}
                                    showPopoverMenu={showPopoverMenu}
                                />
                            )}
                        </View>
                    )}
                </Hoverable>
            </PressableWithoutFeedback>
            <VideoPopoverMenu
                isPopoverVisible={isPopoverVisible}
                hidePopover={hidePopoverMenu}
                anchorPosition={popoverAnchorPosition}
            />
        </>
    );
}

BaseVideoPlayer.displayName = 'BaseVideoPlayer';

export default BaseVideoPlayer;<|MERGE_RESOLUTION|>--- conflicted
+++ resolved
@@ -389,11 +389,7 @@
             }
             newParentRef.childNodes[0]?.remove();
         };
-<<<<<<< HEAD
-    }, [bindFunctions, currentVideoPlayerRef, currentlyPlayingURL, currentlyPlayingURLReportID, isFullScreenRef, originalParent, reportID, sharedElement, shouldUseSharedVideoElement, url]);
-=======
     }, [currentVideoPlayerRef, currentlyPlayingURL, isFullScreenRef, originalParent, sharedElement, shouldUseSharedVideoElement, url]);
->>>>>>> c98f805b
 
     useEffect(() => {
         if (!shouldPlay) {
