import React, {useMemo} from 'react';
import _ from 'underscore';
import {withOnyx} from 'react-native-onyx';
import {View} from 'react-native';
import PropTypes from 'prop-types';
import lodashGet from 'lodash/get';
import useLocalize from '../hooks/useLocalize';
import HeaderWithBackButton from './HeaderWithBackButton';
import iouReportPropTypes from '../pages/iouReportPropTypes';
import * as ReportUtils from '../libs/ReportUtils';
import participantPropTypes from './participantPropTypes';
import styles from '../styles/styles';
import withWindowDimensions, {windowDimensionsPropTypes} from './withWindowDimensions';
import compose from '../libs/compose';
import Navigation from '../libs/Navigation/Navigation';
import ROUTES from '../ROUTES';
import ONYXKEYS from '../ONYXKEYS';
import CONST from '../CONST';
import MoneyReportHeaderStatusBar from './MoneyReportHeaderStatusBar';
import SettlementButton from './SettlementButton';
import Button from './Button';
import * as IOU from '../libs/actions/IOU';
import * as CurrencyUtils from '../libs/CurrencyUtils';
import reportPropTypes from '../pages/reportPropTypes';
import nextStepPropTypes from '../pages/nextStepPropTypes';

const propTypes = {
    /** The report currently being looked at */
    report: iouReportPropTypes.isRequired,

    /** The policy tied to the money request report */
    policy: PropTypes.shape({
        /** Name of the policy */
        name: PropTypes.string,

        /** Type of the policy */
        type: PropTypes.string,

        /** The role of the current user in the policy */
        role: PropTypes.string,
    }),

    /** The chat report this report is linked to */
    chatReport: reportPropTypes,

    /** The next step for the report */
    nextStep: nextStepPropTypes,

    /** Personal details so we can get the ones for the report participants */
    personalDetails: PropTypes.objectOf(participantPropTypes).isRequired,

    /** Session info for the currently logged in user. */
    session: PropTypes.shape({
        /** Currently logged in user email */
        email: PropTypes.string,
    }),

    ...windowDimensionsPropTypes,
};

const defaultProps = {
    chatReport: {},
    nextStep: {},
    session: {
        email: null,
    },
    policy: {},
};

function MoneyReportHeader({session, personalDetails, policy, chatReport, nextStep, report: moneyRequestReport, isSmallScreenWidth}) {
    const {translate} = useLocalize();
    const reportTotal = ReportUtils.getMoneyRequestTotal(moneyRequestReport);
    const isApproved = ReportUtils.isReportApproved(moneyRequestReport);
    const isSettled = ReportUtils.isSettled(moneyRequestReport.reportID);
    const policyType = lodashGet(policy, 'type');
    const isPolicyAdmin = policyType !== CONST.POLICY.TYPE.PERSONAL && lodashGet(policy, 'role') === CONST.POLICY.ROLE.ADMIN;
    const isManager = ReportUtils.isMoneyRequestReport(moneyRequestReport) && lodashGet(session, 'accountID', null) === moneyRequestReport.managerID;
    const isPayer = policyType === CONST.POLICY.TYPE.CORPORATE ? isPolicyAdmin && isApproved : isPolicyAdmin || (ReportUtils.isMoneyRequestReport(moneyRequestReport) && isManager);
    const isDraft = ReportUtils.isReportDraft(moneyRequestReport);
    const shouldShowSettlementButton = useMemo(
        () => isPayer && !isDraft && !isSettled && !moneyRequestReport.isWaitingOnBankAccount && reportTotal !== 0 && !ReportUtils.isArchivedRoom(chatReport),
        [isPayer, isDraft, isSettled, moneyRequestReport, reportTotal, chatReport],
    );
    const shouldShowApproveButton = useMemo(() => {
        if (policyType !== CONST.POLICY.TYPE.CORPORATE) {
            return false;
        }
        return isManager && !isDraft && !isApproved && !isSettled;
    }, [policyType, isManager, isDraft, isApproved, isSettled]);
<<<<<<< HEAD
    const shouldShowSubmitButton = isDraft;
    const shouldShowNextSteps = isDraft && nextStep && (!_.isEmpty(nextStep.message) || !_.isEmpty(nextStep.expenseMessage));
    const shouldShowAnyButton = shouldShowSettlementButton || shouldShowApproveButton || shouldShowSubmitButton || shouldShowNextSteps;
=======
    const shouldShowSubmitButton = isDraft && reportTotal !== 0;
    const shouldShowAnyButton = shouldShowSettlementButton || shouldShowApproveButton || shouldShowSubmitButton;
>>>>>>> d59cc1e0
    const bankAccountRoute = ReportUtils.getBankAccountRoute(chatReport);
    const formattedAmount = CurrencyUtils.convertToDisplayString(reportTotal, moneyRequestReport.currency);

    return (
        <View style={[styles.pt0]}>
            <HeaderWithBackButton
                shouldShowAvatarWithDisplay
                shouldEnableDetailPageNavigation
                shouldShowPinButton={false}
                report={moneyRequestReport}
                policy={policy}
                personalDetails={personalDetails}
                shouldShowBackButton={isSmallScreenWidth}
                onBackButtonPress={() => Navigation.goBack(ROUTES.HOME, false, true)}
                // Shows border if no buttons or next steps are showing below the header
                shouldShowBorderBottom={!(shouldShowAnyButton && isSmallScreenWidth) && !(shouldShowNextSteps && !isSmallScreenWidth)}
            >
                {shouldShowSettlementButton && !isSmallScreenWidth && (
                    <View style={styles.pv2}>
                        <SettlementButton
                            currency={moneyRequestReport.currency}
                            policyID={moneyRequestReport.policyID}
                            chatReportID={chatReport.reportID}
                            iouReport={moneyRequestReport}
                            onPress={(paymentType) => IOU.payMoneyRequest(paymentType, chatReport, moneyRequestReport)}
                            enablePaymentsRoute={ROUTES.ENABLE_PAYMENTS}
                            addBankAccountRoute={bankAccountRoute}
                            shouldShowPaymentOptions
                            style={[styles.pv2]}
                            formattedAmount={formattedAmount}
                            anchorAlignment={{
                                horizontal: CONST.MODAL.ANCHOR_ORIGIN_HORIZONTAL.LEFT,
                                vertical: CONST.MODAL.ANCHOR_ORIGIN_VERTICAL.TOP,
                            }}
                        />
                    </View>
                )}
                {shouldShowApproveButton && !isSmallScreenWidth && (
                    <View style={styles.pv2}>
                        <Button
                            success
                            medium
                            text={translate('iou.approve')}
                            style={[styles.mnw120, styles.pv2, styles.pr0]}
                            onPress={() => IOU.approveMoneyRequest(moneyRequestReport)}
                        />
                    </View>
                )}
                {shouldShowSubmitButton && !isSmallScreenWidth && (
                    <View style={styles.pv2}>
                        <Button
                            medium
                            success={chatReport.isOwnPolicyExpenseChat}
                            text={translate('common.submit')}
                            style={[styles.mnw120, styles.pv2, styles.pr0]}
                            onPress={() => IOU.submitReport(moneyRequestReport)}
                        />
                    </View>
                )}
            </HeaderWithBackButton>
            <View style={[styles.dFlex, styles.flexColumn, styles.borderBottom]}>
            {shouldShowNextSteps && (
                    <View style={[styles.ph5, styles.pb2]}>
                        <MoneyReportHeaderStatusBar nextStep={nextStep} />
                    </View>
            )}
            {shouldShowSettlementButton && isSmallScreenWidth && (
                    <View style={[styles.ph5, styles.pb2]}>
                    <SettlementButton
                        currency={moneyRequestReport.currency}
                        policyID={moneyRequestReport.policyID}
                        chatReportID={moneyRequestReport.chatReportID}
                        iouReport={moneyRequestReport}
                        onPress={(paymentType) => IOU.payMoneyRequest(paymentType, chatReport, moneyRequestReport)}
                        enablePaymentsRoute={ROUTES.ENABLE_PAYMENTS}
                        addBankAccountRoute={bankAccountRoute}
                        shouldShowPaymentOptions
                        formattedAmount={formattedAmount}
                    />
                </View>
            )}
            {shouldShowApproveButton && isSmallScreenWidth && (
                    <View style={[styles.ph5, styles.pb2]}>
                    <Button
                        success
                        medium
                        text={translate('iou.approve')}
                        style={[styles.w100, styles.pr0]}
                        onPress={() => IOU.approveMoneyRequest(moneyRequestReport)}
                    />
                </View>
            )}
            {shouldShowSubmitButton && isSmallScreenWidth && (
                    <View style={[styles.ph5, styles.pb2]}>
                    <Button
                        medium
                        success={chatReport.isOwnPolicyExpenseChat}
                        text={translate('common.submit')}
                        style={[styles.w100, styles.pr0]}
                        onPress={() => IOU.submitReport(moneyRequestReport)}
                    />
                </View>
            )}
            </View>
        </View>
    );
}

MoneyReportHeader.displayName = 'MoneyReportHeader';
MoneyReportHeader.propTypes = propTypes;
MoneyReportHeader.defaultProps = defaultProps;

export default compose(
    withWindowDimensions,
    withOnyx({
        chatReport: {
            key: ({report}) => `${ONYXKEYS.COLLECTION.REPORT}${report.chatReportID}`,
        },
        nextStep: {
            key: ({report}) => `${ONYXKEYS.COLLECTION.NEXT_STEP}${report.reportID}`,
        },
        session: {
            key: ONYXKEYS.SESSION,
        },
    }),
)(MoneyReportHeader);<|MERGE_RESOLUTION|>--- conflicted
+++ resolved
@@ -87,14 +87,9 @@
         }
         return isManager && !isDraft && !isApproved && !isSettled;
     }, [policyType, isManager, isDraft, isApproved, isSettled]);
-<<<<<<< HEAD
-    const shouldShowSubmitButton = isDraft;
+    const shouldShowSubmitButton = isDraft && reportTotal !== 0;
     const shouldShowNextSteps = isDraft && nextStep && (!_.isEmpty(nextStep.message) || !_.isEmpty(nextStep.expenseMessage));
     const shouldShowAnyButton = shouldShowSettlementButton || shouldShowApproveButton || shouldShowSubmitButton || shouldShowNextSteps;
-=======
-    const shouldShowSubmitButton = isDraft && reportTotal !== 0;
-    const shouldShowAnyButton = shouldShowSettlementButton || shouldShowApproveButton || shouldShowSubmitButton;
->>>>>>> d59cc1e0
     const bankAccountRoute = ReportUtils.getBankAccountRoute(chatReport);
     const formattedAmount = CurrencyUtils.convertToDisplayString(reportTotal, moneyRequestReport.currency);
 
