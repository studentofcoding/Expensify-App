--- conflicted
+++ resolved
@@ -126,14 +126,7 @@
                             shouldShowPaymentOptions={shouldShowPaymentOptions}
                             style={[styles.pv2]}
                             formattedAmount={formattedAmount}
-<<<<<<< HEAD
                             nextStep={nextStep}
-                            anchorAlignment={{
-                                horizontal: CONST.MODAL.ANCHOR_ORIGIN_HORIZONTAL.LEFT,
-                                vertical: CONST.MODAL.ANCHOR_ORIGIN_VERTICAL.TOP,
-                            }}
-=======
->>>>>>> 342a2c4a
                         />
                     </View>
                 )}
