import React, {memo} from 'react';
import {View} from 'react-native';
import type {ValueOf} from 'type-fest';
import useStyleUtils from '@hooks/useStyleUtils';
import useTheme from '@hooks/useTheme';
import useThemeStyles from '@hooks/useThemeStyles';
import CONST from '@src/CONST';
<<<<<<< HEAD
import type {AvatarType} from '@src/types/onyx/OnyxCommon';
import type IconAsset from '@src/types/utils/IconAsset';
=======
import type {Icon} from '@src/types/onyx/OnyxCommon';
>>>>>>> 6e2c58de
import Avatar from './Avatar';
import Icon from './Icon';
import UserDetailsTooltip from './UserDetailsTooltip';

<<<<<<< HEAD
type SubIcon = {
    /** Avatar source to display */
    source: IconAsset;

    /** Width of the icon */
    width?: number;

    /** Height of the icon */
    height?: number;
};

type SubAvatar = {
    /** Avatar source to display */
    source?: AvatarSource;

    /** Denotes whether it is an avatar or a workspace avatar */
    type?: AvatarType;

    /** Owner of the avatar. If user, displayName. If workspace, policy name */
    name?: string;

    /** Avatar id */
    id?: number | string;

    /** A fallback avatar icon to display when there is an error on loading avatar from remote URL. */
    fallbackIcon?: AvatarSource;

    /** The fill color for the icon. Can be hex, rgb, rgba, or valid react-native named color such as 'red' or 'blue'. */
    fill?: string;
};

=======
>>>>>>> 6e2c58de
type SubscriptAvatarProps = {
    /** Avatar URL or icon */
    mainAvatar?: Icon;

<<<<<<< HEAD
=======
    /** Subscript avatar URL or icon */
    secondaryAvatar?: Icon;

>>>>>>> 6e2c58de
    /** Set the size of avatars */
    size?: ValueOf<typeof CONST.AVATAR_SIZE>;

    /** Background color used for subscript avatar border */
    backgroundColor?: string;

    /** Subscript avatar URL or icon */
    secondaryAvatar?: SubAvatar;

    /** Subscript icon */
    subscriptIcon?: SubIcon;

    /** Removes margin from around the avatar, used for the chat view */
    noMargin?: boolean;

    /** Whether to show the tooltip */
    showTooltip?: boolean;
};

<<<<<<< HEAD
function SubscriptAvatar({mainAvatar = {}, secondaryAvatar, subscriptIcon, size = CONST.AVATAR_SIZE.DEFAULT, backgroundColor, noMargin = false, showTooltip = true}: SubscriptAvatarProps) {
=======
function SubscriptAvatar({mainAvatar, secondaryAvatar, size = CONST.AVATAR_SIZE.DEFAULT, backgroundColor, noMargin = false, showTooltip = true}: SubscriptAvatarProps) {
>>>>>>> 6e2c58de
    const theme = useTheme();
    const styles = useThemeStyles();
    const StyleUtils = useStyleUtils();
    const isSmall = size === CONST.AVATAR_SIZE.SMALL;
    const subscriptStyle = size === CONST.AVATAR_SIZE.SMALL_NORMAL ? styles.secondAvatarSubscriptSmallNormal : styles.secondAvatarSubscript;
    const containerStyle = StyleUtils.getContainerStyles(size);

    return (
        <View style={[containerStyle, noMargin ? styles.mr0 : {}]}>
            <UserDetailsTooltip
                shouldRender={showTooltip}
                accountID={Number(mainAvatar?.id ?? -1)}
                icon={mainAvatar}
            >
                <View>
                    <Avatar
                        containerStyles={StyleUtils.getWidthAndHeightStyle(StyleUtils.getAvatarSize(size || CONST.AVATAR_SIZE.DEFAULT))}
                        source={mainAvatar?.source}
                        size={size}
                        name={mainAvatar?.name}
                        type={mainAvatar?.type}
                        fallbackIcon={mainAvatar?.fallbackIcon}
                    />
                </View>
            </UserDetailsTooltip>
<<<<<<< HEAD
            {secondaryAvatar && (
                <UserDetailsTooltip
                    shouldRender={showTooltip}
                    accountID={Number(secondaryAvatar.id ?? -1)}
                    icon={secondaryAvatar}
                >
                    <View
                        style={[size === CONST.AVATAR_SIZE.SMALL_NORMAL ? styles.flex1 : {}, isSmall ? styles.secondAvatarSubscriptCompact : subscriptStyle]}
                        // Hover on overflowed part of icon will not work on Electron if dragArea is true
                        // https://stackoverflow.com/questions/56338939/hover-in-css-is-not-working-with-electron
                        dataSet={{dragArea: false}}
                    >
                        <Avatar
                            iconAdditionalStyles={[
                                StyleUtils.getAvatarBorderWidth(isSmall ? CONST.AVATAR_SIZE.SMALL_SUBSCRIPT : CONST.AVATAR_SIZE.SUBSCRIPT),
                                StyleUtils.getBorderColorStyle(backgroundColor ?? theme.componentBG),
                            ]}
                            source={secondaryAvatar.source}
                            size={isSmall ? CONST.AVATAR_SIZE.SMALL_SUBSCRIPT : CONST.AVATAR_SIZE.SUBSCRIPT}
                            fill={secondaryAvatar.fill}
                            name={secondaryAvatar.name}
                            type={secondaryAvatar.type}
                            fallbackIcon={secondaryAvatar.fallbackIcon}
                        />
                    </View>
                </UserDetailsTooltip>
            )}
            {subscriptIcon && (
=======
            <UserDetailsTooltip
                shouldRender={showTooltip}
                accountID={Number(secondaryAvatar?.id ?? -1)}
                icon={secondaryAvatar}
            >
>>>>>>> 6e2c58de
                <View
                    style={[
                        size === CONST.AVATAR_SIZE.SMALL_NORMAL ? styles.flex1 : {},
                        StyleUtils.getAvatarBorderStyle(CONST.AVATAR_SIZE.SMALL, CONST.ICON_TYPE_AVATAR),
                        StyleUtils.getAvatarBorderWidth(CONST.AVATAR_SIZE.SMALL),
                        // Nullish coalescing thinks that empty strings are truthy, thus I'm using OR operator
                        // eslint-disable-next-line @typescript-eslint/prefer-nullish-coalescing
                        StyleUtils.getBorderColorStyle(backgroundColor || theme.sidebar),
                        styles.subscriptIcon,
                        styles.dFlex,
                        styles.justifyContentCenter,
                    ]}
                    // Hover on overflowed part of icon will not work on Electron if dragArea is true
                    // https://stackoverflow.com/questions/56338939/hover-in-css-is-not-working-with-electron
                    dataSet={{dragArea: false}}
                >
<<<<<<< HEAD
                    <Icon
                        src={subscriptIcon.source}
                        width={subscriptIcon.width}
                        height={subscriptIcon.height}
                        additionalStyles={styles.alignSelfCenter}
                        fill={theme.icon}
=======
                    <Avatar
                        iconAdditionalStyles={[
                            StyleUtils.getAvatarBorderWidth(isSmall ? CONST.AVATAR_SIZE.SMALL_SUBSCRIPT : CONST.AVATAR_SIZE.SUBSCRIPT),
                            StyleUtils.getBorderColorStyle(backgroundColor ?? theme.componentBG),
                        ]}
                        source={secondaryAvatar?.source}
                        size={isSmall ? CONST.AVATAR_SIZE.SMALL_SUBSCRIPT : CONST.AVATAR_SIZE.SUBSCRIPT}
                        name={secondaryAvatar?.name}
                        type={secondaryAvatar?.type}
                        fallbackIcon={secondaryAvatar?.fallbackIcon}
>>>>>>> 6e2c58de
                    />
                </View>
            )}
        </View>
    );
}

SubscriptAvatar.displayName = 'SubscriptAvatar';

export default memo(SubscriptAvatar);
export type {SubscriptAvatarProps};<|MERGE_RESOLUTION|>--- conflicted
+++ resolved
@@ -5,17 +5,12 @@
 import useTheme from '@hooks/useTheme';
 import useThemeStyles from '@hooks/useThemeStyles';
 import CONST from '@src/CONST';
-<<<<<<< HEAD
-import type {AvatarType} from '@src/types/onyx/OnyxCommon';
+import type {Icon as IconType} from '@src/types/onyx/OnyxCommon';
 import type IconAsset from '@src/types/utils/IconAsset';
-=======
-import type {Icon} from '@src/types/onyx/OnyxCommon';
->>>>>>> 6e2c58de
 import Avatar from './Avatar';
 import Icon from './Icon';
 import UserDetailsTooltip from './UserDetailsTooltip';
 
-<<<<<<< HEAD
 type SubIcon = {
     /** Avatar source to display */
     source: IconAsset;
@@ -27,46 +22,18 @@
     height?: number;
 };
 
-type SubAvatar = {
-    /** Avatar source to display */
-    source?: AvatarSource;
-
-    /** Denotes whether it is an avatar or a workspace avatar */
-    type?: AvatarType;
-
-    /** Owner of the avatar. If user, displayName. If workspace, policy name */
-    name?: string;
-
-    /** Avatar id */
-    id?: number | string;
-
-    /** A fallback avatar icon to display when there is an error on loading avatar from remote URL. */
-    fallbackIcon?: AvatarSource;
-
-    /** The fill color for the icon. Can be hex, rgb, rgba, or valid react-native named color such as 'red' or 'blue'. */
-    fill?: string;
-};
-
-=======
->>>>>>> 6e2c58de
 type SubscriptAvatarProps = {
     /** Avatar URL or icon */
-    mainAvatar?: Icon;
+    mainAvatar?: IconType;
 
-<<<<<<< HEAD
-=======
     /** Subscript avatar URL or icon */
-    secondaryAvatar?: Icon;
+    secondaryAvatar?: IconType;
 
->>>>>>> 6e2c58de
     /** Set the size of avatars */
     size?: ValueOf<typeof CONST.AVATAR_SIZE>;
 
     /** Background color used for subscript avatar border */
     backgroundColor?: string;
-
-    /** Subscript avatar URL or icon */
-    secondaryAvatar?: SubAvatar;
 
     /** Subscript icon */
     subscriptIcon?: SubIcon;
@@ -78,11 +45,7 @@
     showTooltip?: boolean;
 };
 
-<<<<<<< HEAD
-function SubscriptAvatar({mainAvatar = {}, secondaryAvatar, subscriptIcon, size = CONST.AVATAR_SIZE.DEFAULT, backgroundColor, noMargin = false, showTooltip = true}: SubscriptAvatarProps) {
-=======
-function SubscriptAvatar({mainAvatar, secondaryAvatar, size = CONST.AVATAR_SIZE.DEFAULT, backgroundColor, noMargin = false, showTooltip = true}: SubscriptAvatarProps) {
->>>>>>> 6e2c58de
+function SubscriptAvatar({mainAvatar, secondaryAvatar, subscriptIcon, size = CONST.AVATAR_SIZE.DEFAULT, backgroundColor, noMargin = false, showTooltip = true}: SubscriptAvatarProps) {
     const theme = useTheme();
     const styles = useThemeStyles();
     const StyleUtils = useStyleUtils();
@@ -108,7 +71,6 @@
                     />
                 </View>
             </UserDetailsTooltip>
-<<<<<<< HEAD
             {secondaryAvatar && (
                 <UserDetailsTooltip
                     shouldRender={showTooltip}
@@ -137,13 +99,6 @@
                 </UserDetailsTooltip>
             )}
             {subscriptIcon && (
-=======
-            <UserDetailsTooltip
-                shouldRender={showTooltip}
-                accountID={Number(secondaryAvatar?.id ?? -1)}
-                icon={secondaryAvatar}
-            >
->>>>>>> 6e2c58de
                 <View
                     style={[
                         size === CONST.AVATAR_SIZE.SMALL_NORMAL ? styles.flex1 : {},
@@ -160,25 +115,12 @@
                     // https://stackoverflow.com/questions/56338939/hover-in-css-is-not-working-with-electron
                     dataSet={{dragArea: false}}
                 >
-<<<<<<< HEAD
                     <Icon
                         src={subscriptIcon.source}
                         width={subscriptIcon.width}
                         height={subscriptIcon.height}
                         additionalStyles={styles.alignSelfCenter}
                         fill={theme.icon}
-=======
-                    <Avatar
-                        iconAdditionalStyles={[
-                            StyleUtils.getAvatarBorderWidth(isSmall ? CONST.AVATAR_SIZE.SMALL_SUBSCRIPT : CONST.AVATAR_SIZE.SUBSCRIPT),
-                            StyleUtils.getBorderColorStyle(backgroundColor ?? theme.componentBG),
-                        ]}
-                        source={secondaryAvatar?.source}
-                        size={isSmall ? CONST.AVATAR_SIZE.SMALL_SUBSCRIPT : CONST.AVATAR_SIZE.SUBSCRIPT}
-                        name={secondaryAvatar?.name}
-                        type={secondaryAvatar?.type}
-                        fallbackIcon={secondaryAvatar?.fallbackIcon}
->>>>>>> 6e2c58de
                     />
                 </View>
             )}
