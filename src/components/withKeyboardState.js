--- conflicted
+++ resolved
@@ -53,16 +53,10 @@
     const WithKeyboardState = forwardRef((props, ref) => (
         <KeyboardStateContext.Consumer>
             {(keyboardStateProps) => (
-<<<<<<< HEAD
-                // eslint-disable-next-line react/jsx-props-no-spreading
-                <WrappedComponent
-                    {...keyboardStateProps}
-=======
                 <WrappedComponent
                     // eslint-disable-next-line react/jsx-props-no-spreading
                     {...keyboardStateProps}
                     // eslint-disable-next-line react/jsx-props-no-spreading
->>>>>>> 6d17cc80
                     {...props}
                     ref={ref}
                 />
