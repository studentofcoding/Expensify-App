--- conflicted
+++ resolved
@@ -1,11 +1,7 @@
 import PropTypes from 'prop-types';
 import React from 'react';
-<<<<<<< HEAD
-import styles from '@styles/styles';
+import useThemeStyles from '@styles/useThemeStyles';
 import sourcePropTypes from './Image/sourcePropTypes';
-=======
-import useThemeStyles from '@styles/useThemeStyles';
->>>>>>> 69a33583
 import Section from './Section';
 
 const propTypes = {
