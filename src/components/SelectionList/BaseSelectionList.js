--- conflicted
+++ resolved
@@ -1,10 +1,6 @@
-<<<<<<< HEAD
-import React, {useCallback, useEffect, useMemo, useRef, useState} from 'react';
-=======
 import {useFocusEffect, useIsFocused} from '@react-navigation/native';
 import lodashGet from 'lodash/get';
-import React, {useCallback, useMemo, useRef, useState} from 'react';
->>>>>>> 345a3a1d
+import React, {useCallback, useEffect, useMemo, useRef, useState} from 'react';
 import {View} from 'react-native';
 import _ from 'underscore';
 import ArrowKeyFocusManager from '@components/ArrowKeyFocusManager';
