--- conflicted
+++ resolved
@@ -77,12 +77,9 @@
     const activeElement = useActiveElement();
     const isFocused = useIsFocused();
     const [maxToRenderPerBatch, setMaxToRenderPerBatch] = useState(shouldUseDynamicMaxToRenderPerBatch ? 0 : CONST.MAX_TO_RENDER_PER_BATCH.DEFAULT);
-<<<<<<< HEAD
     const [isInitialRender, setIsInitialRender] = useState(true);
     const wrapperStyles = useMemo(() => ({opacity: isInitialRender && !showLoadingPlaceholder ? 0 : 1}), [isInitialRender, showLoadingPlaceholder]);
-=======
     const [isInitialSectionListRender, setIsInitialSectionListRender] = useState(true);
->>>>>>> fa533cea
 
     /**
      * Iterates through the sections and items inside each section, and builds 3 arrays along the way:
