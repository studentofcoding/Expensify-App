--- conflicted
+++ resolved
@@ -23,12 +23,8 @@
     onDismissError,
     shouldPreventDefaultFocusOnSelectRow,
     rightHandSideComponent,
-<<<<<<< HEAD
+    onFocus,
 }: TableListItemProps<TItem>) {
-=======
-    onFocus,
-}: TableListItemProps) {
->>>>>>> 3275bfd5
     const styles = useThemeStyles();
     const theme = useTheme();
     const StyleUtils = useStyleUtils();
