--- conflicted
+++ resolved
@@ -23,11 +23,7 @@
     onDismissError,
     shouldPreventDefaultFocusOnSelectRow,
     rightHandSideComponent,
-<<<<<<< HEAD
-    checkmarkPosition,
     onFocus,
-=======
->>>>>>> 879378ff
 }: TableListItemProps) {
     const styles = useThemeStyles();
     const theme = useTheme();
