import React, {useCallback} from 'react';
import {View} from 'react-native';
import Icon from '@components/Icon';
import * as Expensicons from '@components/Icon/Expensicons';
import MultipleAvatars from '@components/MultipleAvatars';
import PressableWithFeedback from '@components/Pressable/PressableWithFeedback';
import TextWithTooltip from '@components/TextWithTooltip';
import useStyleUtils from '@hooks/useStyleUtils';
import useTheme from '@hooks/useTheme';
import useThemeStyles from '@hooks/useThemeStyles';
import CONST from '@src/CONST';
import BaseListItem from './BaseListItem';
import type {ListItem, TableListItemProps} from './types';

function TableListItem<TItem extends ListItem>({
    item,
    isFocused,
    showTooltip,
    isDisabled,
    canSelectMultiple,
    onSelectRow,
    onCheckboxPress,
    onDismissError,
    shouldPreventDefaultFocusOnSelectRow,
    rightHandSideComponent,
<<<<<<< HEAD
    checkmarkPosition,
}: TableListItemProps<TItem>) {
=======
}: TableListItemProps) {
>>>>>>> 4f673576
    const styles = useThemeStyles();
    const theme = useTheme();
    const StyleUtils = useStyleUtils();

    const focusedBackgroundColor = styles.sidebarLinkActive.backgroundColor;
    const hoveredBackgroundColor = styles.sidebarLinkHover?.backgroundColor ? styles.sidebarLinkHover.backgroundColor : theme.sidebar;

    const handleCheckboxPress = useCallback(() => {
        if (onCheckboxPress) {
            onCheckboxPress(item);
        } else {
            onSelectRow(item);
        }
    }, [item, onCheckboxPress, onSelectRow]);

    return (
        <BaseListItem
            item={item}
            pressableStyle={[[styles.selectionListPressableItemWrapper, item.isSelected && styles.activeComponentBG, isFocused && styles.sidebarLinkActive]]}
            wrapperStyle={[styles.flexRow, styles.flex1, styles.justifyContentBetween, styles.userSelectNone, styles.alignItemsCenter]}
            containerStyle={styles.mb3}
            isFocused={isFocused}
            isDisabled={isDisabled}
            showTooltip={showTooltip}
            canSelectMultiple={canSelectMultiple}
            onSelectRow={onSelectRow}
            onDismissError={onDismissError}
            shouldPreventDefaultFocusOnSelectRow={shouldPreventDefaultFocusOnSelectRow}
            rightHandSideComponent={rightHandSideComponent}
            errors={item.errors}
            pendingAction={item.pendingAction}
            keyForList={item.keyForList}
        >
            {(hovered) => (
                <>
                    {canSelectMultiple && (
                        <PressableWithFeedback
                            accessibilityLabel={item.text ?? ''}
                            role={CONST.ROLE.BUTTON}
                            // eslint-disable-next-line @typescript-eslint/prefer-nullish-coalescing
                            disabled={isDisabled || item.isDisabledCheckbox}
                            onPress={handleCheckboxPress}
                            style={[styles.cursorUnset, StyleUtils.getCheckboxPressableStyle(), item.isDisabledCheckbox && styles.cursorDisabled, styles.mr3]}
                        >
                            <View style={[StyleUtils.getCheckboxContainerStyle(20), StyleUtils.getMultiselectListStyles(!!item.isSelected, !!item.isDisabled)]}>
                                {item.isSelected && (
                                    <Icon
                                        src={Expensicons.Checkmark}
                                        fill={theme.textLight}
                                        height={14}
                                        width={14}
                                    />
                                )}
                            </View>
                        </PressableWithFeedback>
                    )}
                    {!!item.icons && (
                        <MultipleAvatars
                            icons={item.icons ?? []}
                            shouldShowTooltip={showTooltip}
                            secondAvatarStyle={[
                                StyleUtils.getBackgroundAndBorderStyle(theme.sidebar),
                                isFocused ? StyleUtils.getBackgroundAndBorderStyle(focusedBackgroundColor) : undefined,
                                hovered && !isFocused ? StyleUtils.getBackgroundAndBorderStyle(hoveredBackgroundColor) : undefined,
                            ]}
                        />
                    )}
                    <View style={[styles.flex1, styles.flexColumn, styles.justifyContentCenter, styles.alignItemsStretch]}>
                        <TextWithTooltip
                            shouldShowTooltip={showTooltip}
                            text={item.text ?? ''}
                            style={[
                                styles.optionDisplayName,
                                isFocused ? styles.sidebarLinkActiveText : styles.sidebarLinkText,
                                styles.sidebarLinkTextBold,
                                styles.pre,
                                item.alternateText ? styles.mb1 : null,
                                styles.justifyContentCenter,
                            ]}
                        />
                        {!!item.alternateText && (
                            <TextWithTooltip
                                shouldShowTooltip={showTooltip}
                                text={item.alternateText}
                                style={[styles.textLabelSupporting, styles.lh16, styles.pre]}
                            />
                        )}
                    </View>
                    {!!item.rightElement && item.rightElement}
                </>
            )}
        </BaseListItem>
    );
}

TableListItem.displayName = 'TableListItem';

export default TableListItem;<|MERGE_RESOLUTION|>--- conflicted
+++ resolved
@@ -23,12 +23,7 @@
     onDismissError,
     shouldPreventDefaultFocusOnSelectRow,
     rightHandSideComponent,
-<<<<<<< HEAD
-    checkmarkPosition,
 }: TableListItemProps<TItem>) {
-=======
-}: TableListItemProps) {
->>>>>>> 4f673576
     const styles = useThemeStyles();
     const theme = useTheme();
     const StyleUtils = useStyleUtils();
