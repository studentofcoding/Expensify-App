--- conflicted
+++ resolved
@@ -362,11 +362,7 @@
     /** Custom content to display in the footer of list component. If present ShowMore button won't be displayed */
     listFooterContent?: React.JSX.Element | null;
 
-<<<<<<< HEAD
     /** Custom content to display when the list is empty after finish loading */
-=======
-    /** Content to display if the list is empty */
->>>>>>> 287cd6a5
     listEmptyContent?: React.JSX.Element | null;
 
     /** Whether to use dynamic maxToRenderPerBatch depending on the visible number of elements */
