--- conflicted
+++ resolved
@@ -303,20 +303,16 @@
     isRowMultilineSupported?: boolean;
 
     /** Ref for textInput */
-<<<<<<< HEAD
     textInputRef?: MutableRefObject<TextInput | null> | ((ref: TextInput | null) => void);
 
     /** Styles for the section title */
     sectionTitleStyles?: StyleProp<ViewStyle>;
-=======
-    textInputRef?: MutableRefObject<TextInput | null>;
 
     /**
      * When true, the list won't be visible until the list layout is measured. This prevents the list from "blinking" as it's scrolled to the bottom which is recommended for large lists.
      * When false, the list will render immediately and scroll to the bottom which works great for small lists.
      */
     shouldHideListOnInitialRender?: boolean;
->>>>>>> a4e9804e
 };
 
 type SelectionListHandle = {
