--- conflicted
+++ resolved
@@ -182,12 +182,9 @@
                             <View style={StyleUtils.getSearchTableColumnStyles(CONST.SEARCH.TABLE_COLUMNS.ACTION)}>
                                 <ActionCell
                                     action={reportItem.action}
-<<<<<<< HEAD
                                     searchHash={searchHash}
                                     goToItem={handleOnButtonPress}
-=======
                                     isSelected={item.isSelected}
->>>>>>> ad2b1926
                                 />
                             </View>
                         </>
