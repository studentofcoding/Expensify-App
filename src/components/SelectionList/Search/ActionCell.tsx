import React from 'react';
import {View} from 'react-native';
import Badge from '@components/Badge';
import Button from '@components/Button';
import * as Expensicons from '@components/Icon/Expensicons';
import useLocalize from '@hooks/useLocalize';
import useStyleUtils from '@hooks/useStyleUtils';
import useTheme from '@hooks/useTheme';
import useThemeStyles from '@hooks/useThemeStyles';
import variables from '@styles/variables';
import CONST from '@src/CONST';
import type {TranslationPaths} from '@src/languages/types';
import type {SearchTransactionAction} from '@src/types/onyx/SearchResults';

const actionTranslationsMap: Record<SearchTransactionAction, TranslationPaths> = {
    view: 'common.view',
    review: 'common.review',
    submit: 'common.submit',
    approve: 'iou.approve',
    pay: 'iou.pay',
    done: 'common.done',
    paid: 'iou.settledExpensify',
};

type ActionCellProps = {
    action?: SearchTransactionAction;
    isLargeScreenWidth?: boolean;
    isSelected?: boolean;
    goToItem: () => void;
    isChildListItem?: boolean;
    parentAction?: string;
};

function ActionCell({action = CONST.SEARCH.ACTION_TYPES.VIEW, isLargeScreenWidth = true, isSelected = false, goToItem, isChildListItem = false, parentAction = ''}: ActionCellProps) {
    const {translate} = useLocalize();
    const theme = useTheme();
    const styles = useThemeStyles();
    const StyleUtils = useStyleUtils();

    const text = translate(actionTranslationsMap[action]);

    const shouldUseViewAction = action === CONST.SEARCH.ACTION_TYPES.VIEW || (parentAction === CONST.SEARCH.ACTION_TYPES.PAID && action === CONST.SEARCH.ACTION_TYPES.PAID);

    if ((parentAction !== CONST.SEARCH.ACTION_TYPES.PAID && action === CONST.SEARCH.ACTION_TYPES.PAID) || action === CONST.SEARCH.ACTION_TYPES.DONE) {
        return (
            <View style={[StyleUtils.getHeight(variables.h28), styles.justifyContentCenter]}>
                <Badge
                    text={text}
                    icon={Expensicons.Checkmark}
                    badgeStyles={[
                        styles.ml0,
                        styles.ph2,
                        styles.gap1,
                        isLargeScreenWidth ? styles.alignSelfCenter : styles.alignSelfEnd,
                        StyleUtils.getHeight(variables.h20),
                        StyleUtils.getMinimumHeight(variables.h20),
                        isSelected ? StyleUtils.getBorderColorStyle(theme.buttonHoveredBG) : StyleUtils.getBorderColorStyle(theme.border),
                    ]}
                    textStyles={StyleUtils.getFontSizeStyle(variables.fontSizeExtraSmall)}
                    iconStyles={styles.mr0}
                    success
                />
            </View>
        );
    }

    if (action === CONST.SEARCH.ACTION_TYPES.VIEW || shouldUseViewAction) {
        const buttonInnerStyles = isSelected ? styles.buttonDefaultHovered : {};
        return isLargeScreenWidth ? (
            <Button
                text={translate(actionTranslationsMap[CONST.SEARCH.ACTION_TYPES.VIEW])}
                onPress={goToItem}
                small
                style={[styles.w100]}
                innerStyles={buttonInnerStyles}
                link={isChildListItem}
                shouldUseDefaultHover={!isChildListItem}
            />
        ) : null;
    }

<<<<<<< HEAD
=======
    const buttonInnerStyles = isSelected ? styles.buttonSuccessHovered : {};
>>>>>>> b8e08b32
    return (
        <Button
            text={text}
            onPress={goToItem}
            small
            style={[styles.w100]}
            innerStyles={buttonInnerStyles}
            success
        />
    );
}

ActionCell.displayName = 'ActionCell';

export default ActionCell;<|MERGE_RESOLUTION|>--- conflicted
+++ resolved
@@ -79,10 +79,7 @@
         ) : null;
     }
 
-<<<<<<< HEAD
-=======
     const buttonInnerStyles = isSelected ? styles.buttonSuccessHovered : {};
->>>>>>> b8e08b32
     return (
         <Button
             text={text}
