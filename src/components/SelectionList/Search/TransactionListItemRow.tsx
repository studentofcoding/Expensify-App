import React from 'react';
import type {StyleProp, ViewStyle} from 'react-native';
import {View} from 'react-native';
<<<<<<< HEAD
import Button from '@components/Button';
import Checkbox from '@components/Checkbox';
=======
>>>>>>> 86f19f44
import Icon from '@components/Icon';
import * as Expensicons from '@components/Icon/Expensicons';
import ReceiptImage from '@components/ReceiptImage';
import type {TransactionListItemType} from '@components/SelectionList/types';
import TextWithTooltip from '@components/TextWithTooltip';
import useLocalize from '@hooks/useLocalize';
import useStyleUtils from '@hooks/useStyleUtils';
import useTheme from '@hooks/useTheme';
import useThemeStyles from '@hooks/useThemeStyles';
import useWindowDimensions from '@hooks/useWindowDimensions';
import * as CurrencyUtils from '@libs/CurrencyUtils';
import DateUtils from '@libs/DateUtils';
import * as TransactionUtils from '@libs/TransactionUtils';
import tryResolveUrlFromApiRoot from '@libs/tryResolveUrlFromApiRoot';
import variables from '@styles/variables';
import CONST from '@src/CONST';
import type {SearchTransactionType} from '@src/types/onyx/SearchResults';
import ActionCell from './ActionCell';
import ExpenseItemHeaderNarrow from './ExpenseItemHeaderNarrow';
import TextWithIconCell from './TextWithIconCell';
import UserInfoCell from './UserInfoCell';

type CellProps = {
    // eslint-disable-next-line react/no-unused-prop-types
    showTooltip: boolean;
    // eslint-disable-next-line react/no-unused-prop-types
    isLargeScreenWidth: boolean;
};

type TransactionCellProps = {
    transactionItem: TransactionListItemType;
} & CellProps;

type TotalCellProps = {
    // eslint-disable-next-line react/no-unused-prop-types
    isChildListItem: boolean;
} & TransactionCellProps;

type TransactionListItemRowProps = {
    item: TransactionListItemType;
    showTooltip: boolean;
    onButtonPress: () => void;
    onCheckboxPress: () => void;
    showItemHeaderOnNarrowLayout?: boolean;
    containerStyle?: StyleProp<ViewStyle>;
    isChildListItem?: boolean;
    isDisabled: boolean;
    canSelectMultiple: boolean;
};

const getTypeIcon = (type?: SearchTransactionType) => {
    switch (type) {
        case CONST.SEARCH.TRANSACTION_TYPE.CASH:
            return Expensicons.Cash;
        case CONST.SEARCH.TRANSACTION_TYPE.CARD:
            return Expensicons.CreditCard;
        case CONST.SEARCH.TRANSACTION_TYPE.DISTANCE:
            return Expensicons.Car;
        default:
            return Expensicons.Cash;
    }
};

function ReceiptCell({transactionItem}: TransactionCellProps) {
    const theme = useTheme();
    const styles = useThemeStyles();
    const StyleUtils = useStyleUtils();

    return (
        <View
            style={[
                StyleUtils.getWidthAndHeightStyle(variables.h36, variables.w40),
                StyleUtils.getBorderRadiusStyle(variables.componentBorderRadiusSmall),
                StyleUtils.getBackgroundColorStyle(theme.border),
                styles.overflowHidden,
            ]}
        >
            <ReceiptImage
                source={tryResolveUrlFromApiRoot(transactionItem?.receipt?.source ?? '')}
                isEReceipt={transactionItem.hasEReceipt}
                transactionID={transactionItem.transactionID}
                shouldUseThumbnailImage={!transactionItem?.receipt?.source}
                isAuthTokenRequired
                fallbackIcon={Expensicons.ReceiptPlus}
                fallbackIconSize={20}
                fallbackIconColor={theme.icon}
                iconSize="x-small"
            />
        </View>
    );
}

function DateCell({transactionItem, showTooltip, isLargeScreenWidth}: TransactionCellProps) {
    const styles = useThemeStyles();

    const created = TransactionUtils.getCreated(transactionItem);
    const date = DateUtils.formatWithUTCTimeZone(created, DateUtils.doesDateBelongToAPastYear(created) ? CONST.DATE.MONTH_DAY_YEAR_ABBR_FORMAT : CONST.DATE.MONTH_DAY_ABBR_FORMAT);

    return (
        <TextWithTooltip
            shouldShowTooltip={showTooltip}
            text={date}
            style={[styles.lineHeightLarge, styles.pre, styles.justifyContentCenter, isLargeScreenWidth ? undefined : [styles.textMicro, styles.textSupporting]]}
        />
    );
}

function MerchantCell({transactionItem, showTooltip, isLargeScreenWidth}: TransactionCellProps) {
    const styles = useThemeStyles();
    const {translate} = useLocalize();
    const description = TransactionUtils.getDescription(transactionItem);
    let merchant = transactionItem.shouldShowMerchant ? transactionItem.formattedMerchant : description;

    if (TransactionUtils.hasReceipt(transactionItem) && TransactionUtils.isReceiptBeingScanned(transactionItem) && transactionItem.shouldShowMerchant) {
        merchant = translate('iou.receiptStatusTitle');
    }

    return (
        <TextWithTooltip
            shouldShowTooltip={showTooltip}
            text={merchant}
            style={[isLargeScreenWidth ? styles.lineHeightLarge : styles.lh20, styles.pre, styles.justifyContentCenter]}
        />
    );
}

function TotalCell({showTooltip, isLargeScreenWidth, transactionItem}: TotalCellProps) {
    const styles = useThemeStyles();
    const {translate} = useLocalize();
    const currency = TransactionUtils.getCurrency(transactionItem);
    let amount = CurrencyUtils.convertToDisplayString(transactionItem.formattedTotal, currency);

    if (TransactionUtils.hasReceipt(transactionItem) && TransactionUtils.isReceiptBeingScanned(transactionItem)) {
        amount = translate('iou.receiptStatusTitle');
    }

    return (
        <TextWithTooltip
            shouldShowTooltip={showTooltip}
            text={amount}
            style={[styles.optionDisplayName, styles.justifyContentCenter, isLargeScreenWidth ? undefined : styles.textAlignRight]}
        />
    );
}

function TypeCell({transactionItem, isLargeScreenWidth}: TransactionCellProps) {
    const theme = useTheme();
    const typeIcon = getTypeIcon(transactionItem.type);

    return (
        <Icon
            src={typeIcon}
            fill={theme.icon}
            height={isLargeScreenWidth ? 20 : 12}
            width={isLargeScreenWidth ? 20 : 12}
        />
    );
}

function CategoryCell({isLargeScreenWidth, showTooltip, transactionItem}: TransactionCellProps) {
    const styles = useThemeStyles();
    return isLargeScreenWidth ? (
        <TextWithTooltip
            shouldShowTooltip={showTooltip}
            text={transactionItem?.category}
            style={[styles.optionDisplayName, styles.lineHeightLarge, styles.pre, styles.justifyContentCenter]}
        />
    ) : (
        <TextWithIconCell
            icon={Expensicons.Folder}
            showTooltip={showTooltip}
            text={transactionItem?.category}
            textStyle={[styles.textMicro, styles.mnh0]}
        />
    );
}

function TagCell({isLargeScreenWidth, showTooltip, transactionItem}: TransactionCellProps) {
    const styles = useThemeStyles();
    return isLargeScreenWidth ? (
        <TextWithTooltip
            shouldShowTooltip={showTooltip}
            text={TransactionUtils.getTagForDisplay(transactionItem)}
            style={[styles.optionDisplayName, styles.lineHeightLarge, styles.pre, styles.justifyContentCenter]}
        />
    ) : (
        <TextWithIconCell
            icon={Expensicons.Tag}
            showTooltip={showTooltip}
            text={TransactionUtils.getTagForDisplay(transactionItem)}
            textStyle={[styles.textMicro, styles.mnh0]}
        />
    );
}

function TaxCell({transactionItem, showTooltip}: TransactionCellProps) {
    const styles = useThemeStyles();

    const isFromExpenseReport = transactionItem.reportType === CONST.REPORT.TYPE.EXPENSE;
    const taxAmount = TransactionUtils.getTaxAmount(transactionItem, isFromExpenseReport);
    const currency = TransactionUtils.getCurrency(transactionItem);

    return (
        <TextWithTooltip
            shouldShowTooltip={showTooltip}
            text={CurrencyUtils.convertToDisplayString(taxAmount, currency)}
            style={[styles.optionDisplayName, styles.lineHeightLarge, styles.pre, styles.justifyContentCenter, styles.textAlignRight]}
        />
    );
}

function TransactionListItemRow({
    item,
    showTooltip,
    isDisabled,
    canSelectMultiple,
    onButtonPress,
    onCheckboxPress,
    showItemHeaderOnNarrowLayout = true,
    containerStyle,
    isChildListItem = false,
}: TransactionListItemRowProps) {
    const styles = useThemeStyles();
    const {isLargeScreenWidth} = useWindowDimensions();
    const StyleUtils = useStyleUtils();

    if (!isLargeScreenWidth) {
        return (
            <View style={containerStyle}>
                {showItemHeaderOnNarrowLayout && (
                    <ExpenseItemHeaderNarrow
                        participantFrom={item.from}
                        participantFromDisplayName={item.formattedFrom}
                        participantTo={item.to}
                        participantToDisplayName={item.formattedTo}
                        onButtonPress={onButtonPress}
                        action={item.action}
                    />
                )}

                <View style={[styles.flexRow, styles.justifyContentBetween, styles.gap3]}>
                    <ReceiptCell
                        transactionItem={item}
                        isLargeScreenWidth={false}
                        showTooltip={false}
                    />
                    <View style={[styles.flex2, styles.gap1]}>
                        <MerchantCell
                            transactionItem={item}
                            showTooltip={showTooltip}
                            isLargeScreenWidth={false}
                        />
                        <View style={[styles.flexRow, styles.flex1, styles.alignItemsEnd, styles.gap3]}>
                            <CategoryCell
                                isLargeScreenWidth={isLargeScreenWidth}
                                showTooltip={showTooltip}
                                transactionItem={item}
                            />
                            <TagCell
                                showTooltip={showTooltip}
                                transactionItem={item}
                                isLargeScreenWidth={isLargeScreenWidth}
                            />
                        </View>
                    </View>
                    <View style={[styles.alignItemsEnd, styles.flex1, styles.gap1, styles.justifyContentBetween]}>
                        <TotalCell
                            showTooltip={showTooltip}
                            transactionItem={item}
                            isLargeScreenWidth={isLargeScreenWidth}
                            isChildListItem={isChildListItem}
                        />
                        <View style={[styles.flexRow, styles.gap1, styles.justifyContentCenter, styles.alignItemsCenter]}>
                            <TypeCell
                                transactionItem={item}
                                isLargeScreenWidth={isLargeScreenWidth}
                                showTooltip={false}
                            />
                            <DateCell
                                transactionItem={item}
                                showTooltip={showTooltip}
                                isLargeScreenWidth={isLargeScreenWidth}
                            />
                        </View>
                    </View>
                </View>
            </View>
        );
    }

    return (
        <View style={[styles.flex1, styles.flexRow, styles.alignItemsCenter, containerStyle]}>
<<<<<<< HEAD
            {canSelectMultiple && (
                <Checkbox
                    isChecked={item.isSelected}
                    onPress={onCheckboxPress}
                    disabled={!!item.isDisabled || isDisabled}
                    accessibilityLabel={item.text ?? ''}
                    style={[styles.cursorUnset, StyleUtils.getCheckboxPressableStyle(), item.isDisabledCheckbox && styles.cursorDisabled]}
                />
            )}
            <View style={[styles.flex1, styles.flexRow, styles.alignItemsCenter, styles.gap3, canSelectMultiple && styles.ph4]}>
                <View style={[StyleUtils.getSearchTableColumnStyles(CONST.SEARCH_TABLE_COLUMNS.RECEIPT)]}>
=======
            <View style={[styles.flex1, styles.flexRow, styles.alignItemsCenter, styles.gap3]}>
                <View style={[StyleUtils.getSearchTableColumnStyles(CONST.SEARCH.TABLE_COLUMNS.RECEIPT)]}>
>>>>>>> 86f19f44
                    <ReceiptCell
                        transactionItem={item}
                        isLargeScreenWidth={false}
                        showTooltip={false}
                    />
                </View>
                <View style={[StyleUtils.getSearchTableColumnStyles(CONST.SEARCH.TABLE_COLUMNS.DATE, item.shouldShowYear)]}>
                    <DateCell
                        transactionItem={item}
                        showTooltip={showTooltip}
                        isLargeScreenWidth={isLargeScreenWidth}
                    />
                </View>
                <View style={[StyleUtils.getSearchTableColumnStyles(CONST.SEARCH.TABLE_COLUMNS.MERCHANT)]}>
                    <MerchantCell
                        transactionItem={item}
                        showTooltip={showTooltip}
                        isLargeScreenWidth={false}
                    />
                </View>
                <View style={[StyleUtils.getSearchTableColumnStyles(CONST.SEARCH.TABLE_COLUMNS.FROM)]}>
                    <UserInfoCell
                        participant={item.from}
                        displayName={item.formattedFrom}
                    />
                </View>
                <View style={[StyleUtils.getSearchTableColumnStyles(CONST.SEARCH.TABLE_COLUMNS.FROM)]}>
                    <UserInfoCell
                        participant={item.to}
                        displayName={item.formattedTo}
                    />
                </View>
                {item.shouldShowCategory && (
                    <View style={[StyleUtils.getSearchTableColumnStyles(CONST.SEARCH.TABLE_COLUMNS.CATEGORY)]}>
                        <CategoryCell
                            isLargeScreenWidth={isLargeScreenWidth}
                            showTooltip={showTooltip}
                            transactionItem={item}
                        />
                    </View>
                )}
                {item.shouldShowTag && (
                    <View style={[StyleUtils.getSearchTableColumnStyles(CONST.SEARCH.TABLE_COLUMNS.TAG)]}>
                        <TagCell
                            isLargeScreenWidth={isLargeScreenWidth}
                            showTooltip={showTooltip}
                            transactionItem={item}
                        />
                    </View>
                )}
                {item.shouldShowTax && (
                    <View style={[StyleUtils.getSearchTableColumnStyles(CONST.SEARCH.TABLE_COLUMNS.TAX_AMOUNT)]}>
                        <TaxCell
                            transactionItem={item}
                            isLargeScreenWidth={isLargeScreenWidth}
                            showTooltip={showTooltip}
                        />
                    </View>
                )}

                <View style={[StyleUtils.getSearchTableColumnStyles(CONST.SEARCH.TABLE_COLUMNS.TOTAL_AMOUNT)]}>
                    <TotalCell
                        showTooltip={showTooltip}
                        transactionItem={item}
                        isLargeScreenWidth={isLargeScreenWidth}
                        isChildListItem={isChildListItem}
                    />
                </View>
                <View style={[StyleUtils.getSearchTableColumnStyles(CONST.SEARCH.TABLE_COLUMNS.TYPE)]}>
                    <TypeCell
                        transactionItem={item}
                        isLargeScreenWidth={isLargeScreenWidth}
                        showTooltip={false}
                    />
                </View>
                <View style={[StyleUtils.getSearchTableColumnStyles(CONST.SEARCH.TABLE_COLUMNS.ACTION)]}>
                    <ActionCell
                        onButtonPress={onButtonPress}
                        action={item.action}
                    />
                </View>
            </View>
        </View>
    );
}

TransactionListItemRow.displayName = 'TransactionListItemRow';

export default TransactionListItemRow;<|MERGE_RESOLUTION|>--- conflicted
+++ resolved
@@ -1,11 +1,7 @@
 import React from 'react';
 import type {StyleProp, ViewStyle} from 'react-native';
 import {View} from 'react-native';
-<<<<<<< HEAD
-import Button from '@components/Button';
 import Checkbox from '@components/Checkbox';
-=======
->>>>>>> 86f19f44
 import Icon from '@components/Icon';
 import * as Expensicons from '@components/Icon/Expensicons';
 import ReceiptImage from '@components/ReceiptImage';
@@ -298,7 +294,6 @@
 
     return (
         <View style={[styles.flex1, styles.flexRow, styles.alignItemsCenter, containerStyle]}>
-<<<<<<< HEAD
             {canSelectMultiple && (
                 <Checkbox
                     isChecked={item.isSelected}
@@ -309,11 +304,7 @@
                 />
             )}
             <View style={[styles.flex1, styles.flexRow, styles.alignItemsCenter, styles.gap3, canSelectMultiple && styles.ph4]}>
-                <View style={[StyleUtils.getSearchTableColumnStyles(CONST.SEARCH_TABLE_COLUMNS.RECEIPT)]}>
-=======
-            <View style={[styles.flex1, styles.flexRow, styles.alignItemsCenter, styles.gap3]}>
                 <View style={[StyleUtils.getSearchTableColumnStyles(CONST.SEARCH.TABLE_COLUMNS.RECEIPT)]}>
->>>>>>> 86f19f44
                     <ReceiptCell
                         transactionItem={item}
                         isLargeScreenWidth={false}
