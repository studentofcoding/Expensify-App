--- conflicted
+++ resolved
@@ -14,15 +14,8 @@
 
 function UserInfoCell({participant, displayName}: UserInfoCellProps) {
     const styles = useThemeStyles();
-<<<<<<< HEAD
     const {isLargeScreenWidth} = useResponsiveLayout();
-    const avatarURL = participant?.avatarURL ?? participant?.avatar;
-    const isWorkspace = participant?.avatarURL !== undefined;
-    const iconType = isWorkspace ? CONST.ICON_TYPE_WORKSPACE : CONST.ICON_TYPE_AVATAR;
-=======
-    const {isLargeScreenWidth} = useWindowDimensions();
     const avatarURL = participant?.avatar;
->>>>>>> 715e1672
 
     return (
         <View style={[styles.flexRow, styles.alignItemsCenter]}>
