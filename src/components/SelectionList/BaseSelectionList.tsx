import {useFocusEffect, useIsFocused} from '@react-navigation/native';
import isEmpty from 'lodash/isEmpty';
import type {ForwardedRef} from 'react';
import React, {forwardRef, useCallback, useEffect, useImperativeHandle, useMemo, useRef, useState} from 'react';
import type {LayoutChangeEvent, SectionList as RNSectionList, TextInput as RNTextInput, SectionListData, SectionListRenderItemInfo} from 'react-native';
import {View} from 'react-native';
import Button from '@components/Button';
import Checkbox from '@components/Checkbox';
import FixedFooter from '@components/FixedFooter';
import OptionsListSkeletonView from '@components/OptionsListSkeletonView';
import {PressableWithFeedback} from '@components/Pressable';
import SafeAreaConsumer from '@components/SafeAreaConsumer';
import SectionList from '@components/SectionList';
import ShowMoreButton from '@components/ShowMoreButton';
import Text from '@components/Text';
import TextInput from '@components/TextInput';
import useActiveElementRole from '@hooks/useActiveElementRole';
import useArrowKeyFocusManager from '@hooks/useArrowKeyFocusManager';
import useKeyboardShortcut from '@hooks/useKeyboardShortcut';
import useKeyboardState from '@hooks/useKeyboardState';
import useLocalize from '@hooks/useLocalize';
import usePrevious from '@hooks/usePrevious';
import useThemeStyles from '@hooks/useThemeStyles';
import getSectionsWithIndexOffset from '@libs/getSectionsWithIndexOffset';
import Log from '@libs/Log';
import variables from '@styles/variables';
import CONST from '@src/CONST';
import {isEmptyObject} from '@src/types/utils/EmptyObject';
import arraysEqual from '@src/utils/arraysEqual';
import type {BaseSelectionListProps, ButtonOrCheckBoxRoles, FlattenedSectionsReturn, ListItem, SectionListDataType, SectionWithIndexOffset, SelectionListHandle} from './types';

function BaseSelectionList<TItem extends ListItem>(
    {
        sections,
        ListItem,
        canSelectMultiple = false,
        onSelectRow,
        onCheckboxPress,
        onSelectAll,
        onDismissError,
        textInputLabel = '',
        textInputPlaceholder = '',
        textInputValue = '',
        textInputHint,
        textInputMaxLength,
        inputMode = CONST.INPUT_MODE.TEXT,
        onChangeText,
        initiallyFocusedOptionKey = '',
        onScroll,
        onScrollBeginDrag,
        headerMessage = '',
        confirmButtonText = '',
        onConfirm,
        headerContent,
        footerContent,
        listFooterContent,
        showScrollIndicator = true,
        showLoadingPlaceholder = false,
        showConfirmButton = false,
        shouldPreventDefaultFocusOnSelectRow = false,
        containerStyle,
        disableKeyboardShortcuts = false,
        children,
        shouldStopPropagation = false,
        shouldShowTooltips = true,
        shouldUseDynamicMaxToRenderPerBatch = false,
        rightHandSideComponent,
        isLoadingNewOptions = false,
        onLayout,
        customListHeader,
        listHeaderWrapperStyle,
        isRowMultilineSupported = false,
        textInputRef,
        headerMessageStyle,
        shouldHideListOnInitialRender = true,
        textInputIconLeft,
        sectionTitleStyles,
        textInputAutoFocus = true,
        shouldTextInputInterceptSwipe = false,
        listHeaderContent,
        onEndReached = () => {},
        onEndReachedThreshold,
    }: BaseSelectionListProps<TItem>,
    ref: ForwardedRef<SelectionListHandle>,
) {
    const styles = useThemeStyles();
    const {translate} = useLocalize();
    const listRef = useRef<RNSectionList<TItem, SectionWithIndexOffset<TItem>>>(null);
    const innerTextInputRef = useRef<RNTextInput | null>(null);
    const focusTimeoutRef = useRef<NodeJS.Timeout | null>(null);
    const shouldShowTextInput = !!textInputLabel || !!textInputIconLeft;
    const shouldShowSelectAll = !!onSelectAll;
    const activeElementRole = useActiveElementRole();
    const isFocused = useIsFocused();
    const [maxToRenderPerBatch, setMaxToRenderPerBatch] = useState(shouldUseDynamicMaxToRenderPerBatch ? 0 : CONST.MAX_TO_RENDER_PER_BATCH.DEFAULT);
    const [isInitialSectionListRender, setIsInitialSectionListRender] = useState(true);
    const {isKeyboardShown} = useKeyboardState();
    const [itemsToHighlight, setItemsToHighlight] = useState<Set<string> | null>(null);
    const itemFocusTimeoutRef = useRef<NodeJS.Timeout | null>(null);
    const [currentPage, setCurrentPage] = useState(1);
    const isTextInputFocusedRef = useRef<boolean>(false);

    const incrementPage = () => setCurrentPage((prev) => prev + 1);

    /**
     * Iterates through the sections and items inside each section, and builds 4 arrays along the way:
     * - `allOptions`: Contains all the items in the list, flattened, regardless of section
     * - `disabledOptionsIndexes`: Contains the indexes of all the unselectable and disabled items in the list
     * - `disabledArrowKeyOptionsIndexes`: Contains the indexes of item that is not navigatable by the arrow key. The list is separated from disabledOptionsIndexes because unselectable item is still navigatable by the arrow key.
     * - `itemLayouts`: Contains the layout information for each item, header and footer in the list,
     * so we can calculate the position of any given item when scrolling programmatically
     */
    const flattenedSections = useMemo<FlattenedSectionsReturn<TItem>>(() => {
        const allOptions: TItem[] = [];

        const disabledOptionsIndexes: number[] = [];
        const disabledArrowKeyOptionsIndexes: number[] = [];
        let disabledIndex = 0;

        let offset = 0;
        const itemLayouts = [{length: 0, offset}];

        const selectedOptions: TItem[] = [];

        sections.forEach((section, sectionIndex) => {
            const sectionHeaderHeight = variables.optionsListSectionHeaderHeight;
            itemLayouts.push({length: sectionHeaderHeight, offset});
            offset += sectionHeaderHeight;

            section.data?.forEach((item, optionIndex) => {
                // Add item to the general flattened array
                allOptions.push({
                    ...item,
                    sectionIndex,
                    index: optionIndex,
                });

                // If disabled, add to the disabled indexes array
                const isItemDisabled = !!section.isDisabled || (item.isDisabled && !item.isSelected);
                // eslint-disable-next-line @typescript-eslint/prefer-nullish-coalescing
                if (isItemDisabled || item.isDisabledCheckbox) {
                    disabledOptionsIndexes.push(disabledIndex);
                    if (isItemDisabled) {
                        disabledArrowKeyOptionsIndexes.push(disabledIndex);
                    }
                }
                disabledIndex += 1;

                // Account for the height of the item in getItemLayout
                const fullItemHeight = variables.optionRowHeight;
                itemLayouts.push({length: fullItemHeight, offset});
                offset += fullItemHeight;

                if (item.isSelected) {
                    selectedOptions.push(item);
                }
            });

            // We're not rendering any section footer, but we need to push to the array
            // because React Native accounts for it in getItemLayout
            itemLayouts.push({length: 0, offset});
        });

        // We're not rendering the list footer, but we need to push to the array
        // because React Native accounts for it in getItemLayout
        itemLayouts.push({length: 0, offset});

        if (selectedOptions.length > 1 && !canSelectMultiple) {
            Log.alert(
                'Dev error: SelectionList - multiple items are selected but prop `canSelectMultiple` is false. Please enable `canSelectMultiple` or make your list have only 1 item with `isSelected: true`.',
            );
        }

        return {
            allOptions,
            selectedOptions,
            disabledOptionsIndexes,
            disabledArrowKeyOptionsIndexes,
            itemLayouts,
            allSelected: selectedOptions.length > 0 && selectedOptions.length === allOptions.length - disabledOptionsIndexes.length,
        };
    }, [canSelectMultiple, sections]);

    const [slicedSections, ShowMoreButtonInstance] = useMemo(() => {
        let remainingOptionsLimit = CONST.MAX_SELECTION_LIST_PAGE_LENGTH * currentPage;
        const processedSections = getSectionsWithIndexOffset(
            sections.map((section) => {
                const data = !isEmpty(section.data) && remainingOptionsLimit > 0 ? section.data.slice(0, remainingOptionsLimit) : [];
                remainingOptionsLimit -= data.length;

                return {
                    ...section,
                    data,
                };
            }),
        );

        const shouldShowMoreButton = flattenedSections.allOptions.length > CONST.MAX_SELECTION_LIST_PAGE_LENGTH * currentPage;
        const showMoreButton = shouldShowMoreButton ? (
            <ShowMoreButton
                containerStyle={[styles.mt2, styles.mb5]}
                currentCount={CONST.MAX_SELECTION_LIST_PAGE_LENGTH * currentPage}
                totalCount={flattenedSections.allOptions.length}
                onPress={incrementPage}
            />
        ) : null;
        return [processedSections, showMoreButton];
        // we don't need to add styles here as they change
        // we don't need to add flattendedSections here as they will change along with sections
        // eslint-disable-next-line react-hooks/exhaustive-deps
    }, [sections, currentPage]);

    // Disable `Enter` shortcut if the active element is a button or checkbox
    const disableEnterShortcut = activeElementRole && [CONST.ROLE.BUTTON, CONST.ROLE.CHECKBOX].includes(activeElementRole as ButtonOrCheckBoxRoles);

    /**
     * Scrolls to the desired item index in the section list
     *
     * @param index - the index of the item to scroll to
     * @param animated - whether to animate the scroll
     */
    const scrollToIndex = useCallback(
        (index: number, animated = true) => {
            const item = flattenedSections.allOptions[index];

            if (!listRef.current || !item) {
                return;
            }

            const itemIndex = item.index ?? -1;
            const sectionIndex = item.sectionIndex ?? -1;

            listRef.current.scrollToLocation({sectionIndex, itemIndex, animated, viewOffset: variables.contentHeaderHeight});
        },

        // eslint-disable-next-line react-hooks/exhaustive-deps
        [flattenedSections.allOptions],
    );

    const [disabledIndexes, setDisabledIndexes] = useState(flattenedSections.disabledOptionsIndexes);
    useEffect(() => {
        if (arraysEqual(disabledIndexes, flattenedSections.disabledOptionsIndexes)) {
            return;
        }

        setDisabledIndexes(flattenedSections.disabledOptionsIndexes);
        // eslint-disable-next-line react-hooks/exhaustive-deps
    }, [flattenedSections.disabledOptionsIndexes]);

    // If `initiallyFocusedOptionKey` is not passed, we fall back to `-1`, to avoid showing the highlight on the first member
    const [focusedIndex, setFocusedIndex] = useArrowKeyFocusManager({
        initialFocusedIndex: flattenedSections.allOptions.findIndex((option) => option.keyForList === initiallyFocusedOptionKey),
        maxIndex: Math.min(flattenedSections.allOptions.length - 1, CONST.MAX_SELECTION_LIST_PAGE_LENGTH * currentPage - 1),
<<<<<<< HEAD
        disabledIndexes: flattenedSections.disabledArrowKeyOptionsIndexes,
=======
        disabledIndexes,
>>>>>>> 525ad6ff
        isActive: true,
        onFocusedIndexChange: (index: number) => {
            scrollToIndex(index, true);
        },
        isFocused,
    });

    /**
     * Logic to run when a row is selected, either with click/press or keyboard hotkeys.
     *
     * @param item - the list item
     */
    const selectRow = (item: TItem) => {
        // In single-selection lists we don't care about updating the focused index, because the list is closed after selecting an item
        if (canSelectMultiple) {
            if (sections.length > 1) {
                // If the list has only 1 section (e.g. Workspace Members list), we do nothing.
                // If the list has multiple sections (e.g. Workspace Invite list), and `shouldUnfocusRow` is false,
                // we focus the first one after all the selected (selected items are always at the top).
                const selectedOptionsCount = item.isSelected ? flattenedSections.selectedOptions.length - 1 : flattenedSections.selectedOptions.length + 1;

                if (!item.isSelected) {
                    // If we're selecting an item, scroll to it's position at the top, so we can see it
                    scrollToIndex(Math.max(selectedOptionsCount - 1, 0), true);
                }
            }
        }

        onSelectRow(item);

        if (shouldShowTextInput && shouldPreventDefaultFocusOnSelectRow && innerTextInputRef.current) {
            innerTextInputRef.current.focus();
        }
    };

    const selectAllRow = () => {
        onSelectAll?.();

        if (shouldShowTextInput && shouldPreventDefaultFocusOnSelectRow && innerTextInputRef.current) {
            innerTextInputRef.current.focus();
        }
    };

    const selectFocusedOption = () => {
        const focusedOption = flattenedSections.allOptions[focusedIndex];

        if (!focusedOption || (focusedOption.isDisabled && !focusedOption.isSelected)) {
            return;
        }

        selectRow(focusedOption);
    };

    /**
     * This function is used to compute the layout of any given item in our list.
     * We need to implement it so that we can programmatically scroll to items outside the virtual render window of the SectionList.
     *
     * @param data - This is the same as the data we pass into the component
     * @param flatDataArrayIndex - This index is provided by React Native, and refers to a flat array with data from all the sections. This flat array has some quirks:
     *
     *     1. It ALWAYS includes a list header and a list footer, even if we don't provide/render those.
     *     2. Each section includes a header, even if we don't provide/render one.
     *
     *     For example, given a list with two sections, two items in each section, no header, no footer, and no section headers, the flat array might look something like this:
     *
     *     [{header}, {sectionHeader}, {item}, {item}, {sectionHeader}, {item}, {item}, {footer}]
     */
    const getItemLayout = (data: Array<SectionListData<TItem, SectionWithIndexOffset<TItem>>> | null, flatDataArrayIndex: number) => {
        const targetItem = flattenedSections.itemLayouts[flatDataArrayIndex];

        if (!targetItem) {
            return {
                length: 0,
                offset: 0,
                index: flatDataArrayIndex,
            };
        }

        return {
            length: targetItem.length,
            offset: targetItem.offset,
            index: flatDataArrayIndex,
        };
    };

    const renderSectionHeader = ({section}: {section: SectionListDataType<TItem>}) => {
        if (section.CustomSectionHeader) {
            return <section.CustomSectionHeader section={section} />;
        }

        if (!section.title || isEmptyObject(section.data) || listHeaderContent) {
            return null;
        }

        return (
            // Note: The `optionsListSectionHeader` style provides an explicit height to section headers.
            // We do this so that we can reference the height in `getItemLayout` –
            // we need to know the heights of all list items up-front in order to synchronously compute the layout of any given list item.
            // So be aware that if you adjust the content of the section header (for example, change the font size), you may need to adjust this explicit height as well.
            <View style={[styles.optionsListSectionHeader, styles.justifyContentCenter, sectionTitleStyles]}>
                <Text style={[styles.ph5, styles.textLabelSupporting]}>{section.title}</Text>
            </View>
        );
    };

    const header = () => (
        <>
            {!headerMessage && canSelectMultiple && shouldShowSelectAll && (
                <View style={[styles.userSelectNone, styles.peopleRow, styles.ph5, styles.pb3, listHeaderWrapperStyle, styles.selectionListStickyHeader]}>
                    <View style={[styles.flexRow, styles.alignItemsCenter]}>
                        <Checkbox
                            accessibilityLabel={translate('workspace.people.selectAll')}
                            isChecked={flattenedSections.allSelected}
                            onPress={selectAllRow}
                            disabled={flattenedSections.allOptions.length === flattenedSections.disabledOptionsIndexes.length}
                        />
                        {!customListHeader && (
                            <PressableWithFeedback
                                style={[styles.userSelectNone, styles.flexRow, styles.alignItemsCenter]}
                                onPress={selectAllRow}
                                accessibilityLabel={translate('workspace.people.selectAll')}
                                role="button"
                                accessibilityState={{checked: flattenedSections.allSelected}}
                                disabled={flattenedSections.allOptions.length === flattenedSections.disabledOptionsIndexes.length}
                                dataSet={{[CONST.SELECTION_SCRAPER_HIDDEN_ELEMENT]: true}}
                                onMouseDown={shouldPreventDefaultFocusOnSelectRow ? (e) => e.preventDefault() : undefined}
                            >
                                <Text style={[styles.textStrong, styles.ph3]}>{translate('workspace.people.selectAll')}</Text>
                            </PressableWithFeedback>
                        )}
                    </View>
                    {customListHeader}
                </View>
            )}
            {!headerMessage && !canSelectMultiple && customListHeader}
        </>
    );

    const renderItem = ({item, index, section}: SectionListRenderItemInfo<TItem, SectionWithIndexOffset<TItem>>) => {
        const normalizedIndex = index + (section?.indexOffset ?? 0);
        const isDisabled = !!section.isDisabled || item.isDisabled;
        const isItemFocused = (!isDisabled || item.isSelected) && (focusedIndex === normalizedIndex || itemsToHighlight?.has(item.keyForList ?? ''));
        // We only create tooltips for the first 10 users or so since some reports have hundreds of users, causing performance to degrade.
        const showTooltip = shouldShowTooltips && normalizedIndex < 10;

        return (
            <ListItem
                item={item}
                isFocused={isItemFocused}
                isDisabled={isDisabled}
                showTooltip={showTooltip}
                canSelectMultiple={canSelectMultiple}
                onSelectRow={() => selectRow(item)}
                onCheckboxPress={onCheckboxPress ? () => onCheckboxPress?.(item) : undefined}
                onDismissError={() => onDismissError?.(item)}
                shouldPreventDefaultFocusOnSelectRow={shouldPreventDefaultFocusOnSelectRow}
                // We're already handling the Enter key press in the useKeyboardShortcut hook, so we don't want the list item to submit the form
                shouldPreventEnterKeySubmit
                rightHandSideComponent={rightHandSideComponent}
                keyForList={item.keyForList ?? ''}
                isMultilineSupported={isRowMultilineSupported}
                onFocus={() => {
                    if (isDisabled) {
                        return;
                    }
                    setFocusedIndex(normalizedIndex);
                }}
                shouldSyncFocus={!isTextInputFocusedRef.current}
            />
        );
    };

    const scrollToFocusedIndexOnFirstRender = useCallback(
        (nativeEvent: LayoutChangeEvent) => {
            if (shouldUseDynamicMaxToRenderPerBatch) {
                const listHeight = nativeEvent.nativeEvent.layout.height;
                const itemHeight = nativeEvent.nativeEvent.layout.y;
                setMaxToRenderPerBatch((Math.ceil(listHeight / itemHeight) || 0) + CONST.MAX_TO_RENDER_PER_BATCH.DEFAULT);
            }

            if (!isInitialSectionListRender) {
                return;
            }
            scrollToIndex(focusedIndex, false);
            setIsInitialSectionListRender(false);
        },
        [focusedIndex, isInitialSectionListRender, scrollToIndex, shouldUseDynamicMaxToRenderPerBatch],
    );

    const onSectionListLayout = useCallback(
        (nativeEvent: LayoutChangeEvent) => {
            onLayout?.(nativeEvent);
            scrollToFocusedIndexOnFirstRender(nativeEvent);
        },
        [onLayout, scrollToFocusedIndexOnFirstRender],
    );

    const updateAndScrollToFocusedIndex = useCallback(
        (newFocusedIndex: number) => {
            setFocusedIndex(newFocusedIndex);
            scrollToIndex(newFocusedIndex, true);
        },
        [scrollToIndex, setFocusedIndex],
    );

    /** Focuses the text input when the component comes into focus and after any navigation animations finish. */
    useFocusEffect(
        useCallback(() => {
            if (!textInputAutoFocus) {
                return;
            }
            if (shouldShowTextInput) {
                focusTimeoutRef.current = setTimeout(() => {
                    if (!innerTextInputRef.current) {
                        return;
                    }
                    innerTextInputRef.current.focus();
                }, CONST.ANIMATED_TRANSITION);
            }
            return () => {
                if (!focusTimeoutRef.current) {
                    return;
                }
                clearTimeout(focusTimeoutRef.current);
            };
        }, [shouldShowTextInput, textInputAutoFocus]),
    );

    const prevTextInputValue = usePrevious(textInputValue);
    const prevSelectedOptionsLength = usePrevious(flattenedSections.selectedOptions.length);

    useEffect(() => {
        // Avoid changing focus if the textInputValue remains unchanged.
        if ((prevTextInputValue === textInputValue && flattenedSections.selectedOptions.length === prevSelectedOptionsLength) || flattenedSections.allOptions.length === 0) {
            return;
        }
        // Remove the focus if the search input is empty or selected options length is changed else focus on the first non disabled item
        const newSelectedIndex = textInputValue === '' || flattenedSections.selectedOptions.length !== prevSelectedOptionsLength ? -1 : 0;

        // reseting the currrent page to 1 when the user types something
        setCurrentPage(1);

        updateAndScrollToFocusedIndex(newSelectedIndex);
    }, [
        canSelectMultiple,
        flattenedSections.allOptions.length,
        flattenedSections.selectedOptions.length,
        prevTextInputValue,
        textInputValue,
        updateAndScrollToFocusedIndex,
        prevSelectedOptionsLength,
    ]);

    useEffect(
        () => () => {
            if (!itemFocusTimeoutRef.current) {
                return;
            }
            clearTimeout(itemFocusTimeoutRef.current);
        },
        [],
    );

    /**
     * Highlights the items and scrolls to the first item present in the items list.
     *
     * @param items - The list of items to highlight.
     * @param timeout - The timeout in milliseconds before removing the highlight.
     */
    const scrollAndHighlightItem = useCallback(
        (items: string[], timeout: number) => {
            const newItemsToHighlight = new Set<string>();
            items.forEach((item) => {
                newItemsToHighlight.add(item);
            });
            const index = flattenedSections.allOptions.findIndex((option) => newItemsToHighlight.has(option.keyForList ?? ''));
            updateAndScrollToFocusedIndex(index);
            setItemsToHighlight(newItemsToHighlight);

            if (itemFocusTimeoutRef.current) {
                clearTimeout(itemFocusTimeoutRef.current);
            }

            itemFocusTimeoutRef.current = setTimeout(() => {
                setFocusedIndex(-1);
                setItemsToHighlight(null);
            }, timeout);
        },
        [flattenedSections.allOptions, setFocusedIndex, updateAndScrollToFocusedIndex],
    );

    useImperativeHandle(ref, () => ({scrollAndHighlightItem}), [scrollAndHighlightItem]);

    /** Selects row when pressing Enter */
    useKeyboardShortcut(CONST.KEYBOARD_SHORTCUTS.ENTER, selectFocusedOption, {
        captureOnInputs: true,
        shouldBubble: !flattenedSections.allOptions[focusedIndex],
        shouldStopPropagation,
        isActive: !disableKeyboardShortcuts && !disableEnterShortcut && isFocused,
    });

    /** Calls confirm action when pressing CTRL (CMD) + Enter */
    useKeyboardShortcut(
        CONST.KEYBOARD_SHORTCUTS.CTRL_ENTER,
        (e) => {
            const focusedOption = flattenedSections.allOptions[focusedIndex];
            if (onConfirm) {
                onConfirm(e, focusedOption);
                return;
            }
            selectFocusedOption();
        },
        {
            captureOnInputs: true,
            shouldBubble: !flattenedSections.allOptions[focusedIndex],
            isActive: !disableKeyboardShortcuts && isFocused,
        },
    );

    return (
        <SafeAreaConsumer>
            {({safeAreaPaddingBottomStyle}) => (
                <View style={[styles.flex1, (!isKeyboardShown || !!footerContent || showConfirmButton) && safeAreaPaddingBottomStyle, containerStyle]}>
                    {shouldShowTextInput && (
                        <View style={[styles.ph5, styles.pb3]}>
                            <TextInput
                                ref={(element) => {
                                    innerTextInputRef.current = element as RNTextInput;

                                    if (!textInputRef) {
                                        return;
                                    }

                                    if (typeof textInputRef === 'function') {
                                        textInputRef(element as RNTextInput);
                                    } else {
                                        // eslint-disable-next-line no-param-reassign
                                        textInputRef.current = element as RNTextInput;
                                    }
                                }}
                                onFocus={() => (isTextInputFocusedRef.current = true)}
                                onBlur={() => (isTextInputFocusedRef.current = false)}
                                label={textInputLabel}
                                accessibilityLabel={textInputLabel}
                                hint={textInputHint}
                                role={CONST.ROLE.PRESENTATION}
                                value={textInputValue}
                                placeholder={textInputPlaceholder}
                                maxLength={textInputMaxLength}
                                onChangeText={onChangeText}
                                inputMode={inputMode}
                                selectTextOnFocus
                                spellCheck={false}
                                iconLeft={textInputIconLeft}
                                onSubmitEditing={selectFocusedOption}
                                blurOnSubmit={!!flattenedSections.allOptions.length}
                                isLoading={isLoadingNewOptions}
                                testID="selection-list-text-input"
                                shouldInterceptSwipe={shouldTextInputInterceptSwipe}
                            />
                        </View>
                    )}
                    {/* If we are loading new options we will avoid showing any header message. This is mostly because one of the header messages says there are no options. */}
                    {/* This is misleading because we might be in the process of loading fresh options from the server. */}
                    {!isLoadingNewOptions && !!headerMessage && (
                        <View style={headerMessageStyle ?? [styles.ph5, styles.pb5]}>
                            <Text style={[styles.textLabel, styles.colorMuted]}>{headerMessage}</Text>
                        </View>
                    )}
                    {!!headerContent && headerContent}
                    {flattenedSections.allOptions.length === 0 && showLoadingPlaceholder ? (
                        <OptionsListSkeletonView shouldAnimate />
                    ) : (
                        <>
                            {!listHeaderContent && header()}
                            <SectionList
                                ref={listRef}
                                sections={slicedSections}
                                stickySectionHeadersEnabled={false}
                                renderSectionHeader={(arg) => (
                                    <>
                                        {renderSectionHeader(arg)}
                                        {listHeaderContent && header()}
                                    </>
                                )}
                                renderItem={renderItem}
                                getItemLayout={getItemLayout}
                                onScroll={onScroll}
                                onScrollBeginDrag={onScrollBeginDrag}
                                keyExtractor={(item, index) => item.keyForList ?? `${index}`}
                                extraData={focusedIndex}
                                // the only valid values on the new arch are "white", "black", and "default", other values will cause a crash
                                indicatorStyle="white"
                                keyboardShouldPersistTaps="always"
                                showsVerticalScrollIndicator={showScrollIndicator}
                                initialNumToRender={12}
                                maxToRenderPerBatch={maxToRenderPerBatch}
                                windowSize={5}
                                viewabilityConfig={{viewAreaCoveragePercentThreshold: 95}}
                                testID="selection-list"
                                onLayout={onSectionListLayout}
                                style={(!maxToRenderPerBatch || (shouldHideListOnInitialRender && isInitialSectionListRender)) && styles.opacity0}
                                ListFooterComponent={listFooterContent ?? ShowMoreButtonInstance}
                                ListHeaderComponent={listHeaderContent && listHeaderContent}
                                onEndReached={onEndReached}
                                onEndReachedThreshold={onEndReachedThreshold}
                            />
                            {children}
                        </>
                    )}
                    {showConfirmButton && (
                        <FixedFooter style={[styles.mtAuto]}>
                            <Button
                                success
                                large
                                style={[styles.w100]}
                                text={confirmButtonText || translate('common.confirm')}
                                onPress={onConfirm}
                                pressOnEnter
                                enterKeyEventListenerPriority={1}
                            />
                        </FixedFooter>
                    )}
                    {!!footerContent && <FixedFooter style={[styles.mtAuto]}>{footerContent}</FixedFooter>}
                </View>
            )}
        </SafeAreaConsumer>
    );
}

BaseSelectionList.displayName = 'BaseSelectionList';

export default forwardRef(BaseSelectionList);<|MERGE_RESOLUTION|>--- conflicted
+++ resolved
@@ -237,25 +237,21 @@
         [flattenedSections.allOptions],
     );
 
-    const [disabledIndexes, setDisabledIndexes] = useState(flattenedSections.disabledOptionsIndexes);
+    const [disabledArrowKeyIndexes, setDisabledArrowKeyIndexes] = useState(flattenedSections.disabledArrowKeyOptionsIndexes);
     useEffect(() => {
-        if (arraysEqual(disabledIndexes, flattenedSections.disabledOptionsIndexes)) {
+        if (arraysEqual(disabledArrowKeyIndexes, flattenedSections.disabledArrowKeyOptionsIndexes)) {
             return;
         }
 
-        setDisabledIndexes(flattenedSections.disabledOptionsIndexes);
+        setDisabledArrowKeyIndexes(flattenedSections.disabledArrowKeyOptionsIndexes);
         // eslint-disable-next-line react-hooks/exhaustive-deps
-    }, [flattenedSections.disabledOptionsIndexes]);
+    }, [flattenedSections.disabledArrowKeyOptionsIndexes]);
 
     // If `initiallyFocusedOptionKey` is not passed, we fall back to `-1`, to avoid showing the highlight on the first member
     const [focusedIndex, setFocusedIndex] = useArrowKeyFocusManager({
         initialFocusedIndex: flattenedSections.allOptions.findIndex((option) => option.keyForList === initiallyFocusedOptionKey),
         maxIndex: Math.min(flattenedSections.allOptions.length - 1, CONST.MAX_SELECTION_LIST_PAGE_LENGTH * currentPage - 1),
-<<<<<<< HEAD
-        disabledIndexes: flattenedSections.disabledArrowKeyOptionsIndexes,
-=======
-        disabledIndexes,
->>>>>>> 525ad6ff
+        disabledIndexes: disabledArrowKeyIndexes,
         isActive: true,
         onFocusedIndexChange: (index: number) => {
             scrollToIndex(index, true);
