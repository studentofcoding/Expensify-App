--- conflicted
+++ resolved
@@ -701,13 +701,8 @@
                         </View>
                     )}
                     {!!headerContent && headerContent}
-<<<<<<< HEAD
-                    {flattenedSections.allOptions.length === 0 ? (
-                        renderListEmptyContent()
-=======
                     {flattenedSections.allOptions.length === 0 && showLoadingPlaceholder ? (
                         <OptionsListSkeletonView shouldStyleAsTable={shouldUseUserSkeletonView} />
->>>>>>> ad2b1926
                     ) : (
                         <>
                             {!listHeaderContent && header()}
