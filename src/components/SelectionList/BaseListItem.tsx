import React from 'react';
import {View} from 'react-native';
import Icon from '@components/Icon';
import * as Expensicons from '@components/Icon/Expensicons';
import OfflineWithFeedback from '@components/OfflineWithFeedback';
import PressableWithFeedback from '@components/Pressable/PressableWithFeedback';
import useHover from '@hooks/useHover';
import useStyleUtils from '@hooks/useStyleUtils';
import useTheme from '@hooks/useTheme';
import useThemeStyles from '@hooks/useThemeStyles';
import CONST from '@src/CONST';
import type {BaseListItemProps, ListItem} from './types';

function BaseListItem<TItem extends ListItem>({
    item,
    pressableStyle,
    wrapperStyle,
    selectMultipleStyle,
    isDisabled = false,
    shouldPreventDefaultFocusOnSelectRow = false,
    canSelectMultiple = false,
    onSelectRow,
    onCheckboxPress,
    onDismissError = () => {},
    rightHandSideComponent,
    keyForList,
    errors,
    pendingAction,
    FooterComponent,
    children,
}: BaseListItemProps<TItem>) {
    const theme = useTheme();
    const styles = useThemeStyles();
    const StyleUtils = useStyleUtils();
    const {hovered, bind} = useHover();

    const rightHandSideComponentRender = () => {
        if (canSelectMultiple || !rightHandSideComponent) {
            return null;
        }

        if (typeof rightHandSideComponent === 'function') {
            return rightHandSideComponent(item);
        }

        return rightHandSideComponent;
    };

    const handleCheckboxPress = () => {
        if (onCheckboxPress) {
            onCheckboxPress(item);
        } else {
            onSelectRow(item);
        }
    };

    return (
        <OfflineWithFeedback
            onClose={() => onDismissError(item)}
            pendingAction={pendingAction}
            errors={errors}
            errorRowStyles={styles.ph5}
        >
            <PressableWithFeedback
                // eslint-disable-next-line react/jsx-props-no-spreading
                {...bind}
                onPress={() => onSelectRow(item)}
                disabled={isDisabled}
                accessibilityLabel={item.text}
                role={CONST.ROLE.BUTTON}
                hoverDimmingValue={1}
                hoverStyle={!item.isSelected && styles.hoveredComponentBG}
                dataSet={{[CONST.SELECTION_SCRAPER_HIDDEN_ELEMENT]: true}}
                onMouseDown={shouldPreventDefaultFocusOnSelectRow ? (e) => e.preventDefault() : undefined}
                nativeID={keyForList}
                style={pressableStyle}
            >
<<<<<<< HEAD
                {({hovered}) => (
                    <>
                        <View style={wrapperStyle}>
                            {canSelectMultiple && (
                                <PressableWithFeedback
                                    accessibilityLabel={item.text}
                                    role={CONST.ROLE.BUTTON}
                                    onPress={handleCheckboxPress}
                                    style={[StyleUtils.getCheckboxPressableStyle(), styles.mr3]}
                                >
                                    <View style={selectMultipleStyle}>
                                        {item.isSelected && (
                                            <Icon
                                                src={Expensicons.Checkmark}
                                                fill={theme.textLight}
                                                height={14}
                                                width={14}
                                            />
                                        )}
                                    </View>
                                </PressableWithFeedback>
                            )}
=======
                <View style={wrapperStyle}>
                    {canSelectMultiple && (
                        <PressableWithFeedback
                            accessibilityLabel={item.text}
                            role={CONST.ROLE.BUTTON}
                            disabled={isDisabled}
                            onPress={handleCheckboxPress}
                            style={StyleUtils.getCheckboxPressableStyle()}
                        >
                            <View style={selectMultipleStyle}>
                                {item.isSelected && (
                                    <Icon
                                        src={Expensicons.Checkmark}
                                        fill={theme.textLight}
                                        height={14}
                                        width={14}
                                    />
                                )}
                            </View>
                        </PressableWithFeedback>
                    )}
>>>>>>> da07ed93

                    {typeof children === 'function' ? children(hovered) : children}

                    {!canSelectMultiple && item.isSelected && !rightHandSideComponent && (
                        <View
                            style={[styles.flexRow, styles.alignItemsCenter, styles.ml3]}
                            accessible={false}
                        >
                            <View>
                                <Icon
                                    src={Expensicons.Checkmark}
                                    fill={theme.success}
                                />
                            </View>
                        </View>
                    )}
                    {rightHandSideComponentRender()}
                </View>
                {FooterComponent}
            </PressableWithFeedback>
        </OfflineWithFeedback>
    );
}

BaseListItem.displayName = 'BaseListItem';

export default BaseListItem;<|MERGE_RESOLUTION|>--- conflicted
+++ resolved
@@ -75,30 +75,6 @@
                 nativeID={keyForList}
                 style={pressableStyle}
             >
-<<<<<<< HEAD
-                {({hovered}) => (
-                    <>
-                        <View style={wrapperStyle}>
-                            {canSelectMultiple && (
-                                <PressableWithFeedback
-                                    accessibilityLabel={item.text}
-                                    role={CONST.ROLE.BUTTON}
-                                    onPress={handleCheckboxPress}
-                                    style={[StyleUtils.getCheckboxPressableStyle(), styles.mr3]}
-                                >
-                                    <View style={selectMultipleStyle}>
-                                        {item.isSelected && (
-                                            <Icon
-                                                src={Expensicons.Checkmark}
-                                                fill={theme.textLight}
-                                                height={14}
-                                                width={14}
-                                            />
-                                        )}
-                                    </View>
-                                </PressableWithFeedback>
-                            )}
-=======
                 <View style={wrapperStyle}>
                     {canSelectMultiple && (
                         <PressableWithFeedback
@@ -106,7 +82,7 @@
                             role={CONST.ROLE.BUTTON}
                             disabled={isDisabled}
                             onPress={handleCheckboxPress}
-                            style={StyleUtils.getCheckboxPressableStyle()}
+                            style={[StyleUtils.getCheckboxPressableStyle(), styles.mr3]}
                         >
                             <View style={selectMultipleStyle}>
                                 {item.isSelected && (
@@ -120,7 +96,6 @@
                             </View>
                         </PressableWithFeedback>
                     )}
->>>>>>> da07ed93
 
                     {typeof children === 'function' ? children(hovered) : children}
 
