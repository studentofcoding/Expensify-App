import React from 'react';
import {View} from 'react-native';
import Icon from '@components/Icon';
import * as Expensicons from '@components/Icon/Expensicons';
import OfflineWithFeedback from '@components/OfflineWithFeedback';
import PressableWithFeedback from '@components/Pressable/PressableWithFeedback';
import useHover from '@hooks/useHover';
import useTheme from '@hooks/useTheme';
import useThemeStyles from '@hooks/useThemeStyles';
import CONST from '@src/CONST';
import type {BaseListItemProps, ListItem} from './types';

function BaseListItem<TItem extends ListItem>({
    item,
    pressableStyle,
    wrapperStyle,
<<<<<<< HEAD
=======
    containerStyle,
    selectMultipleStyle,
>>>>>>> 9d9757ff
    isDisabled = false,
    shouldPreventDefaultFocusOnSelectRow = false,
    canSelectMultiple = false,
    onSelectRow,
    onDismissError = () => {},
    rightHandSideComponent,
    keyForList,
    errors,
    pendingAction,
    FooterComponent,
    children,
}: BaseListItemProps<TItem>) {
    const theme = useTheme();
    const styles = useThemeStyles();
    const {hovered, bind} = useHover();

    const rightHandSideComponentRender = () => {
        if (canSelectMultiple || !rightHandSideComponent) {
            return null;
        }

        if (typeof rightHandSideComponent === 'function') {
            return rightHandSideComponent(item);
        }

        return rightHandSideComponent;
    };

    return (
        <OfflineWithFeedback
            onClose={() => onDismissError(item)}
            pendingAction={pendingAction}
            errors={errors}
            errorRowStyles={styles.ph5}
            style={containerStyle}
        >
            <PressableWithFeedback
                // eslint-disable-next-line react/jsx-props-no-spreading
                {...bind}
                onPress={() => onSelectRow(item)}
                disabled={isDisabled}
                accessibilityLabel={item.text ?? ''}
                role={CONST.ROLE.BUTTON}
                hoverDimmingValue={1}
                hoverStyle={!item.isDisabled && !item.isSelected && styles.hoveredComponentBG}
                dataSet={{[CONST.SELECTION_SCRAPER_HIDDEN_ELEMENT]: true}}
                onMouseDown={shouldPreventDefaultFocusOnSelectRow ? (e) => e.preventDefault() : undefined}
                nativeID={keyForList ?? ''}
                style={pressableStyle}
            >
                <View style={wrapperStyle}>
                    {typeof children === 'function' ? children(hovered) : children}

                    {!canSelectMultiple && item.isSelected && !rightHandSideComponent && (
                        <View
                            style={[styles.flexRow, styles.alignItemsCenter, styles.ml3]}
                            accessible={false}
                        >
                            <View>
                                <Icon
                                    src={Expensicons.Checkmark}
                                    fill={theme.success}
                                />
                            </View>
                        </View>
                    )}
                    {rightHandSideComponentRender()}
                </View>
                {FooterComponent}
            </PressableWithFeedback>
        </OfflineWithFeedback>
    );
}

BaseListItem.displayName = 'BaseListItem';

export default BaseListItem;<|MERGE_RESOLUTION|>--- conflicted
+++ resolved
@@ -14,11 +14,7 @@
     item,
     pressableStyle,
     wrapperStyle,
-<<<<<<< HEAD
-=======
     containerStyle,
-    selectMultipleStyle,
->>>>>>> 9d9757ff
     isDisabled = false,
     shouldPreventDefaultFocusOnSelectRow = false,
     canSelectMultiple = false,
