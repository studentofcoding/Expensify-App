--- conflicted
+++ resolved
@@ -59,12 +59,8 @@
                 hoverStyle={styles.hoveredComponentBG}
                 dataSet={{[CONST.SELECTION_SCRAPER_HIDDEN_ELEMENT]: true}}
                 onMouseDown={shouldPreventDefaultFocusOnSelectRow ? (e) => e.preventDefault() : undefined}
-<<<<<<< HEAD
                 nativeID={keyForList ?? ''}
-=======
-                nativeID={keyForList}
                 style={pressableStyle}
->>>>>>> 1c0d6b94
             >
                 {({hovered}) => (
                     <>
