--- conflicted
+++ resolved
@@ -42,12 +42,8 @@
     }, [sections, selectionMode, shouldUseNarrowLayout]);
 
     const handleLongPressRow = (item: TItem) => {
-<<<<<<< HEAD
-        if (!turnOnSelectionModeOnLongPress || !shouldUseNarrowLayout) {
-=======
         // eslint-disable-next-line @typescript-eslint/prefer-nullish-coalescing
-        if (!turnOnSelectionModeOnLongPress || !isSmallScreenWidth || item?.isDisabled || item?.isDisabledCheckbox) {
->>>>>>> d5cfecfc
+        if (!turnOnSelectionModeOnLongPress || !shouldUseNarrowLayout || item?.isDisabled || item?.isDisabledCheckbox) {
             return;
         }
         setLongPressedItem(item);
