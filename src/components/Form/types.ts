--- conflicted
+++ resolved
@@ -34,14 +34,9 @@
     | typeof CountrySelector
     | typeof AmountForm
     | typeof BusinessTypePicker
-<<<<<<< HEAD
     | typeof StateSelector
-    | typeof ValuePicker;
-=======
-    | typeof StatePicker
     | typeof ValuePicker
     | typeof RadioButtons;
->>>>>>> 7120be24
 
 type ValueTypeKey = 'string' | 'boolean' | 'date';
 type ValueTypeMap = {
