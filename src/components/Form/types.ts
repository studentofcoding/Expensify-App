<<<<<<< HEAD
import type {ComponentProps, Key, MutableRefObject, ReactNode, Ref} from 'react';
import type {StyleProp, ViewStyle} from 'react-native';
=======
import type {ComponentType, FocusEvent, Key, MutableRefObject, ReactNode, Ref} from 'react';
import type {GestureResponderEvent, NativeSyntheticEvent, StyleProp, TextInputFocusEventData, TextInputSubmitEditingEventData, ViewStyle} from 'react-native';
import type {ValueOf} from 'type-fest';
>>>>>>> 023d62cb
import type AddressSearch from '@components/AddressSearch';
import type AmountForm from '@components/AmountForm';
import type AmountTextInput from '@components/AmountTextInput';
import type CheckboxWithLabel from '@components/CheckboxWithLabel';
import type CountrySelector from '@components/CountrySelector';
import type Picker from '@components/Picker';
import type RadioButtons from '@components/RadioButtons';
import type SingleChoiceQuestion from '@components/SingleChoiceQuestion';
import type StatePicker from '@components/StatePicker';
import type TextInput from '@components/TextInput';
import type BusinessTypePicker from '@pages/ReimbursementAccount/BusinessInfo/substeps/TypeBusiness/BusinessTypePicker';
import type {TranslationPaths} from '@src/languages/types';
import type {OnyxFormKey, OnyxValues} from '@src/ONYXKEYS';
import type {BaseForm} from '@src/types/form/Form';

/**
 * This type specifies all the inputs that can be used with `InputWrapper` component. Make sure to update it
 * when adding new inputs or removing old ones.
 *
 * TODO: Add remaining inputs here once these components are migrated to Typescript:
 * DatePicker | EmojiPickerButtonDropdown | RoomNameInput | ValuePicker
 */
<<<<<<< HEAD
type ValidInputs = typeof TextInput | typeof AmountTextInput | typeof SingleChoiceQuestion | typeof CheckboxWithLabel | typeof Picker | typeof AddressSearch | typeof RadioButtons;
=======
type ValidInputs =
    | typeof TextInput
    | typeof AmountTextInput
    | typeof SingleChoiceQuestion
    | typeof CheckboxWithLabel
    | typeof Picker
    | typeof AddressSearch
    | typeof CountrySelector
    | typeof AmountForm
    | typeof BusinessTypePicker
    | typeof StatePicker;
>>>>>>> 023d62cb

type ValueTypeKey = 'string' | 'boolean' | 'date';
type ValueTypeMap = {
    string: string;
    boolean: boolean;
    date: Date;
};
type FormValue = ValueOf<ValueTypeMap>;

type InputComponentValueProps<TValue extends ValueTypeKey = ValueTypeKey> = {
    valueType?: TValue;
    value?: ValueTypeMap[TValue];
    defaultValue?: ValueTypeMap[TValue];
    onValueChange?: (value: ValueTypeMap[TValue], key: string) => void;
    shouldSaveDraft?: boolean;
    shouldUseDefaultValue?: boolean;
};

type MeasureLayoutOnSuccessCallback = (left: number, top: number, width: number, height: number) => void;
type InputComponentBaseProps<TValue extends ValueTypeKey = ValueTypeKey> = InputComponentValueProps<TValue> & {
    InputComponent: ComponentType;
    inputID: string;
    errorText?: string;
    shouldSetTouchedOnBlurOnly?: boolean;
<<<<<<< HEAD
    onValueChange?: (value: unknown, key: string) => void;
    onTouched?: (event: unknown) => void;
    valueType?: ValueTypeKey;
    value?: FormValueType;
    defaultValue?: FormValueType;
    onBlur?: (event: unknown) => void;
    onPressOut?: (event: unknown) => void;
    onPress?: (event: unknown) => void;
    shouldSaveDraft?: boolean;
    shouldUseDefaultValue?: boolean;
    key?: Key | null | undefined;
=======
    isFocused?: boolean;
    measureLayout?: (ref: unknown, callback: MeasureLayoutOnSuccessCallback) => void;
    focus?: () => void;
    onTouched?: (event: GestureResponderEvent) => void;
    onBlur?: (event: FocusEvent | NativeSyntheticEvent<TextInputFocusEventData>) => void;
    onPressOut?: (event: GestureResponderEvent) => void;
    onPress?: (event: GestureResponderEvent) => void;
    onInputChange?: (value: FormValue, key: string) => void;
    onSubmitEditing?: (event: NativeSyntheticEvent<TextInputSubmitEditingEventData>) => void;
    key?: Key;
>>>>>>> 023d62cb
    ref?: Ref<unknown>;
    multiline?: boolean;
    autoGrowHeight?: boolean;
    blurOnSubmit?: boolean;
    shouldSubmitForm?: boolean;
};

type FormOnyxValues<TFormID extends OnyxFormKey = OnyxFormKey> = Omit<OnyxValues[TFormID], keyof BaseForm>;
type FormOnyxKeys<TFormID extends OnyxFormKey = OnyxFormKey> = keyof FormOnyxValues<TFormID>;

type FormProps<TFormID extends OnyxFormKey = OnyxFormKey> = {
    /** A unique Onyx key identifying the form */
    formID: TFormID;

    /** Text to be displayed in the submit button */
    submitButtonText: string;

    /** Submit button styles */
    submitButtonStyles?: StyleProp<ViewStyle>;

    /** Controls the submit button's visibility */
    isSubmitButtonVisible?: boolean;

    /** Callback to submit the form */
    onSubmit: (values: FormOnyxValues<TFormID>) => void;

    /** Should the button be enabled when offline */
    enabledWhenOffline?: boolean;

    /** Whether the form submit action is dangerous */
    isSubmitActionDangerous?: boolean;

    /** Should fix the errors alert be displayed when there is an error in the form */
    shouldHideFixErrorsAlert?: boolean;

    /** Whether ScrollWithContext should be used instead of regular ScrollView. Set to true when there's a nested Picker component in Form. */
    scrollContextEnabled?: boolean;

    /** Container styles */
    style?: StyleProp<ViewStyle>;

    /** Custom content to display in the footer after submit button */
    footerContent?: ReactNode;

    /** Disable press on enter for submit button */
    disablePressOnEnter?: boolean;
};

type InputRefs = Record<string, MutableRefObject<InputComponentBaseProps>>;

type FormInputErrors<TFormID extends OnyxFormKey = OnyxFormKey> = Partial<Record<FormOnyxKeys<TFormID>, TranslationPaths>>;

export type {FormProps, ValidInputs, InputComponentValueProps, FormValue, ValueTypeKey, FormOnyxValues, FormOnyxKeys, FormInputErrors, InputRefs, InputComponentBaseProps, ValueTypeMap};<|MERGE_RESOLUTION|>--- conflicted
+++ resolved
@@ -1,11 +1,6 @@
-<<<<<<< HEAD
-import type {ComponentProps, Key, MutableRefObject, ReactNode, Ref} from 'react';
-import type {StyleProp, ViewStyle} from 'react-native';
-=======
 import type {ComponentType, FocusEvent, Key, MutableRefObject, ReactNode, Ref} from 'react';
 import type {GestureResponderEvent, NativeSyntheticEvent, StyleProp, TextInputFocusEventData, TextInputSubmitEditingEventData, ViewStyle} from 'react-native';
 import type {ValueOf} from 'type-fest';
->>>>>>> 023d62cb
 import type AddressSearch from '@components/AddressSearch';
 import type AmountForm from '@components/AmountForm';
 import type AmountTextInput from '@components/AmountTextInput';
@@ -28,9 +23,6 @@
  * TODO: Add remaining inputs here once these components are migrated to Typescript:
  * DatePicker | EmojiPickerButtonDropdown | RoomNameInput | ValuePicker
  */
-<<<<<<< HEAD
-type ValidInputs = typeof TextInput | typeof AmountTextInput | typeof SingleChoiceQuestion | typeof CheckboxWithLabel | typeof Picker | typeof AddressSearch | typeof RadioButtons;
-=======
 type ValidInputs =
     | typeof TextInput
     | typeof AmountTextInput
@@ -41,8 +33,8 @@
     | typeof CountrySelector
     | typeof AmountForm
     | typeof BusinessTypePicker
-    | typeof StatePicker;
->>>>>>> 023d62cb
+    | typeof StatePicker
+    | typeof RadioButtons;
 
 type ValueTypeKey = 'string' | 'boolean' | 'date';
 type ValueTypeMap = {
@@ -67,19 +59,6 @@
     inputID: string;
     errorText?: string;
     shouldSetTouchedOnBlurOnly?: boolean;
-<<<<<<< HEAD
-    onValueChange?: (value: unknown, key: string) => void;
-    onTouched?: (event: unknown) => void;
-    valueType?: ValueTypeKey;
-    value?: FormValueType;
-    defaultValue?: FormValueType;
-    onBlur?: (event: unknown) => void;
-    onPressOut?: (event: unknown) => void;
-    onPress?: (event: unknown) => void;
-    shouldSaveDraft?: boolean;
-    shouldUseDefaultValue?: boolean;
-    key?: Key | null | undefined;
-=======
     isFocused?: boolean;
     measureLayout?: (ref: unknown, callback: MeasureLayoutOnSuccessCallback) => void;
     focus?: () => void;
@@ -90,7 +69,6 @@
     onInputChange?: (value: FormValue, key: string) => void;
     onSubmitEditing?: (event: NativeSyntheticEvent<TextInputSubmitEditingEventData>) => void;
     key?: Key;
->>>>>>> 023d62cb
     ref?: Ref<unknown>;
     multiline?: boolean;
     autoGrowHeight?: boolean;
