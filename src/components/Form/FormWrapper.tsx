import React, {useCallback, useMemo, useRef} from 'react';
import type {RefObject} from 'react';
// eslint-disable-next-line no-restricted-imports
import type {ScrollView as RNScrollView, StyleProp, View, ViewStyle} from 'react-native';
import {Keyboard} from 'react-native';
import {useOnyx} from 'react-native-onyx';
import FormAlertWithSubmitButton from '@components/FormAlertWithSubmitButton';
import FormElement from '@components/FormElement';
import ScrollView from '@components/ScrollView';
import ScrollViewWithContext from '@components/ScrollViewWithContext';
import useStyledSafeAreaInsets from '@hooks/useStyledSafeAreaInsets';
import useThemeStyles from '@hooks/useThemeStyles';
import {getLatestErrorMessage} from '@libs/ErrorUtils';
import type {OnyxFormKey} from '@src/ONYXKEYS';
import type {Form} from '@src/types/form';
import type ChildrenProps from '@src/types/utils/ChildrenProps';
import {isEmptyObject} from '@src/types/utils/EmptyObject';
import type {FormInputErrors, FormProps, InputRefs} from './types';

type FormWrapperProps = ChildrenProps &
    FormProps & {
        /** Submit button styles */
        submitButtonStyles?: StyleProp<ViewStyle>;

        /** Whether to apply flex to the submit button */
        submitFlexEnabled?: boolean;

        /** Server side errors keyed by microtime */
        errors: FormInputErrors;

        /** Assuming refs are React refs */
        inputRefs: RefObject<InputRefs>;

        /** Whether the submit button is disabled */
        isSubmitDisabled?: boolean;

        /** Callback to submit the form */
        onSubmit: () => void;

<<<<<<< HEAD
        /** should render the extra button above submit button */
        shouldRenderFooterAboveSubmit?: boolean;

=======
>>>>>>> e4111255
        /** Whether the form is loading */
        isLoading?: boolean;
    };

function FormWrapper({
    onSubmit,
    children,
    errors,
    inputRefs,
    submitButtonText,
    footerContent,
    isSubmitButtonVisible = true,
    style,
    submitButtonStyles,
    submitFlexEnabled = true,
    enabledWhenOffline,
    isSubmitActionDangerous = false,
    formID,
    shouldUseScrollView = true,
    scrollContextEnabled = false,
    shouldHideFixErrorsAlert = false,
    disablePressOnEnter = false,
    isSubmitDisabled = false,
<<<<<<< HEAD
    shouldRenderFooterAboveSubmit = false,
=======
>>>>>>> e4111255
    isLoading = false,
}: FormWrapperProps) {
    const styles = useThemeStyles();
    const {paddingBottom: safeAreaInsetPaddingBottom} = useStyledSafeAreaInsets();
    const formRef = useRef<RNScrollView>(null);
    const formContentRef = useRef<View>(null);

    const [formState] = useOnyx<OnyxFormKey, Form>(`${formID}`);

    const errorMessage = useMemo(() => (formState ? getLatestErrorMessage(formState) : undefined), [formState]);

    const onFixTheErrorsLinkPressed = useCallback(() => {
        const errorFields = !isEmptyObject(errors) ? errors : formState?.errorFields ?? {};
        const focusKey = Object.keys(inputRefs.current ?? {}).find((key) => Object.keys(errorFields).includes(key));

        if (!focusKey) {
            return;
        }

        const focusInput = inputRefs.current?.[focusKey]?.current;

        // Dismiss the keyboard for non-text fields by checking if the component has the isFocused method, as only TextInput has this method.
        if (typeof focusInput?.isFocused !== 'function') {
            Keyboard.dismiss();
        }

        // We subtract 10 to scroll slightly above the input
        if (formContentRef.current) {
            // We measure relative to the content root, not the scroll view, as that gives
            // consistent results across mobile and web
            focusInput?.measureLayout?.(formContentRef.current, (X: number, y: number) =>
                formRef.current?.scrollTo({
                    y: y - 10,
                    animated: false,
                }),
            );
        }

        // Focus the input after scrolling, as on the Web it gives a slightly better visual result
        focusInput?.focus?.();
    }, [errors, formState?.errorFields, inputRefs]);

    const scrollViewContent = useCallback(
        () => (
            <FormElement
                key={formID}
                ref={formContentRef}
                // Note: the paddingBottom is only grater 0 if no parent has applied the inset yet:
                style={[style, {paddingBottom: safeAreaInsetPaddingBottom + styles.pb5.paddingBottom}]}
            >
                {children}
                {isSubmitButtonVisible && (
                    <FormAlertWithSubmitButton
                        buttonText={submitButtonText}
                        isDisabled={isSubmitDisabled}
                        isAlertVisible={((!isEmptyObject(errors) || !isEmptyObject(formState?.errorFields)) && !shouldHideFixErrorsAlert) || !!errorMessage}
                        isLoading={!!formState?.isLoading || isLoading}
                        message={isEmptyObject(formState?.errorFields) ? errorMessage : undefined}
                        onSubmit={onSubmit}
                        footerContent={footerContent}
                        onFixTheErrorsLinkPressed={onFixTheErrorsLinkPressed}
                        containerStyles={[styles.mh0, styles.mt5, submitFlexEnabled ? styles.flex1 : {}, submitButtonStyles]}
                        enabledWhenOffline={enabledWhenOffline}
                        isSubmitActionDangerous={isSubmitActionDangerous}
                        disablePressOnEnter={disablePressOnEnter}
                        enterKeyEventListenerPriority={1}
                        shouldRenderFooterAboveSubmit={shouldRenderFooterAboveSubmit}
                    />
                )}
            </FormElement>
        ),
        [
            formID,
            style,
            safeAreaInsetPaddingBottom,
            styles.pb5.paddingBottom,
            styles.mh0,
            styles.mt5,
            styles.flex1,
            children,
            isSubmitButtonVisible,
            submitButtonText,
            isSubmitDisabled,
            errors,
            formState?.errorFields,
            formState?.isLoading,
            shouldHideFixErrorsAlert,
            errorMessage,
            isLoading,
            onSubmit,
            footerContent,
            onFixTheErrorsLinkPressed,
            submitFlexEnabled,
            submitButtonStyles,
            enabledWhenOffline,
            isSubmitActionDangerous,
            disablePressOnEnter,
            shouldRenderFooterAboveSubmit,
        ],
    );

    if (!shouldUseScrollView) {
        return scrollViewContent();
    }

    return scrollContextEnabled ? (
        <ScrollViewWithContext
            style={[styles.w100, styles.flex1]}
            contentContainerStyle={styles.flexGrow1}
            keyboardShouldPersistTaps="handled"
            ref={formRef}
        >
            {scrollViewContent()}
        </ScrollViewWithContext>
    ) : (
        <ScrollView
            style={[styles.w100, styles.flex1]}
            contentContainerStyle={styles.flexGrow1}
            keyboardShouldPersistTaps="handled"
            ref={formRef}
        >
            {scrollViewContent()}
        </ScrollView>
    );
}

FormWrapper.displayName = 'FormWrapper';

export default FormWrapper;<|MERGE_RESOLUTION|>--- conflicted
+++ resolved
@@ -37,12 +37,9 @@
         /** Callback to submit the form */
         onSubmit: () => void;
 
-<<<<<<< HEAD
         /** should render the extra button above submit button */
         shouldRenderFooterAboveSubmit?: boolean;
-
-=======
->>>>>>> e4111255
+        
         /** Whether the form is loading */
         isLoading?: boolean;
     };
@@ -66,10 +63,7 @@
     shouldHideFixErrorsAlert = false,
     disablePressOnEnter = false,
     isSubmitDisabled = false,
-<<<<<<< HEAD
     shouldRenderFooterAboveSubmit = false,
-=======
->>>>>>> e4111255
     isLoading = false,
 }: FormWrapperProps) {
     const styles = useThemeStyles();
