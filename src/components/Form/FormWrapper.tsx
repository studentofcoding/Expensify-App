import React, {useCallback, useMemo, useRef} from 'react';
import type {RefObject} from 'react';
import type {StyleProp, View, ViewStyle} from 'react-native';
import {Keyboard, ScrollView} from 'react-native';
import type {OnyxEntry} from 'react-native-onyx';
import {withOnyx} from 'react-native-onyx';
import FormAlertWithSubmitButton from '@components/FormAlertWithSubmitButton';
import FormElement from '@components/FormElement';
import SafeAreaConsumer from '@components/SafeAreaConsumer';
import type {SafeAreaChildrenProps} from '@components/SafeAreaConsumer/types';
import ScrollViewWithContext from '@components/ScrollViewWithContext';
import useThemeStyles from '@hooks/useThemeStyles';
import * as ErrorUtils from '@libs/ErrorUtils';
import type {Form} from '@src/types/form';
import type ChildrenProps from '@src/types/utils/ChildrenProps';
import {isEmptyObject} from '@src/types/utils/EmptyObject';
import type {FormInputErrors, FormProps, InputRefs} from './types';

type FormWrapperOnyxProps = {
    /** Contains the form state that must be accessed outside the component */
    formState: OnyxEntry<Form>;
};

type FormWrapperProps = ChildrenProps &
    FormWrapperOnyxProps &
    FormProps & {
        /** Submit button styles */
        submitButtonStyles?: StyleProp<ViewStyle>;

        /** Whether to apply flex to the submit button */
        submitFlexEnabled?: boolean;

        /** Server side errors keyed by microtime */
        errors: FormInputErrors;

        /** Assuming refs are React refs */
        inputRefs: RefObject<InputRefs>;

        /** Callback to submit the form */
        onSubmit: () => void;
    };

function FormWrapper({
    onSubmit,
    children,
    formState,
    errors,
    inputRefs,
    submitButtonText,
    footerContent,
    isSubmitButtonVisible = true,
    style,
    submitButtonStyles,
    submitFlexEnabled = true,
    enabledWhenOffline,
    isSubmitActionDangerous = false,
    formID,
    scrollContextEnabled = false,
    fixErrorsAlert,
    shouldHideFixErrorsAlert = false,
    disablePressOnEnter = true,
}: FormWrapperProps) {
    const styles = useThemeStyles();
    const formRef = useRef<ScrollView>(null);
    const formContentRef = useRef<View>(null);
    const errorMessage = useMemo(() => (formState ? ErrorUtils.getLatestErrorMessage(formState) : undefined), [formState]);

    const onFixTheErrorsLinkPressed = useCallback(() => {
        const errorFields = !isEmptyObject(errors) ? errors : formState?.errorFields ?? {};
        const focusKey = Object.keys(inputRefs.current ?? {}).find((key) => Object.keys(errorFields).includes(key));

        if (!focusKey) {
            return;
        }

        const focusInput = inputRefs.current?.[focusKey]?.current;

        // Dismiss the keyboard for non-text fields by checking if the component has the isFocused method, as only TextInput has this method.
        if (typeof focusInput?.isFocused !== 'function') {
            Keyboard.dismiss();
        }

        // We subtract 10 to scroll slightly above the input
        if (formContentRef.current) {
            // We measure relative to the content root, not the scroll view, as that gives
            // consistent results across mobile and web
            focusInput?.measureLayout?.(formContentRef.current, (X: number, y: number) =>
                formRef.current?.scrollTo({
                    y: y - 10,
                    animated: false,
                }),
            );
        }

        // Focus the input after scrolling, as on the Web it gives a slightly better visual result
        focusInput?.focus?.();
    }, [errors, formState?.errorFields, inputRefs]);

    const scrollViewContent = useCallback(
        (safeAreaPaddingBottomStyle: SafeAreaChildrenProps['safeAreaPaddingBottomStyle']) => (
            <FormElement
                key={formID}
                ref={formContentRef}
                style={[style, safeAreaPaddingBottomStyle]}
            >
                {children}
                {isSubmitButtonVisible && (
                    <FormAlertWithSubmitButton
                        buttonText={submitButtonText}
                        isAlertVisible={((!isEmptyObject(errors) || !isEmptyObject(formState?.errorFields)) && !shouldHideFixErrorsAlert) || !!errorMessage}
                        isLoading={!!formState?.isLoading}
<<<<<<< HEAD
                        message={fixErrorsAlert ?? (isEmptyObject(formState?.errorFields) ? errorMessage : undefined)}
=======
                        message={typeof errorMessage === 'string' && isEmptyObject(formState?.errorFields) ? errorMessage : undefined}
>>>>>>> a04481ff
                        onSubmit={onSubmit}
                        footerContent={footerContent}
                        onFixTheErrorsLinkPressed={onFixTheErrorsLinkPressed}
                        containerStyles={[styles.mh0, styles.mt5, submitFlexEnabled ? styles.flex1 : {}, submitButtonStyles]}
                        enabledWhenOffline={enabledWhenOffline}
                        isSubmitActionDangerous={isSubmitActionDangerous}
                        disablePressOnEnter={disablePressOnEnter}
                    />
                )}
            </FormElement>
        ),
        [
            children,
            enabledWhenOffline,
            errorMessage,
            errors,
            footerContent,
            formID,
            formState?.errorFields,
            formState?.isLoading,
            isSubmitActionDangerous,
            isSubmitButtonVisible,
            onSubmit,
            style,
            styles.flex1,
            styles.mh0,
            styles.mt5,
            submitButtonStyles,
            submitFlexEnabled,
            submitButtonText,
            fixErrorsAlert,
            shouldHideFixErrorsAlert,
            onFixTheErrorsLinkPressed,
            disablePressOnEnter,
        ],
    );

    return (
        <SafeAreaConsumer>
            {({safeAreaPaddingBottomStyle}) =>
                scrollContextEnabled ? (
                    <ScrollViewWithContext
                        style={[styles.w100, styles.flex1]}
                        contentContainerStyle={styles.flexGrow1}
                        keyboardShouldPersistTaps="handled"
                        ref={formRef}
                    >
                        {scrollViewContent(safeAreaPaddingBottomStyle)}
                    </ScrollViewWithContext>
                ) : (
                    <ScrollView
                        style={[styles.w100, styles.flex1]}
                        contentContainerStyle={styles.flexGrow1}
                        keyboardShouldPersistTaps="handled"
                        ref={formRef}
                    >
                        {scrollViewContent(safeAreaPaddingBottomStyle)}
                    </ScrollView>
                )
            }
        </SafeAreaConsumer>
    );
}

FormWrapper.displayName = 'FormWrapper';

export default withOnyx<FormWrapperProps, FormWrapperOnyxProps>({
    formState: {
        // withOnyx typings are not able to handle such generic cases like this one, since it's a generic component we need to cast the keys to any
        // eslint-disable-next-line @typescript-eslint/no-unsafe-return, @typescript-eslint/no-explicit-any
        key: (props) => props.formID as any,
    },
})(FormWrapper);<|MERGE_RESOLUTION|>--- conflicted
+++ resolved
@@ -109,11 +109,7 @@
                         buttonText={submitButtonText}
                         isAlertVisible={((!isEmptyObject(errors) || !isEmptyObject(formState?.errorFields)) && !shouldHideFixErrorsAlert) || !!errorMessage}
                         isLoading={!!formState?.isLoading}
-<<<<<<< HEAD
-                        message={fixErrorsAlert ?? (isEmptyObject(formState?.errorFields) ? errorMessage : undefined)}
-=======
                         message={typeof errorMessage === 'string' && isEmptyObject(formState?.errorFields) ? errorMessage : undefined}
->>>>>>> a04481ff
                         onSubmit={onSubmit}
                         footerContent={footerContent}
                         onFixTheErrorsLinkPressed={onFixTheErrorsLinkPressed}
