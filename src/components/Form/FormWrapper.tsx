--- conflicted
+++ resolved
@@ -1,13 +1,8 @@
 import React, {useCallback, useMemo, useRef} from 'react';
 import type {RefObject} from 'react';
-<<<<<<< HEAD
-import type {StyleProp, ViewStyle} from 'react-native';
-import {Keyboard, ScrollView, View} from 'react-native';
-=======
 // eslint-disable-next-line no-restricted-imports
-import type {ScrollView as RNScrollView, StyleProp, View, ViewStyle} from 'react-native';
-import {Keyboard} from 'react-native';
->>>>>>> 91dafcb0
+import type {ScrollView as RNScrollView, StyleProp, View as RNView, ViewStyle} from 'react-native';
+import {Keyboard, View} from 'react-native';
 import type {OnyxEntry} from 'react-native-onyx';
 import {withOnyx} from 'react-native-onyx';
 import FormAlertWithSubmitButton from '@components/FormAlertWithSubmitButton';
@@ -68,7 +63,7 @@
 }: FormWrapperProps) {
     const styles = useThemeStyles();
     const formRef = useRef<RNScrollView>(null);
-    const formContentRef = useRef<View>(null);
+    const formContentRef = useRef<RNView>(null);
     const errorMessage = useMemo(() => (formState ? ErrorUtils.getLatestErrorMessage(formState) : undefined), [formState]);
 
     const onFixTheErrorsLinkPressed = useCallback(() => {
