import _ from 'underscore';
import React, {forwardRef, Component} from 'react';
import {View} from 'react-native';
import PropTypes from 'prop-types';
import styles from '../../styles/styles';
import variables from '../../styles/variables';
import OptionRow from '../OptionRow';
import SectionList from '../SectionList';
import Text from '../Text';
import {propTypes as optionsListPropTypes, defaultProps as optionsListDefaultProps} from './optionsListPropTypes';
import OptionsListSkeletonView from '../OptionsListSkeletonView';

const propTypes = {
    /** Determines whether the keyboard gets dismissed in response to a drag */
    keyboardDismissMode: PropTypes.string,

    /** Called when the user begins to drag the scroll view. Only used for the native component */
    onScrollBeginDrag: PropTypes.func,

    /** Callback executed on scroll. Only used for web/desktop component */
    onScroll: PropTypes.func,

    ...optionsListPropTypes,
};

const defaultProps = {
    keyboardDismissMode: 'none',
    onScrollBeginDrag: () => {},
    onScroll: () => {},
    ...optionsListDefaultProps,
};

class BaseOptionsList extends Component {
    constructor(props) {
        super(props);

        this.renderItem = this.renderItem.bind(this);
        this.renderSectionHeader = this.renderSectionHeader.bind(this);
        this.getItemLayout = this.getItemLayout.bind(this);
        this.buildFlatSectionArray = this.buildFlatSectionArray.bind(this);
        this.extractKey = this.extractKey.bind(this);
        this.onViewableItemsChanged = this.onViewableItemsChanged.bind(this);
        this.didLayout = false;

        this.flattenedData = this.buildFlatSectionArray();
    }

    shouldComponentUpdate(nextProps) {
<<<<<<< HEAD
        return nextProps.focusedIndex !== this.props.focusedIndex
            || nextProps.selectedOptions.length !== this.props.selectedOptions.length
            || nextProps.headerMessage !== this.props.headerMessage
            || nextProps.isLoading !== this.props.isLoading
            || !_.isEqual(nextProps.sections, this.props.sections);
=======
        return (
            nextProps.focusedIndex !== this.props.focusedIndex ||
            nextProps.selectedOptions.length !== this.props.selectedOptions.length ||
            nextProps.headerMessage !== this.props.headerMessage ||
            !_.isEqual(nextProps.sections, this.props.sections) ||
            !_.isEqual(nextProps.sections, this.props.sections)
        );
>>>>>>> 18c8f9a3
    }

    componentDidUpdate(prevProps) {
        if (_.isEqual(this.props.sections, prevProps.sections)) {
            return;
        }

        this.flattenedData = this.buildFlatSectionArray();
    }

    onViewableItemsChanged() {
        if (this.didLayout || !this.props.onLayout) {
            return;
        }

        this.didLayout = true;
        this.props.onLayout();
    }

    /**
     * This function is used to compute the layout of any given item in our list.
     * We need to implement it so that we can programmatically scroll to items outside the virtual render window of the SectionList.
     *
     * @param {Array} data - This is the same as the data we pass into the component
     * @param {Number} flatDataArrayIndex - This index is provided by React Native, and refers to a flat array with data from all the sections. This flat array has some quirks:
     *
     *     1. It ALWAYS includes a list header and a list footer, even if we don't provide/render those.
     *     2. Each section includes a header, even if we don't provide/render one.
     *
     *     For example, given a list with two sections, two items in each section, no header, no footer, and no section headers, the flat array might look something like this:
     *
     *     [{header}, {sectionHeader}, {item}, {item}, {sectionHeader}, {item}, {item}, {footer}]
     *
     * @returns {Object}
     */
    getItemLayout(data, flatDataArrayIndex) {
        if (!_.has(this.flattenedData, flatDataArrayIndex)) {
            this.flattenedData = this.buildFlatSectionArray();
        }

        const targetItem = this.flattenedData[flatDataArrayIndex];
        return {
            length: targetItem.length,
            offset: targetItem.offset,
            index: flatDataArrayIndex,
        };
    }

    /**
     * This helper function is used to memoize the computation needed for getItemLayout. It is run whenever section data changes.
     *
     * @returns {Array<Object>}
     */
    buildFlatSectionArray() {
        let offset = 0;

        // Start with just an empty list header
        const flatArray = [{length: 0, offset}];

        // Build the flat array
        for (let sectionIndex = 0; sectionIndex < this.props.sections.length; sectionIndex++) {
            const section = this.props.sections[sectionIndex];

            // Add the section header
            const sectionHeaderHeight = section.title && !this.props.hideSectionHeaders ? variables.optionsListSectionHeaderHeight : 0;
            flatArray.push({length: sectionHeaderHeight, offset});
            offset += sectionHeaderHeight;

            // Add section items
            for (let i = 0; i < section.data.length; i++) {
                let fullOptionHeight = variables.optionRowHeight;
                if (i > 0 && this.props.shouldHaveOptionSeparator) {
                    fullOptionHeight += variables.borderTopWidth;
                }
                flatArray.push({length: fullOptionHeight, offset});
                offset += fullOptionHeight;
            }

            // Add the section footer
            flatArray.push({length: 0, offset});
        }

        // Then add the list footer
        flatArray.push({length: 0, offset});
        return flatArray;
    }

    /**
     * Returns the key used by the list
     * @param {Object} option
     * @return {String}
     */
    extractKey(option) {
        return option.keyForList;
    }

    /**
     * Function which renders a row in the list
     *
     * @param {Object} params
     * @param {Object} params.item
     * @param {Number} params.index
     * @param {Object} params.section
     *
     * @return {Component}
     */
    renderItem({item, index, section}) {
        const isDisabled = this.props.isDisabled || section.isDisabled;
        return (
            <OptionRow
                option={item}
                showTitleTooltip={this.props.showTitleTooltip}
                hoverStyle={this.props.optionHoveredStyle}
                optionIsFocused={!this.props.disableFocusOptions && !isDisabled && this.props.focusedIndex === index + section.indexOffset}
                onSelectRow={this.props.onSelectRow}
                isSelected={Boolean(_.find(this.props.selectedOptions, (option) => option.login === item.login))}
                showSelectedState={this.props.canSelectMultipleOptions}
                boldStyle={this.props.boldStyle}
                isDisabled={isDisabled}
                shouldHaveOptionSeparator={index > 0 && this.props.shouldHaveOptionSeparator}
                shouldDisableRowInnerPadding={this.props.shouldDisableRowInnerPadding}
            />
        );
    }

    /**
     * Function which renders a section header component
     *
     * @param {Object} params
     * @param {Object} params.section
     * @param {String} params.section.title
     * @param {Boolean} params.section.shouldShow
     *
     * @return {Component}
     */
    renderSectionHeader({section: {title, shouldShow}}) {
        if (title && shouldShow && !this.props.hideSectionHeaders) {
            return (
                // Note: The `optionsListSectionHeader` style provides an explicit height to section headers.
                // We do this so that we can reference the height in `getItemLayout` –
                // we need to know the heights of all list items up-front in order to synchronously compute the layout of any given list item.
                // So be aware that if you adjust the content of the section header (for example, change the font size), you may need to adjust this explicit height as well.
                <View style={[styles.optionsListSectionHeader, styles.justifyContentCenter]}>
                    <Text style={[styles.ph5, styles.textLabelSupporting]}>{title}</Text>
                </View>
            );
        }

        return <View />;
    }

    render() {
        return (
            <View style={this.props.listContainerStyles}>
<<<<<<< HEAD
                {this.props.isLoading ? <OptionsListSkeletonView /> : (
                    <>
                        {this.props.headerMessage ? (
                            <View style={[styles.ph5, styles.pb5]}>
                                <Text style={[styles.textLabel, styles.colorMuted]}>
                                    {this.props.headerMessage}
                                </Text>
                            </View>
                        ) : null}
                        <SectionList
                            ref={this.props.innerRef}
                            indicatorStyle="white"
                            keyboardShouldPersistTaps="always"
                            keyboardDismissMode={this.props.keyboardDismissMode}
                            onScrollBeginDrag={this.props.onScrollBeginDrag}
                            onScroll={this.props.onScroll}
                            contentContainerStyle={this.props.contentContainerStyles}
                            showsVerticalScrollIndicator={false}
                            sections={this.props.sections}
                            keyExtractor={this.extractKey}
                            stickySectionHeadersEnabled={false}
                            renderItem={this.renderItem}
                            getItemLayout={this.getItemLayout}
                            renderSectionHeader={this.renderSectionHeader}
                            extraData={this.props.focusedIndex}
                            initialNumToRender={12}
                            maxToRenderPerBatch={5}
                            windowSize={5}
                            viewabilityConfig={{viewAreaCoveragePercentThreshold: 95}}
                            onViewableItemsChanged={this.onViewableItemsChanged}
                        />
                    </>
                )}
=======
                {this.props.headerMessage ? (
                    <View style={[styles.ph5, styles.pb5]}>
                        <Text style={[styles.textLabel, styles.colorMuted]}>{this.props.headerMessage}</Text>
                    </View>
                ) : null}
                <SectionList
                    ref={this.props.innerRef}
                    indicatorStyle="white"
                    keyboardShouldPersistTaps="always"
                    keyboardDismissMode={this.props.keyboardDismissMode}
                    onScrollBeginDrag={this.props.onScrollBeginDrag}
                    onScroll={this.props.onScroll}
                    contentContainerStyle={this.props.contentContainerStyles}
                    showsVerticalScrollIndicator={false}
                    sections={this.props.sections}
                    keyExtractor={this.extractKey}
                    stickySectionHeadersEnabled={false}
                    renderItem={this.renderItem}
                    getItemLayout={this.getItemLayout}
                    renderSectionHeader={this.renderSectionHeader}
                    extraData={this.props.focusedIndex}
                    initialNumToRender={12}
                    maxToRenderPerBatch={5}
                    windowSize={5}
                    viewabilityConfig={{viewAreaCoveragePercentThreshold: 95}}
                    onViewableItemsChanged={this.onViewableItemsChanged}
                />
>>>>>>> 18c8f9a3
            </View>
        );
    }
}

BaseOptionsList.propTypes = propTypes;
BaseOptionsList.defaultProps = defaultProps;

export default forwardRef((props, ref) => (
    <BaseOptionsList
        // eslint-disable-next-line react/jsx-props-no-spreading
        {...props}
        innerRef={ref}
    />
));<|MERGE_RESOLUTION|>--- conflicted
+++ resolved
@@ -46,21 +46,13 @@
     }
 
     shouldComponentUpdate(nextProps) {
-<<<<<<< HEAD
-        return nextProps.focusedIndex !== this.props.focusedIndex
-            || nextProps.selectedOptions.length !== this.props.selectedOptions.length
-            || nextProps.headerMessage !== this.props.headerMessage
-            || nextProps.isLoading !== this.props.isLoading
-            || !_.isEqual(nextProps.sections, this.props.sections);
-=======
         return (
             nextProps.focusedIndex !== this.props.focusedIndex ||
             nextProps.selectedOptions.length !== this.props.selectedOptions.length ||
             nextProps.headerMessage !== this.props.headerMessage ||
-            !_.isEqual(nextProps.sections, this.props.sections) ||
+            nextProps.isLoading !== this.props.isLoading ||
             !_.isEqual(nextProps.sections, this.props.sections)
         );
->>>>>>> 18c8f9a3
     }
 
     componentDidUpdate(prevProps) {
@@ -215,14 +207,13 @@
     render() {
         return (
             <View style={this.props.listContainerStyles}>
-<<<<<<< HEAD
-                {this.props.isLoading ? <OptionsListSkeletonView /> : (
+                {this.props.isLoading ? (
+                    <OptionsListSkeletonView />
+                ) : (
                     <>
                         {this.props.headerMessage ? (
                             <View style={[styles.ph5, styles.pb5]}>
-                                <Text style={[styles.textLabel, styles.colorMuted]}>
-                                    {this.props.headerMessage}
-                                </Text>
+                                <Text style={[styles.textLabel, styles.colorMuted]}>{this.props.headerMessage}</Text>
                             </View>
                         ) : null}
                         <SectionList
@@ -249,35 +240,6 @@
                         />
                     </>
                 )}
-=======
-                {this.props.headerMessage ? (
-                    <View style={[styles.ph5, styles.pb5]}>
-                        <Text style={[styles.textLabel, styles.colorMuted]}>{this.props.headerMessage}</Text>
-                    </View>
-                ) : null}
-                <SectionList
-                    ref={this.props.innerRef}
-                    indicatorStyle="white"
-                    keyboardShouldPersistTaps="always"
-                    keyboardDismissMode={this.props.keyboardDismissMode}
-                    onScrollBeginDrag={this.props.onScrollBeginDrag}
-                    onScroll={this.props.onScroll}
-                    contentContainerStyle={this.props.contentContainerStyles}
-                    showsVerticalScrollIndicator={false}
-                    sections={this.props.sections}
-                    keyExtractor={this.extractKey}
-                    stickySectionHeadersEnabled={false}
-                    renderItem={this.renderItem}
-                    getItemLayout={this.getItemLayout}
-                    renderSectionHeader={this.renderSectionHeader}
-                    extraData={this.props.focusedIndex}
-                    initialNumToRender={12}
-                    maxToRenderPerBatch={5}
-                    windowSize={5}
-                    viewabilityConfig={{viewAreaCoveragePercentThreshold: 95}}
-                    onViewableItemsChanged={this.onViewableItemsChanged}
-                />
->>>>>>> 18c8f9a3
             </View>
         );
     }
