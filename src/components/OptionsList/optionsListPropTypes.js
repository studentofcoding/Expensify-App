import PropTypes from 'prop-types';
<<<<<<< HEAD
import SectionList from '../SectionList';
import styles from '../../styles/styles';
import optionPropTypes from '../optionPropTypes';
import stylePropTypes from '../../styles/stylePropTypes';
=======
import optionPropTypes from '@components/optionPropTypes';
import SectionList from '@components/SectionList';
import styles from '@styles/styles';
>>>>>>> 345a3a1d

const propTypes = {
    /** option flexStyle for the options list container */
    listContainerStyles: PropTypes.arrayOf(PropTypes.object),

    /** Style for hovered state */
    // eslint-disable-next-line react/forbid-prop-types
    optionHoveredStyle: PropTypes.object,

    /** Extra styles for the section list container */
    contentContainerStyles: PropTypes.arrayOf(PropTypes.object),

    /** Style for section headers */
    sectionHeaderStyle: stylePropTypes,

    /** Sections for the section list */
    sections: PropTypes.arrayOf(
        PropTypes.shape({
            /** Title of the section */
            title: PropTypes.string,

            /** The initial index of this section given the total number of options in each section's data array */
            indexOffset: PropTypes.number,

            /** Array of options */
            data: PropTypes.arrayOf(optionPropTypes),

            /** Whether this section should show or not */
            shouldShow: PropTypes.bool,
        }),
    ),

    /** Index for option to focus on */
    focusedIndex: PropTypes.number,

    /** Array of already selected options */
    selectedOptions: PropTypes.arrayOf(optionPropTypes),

    /** Whether we can select multiple options or not */
    canSelectMultipleOptions: PropTypes.bool,

    /** Whether we highlight selected options */
    highlightSelectedOptions: PropTypes.bool,

    /** Whether to show headers above each section or not */
    hideSectionHeaders: PropTypes.bool,

    /** Whether to allow option focus or not */
    disableFocusOptions: PropTypes.bool,

    /** Display the text of the option in bold font style */
    boldStyle: PropTypes.bool,

    /** Callback to fire when a row is selected */
    onSelectRow: PropTypes.func,

    /** Optional header message */
    headerMessage: PropTypes.string,

    /** Passed via forwardRef so we can access the SectionList ref */
    innerRef: PropTypes.oneOfType([PropTypes.func, PropTypes.shape({current: PropTypes.instanceOf(SectionList)})]),

    /** Whether to show the title tooltip */
    showTitleTooltip: PropTypes.bool,

    /** Whether to disable the interactivity of the list's option row(s) */
    isDisabled: PropTypes.bool,

    /** Whether the options list skeleton loading view should be displayed */
    isLoading: PropTypes.bool,

    /** Callback to execute when the SectionList lays out */
    onLayout: PropTypes.func,

    /** Whether to show a line separating options in list */
    shouldHaveOptionSeparator: PropTypes.bool,

    /** Whether to disable the inner padding in rows */
    shouldDisableRowInnerPadding: PropTypes.bool,

    /** Whether to prevent default focusing when selecting a row */
    shouldPreventDefaultFocusOnSelectRow: PropTypes.bool,

    /** Whether to show the scroll bar */
    showScrollIndicator: PropTypes.bool,

    /** Whether to wrap large text up to 2 lines */
    isRowMultilineSupported: PropTypes.bool,

    /** Whether we are loading new options */
    isLoadingNewOptions: PropTypes.bool,

    /** Whether nested scroll of options is enabled, true by default */
    nestedScrollEnabled: PropTypes.bool,

    /** Whether the list should have a bounce effect on iOS */
    bounces: PropTypes.bool,
};

const defaultProps = {
    optionHoveredStyle: undefined,
    contentContainerStyles: [],
    sectionHeaderStyle: undefined,
    listContainerStyles: [styles.flex1],
    sections: [],
    focusedIndex: 0,
    selectedOptions: [],
    canSelectMultipleOptions: false,
    highlightSelectedOptions: false,
    hideSectionHeaders: false,
    disableFocusOptions: false,
    boldStyle: false,
    onSelectRow: undefined,
    headerMessage: '',
    innerRef: null,
    showTitleTooltip: false,
    isDisabled: false,
    isLoading: false,
    onLayout: undefined,
    shouldHaveOptionSeparator: false,
    shouldDisableRowInnerPadding: false,
    shouldPreventDefaultFocusOnSelectRow: false,
    showScrollIndicator: false,
    isRowMultilineSupported: false,
    isLoadingNewOptions: false,
    nestedScrollEnabled: true,
    bounces: true,
};

export {propTypes, defaultProps};<|MERGE_RESOLUTION|>--- conflicted
+++ resolved
@@ -1,14 +1,8 @@
 import PropTypes from 'prop-types';
-<<<<<<< HEAD
-import SectionList from '../SectionList';
-import styles from '../../styles/styles';
-import optionPropTypes from '../optionPropTypes';
-import stylePropTypes from '../../styles/stylePropTypes';
-=======
 import optionPropTypes from '@components/optionPropTypes';
 import SectionList from '@components/SectionList';
 import styles from '@styles/styles';
->>>>>>> 345a3a1d
+import stylePropTypes from '@styles/stylePropTypes';
 
 const propTypes = {
     /** option flexStyle for the options list container */
