--- conflicted
+++ resolved
@@ -53,17 +53,6 @@
         />
         <Text style={[styles.notFoundTextHeader]}>{props.title}</Text>
         <Text style={[styles.textAlignCenter]}>{props.subtitle}</Text>
-<<<<<<< HEAD
-        {props.shouldShowBackHomeLink
-            ? (
-                <TextLink
-                    onPress={Navigation.goBack}
-                    style={[styles.link, styles.mt2]}
-                >
-                    {props.link}
-                </TextLink>
-            ) : null}
-=======
         {props.shouldShowBackHomeLink ? (
             <TextLink
                 onPress={() => Navigation.dismissModal(true)}
@@ -72,7 +61,6 @@
                 {props.link}
             </TextLink>
         ) : null}
->>>>>>> e48e8757
     </View>
 );
 
