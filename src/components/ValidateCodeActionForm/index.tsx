import React, {forwardRef, useEffect, useRef} from 'react';
import {View} from 'react-native';
import Text from '@components/Text';
import ValidateCodeForm from '@components/ValidateCodeActionModal/ValidateCodeForm';
import type {ValidateCodeFormHandle} from '@components/ValidateCodeActionModal/ValidateCodeForm/BaseValidateCodeForm';
import useThemeStyles from '@hooks/useThemeStyles';
import type {ValidateCodeActionFormProps} from './type';

function ValidateCodeActionForm({
    descriptionPrimary,
    descriptionSecondary,
    descriptionPrimaryStyles,
    descriptionSecondaryStyles,
    validatePendingAction,
    validateError,
    hasMagicCodeBeenSent,
    handleSubmitForm,
    clearError,
    sendValidateCode,
    isLoading,
    submitButtonText,
    forwardedRef,
    shouldSkipInitialValidation,
}: ValidateCodeActionFormProps) {
    const themeStyles = useThemeStyles();

<<<<<<< HEAD
=======
    const [validateCodeAction] = useOnyx(ONYXKEYS.VALIDATE_ACTION_CODE, {canBeMissing: true});

>>>>>>> 10a0df11
    const isUnmounted = useRef(false);

    useEffect(() => {
        if (!shouldSkipInitialValidation) {
            sendValidateCode();
        }

        return () => {
            isUnmounted.current = true;
        };
        // eslint-disable-next-line react-compiler/react-compiler, react-hooks/exhaustive-deps
    }, [shouldSkipInitialValidation]);

    useEffect(() => {
        return () => {
            if (!isUnmounted.current) {
                return;
            }
            clearError();
        };
    }, [clearError]);

    return (
        <View style={[themeStyles.ph5, themeStyles.mt3, themeStyles.mb5, themeStyles.flex1]}>
            <Text style={[themeStyles.mb6, descriptionPrimaryStyles]}>{descriptionPrimary}</Text>
            {!!descriptionSecondary && <Text style={[themeStyles.mb6, descriptionSecondaryStyles]}>{descriptionSecondary}</Text>}
            <ValidateCodeForm
                isLoading={isLoading}
                hasMagicCodeBeenSent={hasMagicCodeBeenSent}
                validatePendingAction={validatePendingAction}
                validateCodeActionErrorField="validateLogin"
                validateError={validateError}
                handleSubmitForm={handleSubmitForm}
                sendValidateCode={sendValidateCode}
                clearError={clearError}
                buttonStyles={[themeStyles.justifyContentEnd, themeStyles.flex1]}
                ref={forwardedRef}
                submitButtonText={submitButtonText}
            />
        </View>
    );
}

ValidateCodeActionForm.displayName = 'ValidateCodeActionForm';

export default forwardRef<ValidateCodeFormHandle, ValidateCodeActionFormProps>((props, ref) => (
    <ValidateCodeActionForm
        // eslint-disable-next-line react/jsx-props-no-spreading
        {...props}
        forwardedRef={ref}
    />
));<|MERGE_RESOLUTION|>--- conflicted
+++ resolved
@@ -23,12 +23,6 @@
     shouldSkipInitialValidation,
 }: ValidateCodeActionFormProps) {
     const themeStyles = useThemeStyles();
-
-<<<<<<< HEAD
-=======
-    const [validateCodeAction] = useOnyx(ONYXKEYS.VALIDATE_ACTION_CODE, {canBeMissing: true});
-
->>>>>>> 10a0df11
     const isUnmounted = useRef(false);
 
     useEffect(() => {
