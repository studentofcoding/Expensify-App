--- conflicted
+++ resolved
@@ -11,11 +11,7 @@
 import styles from '@styles/styles';
 import CONST from '@src/CONST';
 import CalendarPicker from './CalendarPicker';
-<<<<<<< HEAD
-import InputWrapper from '../Form/InputWrapper';
 import * as FormActions from '../../libs/actions/FormActions';
-=======
->>>>>>> 7d807c76
 
 const propTypes = {
     /**
