import 'core-js/features/array/at';
import React, {Component} from 'react';
import {PDFPreviewer} from 'react-fast-pdf';
import {View} from 'react-native';
import {withOnyx} from 'react-native-onyx';
import _ from 'underscore';
import FullScreenLoadingIndicator from '@components/FullscreenLoadingIndicator';
import PressableWithoutFeedback from '@components/Pressable/PressableWithoutFeedback';
import Text from '@components/Text';
import withLocalize from '@components/withLocalize';
import withThemeStyles from '@components/withThemeStyles';
import withWindowDimensions from '@components/withWindowDimensions';
import compose from '@libs/compose';
import variables from '@styles/variables';
import * as CanvasSize from '@userActions/CanvasSize';
import CONST from '@src/CONST';
import ONYXKEYS from '@src/ONYXKEYS';
import PDFPasswordForm from './PDFPasswordForm';
import * as pdfViewPropTypes from './pdfViewPropTypes';

class PDFView extends Component {
    constructor(props) {
        super(props);
        this.state = {
            isKeyboardOpen: false,
        };
        this.toggleKeyboardOnSmallScreens = this.toggleKeyboardOnSmallScreens.bind(this);
<<<<<<< HEAD
        this.getDevicePixelRatio = _.memoize(this.getDevicePixelRatio);
=======
        this.calculatePageHeight = this.calculatePageHeight.bind(this);
        this.calculatePageWidth = this.calculatePageWidth.bind(this);
        this.getDevicePixelRatio = _.memoize(this.getDevicePixelRatio.bind(this));
        this.setListAttributes = this.setListAttributes.bind(this);

        const workerURL = URL.createObjectURL(new Blob([pdfWorkerSource], {type: 'text/javascript'}));
        if (pdfjs.GlobalWorkerOptions.workerSrc !== workerURL) {
            pdfjs.GlobalWorkerOptions.workerSrc = workerURL;
        }
>>>>>>> af0f6a33

        this.retrieveCanvasLimits();
    }

    shouldComponentUpdate(nextProps, nextState) {
        return !_.isEqual(this.state, nextState) || !_.isEqual(this.props, nextProps);
    }

    componentDidUpdate(prevProps) {
        // Use window height changes to toggle the keyboard. To maintain keyboard state
        // on all platforms we also use focus/blur events. So we need to make sure here
        // that we avoid redundant keyboard toggling.
        // Minus 100px is needed to make sure that when the internet connection is
        // disabled in android chrome and a small 'No internet connection' text box appears,
        // we do not take it as a sign to open the keyboard
        if (!this.state.isKeyboardOpen && this.props.windowHeight < prevProps.windowHeight - 100) {
            this.toggleKeyboardOnSmallScreens(true);
        } else if (this.state.isKeyboardOpen && this.props.windowHeight > prevProps.windowHeight) {
            this.toggleKeyboardOnSmallScreens(false);
        }
    }

    /**
<<<<<<< HEAD
=======
     * Upon successful document load, combine an array of page viewports,
     * set the number of pages on PDF,
     * hide/reset PDF password form, and notify parent component that
     * user input is no longer required.
     *
     * @param {Object} pdf - The PDF file instance
     * @param {Number} pdf.numPages - Number of pages of the PDF file
     * @param {Function} pdf.getPage - A method to get page by its number. It requires to have the context. It should be the pdf itself.
     * @memberof PDFView
     */
    onDocumentLoadSuccess(pdf) {
        const {numPages} = pdf;

        Promise.all(
            _.times(numPages, (index) => {
                const pageNumber = index + 1;

                return pdf.getPage(pageNumber).then((page) => page.getViewport({scale: 1}));
            }),
        ).then((pageViewports) => {
            this.setState({
                pageViewports,
                numPages,
                isPasswordInvalid: false,
                isCheckingPassword: false,
            });
        });
    }

    /**
     * Sets attributes to list container.
     * It unblocks a default scroll by keyboard of browsers.
     * @param {Object|undefined} ref
     */
    setListAttributes(ref) {
        if (!ref) {
            return;
        }

        // Useful for elements that should not be navigated to directly using the "Tab" key,
        // but need to have keyboard focus set to them.
        // eslint-disable-next-line no-param-reassign
        ref.tabIndex = -1;
    }

    /**
     * Calculate the devicePixelRatio the page should be rendered with
     * Each platform has a different default devicePixelRatio and different canvas limits, we need to verify that
     * with the default devicePixelRatio it will be able to diplay the pdf correctly, if not we must change the devicePixelRatio.
     * @param {Number} width of the page
     * @param {Number} height of the page
     * @returns {Number} devicePixelRatio for this page on this platform
     */
    getDevicePixelRatio(width, height) {
        const nbPixels = width * height;
        const ratioHeight = this.props.maxCanvasHeight / height;
        const ratioWidth = this.props.maxCanvasWidth / width;
        const ratioArea = Math.sqrt(this.props.maxCanvasArea / nbPixels);
        const ratio = Math.min(ratioHeight, ratioArea, ratioWidth);

        return ratio > window.devicePixelRatio ? undefined : ratio;
    }

    /**
     * Calculates a proper page height. The method should be called only when there are page viewports.
     * It is based on a ratio between the specific page viewport width and provided page width.
     * Also, the app should take into account the page borders.
     * @param {Number} pageIndex
     * @returns {Number}
     */
    calculatePageHeight(pageIndex) {
        if (this.state.pageViewports.length === 0 || _.some(this.state.pageViewports, (viewport) => !viewport)) {
            Log.warn('Dev error: calculatePageHeight() in PDFView called too early');

            return 0;
        }

        const pageViewport = this.state.pageViewports[pageIndex];
        const pageWidth = this.calculatePageWidth();
        const scale = pageWidth / pageViewport.width;
        const actualHeight = pageViewport.height * scale + PDFViewConstants.PAGE_BORDER * 2;

        return actualHeight;
    }

    /**
     * Calculates a proper page width.
     * It depends on a screen size. Also, the app should take into account the page borders.
     * @returns {Number}
     */
    calculatePageWidth() {
        const pdfContainerWidth = this.state.containerWidth;
        const pageWidthOnLargeScreen = Math.min(pdfContainerWidth - PDFViewConstants.LARGE_SCREEN_SIDE_SPACING * 2, variables.pdfPageMaxWidth);
        const pageWidth = this.props.isSmallScreenWidth ? this.state.containerWidth : pageWidthOnLargeScreen;

        return pageWidth + PDFViewConstants.PAGE_BORDER * 2;
    }

    /**
     * Initiate password challenge process. The WebPDFDocument
     * component calls this handler to indicate that a PDF requires a
     * password, or to indicate that a previously provided password was
     * invalid.
     *
     * The PasswordResponses constants used below were copied from react-pdf
     * because they're not exported in entry.webpack.
     *
     * @param {Number} reason Reason code for password request
     */
    initiatePasswordChallenge(reason) {
        if (reason === CONST.PDF_PASSWORD_FORM.REACT_PDF_PASSWORD_RESPONSES.NEED_PASSWORD) {
            this.setState({password: PDFViewConstants.REQUIRED_PASSWORD_MISSING, isCheckingPassword: false});
        } else if (reason === CONST.PDF_PASSWORD_FORM.REACT_PDF_PASSWORD_RESPONSES.INCORRECT_PASSWORD) {
            this.setState({password: PDFViewConstants.REQUIRED_PASSWORD_MISSING, isPasswordInvalid: true, isCheckingPassword: false});
        }
    }

    /**
     * Send password to react-pdf via its callback so that it can attempt to load
     * the PDF.
     *
     * @param {String} password Password to send via callback to react-pdf
     */
    attemptPDFLoad(password) {
        this.setState({password, isCheckingPassword: true});
    }

    /**
>>>>>>> af0f6a33
     * On small screens notify parent that the keyboard has opened or closed.
     *
     * @param {Boolean} isKeyboardOpen True if keyboard is open
     */
    toggleKeyboardOnSmallScreens(isKeyboardOpen) {
        if (!this.props.isSmallScreenWidth) {
            return;
        }
        this.setState({isKeyboardOpen});
        this.props.onToggleKeyboard(isKeyboardOpen);
    }

    /**
     * Verify that the canvas limits have been calculated already, if not calculate them and put them in Onyx
     */
    retrieveCanvasLimits() {
        if (!this.props.maxCanvasArea) {
            CanvasSize.retrieveMaxCanvasArea();
        }

        if (!this.props.maxCanvasHeight) {
            CanvasSize.retrieveMaxCanvasHeight();
        }

        if (!this.props.maxCanvasWidth) {
            CanvasSize.retrieveMaxCanvasWidth();
        }
    }

    renderPDFView() {
        const styles = this.props.themeStyles;
        const outerContainerStyle = [styles.w100, styles.h100, styles.justifyContentCenter, styles.alignItemsCenter];

        return (
            <View
                style={outerContainerStyle}
                tabIndex={0}
            >
                <PDFPreviewer
                    contentContainerStyle={this.props.style}
                    file={this.props.sourceURL}
                    pageMaxWidth={variables.pdfPageMaxWidth}
                    isSmallScreen={this.props.isSmallScreenWidth}
                    maxCanvasWidth={this.props.maxCanvasWidth}
                    maxCanvasHeight={this.props.maxCanvasHeight}
                    maxCanvasArea={this.props.maxCanvasArea}
                    LoadingComponent={<FullScreenLoadingIndicator />}
                    ErrorComponent={<Text style={this.props.errorLabelStyles}>{this.props.translate('attachmentView.failedToLoadPDF')}</Text>}
                    renderPasswordForm={({isPasswordInvalid, onSubmit, onPasswordChange}) => (
                        <PDFPasswordForm
                            isFocused={this.props.isFocused}
                            isPasswordInvalid={isPasswordInvalid}
                            onSubmit={onSubmit}
                            onPasswordUpdated={onPasswordChange}
                            onPasswordFieldFocused={this.toggleKeyboardOnSmallScreens}
                        />
                    )}
                />
            </View>
        );
    }

    render() {
        const styles = this.props.themeStyles;
        return this.props.onPress ? (
            <PressableWithoutFeedback
                onPress={this.props.onPress}
                style={[styles.flex1, styles.flexRow, styles.alignSelfStretch]}
                accessibilityRole={CONST.ACCESSIBILITY_ROLE.IMAGEBUTTON}
                accessibilityLabel={this.props.fileName || this.props.translate('attachmentView.unknownFilename')}
            >
                {this.renderPDFView()}
            </PressableWithoutFeedback>
        ) : (
            this.renderPDFView()
        );
    }
}

PDFView.propTypes = pdfViewPropTypes.propTypes;
PDFView.defaultProps = pdfViewPropTypes.defaultProps;

export default compose(
    withLocalize,
    withWindowDimensions,
    withThemeStyles,
    withOnyx({
        maxCanvasArea: {
            key: ONYXKEYS.MAX_CANVAS_AREA,
        },
        maxCanvasHeight: {
            key: ONYXKEYS.MAX_CANVAS_HEIGHT,
        },
        maxCanvasWidth: {
            key: ONYXKEYS.MAX_CANVAS_WIDTH,
        },
    }),
)(PDFView);<|MERGE_RESOLUTION|>--- conflicted
+++ resolved
@@ -25,19 +25,12 @@
             isKeyboardOpen: false,
         };
         this.toggleKeyboardOnSmallScreens = this.toggleKeyboardOnSmallScreens.bind(this);
-<<<<<<< HEAD
         this.getDevicePixelRatio = _.memoize(this.getDevicePixelRatio);
-=======
-        this.calculatePageHeight = this.calculatePageHeight.bind(this);
-        this.calculatePageWidth = this.calculatePageWidth.bind(this);
-        this.getDevicePixelRatio = _.memoize(this.getDevicePixelRatio.bind(this));
-        this.setListAttributes = this.setListAttributes.bind(this);
 
-        const workerURL = URL.createObjectURL(new Blob([pdfWorkerSource], {type: 'text/javascript'}));
-        if (pdfjs.GlobalWorkerOptions.workerSrc !== workerURL) {
-            pdfjs.GlobalWorkerOptions.workerSrc = workerURL;
-        }
->>>>>>> af0f6a33
+        // const workerURL = URL.createObjectURL(new Blob([pdfWorkerSource], {type: 'text/javascript'}));
+        // if (pdfjs.GlobalWorkerOptions.workerSrc !== workerURL) {
+        //     pdfjs.GlobalWorkerOptions.workerSrc = workerURL;
+        // }
 
         this.retrieveCanvasLimits();
     }
@@ -61,137 +54,6 @@
     }
 
     /**
-<<<<<<< HEAD
-=======
-     * Upon successful document load, combine an array of page viewports,
-     * set the number of pages on PDF,
-     * hide/reset PDF password form, and notify parent component that
-     * user input is no longer required.
-     *
-     * @param {Object} pdf - The PDF file instance
-     * @param {Number} pdf.numPages - Number of pages of the PDF file
-     * @param {Function} pdf.getPage - A method to get page by its number. It requires to have the context. It should be the pdf itself.
-     * @memberof PDFView
-     */
-    onDocumentLoadSuccess(pdf) {
-        const {numPages} = pdf;
-
-        Promise.all(
-            _.times(numPages, (index) => {
-                const pageNumber = index + 1;
-
-                return pdf.getPage(pageNumber).then((page) => page.getViewport({scale: 1}));
-            }),
-        ).then((pageViewports) => {
-            this.setState({
-                pageViewports,
-                numPages,
-                isPasswordInvalid: false,
-                isCheckingPassword: false,
-            });
-        });
-    }
-
-    /**
-     * Sets attributes to list container.
-     * It unblocks a default scroll by keyboard of browsers.
-     * @param {Object|undefined} ref
-     */
-    setListAttributes(ref) {
-        if (!ref) {
-            return;
-        }
-
-        // Useful for elements that should not be navigated to directly using the "Tab" key,
-        // but need to have keyboard focus set to them.
-        // eslint-disable-next-line no-param-reassign
-        ref.tabIndex = -1;
-    }
-
-    /**
-     * Calculate the devicePixelRatio the page should be rendered with
-     * Each platform has a different default devicePixelRatio and different canvas limits, we need to verify that
-     * with the default devicePixelRatio it will be able to diplay the pdf correctly, if not we must change the devicePixelRatio.
-     * @param {Number} width of the page
-     * @param {Number} height of the page
-     * @returns {Number} devicePixelRatio for this page on this platform
-     */
-    getDevicePixelRatio(width, height) {
-        const nbPixels = width * height;
-        const ratioHeight = this.props.maxCanvasHeight / height;
-        const ratioWidth = this.props.maxCanvasWidth / width;
-        const ratioArea = Math.sqrt(this.props.maxCanvasArea / nbPixels);
-        const ratio = Math.min(ratioHeight, ratioArea, ratioWidth);
-
-        return ratio > window.devicePixelRatio ? undefined : ratio;
-    }
-
-    /**
-     * Calculates a proper page height. The method should be called only when there are page viewports.
-     * It is based on a ratio between the specific page viewport width and provided page width.
-     * Also, the app should take into account the page borders.
-     * @param {Number} pageIndex
-     * @returns {Number}
-     */
-    calculatePageHeight(pageIndex) {
-        if (this.state.pageViewports.length === 0 || _.some(this.state.pageViewports, (viewport) => !viewport)) {
-            Log.warn('Dev error: calculatePageHeight() in PDFView called too early');
-
-            return 0;
-        }
-
-        const pageViewport = this.state.pageViewports[pageIndex];
-        const pageWidth = this.calculatePageWidth();
-        const scale = pageWidth / pageViewport.width;
-        const actualHeight = pageViewport.height * scale + PDFViewConstants.PAGE_BORDER * 2;
-
-        return actualHeight;
-    }
-
-    /**
-     * Calculates a proper page width.
-     * It depends on a screen size. Also, the app should take into account the page borders.
-     * @returns {Number}
-     */
-    calculatePageWidth() {
-        const pdfContainerWidth = this.state.containerWidth;
-        const pageWidthOnLargeScreen = Math.min(pdfContainerWidth - PDFViewConstants.LARGE_SCREEN_SIDE_SPACING * 2, variables.pdfPageMaxWidth);
-        const pageWidth = this.props.isSmallScreenWidth ? this.state.containerWidth : pageWidthOnLargeScreen;
-
-        return pageWidth + PDFViewConstants.PAGE_BORDER * 2;
-    }
-
-    /**
-     * Initiate password challenge process. The WebPDFDocument
-     * component calls this handler to indicate that a PDF requires a
-     * password, or to indicate that a previously provided password was
-     * invalid.
-     *
-     * The PasswordResponses constants used below were copied from react-pdf
-     * because they're not exported in entry.webpack.
-     *
-     * @param {Number} reason Reason code for password request
-     */
-    initiatePasswordChallenge(reason) {
-        if (reason === CONST.PDF_PASSWORD_FORM.REACT_PDF_PASSWORD_RESPONSES.NEED_PASSWORD) {
-            this.setState({password: PDFViewConstants.REQUIRED_PASSWORD_MISSING, isCheckingPassword: false});
-        } else if (reason === CONST.PDF_PASSWORD_FORM.REACT_PDF_PASSWORD_RESPONSES.INCORRECT_PASSWORD) {
-            this.setState({password: PDFViewConstants.REQUIRED_PASSWORD_MISSING, isPasswordInvalid: true, isCheckingPassword: false});
-        }
-    }
-
-    /**
-     * Send password to react-pdf via its callback so that it can attempt to load
-     * the PDF.
-     *
-     * @param {String} password Password to send via callback to react-pdf
-     */
-    attemptPDFLoad(password) {
-        this.setState({password, isCheckingPassword: true});
-    }
-
-    /**
->>>>>>> af0f6a33
      * On small screens notify parent that the keyboard has opened or closed.
      *
      * @param {Boolean} isKeyboardOpen True if keyboard is open
