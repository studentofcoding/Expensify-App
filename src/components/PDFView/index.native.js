--- conflicted
+++ resolved
@@ -72,6 +72,7 @@
      * Note that the message doesn't specify whether the password is simply empty or
      * invalid.
      */
+    
     function initiatePasswordChallenge() {
         setShouldShowLoadingIndicator(false);
         setShouldRequestPassword(true);
@@ -79,7 +80,7 @@
         // The message provided by react-native-pdf doesn't indicate whether this
         // is an initial password request or if the password is invalid. So we just assume
         // that if a password was already entered then it's an invalid password error.
-        if (password !== '') {
+        if (password) {
             setIsPasswordInvalid(true);
         }
     }
@@ -121,13 +122,8 @@
         onLoadComplete();
     };
 
-<<<<<<< HEAD
     function renderPDFView() {
         const pdfStyles = [themeStyles.imageModalPDF, StyleUtils.getWidthAndHeightStyle(windowWidth, windowHeight)];
-=======
-    renderPDFView() {
-        const pdfStyles = [this.props.themeStyles.imageModalPDF, this.props.StyleUtils.getWidthAndHeightStyle(this.props.windowWidth, this.props.windowHeight)];
->>>>>>> 08dd8776
 
         // If we haven't yet successfully validated the password and loaded the PDF,
         // then we need to hide the react-native-pdf/PDF component so that PDFPasswordForm
