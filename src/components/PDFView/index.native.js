import React, {useCallback, useEffect, useState} from 'react';
import {View} from 'react-native';
import PDF from 'react-native-pdf';
import FullScreenLoadingIndicator from '@components/FullscreenLoadingIndicator';
import KeyboardAvoidingView from '@components/KeyboardAvoidingView';
import PressableWithoutFeedback from '@components/Pressable/PressableWithoutFeedback';
import Text from '@components/Text';
import useKeyboardState from '@hooks/useKeyboardState';
import useLocalize from '@hooks/useLocalize';
import useStyleUtils from '@hooks/useStyleUtils';
import useThemeStyles from '@hooks/useThemeStyles';
import useWindowDimensions from '@hooks/useWindowDimensions';
import CONST from '@src/CONST';
import PDFPasswordForm from './PDFPasswordForm';
import {defaultProps, propTypes as pdfViewPropTypes} from './pdfViewPropTypes';

const propTypes = {
    ...pdfViewPropTypes,
};

/**
 * On the native layer, we use react-native-pdf/PDF to display PDFs. If a PDF is
 * password-protected we render a PDFPasswordForm to request a password
 * from the user.
 *
 * In order to render things nicely during a password challenge we need
 * to keep track of additional state. In particular, the
 * react-native-pdf/PDF component is both conditionally rendered and hidden
 * depending upon the situation. It needs to be rerendered on each password
 * submission because it doesn't dynamically handle updates to its
 * password property. And we need to hide it during password challenges
 * so that PDFPasswordForm doesn't bounce when react-native-pdf/PDF
 * is (temporarily) rendered.
 */

function PDFView({onToggleKeyboard, onLoadComplete, fileName, onPress, isFocused, onScaleChanged, sourceURL, errorLabelStyles}) {
    const [shouldRequestPassword, setShouldRequestPassword] = useState(false);
    const [shouldAttemptPDFLoad, setShouldAttemptPDFLoad] = useState(true);
    const [shouldShowLoadingIndicator, setShouldShowLoadingIndicator] = useState(true);
    const [isPasswordInvalid, setIsPasswordInvalid] = useState(false);
    const [failedToLoadPDF, setFailedToLoadPDF] = useState(false);
    const [successToLoadPDF, setSuccessToLoadPDF] = useState(false);
    const [password, setPassword] = useState('');
    const {windowWidth, windowHeight, isSmallScreenWidth} = useWindowDimensions();
    const {translate} = useLocalize();
    const themeStyles = useThemeStyles();
    const {isKeyboardShown} = useKeyboardState();
    const StyleUtils = useStyleUtils();

    useEffect(() => {
        onToggleKeyboard(isKeyboardShown);
    });

    /**
     * Initiate password challenge if message received from react-native-pdf/PDF
     * indicates that a password is required or invalid.
     *
     * For a password challenge the message is "Password required or incorrect password."
     * Note that the message doesn't specify whether the password is simply empty or
     * invalid.
     */

    const initiatePasswordChallenge = useCallback(() => {
        setShouldShowLoadingIndicator(false);

        // Render password form, and don't render PDF and loading indicator.
        setShouldRequestPassword(true);
        setShouldAttemptPDFLoad(false);

        // The message provided by react-native-pdf doesn't indicate whether this
        // is an initial password request or if the password is invalid. So we just assume
        // that if a password was already entered then it's an invalid password error.
        if (password) {
            setIsPasswordInvalid(true);
        }
    }, [password]);

    const handleFailureToLoadPDF = (error) => {
        if (error.message.match(/password/i)) {
            initiatePasswordChallenge();
            return;
        }
        setFailedToLoadPDF(true);
        setShouldShowLoadingIndicator(false);
        setShouldRequestPassword(false);
        setShouldAttemptPDFLoad(false);
    };

    /**
     * When the password is submitted via PDFPasswordForm, save the password
     * in state and attempt to load the PDF. Also show the loading indicator
     * since react-native-pdf/PDF will need to reload the PDF.
     *
     * @param {String} pdfPassword Password submitted via PDFPasswordForm
     */
    const attemptPDFLoadWithPassword = (pdfPassword) => {
        // Render react-native-pdf/PDF so that it can validate the password.
        // Note that at this point in the password challenge, shouldRequestPassword is true.
        // Thus react-native-pdf/PDF will be rendered - but not visible.
        setPassword(pdfPassword);
        setShouldAttemptPDFLoad(true);
        setShouldShowLoadingIndicator(true);
    };
    /**
     * After the PDF is successfully loaded hide PDFPasswordForm and the loading
     * indicator.
     * @param {Number} numberOfPages
     * @param {Number} path - Path to cache location
     */
<<<<<<< HEAD
    finishPDFLoad(numberOfPages, path) {
        this.setState({
            shouldRequestPassword: false,
            shouldShowLoadingIndicator: false,
            successToLoadPDF: true,
        });
        this.props.onLoadComplete(path);
    }
=======
    const finishPDFLoad = () => {
        setShouldRequestPassword(false);
        setShouldShowLoadingIndicator(false);
        setSuccessToLoadPDF(true);
        onLoadComplete();
    };
>>>>>>> 1366fb74

    function renderPDFView() {
        const pdfStyles = [themeStyles.imageModalPDF, StyleUtils.getWidthAndHeightStyle(windowWidth, windowHeight)];

        // If we haven't yet successfully validated the password and loaded the PDF,
        // then we need to hide the react-native-pdf/PDF component so that PDFPasswordForm
        // is positioned nicely. We're specifically hiding it because we still need to render
        // the PDF component so that it can validate the password.
        if (shouldRequestPassword) {
            pdfStyles.push(themeStyles.invisible);
        }

        const containerStyles = shouldRequestPassword && isSmallScreenWidth ? [themeStyles.w100, themeStyles.flex1] : [themeStyles.alignItemsCenter, themeStyles.flex1];

        return (
            <View style={containerStyles}>
                {failedToLoadPDF && (
                    <View style={[themeStyles.flex1, themeStyles.justifyContentCenter]}>
                        <Text style={errorLabelStyles}>{translate('attachmentView.failedToLoadPDF')}</Text>
                    </View>
                )}
                {shouldAttemptPDFLoad && (
                    <PDF
                        fitPolicy={0}
                        trustAllCerts={false}
                        renderActivityIndicator={() => <FullScreenLoadingIndicator />}
<<<<<<< HEAD
                        source={{uri: this.props.sourceURL, cache: true, expiration: 864000}}
=======
                        source={{uri: sourceURL}}
>>>>>>> 1366fb74
                        style={pdfStyles}
                        onError={handleFailureToLoadPDF}
                        password={password}
                        onLoadComplete={finishPDFLoad}
                        onPageSingleTap={onPress}
                        onScaleChanged={onScaleChanged}
                    />
                )}
                {shouldRequestPassword && (
                    <KeyboardAvoidingView style={themeStyles.flex1}>
                        <PDFPasswordForm
                            isFocused={isFocused}
                            onSubmit={attemptPDFLoadWithPassword}
                            onPasswordUpdated={() => setIsPasswordInvalid(false)}
                            isPasswordInvalid={isPasswordInvalid}
                            shouldShowLoadingIndicator={shouldShowLoadingIndicator}
                        />
                    </KeyboardAvoidingView>
                )}
            </View>
        );
    }

    return onPress && !successToLoadPDF ? (
        <PressableWithoutFeedback
            onPress={onPress}
            style={[themeStyles.flex1, themeStyles.flexRow, themeStyles.alignSelfStretch]}
            accessibilityRole={CONST.ACCESSIBILITY_ROLE.IMAGEBUTTON}
            accessibilityLabel={fileName || translate('attachmentView.unknownFilename')}
        >
            {renderPDFView()}
        </PressableWithoutFeedback>
    ) : (
        renderPDFView()
    );
}

PDFView.displayName = 'PDFView';
PDFView.propTypes = propTypes;
PDFView.defaultProps = defaultProps;

export default PDFView;<|MERGE_RESOLUTION|>--- conflicted
+++ resolved
@@ -104,26 +104,15 @@
     /**
      * After the PDF is successfully loaded hide PDFPasswordForm and the loading
      * indicator.
-     * @param {Number} numberOfPages
-     * @param {Number} path - Path to cache location
+     * @param numberOfPages
+     * @param path - Path to cache location
      */
-<<<<<<< HEAD
-    finishPDFLoad(numberOfPages, path) {
-        this.setState({
-            shouldRequestPassword: false,
-            shouldShowLoadingIndicator: false,
-            successToLoadPDF: true,
-        });
-        this.props.onLoadComplete(path);
-    }
-=======
-    const finishPDFLoad = () => {
+    const finishPDFLoad = (numberOfPages, path) => {
         setShouldRequestPassword(false);
         setShouldShowLoadingIndicator(false);
         setSuccessToLoadPDF(true);
-        onLoadComplete();
+        onLoadComplete(path);
     };
->>>>>>> 1366fb74
 
     function renderPDFView() {
         const pdfStyles = [themeStyles.imageModalPDF, StyleUtils.getWidthAndHeightStyle(windowWidth, windowHeight)];
@@ -150,11 +139,7 @@
                         fitPolicy={0}
                         trustAllCerts={false}
                         renderActivityIndicator={() => <FullScreenLoadingIndicator />}
-<<<<<<< HEAD
-                        source={{uri: this.props.sourceURL, cache: true, expiration: 864000}}
-=======
-                        source={{uri: sourceURL}}
->>>>>>> 1366fb74
+                        source={{uri: sourceURL, cache: true, expiration: 864000}}
                         style={pdfStyles}
                         onError={handleFailureToLoadPDF}
                         password={password}
