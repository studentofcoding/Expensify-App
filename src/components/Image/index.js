import React from 'react';
import {Image as RNImage} from 'react-native';
import {withOnyx} from 'react-native-onyx';
import lodashGet from 'lodash/get';
import _ from 'underscore';
import ONYXKEYS from '../../ONYXKEYS';
import {defaultProps, imagePropTypes} from './imagePropTypes';
import RESIZE_MODES from './resizeModes';

class Image extends React.Component {
    componentDidMount() {
        this.configureOnLoad();
    }

    componentDidUpdate(prevProps) {
        if (prevProps.source === this.props.source) {
            return;
        }
        this.configureOnLoad();
    }

    /**
     * Check if the image source is a URL - if so the `encryptedAuthToken` is appended
     * to the source.
     * @returns {Object} - the configured image source
     */
    getImageSource() {
        const source = this.props.source;
        let imageSource = source;
        if (this.props.isAuthTokenRequired) {
            // There is currently a `react-native-web` bug preventing the authToken being passed
            // in the headers of the image request so the authToken is added as a query param.
            // On native the authToken IS passed in the image request headers
            const authToken = lodashGet(this.props, 'session.encryptedAuthToken', null);
            imageSource = {uri: `${source.uri}?encryptedAuthToken=${encodeURIComponent(authToken)}`};
        }

        return imageSource;
    }

    /**
     * The natural image dimensions are retrieved using the updated source
     * and as a result the `onLoad` event needs to be manually invoked to return these dimensions
     */
    configureOnLoad() {
        // If an onLoad callback was specified then manually call it and pass
        // the natural image dimensions to match the native API
        if (this.props.onLoad == null) {
            return;
        }

        const imageSource = this.getImageSource();
        RNImage.getSize(imageSource.uri, (width, height) => {
            this.props.onLoad({nativeEvent: {width, height}});
        });
    }

    render() {
        // Omit the props which the underlying RNImage won't use
        const forwardedProps = _.omit(this.props, ['source', 'onLoad', 'session', 'isAuthTokenRequired']);
        const source = this.getImageSource();

<<<<<<< HEAD
        // eslint-disable-next-line react/jsx-props-no-spreading
        return (
            <RNImage
=======
        return (
            <RNImage
                // eslint-disable-next-line react/jsx-props-no-spreading
>>>>>>> 6d17cc80
                {...forwardedProps}
                source={source}
            />
        );
    }
}

Image.propTypes = imagePropTypes;
Image.defaultProps = defaultProps;

const ImageWithOnyx = withOnyx({
    session: {
        key: ONYXKEYS.SESSION,
    },
})(Image);
ImageWithOnyx.resizeMode = RESIZE_MODES;
export default ImageWithOnyx;<|MERGE_RESOLUTION|>--- conflicted
+++ resolved
@@ -60,15 +60,9 @@
         const forwardedProps = _.omit(this.props, ['source', 'onLoad', 'session', 'isAuthTokenRequired']);
         const source = this.getImageSource();
 
-<<<<<<< HEAD
-        // eslint-disable-next-line react/jsx-props-no-spreading
-        return (
-            <RNImage
-=======
         return (
             <RNImage
                 // eslint-disable-next-line react/jsx-props-no-spreading
->>>>>>> 6d17cc80
                 {...forwardedProps}
                 source={source}
             />
