--- conflicted
+++ resolved
@@ -40,8 +40,8 @@
 type HeaderWrapperProps = Pick<HeaderWithBackButtonProps, 'icon' | 'children'> & {
     text: string;
     isCannedQuery: boolean;
-    onSubmit?: () => void;
-    onChange?: (input: string) => void;
+    onSubmit: () => void;
+    onChange: (input: string) => void;
 };
 
 function HeaderWrapper({icon, children, text, isCannedQuery, onSubmit, onChange}: HeaderWrapperProps) {
@@ -70,23 +70,16 @@
             ) : (
                 <View style={styles.pr5}>
                     <SearchRouterInput
-<<<<<<< HEAD
-=======
                         value={text}
-                        setValue={() => {}}
+                        setValue={onChange}
+                        onSubmit={onSubmit}
                         updateSearch={() => {}}
                         disabled
->>>>>>> 897da0ed
                         isFullWidth
                         wrapperStyle={[styles.searchRouterInputResults, styles.br2]}
                         wrapperFocusedStyle={styles.searchRouterInputResultsFocused}
                         rightComponent={children}
-<<<<<<< HEAD
-                        onSubmit={onSubmit}
-                        onChange={onChange}
-=======
                         routerListRef={undefined}
->>>>>>> 897da0ed
                     />
                 </View>
             )}
