import React, {useMemo} from 'react';
import type {StyleProp, TextStyle} from 'react-native';
import {View} from 'react-native';
import {useOnyx} from 'react-native-onyx';
import Button from '@components/Button';
import ButtonWithDropdownMenu from '@components/ButtonWithDropdownMenu';
import type {DropdownOption} from '@components/ButtonWithDropdownMenu/types';
import Header from '@components/Header';
import type HeaderWithBackButtonProps from '@components/HeaderWithBackButton/types';
import Icon from '@components/Icon';
import * as Expensicons from '@components/Icon/Expensicons';
import * as Illustrations from '@components/Icon/Illustrations';
import {usePersonalDetails} from '@components/OnyxProvider';
import type {ReportActionListItemType, ReportListItemType, TransactionListItemType} from '@components/SelectionList/types';
import Text from '@components/Text';
import useActiveWorkspace from '@hooks/useActiveWorkspace';
import useLocalize from '@hooks/useLocalize';
import useNetwork from '@hooks/useNetwork';
import useResponsiveLayout from '@hooks/useResponsiveLayout';
import useTheme from '@hooks/useTheme';
import useThemeStyles from '@hooks/useThemeStyles';
import * as SearchActions from '@libs/actions/Search';
import Navigation from '@libs/Navigation/Navigation';
import {getAllTaxRates} from '@libs/PolicyUtils';
import * as SearchUtils from '@libs/SearchUtils';
import SearchSelectedNarrow from '@pages/Search/SearchSelectedNarrow';
import variables from '@styles/variables';
import CONST from '@src/CONST';
import type {TranslationPaths} from '@src/languages/types';
import ONYXKEYS from '@src/ONYXKEYS';
import ROUTES from '@src/ROUTES';
import type {SearchDataTypes, SearchReport} from '@src/types/onyx/SearchResults';
import type DeepValueOf from '@src/types/utils/DeepValueOf';
import type IconAsset from '@src/types/utils/IconAsset';
import {useSearchContext} from './SearchContext';
import SearchButton from './SearchRouter/SearchButton';
import type {SearchQueryJSON} from './types';

type HeaderWrapperProps = Pick<HeaderWithBackButtonProps, 'title' | 'subtitle' | 'icon' | 'children'> & {
    subtitleStyles?: StyleProp<TextStyle>;
};

function HeaderWrapper({icon, title, subtitle, children, subtitleStyles = {}}: HeaderWrapperProps) {
    const styles = useThemeStyles();

    // If the icon is present, the header bar should be taller and use different font.
    const isCentralPaneSettings = !!icon;

    const middleContent = useMemo(() => {
        return (
            <Header
                title={
                    <Text
                        style={[styles.mutedTextLabel, styles.pre]}
                        numberOfLines={1}
                    >
                        {title}
                    </Text>
                }
                subtitle={
                    <Text
                        numberOfLines={1}
                        style={[styles.textLarge, subtitleStyles]}
                    >
                        {subtitle}
                    </Text>
                }
            />
        );
    }, [styles.mutedTextLabel, styles.pre, styles.textLarge, subtitle, subtitleStyles, title]);

    return (
        <View
            dataSet={{dragArea: false}}
            style={[styles.headerBar, isCentralPaneSettings && styles.headerBarDesktopHeight]}
        >
            <View style={[styles.dFlex, styles.flexRow, styles.alignItemsCenter, styles.flexGrow1, styles.justifyContentBetween, styles.overflowHidden]}>
                {icon && (
                    <Icon
                        src={icon}
                        width={variables.iconHeader}
                        height={variables.iconHeader}
                        additionalStyles={[styles.mr2]}
                    />
                )}

                {middleContent}
                <View style={[styles.reportOptions, styles.flexRow, styles.pr5, styles.alignItemsCenter, styles.gap4]}>{children}</View>
            </View>
        </View>
    );
}

type SearchPageHeaderProps = {
    queryJSON: SearchQueryJSON;
    hash: number;
    onSelectDeleteOption?: (itemsToDelete: string[]) => void;
    setOfflineModalOpen?: () => void;
    setDownloadErrorModalOpen?: () => void;
    data?: TransactionListItemType[] | ReportListItemType[] | ReportActionListItemType[];
};

type SearchHeaderOptionValue = DeepValueOf<typeof CONST.SEARCH.BULK_ACTION_TYPES> | undefined;

type HeaderContent = {
    icon: IconAsset;
    titleText: TranslationPaths;
};

function getHeaderContent(type: SearchDataTypes): HeaderContent {
    switch (type) {
        case CONST.SEARCH.DATA_TYPES.INVOICE:
            return {icon: Illustrations.EnvelopeReceipt, titleText: 'workspace.common.invoices'};
        case CONST.SEARCH.DATA_TYPES.TRIP:
            return {icon: Illustrations.Luggage, titleText: 'travel.trips'};
        case CONST.SEARCH.DATA_TYPES.CHAT:
            return {icon: Illustrations.CommentBubblesBlue, titleText: 'common.chats'};
        case CONST.SEARCH.DATA_TYPES.EXPENSE:
        default:
            return {icon: Illustrations.MoneyReceipts, titleText: 'common.expenses'};
    }
}

function SearchPageHeader({queryJSON, hash, onSelectDeleteOption, setOfflineModalOpen, setDownloadErrorModalOpen, data}: SearchPageHeaderProps) {
    const {translate} = useLocalize();
    const theme = useTheme();
    const styles = useThemeStyles();
    const {isOffline} = useNetwork();
    const {activeWorkspaceID} = useActiveWorkspace();
    const {shouldUseNarrowLayout} = useResponsiveLayout();
    const {selectedTransactions} = useSearchContext();
    const [selectionMode] = useOnyx(ONYXKEYS.MOBILE_SELECTION_MODE);
    const personalDetails = usePersonalDetails();
    const [reports] = useOnyx(ONYXKEYS.COLLECTION.REPORT);
    const taxRates = getAllTaxRates();
    const [cardList = {}] = useOnyx(ONYXKEYS.CARD_LIST);

    const selectedTransactionsKeys = Object.keys(selectedTransactions ?? {});

    const selectedReports: Array<SearchReport['reportID']> = useMemo(
        () =>
            (data ?? [])
                .filter(
                    (item) =>
                        !SearchUtils.isTransactionListItemType(item) &&
                        !SearchUtils.isReportActionListItemType(item) &&
                        item.reportID &&
                        item.transactions.every((transaction: {keyForList: string | number}) => selectedTransactions[transaction.keyForList]?.isSelected),
                )
                .map((item) => item.reportID),
        [data, selectedTransactions],
    );
    const {status, type} = queryJSON;

    const isCannedQuery = SearchUtils.isCannedSearchQuery(queryJSON);

    const headerSubtitle = isCannedQuery ? translate(getHeaderContent(type).titleText) : SearchUtils.getSearchHeaderTitle(queryJSON, personalDetails, cardList, reports, taxRates);
    const headerTitle = isCannedQuery ? '' : translate('search.filtersHeader');
    const headerIcon = isCannedQuery ? getHeaderContent(type).icon : Illustrations.Filters;

    const subtitleStyles = isCannedQuery ? styles.textHeadlineH2 : {};

    const headerButtonsOptions = useMemo(() => {
        if (selectedTransactionsKeys.length === 0) {
            return [];
        }

        const options: Array<DropdownOption<SearchHeaderOptionValue>> = [];

        options.push({
            icon: Expensicons.Download,
            text: translate('common.download'),
            value: CONST.SEARCH.BULK_ACTION_TYPES.EXPORT,
            shouldCloseModalOnSelect: true,
            onSelected: () => {
                if (isOffline) {
                    setOfflineModalOpen?.();
                    return;
                }

                const reportIDList = (selectedReports?.filter((report) => !!report) as string[]) ?? [];
                SearchActions.exportSearchItemsToCSV(
                    {query: status, jsonQuery: JSON.stringify(queryJSON), reportIDList, transactionIDList: selectedTransactionsKeys, policyIDs: [activeWorkspaceID ?? '']},
                    () => {
                        setDownloadErrorModalOpen?.();
                    },
                );
            },
        });

        const shouldShowHoldOption = !isOffline && selectedTransactionsKeys.every((id) => selectedTransactions[id].canHold);

        if (shouldShowHoldOption) {
            options.push({
                icon: Expensicons.Stopwatch,
                text: translate('search.bulkActions.hold'),
                value: CONST.SEARCH.BULK_ACTION_TYPES.HOLD,
                shouldCloseModalOnSelect: true,
                onSelected: () => {
                    if (isOffline) {
                        setOfflineModalOpen?.();
                        return;
                    }

                    Navigation.navigate(ROUTES.TRANSACTION_HOLD_REASON_RHP);
                },
            });
        }

        const shouldShowUnholdOption = !isOffline && selectedTransactionsKeys.every((id) => selectedTransactions[id].canUnhold);

        if (shouldShowUnholdOption) {
            options.push({
                icon: Expensicons.Stopwatch,
                text: translate('search.bulkActions.unhold'),
                value: CONST.SEARCH.BULK_ACTION_TYPES.UNHOLD,
                shouldCloseModalOnSelect: true,
                onSelected: () => {
                    if (isOffline) {
                        setOfflineModalOpen?.();
                        return;
                    }

                    SearchActions.unholdMoneyRequestOnSearch(hash, selectedTransactionsKeys);
                },
            });
        }

        const shouldShowDeleteOption = !isOffline && selectedTransactionsKeys.every((id) => selectedTransactions[id].canDelete);

        if (shouldShowDeleteOption) {
            options.push({
                icon: Expensicons.Trashcan,
                text: translate('search.bulkActions.delete'),
                value: CONST.SEARCH.BULK_ACTION_TYPES.DELETE,
                shouldCloseModalOnSelect: true,
                onSelected: () => {
                    if (isOffline) {
                        setOfflineModalOpen?.();
                        return;
                    }

                    onSelectDeleteOption?.(selectedTransactionsKeys);
                },
            });
        }

        if (options.length === 0) {
            const emptyOptionStyle = {
                interactive: false,
                iconFill: theme.icon,
                iconHeight: variables.iconSizeLarge,
                iconWidth: variables.iconSizeLarge,
                numberOfLinesTitle: 2,
                titleStyle: {...styles.colorMuted, ...styles.fontWeightNormal, ...styles.textWrap},
            };

            options.push({
                icon: Expensicons.Exclamation,
                text: translate('search.bulkActions.noOptionsAvailable'),
                value: undefined,
                ...emptyOptionStyle,
            });
        }

        return options;
    }, [
        queryJSON,
        status,
        selectedTransactionsKeys,
        selectedTransactions,
        translate,
        onSelectDeleteOption,
        hash,
        theme.icon,
        styles.colorMuted,
        styles.fontWeightNormal,
        isOffline,
        setOfflineModalOpen,
        setDownloadErrorModalOpen,
        activeWorkspaceID,
        selectedReports,
        styles.textWrap,
    ]);

    if (shouldUseNarrowLayout) {
        if (selectionMode?.isEnabled) {
            return (
                <SearchSelectedNarrow
                    options={headerButtonsOptions}
                    itemsLength={selectedTransactionsKeys.length}
                />
            );
        }
        return null;
    }

    const onPress = () => {
        const values = SearchUtils.buildFilterFormValuesFromQuery(queryJSON);
        SearchActions.updateAdvancedFilters(values);
        Navigation.navigate(ROUTES.SEARCH_ADVANCED_FILTERS);
    };

    const displaySearchRouter = SearchUtils.isCannedSearchQuery(queryJSON);

    return (
        <HeaderWrapper
            title={headerTitle}
            subtitle={headerSubtitle}
            icon={headerIcon}
            subtitleStyles={subtitleStyles}
        >
<<<<<<< HEAD
            {headerButtonsOptions.length > 0 && (
                <ButtonWithDropdownMenu
                    onPress={() => null}
                    shouldAlwaysShowDropdownMenu
                    pressOnEnter
                    buttonSize={CONST.DROPDOWN_BUTTON_SIZE.MEDIUM}
                    customText={translate('workspace.common.selected', undefined, selectedTransactionsKeys.length)}
                    options={headerButtonsOptions}
                    isSplitButton={false}
                />
            )}
            <Button
                text={translate('search.filtersHeader')}
                icon={Expensicons.Filters}
                onPress={() => Navigation.navigate(ROUTES.SEARCH_ADVANCED_FILTERS)}
                medium
            />
=======
            <>
                {headerButtonsOptions.length > 0 ? (
                    <ButtonWithDropdownMenu
                        onPress={() => null}
                        shouldAlwaysShowDropdownMenu
                        pressOnEnter
                        buttonSize={CONST.DROPDOWN_BUTTON_SIZE.MEDIUM}
                        customText={translate('workspace.common.selected', {selectedNumber: selectedTransactionsKeys.length})}
                        options={headerButtonsOptions}
                        isSplitButton={false}
                        shouldUseStyleUtilityForAnchorPosition
                    />
                ) : (
                    <Button
                        text={translate('search.filtersHeader')}
                        icon={Expensicons.Filters}
                        onPress={onPress}
                    />
                )}
                {displaySearchRouter && <SearchButton />}
            </>
>>>>>>> 33818a90
        </HeaderWrapper>
    );
}

SearchPageHeader.displayName = 'SearchPageHeader';

export type {SearchHeaderOptionValue};
export default SearchPageHeader;<|MERGE_RESOLUTION|>--- conflicted
+++ resolved
@@ -310,25 +310,6 @@
             icon={headerIcon}
             subtitleStyles={subtitleStyles}
         >
-<<<<<<< HEAD
-            {headerButtonsOptions.length > 0 && (
-                <ButtonWithDropdownMenu
-                    onPress={() => null}
-                    shouldAlwaysShowDropdownMenu
-                    pressOnEnter
-                    buttonSize={CONST.DROPDOWN_BUTTON_SIZE.MEDIUM}
-                    customText={translate('workspace.common.selected', undefined, selectedTransactionsKeys.length)}
-                    options={headerButtonsOptions}
-                    isSplitButton={false}
-                />
-            )}
-            <Button
-                text={translate('search.filtersHeader')}
-                icon={Expensicons.Filters}
-                onPress={() => Navigation.navigate(ROUTES.SEARCH_ADVANCED_FILTERS)}
-                medium
-            />
-=======
             <>
                 {headerButtonsOptions.length > 0 ? (
                     <ButtonWithDropdownMenu
@@ -336,7 +317,7 @@
                         shouldAlwaysShowDropdownMenu
                         pressOnEnter
                         buttonSize={CONST.DROPDOWN_BUTTON_SIZE.MEDIUM}
-                        customText={translate('workspace.common.selected', {selectedNumber: selectedTransactionsKeys.length})}
+                        customText={translate('workspace.common.selected', {count: selectedTransactionsKeys.length})}
                         options={headerButtonsOptions}
                         isSplitButton={false}
                         shouldUseStyleUtilityForAnchorPosition
@@ -350,7 +331,6 @@
                 )}
                 {displaySearchRouter && <SearchButton />}
             </>
->>>>>>> 33818a90
         </HeaderWrapper>
     );
 }
