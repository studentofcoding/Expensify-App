import React, {useMemo} from 'react';
import ButtonWithDropdownMenu from '@components/ButtonWithDropdownMenu';
import type {DropdownOption} from '@components/ButtonWithDropdownMenu/types';
import HeaderWithBackButton from '@components/HeaderWithBackButton';
import * as Expensicons from '@components/Icon/Expensicons';
import * as Illustrations from '@components/Icon/Illustrations';
import useLocalize from '@hooks/useLocalize';
import useNetwork from '@hooks/useNetwork';
import useResponsiveLayout from '@hooks/useResponsiveLayout';
import useTheme from '@hooks/useTheme';
import useThemeStyles from '@hooks/useThemeStyles';
import * as SearchActions from '@libs/actions/Search';
import SearchSelectedNarrow from '@pages/Search/SearchSelectedNarrow';
import variables from '@styles/variables';
import CONST from '@src/CONST';
import type {SearchQuery} from '@src/types/onyx/SearchResults';
import type DeepValueOf from '@src/types/utils/DeepValueOf';
import type IconAsset from '@src/types/utils/IconAsset';
import type {SelectedTransactions} from './types';

type SearchHeaderProps = {
    query: SearchQuery;
    selectedItems?: SelectedTransactions;
    clearSelectedItems?: () => void;
    hash: number;
<<<<<<< HEAD
    onSelectDeleteOption: (itemsToDelete: string[]) => void;
=======
    isMobileSelectionModeActive?: boolean;
    setIsMobileSelectionModeActive?: (isMobileSelectionModeActive: boolean) => void;
>>>>>>> 86826516
};

type SearchHeaderOptionValue = DeepValueOf<typeof CONST.SEARCH.BULK_ACTION_TYPES> | undefined;

<<<<<<< HEAD
function SearchPageHeader({query, selectedItems = {}, hash, clearSelectedItems, onSelectDeleteOption}: SearchHeaderProps) {
=======
function SearchPageHeader({query, selectedItems = {}, hash, clearSelectedItems, isMobileSelectionModeActive, setIsMobileSelectionModeActive}: SearchHeaderProps) {
>>>>>>> 86826516
    const {translate} = useLocalize();
    const theme = useTheme();
    const styles = useThemeStyles();
    const {isOffline} = useNetwork();
    const {isSmallScreenWidth} = useResponsiveLayout();
    const headerContent: {[key in SearchQuery]: {icon: IconAsset; title: string}} = {
        all: {icon: Illustrations.MoneyReceipts, title: translate('common.expenses')},
        shared: {icon: Illustrations.SendMoney, title: translate('common.shared')},
        drafts: {icon: Illustrations.Pencil, title: translate('common.drafts')},
        finished: {icon: Illustrations.CheckmarkCircle, title: translate('common.finished')},
    };

    const selectedItemsKeys = Object.keys(selectedItems ?? []);

    const headerButtonsOptions = useMemo(() => {
        const options: Array<DropdownOption<SearchHeaderOptionValue>> = [];

        if (selectedItemsKeys.length === 0) {
            return options;
        }

        const itemsToDelete = Object.keys(selectedItems ?? {}).filter((id) => selectedItems[id].canDelete);

        if (itemsToDelete.length > 0) {
            options.push({
                icon: Expensicons.Trashcan,
                text: translate('search.bulkActions.delete'),
                value: CONST.SEARCH.BULK_ACTION_TYPES.DELETE,
<<<<<<< HEAD
                onSelected: () => onSelectDeleteOption(itemsToDelete),
=======
                onSelected: () => {
                    clearSelectedItems?.();
                    if (isMobileSelectionModeActive) {
                        setIsMobileSelectionModeActive?.(false);
                    }
                    SearchActions.deleteMoneyRequestOnSearch(hash, itemsToDelete);
                },
>>>>>>> 86826516
            });
        }

        const itemsToHold = selectedItemsKeys.filter((id) => selectedItems[id].action === CONST.SEARCH.BULK_ACTION_TYPES.HOLD);

        if (itemsToHold.length > 0) {
            options.push({
                icon: Expensicons.Stopwatch,
                text: translate('search.bulkActions.hold'),
                value: CONST.SEARCH.BULK_ACTION_TYPES.HOLD,
                onSelected: () => {
                    clearSelectedItems?.();
                    if (isMobileSelectionModeActive) {
                        setIsMobileSelectionModeActive?.(false);
                    }
                    SearchActions.holdMoneyRequestOnSearch(hash, itemsToHold, '');
                },
            });
        }

        const itemsToUnhold = selectedItemsKeys.filter((id) => selectedItems[id].action === CONST.SEARCH.BULK_ACTION_TYPES.UNHOLD);

        if (itemsToUnhold.length > 0) {
            options.push({
                icon: Expensicons.Stopwatch,
                text: translate('search.bulkActions.unhold'),
                value: CONST.SEARCH.BULK_ACTION_TYPES.UNHOLD,
                onSelected: () => {
                    clearSelectedItems?.();
                    if (isMobileSelectionModeActive) {
                        setIsMobileSelectionModeActive?.(false);
                    }
                    SearchActions.unholdMoneyRequestOnSearch(hash, itemsToUnhold);
                },
            });
        }

        if (options.length === 0) {
            const emptyOptionStyle = {
                interactive: false,
                iconFill: theme.icon,
                iconHeight: variables.iconSizeLarge,
                iconWidth: variables.iconSizeLarge,
                numberOfLinesTitle: 2,
                titleStyle: {...styles.colorMuted, ...styles.fontWeightNormal},
            };

            options.push({
                icon: Expensicons.Exclamation,
                text: translate('search.bulkActions.noOptionsAvailable'),
                value: undefined,
                ...emptyOptionStyle,
            });
        }

<<<<<<< HEAD
        return (
            <ButtonWithDropdownMenu
                onPress={() => null}
                shouldAlwaysShowDropdownMenu
                pressOnEnter
                buttonSize={CONST.DROPDOWN_BUTTON_SIZE.MEDIUM}
                customText={translate('workspace.common.selected', {selectedNumber: selectedItemsKeys.length})}
                options={options}
                isSplitButton={false}
                isDisabled={isOffline}
            />
        );
    }, [clearSelectedItems, hash, isOffline, onSelectDeleteOption, selectedItems, styles.colorMuted, styles.fontWeightNormal, theme.icon, translate]);
=======
        return options;
    }, [clearSelectedItems, hash, selectedItems, selectedItemsKeys, styles, theme, translate, isMobileSelectionModeActive, setIsMobileSelectionModeActive]);
>>>>>>> 86826516

    if (isSmallScreenWidth) {
        if (isMobileSelectionModeActive) {
            return (
                <SearchSelectedNarrow
                    options={headerButtonsOptions}
                    itemsLength={selectedItemsKeys.length}
                />
            );
        }
        return null;
    }

    return (
        <HeaderWithBackButton
            title={headerContent[query]?.title}
            icon={headerContent[query]?.icon}
            shouldShowBackButton={false}
        >
            {headerButtonsOptions.length > 0 && (
                <ButtonWithDropdownMenu
                    onPress={() => null}
                    shouldAlwaysShowDropdownMenu
                    pressOnEnter
                    buttonSize={CONST.DROPDOWN_BUTTON_SIZE.MEDIUM}
                    customText={translate('workspace.common.selected', {selectedNumber: selectedItemsKeys.length})}
                    options={headerButtonsOptions}
                    isSplitButton={false}
                    isDisabled={isOffline}
                />
            )}
        </HeaderWithBackButton>
    );
}

SearchPageHeader.displayName = 'SearchPageHeader';

export type {SearchHeaderOptionValue};
export default SearchPageHeader;<|MERGE_RESOLUTION|>--- conflicted
+++ resolved
@@ -23,21 +23,14 @@
     selectedItems?: SelectedTransactions;
     clearSelectedItems?: () => void;
     hash: number;
-<<<<<<< HEAD
     onSelectDeleteOption: (itemsToDelete: string[]) => void;
-=======
     isMobileSelectionModeActive?: boolean;
     setIsMobileSelectionModeActive?: (isMobileSelectionModeActive: boolean) => void;
->>>>>>> 86826516
 };
 
 type SearchHeaderOptionValue = DeepValueOf<typeof CONST.SEARCH.BULK_ACTION_TYPES> | undefined;
 
-<<<<<<< HEAD
-function SearchPageHeader({query, selectedItems = {}, hash, clearSelectedItems, onSelectDeleteOption}: SearchHeaderProps) {
-=======
-function SearchPageHeader({query, selectedItems = {}, hash, clearSelectedItems, isMobileSelectionModeActive, setIsMobileSelectionModeActive}: SearchHeaderProps) {
->>>>>>> 86826516
+function SearchPageHeader({query, selectedItems = {}, hash, clearSelectedItems, onSelectDeleteOption, isMobileSelectionModeActive, setIsMobileSelectionModeActive}: SearchHeaderProps) {
     const {translate} = useLocalize();
     const theme = useTheme();
     const styles = useThemeStyles();
@@ -66,9 +59,6 @@
                 icon: Expensicons.Trashcan,
                 text: translate('search.bulkActions.delete'),
                 value: CONST.SEARCH.BULK_ACTION_TYPES.DELETE,
-<<<<<<< HEAD
-                onSelected: () => onSelectDeleteOption(itemsToDelete),
-=======
                 onSelected: () => {
                     clearSelectedItems?.();
                     if (isMobileSelectionModeActive) {
@@ -76,7 +66,6 @@
                     }
                     SearchActions.deleteMoneyRequestOnSearch(hash, itemsToDelete);
                 },
->>>>>>> 86826516
             });
         }
 
@@ -132,24 +121,8 @@
             });
         }
 
-<<<<<<< HEAD
-        return (
-            <ButtonWithDropdownMenu
-                onPress={() => null}
-                shouldAlwaysShowDropdownMenu
-                pressOnEnter
-                buttonSize={CONST.DROPDOWN_BUTTON_SIZE.MEDIUM}
-                customText={translate('workspace.common.selected', {selectedNumber: selectedItemsKeys.length})}
-                options={options}
-                isSplitButton={false}
-                isDisabled={isOffline}
-            />
-        );
-    }, [clearSelectedItems, hash, isOffline, onSelectDeleteOption, selectedItems, styles.colorMuted, styles.fontWeightNormal, theme.icon, translate]);
-=======
         return options;
     }, [clearSelectedItems, hash, selectedItems, selectedItemsKeys, styles, theme, translate, isMobileSelectionModeActive, setIsMobileSelectionModeActive]);
->>>>>>> 86826516
 
     if (isSmallScreenWidth) {
         if (isMobileSelectionModeActive) {
