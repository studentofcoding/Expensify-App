<<<<<<< HEAD
import React, {useMemo} from 'react';
=======
import React, {useMemo, useState} from 'react';
import type {StyleProp, TextStyle} from 'react-native';
>>>>>>> e84dab77
import {View} from 'react-native';
import {useOnyx} from 'react-native-onyx';
import Button from '@components/Button';
import ButtonWithDropdownMenu from '@components/ButtonWithDropdownMenu';
import type {DropdownOption} from '@components/ButtonWithDropdownMenu/types';
import ConfirmModal from '@components/ConfirmModal';
import DecisionModal from '@components/DecisionModal';
import Header from '@components/Header';
import type HeaderWithBackButtonProps from '@components/HeaderWithBackButton/types';
import Icon from '@components/Icon';
import * as Expensicons from '@components/Icon/Expensicons';
import * as Illustrations from '@components/Icon/Illustrations';
import {usePersonalDetails} from '@components/OnyxProvider';
import Text from '@components/Text';
import useActiveWorkspace from '@hooks/useActiveWorkspace';
import useLocalize from '@hooks/useLocalize';
import useNetwork from '@hooks/useNetwork';
import useResponsiveLayout from '@hooks/useResponsiveLayout';
import useTheme from '@hooks/useTheme';
import useThemeStyles from '@hooks/useThemeStyles';
import * as SearchActions from '@libs/actions/Search';
import Navigation from '@libs/Navigation/Navigation';
import {getAllTaxRates} from '@libs/PolicyUtils';
import * as SearchUtils from '@libs/SearchUtils';
import SearchSelectedNarrow from '@pages/Search/SearchSelectedNarrow';
import variables from '@styles/variables';
import CONST from '@src/CONST';
import type {TranslationPaths} from '@src/languages/types';
import ONYXKEYS from '@src/ONYXKEYS';
import ROUTES from '@src/ROUTES';
import type {SearchDataTypes} from '@src/types/onyx/SearchResults';
import type DeepValueOf from '@src/types/utils/DeepValueOf';
import type IconAsset from '@src/types/utils/IconAsset';
import {useSearchContext} from './SearchContext';
import SearchButton from './SearchRouter/SearchButton';
import SearchRouterInput from './SearchRouter/SearchRouterInput';
import type {SearchQueryJSON} from './types';

type HeaderWrapperProps = Pick<HeaderWithBackButtonProps, 'icon' | 'children'> & {
    text: string;
    isCannedQuery: boolean;
};

function HeaderWrapper({icon, children, text, isCannedQuery}: HeaderWrapperProps) {
    const styles = useThemeStyles();

    // If the icon is present, the header bar should be taller and use different font.
    const isCentralPaneSettings = !!icon;

    return (
        <View
            dataSet={{dragArea: false}}
            style={[styles.headerBar, isCentralPaneSettings && styles.headerBarDesktopHeight]}
        >
            {isCannedQuery ? (
                <View style={[styles.dFlex, styles.flexRow, styles.alignItemsCenter, styles.flexGrow1, styles.justifyContentBetween, styles.overflowHidden]}>
                    {icon && (
                        <Icon
                            src={icon}
                            width={variables.iconHeader}
                            height={variables.iconHeader}
                            additionalStyles={[styles.mr2]}
                        />
                    )}
                    <Header subtitle={<Text style={[styles.textLarge, styles.textHeadlineH2]}>{text}</Text>} />
                    <View style={[styles.reportOptions, styles.flexRow, styles.pr5, styles.alignItemsCenter, styles.gap4]}>{children}</View>
                </View>
            ) : (
                <View style={styles.pr5}>
                    <SearchRouterInput
                        disabled
                        isFullWidth
                        wrapperStyle={[styles.searchRouterInputResults, styles.br2]}
                        wrapperFocusedStyle={styles.searchRouterInputResultsFocused}
                        defaultValue={text}
                        rightComponent={children}
                    />
                </View>
            )}
        </View>
    );
}

type SearchPageHeaderProps = {
    queryJSON: SearchQueryJSON;
    hash: number;
};

type SearchHeaderOptionValue = DeepValueOf<typeof CONST.SEARCH.BULK_ACTION_TYPES> | undefined;

type HeaderContent = {
    icon: IconAsset;
    titleText: TranslationPaths;
};

function getHeaderContent(type: SearchDataTypes): HeaderContent {
    switch (type) {
        case CONST.SEARCH.DATA_TYPES.INVOICE:
            return {icon: Illustrations.EnvelopeReceipt, titleText: 'workspace.common.invoices'};
        case CONST.SEARCH.DATA_TYPES.TRIP:
            return {icon: Illustrations.Luggage, titleText: 'travel.trips'};
        case CONST.SEARCH.DATA_TYPES.CHAT:
            return {icon: Illustrations.CommentBubblesBlue, titleText: 'common.chats'};
        case CONST.SEARCH.DATA_TYPES.EXPENSE:
        default:
            return {icon: Illustrations.MoneyReceipts, titleText: 'common.expenses'};
    }
}

function SearchPageHeader({queryJSON, hash}: SearchPageHeaderProps) {
    const {translate} = useLocalize();
    const theme = useTheme();
    const styles = useThemeStyles();
    const {isOffline} = useNetwork();
    const {activeWorkspaceID} = useActiveWorkspace();
    const {shouldUseNarrowLayout, isSmallScreenWidth} = useResponsiveLayout();
    const {selectedTransactions, clearSelectedTransactions, selectedReports} = useSearchContext();
    const [selectionMode] = useOnyx(ONYXKEYS.MOBILE_SELECTION_MODE);
    const personalDetails = usePersonalDetails();
    const [reports] = useOnyx(ONYXKEYS.COLLECTION.REPORT);
    const taxRates = getAllTaxRates();
    const [cardList = {}] = useOnyx(ONYXKEYS.CARD_LIST);
    const [isDeleteExpensesConfirmModalVisible, setIsDeleteExpensesConfirmModalVisible] = useState(false);
    const [isOfflineModalVisible, setIsOfflineModalVisible] = useState(false);
    const [isDownloadErrorModalVisible, setIsDownloadErrorModalVisible] = useState(false);

    const selectedTransactionsKeys = Object.keys(selectedTransactions ?? {});

    const {status, type} = queryJSON;
    const isCannedQuery = SearchUtils.isCannedSearchQuery(queryJSON);

<<<<<<< HEAD
    const headerIcon = getHeaderContent(type).icon;
    const headerText = isCannedQuery ? translate(getHeaderContent(type).titleText) : SearchUtils.getSearchHeaderTitle(queryJSON, personalDetails, cardList, reports, taxRates);
=======
    const headerSubtitle = isCannedQuery ? translate(getHeaderContent(type).titleText) : SearchUtils.getSearchHeaderTitle(queryJSON, personalDetails, cardList, reports, taxRates);
    const headerTitle = isCannedQuery ? '' : translate('search.filtersHeader');
    const headerIcon = isCannedQuery ? getHeaderContent(type).icon : Illustrations.Filters;

    const subtitleStyles = isCannedQuery ? styles.textHeadlineH2 : {};
    const handleDeleteExpenses = () => {
        if (selectedTransactionsKeys.length === 0) {
            return;
        }

        clearSelectedTransactions();
        setIsDeleteExpensesConfirmModalVisible(false);
        SearchActions.deleteMoneyRequestOnSearch(hash, selectedTransactionsKeys);
    };
>>>>>>> e84dab77

    const headerButtonsOptions = useMemo(() => {
        if (selectedTransactionsKeys.length === 0) {
            return [];
        }

        const options: Array<DropdownOption<SearchHeaderOptionValue>> = [];

        options.push({
            icon: Expensicons.Download,
            text: translate('common.download'),
            value: CONST.SEARCH.BULK_ACTION_TYPES.EXPORT,
            shouldCloseModalOnSelect: true,
            onSelected: () => {
                if (isOffline) {
                    setIsOfflineModalVisible(true);
                    return;
                }

                const reportIDList = (selectedReports?.filter((report) => !!report) as string[]) ?? [];
                SearchActions.exportSearchItemsToCSV(
                    {query: status, jsonQuery: JSON.stringify(queryJSON), reportIDList, transactionIDList: selectedTransactionsKeys, policyIDs: [activeWorkspaceID ?? '']},
                    () => {
                        setIsDownloadErrorModalVisible(true);
                    },
                );
            },
        });

        const shouldShowHoldOption = !isOffline && selectedTransactionsKeys.every((id) => selectedTransactions[id].canHold);

        if (shouldShowHoldOption) {
            options.push({
                icon: Expensicons.Stopwatch,
                text: translate('search.bulkActions.hold'),
                value: CONST.SEARCH.BULK_ACTION_TYPES.HOLD,
                shouldCloseModalOnSelect: true,
                onSelected: () => {
                    if (isOffline) {
                        setIsOfflineModalVisible(true);
                        return;
                    }

                    Navigation.navigate(ROUTES.TRANSACTION_HOLD_REASON_RHP);
                },
            });
        }

        const shouldShowUnholdOption = !isOffline && selectedTransactionsKeys.every((id) => selectedTransactions[id].canUnhold);

        if (shouldShowUnholdOption) {
            options.push({
                icon: Expensicons.Stopwatch,
                text: translate('search.bulkActions.unhold'),
                value: CONST.SEARCH.BULK_ACTION_TYPES.UNHOLD,
                shouldCloseModalOnSelect: true,
                onSelected: () => {
                    if (isOffline) {
                        setIsOfflineModalVisible(true);
                        return;
                    }

                    SearchActions.unholdMoneyRequestOnSearch(hash, selectedTransactionsKeys);
                },
            });
        }

        const shouldShowDeleteOption = !isOffline && selectedTransactionsKeys.every((id) => selectedTransactions[id].canDelete);

        if (shouldShowDeleteOption) {
            options.push({
                icon: Expensicons.Trashcan,
                text: translate('search.bulkActions.delete'),
                value: CONST.SEARCH.BULK_ACTION_TYPES.DELETE,
                shouldCloseModalOnSelect: true,
                onSelected: () => {
                    if (isOffline) {
                        setIsOfflineModalVisible(true);
                        return;
                    }
                    setIsDeleteExpensesConfirmModalVisible(true);
                },
            });
        }

        if (options.length === 0) {
            const emptyOptionStyle = {
                interactive: false,
                iconFill: theme.icon,
                iconHeight: variables.iconSizeLarge,
                iconWidth: variables.iconSizeLarge,
                numberOfLinesTitle: 2,
                titleStyle: {...styles.colorMuted, ...styles.fontWeightNormal, ...styles.textWrap},
            };

            options.push({
                icon: Expensicons.Exclamation,
                text: translate('search.bulkActions.noOptionsAvailable'),
                value: undefined,
                ...emptyOptionStyle,
            });
        }

        return options;
    }, [
        queryJSON,
        status,
        selectedTransactionsKeys,
        selectedTransactions,
        translate,
        hash,
        theme.icon,
        styles.colorMuted,
        styles.fontWeightNormal,
        isOffline,
        activeWorkspaceID,
        selectedReports,
        styles.textWrap,
    ]);

    if (shouldUseNarrowLayout) {
        if (selectionMode?.isEnabled) {
            return (
                <View>
                    <SearchSelectedNarrow
                        options={headerButtonsOptions}
                        itemsLength={selectedTransactionsKeys.length}
                    />
                    <ConfirmModal
                        isVisible={isDeleteExpensesConfirmModalVisible}
                        onConfirm={handleDeleteExpenses}
                        onCancel={() => {
                            setIsDeleteExpensesConfirmModalVisible(false);
                        }}
                        title={translate('iou.deleteExpense', {count: selectedTransactionsKeys.length})}
                        prompt={translate('iou.deleteConfirmation', {count: selectedTransactionsKeys.length})}
                        confirmText={translate('common.delete')}
                        cancelText={translate('common.cancel')}
                        danger
                    />
                    <DecisionModal
                        title={translate('common.youAppearToBeOffline')}
                        prompt={translate('common.offlinePrompt')}
                        isSmallScreenWidth={isSmallScreenWidth}
                        onSecondOptionSubmit={() => setIsOfflineModalVisible(false)}
                        secondOptionText={translate('common.buttonConfirm')}
                        isVisible={isOfflineModalVisible}
                        onClose={() => setIsOfflineModalVisible(false)}
                    />
                    <DecisionModal
                        title={translate('common.downloadFailedTitle')}
                        prompt={translate('common.downloadFailedDescription')}
                        isSmallScreenWidth={isSmallScreenWidth}
                        onSecondOptionSubmit={() => setIsDownloadErrorModalVisible(false)}
                        secondOptionText={translate('common.buttonConfirm')}
                        isVisible={isDownloadErrorModalVisible}
                        onClose={() => setIsDownloadErrorModalVisible(false)}
                    />
                </View>
            );
        }
        return null;
    }

    const onPress = () => {
        const values = SearchUtils.buildFilterFormValuesFromQuery(queryJSON);
        SearchActions.updateAdvancedFilters(values);
        Navigation.navigate(ROUTES.SEARCH_ADVANCED_FILTERS);
    };

    return (
<<<<<<< HEAD
        <HeaderWrapper
            icon={headerIcon}
            text={headerText}
            isCannedQuery={isCannedQuery}
        >
            {headerButtonsOptions.length > 0 ? (
                <ButtonWithDropdownMenu
                    onPress={() => null}
                    shouldAlwaysShowDropdownMenu
                    pressOnEnter
                    buttonSize={CONST.DROPDOWN_BUTTON_SIZE.MEDIUM}
                    customText={translate('workspace.common.selected', {count: selectedTransactionsKeys.length})}
                    options={headerButtonsOptions}
                    isSplitButton={false}
                    shouldUseStyleUtilityForAnchorPosition
                />
            ) : (
                <Button
                    innerStyles={!isCannedQuery && [styles.searchRouterInputResults, styles.borderNone]}
                    text={translate('search.filtersHeader')}
                    textStyles={!isCannedQuery && styles.textSupporting}
                    icon={Expensicons.Filters}
                    onPress={onPress}
                />
            )}
            {isCannedQuery && <SearchButton />}
        </HeaderWrapper>
=======
        <>
            <HeaderWrapper
                title={headerTitle}
                subtitle={headerSubtitle}
                icon={headerIcon}
                subtitleStyles={subtitleStyles}
            >
                <>
                    {headerButtonsOptions.length > 0 ? (
                        <ButtonWithDropdownMenu
                            onPress={() => null}
                            shouldAlwaysShowDropdownMenu
                            pressOnEnter
                            buttonSize={CONST.DROPDOWN_BUTTON_SIZE.MEDIUM}
                            customText={translate('workspace.common.selected', {count: selectedTransactionsKeys.length})}
                            options={headerButtonsOptions}
                            isSplitButton={false}
                            shouldUseStyleUtilityForAnchorPosition
                        />
                    ) : (
                        <Button
                            text={translate('search.filtersHeader')}
                            icon={Expensicons.Filters}
                            onPress={onPress}
                        />
                    )}
                    {displaySearchRouter && <SearchButton />}
                </>
            </HeaderWrapper>
            <ConfirmModal
                isVisible={isDeleteExpensesConfirmModalVisible}
                onConfirm={handleDeleteExpenses}
                onCancel={() => {
                    setIsDeleteExpensesConfirmModalVisible(false);
                }}
                title={translate('iou.deleteExpense', {count: selectedTransactionsKeys.length})}
                prompt={translate('iou.deleteConfirmation', {count: selectedTransactionsKeys.length})}
                confirmText={translate('common.delete')}
                cancelText={translate('common.cancel')}
                danger
            />
            <DecisionModal
                title={translate('common.youAppearToBeOffline')}
                prompt={translate('common.offlinePrompt')}
                isSmallScreenWidth={isSmallScreenWidth}
                onSecondOptionSubmit={() => setIsOfflineModalVisible(false)}
                secondOptionText={translate('common.buttonConfirm')}
                isVisible={isOfflineModalVisible}
                onClose={() => setIsOfflineModalVisible(false)}
            />
            <DecisionModal
                title={translate('common.downloadFailedTitle')}
                prompt={translate('common.downloadFailedDescription')}
                isSmallScreenWidth={isSmallScreenWidth}
                onSecondOptionSubmit={() => setIsDownloadErrorModalVisible(false)}
                secondOptionText={translate('common.buttonConfirm')}
                isVisible={isDownloadErrorModalVisible}
                onClose={() => setIsDownloadErrorModalVisible(false)}
            />
        </>
>>>>>>> e84dab77
    );
}

SearchPageHeader.displayName = 'SearchPageHeader';

export type {SearchHeaderOptionValue};
export default SearchPageHeader;<|MERGE_RESOLUTION|>--- conflicted
+++ resolved
@@ -1,9 +1,5 @@
-<<<<<<< HEAD
-import React, {useMemo} from 'react';
-=======
 import React, {useMemo, useState} from 'react';
 import type {StyleProp, TextStyle} from 'react-native';
->>>>>>> e84dab77
 import {View} from 'react-native';
 import {useOnyx} from 'react-native-onyx';
 import Button from '@components/Button';
@@ -135,15 +131,9 @@
     const {status, type} = queryJSON;
     const isCannedQuery = SearchUtils.isCannedSearchQuery(queryJSON);
 
-<<<<<<< HEAD
     const headerIcon = getHeaderContent(type).icon;
     const headerText = isCannedQuery ? translate(getHeaderContent(type).titleText) : SearchUtils.getSearchHeaderTitle(queryJSON, personalDetails, cardList, reports, taxRates);
-=======
-    const headerSubtitle = isCannedQuery ? translate(getHeaderContent(type).titleText) : SearchUtils.getSearchHeaderTitle(queryJSON, personalDetails, cardList, reports, taxRates);
-    const headerTitle = isCannedQuery ? '' : translate('search.filtersHeader');
-    const headerIcon = isCannedQuery ? getHeaderContent(type).icon : Illustrations.Filters;
-
-    const subtitleStyles = isCannedQuery ? styles.textHeadlineH2 : {};
+
     const handleDeleteExpenses = () => {
         if (selectedTransactionsKeys.length === 0) {
             return;
@@ -153,7 +143,6 @@
         setIsDeleteExpensesConfirmModalVisible(false);
         SearchActions.deleteMoneyRequestOnSearch(hash, selectedTransactionsKeys);
     };
->>>>>>> e84dab77
 
     const headerButtonsOptions = useMemo(() => {
         if (selectedTransactionsKeys.length === 0) {
@@ -325,63 +314,33 @@
     };
 
     return (
-<<<<<<< HEAD
-        <HeaderWrapper
-            icon={headerIcon}
-            text={headerText}
-            isCannedQuery={isCannedQuery}
-        >
-            {headerButtonsOptions.length > 0 ? (
-                <ButtonWithDropdownMenu
-                    onPress={() => null}
-                    shouldAlwaysShowDropdownMenu
-                    pressOnEnter
-                    buttonSize={CONST.DROPDOWN_BUTTON_SIZE.MEDIUM}
-                    customText={translate('workspace.common.selected', {count: selectedTransactionsKeys.length})}
-                    options={headerButtonsOptions}
-                    isSplitButton={false}
-                    shouldUseStyleUtilityForAnchorPosition
-                />
-            ) : (
-                <Button
-                    innerStyles={!isCannedQuery && [styles.searchRouterInputResults, styles.borderNone]}
-                    text={translate('search.filtersHeader')}
-                    textStyles={!isCannedQuery && styles.textSupporting}
-                    icon={Expensicons.Filters}
-                    onPress={onPress}
-                />
-            )}
-            {isCannedQuery && <SearchButton />}
-        </HeaderWrapper>
-=======
         <>
             <HeaderWrapper
-                title={headerTitle}
-                subtitle={headerSubtitle}
                 icon={headerIcon}
-                subtitleStyles={subtitleStyles}
+                text={headerText}
+                isCannedQuery={isCannedQuery}
             >
-                <>
-                    {headerButtonsOptions.length > 0 ? (
-                        <ButtonWithDropdownMenu
-                            onPress={() => null}
-                            shouldAlwaysShowDropdownMenu
-                            pressOnEnter
-                            buttonSize={CONST.DROPDOWN_BUTTON_SIZE.MEDIUM}
-                            customText={translate('workspace.common.selected', {count: selectedTransactionsKeys.length})}
-                            options={headerButtonsOptions}
-                            isSplitButton={false}
-                            shouldUseStyleUtilityForAnchorPosition
-                        />
-                    ) : (
-                        <Button
-                            text={translate('search.filtersHeader')}
-                            icon={Expensicons.Filters}
-                            onPress={onPress}
-                        />
-                    )}
-                    {displaySearchRouter && <SearchButton />}
-                </>
+                {headerButtonsOptions.length > 0 ? (
+                    <ButtonWithDropdownMenu
+                        onPress={() => null}
+                        shouldAlwaysShowDropdownMenu
+                        pressOnEnter
+                        buttonSize={CONST.DROPDOWN_BUTTON_SIZE.MEDIUM}
+                        customText={translate('workspace.common.selected', {count: selectedTransactionsKeys.length})}
+                        options={headerButtonsOptions}
+                        isSplitButton={false}
+                        shouldUseStyleUtilityForAnchorPosition
+                    />
+                ) : (
+                    <Button
+                        innerStyles={!isCannedQuery && [styles.searchRouterInputResults, styles.borderNone]}
+                        text={translate('search.filtersHeader')}
+                        textStyles={!isCannedQuery && styles.textSupporting}
+                        icon={Expensicons.Filters}
+                        onPress={onPress}
+                    />
+                )}
+                {isCannedQuery && <SearchButton />}
             </HeaderWrapper>
             <ConfirmModal
                 isVisible={isDeleteExpensesConfirmModalVisible}
@@ -414,7 +373,6 @@
                 onClose={() => setIsDownloadErrorModalVisible(false)}
             />
         </>
->>>>>>> e84dab77
     );
 }
 
