--- conflicted
+++ resolved
@@ -541,11 +541,13 @@
     }, [autocompleteQueryValue, onHighlightFirstItem, normalizedReferenceText]);
 
     return (
-<<<<<<< HEAD
         // On page refresh, when the list is rendered before options are initialized the auto-focusing on initiallyFocusedOptionKey
         // will fail because the list will be empty on first render so we only render after options are initialized.
         areOptionsInitialized && (
             <SelectionList<OptionData | SearchQueryItem>
+                showLoadingPlaceholder={!areOptionsInitialized}
+                fixedNumItemsForLoader={4}
+                loaderSpeed={CONST.TIMING.SKELETON_ANIMATION_SPEED}
                 sections={sections}
                 onSelectRow={onListItemPress}
                 ListItem={SearchRouterItem}
@@ -568,33 +570,6 @@
                 disableKeyboardShortcuts={!shouldSubscribeToArrowKeyEvents}
             />
         )
-=======
-        <SelectionList<OptionData | SearchQueryItem>
-            showLoadingPlaceholder={!areOptionsInitialized}
-            fixedNumItemsForLoader={4}
-            loaderSpeed={CONST.TIMING.SKELETON_ANIMATION_SPEED}
-            sections={sections}
-            onSelectRow={onListItemPress}
-            ListItem={SearchRouterItem}
-            containerStyle={[styles.mh100]}
-            sectionListStyle={[styles.ph2, styles.pb2, styles.overscrollBehaviorContain]}
-            listItemWrapperStyle={[styles.pr0, styles.pl0]}
-            getItemHeight={getItemHeight}
-            onLayout={() => {
-                setPerformanceTimersEnd();
-                setIsInitialRender(false);
-            }}
-            showScrollIndicator={!shouldUseNarrowLayout}
-            sectionTitleStyles={styles.mhn2}
-            shouldSingleExecuteRowSelect
-            onArrowFocus={onArrowFocus}
-            ref={ref}
-            initiallyFocusedOptionKey={!shouldUseNarrowLayout ? styledRecentReports.at(0)?.keyForList : undefined}
-            shouldScrollToFocusedIndex={!isInitialRender}
-            shouldSubscribeToArrowKeyEvents={shouldSubscribeToArrowKeyEvents}
-            disableKeyboardShortcuts={!shouldSubscribeToArrowKeyEvents}
-        />
->>>>>>> ee9ae8bb
     );
 }
 
