--- conflicted
+++ resolved
@@ -14,21 +14,13 @@
 import type {TranslationPaths} from '@src/languages/types';
 import type {SearchDataTypes} from '@src/types/onyx/SearchResults';
 import type IconAsset from '@src/types/utils/IconAsset';
-<<<<<<< HEAD
 import {useSearchContext} from './SearchContext';
-import type {ExpenseSearchStatus, InvoiceSearchStatus, SearchQueryString, SearchStatus, TripSearchStatus} from './types';
-=======
 import type {ChatSearchStatus, ExpenseSearchStatus, InvoiceSearchStatus, SearchQueryString, SearchStatus, TripSearchStatus} from './types';
->>>>>>> aaa60b91
 
 type SearchStatusBarProps = {
     type: SearchDataTypes;
     status: SearchStatus;
-<<<<<<< HEAD
     onStatusChange?: () => void;
-=======
-    resetOffset: () => void;
->>>>>>> aaa60b91
 };
 
 const expenseOptions: Array<{key: ExpenseSearchStatus; icon: IconAsset; text: TranslationPaths; query: SearchQueryString}> = [
@@ -153,11 +145,7 @@
     }
 }
 
-<<<<<<< HEAD
 function SearchStatusBar({type, status, onStatusChange}: SearchStatusBarProps) {
-=======
-function SearchStatusBar({type, status, resetOffset}: SearchStatusBarProps) {
->>>>>>> aaa60b91
     const {singleExecution} = useSingleExecution();
     const styles = useThemeStyles();
     const StyleUtils = useStyleUtils();
@@ -178,11 +166,7 @@
         >
             {options.map((item, index) => {
                 const onPress = singleExecution(() => {
-<<<<<<< HEAD
                     onStatusChange?.();
-=======
-                    resetOffset();
->>>>>>> aaa60b91
                     Navigation.setParams({q: item.query});
                 });
                 const isActive = status === item.key;
