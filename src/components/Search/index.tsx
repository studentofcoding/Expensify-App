--- conflicted
+++ resolved
@@ -153,15 +153,9 @@
 
     const {type, status, sortBy, sortOrder, hash, groupBy} = queryJSON;
 
-<<<<<<< HEAD
-    const [transactions] = useOnyx(ONYXKEYS.COLLECTION.TRANSACTION, {canBeMissing: false});
-    const previousTransactions = usePrevious(transactions);
-    const [reportActions] = useOnyx(ONYXKEYS.COLLECTION.REPORT_ACTIONS, {canBeMissing: false});
-=======
     const [transactions] = useOnyx(ONYXKEYS.COLLECTION.TRANSACTION, {canBeMissing: true});
     const previousTransactions = usePrevious(transactions);
     const [reportActions] = useOnyx(ONYXKEYS.COLLECTION.REPORT_ACTIONS, {canBeMissing: true});
->>>>>>> ade34b42
     const previousReportActions = usePrevious(reportActions);
     const {translate} = useLocalize();
     const shouldGroupByReports = groupBy === CONST.SEARCH.GROUP_BY.REPORTS;
