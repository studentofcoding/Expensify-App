import {useIsFocused, useNavigation} from '@react-navigation/native';
import React, {useCallback, useEffect, useMemo, useState} from 'react';
import {View} from 'react-native';
import type {NativeScrollEvent, NativeSyntheticEvent, StyleProp, ViewStyle} from 'react-native';
import {useOnyx} from 'react-native-onyx';
import FullPageOfflineBlockingView from '@components/BlockingViews/FullPageOfflineBlockingView';
import SearchTableHeader from '@components/SelectionList/SearchTableHeader';
import type {ReportActionListItemType, ReportListItemType, TransactionListItemType} from '@components/SelectionList/types';
import SearchRowSkeleton from '@components/Skeletons/SearchRowSkeleton';
import useMobileSelectionMode from '@hooks/useMobileSelectionMode';
import useNetwork from '@hooks/useNetwork';
import usePermissions from '@hooks/usePermissions';
import usePrevious from '@hooks/usePrevious';
import useResponsiveLayout from '@hooks/useResponsiveLayout';
import useSearchHighlightAndScroll from '@hooks/useSearchHighlightAndScroll';
import useThemeStyles from '@hooks/useThemeStyles';
import {turnOffMobileSelectionMode, turnOnMobileSelectionMode} from '@libs/actions/MobileSelectionMode';
import {search, updateSearchResultsWithTransactionThreadReportID} from '@libs/actions/Search';
import {canUseTouchScreen} from '@libs/DeviceCapabilities';
import Log from '@libs/Log';
import isSearchTopmostFullScreenRoute from '@libs/Navigation/helpers/isSearchTopmostFullScreenRoute';
import type {PlatformStackNavigationProp} from '@libs/Navigation/PlatformStackNavigation/types';
import {generateReportID} from '@libs/ReportUtils';
import {buildSearchQueryString} from '@libs/SearchQueryUtils';
import {
    getListItem,
    getSections,
    getSortedSections,
    isReportActionListItemType,
    isReportListItemType,
    isSearchResultsEmpty as isSearchResultsEmptyUtil,
    isTransactionListItemType,
    shouldShowEmptyState,
    shouldShowYear as shouldShowYearUtil,
} from '@libs/SearchUIUtils';
import {isOnHold} from '@libs/TransactionUtils';
import Navigation from '@navigation/Navigation';
import type {SearchFullscreenNavigatorParamList} from '@navigation/types';
import EmptySearchView from '@pages/Search/EmptySearchView';
import CONST from '@src/CONST';
import ONYXKEYS from '@src/ONYXKEYS';
import ROUTES from '@src/ROUTES';
import type SearchResults from '@src/types/onyx/SearchResults';
import {useSearchContext} from './SearchContext';
import SearchList from './SearchList';
import type {SearchColumnType, SearchQueryJSON, SelectedTransactionInfo, SelectedTransactions, SortOrder} from './types';

type SearchProps = {
    queryJSON: SearchQueryJSON;
    onSearchListScroll?: (event: NativeSyntheticEvent<NativeScrollEvent>) => void;
    contentContainerStyle?: StyleProp<ViewStyle>;
    currentSearchResults?: SearchResults;
    lastNonEmptySearchResults?: SearchResults;
};

function mapTransactionItemToSelectedEntry(item: TransactionListItemType): [string, SelectedTransactionInfo] {
    return [
        item.keyForList,
        {
            isSelected: true,
            canDelete: item.canDelete,
            canHold: item.canHold,
            isHeld: isOnHold(item),
            canUnhold: item.canUnhold,
            action: item.action,
            reportID: item.reportID,
            policyID: item.policyID,
            amount: item.modifiedAmount ?? item.amount,
        },
    ];
}

function mapToTransactionItemWithSelectionInfo(item: TransactionListItemType, selectedTransactions: SelectedTransactions, canSelectMultiple: boolean, shouldAnimateInHighlight: boolean) {
    return {...item, shouldAnimateInHighlight, isSelected: selectedTransactions[item.keyForList]?.isSelected && canSelectMultiple};
}

function mapToItemWithSelectionInfo(
    item: TransactionListItemType | ReportListItemType | ReportActionListItemType,
    selectedTransactions: SelectedTransactions,
    canSelectMultiple: boolean,
    shouldAnimateInHighlight: boolean,
) {
    if (isReportActionListItemType(item)) {
        return {
            ...item,
            shouldAnimateInHighlight,
        };
    }

    return isTransactionListItemType(item)
        ? mapToTransactionItemWithSelectionInfo(item, selectedTransactions, canSelectMultiple, shouldAnimateInHighlight)
        : {
              ...item,
              shouldAnimateInHighlight,
              transactions: item.transactions?.map((transaction) => mapToTransactionItemWithSelectionInfo(transaction, selectedTransactions, canSelectMultiple, shouldAnimateInHighlight)),
              isSelected: item.transactions.length > 0 && item.transactions?.every((transaction) => selectedTransactions[transaction.keyForList]?.isSelected && canSelectMultiple),
          };
}

function prepareTransactionsList(item: TransactionListItemType, selectedTransactions: SelectedTransactions) {
    if (selectedTransactions[item.keyForList]?.isSelected) {
        const {[item.keyForList]: omittedTransaction, ...transactions} = selectedTransactions;

        return transactions;
    }

    return {
        ...selectedTransactions,
        [item.keyForList]: {
            isSelected: true,
            canDelete: item.canDelete,
            canHold: item.canHold,
            isHeld: isOnHold(item),
            canUnhold: item.canUnhold,
            action: item.action,
            reportID: item.reportID,
            policyID: item.policyID,
            amount: Math.abs(item.modifiedAmount || item.amount),
        },
    };
}

function Search({queryJSON, currentSearchResults, lastNonEmptySearchResults, onSearchListScroll, contentContainerStyle}: SearchProps) {
    const {isOffline} = useNetwork();
    const {shouldUseNarrowLayout} = useResponsiveLayout();
    const styles = useThemeStyles();
    // We need to use isSmallScreenWidth instead of shouldUseNarrowLayout for enabling the selection mode on small screens only
    // eslint-disable-next-line rulesdir/prefer-shouldUseNarrowLayout-instead-of-isSmallScreenWidth
    const {isSmallScreenWidth, isLargeScreenWidth} = useResponsiveLayout();
    const navigation = useNavigation<PlatformStackNavigationProp<SearchFullscreenNavigatorParamList>>();
    const isFocused = useIsFocused();
    const {setCurrentSearchHash, setSelectedTransactions, selectedTransactions, clearSelectedTransactions, shouldTurnOffSelectionMode, setShouldShowStatusBarLoading, lastSearchType} =
        useSearchContext();
    const {selectionMode} = useMobileSelectionMode();
    const [offset, setOffset] = useState(0);

    const {type, status, sortBy, sortOrder, hash, groupBy} = queryJSON;

    const [transactions] = useOnyx(ONYXKEYS.COLLECTION.TRANSACTION);
    const previousTransactions = usePrevious(transactions);
    const [reportActions] = useOnyx(ONYXKEYS.COLLECTION.REPORT_ACTIONS);
    const previousReportActions = usePrevious(reportActions);
    const shouldGroupByReports = groupBy === CONST.SEARCH.GROUP_BY.REPORTS;

    const {canUseTableReportView} = usePermissions();
    const canSelectMultiple = isSmallScreenWidth ? !!selectionMode?.isEnabled : true;

    useEffect(() => {
        clearSelectedTransactions(hash);
        setCurrentSearchHash(hash);
    }, [hash, clearSelectedTransactions, setCurrentSearchHash]);

    const searchResults = currentSearchResults?.data ? currentSearchResults : lastNonEmptySearchResults;
    const isSearchResultsEmpty = !searchResults?.data || isSearchResultsEmptyUtil(searchResults);

    useEffect(() => {
        const selectedKeys = Object.keys(selectedTransactions).filter((key) => selectedTransactions[key]);
        if (selectedKeys.length === 0 && selectionMode?.isEnabled && shouldTurnOffSelectionMode) {
            turnOffMobileSelectionMode();
        }
    }, [selectedTransactions, selectionMode?.isEnabled, shouldTurnOffSelectionMode]);

    useEffect(() => {
        const selectedKeys = Object.keys(selectedTransactions).filter((key) => selectedTransactions[key]);
        if (!isSmallScreenWidth) {
            if (selectedKeys.length === 0) {
                turnOffMobileSelectionMode();
            }
            return;
        }
        if (selectedKeys.length > 0 && !selectionMode?.isEnabled && !isSearchResultsEmpty) {
            turnOnMobileSelectionMode();
        }

        // We don't need to run the effect on change of isSearchResultsEmpty.
        // eslint-disable-next-line react-compiler/react-compiler
        // eslint-disable-next-line react-hooks/exhaustive-deps
    }, [isSmallScreenWidth, selectedTransactions, selectionMode?.isEnabled]);

    useEffect(() => {
        if (isOffline) {
            return;
        }

        search({queryJSON, offset});
    }, [isOffline, offset, queryJSON]);

    const {newSearchResultKey, handleSelectionListScroll} = useSearchHighlightAndScroll({
        searchResults,
        transactions,
        previousTransactions,
        queryJSON,
        offset,
        reportActions,
        previousReportActions,
    });

    // There's a race condition in Onyx which makes it return data from the previous Search, so in addition to checking that the data is loaded
    // we also need to check that the searchResults matches the type and status of the current search
    const isDataLoaded =
        searchResults?.data !== undefined && searchResults?.search?.type === type && Array.isArray(status)
            ? searchResults?.search?.status === status.join(',')
            : searchResults?.search?.status === status;

    const shouldShowLoadingState = !isOffline && !isDataLoaded;
    const shouldShowLoadingMoreItems = !shouldShowLoadingState && searchResults?.search?.isLoading && searchResults?.search?.offset > 0;
    const prevIsSearchResultEmpty = usePrevious(isSearchResultsEmpty);

    const data = useMemo(() => {
        if (searchResults === undefined) {
            return [];
        }
        return getSections(type, status, searchResults.data, searchResults.search, shouldGroupByReports);
    }, [searchResults, type, status, shouldGroupByReports]);

    useEffect(() => {
        /** We only want to display the skeleton for the status filters the first time we load them for a specific data type */
        setShouldShowStatusBarLoading(shouldShowLoadingState && lastSearchType !== type);
    }, [lastSearchType, setShouldShowStatusBarLoading, shouldShowLoadingState, type]);

    useEffect(() => {
        if (type === CONST.SEARCH.DATA_TYPES.CHAT) {
            return;
        }
        const newTransactionList: SelectedTransactions = {};
        if (!shouldGroupByReports) {
            data.forEach((transaction) => {
                if (!Object.hasOwn(transaction, 'transactionID') || !('transactionID' in transaction)) {
                    return;
                }
                if (!Object.keys(selectedTransactions).includes(transaction.transactionID)) {
                    return;
                }
                newTransactionList[transaction.transactionID] = {
                    action: transaction.action,
                    canHold: transaction.canHold,
                    isHeld: isOnHold(transaction),
                    canUnhold: transaction.canUnhold,
                    isSelected: selectedTransactions[transaction.transactionID].isSelected,
                    canDelete: transaction.canDelete,
                    reportID: transaction.reportID,
                    policyID: transaction.policyID,
                    amount: transaction.modifiedAmount ?? transaction.amount,
                };
            });
        } else {
            data.forEach((report) => {
                if (!Object.hasOwn(report, 'transactions') || !('transactions' in report)) {
                    return;
                }
                report.transactions.forEach((transaction) => {
                    if (!Object.keys(selectedTransactions).includes(transaction.transactionID)) {
                        return;
                    }
                    newTransactionList[transaction.transactionID] = {
                        action: transaction.action,
                        canHold: transaction.canHold,
                        isHeld: isOnHold(transaction),
                        canUnhold: transaction.canUnhold,
                        isSelected: selectedTransactions[transaction.transactionID].isSelected,
                        canDelete: transaction.canDelete,
                        reportID: transaction.reportID,
                        policyID: transaction.policyID,
                        amount: transaction.modifiedAmount ?? transaction.amount,
                    };
                });
            });
        }
        setSelectedTransactions(newTransactionList, data);
        // eslint-disable-next-line react-compiler/react-compiler, react-hooks/exhaustive-deps
    }, [data, setSelectedTransactions]);

    useEffect(() => {
        if (!isSearchResultsEmpty || prevIsSearchResultEmpty) {
            return;
        }
        turnOffMobileSelectionMode();
    }, [isSearchResultsEmpty, prevIsSearchResultEmpty]);

    useEffect(
        () => () => {
            if (isSearchTopmostFullScreenRoute()) {
                return;
            }
            clearSelectedTransactions();
            turnOffMobileSelectionMode();
        },
        [isFocused, clearSelectedTransactions],
    );

    const openReport = useCallback(
        (item: TransactionListItemType | ReportListItemType | ReportActionListItemType) => {
            const isFromSelfDM = item.reportID === CONST.REPORT.UNREPORTED_REPORTID;
            let reportID = isTransactionListItemType(item) && (!item.isFromOneTransactionReport || isFromSelfDM) ? item.transactionThreadReportID : item.reportID;

            if (!reportID) {
                return;
            }

            const backTo = Navigation.getActiveRoute();

            // If we're trying to open a legacy transaction without a transaction thread, let's create the thread and navigate the user
            if (isTransactionListItemType(item) && reportID === '0' && item.moneyRequestReportActionID) {
                reportID = generateReportID();
                updateSearchResultsWithTransactionThreadReportID(hash, item.transactionID, reportID);
                Navigation.navigate(
                    ROUTES.SEARCH_REPORT.getRoute({
                        reportID,
                        backTo,
                        moneyRequestReportActionID: item.moneyRequestReportActionID,
                        transactionID: item.transactionID,
                    }),
                );
                return;
            }

            if (canUseTableReportView && isReportListItemType(item)) {
                Navigation.navigate(ROUTES.SEARCH_MONEY_REQUEST_REPORT.getRoute({reportID, backTo}));
                return;
            }

            if (isReportActionListItemType(item)) {
                const reportActionID = item.reportActionID;
                Navigation.navigate(ROUTES.SEARCH_REPORT.getRoute({reportID, reportActionID, backTo}));
                return;
            }

            Navigation.navigate(ROUTES.SEARCH_REPORT.getRoute({reportID, backTo}));
        },
        [canUseTableReportView, hash],
    );

    if (shouldShowLoadingState) {
        return (
            <SearchRowSkeleton
                shouldAnimate
                containerStyle={shouldUseNarrowLayout && styles.searchListContentContainerStyles}
            />
        );
    }

    if (searchResults === undefined) {
        Log.alert('[Search] Undefined search type');
        return <FullPageOfflineBlockingView>{null}</FullPageOfflineBlockingView>;
    }

    const ListItem = getListItem(type, status, shouldGroupByReports);
    const sortedData = getSortedSections(type, status, data, sortBy, sortOrder, shouldGroupByReports);
    const isChat = type === CONST.SEARCH.DATA_TYPES.CHAT;
    const sortedSelectedData = sortedData.map((item) => {
        const baseKey = isChat
            ? `${ONYXKEYS.COLLECTION.REPORT_ACTIONS}${(item as ReportActionListItemType).reportActionID}`
            : `${ONYXKEYS.COLLECTION.TRANSACTION}${(item as TransactionListItemType).transactionID}`;
        // Check if the base key matches the newSearchResultKey (TransactionListItemType)
        const isBaseKeyMatch = baseKey === newSearchResultKey;
        // Check if any transaction within the transactions array (ReportListItemType) matches the newSearchResultKey
        const isAnyTransactionMatch =
            !isChat &&
            (item as ReportListItemType)?.transactions?.some((transaction) => {
                const transactionKey = `${ONYXKEYS.COLLECTION.TRANSACTION}${transaction.transactionID}`;
                return transactionKey === newSearchResultKey;
            });
        // Determine if either the base key or any transaction key matches
        const shouldAnimateInHighlight = isBaseKeyMatch || isAnyTransactionMatch;

        return mapToItemWithSelectionInfo(item, selectedTransactions, canSelectMultiple, shouldAnimateInHighlight);
    });

    if (shouldShowEmptyState(isDataLoaded, data.length, searchResults.search.type)) {
        return (
            <View style={[shouldUseNarrowLayout ? styles.searchListContentContainerStyles : styles.mt3, styles.flex1]}>
                <EmptySearchView
                    type={type}
                    hasResults={searchResults.search.hasResults}
                />
            </View>
        );
    }

    const toggleTransaction = (item: TransactionListItemType | ReportListItemType | ReportActionListItemType) => {
        if (isReportActionListItemType(item)) {
            return;
        }
        if (isTransactionListItemType(item)) {
            if (!item.keyForList) {
                return;
            }

            setSelectedTransactions(prepareTransactionsList(item, selectedTransactions), data);
            return;
        }

        if (item.transactions.every((transaction) => selectedTransactions[transaction.keyForList]?.isSelected)) {
            const reducedSelectedTransactions: SelectedTransactions = {...selectedTransactions};

            item.transactions.forEach((transaction) => {
                delete reducedSelectedTransactions[transaction.keyForList];
            });

            setSelectedTransactions(reducedSelectedTransactions, data);
            return;
        }

        setSelectedTransactions(
            {
                ...selectedTransactions,
                ...Object.fromEntries(item.transactions.map(mapTransactionItemToSelectedEntry)),
            },
            data,
        );
    };

    const fetchMoreResults = () => {
        if (!searchResults?.search?.hasMoreResults || shouldShowLoadingState || shouldShowLoadingMoreItems) {
            return;
        }
        setOffset(offset + CONST.SEARCH.RESULTS_PAGE_SIZE);
    };

    const toggleAllTransactions = () => {
        const areItemsOfReportType = shouldGroupByReports;
        const flattenedItems = areItemsOfReportType ? (data as ReportListItemType[]).flatMap((item) => item.transactions) : data;
        const isAllSelected = flattenedItems.length === Object.keys(selectedTransactions).length;

        if (isAllSelected) {
            clearSelectedTransactions();
            return;
        }

        if (areItemsOfReportType) {
            setSelectedTransactions(Object.fromEntries((data as ReportListItemType[]).flatMap((item) => item.transactions.map(mapTransactionItemToSelectedEntry))), data);

            return;
        }

        setSelectedTransactions(Object.fromEntries((data as TransactionListItemType[]).map(mapTransactionItemToSelectedEntry)), data);
    };

    const onSortPress = (column: SearchColumnType, order: SortOrder) => {
        const newQuery = buildSearchQueryString({...queryJSON, sortBy: column, sortOrder: order});
        navigation.setParams({q: newQuery});
    };

    const shouldShowYear = shouldShowYearUtil(searchResults?.data);
    const shouldShowSorting = !Array.isArray(status) && !shouldGroupByReports;

    return (
        <SearchList
            ref={handleSelectionListScroll(sortedSelectedData)}
            data={sortedSelectedData}
            ListItem={ListItem}
            onSelectRow={openReport}
            onCheckboxPress={toggleTransaction}
            onAllCheckboxPress={toggleAllTransactions}
            canSelectMultiple={type !== CONST.SEARCH.DATA_TYPES.CHAT && canSelectMultiple}
            SearchTableHeader={
                !isLargeScreenWidth ? undefined : (
                    <SearchTableHeader
                        data={searchResults?.data}
                        metadata={searchResults?.search}
                        onSortPress={onSortPress}
                        sortOrder={sortOrder}
                        sortBy={sortBy}
                        shouldShowYear={shouldShowYear}
                        shouldShowSorting={shouldShowSorting}
                    />
                )
            }
            contentContainerStyle={[contentContainerStyle, styles.pb3]}
            containerStyle={[styles.pv0, type === CONST.SEARCH.DATA_TYPES.CHAT && !isSmallScreenWidth && styles.pt3]}
            shouldPreventDefaultFocusOnSelectRow={!canUseTouchScreen()}
            onScroll={onSearchListScroll}
            onEndReachedThreshold={0.75}
            onEndReached={fetchMoreResults}
            ListFooterComponent={
                shouldShowLoadingMoreItems ? (
                    <SearchRowSkeleton
                        shouldAnimate
                        fixedNumItems={5}
                    />
                ) : undefined
            }
<<<<<<< HEAD
            contentContainerStyle={[contentContainerStyle, styles.pb3]}
            scrollEventThrottle={1}
            shouldKeepFocusedItemAtTopOfViewableArea={type === CONST.SEARCH.DATA_TYPES.CHAT}
            isScreenFocused={isSearchScreenFocused}
            initialNumToRender={shouldUseNarrowLayout ? 5 : undefined}
            onViewableItemsChanged={({viewableItems}) => {
                const isFirstItemVisible = viewableItems.at(0)?.index === 1;
                // If the user is still loading the search results, or if they are scrolling down, don't refresh the search results
                if (shouldShowLoadingState || !isFirstItemVisible) {
                    return;
                }

                /**
                 * This line ensures that the app refreshes the search results when the user scrolls to the top.
                 * More info: https://github.com/Expensify/App/issues/56969
                 */
                setOffset(0);
            }}
=======
>>>>>>> 58b8887a
        />
    );
}

Search.displayName = 'Search';

export type {SearchProps};
export default Search;<|MERGE_RESOLUTION|>--- conflicted
+++ resolved
@@ -480,12 +480,6 @@
                     />
                 ) : undefined
             }
-<<<<<<< HEAD
-            contentContainerStyle={[contentContainerStyle, styles.pb3]}
-            scrollEventThrottle={1}
-            shouldKeepFocusedItemAtTopOfViewableArea={type === CONST.SEARCH.DATA_TYPES.CHAT}
-            isScreenFocused={isSearchScreenFocused}
-            initialNumToRender={shouldUseNarrowLayout ? 5 : undefined}
             onViewableItemsChanged={({viewableItems}) => {
                 const isFirstItemVisible = viewableItems.at(0)?.index === 1;
                 // If the user is still loading the search results, or if they are scrolling down, don't refresh the search results
@@ -499,8 +493,6 @@
                  */
                 setOffset(0);
             }}
-=======
->>>>>>> 58b8887a
         />
     );
 }
