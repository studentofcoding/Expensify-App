--- conflicted
+++ resolved
@@ -57,10 +57,7 @@
             isSelected: true,
             canDelete: item.canDelete,
             canHold: item.canHold,
-<<<<<<< HEAD
-=======
             isHeld: TransactionUtils.isOnHold(item),
->>>>>>> a40eb994
             canUnhold: item.canUnhold,
             action: item.action,
             reportID: item.reportID,
@@ -107,19 +104,12 @@
             isSelected: true,
             canDelete: item.canDelete,
             canHold: item.canHold,
-<<<<<<< HEAD
-=======
             isHeld: TransactionUtils.isOnHold(item),
->>>>>>> a40eb994
             canUnhold: item.canUnhold,
             action: item.action,
             reportID: item.reportID,
             policyID: item.policyID,
-<<<<<<< HEAD
-            amount: item.modifiedAmount ?? item.amount,
-=======
             amount: Math.abs(item.modifiedAmount || item.amount),
->>>>>>> a40eb994
         },
     };
 }
