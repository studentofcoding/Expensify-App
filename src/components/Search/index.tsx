--- conflicted
+++ resolved
@@ -48,13 +48,8 @@
     queryJSON: SearchQueryJSON;
     onSearchListScroll?: (event: NativeSyntheticEvent<NativeScrollEvent>) => void;
     contentContainerStyle?: StyleProp<ViewStyle>;
-<<<<<<< HEAD
-=======
-    isSearchScreenFocused?: boolean;
-    onContentSizeChange?: (w: number, h: number) => void;
     currentSearchResults?: SearchResults;
     lastNonEmptySearchResults?: SearchResults;
->>>>>>> b7f3f5b9
 };
 
 function mapTransactionItemToSelectedEntry(item: TransactionListItemType): [string, SelectedTransactionInfo] {
@@ -124,11 +119,7 @@
     };
 }
 
-<<<<<<< HEAD
-function Search({queryJSON, onSearchListScroll, contentContainerStyle}: SearchProps) {
-=======
-function Search({queryJSON, currentSearchResults, lastNonEmptySearchResults, onSearchListScroll, isSearchScreenFocused, contentContainerStyle, onContentSizeChange}: SearchProps) {
->>>>>>> b7f3f5b9
+function Search({queryJSON, currentSearchResults, lastNonEmptySearchResults, onSearchListScroll, contentContainerStyle}: SearchProps) {
     const {isOffline} = useNetwork();
     const {shouldUseNarrowLayout} = useResponsiveLayout();
     const styles = useThemeStyles();
@@ -314,6 +305,11 @@
 
             const backTo = Navigation.getActiveRoute();
 
+            if (canUseTableReportView && isReportListItemType(item)) {
+                Navigation.navigate(ROUTES.SEARCH_MONEY_REQUEST_REPORT.getRoute({reportID, backTo}));
+                return;
+            }
+
             if (isReportActionListItemType(item)) {
                 const reportActionID = item.reportActionID;
                 Navigation.navigate(ROUTES.SEARCH_REPORT.getRoute({reportID, reportActionID, backTo}));
@@ -405,39 +401,6 @@
         );
     };
 
-<<<<<<< HEAD
-=======
-    const openReport = (item: TransactionListItemType | ReportListItemType | ReportActionListItemType) => {
-        const isFromSelfDM = item.reportID === CONST.REPORT.UNREPORTED_REPORTID;
-        let reportID = isTransactionListItemType(item) && (!item.isFromOneTransactionReport || isFromSelfDM) ? item.transactionThreadReportID : item.reportID;
-
-        if (!reportID) {
-            return;
-        }
-
-        // If we're trying to open a legacy transaction without a transaction thread, let's create the thread and navigate the user
-        if (isTransactionListItemType(item) && reportID === '0' && item.moneyRequestReportActionID) {
-            reportID = generateReportID();
-            createTransactionThread(hash, item.transactionID, reportID, item.moneyRequestReportActionID);
-        }
-
-        const backTo = Navigation.getActiveRoute();
-
-        if (canUseTableReportView && isReportListItemType(item)) {
-            Navigation.navigate(ROUTES.SEARCH_MONEY_REQUEST_REPORT.getRoute({reportID, backTo}));
-            return;
-        }
-
-        if (isReportActionListItemType(item)) {
-            const reportActionID = item.reportActionID;
-            Navigation.navigate(ROUTES.SEARCH_REPORT.getRoute({reportID, reportActionID, backTo}));
-            return;
-        }
-
-        Navigation.navigate(ROUTES.SEARCH_REPORT.getRoute({reportID, backTo}));
-    };
-
->>>>>>> b7f3f5b9
     const fetchMoreResults = () => {
         if (!searchResults?.search?.hasMoreResults || shouldShowLoadingState || shouldShowLoadingMoreItems) {
             return;
