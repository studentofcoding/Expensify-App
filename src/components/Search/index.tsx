import {useIsFocused, useNavigation} from '@react-navigation/native';
import React, {useCallback, useEffect, useMemo, useState} from 'react';
import {View} from 'react-native';
import type {NativeScrollEvent, NativeSyntheticEvent, StyleProp, ViewStyle} from 'react-native';
import {useOnyx} from 'react-native-onyx';
import FullPageOfflineBlockingView from '@components/BlockingViews/FullPageOfflineBlockingView';
import SearchTableHeader from '@components/SelectionList/SearchTableHeader';
import type {ReportActionListItemType, ReportListItemType, TransactionListItemType} from '@components/SelectionList/types';
import SearchRowSkeleton from '@components/Skeletons/SearchRowSkeleton';
import useMobileSelectionMode from '@hooks/useMobileSelectionMode';
import useNetwork from '@hooks/useNetwork';
import usePrevious from '@hooks/usePrevious';
import useResponsiveLayout from '@hooks/useResponsiveLayout';
import useSearchHighlightAndScroll from '@hooks/useSearchHighlightAndScroll';
import useThemeStyles from '@hooks/useThemeStyles';
import {turnOffMobileSelectionMode, turnOnMobileSelectionMode} from '@libs/actions/MobileSelectionMode';
import {createTransactionThread, search} from '@libs/actions/Search';
import {canUseTouchScreen} from '@libs/DeviceCapabilities';
import Log from '@libs/Log';
import isSearchTopmostFullScreenRoute from '@libs/Navigation/helpers/isSearchTopmostFullScreenRoute';
import type {PlatformStackNavigationProp} from '@libs/Navigation/PlatformStackNavigation/types';
import {generateReportID} from '@libs/ReportUtils';
import {buildSearchQueryString} from '@libs/SearchQueryUtils';
import {
    getListItem,
    getSections,
    getSortedSections,
    isReportActionListItemType,
    isSearchResultsEmpty as isSearchResultsEmptyUtil,
    isTransactionListItemType,
    shouldShowEmptyState,
    shouldShowYear as shouldShowYearUtil,
} from '@libs/SearchUIUtils';
import {isOnHold} from '@libs/TransactionUtils';
import Navigation from '@navigation/Navigation';
import type {SearchFullscreenNavigatorParamList} from '@navigation/types';
import EmptySearchView from '@pages/Search/EmptySearchView';
import CONST from '@src/CONST';
import ONYXKEYS from '@src/ONYXKEYS';
import ROUTES from '@src/ROUTES';
import type SearchResults from '@src/types/onyx/SearchResults';
import {useSearchContext} from './SearchContext';
import SearchList from './SearchList';
import type {SearchColumnType, SearchQueryJSON, SelectedTransactionInfo, SelectedTransactions, SortOrder} from './types';

type SearchProps = {
    queryJSON: SearchQueryJSON;
    onSearchListScroll?: (event: NativeSyntheticEvent<NativeScrollEvent>) => void;
    contentContainerStyle?: StyleProp<ViewStyle>;
<<<<<<< HEAD
    shouldGroupByReports?: boolean;
=======
    isSearchScreenFocused?: boolean;
    onContentSizeChange?: (w: number, h: number) => void;
>>>>>>> 2496dfa2
};

function mapTransactionItemToSelectedEntry(item: TransactionListItemType): [string, SelectedTransactionInfo] {
    return [
        item.keyForList,
        {
            isSelected: true,
            canDelete: item.canDelete,
            canHold: item.canHold,
            isHeld: isOnHold(item),
            canUnhold: item.canUnhold,
            action: item.action,
            reportID: item.reportID,
            policyID: item.policyID,
            amount: item.modifiedAmount ?? item.amount,
        },
    ];
}

function mapToTransactionItemWithSelectionInfo(item: TransactionListItemType, selectedTransactions: SelectedTransactions, canSelectMultiple: boolean, shouldAnimateInHighlight: boolean) {
    return {...item, shouldAnimateInHighlight, isSelected: selectedTransactions[item.keyForList]?.isSelected && canSelectMultiple};
}

function mapToItemWithSelectionInfo(
    item: TransactionListItemType | ReportListItemType | ReportActionListItemType,
    selectedTransactions: SelectedTransactions,
    canSelectMultiple: boolean,
    shouldAnimateInHighlight: boolean,
) {
    if (isReportActionListItemType(item)) {
        return {
            ...item,
            shouldAnimateInHighlight,
        };
    }

    return isTransactionListItemType(item)
        ? mapToTransactionItemWithSelectionInfo(item, selectedTransactions, canSelectMultiple, shouldAnimateInHighlight)
        : {
              ...item,
              shouldAnimateInHighlight,
              transactions: item.transactions?.map((transaction) => mapToTransactionItemWithSelectionInfo(transaction, selectedTransactions, canSelectMultiple, shouldAnimateInHighlight)),
              isSelected: item.transactions.length > 0 && item.transactions?.every((transaction) => selectedTransactions[transaction.keyForList]?.isSelected && canSelectMultiple),
          };
}

function prepareTransactionsList(item: TransactionListItemType, selectedTransactions: SelectedTransactions) {
    if (selectedTransactions[item.keyForList]?.isSelected) {
        const {[item.keyForList]: omittedTransaction, ...transactions} = selectedTransactions;

        return transactions;
    }

    return {
        ...selectedTransactions,
        [item.keyForList]: {
            isSelected: true,
            canDelete: item.canDelete,
            canHold: item.canHold,
            isHeld: isOnHold(item),
            canUnhold: item.canUnhold,
            action: item.action,
            reportID: item.reportID,
            policyID: item.policyID,
            amount: Math.abs(item.modifiedAmount || item.amount),
        },
    };
}

<<<<<<< HEAD
function Search({queryJSON, onSearchListScroll, contentContainerStyle, shouldGroupByReports}: SearchProps) {
=======
function Search({queryJSON, onSearchListScroll, isSearchScreenFocused, contentContainerStyle, onContentSizeChange}: SearchProps) {
>>>>>>> 2496dfa2
    const {isOffline} = useNetwork();
    const {shouldUseNarrowLayout} = useResponsiveLayout();
    const styles = useThemeStyles();
    // We need to use isSmallScreenWidth instead of shouldUseNarrowLayout for enabling the selection mode on small screens only
    // eslint-disable-next-line rulesdir/prefer-shouldUseNarrowLayout-instead-of-isSmallScreenWidth
    const {isSmallScreenWidth, isLargeScreenWidth} = useResponsiveLayout();
    const navigation = useNavigation<PlatformStackNavigationProp<SearchFullscreenNavigatorParamList>>();
    const isFocused = useIsFocused();
    const [lastNonEmptySearchResults, setLastNonEmptySearchResults] = useState<SearchResults | undefined>(undefined);
    const {
        setCurrentSearchHash,
        setSelectedTransactions,
        selectedTransactions,
        clearSelectedTransactions,
        shouldTurnOffSelectionMode,
        setShouldShowStatusBarLoading,
        lastSearchType,
        setLastSearchType,
    } = useSearchContext();
    const {selectionMode} = useMobileSelectionMode();
    const [offset, setOffset] = useState(0);

    const {type, status, sortBy, sortOrder, hash, groupBy} = queryJSON;

    const [currentSearchResults] = useOnyx(`${ONYXKEYS.COLLECTION.SNAPSHOT}${hash}`);
    const [transactions] = useOnyx(ONYXKEYS.COLLECTION.TRANSACTION);
    const previousTransactions = usePrevious(transactions);
    const [reportActions] = useOnyx(ONYXKEYS.COLLECTION.REPORT_ACTIONS);
    const previousReportActions = usePrevious(reportActions);
    const shouldGroupByReports = groupBy === CONST.SEARCH.GROUP_BY.REPORTS;

    useEffect(() => {
        if (!currentSearchResults?.search?.type) {
            return;
        }

        setLastSearchType(currentSearchResults.search.type);
        if (currentSearchResults.data) {
            setLastNonEmptySearchResults(currentSearchResults);
        }
    }, [lastSearchType, queryJSON, setLastSearchType, currentSearchResults]);

    const canSelectMultiple = isSmallScreenWidth ? !!selectionMode?.isEnabled : true;

    useEffect(() => {
        clearSelectedTransactions(hash);
        setCurrentSearchHash(hash);
    }, [hash, clearSelectedTransactions, setCurrentSearchHash]);

    const searchResults = currentSearchResults?.data ? currentSearchResults : lastNonEmptySearchResults;
    const isSearchResultsEmpty = !searchResults?.data || isSearchResultsEmptyUtil(searchResults);

    useEffect(() => {
        const selectedKeys = Object.keys(selectedTransactions).filter((key) => selectedTransactions[key]);
        if (selectedKeys.length === 0 && selectionMode?.isEnabled && shouldTurnOffSelectionMode) {
            turnOffMobileSelectionMode();
        }
    }, [selectedTransactions, selectionMode?.isEnabled, shouldTurnOffSelectionMode]);

    useEffect(() => {
        const selectedKeys = Object.keys(selectedTransactions).filter((key) => selectedTransactions[key]);
        if (!isSmallScreenWidth) {
            if (selectedKeys.length === 0) {
                turnOffMobileSelectionMode();
            }
            return;
        }
        if (selectedKeys.length > 0 && !selectionMode?.isEnabled && !isSearchResultsEmpty) {
            turnOnMobileSelectionMode();
        }

        // We don't need to run the effect on change of isSearchResultsEmpty.
        // eslint-disable-next-line react-compiler/react-compiler
        // eslint-disable-next-line react-hooks/exhaustive-deps
    }, [isSmallScreenWidth, selectedTransactions, selectionMode?.isEnabled]);

    useEffect(() => {
        if (isOffline) {
            return;
        }

        search({queryJSON, offset});
    }, [isOffline, offset, queryJSON]);

    const {newSearchResultKey, handleSelectionListScroll} = useSearchHighlightAndScroll({
        searchResults,
        transactions,
        previousTransactions,
        queryJSON,
        // Set offset to 0 to retrieve the most recent chat messages.
        offset: 0,
        reportActions,
        previousReportActions,
    });

    // There's a race condition in Onyx which makes it return data from the previous Search, so in addition to checking that the data is loaded
    // we also need to check that the searchResults matches the type and status of the current search
    const isDataLoaded =
        searchResults?.data !== undefined && searchResults?.search?.type === type && Array.isArray(status)
            ? searchResults?.search?.status === status.join(',')
            : searchResults?.search?.status === status;

    const shouldShowLoadingState = !isOffline && !isDataLoaded;
    const shouldShowLoadingMoreItems = !shouldShowLoadingState && searchResults?.search?.isLoading && searchResults?.search?.offset > 0;
    const prevIsSearchResultEmpty = usePrevious(isSearchResultsEmpty);

    const data = useMemo(() => {
        if (searchResults === undefined) {
            return [];
        }
        return getSections(type, status, searchResults.data, searchResults.search, shouldGroupByReports);
    }, [searchResults, type, status, shouldGroupByReports]);

    useEffect(() => {
        /** We only want to display the skeleton for the status filters the first time we load them for a specific data type */
        setShouldShowStatusBarLoading(shouldShowLoadingState && lastSearchType !== type);
    }, [lastSearchType, setShouldShowStatusBarLoading, shouldShowLoadingState, type]);

    useEffect(() => {
        if (type === CONST.SEARCH.DATA_TYPES.CHAT) {
            return;
        }
        const newTransactionList: SelectedTransactions = {};
        if (!shouldGroupByReports) {
            data.forEach((transaction) => {
                if (!Object.hasOwn(transaction, 'transactionID') || !('transactionID' in transaction)) {
                    return;
                }
                if (!Object.keys(selectedTransactions).includes(transaction.transactionID)) {
                    return;
                }
                newTransactionList[transaction.transactionID] = {
                    action: transaction.action,
                    canHold: transaction.canHold,
                    isHeld: isOnHold(transaction),
                    canUnhold: transaction.canUnhold,
                    isSelected: selectedTransactions[transaction.transactionID].isSelected,
                    canDelete: transaction.canDelete,
                    reportID: transaction.reportID,
                    policyID: transaction.policyID,
                    amount: transaction.modifiedAmount ?? transaction.amount,
                };
            });
        } else {
            data.forEach((report) => {
                if (!Object.hasOwn(report, 'transactions') || !('transactions' in report)) {
                    return;
                }
                report.transactions.forEach((transaction) => {
                    if (!Object.keys(selectedTransactions).includes(transaction.transactionID)) {
                        return;
                    }
                    newTransactionList[transaction.transactionID] = {
                        action: transaction.action,
                        canHold: transaction.canHold,
                        isHeld: isOnHold(transaction),
                        canUnhold: transaction.canUnhold,
                        isSelected: selectedTransactions[transaction.transactionID].isSelected,
                        canDelete: transaction.canDelete,
                        reportID: transaction.reportID,
                        policyID: transaction.policyID,
                        amount: transaction.modifiedAmount ?? transaction.amount,
                    };
                });
            });
        }
        setSelectedTransactions(newTransactionList, data);
        // eslint-disable-next-line react-compiler/react-compiler, react-hooks/exhaustive-deps
    }, [data, setSelectedTransactions]);

    useEffect(() => {
        if (!isSearchResultsEmpty || prevIsSearchResultEmpty) {
            return;
        }
        turnOffMobileSelectionMode();
    }, [isSearchResultsEmpty, prevIsSearchResultEmpty]);

    useEffect(
        () => () => {
            if (isSearchTopmostFullScreenRoute()) {
                return;
            }
            clearSelectedTransactions();
            turnOffMobileSelectionMode();
        },
        [isFocused, clearSelectedTransactions],
    );

    const openReport = useCallback(
        (item: TransactionListItemType | ReportListItemType | ReportActionListItemType) => {
            const isFromSelfDM = item.reportID === CONST.REPORT.UNREPORTED_REPORTID;
            let reportID = isTransactionListItemType(item) && (!item.isFromOneTransactionReport || isFromSelfDM) ? item.transactionThreadReportID : item.reportID;

            if (!reportID) {
                return;
            }

            // If we're trying to open a legacy transaction without a transaction thread, let's create the thread and navigate the user
            if (isTransactionListItemType(item) && reportID === '0' && item.moneyRequestReportActionID) {
                reportID = generateReportID();
                createTransactionThread(hash, item.transactionID, reportID, item.moneyRequestReportActionID);
            }

            const backTo = Navigation.getActiveRoute();

            if (isReportActionListItemType(item)) {
                const reportActionID = item.reportActionID;
                Navigation.navigate(ROUTES.SEARCH_REPORT.getRoute({reportID, reportActionID, backTo}));
                return;
            }

            Navigation.navigate(ROUTES.SEARCH_REPORT.getRoute({reportID, backTo}));
        },
        [hash],
    );

    if (shouldShowLoadingState) {
        return (
            <SearchRowSkeleton
                shouldAnimate
                containerStyle={shouldUseNarrowLayout && styles.searchListContentContainerStyles}
            />
        );
    }

    if (searchResults === undefined) {
        Log.alert('[Search] Undefined search type');
        return <FullPageOfflineBlockingView>{null}</FullPageOfflineBlockingView>;
    }

    const ListItem = getListItem(type, status, shouldGroupByReports);
    const sortedData = getSortedSections(type, status, data, sortBy, sortOrder, shouldGroupByReports);
    const isChat = type === CONST.SEARCH.DATA_TYPES.CHAT;
    const sortedSelectedData = sortedData.map((item) => {
        const baseKey = isChat
            ? `${ONYXKEYS.COLLECTION.REPORT_ACTIONS}${(item as ReportActionListItemType).reportActionID}`
            : `${ONYXKEYS.COLLECTION.TRANSACTION}${(item as TransactionListItemType).transactionID}`;
        // Check if the base key matches the newSearchResultKey (TransactionListItemType)
        const isBaseKeyMatch = baseKey === newSearchResultKey;
        // Check if any transaction within the transactions array (ReportListItemType) matches the newSearchResultKey
        const isAnyTransactionMatch =
            !isChat &&
            (item as ReportListItemType)?.transactions?.some((transaction) => {
                const transactionKey = `${ONYXKEYS.COLLECTION.TRANSACTION}${transaction.transactionID}`;
                return transactionKey === newSearchResultKey;
            });
        // Determine if either the base key or any transaction key matches
        const shouldAnimateInHighlight = isBaseKeyMatch || isAnyTransactionMatch;

        return mapToItemWithSelectionInfo(item, selectedTransactions, canSelectMultiple, shouldAnimateInHighlight);
    });

    if (shouldShowEmptyState(isDataLoaded, data.length, searchResults.search.type)) {
        return (
            <View style={[shouldUseNarrowLayout ? styles.searchListContentContainerStyles : styles.mt3, styles.flex1]}>
                <EmptySearchView
                    type={type}
                    hasResults={searchResults.search.hasResults}
                />
            </View>
        );
    }

    const toggleTransaction = (item: TransactionListItemType | ReportListItemType | ReportActionListItemType) => {
        if (isReportActionListItemType(item)) {
            return;
        }
        if (isTransactionListItemType(item)) {
            if (!item.keyForList) {
                return;
            }

            setSelectedTransactions(prepareTransactionsList(item, selectedTransactions), data);
            return;
        }

        if (item.transactions.every((transaction) => selectedTransactions[transaction.keyForList]?.isSelected)) {
            const reducedSelectedTransactions: SelectedTransactions = {...selectedTransactions};

            item.transactions.forEach((transaction) => {
                delete reducedSelectedTransactions[transaction.keyForList];
            });

            setSelectedTransactions(reducedSelectedTransactions, data);
            return;
        }

        setSelectedTransactions(
            {
                ...selectedTransactions,
                ...Object.fromEntries(item.transactions.map(mapTransactionItemToSelectedEntry)),
            },
            data,
        );
    };

    const fetchMoreResults = () => {
        if (!searchResults?.search?.hasMoreResults || shouldShowLoadingState || shouldShowLoadingMoreItems) {
            return;
        }
        setOffset(offset + CONST.SEARCH.RESULTS_PAGE_SIZE);
    };

    const toggleAllTransactions = () => {
        const areItemsOfReportType = shouldGroupByReports;
        const flattenedItems = areItemsOfReportType ? (data as ReportListItemType[]).flatMap((item) => item.transactions) : data;
        const isAllSelected = flattenedItems.length === Object.keys(selectedTransactions).length;

        if (isAllSelected) {
            clearSelectedTransactions();
            return;
        }

        if (areItemsOfReportType) {
            setSelectedTransactions(Object.fromEntries((data as ReportListItemType[]).flatMap((item) => item.transactions.map(mapTransactionItemToSelectedEntry))), data);

            return;
        }

        setSelectedTransactions(Object.fromEntries((data as TransactionListItemType[]).map(mapTransactionItemToSelectedEntry)), data);
    };

    const onSortPress = (column: SearchColumnType, order: SortOrder) => {
        const newQuery = buildSearchQueryString({...queryJSON, sortBy: column, sortOrder: order});
        navigation.setParams({q: newQuery});
    };

    const shouldShowYear = shouldShowYearUtil(searchResults?.data);
    const shouldShowSorting = !Array.isArray(status) && !shouldGroupByReports;

    return (
        <SearchList
            ref={handleSelectionListScroll(sortedSelectedData)}
            data={sortedSelectedData}
            ListItem={ListItem}
            onSelectRow={openReport}
            onCheckboxPress={toggleTransaction}
            onAllCheckboxPress={toggleAllTransactions}
            canSelectMultiple={type !== CONST.SEARCH.DATA_TYPES.CHAT && canSelectMultiple}
            SearchTableHeader={
                !isLargeScreenWidth ? undefined : (
                    <SearchTableHeader
                        data={searchResults?.data}
                        metadata={searchResults?.search}
                        onSortPress={onSortPress}
                        sortOrder={sortOrder}
                        sortBy={sortBy}
                        shouldShowYear={shouldShowYear}
                        shouldShowSorting={shouldShowSorting}
                    />
                )
            }
            contentContainerStyle={[contentContainerStyle, styles.pb3]}
            containerStyle={[styles.pv0, type === CONST.SEARCH.DATA_TYPES.CHAT && !isSmallScreenWidth && styles.pt3]}
            shouldPreventDefaultFocusOnSelectRow={!canUseTouchScreen()}
            onScroll={onSearchListScroll}
            onEndReachedThreshold={0.75}
            onEndReached={fetchMoreResults}
            ListFooterComponent={
                shouldShowLoadingMoreItems ? (
                    <SearchRowSkeleton
                        shouldAnimate
                        fixedNumItems={5}
                    />
                ) : undefined
            }
        />
    );
}

Search.displayName = 'Search';

export type {SearchProps};
export default Search;<|MERGE_RESOLUTION|>--- conflicted
+++ resolved
@@ -47,12 +47,6 @@
     queryJSON: SearchQueryJSON;
     onSearchListScroll?: (event: NativeSyntheticEvent<NativeScrollEvent>) => void;
     contentContainerStyle?: StyleProp<ViewStyle>;
-<<<<<<< HEAD
-    shouldGroupByReports?: boolean;
-=======
-    isSearchScreenFocused?: boolean;
-    onContentSizeChange?: (w: number, h: number) => void;
->>>>>>> 2496dfa2
 };
 
 function mapTransactionItemToSelectedEntry(item: TransactionListItemType): [string, SelectedTransactionInfo] {
@@ -122,11 +116,7 @@
     };
 }
 
-<<<<<<< HEAD
-function Search({queryJSON, onSearchListScroll, contentContainerStyle, shouldGroupByReports}: SearchProps) {
-=======
-function Search({queryJSON, onSearchListScroll, isSearchScreenFocused, contentContainerStyle, onContentSizeChange}: SearchProps) {
->>>>>>> 2496dfa2
+function Search({queryJSON, onSearchListScroll, contentContainerStyle}: SearchProps) {
     const {isOffline} = useNetwork();
     const {shouldUseNarrowLayout} = useResponsiveLayout();
     const styles = useThemeStyles();
