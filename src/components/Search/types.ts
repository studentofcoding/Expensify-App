--- conflicted
+++ resolved
@@ -50,11 +50,6 @@
     [K in AllFieldKeys]: QueryFilter | QueryFilter[];
 };
 
-<<<<<<< HEAD
-type QueryKind = ValueOf<typeof CONST.SEARCH.QUERY_KIND>;
-
-=======
->>>>>>> 750c34ec
 type SearchQueryString = string;
 
 type SearchQueryAST = {
@@ -62,10 +57,6 @@
     status: SearchStatus;
     sortBy: SearchColumnType;
     sortOrder: SortOrder;
-<<<<<<< HEAD
-    offset: number;
-=======
->>>>>>> 750c34ec
     filters: ASTNode;
 };
 
@@ -75,10 +66,6 @@
 } & SearchQueryAST;
 
 export type {
-<<<<<<< HEAD
-    QueryKind,
-=======
->>>>>>> 750c34ec
     SelectedTransactionInfo,
     SelectedTransactions,
     SearchColumnType,
