import {useNavigationState} from '@react-navigation/native';
import React, {useCallback, useEffect, useRef, useState} from 'react';
import {View} from 'react-native';
import type {TextInputProps} from 'react-native';
import {useOnyx} from 'react-native-onyx';
import type {ValueOf} from 'type-fest';
import HeaderWithBackButton from '@components/HeaderWithBackButton';
import * as Expensicons from '@components/Icon/Expensicons';
import type {AnimatedTextInputRef} from '@components/RNTextInput';
import SearchAutocompleteList from '@components/Search/SearchAutocompleteList';
import type {GetAdditionalSectionsCallback} from '@components/Search/SearchAutocompleteList';
import SearchInputSelectionWrapper from '@components/Search/SearchInputSelectionWrapper';
import type {SearchQueryString} from '@components/Search/types';
import {isSearchQueryItem} from '@components/SelectionList/Search/SearchQueryListItem';
import type {SearchQueryItem} from '@components/SelectionList/Search/SearchQueryListItem';
import type {SelectionListHandle} from '@components/SelectionList/types';
import useActiveWorkspace from '@hooks/useActiveWorkspace';
import useDebouncedState from '@hooks/useDebouncedState';
import useKeyboardShortcut from '@hooks/useKeyboardShortcut';
import useLocalize from '@hooks/useLocalize';
import useResponsiveLayout from '@hooks/useResponsiveLayout';
import useThemeStyles from '@hooks/useThemeStyles';
import {scrollToRight} from '@libs/InputUtils';
import type {SearchOption} from '@libs/OptionsListUtils';
import type {OptionData} from '@libs/ReportUtils';
import {getAutocompleteQueryWithComma, getQueryWithoutAutocompletedPart} from '@libs/SearchAutocompleteUtils';
import {getQueryWithUpdatedValues, sanitizeSearchValue} from '@libs/SearchQueryUtils';
import Navigation from '@navigation/Navigation';
import variables from '@styles/variables';
import {navigateToAndOpenReport} from '@userActions/Report';
import CONST from '@src/CONST';
import ONYXKEYS from '@src/ONYXKEYS';
import ROUTES from '@src/ROUTES';
import type Report from '@src/types/onyx/Report';
import isLoadingOnyxValue from '@src/types/utils/isLoadingOnyxValue';
import KeyboardUtils from '@src/utils/keyboard';
import {getQueryWithSubstitutions} from './getQueryWithSubstitutions';
import type {SubstitutionMap} from './getQueryWithSubstitutions';
import {getUpdatedSubstitutionsMap} from './getUpdatedSubstitutionsMap';

function getContextualSearchAutocompleteKey(item: SearchQueryItem) {
    if (item.roomType === CONST.SEARCH.DATA_TYPES.INVOICE) {
        return `${CONST.SEARCH.SYNTAX_FILTER_KEYS.TO}:${item.searchQuery}`;
    }
    if (item.roomType === CONST.SEARCH.DATA_TYPES.CHAT) {
        return `${CONST.SEARCH.SYNTAX_FILTER_KEYS.IN}:${item.searchQuery}`;
    }
}

function getContextualSearchQuery(item: SearchQueryItem) {
    const baseQuery = `${CONST.SEARCH.SEARCH_USER_FRIENDLY_KEYS.TYPE}:${item.roomType}`;
    let additionalQuery = '';

    switch (item.roomType) {
        case CONST.SEARCH.DATA_TYPES.EXPENSE:
        case CONST.SEARCH.DATA_TYPES.INVOICE:
            additionalQuery += ` ${CONST.SEARCH.SEARCH_USER_FRIENDLY_KEYS.POLICY_ID}:${item.policyID}`;
            if (item.roomType === CONST.SEARCH.DATA_TYPES.INVOICE && item.autocompleteID) {
                additionalQuery += ` ${CONST.SEARCH.SEARCH_USER_FRIENDLY_KEYS.TO}:${sanitizeSearchValue(item.searchQuery ?? '')}`;
            }
            break;
        case CONST.SEARCH.DATA_TYPES.CHAT:
        default:
            additionalQuery = ` ${CONST.SEARCH.SEARCH_USER_FRIENDLY_KEYS.IN}:${sanitizeSearchValue(item.searchQuery ?? '')}`;
            break;
    }
    return baseQuery + additionalQuery;
}

type SearchRouterProps = {
    onRouterClose: () => void;
    shouldHideInputCaret?: TextInputProps['caretHidden'];
};

function SearchRouter({onRouterClose, shouldHideInputCaret}: SearchRouterProps) {
    const {translate} = useLocalize();
    const styles = useThemeStyles();
    const [, recentSearchesMetadata] = useOnyx(ONYXKEYS.RECENT_SEARCHES);
    const [isSearchingForReports] = useOnyx(ONYXKEYS.IS_SEARCHING_FOR_REPORTS, {initWithStoredValues: false});
    const {activeWorkspaceID} = useActiveWorkspace();

    const {shouldUseNarrowLayout} = useResponsiveLayout();
    const listRef = useRef<SelectionListHandle>(null);

    // The actual input text that the user sees
    const [textInputValue, , setTextInputValue] = useDebouncedState('', 500);
    // The input text that was last used for autocomplete; needed for the SearchAutocompleteList when browsing list via arrow keys
    const [autocompleteQueryValue, setAutocompleteQueryValue] = useState(textInputValue);
    const [selection, setSelection] = useState({start: textInputValue.length, end: textInputValue.length});
    const [autocompleteSubstitutions, setAutocompleteSubstitutions] = useState<SubstitutionMap>({});
    const textInputRef = useRef<AnimatedTextInputRef>(null);

    const contextualReportID = useNavigationState<Record<string, {reportID: string}>, string | undefined>((state) => {
        return state?.routes.at(-1)?.params?.reportID;
    });

    const getAdditionalSections: GetAdditionalSectionsCallback = useCallback(
        ({recentReports}) => {
            if (!contextualReportID) {
                return undefined;
            }

            // We will only show the contextual search suggestion if the user has not typed anything
            if (textInputValue) {
                return undefined;
            }

            const reportForContextualSearch = recentReports.find((option) => option.reportID === contextualReportID);
            if (!reportForContextualSearch) {
                return undefined;
            }

            const reportQueryValue = reportForContextualSearch.text ?? reportForContextualSearch.alternateText ?? reportForContextualSearch.reportID;

            let roomType: ValueOf<typeof CONST.SEARCH.DATA_TYPES> = CONST.SEARCH.DATA_TYPES.CHAT;
            let autocompleteID: string | undefined = reportForContextualSearch.reportID;

            if (reportForContextualSearch.isInvoiceRoom) {
                roomType = CONST.SEARCH.DATA_TYPES.INVOICE;
                const report = reportForContextualSearch as SearchOption<Report>;
                if (report.item && report.item?.invoiceReceiver && report.item.invoiceReceiver?.type === CONST.REPORT.INVOICE_RECEIVER_TYPE.INDIVIDUAL) {
                    autocompleteID = report.item.invoiceReceiver.accountID.toString();
                } else {
                    autocompleteID = '';
                }
            }
            if (reportForContextualSearch.isPolicyExpenseChat) {
                roomType = CONST.SEARCH.DATA_TYPES.EXPENSE;
                if (reportForContextualSearch.policyID) {
                    autocompleteID = reportForContextualSearch.policyID;
                } else {
                    autocompleteID = '';
                }
            }

            return [
                {
                    data: [
                        {
                            text: `${translate('search.searchIn')} ${reportForContextualSearch.text ?? reportForContextualSearch.alternateText}`,
                            singleIcon: Expensicons.MagnifyingGlass,
                            searchQuery: reportQueryValue,
                            autocompleteID,
                            itemStyle: styles.activeComponentBG,
                            keyForList: 'contextualSearch',
                            searchItemType: CONST.SEARCH.SEARCH_ROUTER_ITEM_TYPE.CONTEXTUAL_SUGGESTION,
                            roomType,
                            policyID: reportForContextualSearch.policyID,
                        },
                    ],
                },
            ];
        },
        [contextualReportID, styles.activeComponentBG, textInputValue, translate],
    );

    const searchQueryItem = textInputValue
        ? {
              text: textInputValue,
              singleIcon: Expensicons.MagnifyingGlass,
              searchQuery: textInputValue,
              itemStyle: styles.activeComponentBG,
              keyForList: 'findItem',
              searchItemType: CONST.SEARCH.SEARCH_ROUTER_ITEM_TYPE.SEARCH,
          }
        : undefined;

    const shouldScrollRef = useRef(false);
    // Trigger scrollToRight when input value changes and shouldScroll is true
    useEffect(() => {
        if (!textInputRef.current || !shouldScrollRef.current) {
            return;
        }

        scrollToRight(textInputRef.current);
        shouldScrollRef.current = false;
    }, []);

    const onSearchQueryChange = useCallback(
        (userQuery: string, autoScrollToRight = false) => {
            if (autoScrollToRight) {
                shouldScrollRef.current = true;
            }
            const updatedUserQuery = getAutocompleteQueryWithComma(textInputValue, userQuery);
            setTextInputValue(updatedUserQuery);
            setAutocompleteQueryValue(updatedUserQuery);

            const updatedSubstitutionsMap = getUpdatedSubstitutionsMap(userQuery, autocompleteSubstitutions);
            setAutocompleteSubstitutions(updatedSubstitutionsMap);

            if (updatedUserQuery || textInputValue.length > 0) {
                listRef.current?.updateAndScrollToFocusedIndex(0);
            } else {
                listRef.current?.updateAndScrollToFocusedIndex(-1);
            }
        },
        [autocompleteSubstitutions, setTextInputValue, textInputValue],
    );

    const submitSearch = useCallback(
        (queryString: SearchQueryString) => {
            const queryWithSubstitutions = getQueryWithSubstitutions(queryString, autocompleteSubstitutions);
            const updatedQuery = getQueryWithUpdatedValues(queryWithSubstitutions, activeWorkspaceID);
            if (!updatedQuery) {
                return;
            }

            onRouterClose();
            Navigation.navigate(ROUTES.SEARCH_CENTRAL_PANE.getRoute({query: updatedQuery}));

            setTextInputValue('');
            setAutocompleteQueryValue('');
        },
        [autocompleteSubstitutions, onRouterClose, setTextInputValue, activeWorkspaceID],
    );

    const setTextAndUpdateSelection = useCallback(
        (text: string) => {
            setTextInputValue(text);
            setSelection({start: text.length, end: text.length});
        },
        [setSelection, setTextInputValue],
    );

    const onListItemPress = useCallback(
        (item: OptionData | SearchQueryItem) => {
            if (isSearchQueryItem(item)) {
                if (!item.searchQuery) {
                    return;
                }

                if (item.searchItemType === CONST.SEARCH.SEARCH_ROUTER_ITEM_TYPE.CONTEXTUAL_SUGGESTION) {
                    const searchQuery = getContextualSearchQuery(item);
                    const newSearchQuery = `${searchQuery}\u00A0`;
                    onSearchQueryChange(newSearchQuery, true);
                    setSelection({start: newSearchQuery.length, end: newSearchQuery.length});

                    const autocompleteKey = getContextualSearchAutocompleteKey(item);
                    if (autocompleteKey && item.autocompleteID) {
                        const substitutions = {...autocompleteSubstitutions, [autocompleteKey]: item.autocompleteID};

                        setAutocompleteSubstitutions(substitutions);
                    }
                } else if (item.searchItemType === CONST.SEARCH.SEARCH_ROUTER_ITEM_TYPE.AUTOCOMPLETE_SUGGESTION && textInputValue) {
                    const trimmedUserSearchQuery = getQueryWithoutAutocompletedPart(textInputValue);
                    const newSearchQuery = `${trimmedUserSearchQuery}${sanitizeSearchValue(item.searchQuery)}\u00A0`;
                    onSearchQueryChange(newSearchQuery);
                    setSelection({start: newSearchQuery.length, end: newSearchQuery.length});

                    if (item.mapKey && item.autocompleteID) {
                        const substitutions = {...autocompleteSubstitutions, [item.mapKey]: item.autocompleteID};

                        setAutocompleteSubstitutions(substitutions);
                    }
                    // needed for android mWeb
                    textInputRef.current?.focus();
                } else {
                    submitSearch(item.searchQuery);
                }
            } else {
                onRouterClose();

<<<<<<< HEAD
                KeyboardUtils.dismiss().then(() => {
                    if (item?.reportID) {
                        Navigation.navigate(ROUTES.REPORT_WITH_ID.getRoute(item?.reportID));
                    } else if ('login' in item) {
                        ReportUserActions.navigateToAndOpenReport(item.login ? [item.login] : [], false);
                    }
                });
=======
                if (item?.reportID) {
                    Navigation.navigate(ROUTES.REPORT_WITH_ID.getRoute(item?.reportID));
                } else if ('login' in item) {
                    navigateToAndOpenReport(item.login ? [item.login] : [], false);
                }
>>>>>>> 741bd4a7
            }
        },
        [autocompleteSubstitutions, onRouterClose, onSearchQueryChange, submitSearch, textInputValue],
    );

    const updateAutocompleteSubstitutions = useCallback(
        (item: SearchQueryItem) => {
            if (!item.autocompleteID || !item.mapKey) {
                return;
            }

            const substitutions = {...autocompleteSubstitutions, [item.mapKey]: item.autocompleteID};
            setAutocompleteSubstitutions(substitutions);
        },
        [autocompleteSubstitutions],
    );

    useKeyboardShortcut(CONST.KEYBOARD_SHORTCUTS.ESCAPE, () => {
        onRouterClose();
    });

    const modalWidth = shouldUseNarrowLayout ? styles.w100 : {width: variables.searchRouterPopoverWidth};
    const isRecentSearchesDataLoaded = !isLoadingOnyxValue(recentSearchesMetadata);

    return (
        <View
            style={[styles.flex1, modalWidth, styles.h100, !shouldUseNarrowLayout && styles.mh85vh]}
            testID={SearchRouter.displayName}
        >
            {shouldUseNarrowLayout && (
                <HeaderWithBackButton
                    title={translate('common.search')}
                    onBackButtonPress={() => onRouterClose()}
                />
            )}
            {isRecentSearchesDataLoaded && (
                <>
                    <SearchInputSelectionWrapper
                        value={textInputValue}
                        isFullWidth={shouldUseNarrowLayout}
                        onSearchQueryChange={onSearchQueryChange}
                        onSubmit={() => {
                            const focusedOption = listRef.current?.getFocusedOption();

                            if (!focusedOption) {
                                submitSearch(textInputValue);
                                return;
                            }

                            onListItemPress(focusedOption);
                        }}
                        caretHidden={shouldHideInputCaret}
                        autocompleteListRef={listRef}
                        shouldShowOfflineMessage
                        wrapperStyle={[styles.border, styles.alignItemsCenter]}
                        outerWrapperStyle={[shouldUseNarrowLayout ? styles.mv3 : styles.mv2, shouldUseNarrowLayout ? styles.mh5 : styles.mh2]}
                        wrapperFocusedStyle={[styles.borderColorFocus]}
                        isSearchingForReports={isSearchingForReports}
                        selection={selection}
                        ref={textInputRef}
                    />
                    <SearchAutocompleteList
                        autocompleteQueryValue={autocompleteQueryValue || textInputValue}
                        searchQueryItem={searchQueryItem}
                        getAdditionalSections={getAdditionalSections}
                        onListItemPress={onListItemPress}
                        setTextQuery={setTextAndUpdateSelection}
                        updateAutocompleteSubstitutions={updateAutocompleteSubstitutions}
                        ref={listRef}
                    />
                </>
            )}
        </View>
    );
}

SearchRouter.displayName = 'SearchRouter';

export default SearchRouter;<|MERGE_RESOLUTION|>--- conflicted
+++ resolved
@@ -260,21 +260,13 @@
             } else {
                 onRouterClose();
 
-<<<<<<< HEAD
                 KeyboardUtils.dismiss().then(() => {
                     if (item?.reportID) {
                         Navigation.navigate(ROUTES.REPORT_WITH_ID.getRoute(item?.reportID));
                     } else if ('login' in item) {
-                        ReportUserActions.navigateToAndOpenReport(item.login ? [item.login] : [], false);
+                        navigateToAndOpenReport(item.login ? [item.login] : [], false);
                     }
                 });
-=======
-                if (item?.reportID) {
-                    Navigation.navigate(ROUTES.REPORT_WITH_ID.getRoute(item?.reportID));
-                } else if ('login' in item) {
-                    navigateToAndOpenReport(item.login ? [item.login] : [], false);
-                }
->>>>>>> 741bd4a7
             }
         },
         [autocompleteSubstitutions, onRouterClose, onSearchQueryChange, submitSearch, textInputValue],
