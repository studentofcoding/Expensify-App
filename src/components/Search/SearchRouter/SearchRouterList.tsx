--- conflicted
+++ resolved
@@ -42,19 +42,8 @@
 };
 
 type SearchRouterListProps = {
-<<<<<<< HEAD
-    /** value of TextInput */
-    textInputValue: string;
-
-    /** Callback to update text input value along with autocomplete suggestions */
-    updateSearchValue: (newValue: string, autoScrollToRight?: boolean) => void;
-
-    /** Callback to update text input value */
-    setTextInputValue: (text: string) => void;
-=======
     /** Value of TextInput */
     autocompleteQueryValue: string;
->>>>>>> f222bfe7
 
     /** An optional item to always display on the top of the router list  */
     searchQueryItem?: SearchQueryItem;
@@ -177,42 +166,6 @@
         return autocompleteOptions;
     }, [areOptionsInitialized, options.personalDetails, options.reports]);
 
-<<<<<<< HEAD
-    const styledRecentReports = recentReports.map((item) => ({...item, pressableStyle: styles.br2, wrapperStyle: [styles.pr3, styles.pl3]}));
-    sections.push({title: translate('search.recentChats'), data: styledRecentReports});
-
-    const onSelectRow = useCallback(
-        (item: OptionData | SearchQueryItem) => {
-            if (isSearchQueryItem(item)) {
-                if (!item.searchQuery) {
-                    return;
-                }
-                if (item.searchItemType === CONST.SEARCH.SEARCH_ROUTER_ITEM_TYPE.CONTEXTUAL_SUGGESTION) {
-                    const searchQuery = getContextualSearchQuery(item);
-                    updateSearchValue(`${searchQuery} `, true);
-
-                    if (item.roomType === CONST.SEARCH.DATA_TYPES.INVOICE && item.autocompleteID) {
-                        const autocompleteKey = `${CONST.SEARCH.SYNTAX_FILTER_KEYS.TO}:${item.searchQuery}`;
-                        onAutocompleteSuggestionClick(autocompleteKey, item.autocompleteID);
-                    }
-                    if (item.roomType === CONST.SEARCH.DATA_TYPES.CHAT && item.autocompleteID) {
-                        const autocompleteKey = `${CONST.SEARCH.SYNTAX_FILTER_KEYS.IN}:${item.searchQuery}`;
-                        onAutocompleteSuggestionClick(autocompleteKey, item.autocompleteID);
-                    }
-                    return;
-                }
-                if (item.searchItemType === CONST.SEARCH.SEARCH_ROUTER_ITEM_TYPE.AUTOCOMPLETE_SUGGESTION && textInputValue) {
-                    const trimmedUserSearchQuery = getQueryWithoutAutocompletedPart(textInputValue);
-                    updateSearchValue(`${trimmedUserSearchQuery}${SearchQueryUtils.sanitizeSearchValue(item.searchQuery)} `);
-
-                    if (item.autocompleteID && item.text) {
-                        onAutocompleteSuggestionClick(item.text, item.autocompleteID);
-                    }
-                    return;
-                }
-
-                onSearchSubmit(item.searchQuery);
-=======
     const taxRates = getAllTaxRates();
     const taxAutocompleteList = useMemo(() => getAutocompleteTaxList(taxRates, policy), [policy, taxRates]);
 
@@ -328,7 +281,6 @@
                     text: chat.text ?? '',
                     autocompleteID: chat.reportID,
                 }));
->>>>>>> f222bfe7
             }
             case CONST.SEARCH.SYNTAX_ROOT_KEYS.TYPE: {
                 const filteredTypes = typeAutocompleteList
