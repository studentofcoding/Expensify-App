import React, {forwardRef, useCallback} from 'react';
import type {ForwardedRef} from 'react';
import {useOnyx} from 'react-native-onyx';
import * as Expensicons from '@components/Icon/Expensicons';
import {usePersonalDetails} from '@components/OnyxProvider';
import type {SearchQueryJSON} from '@components/Search/types';
import SelectionList from '@components/SelectionList';
import SearchQueryListItem from '@components/SelectionList/Search/SearchQueryListItem';
import type {SearchQueryItem, SearchQueryListItemProps} from '@components/SelectionList/Search/SearchQueryListItem';
import type {SectionListDataType, SelectionListHandle, UserListItemProps} from '@components/SelectionList/types';
import UserListItem from '@components/SelectionList/UserListItem';
import useLocalize from '@hooks/useLocalize';
import useResponsiveLayout from '@hooks/useResponsiveLayout';
import useThemeStyles from '@hooks/useThemeStyles';
import Navigation from '@libs/Navigation/Navigation';
import Performance from '@libs/Performance';
import {getAllTaxRates} from '@libs/PolicyUtils';
import type {OptionData} from '@libs/ReportUtils';
import * as SearchQueryUtils from '@libs/SearchQueryUtils';
import * as Report from '@userActions/Report';
import Timing from '@userActions/Timing';
import CONST from '@src/CONST';
import ONYXKEYS from '@src/ONYXKEYS';
import ROUTES from '@src/ROUTES';

type ItemWithQuery = {
    query: string;
};

type SearchRouterListProps = {
    /** currentQuery value computed coming from parsed TextInput value */
    currentQuery: SearchQueryJSON | undefined;

    /** Recent searches */
    recentSearches: Array<ItemWithQuery & {timestamp: string}> | undefined;

    /** Recent reports */
    recentReports: OptionData[];

    /** Callback to submit query when selecting a list item */
    onSearchSubmit: (query: SearchQueryJSON | undefined) => void;

    /** Context present when opening SearchRouter from a report, invoice or workspace page */
    reportForContextualSearch?: OptionData;

    /** Callback to update search query when selecting contextual suggestion */
    updateUserSearchQuery: (newSearchQuery: string) => void;

    /** Callback to close and clear SearchRouter */
    closeAndClearRouter: () => void;
};

const setPerformanceTimersEnd = () => {
    Timing.end(CONST.TIMING.SEARCH_ROUTER_RENDER);
    Performance.markEnd(CONST.TIMING.SEARCH_ROUTER_RENDER);
};

function getContextualSearchQuery(reportID: string) {
    return `${CONST.SEARCH.SYNTAX_ROOT_KEYS.TYPE}:${CONST.SEARCH.DATA_TYPES.CHAT} in:${reportID}`;
}

function isSearchQueryItem(item: OptionData | SearchQueryItem): item is SearchQueryItem {
    if ('singleIcon' in item && item.singleIcon && 'query' in item && item.query) {
        return true;
    }
    return false;
}

function isSearchQueryListItem(listItem: UserListItemProps<OptionData> | SearchQueryListItemProps): listItem is SearchQueryListItemProps {
    return isSearchQueryItem(listItem.item);
}

function SearchRouterItem(props: UserListItemProps<OptionData> | SearchQueryListItemProps) {
    const styles = useThemeStyles();

    if (isSearchQueryListItem(props)) {
        return (
            <SearchQueryListItem
                // eslint-disable-next-line react/jsx-props-no-spreading
                {...props}
            />
        );
    }
    return (
        <UserListItem
            pressableStyle={[styles.br2]}
            // eslint-disable-next-line react/jsx-props-no-spreading
            {...props}
        />
    );
}

function SearchRouterList(
    {currentQuery, reportForContextualSearch, recentSearches, recentReports, onSearchSubmit, updateUserSearchQuery, closeAndClearRouter}: SearchRouterListProps,
    ref: ForwardedRef<SelectionListHandle>,
) {
    const styles = useThemeStyles();
    const {translate} = useLocalize();
    const {isSmallScreenWidth} = useResponsiveLayout();

    const personalDetails = usePersonalDetails();
    const [reports] = useOnyx(ONYXKEYS.COLLECTION.REPORT);
    const taxRates = getAllTaxRates();
    const [cardList = {}] = useOnyx(ONYXKEYS.CARD_LIST);
    const sections: Array<SectionListDataType<OptionData | SearchQueryItem>> = [];

    if (currentQuery?.inputQuery) {
        sections.push({
            data: [
                {
                    text: currentQuery?.inputQuery,
                    singleIcon: Expensicons.MagnifyingGlass,
                    query: currentQuery?.inputQuery,
                    itemStyle: styles.activeComponentBG,
                    keyForList: 'findItem',
                },
            ],
        });
    }

    if (reportForContextualSearch && !currentQuery?.inputQuery) {
        sections.push({
            data: [
                {
                    text: `${translate('search.searchIn')} ${reportForContextualSearch.text ?? reportForContextualSearch.alternateText}`,
                    singleIcon: Expensicons.MagnifyingGlass,
                    query: getContextualSearchQuery(reportForContextualSearch.reportID),
                    itemStyle: styles.activeComponentBG,
                    keyForList: 'contextualSearch',
                    isContextualSearchItem: true,
                },
            ],
        });
    }

<<<<<<< HEAD
    const recentSearchesData = recentSearches?.map(({query}) => {
        const searchQueryJSON = SearchQueryUtils.buildSearchQueryJSON(query);
=======
    const recentSearchesData = recentSearches?.map(({query, timestamp}) => {
        const searchQueryJSON = SearchUtils.buildSearchQueryJSON(query);
>>>>>>> 893ef366
        return {
            text: searchQueryJSON ? SearchQueryUtils.buildUserReadableQueryString(searchQueryJSON, personalDetails, cardList, reports, taxRates) : query,
            singleIcon: Expensicons.History,
            query,
            keyForList: timestamp,
        };
    });

    if (!currentQuery?.inputQuery && recentSearchesData && recentSearchesData.length > 0) {
        sections.push({title: translate('search.recentSearches'), data: recentSearchesData});
    }

    const styledRecentReports = recentReports.map((item) => ({...item, pressableStyle: styles.br2, wrapperStyle: [styles.pr3, styles.pl3]}));
    sections.push({title: translate('search.recentChats'), data: styledRecentReports});

    const onSelectRow = useCallback(
        (item: OptionData | SearchQueryItem) => {
            if (isSearchQueryItem(item)) {
                if (item.isContextualSearchItem) {
                    // Handle selection of "Contextual search suggestion"
                    updateUserSearchQuery(`${item?.query} ${currentQuery?.inputQuery ?? ''}`);
                    return;
                }

                // Handle selection of "Recent search"
                if (!item?.query) {
                    return;
                }
                onSearchSubmit(SearchQueryUtils.buildSearchQueryJSON(item?.query));
            }

            // Handle selection of "Recent chat"
            closeAndClearRouter();
            if ('reportID' in item && item?.reportID) {
                Navigation.navigate(ROUTES.REPORT_WITH_ID.getRoute(item?.reportID));
            } else if ('login' in item) {
                Report.navigateToAndOpenReport(item.login ? [item.login] : [], false);
            }
        },
        [closeAndClearRouter, onSearchSubmit, currentQuery, updateUserSearchQuery],
    );

    return (
        <SelectionList<OptionData | SearchQueryItem>
            sections={sections}
            onSelectRow={onSelectRow}
            ListItem={SearchRouterItem}
            containerStyle={[styles.mh100]}
            sectionListStyle={[isSmallScreenWidth ? styles.ph5 : styles.ph2, styles.pb2]}
            listItemWrapperStyle={[styles.pr3, styles.pl3]}
            onLayout={setPerformanceTimersEnd}
            ref={ref}
            showScrollIndicator={!isSmallScreenWidth}
            sectionTitleStyles={styles.mhn2}
            shouldSingleExecuteRowSelect
        />
    );
}

export default forwardRef(SearchRouterList);
export {SearchRouterItem};
export type {ItemWithQuery};<|MERGE_RESOLUTION|>--- conflicted
+++ resolved
@@ -133,13 +133,8 @@
         });
     }
 
-<<<<<<< HEAD
-    const recentSearchesData = recentSearches?.map(({query}) => {
+    const recentSearchesData = recentSearches?.map(({query, timestamp}) => {
         const searchQueryJSON = SearchQueryUtils.buildSearchQueryJSON(query);
-=======
-    const recentSearchesData = recentSearches?.map(({query, timestamp}) => {
-        const searchQueryJSON = SearchUtils.buildSearchQueryJSON(query);
->>>>>>> 893ef366
         return {
             text: searchQueryJSON ? SearchQueryUtils.buildUserReadableQueryString(searchQueryJSON, personalDetails, cardList, reports, taxRates) : query,
             singleIcon: Expensicons.History,
