import {Str} from 'expensify-common';
import React, {forwardRef, useCallback, useEffect, useMemo, useState} from 'react';
import type {ForwardedRef} from 'react';
import {useOnyx} from 'react-native-onyx';
import * as Expensicons from '@components/Icon/Expensicons';
import {usePersonalDetails} from '@components/OnyxProvider';
import {useOptionsList} from '@components/OptionListContextProvider';
import type {SearchFilterKey} from '@components/Search/types';
import SelectionList from '@components/SelectionList';
import SearchQueryListItem, {isSearchQueryItem} from '@components/SelectionList/Search/SearchQueryListItem';
import type {SearchQueryItem, SearchQueryListItemProps} from '@components/SelectionList/Search/SearchQueryListItem';
import type {SectionListDataType, SelectionListHandle, UserListItemProps} from '@components/SelectionList/types';
import UserListItem from '@components/SelectionList/UserListItem';
import useActiveWorkspace from '@hooks/useActiveWorkspace';
import useLocalize from '@hooks/useLocalize';
import usePolicy from '@hooks/usePolicy';
import useResponsiveLayout from '@hooks/useResponsiveLayout';
import useThemeStyles from '@hooks/useThemeStyles';
import * as CardUtils from '@libs/CardUtils';
import * as OptionsListUtils from '@libs/OptionsListUtils';
import type {SearchOption} from '@libs/OptionsListUtils';
import Performance from '@libs/Performance';
import {getAllTaxRates} from '@libs/PolicyUtils';
import type {OptionData} from '@libs/ReportUtils';
import {
    getAutocompleteCategories,
    getAutocompleteRecentCategories,
    getAutocompleteRecentTags,
    getAutocompleteTags,
    getAutocompleteTaxList,
    parseForAutocomplete,
} from '@libs/SearchAutocompleteUtils';
import * as SearchAutocompleteUtils from '@libs/SearchAutocompleteUtils';
import * as SearchQueryUtils from '@libs/SearchQueryUtils';
import * as ReportUserActions from '@userActions/Report';
import Timing from '@userActions/Timing';
import CONST from '@src/CONST';
import ONYXKEYS from '@src/ONYXKEYS';
import type PersonalDetails from '@src/types/onyx/PersonalDetails';
import {getSubstitutionMapKey} from './getQueryWithSubstitutions';

type AutocompleteItemData = {
    filterKey: SearchFilterKey;
    text: string;
    autocompleteID?: string;
};

type SearchRouterListProps = {
    /** Value of TextInput */
    autocompleteQueryValue: string;

    /** An optional item to always display on the top of the router list  */
    searchQueryItem?: SearchQueryItem;

    /** Any extra sections that should be displayed in the router list */
    additionalSections?: Array<SectionListDataType<OptionData | SearchQueryItem>>;

    /** Callback to call when an item is clicked/selected */
    onListItemPress: (item: OptionData | SearchQueryItem) => void;

    /** Callback to call when user did not click an item but still text query should be changed */
    setTextQuery: (item: string) => void;

    /** Callback to call when the list of autocomplete substitutions should be updated */
    updateAutocompleteSubstitutions: (item: SearchQueryItem) => void;
};

const defaultListOptions = {
    userToInvite: null,
    recentReports: [],
    personalDetails: [],
    currentUserOption: null,
    categoryOptions: [],
};

const setPerformanceTimersEnd = () => {
    Timing.end(CONST.TIMING.OPEN_SEARCH);
    Performance.markEnd(CONST.TIMING.OPEN_SEARCH);
};

function isSearchQueryListItem(listItem: UserListItemProps<OptionData> | SearchQueryListItemProps): listItem is SearchQueryListItemProps {
    return isSearchQueryItem(listItem.item);
}

function getItemHeight(item: OptionData | SearchQueryItem) {
    if (isSearchQueryItem(item)) {
        return 44;
    }
    return 64;
}

function SearchRouterItem(props: UserListItemProps<OptionData> | SearchQueryListItemProps) {
    const styles = useThemeStyles();

    if (isSearchQueryListItem(props)) {
        return (
            <SearchQueryListItem
                // eslint-disable-next-line react/jsx-props-no-spreading
                {...props}
            />
        );
    }
    return (
        <UserListItem
            pressableStyle={[styles.br2, styles.ph3]}
            // eslint-disable-next-line react/jsx-props-no-spreading
            {...props}
        />
    );
}

// Todo rename to SearchAutocompleteList once it's used in both Router and SearchPage
function SearchRouterList(
    {autocompleteQueryValue, searchQueryItem, additionalSections, onListItemPress, setTextQuery, updateAutocompleteSubstitutions}: SearchRouterListProps,
    ref: ForwardedRef<SelectionListHandle>,
) {
    const styles = useThemeStyles();
    const {translate} = useLocalize();
    const {shouldUseNarrowLayout} = useResponsiveLayout();

    const {activeWorkspaceID} = useActiveWorkspace();
    const policy = usePolicy(activeWorkspaceID);
    const [betas] = useOnyx(ONYXKEYS.BETAS);
    const [recentSearches] = useOnyx(ONYXKEYS.RECENT_SEARCHES);
    const personalDetails = usePersonalDetails();
    const [reports = {}] = useOnyx(ONYXKEYS.COLLECTION.REPORT);
    const taxRates = getAllTaxRates();

    const {options, areOptionsInitialized} = useOptionsList();
    const searchOptions = useMemo(() => {
        if (!areOptionsInitialized) {
            return defaultListOptions;
        }
        return OptionsListUtils.getSearchOptions(options, betas ?? []);
    }, [areOptionsInitialized, betas, options]);

    const [isInitialRender, setIsInitialRender] = useState(true);

    const typeAutocompleteList = Object.values(CONST.SEARCH.DATA_TYPES);
    const statusAutocompleteList = Object.values({...CONST.SEARCH.STATUS.TRIP, ...CONST.SEARCH.STATUS.INVOICE, ...CONST.SEARCH.STATUS.CHAT, ...CONST.SEARCH.STATUS.TRIP});
    const expenseTypes = Object.values(CONST.SEARCH.TRANSACTION_TYPE);

<<<<<<< HEAD
    const [userCardList = {}] = useOnyx(ONYXKEYS.CARD_LIST);
    const [workspaceCardFeeds = {}] = useOnyx(`${ONYXKEYS.COLLECTION.WORKSPACE_CARDS_LIST}`);
    const allCards = useMemo(() => CardUtils.mergeCardListWithWorkspaceFeeds(workspaceCardFeeds, userCardList), [userCardList, workspaceCardFeeds]);
    const cardAutocompleteList = Object.values(allCards);

=======
    const [cardList = {}] = useOnyx(ONYXKEYS.CARD_LIST);
    const cardAutocompleteList = Object.values(cardList);
>>>>>>> 7180a376
    const participantsAutocompleteList = useMemo(() => {
        if (!areOptionsInitialized) {
            return [];
        }

        const filteredOptions = OptionsListUtils.getOptions(
            {
                reports: options.reports,
                personalDetails: options.personalDetails,
            },
            {
                excludeLogins: CONST.EXPENSIFY_EMAILS,
                includeSelfDM: true,
                showChatPreviewLine: true,
                shouldBoldTitleByDefault: false,
            },
        );

        // This cast is needed as something is incorrect in types OptionsListUtils.getOptions around l1490 and includeRecentReports types
        const personalDetailsFromOptions = filteredOptions.personalDetails.map((option) => (option as SearchOption<PersonalDetails>).item);
        const autocompleteOptions = Object.values(personalDetailsFromOptions)
            .filter((details): details is NonNullable<PersonalDetails> => !!(details && details?.login))
            .map((details) => {
                return {
                    name: details.displayName ?? Str.removeSMSDomain(details.login ?? ''),
                    accountID: details.accountID.toString(),
                };
            });
        const currentUser = filteredOptions.currentUserOption ? (filteredOptions.currentUserOption as SearchOption<PersonalDetails>).item : undefined;
        if (currentUser) {
            autocompleteOptions.push({
                name: currentUser.displayName ?? Str.removeSMSDomain(currentUser.login ?? ''),
                accountID: currentUser.accountID?.toString() ?? '-1',
            });
        }

        return autocompleteOptions;
    }, [areOptionsInitialized, options.personalDetails, options.reports]);

    const taxAutocompleteList = useMemo(() => getAutocompleteTaxList(taxRates, policy), [policy, taxRates]);

    const [allPolicyCategories] = useOnyx(ONYXKEYS.COLLECTION.POLICY_CATEGORIES);
    const [allRecentCategories] = useOnyx(ONYXKEYS.COLLECTION.POLICY_RECENTLY_USED_CATEGORIES);
    const categoryAutocompleteList = useMemo(() => {
        return getAutocompleteCategories(allPolicyCategories, activeWorkspaceID);
    }, [activeWorkspaceID, allPolicyCategories]);
    const recentCategoriesAutocompleteList = useMemo(() => {
        return getAutocompleteRecentCategories(allRecentCategories, activeWorkspaceID);
    }, [activeWorkspaceID, allRecentCategories]);

    const [currencyList] = useOnyx(ONYXKEYS.CURRENCY_LIST);
    const currencyAutocompleteList = Object.keys(currencyList ?? {});
    const [recentCurrencyAutocompleteList] = useOnyx(ONYXKEYS.RECENTLY_USED_CURRENCIES);
    const [allPoliciesTags] = useOnyx(ONYXKEYS.COLLECTION.POLICY_TAGS);
    const [allRecentTags] = useOnyx(ONYXKEYS.COLLECTION.POLICY_RECENTLY_USED_TAGS);
    const tagAutocompleteList = useMemo(() => {
        return getAutocompleteTags(allPoliciesTags, activeWorkspaceID);
    }, [activeWorkspaceID, allPoliciesTags]);
    const recentTagsAutocompleteList = getAutocompleteRecentTags(allRecentTags, activeWorkspaceID);

    const autocompleteSuggestions = useMemo<AutocompleteItemData[]>(() => {
        const autocompleteParsedQuery = parseForAutocomplete(autocompleteQueryValue);
        const {autocomplete, ranges = []} = autocompleteParsedQuery ?? {};
        const autocompleteKey = autocomplete?.key;
        const autocompleteValue = autocomplete?.value ?? '';

        const alreadyAutocompletedKeys = ranges
            .filter((range) => {
                return autocompleteKey && range.key === autocompleteKey;
            })
            .map((range) => range.value.toLowerCase());

        switch (autocompleteKey) {
            case CONST.SEARCH.SYNTAX_FILTER_KEYS.TAG: {
                const autocompleteList = autocompleteValue ? tagAutocompleteList : recentTagsAutocompleteList ?? [];
                const filteredTags = autocompleteList
                    .filter((tag) => tag.toLowerCase().includes(autocompleteValue.toLowerCase()) && !alreadyAutocompletedKeys.includes(tag))
                    .sort()
                    .slice(0, 10);

                return filteredTags.map((tagName) => ({
                    filterKey: CONST.SEARCH.SYNTAX_FILTER_KEYS.TAG,
                    text: tagName,
                }));
            }
            case CONST.SEARCH.SYNTAX_FILTER_KEYS.CATEGORY: {
                const autocompleteList = autocompleteValue ? categoryAutocompleteList : recentCategoriesAutocompleteList;
                const filteredCategories = autocompleteList
                    .filter((category) => category.toLowerCase().includes(autocompleteValue.toLowerCase()) && !alreadyAutocompletedKeys.includes(category.toLowerCase()))
                    .sort()
                    .slice(0, 10);

                return filteredCategories.map((categoryName) => ({
                    filterKey: CONST.SEARCH.SYNTAX_FILTER_KEYS.CATEGORY,
                    text: categoryName,
                }));
            }
            case CONST.SEARCH.SYNTAX_FILTER_KEYS.CURRENCY: {
                const autocompleteList = autocompleteValue ? currencyAutocompleteList : recentCurrencyAutocompleteList ?? [];
                const filteredCurrencies = autocompleteList
                    .filter((currency) => currency.toLowerCase().includes(autocompleteValue.toLowerCase()) && !alreadyAutocompletedKeys.includes(currency.toLowerCase()))
                    .sort()
                    .slice(0, 10);

                return filteredCurrencies.map((currencyName) => ({
                    filterKey: CONST.SEARCH.SYNTAX_FILTER_KEYS.CURRENCY,
                    text: currencyName,
                }));
            }
            case CONST.SEARCH.SYNTAX_FILTER_KEYS.TAX_RATE: {
                const filteredTaxRates = taxAutocompleteList
                    .filter((tax) => tax.taxRateName.toLowerCase().includes(autocompleteValue.toLowerCase()) && !alreadyAutocompletedKeys.includes(tax.taxRateName.toLowerCase()))
                    .sort()
                    .slice(0, 10);

                return filteredTaxRates.map((tax) => ({
                    filterKey: CONST.SEARCH.SYNTAX_FILTER_KEYS.TAX_RATE,
                    text: tax.taxRateName,
                    autocompleteID: tax.taxRateIds.join(','),
                }));
            }
            case CONST.SEARCH.SYNTAX_FILTER_KEYS.FROM: {
                const filteredParticipants = participantsAutocompleteList
                    .filter((participant) => participant.name.toLowerCase().includes(autocompleteValue.toLowerCase()) && !alreadyAutocompletedKeys.includes(participant.name.toLowerCase()))
                    .slice(0, 10);

                return filteredParticipants.map((participant) => ({
                    filterKey: CONST.SEARCH.SYNTAX_FILTER_KEYS.FROM,
                    text: participant.name,
                    autocompleteID: participant.accountID,
                }));
            }
            case CONST.SEARCH.SYNTAX_FILTER_KEYS.TO: {
                const filteredParticipants = participantsAutocompleteList
                    .filter((participant) => participant.name.toLowerCase().includes(autocompleteValue.toLowerCase()) && !alreadyAutocompletedKeys.includes(participant.name.toLowerCase()))
                    .slice(0, 10);

                return filteredParticipants.map((participant) => ({
                    filterKey: CONST.SEARCH.SYNTAX_FILTER_KEYS.TO,
                    text: participant.name,
                    autocompleteID: participant.accountID,
                }));
            }
            case CONST.SEARCH.SYNTAX_FILTER_KEYS.IN: {
                const filteredChats = searchOptions.recentReports
                    .filter((chat) => chat.text?.toLowerCase()?.includes(autocompleteValue.toLowerCase()) && !alreadyAutocompletedKeys.includes(chat.text.toLowerCase()))
                    .slice(0, 10);

                return filteredChats.map((chat) => ({
                    filterKey: CONST.SEARCH.SYNTAX_FILTER_KEYS.IN,
                    text: chat.text ?? '',
                    autocompleteID: chat.reportID,
                }));
            }
            case CONST.SEARCH.SYNTAX_ROOT_KEYS.TYPE: {
                const filteredTypes = typeAutocompleteList
                    .filter((type) => type.toLowerCase().includes(autocompleteValue.toLowerCase()) && !alreadyAutocompletedKeys.includes(type.toLowerCase()))
                    .sort();

                return filteredTypes.map((type) => ({filterKey: CONST.SEARCH.SYNTAX_ROOT_KEYS.TYPE, text: type}));
            }
            case CONST.SEARCH.SYNTAX_ROOT_KEYS.STATUS: {
                const filteredStatuses = statusAutocompleteList
                    .filter((status) => status.includes(autocompleteValue.toLowerCase()) && !alreadyAutocompletedKeys.includes(status))
                    .sort()
                    .slice(0, 10);

                return filteredStatuses.map((status) => ({filterKey: CONST.SEARCH.SYNTAX_ROOT_KEYS.STATUS, text: status}));
            }
            case CONST.SEARCH.SYNTAX_FILTER_KEYS.EXPENSE_TYPE: {
                const filteredExpenseTypes = expenseTypes
                    .filter((expenseType) => expenseType.includes(autocompleteValue.toLowerCase()) && !alreadyAutocompletedKeys.includes(expenseType))
                    .sort();

                return filteredExpenseTypes.map((expenseType) => ({
                    filterKey: CONST.SEARCH.SYNTAX_FILTER_KEYS.EXPENSE_TYPE,
                    text: expenseType,
                }));
            }
            case CONST.SEARCH.SYNTAX_FILTER_KEYS.CARD_ID: {
                const filteredCards = cardAutocompleteList
                    .filter(
                        (card) =>
                            card.bank.toLowerCase().includes(autocompleteValue.toLowerCase()) && !alreadyAutocompletedKeys.includes(CardUtils.getCardDescription(card.cardID).toLowerCase()),
                    )
                    .sort()
                    .slice(0, 10);

                return filteredCards.map((card) => ({
                    filterKey: CONST.SEARCH.SYNTAX_FILTER_KEYS.CARD_ID,
                    text: CardUtils.getCardDescription(card.cardID, allCards),
                    autocompleteID: card.cardID.toString(),
                }));
            }
            default: {
                return [];
            }
        }
    }, [
        autocompleteQueryValue,
        tagAutocompleteList,
        recentTagsAutocompleteList,
        categoryAutocompleteList,
        recentCategoriesAutocompleteList,
        currencyAutocompleteList,
        recentCurrencyAutocompleteList,
        taxAutocompleteList,
        participantsAutocompleteList,
        searchOptions.recentReports,
        typeAutocompleteList,
        statusAutocompleteList,
        expenseTypes,
        cardAutocompleteList,
    ]);

    const sortedRecentSearches = useMemo(() => {
        return Object.values(recentSearches ?? {}).sort((a, b) => b.timestamp.localeCompare(a.timestamp));
    }, [recentSearches]);

    const recentSearchesData = sortedRecentSearches?.slice(0, 5).map(({query, timestamp}) => {
        const searchQueryJSON = SearchQueryUtils.buildSearchQueryJSON(query);
        return {
            text: searchQueryJSON ? SearchQueryUtils.buildUserReadableQueryString(searchQueryJSON, personalDetails, reports, taxRates) : query,
            singleIcon: Expensicons.History,
            searchQuery: query,
            keyForList: timestamp,
            searchItemType: CONST.SEARCH.SEARCH_ROUTER_ITEM_TYPE.SEARCH,
        };
    });

    const recentReportsOptions = useMemo(() => {
        if (autocompleteQueryValue.trim() === '') {
            return searchOptions.recentReports.slice(0, 20);
        }

        Timing.start(CONST.TIMING.SEARCH_FILTER_OPTIONS);
        const filteredOptions = OptionsListUtils.filterOptions(searchOptions, autocompleteQueryValue, {sortByReportTypeInSearch: true, preferChatroomsOverThreads: true});
        Timing.end(CONST.TIMING.SEARCH_FILTER_OPTIONS);

        const reportOptions: OptionData[] = [...filteredOptions.recentReports, ...filteredOptions.personalDetails];
        if (filteredOptions.userToInvite) {
            reportOptions.push(filteredOptions.userToInvite);
        }
        return reportOptions.slice(0, 20);
    }, [autocompleteQueryValue, searchOptions]);

    useEffect(() => {
        ReportUserActions.searchInServer(autocompleteQueryValue.trim());
    }, [autocompleteQueryValue]);

    /* Sections generation */
    const sections: Array<SectionListDataType<OptionData | SearchQueryItem>> = [];

    if (searchQueryItem) {
        sections.push({data: [searchQueryItem]});
    }

    if (additionalSections) {
        sections.push(...additionalSections);
    }

    if (!autocompleteQueryValue && recentSearchesData && recentSearchesData.length > 0) {
        sections.push({title: translate('search.recentSearches'), data: recentSearchesData});
    }

    const styledRecentReports = recentReportsOptions.map((item) => ({...item, pressableStyle: styles.br2, wrapperStyle: [styles.pr3, styles.pl3]}));
    sections.push({title: translate('search.recentChats'), data: styledRecentReports});

    if (autocompleteSuggestions.length > 0) {
        const autocompleteData = autocompleteSuggestions.map(({filterKey, text, autocompleteID}) => {
            return {
                text: getSubstitutionMapKey(filterKey, text),
                singleIcon: Expensicons.MagnifyingGlass,
                searchQuery: text,
                autocompleteID,
                keyForList: autocompleteID ?? text, // in case we have a unique identifier then use it because text might not be unique
                searchItemType: CONST.SEARCH.SEARCH_ROUTER_ITEM_TYPE.AUTOCOMPLETE_SUGGESTION,
            };
        });

        sections.push({title: translate('search.suggestions'), data: autocompleteData});
    }

    const onArrowFocus = useCallback(
        (focusedItem: OptionData | SearchQueryItem) => {
            if (!isSearchQueryItem(focusedItem) || !focusedItem.searchQuery || focusedItem?.searchItemType !== CONST.SEARCH.SEARCH_ROUTER_ITEM_TYPE.AUTOCOMPLETE_SUGGESTION) {
                return;
            }

            const trimmedUserSearchQuery = SearchAutocompleteUtils.getQueryWithoutAutocompletedPart(autocompleteQueryValue);
            setTextQuery(`${trimmedUserSearchQuery}${SearchQueryUtils.sanitizeSearchValue(focusedItem.searchQuery)} `);
            updateAutocompleteSubstitutions(focusedItem);
        },
        [autocompleteQueryValue, setTextQuery, updateAutocompleteSubstitutions],
    );

    return (
        <SelectionList<OptionData | SearchQueryItem>
            sections={sections}
            onSelectRow={onListItemPress}
            ListItem={SearchRouterItem}
            containerStyle={[styles.mh100]}
            sectionListStyle={[shouldUseNarrowLayout ? styles.ph5 : styles.ph2, styles.pb2]}
            listItemWrapperStyle={[styles.pr0, styles.pl0]}
            getItemHeight={getItemHeight}
            onLayout={() => {
                setPerformanceTimersEnd();
                setIsInitialRender(false);
            }}
            showScrollIndicator={!shouldUseNarrowLayout}
            sectionTitleStyles={styles.mhn2}
            shouldSingleExecuteRowSelect
            onArrowFocus={onArrowFocus}
            ref={ref}
            initiallyFocusedOptionKey={!shouldUseNarrowLayout ? styledRecentReports.at(0)?.keyForList : undefined}
            shouldScrollToFocusedIndex={!isInitialRender}
        />
    );
}

export default forwardRef(SearchRouterList);
export {SearchRouterItem};<|MERGE_RESOLUTION|>--- conflicted
+++ resolved
@@ -140,16 +140,11 @@
     const statusAutocompleteList = Object.values({...CONST.SEARCH.STATUS.TRIP, ...CONST.SEARCH.STATUS.INVOICE, ...CONST.SEARCH.STATUS.CHAT, ...CONST.SEARCH.STATUS.TRIP});
     const expenseTypes = Object.values(CONST.SEARCH.TRANSACTION_TYPE);
 
-<<<<<<< HEAD
     const [userCardList = {}] = useOnyx(ONYXKEYS.CARD_LIST);
     const [workspaceCardFeeds = {}] = useOnyx(`${ONYXKEYS.COLLECTION.WORKSPACE_CARDS_LIST}`);
     const allCards = useMemo(() => CardUtils.mergeCardListWithWorkspaceFeeds(workspaceCardFeeds, userCardList), [userCardList, workspaceCardFeeds]);
     const cardAutocompleteList = Object.values(allCards);
 
-=======
-    const [cardList = {}] = useOnyx(ONYXKEYS.CARD_LIST);
-    const cardAutocompleteList = Object.values(cardList);
->>>>>>> 7180a376
     const participantsAutocompleteList = useMemo(() => {
         if (!areOptionsInitialized) {
             return [];
@@ -363,6 +358,7 @@
         statusAutocompleteList,
         expenseTypes,
         cardAutocompleteList,
+        allCards,
     ]);
 
     const sortedRecentSearches = useMemo(() => {
@@ -372,7 +368,7 @@
     const recentSearchesData = sortedRecentSearches?.slice(0, 5).map(({query, timestamp}) => {
         const searchQueryJSON = SearchQueryUtils.buildSearchQueryJSON(query);
         return {
-            text: searchQueryJSON ? SearchQueryUtils.buildUserReadableQueryString(searchQueryJSON, personalDetails, reports, taxRates) : query,
+            text: searchQueryJSON ? SearchQueryUtils.buildUserReadableQueryString(searchQueryJSON, personalDetails, reports, taxRates, allCards) : query,
             singleIcon: Expensicons.History,
             searchQuery: query,
             keyForList: timestamp,
