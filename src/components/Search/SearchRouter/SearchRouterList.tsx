--- conflicted
+++ resolved
@@ -183,11 +183,7 @@
         if (currentUser) {
             autocompleteOptions.push({
                 name: currentUser.displayName ?? Str.removeSMSDomain(currentUser.login ?? ''),
-<<<<<<< HEAD
-                accountID: currentUser.accountID.toString(),
-=======
                 accountID: currentUser.accountID?.toString(),
->>>>>>> 96280b88
             });
         }
 
