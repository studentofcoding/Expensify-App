import React from 'react';
import PropTypes from 'prop-types';
import lodashGet from 'lodash/get';
import Str from 'expensify-common/lib/str';
import {withOnyx} from 'react-native-onyx';
import _ from 'underscore';
import styles from '../styles/styles';
import Text from './Text';
import withLocalize, {withLocalizePropTypes} from './withLocalize';
import compose from '../libs/compose';
import * as ReportUtils from '../libs/reportUtils';
import * as OptionsListUtils from '../libs/OptionsListUtils';
import ONYXKEYS from '../ONYXKEYS';
import CONST from '../CONST';

const personalDetailsPropTypes = PropTypes.shape({
    /** The login of the person (either email or phone number) */
    login: PropTypes.string.isRequired,

    /** The URL of the person's avatar (there should already be a default avatar if
    the person doesn't have their own avatar uploaded yet) */
    avatar: PropTypes.string.isRequired,

    /** This is either the user's full name, or their login if full name is an empty string */
    displayName: PropTypes.string.isRequired,
});

const propTypes = {
    /** The report currently being looked at */
    report: PropTypes.oneOfType([PropTypes.object]),

    /* Onyx Props */

    /** All of the personal details for everyone */
    personalDetails: PropTypes.objectOf(personalDetailsPropTypes).isRequired,

    /** The policies which the user has access to and which the report could be tied to */
    policies: PropTypes.shape({
        /** The policy name */
        name: PropTypes.string,
    }).isRequired,

    ...withLocalizePropTypes,
};

const defaultProps = {
    report: {},
};

const ReportWelcomeText = (props) => {
    const isPolicyExpenseChat = ReportUtils.isPolicyExpenseChat(props.report);
    const isChatRoom = ReportUtils.isChatRoom(props.report);
    const isDefault = !(isChatRoom || isPolicyExpenseChat);
    const participants = lodashGet(props.report, 'participants', []);
    const isMultipleParticipant = participants.length > 1;
    const displayNamesWithTooltips = _.map(
        OptionsListUtils.getPersonalDetailsForLogins(participants, props.personalDetails),
        ({
            displayName, firstName, login, pronouns,
        }) => {
            const longName = displayName || Str.removeSMSDomain(login);
            const longNameLocalized = Str.isSMSLogin(longName) ? props.toLocalPhone(longName) : longName;
            const shortName = firstName || longNameLocalized;
            let finalPronouns = pronouns;
            if (pronouns && pronouns.startsWith(CONST.PRONOUNS.PREFIX)) {
                const localeKey = pronouns.replace(CONST.PRONOUNS.PREFIX, '');
                finalPronouns = props.translate(`pronouns.${localeKey}`);
            }
            return {
                displayName: isMultipleParticipant ? shortName : longNameLocalized,
                tooltip: Str.removeSMSDomain(login),
                pronouns: finalPronouns,
            };
        },
    );
    const roomWelcomeMessage = ReportUtils.getRoomWelcomeMessage(props.report, props.policies);
    return (
        <Text style={[styles.mt3, styles.mw100, styles.textAlignCenter]}>
            {isPolicyExpenseChat && (
                <>
                    {/* Add align center style individually because of limited style inheritance in React Native https://reactnative.dev/docs/text#limited-style-inheritance */}
                    <Text style={styles.textAlignCenter}>
                        {props.translate('reportActionsView.beginningOfChatHistoryPolicyExpenseChatPartOne')}
                    </Text>
                    <Text style={[styles.textStrong]}>
                        {/* Use the policyExpenseChat owner's first name or their email if it's undefined or an empty string */}
                        {lodashGet(props.personalDetails, [props.report.ownerEmail, 'firstName']) || props.report.ownerEmail}
                    </Text>
                    <Text>
                        {props.translate('reportActionsView.beginningOfChatHistoryPolicyExpenseChatPartTwo')}
                    </Text>
                    <Text style={[styles.textStrong]}>
<<<<<<< HEAD
                        {lodashGet(props.policies, [`${ONYXKEYS.COLLECTION.POLICY}${props.report.policyID}`, 'name'])
                            || lodashGet(props.report, 'oldPolicyName')
                            || Localize.translateLocal('workspace.common.unavailable')}
=======
                        {ReportUtils.getPolicyName(props.report, props.policies)}
>>>>>>> 555ab1e7
                    </Text>
                    <Text>
                        {props.translate('reportActionsView.beginningOfChatHistoryPolicyExpenseChatPartThree')}
                    </Text>
                </>
            )}
            {isChatRoom && (
                <>
                    {/* Add align center style individually because of limited style inheritance in React Native https://reactnative.dev/docs/text#limited-style-inheritance */}
                    <Text style={styles.textAlignCenter}>
                        {roomWelcomeMessage.phrase1}
                    </Text>
                    <Text style={[styles.textStrong]}>
                        {props.report.reportName}
                    </Text>
                    <Text>
                        {roomWelcomeMessage.phrase2}
                    </Text>
                </>
            )}
            {isDefault && (
                <>
                    {/* Add align center style individually because of limited style inheritance in React Native https://reactnative.dev/docs/text#limited-style-inheritance */}
                    <Text style={styles.textAlignCenter}>
                        {props.translate('reportActionsView.beginningOfChatHistory')}
                    </Text>
                    {_.map(displayNamesWithTooltips, ({displayName, pronouns}, index) => (
                        <Text key={displayName}>
                            <Text style={[styles.textStrong]}>
                                {displayName}
                            </Text>
                            {!_.isEmpty(pronouns) && <Text>{` (${pronouns})`}</Text>}
                            {(index === displayNamesWithTooltips.length - 1) && <Text>.</Text>}
                            {(index === displayNamesWithTooltips.length - 2) && <Text>{` ${props.translate('common.and')} `}</Text>}
                            {(index < displayNamesWithTooltips.length - 2) && <Text>, </Text>}
                        </Text>
                    ))}
                </>
            )}
        </Text>
    );
};

ReportWelcomeText.defaultProps = defaultProps;
ReportWelcomeText.propTypes = propTypes;
ReportWelcomeText.displayName = 'ReportWelcomeText';

export default compose(
    withLocalize,
    withOnyx({
        personalDetails: {
            key: ONYXKEYS.PERSONAL_DETAILS,
        },
        policies: {
            key: ONYXKEYS.COLLECTION.POLICY,
        },
    }),
)(ReportWelcomeText);<|MERGE_RESOLUTION|>--- conflicted
+++ resolved
@@ -90,13 +90,7 @@
                         {props.translate('reportActionsView.beginningOfChatHistoryPolicyExpenseChatPartTwo')}
                     </Text>
                     <Text style={[styles.textStrong]}>
-<<<<<<< HEAD
-                        {lodashGet(props.policies, [`${ONYXKEYS.COLLECTION.POLICY}${props.report.policyID}`, 'name'])
-                            || lodashGet(props.report, 'oldPolicyName')
-                            || Localize.translateLocal('workspace.common.unavailable')}
-=======
                         {ReportUtils.getPolicyName(props.report, props.policies)}
->>>>>>> 555ab1e7
                     </Text>
                     <Text>
                         {props.translate('reportActionsView.beginningOfChatHistoryPolicyExpenseChatPartThree')}
