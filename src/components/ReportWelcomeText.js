import React from 'react';
import PropTypes from 'prop-types';
import lodashGet from 'lodash/get';
import {View} from 'react-native';
import {withOnyx} from 'react-native-onyx';
import _ from 'underscore';
import UserDetailsTooltip from './UserDetailsTooltip';
import styles from '../styles/styles';
import Text from './Text';
import withLocalize, {withLocalizePropTypes} from './withLocalize';
import compose from '../libs/compose';
import * as ReportUtils from '../libs/ReportUtils';
import * as OptionsListUtils from '../libs/OptionsListUtils';
import ONYXKEYS from '../ONYXKEYS';
import Navigation from '../libs/Navigation/Navigation';
import ROUTES from '../ROUTES';
import reportPropTypes from '../pages/reportPropTypes';
import CONST from '../CONST';

const personalDetailsPropTypes = PropTypes.shape({
    /** The login of the person (either email or phone number) */
    login: PropTypes.string.isRequired,

    /** The URL of the person's avatar (there should already be a default avatar if
    the person doesn't have their own avatar uploaded yet) */
    avatar: PropTypes.string.isRequired,

    /** This is either the user's full name, or their login if full name is an empty string */
    displayName: PropTypes.string.isRequired,
});

const propTypes = {
    /** The report currently being looked at */
    report: reportPropTypes,

    /* Onyx Props */

    /** All of the personal details for everyone */
    personalDetails: PropTypes.objectOf(personalDetailsPropTypes),

    /** List of betas available to current user */
    betas: PropTypes.arrayOf(PropTypes.string),

    ...withLocalizePropTypes,
};

const defaultProps = {
    report: {},
    personalDetails: {},
    betas: [],
};

const ReportWelcomeText = (props) => {
    const isPolicyExpenseChat = ReportUtils.isPolicyExpenseChat(props.report);
    const isChatRoom = ReportUtils.isChatRoom(props.report);
    const isDefault = !(isChatRoom || isPolicyExpenseChat);
<<<<<<< HEAD
    const participantAccountIDs = lodashGet(props.report, 'participantAccountIDs', []);
    const isMultipleParticipant = participantAccountIDs.length > 1;
    const displayNamesWithTooltips = ReportUtils.getDisplayNamesWithTooltips(
        OptionsListUtils.getPersonalDetailsForAccountIDs(participantAccountIDs, props.personalDetails),
        isMultipleParticipant,
    );
=======
    const participants = lodashGet(props.report, 'participants', []);
    const isMultipleParticipant = participants.length > 1;
    const displayNamesWithTooltips = ReportUtils.getDisplayNamesWithTooltips(OptionsListUtils.getPersonalDetailsForLogins(participants, props.personalDetails), isMultipleParticipant);
>>>>>>> 93957f0e
    const roomWelcomeMessage = ReportUtils.getRoomWelcomeMessage(props.report);
    const moneyRequestOptions = ReportUtils.getMoneyRequestOptions(props.report, participantAccountIDs, props.betas);
    return (
        <>
            <View>
                <Text style={[styles.textHero]}>{props.translate('reportActionsView.sayHello')}</Text>
            </View>
            <Text style={[styles.mt3, styles.mw100]}>
                {isPolicyExpenseChat && (
                    <>
                        <Text>{props.translate('reportActionsView.beginningOfChatHistoryPolicyExpenseChatPartOne')}</Text>
                        <Text style={[styles.textStrong]}>
                            {/* Use the policyExpenseChat owner's first name or their email if it's undefined or an empty string */}
                            {lodashGet(props.personalDetails, [props.report.ownerAccountID, 'firstName']) || props.report.ownerEmail}
                        </Text>
                        <Text>{props.translate('reportActionsView.beginningOfChatHistoryPolicyExpenseChatPartTwo')}</Text>
                        <Text style={[styles.textStrong]}>{ReportUtils.getPolicyName(props.report)}</Text>
                        <Text>{props.translate('reportActionsView.beginningOfChatHistoryPolicyExpenseChatPartThree')}</Text>
                    </>
                )}
                {isChatRoom && (
                    <>
                        <Text>{roomWelcomeMessage.phrase1}</Text>
                        <Text
                            style={[styles.textStrong]}
                            onPress={() => Navigation.navigate(ROUTES.getReportDetailsRoute(props.report.reportID))}
                        >
                            {ReportUtils.getReportName(props.report)}
                        </Text>
                        <Text>{roomWelcomeMessage.phrase2}</Text>
                    </>
                )}
                {isDefault && (
                    <Text>
                        <Text>{props.translate('reportActionsView.beginningOfChatHistory')}</Text>
                        {_.map(displayNamesWithTooltips, ({displayName, pronouns, accountID}, index) => (
                            <Text key={`${displayName}${pronouns}${index}`}>
                                <UserDetailsTooltip accountID={accountID}>
                                    <Text
                                        style={[styles.textStrong]}
                                        onPress={() => {
                                            const accountDetails = props.personalDetails[participants[index]];
                                            if (accountDetails && accountDetails.accountID) {
                                                Navigation.navigate(ROUTES.getProfileRoute(accountDetails.accountID));
                                            }
                                        }}
                                    >
                                        {displayName}
                                    </Text>
                                </UserDetailsTooltip>
                                {!_.isEmpty(pronouns) && <Text>{` (${pronouns})`}</Text>}
                                {index === displayNamesWithTooltips.length - 1 && <Text>.</Text>}
                                {index === displayNamesWithTooltips.length - 2 && <Text>{` ${props.translate('common.and')} `}</Text>}
                                {index < displayNamesWithTooltips.length - 2 && <Text>, </Text>}
                            </Text>
                        ))}
                    </Text>
                )}
                {(moneyRequestOptions.includes(CONST.IOU.MONEY_REQUEST_TYPE.SEND) || moneyRequestOptions.includes(CONST.IOU.MONEY_REQUEST_TYPE.REQUEST)) && (
                    <Text>{props.translate('reportActionsView.usePlusButton')}</Text>
                )}
            </Text>
        </>
    );
};

ReportWelcomeText.defaultProps = defaultProps;
ReportWelcomeText.propTypes = propTypes;
ReportWelcomeText.displayName = 'ReportWelcomeText';

export default compose(
    withLocalize,
    withOnyx({
        betas: {
            key: ONYXKEYS.BETAS,
        },
        personalDetails: {
            key: ONYXKEYS.PERSONAL_DETAILS_LIST,
        },
    }),
)(ReportWelcomeText);<|MERGE_RESOLUTION|>--- conflicted
+++ resolved
@@ -54,18 +54,12 @@
     const isPolicyExpenseChat = ReportUtils.isPolicyExpenseChat(props.report);
     const isChatRoom = ReportUtils.isChatRoom(props.report);
     const isDefault = !(isChatRoom || isPolicyExpenseChat);
-<<<<<<< HEAD
     const participantAccountIDs = lodashGet(props.report, 'participantAccountIDs', []);
     const isMultipleParticipant = participantAccountIDs.length > 1;
     const displayNamesWithTooltips = ReportUtils.getDisplayNamesWithTooltips(
         OptionsListUtils.getPersonalDetailsForAccountIDs(participantAccountIDs, props.personalDetails),
         isMultipleParticipant,
     );
-=======
-    const participants = lodashGet(props.report, 'participants', []);
-    const isMultipleParticipant = participants.length > 1;
-    const displayNamesWithTooltips = ReportUtils.getDisplayNamesWithTooltips(OptionsListUtils.getPersonalDetailsForLogins(participants, props.personalDetails), isMultipleParticipant);
->>>>>>> 93957f0e
     const roomWelcomeMessage = ReportUtils.getRoomWelcomeMessage(props.report);
     const moneyRequestOptions = ReportUtils.getMoneyRequestOptions(props.report, participantAccountIDs, props.betas);
     return (
@@ -107,7 +101,7 @@
                                     <Text
                                         style={[styles.textStrong]}
                                         onPress={() => {
-                                            const accountDetails = props.personalDetails[participants[index]];
+                                            const accountDetails = props.personalDetails[participantAccountIDs[index]];
                                             if (accountDetails && accountDetails.accountID) {
                                                 Navigation.navigate(ROUTES.getProfileRoute(accountDetails.accountID));
                                             }
