--- conflicted
+++ resolved
@@ -82,14 +82,8 @@
 }: SelectionScreenProps) {
     const {translate} = useLocalize();
 
-<<<<<<< HEAD
-    const policy = PolicyUtils.getPolicy(policyID ?? '');
-    const isConnectionEmpty = isEmpty(policy.connections?.[connectionName]);
-    console.log('policy', policy, 'isConnectionEmpty', isConnectionEmpty, 'policy.connections?', policy.connections, 'connectionName', connectionName);
-=======
     const policy = PolicyUtils.getPolicy(policyID);
     const isConnectionEmpty = isEmpty(policy?.connections?.[connectionName]);
->>>>>>> 9d8e7fee
 
     return (
         <AccessOrNotFoundWrapper
