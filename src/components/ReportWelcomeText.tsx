import React, {useMemo} from 'react';
import {View} from 'react-native';
import type {OnyxEntry} from 'react-native-onyx';
import {useOnyx} from 'react-native-onyx';
import useLocalize from '@hooks/useLocalize';
import useThemeStyles from '@hooks/useThemeStyles';
import Navigation from '@libs/Navigation/Navigation';
import * as OptionsListUtils from '@libs/OptionsListUtils';
import {getPolicy} from '@libs/PolicyUtils';
import * as ReportUtils from '@libs/ReportUtils';
import SidebarUtils from '@libs/SidebarUtils';
import CONST from '@src/CONST';
import type {IOUType} from '@src/CONST';
import ONYXKEYS from '@src/ONYXKEYS';
import ROUTES from '@src/ROUTES';
import type {Policy, Report} from '@src/types/onyx';
import {PressableWithoutFeedback} from './Pressable';
import RenderHTML from './RenderHTML';
import Text from './Text';
import UserDetailsTooltip from './UserDetailsTooltip';

type ReportWelcomeTextProps = {
    /** The report currently being looked at */
    report: OnyxEntry<Report>;

    /** The policy for the current route */
    policy: OnyxEntry<Policy>;
};

function ReportWelcomeText({report, policy}: ReportWelcomeTextProps) {
    const {translate} = useLocalize();
    const styles = useThemeStyles();
    const [personalDetails] = useOnyx(ONYXKEYS.PERSONAL_DETAILS_LIST);
    const isPolicyExpenseChat = ReportUtils.isPolicyExpenseChat(report);
    // eslint-disable-next-line @typescript-eslint/prefer-nullish-coalescing
    const [reportNameValuePairs] = useOnyx(`${ONYXKEYS.COLLECTION.REPORT_NAME_VALUE_PAIRS}${report?.reportID || -1}`);
    const isArchivedRoom = ReportUtils.isArchivedRoom(report, reportNameValuePairs);
    const isChatRoom = ReportUtils.isChatRoom(report);
    const isSelfDM = ReportUtils.isSelfDM(report);
    const isInvoiceRoom = ReportUtils.isInvoiceRoom(report);
    const isSystemChat = ReportUtils.isSystemChat(report);
    const isDefault = !(isChatRoom || isPolicyExpenseChat || isSelfDM || isInvoiceRoom || isSystemChat);
    const participantAccountIDs = ReportUtils.getParticipantsAccountIDsForDisplay(report, undefined, undefined, true);
    const isMultipleParticipant = participantAccountIDs.length > 1;
    const displayNamesWithTooltips = ReportUtils.getDisplayNamesWithTooltips(OptionsListUtils.getPersonalDetailsForAccountIDs(participantAccountIDs, personalDetails), isMultipleParticipant);
    const welcomeMessage = SidebarUtils.getWelcomeMessage(report, policy);
    const moneyRequestOptions = ReportUtils.temporary_getMoneyRequestOptions(report, policy, participantAccountIDs);
    const filteredOptions = moneyRequestOptions.filter(
        (item): item is Exclude<IOUType, typeof CONST.IOU.TYPE.REQUEST | typeof CONST.IOU.TYPE.SEND | typeof CONST.IOU.TYPE.CREATE | typeof CONST.IOU.TYPE.INVOICE> =>
            item !== CONST.IOU.TYPE.INVOICE,
    );
    const additionalText = filteredOptions
        .map((item, index) => `${index === filteredOptions.length - 1 ? `${translate('common.or')} ` : ''}${translate(`reportActionsView.iouTypes.${item}`)}`)
        .join(', ');
    const canEditPolicyDescription = ReportUtils.canEditPolicyDescription(policy);
<<<<<<< HEAD
    const reportName = ReportUtils.getReportName({report});
=======
    const reportName = ReportUtils.getReportName(report);
    const shouldShowUsePlusButtonText =
        (moneyRequestOptions.includes(CONST.IOU.TYPE.PAY) ||
            moneyRequestOptions.includes(CONST.IOU.TYPE.SUBMIT) ||
            moneyRequestOptions.includes(CONST.IOU.TYPE.TRACK) ||
            moneyRequestOptions.includes(CONST.IOU.TYPE.SPLIT)) &&
        !isPolicyExpenseChat;
>>>>>>> 7981265d

    const navigateToReport = () => {
        if (!report?.reportID) {
            return;
        }

        Navigation.navigate(ROUTES.REPORT_WITH_ID_DETAILS.getRoute(report.reportID, Navigation.getReportRHPActiveRoute()));
    };

    const welcomeHeroText = useMemo(() => {
        if (isInvoiceRoom) {
            return translate('reportActionsView.sayHello');
        }

        if (isChatRoom) {
            return translate('reportActionsView.welcomeToRoom', {roomName: reportName});
        }

        if (isSelfDM) {
            return translate('reportActionsView.yourSpace');
        }

        if (isSystemChat) {
            return reportName;
        }

        return translate('reportActionsView.sayHello');
    }, [isChatRoom, isInvoiceRoom, isSelfDM, isSystemChat, translate, reportName]);

    return (
        <>
            <View>
                <Text style={[styles.textHero]}>{welcomeHeroText}</Text>
            </View>
            <View style={[styles.mt3, styles.mw100]}>
                {isPolicyExpenseChat &&
                    (welcomeMessage?.messageHtml ? (
                        <PressableWithoutFeedback
                            onPress={() => {
                                if (!canEditPolicyDescription) {
                                    return;
                                }
                                Navigation.navigate(ROUTES.WORKSPACE_PROFILE_DESCRIPTION.getRoute(policy?.id ?? '-1'));
                            }}
                            style={[styles.renderHTML, canEditPolicyDescription ? styles.cursorPointer : styles.cursorText]}
                            accessibilityLabel={translate('reportDescriptionPage.roomDescription')}
                        >
                            <RenderHTML html={welcomeMessage.messageHtml} />
                        </PressableWithoutFeedback>
                    ) : (
                        <Text>
                            <Text>{welcomeMessage.phrase1}</Text>
                            <Text style={[styles.textStrong]}>{ReportUtils.getDisplayNameForParticipant(report?.ownerAccountID)}</Text>
                            <Text>{welcomeMessage.phrase2}</Text>
                            <Text style={[styles.textStrong]}>{ReportUtils.getPolicyName({report})}</Text>
                            <Text>{welcomeMessage.phrase3}</Text>
                        </Text>
                    ))}
                {isInvoiceRoom &&
                    !isArchivedRoom &&
                    (welcomeMessage?.messageHtml ? (
                        <PressableWithoutFeedback
                            onPress={() => {
                                if (!canEditPolicyDescription) {
                                    return;
                                }
                                Navigation.navigate(ROUTES.WORKSPACE_PROFILE_DESCRIPTION.getRoute(policy?.id ?? '-1'));
                            }}
                            style={[styles.renderHTML, canEditPolicyDescription ? styles.cursorPointer : styles.cursorText]}
                            accessibilityLabel={translate('reportDescriptionPage.roomDescription')}
                        >
                            <RenderHTML html={welcomeMessage.messageHtml} />
                        </PressableWithoutFeedback>
                    ) : (
                        <Text>
                            <Text>{welcomeMessage.phrase1}</Text>
                            <Text>
                                {report?.invoiceReceiver?.type === CONST.REPORT.INVOICE_RECEIVER_TYPE.INDIVIDUAL ? (
                                    <Text style={[styles.textStrong]}>{ReportUtils.getDisplayNameForParticipant(report?.invoiceReceiver?.accountID)}</Text>
                                ) : (
                                    <Text style={[styles.textStrong]}>{getPolicy(report?.invoiceReceiver?.policyID)?.name}</Text>
                                )}
                            </Text>
                            <Text>{` ${translate('common.and')} `}</Text>
                            <Text style={[styles.textStrong]}>{ReportUtils.getPolicyName(report)}</Text>
                            <Text>{welcomeMessage.phrase2}</Text>
                        </Text>
                    ))}
                {isChatRoom &&
                    (!isInvoiceRoom || isArchivedRoom) &&
                    (welcomeMessage?.messageHtml ? (
                        <PressableWithoutFeedback
                            onPress={() => {
                                const activeRoute = Navigation.getReportRHPActiveRoute();
                                if (ReportUtils.canEditReportDescription(report, policy)) {
                                    Navigation.navigate(ROUTES.REPORT_DESCRIPTION.getRoute(report?.reportID ?? '-1', activeRoute));
                                    return;
                                }
                                Navigation.navigate(ROUTES.REPORT_WITH_ID_DETAILS.getRoute(report?.reportID ?? '-1', activeRoute));
                            }}
                            style={styles.renderHTML}
                            accessibilityLabel={translate('reportDescriptionPage.roomDescription')}
                        >
                            <RenderHTML html={welcomeMessage.messageHtml} />
                        </PressableWithoutFeedback>
                    ) : (
                        <Text>
                            <Text>{welcomeMessage.phrase1}</Text>
                            {welcomeMessage.showReportName && (
                                <Text
                                    style={[styles.textStrong]}
                                    onPress={navigateToReport}
                                    suppressHighlighting
                                >
                                    {ReportUtils.getReportName({report})}
                                </Text>
                            )}
                            {welcomeMessage.phrase2 !== undefined && <Text>{welcomeMessage.phrase2}</Text>}
                        </Text>
                    ))}
                {isSelfDM && (
                    <Text>
                        <Text>{welcomeMessage.phrase1}</Text>
                    </Text>
                )}
                {isSystemChat && (
                    <Text>
                        <Text>{welcomeMessage.phrase1}</Text>
                    </Text>
                )}
                {isDefault && (
                    <Text>
                        <Text>{welcomeMessage.phrase1}</Text>
                        {displayNamesWithTooltips.map(({displayName, accountID}, index) => (
                            // eslint-disable-next-line react/no-array-index-key
                            <Text key={`${displayName}${index}`}>
                                <UserDetailsTooltip accountID={accountID}>
                                    {ReportUtils.isOptimisticPersonalDetail(accountID) ? (
                                        <Text style={[styles.textStrong]}>{displayName}</Text>
                                    ) : (
                                        <Text
                                            style={[styles.textStrong]}
                                            onPress={() => Navigation.navigate(ROUTES.PROFILE.getRoute(accountID, Navigation.getReportRHPActiveRoute()))}
                                            suppressHighlighting
                                        >
                                            {displayName}
                                        </Text>
                                    )}
                                </UserDetailsTooltip>
                                {index === displayNamesWithTooltips.length - 1 && <Text>.</Text>}
                                {index === displayNamesWithTooltips.length - 2 && <Text>{` ${translate('common.and')} `}</Text>}
                                {index < displayNamesWithTooltips.length - 2 && <Text>, </Text>}
                            </Text>
                        ))}
                    </Text>
                )}
                {shouldShowUsePlusButtonText && <Text>{translate('reportActionsView.usePlusButton', {additionalText})}</Text>}
                {ReportUtils.isConciergeChatReport(report) && <Text>{translate('reportActionsView.askConcierge')}</Text>}
            </View>
        </>
    );
}

ReportWelcomeText.displayName = 'ReportWelcomeText';

export default ReportWelcomeText;<|MERGE_RESOLUTION|>--- conflicted
+++ resolved
@@ -53,17 +53,13 @@
         .map((item, index) => `${index === filteredOptions.length - 1 ? `${translate('common.or')} ` : ''}${translate(`reportActionsView.iouTypes.${item}`)}`)
         .join(', ');
     const canEditPolicyDescription = ReportUtils.canEditPolicyDescription(policy);
-<<<<<<< HEAD
     const reportName = ReportUtils.getReportName({report});
-=======
-    const reportName = ReportUtils.getReportName(report);
     const shouldShowUsePlusButtonText =
         (moneyRequestOptions.includes(CONST.IOU.TYPE.PAY) ||
             moneyRequestOptions.includes(CONST.IOU.TYPE.SUBMIT) ||
             moneyRequestOptions.includes(CONST.IOU.TYPE.TRACK) ||
             moneyRequestOptions.includes(CONST.IOU.TYPE.SPLIT)) &&
         !isPolicyExpenseChat;
->>>>>>> 7981265d
 
     const navigateToReport = () => {
         if (!report?.reportID) {
@@ -148,7 +144,7 @@
                                 )}
                             </Text>
                             <Text>{` ${translate('common.and')} `}</Text>
-                            <Text style={[styles.textStrong]}>{ReportUtils.getPolicyName(report)}</Text>
+                            <Text style={[styles.textStrong]}>{ReportUtils.getPolicyName({report})}</Text>
                             <Text>{welcomeMessage.phrase2}</Text>
                         </Text>
                     ))}
