import PropTypes from 'prop-types';
import _ from 'underscore';
import stylePropTypes from '@styles/stylePropTypes';
import CONST from '@src/CONST';
import avatarPropTypes from './avatarPropTypes';
import sourcePropTypes from './Image/sourcePropTypes';
import refPropTypes from './refPropTypes';

const propTypes = {
    /** Text to be shown as badge near the right end. */
    badgeText: PropTypes.string,

    /** Any additional styles to apply */
    // eslint-disable-next-line react/forbid-prop-types
    wrapperStyle: stylePropTypes,

    /** Used to apply offline styles to child text components */
    style: stylePropTypes,

    /** Used to apply styles specifically to the title */
    titleStyle: stylePropTypes,

    /** Function to fire when component is pressed */
    onPress: PropTypes.func,

    /** Icon to display on the left side of component */
    icon: PropTypes.oneOfType([PropTypes.string, sourcePropTypes, PropTypes.arrayOf(avatarPropTypes)]),

    /** Secondary icon to display on the left side of component, right of the icon */
    secondaryIcon: sourcePropTypes,

    /** Icon Width */
    iconWidth: PropTypes.number,

    /** Icon Height */
    iconHeight: PropTypes.number,

    /** Text to display for the item */
    title: PropTypes.string,

    /** Text that appears above the title */
    label: PropTypes.string,

    /** Boolean whether to display the title right icon */
    shouldShowTitleIcon: PropTypes.bool,

    /** Icon to display at right side of title */
    titleIcon: sourcePropTypes,

    /** Boolean whether to display the right icon */
    shouldShowRightIcon: PropTypes.bool,

    /** Should we make this selectable with a checkbox */
    shouldShowSelectedState: PropTypes.bool,

    /** Should the title show with normal font weight (not bold) */
    shouldShowBasicTitle: PropTypes.bool,

    /** Should the description be shown above the title (instead of the other way around) */
    shouldShowDescriptionOnTop: PropTypes.bool,

    /** Whether this item is selected */
    isSelected: PropTypes.bool,

    /** A boolean flag that gives the icon a green fill if true */
    success: PropTypes.bool,

    /** Overrides the icon for shouldShowRightIcon */
    iconRight: sourcePropTypes,

    /** A description text to show under the title */
    description: PropTypes.string,

    /** Any additional styles to pass to the icon container. */
    iconStyles: PropTypes.arrayOf(PropTypes.object),

    /** The fill color to pass into the icon. */
    iconFill: PropTypes.string,

    /** The fill color to pass into the secondary icon. */
    secondaryIconFill: PropTypes.string,

    /** Whether item is focused or active */
    focused: PropTypes.bool,

    /** Should we disable this menu item? */
    disabled: PropTypes.bool,

    /** A right-aligned subtitle for this menu option */
    subtitle: PropTypes.oneOfType([PropTypes.string, PropTypes.number]),

    /** Flag to choose between avatar image or an icon */
    iconType: PropTypes.oneOf([CONST.ICON_TYPE_AVATAR, CONST.ICON_TYPE_ICON, CONST.ICON_TYPE_WORKSPACE]),

    /** Whether the menu item should be interactive at all */
    interactive: PropTypes.bool,

    /** A fallback avatar icon to display when there is an error on loading avatar from remote URL. */
    fallbackIcon: PropTypes.oneOfType([PropTypes.string, sourcePropTypes]),

    /** Avatars to show on the right of the menu item */
    floatRightAvatars: PropTypes.arrayOf(avatarPropTypes),

    /** The type of brick road indicator to show. */
    brickRoadIndicator: PropTypes.oneOf([CONST.BRICK_ROAD_INDICATOR_STATUS.ERROR, CONST.BRICK_ROAD_INDICATOR_STATUS.INFO, '']),

    /** Prop to identify if we should load avatars vertically instead of diagonally */
    shouldStackHorizontally: PropTypes.bool,

    /** Prop to represent the size of the float right avatar images to be shown */
    floatRightAvatarSize: PropTypes.oneOf(_.values(CONST.AVATAR_SIZE)),

    /** Prop to represent the size of the avatar images to be shown */
    avatarSize: PropTypes.oneOf(_.values(CONST.AVATAR_SIZE)),

    /** The function that should be called when this component is LongPressed or right-clicked. */
    onSecondaryInteraction: PropTypes.func,

    /** Flag to indicate whether or not text selection should be disabled from long-pressing the menu item. */
    shouldBlockSelection: PropTypes.bool,

    /** The ref to the menu item */
    forwardedRef: refPropTypes,

    /** Any adjustments to style when menu item is hovered or pressed */
    hoverAndPressStyle: PropTypes.arrayOf(PropTypes.object),

    /** Text to display under the main item */
    furtherDetails: PropTypes.string,

    /** An icon to display under the main item */
    furtherDetailsIcon: PropTypes.oneOfType([PropTypes.elementType, PropTypes.string]),

    /** The action accept for anonymous user or not */
    isAnonymousAction: PropTypes.bool,

    /**  Whether we should use small avatar subscript sizing the for menu item */
    isSmallAvatarSubscriptMenu: PropTypes.bool,

    /** The max number of lines the title text should occupy before ellipses are added */
    numberOfLines: PropTypes.number,

    /** Should we grey out the menu item when it is disabled? */
    shouldGreyOutWhenDisabled: PropTypes.bool,

    /** Error to display below the title */
    error: PropTypes.string,

    /** Should render the content in HTML format */
    shouldRenderAsHTML: PropTypes.bool,

    /** Label to be displayed on the right */
    rightLabel: PropTypes.string,

    /** Component to be displayed on the right */
    rightComponent: PropTypes.node,

    /** Should render component on the right */
    shouldShowRightComponent: PropTypes.bool,

    /** Array of objects that map display names to their corresponding tooltip */
    titleWithTooltips: PropTypes.arrayOf(PropTypes.object),

    /** Should check anonymous user in onPress function */
    shouldCheckActionAllowedOnPress: PropTypes.bool,

<<<<<<< HEAD
    shouldPutLeftPaddingWhenNoIcon: PropTypes.bool,
=======
    /** Icon should be displayed in its own color */
    displayInDefaultIconColor: PropTypes.bool,
>>>>>>> 6a4770a8
};

export default propTypes;<|MERGE_RESOLUTION|>--- conflicted
+++ resolved
@@ -164,12 +164,10 @@
     /** Should check anonymous user in onPress function */
     shouldCheckActionAllowedOnPress: PropTypes.bool,
 
-<<<<<<< HEAD
     shouldPutLeftPaddingWhenNoIcon: PropTypes.bool,
-=======
+
     /** Icon should be displayed in its own color */
     displayInDefaultIconColor: PropTypes.bool,
->>>>>>> 6a4770a8
 };
 
 export default propTypes;