import PropTypes from 'prop-types';
import _ from 'underscore';
import stylePropTypes from '@styles/stylePropTypes';
import CONST from '@src/CONST';
import avatarPropTypes from './avatarPropTypes';
import sourcePropTypes from './Image/sourcePropTypes';
import refPropTypes from './refPropTypes';

const propTypes = {
    /** Text to be shown as badge near the right end. */
    badgeText: PropTypes.string,

    /** Any additional styles to apply */
    // eslint-disable-next-line react/forbid-prop-types
    wrapperStyle: stylePropTypes,

    /** Used to apply offline styles to child text components */
    style: stylePropTypes,

    /** Used to apply styles specifically to the title */
    titleStyle: stylePropTypes,

    /** Function to fire when component is pressed */
    onPress: PropTypes.func,

    /** Icon to display on the left side of component */
    icon: PropTypes.oneOfType([PropTypes.string, sourcePropTypes, PropTypes.arrayOf(avatarPropTypes)]),

    /** Secondary icon to display on the left side of component, right of the icon */
    secondaryIcon: sourcePropTypes,

    /** Icon Width */
    iconWidth: PropTypes.number,

    /** Icon Height */
    iconHeight: PropTypes.number,

    /** Text to display for the item */
    title: PropTypes.string,

    /** Text that appears above the title */
    label: PropTypes.string,

    /** Boolean whether to display the title right icon */
    shouldShowTitleIcon: PropTypes.bool,

    /** Icon to display at right side of title */
    titleIcon: sourcePropTypes,

    /** Boolean whether to display the right icon */
    shouldShowRightIcon: PropTypes.bool,

    /** Should we make this selectable with a checkbox */
    shouldShowSelectedState: PropTypes.bool,

    /** Should the title show with normal font weight (not bold) */
    shouldShowBasicTitle: PropTypes.bool,

    /** Should the description be shown above the title (instead of the other way around) */
    shouldShowDescriptionOnTop: PropTypes.bool,

    /** Whether this item is selected */
    isSelected: PropTypes.bool,

    /** A boolean flag that gives the icon a green fill if true */
    success: PropTypes.bool,

    /** Overrides the icon for shouldShowRightIcon */
    iconRight: sourcePropTypes,

    /** A description text to show under the title */
    description: PropTypes.string,

    /** Any additional styles to pass to the icon container. */
    iconStyles: PropTypes.arrayOf(PropTypes.object),

    /** The fill color to pass into the icon. */
    iconFill: PropTypes.string,

    /** The fill color to pass into the secondary icon. */
    secondaryIconFill: PropTypes.string,

    /** Whether item is focused or active */
    focused: PropTypes.bool,

    /** Should we disable this menu item? */
    disabled: PropTypes.bool,

    /** A right-aligned subtitle for this menu option */
    subtitle: PropTypes.oneOfType([PropTypes.string, PropTypes.number]),

    /** Flag to choose between avatar image or an icon */
    iconType: PropTypes.oneOf([CONST.ICON_TYPE_AVATAR, CONST.ICON_TYPE_ICON, CONST.ICON_TYPE_WORKSPACE]),

    /** Whether the menu item should be interactive at all */
    interactive: PropTypes.bool,

    /** A fallback avatar icon to display when there is an error on loading avatar from remote URL. */
    fallbackIcon: PropTypes.oneOfType([PropTypes.string, sourcePropTypes]),

    /** Avatars to show on the right of the menu item */
    floatRightAvatars: PropTypes.arrayOf(avatarPropTypes),

    /** The type of brick road indicator to show. */
    brickRoadIndicator: PropTypes.oneOf([CONST.BRICK_ROAD_INDICATOR_STATUS.ERROR, CONST.BRICK_ROAD_INDICATOR_STATUS.INFO, '']),

    /** Prop to identify if we should load avatars vertically instead of diagonally */
    shouldStackHorizontally: PropTypes.bool,

    /** Prop to represent the size of the float right avatar images to be shown */
    floatRightAvatarSize: PropTypes.oneOf(_.values(CONST.AVATAR_SIZE)),

    /** Prop to represent the size of the avatar images to be shown */
    avatarSize: PropTypes.oneOf(_.values(CONST.AVATAR_SIZE)),

    /** The function that should be called when this component is LongPressed or right-clicked. */
    onSecondaryInteraction: PropTypes.func,

    /** Flag to indicate whether or not text selection should be disabled from long-pressing the menu item. */
    shouldBlockSelection: PropTypes.bool,

    /** The ref to the menu item */
    forwardedRef: refPropTypes,

    /** Any adjustments to style when menu item is hovered or pressed */
    hoverAndPressStyle: PropTypes.arrayOf(PropTypes.object),

    /** Text to display under the main item */
    furtherDetails: PropTypes.string,

    /** An icon to display under the main item */
    furtherDetailsIcon: PropTypes.oneOfType([PropTypes.elementType, PropTypes.string]),

    /** The action accept for anonymous user or not */
    isAnonymousAction: PropTypes.bool,

    /**  Whether we should use small avatar subscript sizing the for menu item */
    isSmallAvatarSubscriptMenu: PropTypes.bool,

    /** The max number of lines the title text should occupy before ellipses are added */
    numberOfLines: PropTypes.number,

    /** Should we grey out the menu item when it is disabled? */
    shouldGreyOutWhenDisabled: PropTypes.bool,

    /** Error to display below the title */
    error: PropTypes.string,

    /** Should render the content in HTML format */
    shouldRenderAsHTML: PropTypes.bool,

    /** Label to be displayed on the right */
    rightLabel: PropTypes.string,

    /** Component to be displayed on the right */
    rightComponent: PropTypes.node,

    /** Should render component on the right */
    shouldShowRightComponent: PropTypes.bool,

    /** Array of objects that map display names to their corresponding tooltip */
    titleWithTooltips: PropTypes.arrayOf(PropTypes.object),

    /** Should check anonymous user in onPress function */
    shouldCheckActionAllowedOnPress: PropTypes.bool,

<<<<<<< HEAD
    /** The menu item link or function to get the link */
    link: PropTypes.oneOfType(PropTypes.func, PropTypes.string),
=======
    /** Icon should be displayed in its own color */
    displayInDefaultIconColor: PropTypes.bool,
>>>>>>> 320ff544
};

export default propTypes;<|MERGE_RESOLUTION|>--- conflicted
+++ resolved
@@ -164,13 +164,11 @@
     /** Should check anonymous user in onPress function */
     shouldCheckActionAllowedOnPress: PropTypes.bool,
 
-<<<<<<< HEAD
     /** The menu item link or function to get the link */
     link: PropTypes.oneOfType(PropTypes.func, PropTypes.string),
-=======
+
     /** Icon should be displayed in its own color */
     displayInDefaultIconColor: PropTypes.bool,
->>>>>>> 320ff544
 };
 
 export default propTypes;