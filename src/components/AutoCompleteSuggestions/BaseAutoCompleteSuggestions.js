import React, {useEffect} from 'react';
import {Pressable} from 'react-native';
import Animated, {useAnimatedStyle, useSharedValue, withSpring, withTiming, FadeOutDown, FadeInUp, Easing, cancelAnimation} from 'react-native-reanimated';
// We take FlatList from this package to properly handle the scrolling of AutoCompleteSuggestions in chats since one scroll is nested inside another
import {FlatList} from 'react-native-gesture-handler';
import styles from '../../styles/styles';
import * as StyleUtils from '../../styles/StyleUtils';
import CONST from '../../CONST';
import {propTypes} from './autoCompleteSuggestionsPropTypes';

/**
 * @param {Number} numRows
 * @param {Boolean} isSuggestionPickerLarge
 * @returns {Number}
 */
const measureHeightOfSuggestionRows = (numRows, isSuggestionPickerLarge) => {
    if (isSuggestionPickerLarge) {
        return numRows * CONST.AUTO_COMPLETE_SUGGESTER.ITEM_HEIGHT;
    }
    if (numRows > 2) {
        // On small screens, we display a scrollable window with a height of 2.5 items, indicating that there are more items available beyond what is currently visible
        return CONST.AUTO_COMPLETE_SUGGESTER.SMALL_CONTAINER_HEIGHT_FACTOR * CONST.AUTO_COMPLETE_SUGGESTER.ITEM_HEIGHT;
    }
    return numRows * CONST.AUTO_COMPLETE_SUGGESTER.ITEM_HEIGHT;
};

const BaseAutoCompleteSuggestions = (props) => {
    const rowHeight = useSharedValue(0);
    /**
     * Render a suggestion menu item component.
     * @param {Object} params
     * @param {Object} params.item
     * @param {Number} params.index
     * @returns {JSX.Element}
     */
    const renderSuggestionMenuItem = ({item, index}) => (
        <Pressable
            style={({hovered}) => StyleUtils.getAutoCompleteSuggestionItemStyle(props.highlightedSuggestionIndex, CONST.AUTO_COMPLETE_SUGGESTER.ITEM_HEIGHT, hovered, index)}
            onMouseDown={(e) => e.preventDefault()}
            onPress={() => props.onSelect(index)}
            onLongPress={() => {}}
        >
            {props.renderSuggestionMenuItem(item, index)}
        </Pressable>
    );

<<<<<<< HEAD
    const animatedStyles = useAnimatedStyle(() => ({
        ...styles.autoCompleteSuggestionsContainer,
        ...StyleUtils.getAutoCompleteSuggestionContainerStyle(rowHeight.value, props.shouldIncludeReportRecipientLocalTimeHeight),
    }));

    useEffect(() => {
        rowHeight.value = withTiming(measureHeightOfSuggestionRows(props.suggestions.length, props.isSuggestionPickerLarge), {
            duration: 100,
            easing: Easing.inOut(Easing.ease),
        });
    }, [props.suggestions.length, props.isSuggestionPickerLarge, rowHeight]);
=======
    const rowHeight = measureHeightOfSuggestionRows(props.suggestions.length, props.isSuggestionPickerLarge);
    const innerHeight = CONST.AUTO_COMPLETE_SUGGESTER.ITEM_HEIGHT * props.suggestions.length;
>>>>>>> 4cf66ee4

    return (
        <Animated.View
            ref={props.forwardedRef}
            style={animatedStyles}
            exiting={FadeOutDown.duration(100)}
        >
            <FlatList
                keyboardShouldPersistTaps="handled"
                data={props.suggestions}
                renderItem={renderSuggestionMenuItem}
                keyExtractor={props.keyExtractor}
                removeClippedSubviews={false}
<<<<<<< HEAD
                showsVerticalScrollIndicator={false}
=======
                showsVerticalScrollIndicator={innerHeight > rowHeight}
>>>>>>> 4cf66ee4
                style={{flex: 1}}
            />
        </Animated.View>
    );
};

BaseAutoCompleteSuggestions.propTypes = propTypes;
BaseAutoCompleteSuggestions.displayName = 'BaseAutoCompleteSuggestions';

export default React.forwardRef((props, ref) => (
    <BaseAutoCompleteSuggestions
        // eslint-disable-next-line react/jsx-props-no-spreading
        {...props}
        forwardedRef={ref}
    />
));<|MERGE_RESOLUTION|>--- conflicted
+++ resolved
@@ -44,7 +44,8 @@
         </Pressable>
     );
 
-<<<<<<< HEAD
+    const innerHeight = CONST.AUTO_COMPLETE_SUGGESTER.ITEM_HEIGHT * props.suggestions.length;
+
     const animatedStyles = useAnimatedStyle(() => ({
         ...styles.autoCompleteSuggestionsContainer,
         ...StyleUtils.getAutoCompleteSuggestionContainerStyle(rowHeight.value, props.shouldIncludeReportRecipientLocalTimeHeight),
@@ -56,10 +57,6 @@
             easing: Easing.inOut(Easing.ease),
         });
     }, [props.suggestions.length, props.isSuggestionPickerLarge, rowHeight]);
-=======
-    const rowHeight = measureHeightOfSuggestionRows(props.suggestions.length, props.isSuggestionPickerLarge);
-    const innerHeight = CONST.AUTO_COMPLETE_SUGGESTER.ITEM_HEIGHT * props.suggestions.length;
->>>>>>> 4cf66ee4
 
     return (
         <Animated.View
@@ -73,11 +70,7 @@
                 renderItem={renderSuggestionMenuItem}
                 keyExtractor={props.keyExtractor}
                 removeClippedSubviews={false}
-<<<<<<< HEAD
-                showsVerticalScrollIndicator={false}
-=======
                 showsVerticalScrollIndicator={innerHeight > rowHeight}
->>>>>>> 4cf66ee4
                 style={{flex: 1}}
             />
         </Animated.View>
