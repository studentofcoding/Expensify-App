--- conflicted
+++ resolved
@@ -98,13 +98,8 @@
                     : xCoordinatesOfCursor;
             const contentMaxHeight = measureHeightOfSuggestionRows(suggestionsLength, true);
             const contentMinHeight = measureHeightOfSuggestionRows(suggestionsLength, false);
-<<<<<<< HEAD
             let bottomValue = windowHeight - (y - scrollValue) - keyboardHeight + getBottomSuggestionPadding();
-            const widthValue = isSmallScreenWidth ? width : CONST.AUTO_COMPLETE_SUGGESTER.BIG_SCREEN_SUGGESTION_WIDTH;
-=======
-            let bottomValue = windowHeight - (cursorCoordinates.y - scrollValue + y) - keyboardHeight;
             const widthValue = shouldUseNarrowLayout ? width : CONST.AUTO_COMPLETE_SUGGESTER.BIG_SCREEN_SUGGESTION_WIDTH;
->>>>>>> ef6a64c2
 
             const isEnoughSpaceToRenderMenuAboveForBig = isEnoughSpaceToRenderMenuAboveCursor({y, cursorCoordinates, scrollValue, contentHeight: contentMaxHeight, topInset});
             const isEnoughSpaceToRenderMenuAboveForSmall = isEnoughSpaceToRenderMenuAboveCursor({y, cursorCoordinates, scrollValue, contentHeight: contentMinHeight, topInset});
