<<<<<<< HEAD
import React, {useCallback, useEffect, useRef, useState} from 'react';
=======
import type {ReactNode} from 'react';
import React, {useCallback, useEffect, useState} from 'react';
>>>>>>> 24c5fe25
import {View} from 'react-native';
import {useOnyx} from 'react-native-onyx';
import type {OnyxEntry} from 'react-native-onyx';
import useLocalize from '@hooks/useLocalize';
import useTheme from '@hooks/useTheme';
import useThemeStyles from '@hooks/useThemeStyles';
import useWindowDimensions from '@hooks/useWindowDimensions';
import * as HeaderUtils from '@libs/HeaderUtils';
import Navigation from '@libs/Navigation/Navigation';
import * as ReportActionsUtils from '@libs/ReportActionsUtils';
import * as ReportUtils from '@libs/ReportUtils';
import * as TransactionUtils from '@libs/TransactionUtils';
import variables from '@styles/variables';
import * as IOU from '@userActions/IOU';
import * as TransactionActions from '@userActions/Transaction';
import CONST from '@src/CONST';
import ONYXKEYS from '@src/ONYXKEYS';
import ROUTES from '@src/ROUTES';
<<<<<<< HEAD
import type {Route} from '@src/ROUTES';
import type {Policy, Report, ReportAction, ReportActions, Session, Transaction} from '@src/types/onyx';
=======
import type {Policy, Report, ReportAction} from '@src/types/onyx';
>>>>>>> 24c5fe25
import type {OriginalMessageIOU} from '@src/types/onyx/OriginalMessage';
import type IconAsset from '@src/types/utils/IconAsset';
import Button from './Button';
import ConfirmModal from './ConfirmModal';
import HeaderWithBackButton from './HeaderWithBackButton';
import Icon from './Icon';
import * as Expensicons from './Icon/Expensicons';
import type {MoneyRequestHeaderStatusBarProps} from './MoneyRequestHeaderStatusBar';
import MoneyRequestHeaderStatusBar from './MoneyRequestHeaderStatusBar';
import ProcessMoneyRequestHoldMenu from './ProcessMoneyRequestHoldMenu';

type MoneyRequestHeaderProps = {
    /** The report currently being looked at */
    report: Report;

    /** The policy which the report is tied to */
    policy: OnyxEntry<Policy>;

    /** The report action the transaction is tied to from the parent report */
    parentReportAction: OnyxEntry<ReportAction>;

    /** Whether we should display the header as in narrow layout */
    shouldUseNarrowLayout?: boolean;

    /** Method to trigger when pressing close button of the header */
    onBackButtonPress: () => void;
};

function MoneyRequestHeader({report, parentReportAction, policy, shouldUseNarrowLayout = false, onBackButtonPress}: MoneyRequestHeaderProps) {
    const [parentReport] = useOnyx(`${ONYXKEYS.COLLECTION.REPORT}${report.parentReportID}`);
    const [transaction] = useOnyx(`${ONYXKEYS.COLLECTION.TRANSACTION}${(parentReportAction as ReportAction & OriginalMessageIOU)?.originalMessage?.IOUTransactionID ?? 0}`);
    const [transactionViolations] = useOnyx(ONYXKEYS.COLLECTION.TRANSACTION_VIOLATIONS);
    const [session] = useOnyx(ONYXKEYS.SESSION);
    const [shownHoldUseExplanation] = useOnyx(ONYXKEYS.NVP_HOLD_USE_EXPLAINED, {initWithStoredValues: false});

    const styles = useThemeStyles();
    const theme = useTheme();
    const {translate} = useLocalize();
    const [isDeleteModalVisible, setIsDeleteModalVisible] = useState(false);
    const [shouldShowHoldMenu, setShouldShowHoldMenu] = useState(false);
    const moneyRequestReport = parentReport;
    const isSettled = ReportUtils.isSettled(moneyRequestReport?.reportID);
    const isApproved = ReportUtils.isReportApproved(moneyRequestReport);
    const isDraft = ReportUtils.isOpenExpenseReport(moneyRequestReport);
    const isOnHold = TransactionUtils.isOnHold(transaction);
    const {isSmallScreenWidth, windowWidth} = useWindowDimensions();

<<<<<<< HEAD
    const navigateBackToAfterDelete = useRef<Route>();

    // Only the requestor can take delete the request, admins can only edit it.
=======
    // Only the requestor can take delete the expense, admins can only edit it.
>>>>>>> 24c5fe25
    const isActionOwner = typeof parentReportAction?.actorAccountID === 'number' && typeof session?.accountID === 'number' && parentReportAction.actorAccountID === session?.accountID;
    const isPolicyAdmin = policy?.role === CONST.POLICY.ROLE.ADMIN;
    const isApprover = ReportUtils.isMoneyRequestReport(moneyRequestReport) && moneyRequestReport?.managerID !== null && session?.accountID === moneyRequestReport?.managerID;
    const hasAllPendingRTERViolations = TransactionUtils.allHavePendingRTERViolation([transaction?.transactionID ?? '']);
    const shouldShowMarkAsCashButton = isDraft && hasAllPendingRTERViolations;

    const deleteTransaction = useCallback(() => {
        if (parentReportAction) {
            const iouTransactionID = parentReportAction.actionName === CONST.REPORT.ACTIONS.TYPE.IOU ? parentReportAction.originalMessage?.IOUTransactionID ?? '' : '';
            if (ReportActionsUtils.isTrackExpenseAction(parentReportAction)) {
                navigateBackToAfterDelete.current = IOU.deleteTrackExpense(parentReport?.reportID ?? '', iouTransactionID, parentReportAction, true);
            } else {
                navigateBackToAfterDelete.current = IOU.deleteMoneyRequest(iouTransactionID, parentReportAction, true);
            }
        }

        setIsDeleteModalVisible(false);
    }, [parentReport?.reportID, parentReportAction, setIsDeleteModalVisible]);

    const markAsCash = useCallback(() => {
        TransactionActions.markAsCash(transaction?.transactionID ?? '', report.reportID);
    }, [report.reportID, transaction?.transactionID]);

    const isScanning = TransactionUtils.hasReceipt(transaction) && TransactionUtils.isReceiptBeingScanned(transaction);

    const isDeletedParentAction = ReportActionsUtils.isDeletedAction(parentReportAction);
    const canHoldOrUnholdRequest = !isSettled && !isApproved && !isDeletedParentAction;

    // If the report supports adding transactions to it, then it also supports deleting transactions from it.
    const canDeleteRequest = isActionOwner && (ReportUtils.canAddOrDeleteTransactions(moneyRequestReport) || ReportUtils.isTrackExpenseReport(report)) && !isDeletedParentAction;

    const changeMoneyRequestStatus = () => {
        const iouTransactionID = parentReportAction?.actionName === CONST.REPORT.ACTIONS.TYPE.IOU ? parentReportAction.originalMessage?.IOUTransactionID ?? '' : '';

        if (isOnHold) {
            IOU.unholdRequest(iouTransactionID, report?.reportID);
        } else {
            const activeRoute = encodeURIComponent(Navigation.getActiveRouteWithoutParams());
            Navigation.navigate(ROUTES.MONEY_REQUEST_HOLD_REASON.getRoute(policy?.type ?? CONST.POLICY.TYPE.PERSONAL, iouTransactionID, report?.reportID, activeRoute));
        }
    };

    const getStatusIcon: (src: IconAsset) => ReactNode = (src) => (
        <Icon
            src={src}
            height={variables.iconSizeSmall}
            width={variables.iconSizeSmall}
            fill={theme.icon}
        />
    );

    const getStatusBarProps: () => MoneyRequestHeaderStatusBarProps | undefined = () => {
        if (isOnHold) {
            return {title: translate('iou.hold'), description: translate('iou.expenseOnHold'), danger: true, shouldShowBorderBottom: true};
        }

        if (TransactionUtils.isExpensifyCardTransaction(transaction) && TransactionUtils.isPending(transaction)) {
            return {title: getStatusIcon(Expensicons.CreditCardHourglass), description: translate('iou.transactionPendingDescription'), shouldShowBorderBottom: true};
        }
        if (TransactionUtils.hasPendingRTERViolation(TransactionUtils.getTransactionViolations(transaction?.transactionID ?? '', transactionViolations))) {
            return {
                title: getStatusIcon(Expensicons.Hourglass),
                description: translate('iou.pendingMatchWithCreditCardDescription'),
                shouldShowBorderBottom: true,
            };
        }
        if (isScanning) {
            return {title: getStatusIcon(Expensicons.ReceiptScan), description: translate('iou.receiptScanInProgressDescription'), shouldShowBorderBottom: true};
        }
    };

    const statusBarProps = getStatusBarProps();

    useEffect(() => {
        if (canDeleteRequest) {
            return;
        }

        setIsDeleteModalVisible(false);
    }, [canDeleteRequest]);

    const threeDotsMenuItems = [HeaderUtils.getPinMenuItem(report)];
    if (canHoldOrUnholdRequest) {
        const isRequestIOU = parentReport?.type === 'iou';
        const isHoldCreator = ReportUtils.isHoldCreator(transaction, report?.reportID) && isRequestIOU;
        const isTrackExpenseReport = ReportUtils.isTrackExpenseReport(report);
        const canModifyStatus = !isTrackExpenseReport && (isPolicyAdmin || isActionOwner || isApprover);
        if (isOnHold && (isHoldCreator || (!isRequestIOU && canModifyStatus))) {
            threeDotsMenuItems.push({
                icon: Expensicons.Stopwatch,
                text: translate('iou.unholdExpense'),
                onSelected: () => changeMoneyRequestStatus(),
            });
        }
        if (!isOnHold && (isRequestIOU || canModifyStatus) && !isScanning) {
            threeDotsMenuItems.push({
                icon: Expensicons.Stopwatch,
                text: translate('iou.hold'),
                onSelected: () => changeMoneyRequestStatus(),
            });
        }
    }

    useEffect(() => {
        setShouldShowHoldMenu(isOnHold && !shownHoldUseExplanation);
    }, [isOnHold, shownHoldUseExplanation]);

    useEffect(() => {
        if (!shouldShowHoldMenu) {
            return;
        }

        if (isSmallScreenWidth) {
            if (Navigation.getActiveRoute().slice(1) === ROUTES.PROCESS_MONEY_REQUEST_HOLD) {
                Navigation.goBack();
            }
        } else {
            Navigation.navigate(ROUTES.PROCESS_MONEY_REQUEST_HOLD);
        }
    }, [isSmallScreenWidth, shouldShowHoldMenu]);

    const handleHoldRequestClose = () => {
        IOU.setShownHoldUseExplanation();
    };

    if (canDeleteRequest) {
        threeDotsMenuItems.push({
            icon: Expensicons.Trashcan,
            text: translate('reportActionContextMenu.deleteAction', {action: parentReportAction}),
            onSelected: () => setIsDeleteModalVisible(true),
        });
    }

    return (
        <>
            <View style={[styles.pl0]}>
                <HeaderWithBackButton
                    shouldShowBorderBottom={!statusBarProps && !isOnHold}
                    shouldShowReportAvatarWithDisplay
                    shouldEnableDetailPageNavigation
                    shouldShowPinButton={false}
                    shouldShowThreeDotsButton
                    threeDotsMenuItems={threeDotsMenuItems}
                    threeDotsAnchorPosition={styles.threeDotsPopoverOffsetNoCloseButton(windowWidth)}
                    report={{
                        ...report,
                        ownerAccountID: parentReport?.ownerAccountID,
                    }}
                    policy={policy}
                    shouldShowBackButton={shouldUseNarrowLayout}
                    onBackButtonPress={onBackButtonPress}
                >
                    {shouldShowMarkAsCashButton && !shouldUseNarrowLayout && (
                        <Button
                            success
                            medium
                            text={translate('iou.markAsCash')}
                            style={[styles.p0]}
                            onPress={markAsCash}
                        />
                    )}
                </HeaderWithBackButton>
                {shouldShowMarkAsCashButton && shouldUseNarrowLayout && (
                    <View style={[styles.ph5, styles.pb3]}>
                        <Button
                            medium
                            success
                            text={translate('iou.markAsCash')}
                            style={[styles.w100, styles.pr0]}
                            onPress={markAsCash}
                        />
                    </View>
                )}
                {statusBarProps && (
                    <MoneyRequestHeaderStatusBar
                        title={statusBarProps.title}
                        description={statusBarProps.description}
                        danger={statusBarProps.danger}
                        shouldShowBorderBottom={statusBarProps.shouldShowBorderBottom}
                    />
                )}
            </View>
            <ConfirmModal
                title={translate('iou.deleteExpense')}
                isVisible={isDeleteModalVisible}
                onConfirm={deleteTransaction}
                onCancel={() => setIsDeleteModalVisible(false)}
                onModalHide={() => {
                    if (!navigateBackToAfterDelete.current) {
                        return;
                    }
                    Navigation.goBack(navigateBackToAfterDelete.current)
                }}
                prompt={translate('iou.deleteConfirmation')}
                confirmText={translate('common.delete')}
                cancelText={translate('common.cancel')}
                danger
                shouldEnableNewFocusManagement
            />
            {isSmallScreenWidth && shouldShowHoldMenu && (
                <ProcessMoneyRequestHoldMenu
                    onClose={handleHoldRequestClose}
                    onConfirm={handleHoldRequestClose}
                    isVisible={shouldShowHoldMenu}
                />
            )}
        </>
    );
}

MoneyRequestHeader.displayName = 'MoneyRequestHeader';

export default MoneyRequestHeader;<|MERGE_RESOLUTION|>--- conflicted
+++ resolved
@@ -1,9 +1,5 @@
-<<<<<<< HEAD
+import type {ReactNode} from 'react';
 import React, {useCallback, useEffect, useRef, useState} from 'react';
-=======
-import type {ReactNode} from 'react';
-import React, {useCallback, useEffect, useState} from 'react';
->>>>>>> 24c5fe25
 import {View} from 'react-native';
 import {useOnyx} from 'react-native-onyx';
 import type {OnyxEntry} from 'react-native-onyx';
@@ -22,12 +18,8 @@
 import CONST from '@src/CONST';
 import ONYXKEYS from '@src/ONYXKEYS';
 import ROUTES from '@src/ROUTES';
-<<<<<<< HEAD
 import type {Route} from '@src/ROUTES';
-import type {Policy, Report, ReportAction, ReportActions, Session, Transaction} from '@src/types/onyx';
-=======
 import type {Policy, Report, ReportAction} from '@src/types/onyx';
->>>>>>> 24c5fe25
 import type {OriginalMessageIOU} from '@src/types/onyx/OriginalMessage';
 import type IconAsset from '@src/types/utils/IconAsset';
 import Button from './Button';
@@ -75,13 +67,9 @@
     const isOnHold = TransactionUtils.isOnHold(transaction);
     const {isSmallScreenWidth, windowWidth} = useWindowDimensions();
 
-<<<<<<< HEAD
     const navigateBackToAfterDelete = useRef<Route>();
 
     // Only the requestor can take delete the request, admins can only edit it.
-=======
-    // Only the requestor can take delete the expense, admins can only edit it.
->>>>>>> 24c5fe25
     const isActionOwner = typeof parentReportAction?.actorAccountID === 'number' && typeof session?.accountID === 'number' && parentReportAction.actorAccountID === session?.accountID;
     const isPolicyAdmin = policy?.role === CONST.POLICY.ROLE.ADMIN;
     const isApprover = ReportUtils.isMoneyRequestReport(moneyRequestReport) && moneyRequestReport?.managerID !== null && session?.accountID === moneyRequestReport?.managerID;
