--- conflicted
+++ resolved
@@ -18,13 +18,8 @@
 import CONST from '@src/CONST';
 import ONYXKEYS from '@src/ONYXKEYS';
 import ROUTES from '@src/ROUTES';
-<<<<<<< HEAD
-import type {Policy, Report, ReportAction, ReportActions, Session, Transaction, TransactionViolations} from '@src/types/onyx';
+import type {Policy, Report, ReportAction} from '@src/types/onyx';
 import type {IOUMessage, OriginalMessageIOU} from '@src/types/onyx/OriginalMessage';
-=======
-import type {Policy, Report, ReportAction} from '@src/types/onyx';
-import type {OriginalMessageIOU} from '@src/types/onyx/OriginalMessage';
->>>>>>> 2514f298
 import type IconAsset from '@src/types/utils/IconAsset';
 import Button from './Button';
 import ConfirmModal from './ConfirmModal';
@@ -281,38 +276,4 @@
 
 MoneyRequestHeader.displayName = 'MoneyRequestHeader';
 
-<<<<<<< HEAD
-const MoneyRequestHeaderWithTransaction = withOnyx<MoneyRequestHeaderProps, Pick<MoneyRequestHeaderOnyxProps, 'transactionViolations' | 'transaction' | 'shownHoldUseExplanation'>>({
-    transaction: {
-        key: ({report, parentReportActions}) => {
-            const parentReportAction = (report.parentReportActionID && parentReportActions ? parentReportActions[report.parentReportActionID] : {}) as ReportAction & OriginalMessageIOU;
-            return `${ONYXKEYS.COLLECTION.TRANSACTION}${ReportActionsUtils.getReportActionOriginalMessage<IOUMessage>(parentReportAction)?.IOUTransactionID ?? 0}`;
-        },
-    },
-    shownHoldUseExplanation: {
-        key: ONYXKEYS.NVP_HOLD_USE_EXPLAINED,
-        initWithStoredValues: true,
-    },
-    transactionViolations: {
-        key: ONYXKEYS.COLLECTION.TRANSACTION_VIOLATIONS,
-    },
-})(MoneyRequestHeader);
-
-export default withOnyx<
-    Omit<MoneyRequestHeaderProps, 'transactionViolations' | 'transaction' | 'shownHoldUseExplanation'>,
-    Omit<MoneyRequestHeaderOnyxProps, 'transactionViolations' | 'transaction' | 'shownHoldUseExplanation'>
->({
-    session: {
-        key: ONYXKEYS.SESSION,
-    },
-    parentReport: {
-        key: ({report}) => `${ONYXKEYS.COLLECTION.REPORT}${report.parentReportID}`,
-    },
-    parentReportActions: {
-        key: ({report}) => `${ONYXKEYS.COLLECTION.REPORT_ACTIONS}${report.parentReportID ?? '0'}`,
-        canEvict: false,
-    },
-})(MoneyRequestHeaderWithTransaction);
-=======
-export default MoneyRequestHeader;
->>>>>>> 2514f298
+export default MoneyRequestHeader;