import React, {useCallback, useEffect, useState} from 'react';
import {View} from 'react-native';
import {withOnyx} from 'react-native-onyx';
import type {OnyxCollection, OnyxEntry} from 'react-native-onyx';
import useLocalize from '@hooks/useLocalize';
import useTheme from '@hooks/useTheme';
import useThemeStyles from '@hooks/useThemeStyles';
import useWindowDimensions from '@hooks/useWindowDimensions';
import * as HeaderUtils from '@libs/HeaderUtils';
import Navigation from '@libs/Navigation/Navigation';
import * as ReportActionsUtils from '@libs/ReportActionsUtils';
import * as ReportUtils from '@libs/ReportUtils';
import * as TransactionUtils from '@libs/TransactionUtils';
import variables from '@styles/variables';
import * as IOU from '@userActions/IOU';
import CONST from '@src/CONST';
import ONYXKEYS from '@src/ONYXKEYS';
import ROUTES from '@src/ROUTES';
import type {Policy, Report, ReportAction, ReportActions, Session, Transaction, TransactionViolations} from '@src/types/onyx';
import type {OriginalMessageIOU} from '@src/types/onyx/OriginalMessage';
import ConfirmModal from './ConfirmModal';
import HeaderWithBackButton from './HeaderWithBackButton';
import Icon from './Icon';
import * as Expensicons from './Icon/Expensicons';
import {ReceiptScan} from './Icon/Expensicons';
import MoneyRequestHeaderStatusBar from './MoneyRequestHeaderStatusBar';
import ProcessMoneyRequestHoldMenu from './ProcessMoneyRequestHoldMenu';

type MoneyRequestHeaderOnyxProps = {
    /** Session info for the currently logged in user. */
    session: OnyxEntry<Session>;

    /** The expense report or iou report (only will have a value if this is a transaction thread) */
    parentReport: OnyxEntry<Report>;

    /** All the data for the transaction */
    transaction: OnyxEntry<Transaction>;

    /** The violations of the transaction */
    transactionViolations: OnyxCollection<TransactionViolations>;

    /** All report actions */
    // eslint-disable-next-line react/no-unused-prop-types
    parentReportActions: OnyxEntry<ReportActions>;

    /** Whether we should show the Hold Interstitial explaining the feature */
    shownHoldUseExplanation: OnyxEntry<boolean>;
};

type MoneyRequestHeaderProps = MoneyRequestHeaderOnyxProps & {
    /** The report currently being looked at */
    report: Report;

    /** The policy which the report is tied to */
    policy: OnyxEntry<Policy>;

    /** The report action the transaction is tied to from the parent report */
    parentReportAction: OnyxEntry<ReportAction>;

    /** Whether we should display the header as in narrow layout */
    shouldUseNarrowLayout?: boolean;

    /** Method to trigger when pressing close button of the header */
    onBackButtonPress: () => void;
};
function MoneyRequestHeader({
    session,
    parentReport,
    report,
    parentReportAction,
    transactionViolations,
    transaction,
    shownHoldUseExplanation = false,
    policy,
    shouldUseNarrowLayout = false,
    onBackButtonPress,
}: MoneyRequestHeaderProps) {
    const styles = useThemeStyles();
    const theme = useTheme();
    const {translate} = useLocalize();
    const [isDeleteModalVisible, setIsDeleteModalVisible] = useState(false);
    const [shouldShowHoldMenu, setShouldShowHoldMenu] = useState(false);
    const moneyRequestReport = parentReport;
    const isSettled = ReportUtils.isSettled(moneyRequestReport?.reportID);
    const isApproved = ReportUtils.isReportApproved(moneyRequestReport);
    const isOnHold = TransactionUtils.isOnHold(transaction);
    const {windowWidth} = useWindowDimensions();

    // Only the requestor can take delete the expense, admins can only edit it.
    const isActionOwner = typeof parentReportAction?.actorAccountID === 'number' && typeof session?.accountID === 'number' && parentReportAction.actorAccountID === session?.accountID;
    const isPolicyAdmin = policy?.role === CONST.POLICY.ROLE.ADMIN;
    const isApprover = ReportUtils.isMoneyRequestReport(moneyRequestReport) && moneyRequestReport?.managerID !== null && session?.accountID === moneyRequestReport?.managerID;

    const deleteTransaction = useCallback(() => {
        if (parentReportAction) {
            const iouTransactionID = parentReportAction.actionName === CONST.REPORT.ACTIONS.TYPE.IOU ? parentReportAction.originalMessage?.IOUTransactionID ?? '' : '';
            if (ReportActionsUtils.isTrackExpenseAction(parentReportAction)) {
                IOU.deleteTrackExpense(parentReport?.reportID ?? '', iouTransactionID, parentReportAction, true);
                return;
            }
            IOU.deleteMoneyRequest(iouTransactionID, parentReportAction, true);
        }

        setIsDeleteModalVisible(false);
    }, [parentReport?.reportID, parentReportAction, setIsDeleteModalVisible]);

    const isScanning = TransactionUtils.hasReceipt(transaction) && TransactionUtils.isReceiptBeingScanned(transaction);

    const isDeletedParentAction = ReportActionsUtils.isDeletedAction(parentReportAction);
    const canHoldOrUnholdRequest = !isSettled && !isApproved && !isDeletedParentAction;

    // If the report supports adding transactions to it, then it also supports deleting transactions from it.
    const canDeleteRequest = isActionOwner && (ReportUtils.canAddOrDeleteTransactions(moneyRequestReport) || ReportUtils.isTrackExpenseReport(report)) && !isDeletedParentAction;

    const changeMoneyRequestStatus = () => {
        const iouTransactionID = parentReportAction?.actionName === CONST.REPORT.ACTIONS.TYPE.IOU ? parentReportAction.originalMessage?.IOUTransactionID ?? '' : '';

        if (isOnHold) {
            IOU.unholdRequest(iouTransactionID, report?.reportID);
        } else {
            const activeRoute = encodeURIComponent(Navigation.getActiveRouteWithoutParams());
            Navigation.navigate(ROUTES.MONEY_REQUEST_HOLD_REASON.getRoute(policy?.type ?? CONST.POLICY.TYPE.PERSONAL, iouTransactionID, report?.reportID, activeRoute));
        }
    };

    const getPendingType = () => {
        if (TransactionUtils.isExpensifyCardTransaction(transaction) && TransactionUtils.isPending(transaction)) {
            return 'PENDING';
        }
        if (isScanning) {
            return 'SCANNING';
        }
        if (TransactionUtils.hasPendingRTERViolation(TransactionUtils.getTransactionViolations(transaction?.transactionID ?? '', transactionViolations))) {
            return 'RTER';
        }
    };

    const pendingType = getPendingType();

    useEffect(() => {
        if (canDeleteRequest) {
            return;
        }

        setIsDeleteModalVisible(false);
    }, [canDeleteRequest]);

    const threeDotsMenuItems = [HeaderUtils.getPinMenuItem(report)];
    if (canHoldOrUnholdRequest) {
        const isRequestIOU = parentReport?.type === 'iou';
        const isHoldCreator = ReportUtils.isHoldCreator(transaction, report?.reportID) && isRequestIOU;
        const isTrackExpenseReport = ReportUtils.isTrackExpenseReport(report);
        const canModifyStatus = !isTrackExpenseReport && (isPolicyAdmin || isActionOwner || isApprover);
        if (isOnHold && (isHoldCreator || (!isRequestIOU && canModifyStatus))) {
            threeDotsMenuItems.push({
                icon: Expensicons.Stopwatch,
                text: translate('iou.unholdExpense'),
                onSelected: () => changeMoneyRequestStatus(),
            });
        }
        if (!isOnHold && (isRequestIOU || canModifyStatus) && !isScanning) {
            threeDotsMenuItems.push({
                icon: Expensicons.Stopwatch,
                text: translate('iou.holdExpense'),
                onSelected: () => changeMoneyRequestStatus(),
            });
        }
    }

    useEffect(() => {
        setShouldShowHoldMenu(isOnHold && !shownHoldUseExplanation);
    }, [isOnHold, shownHoldUseExplanation]);

    useEffect(() => {
        if (!shouldShowHoldMenu) {
            return;
        }

        if (shouldUseNarrowLayout) {
            if (Navigation.getActiveRoute().slice(1) === ROUTES.PROCESS_MONEY_REQUEST_HOLD) {
                Navigation.goBack();
            }
        } else {
            Navigation.navigate(ROUTES.PROCESS_MONEY_REQUEST_HOLD);
        }
    }, [shouldUseNarrowLayout, shouldShowHoldMenu]);

    const handleHoldRequestClose = () => {
        IOU.setShownHoldUseExplanation();
    };

    if (canDeleteRequest) {
        threeDotsMenuItems.push({
            icon: Expensicons.Trashcan,
            text: translate('reportActionContextMenu.deleteAction', {action: parentReportAction}),
            onSelected: () => setIsDeleteModalVisible(true),
        });
    }

    return (
        <>
            <View style={[styles.pl0]}>
                <HeaderWithBackButton
                    shouldShowBorderBottom={!pendingType && !isOnHold}
                    shouldShowReportAvatarWithDisplay
                    shouldEnableDetailPageNavigation
                    shouldShowPinButton={false}
                    shouldShowThreeDotsButton
                    threeDotsMenuItems={threeDotsMenuItems}
                    threeDotsAnchorPosition={styles.threeDotsPopoverOffsetNoCloseButton(windowWidth)}
                    report={{
                        ...report,
                        ownerAccountID: parentReport?.ownerAccountID,
                    }}
                    policy={policy}
                    shouldShowBackButton={shouldUseNarrowLayout}
                    onBackButtonPress={onBackButtonPress}
                />
                {pendingType === 'PENDING' && (
                    <MoneyRequestHeaderStatusBar
<<<<<<< HEAD
                        title={translate('iou.pending')}
                        description={translate('iou.transactionPendingText')}
                        shouldShowBorderBottom={!isOnHold}
=======
                        title={
                            <Icon
                                src={Expensicons.CreditCardHourglass}
                                height={variables.iconSizeSmall}
                                width={variables.iconSizeSmall}
                                fill={theme.icon}
                            />
                        }
                        description={translate('iou.transactionPendingDescription')}
                        shouldShowBorderBottom={!isScanning}
>>>>>>> 47c19894
                    />
                )}
                {pendingType === 'SCANNING' && (
                    <MoneyRequestHeaderStatusBar
                        title={
                            <Icon
<<<<<<< HEAD
                                src={ReceiptScan}
                                height={variables.iconSizeSmall}
                                width={variables.iconSizeSmall}
                                fill={theme.textSupporting}
                            />
                        }
                        description={translate('iou.receiptScanInProgressDescription')}
                        shouldShowBorderBottom={!isOnHold}
=======
                                src={Expensicons.ReceiptScan}
                                height={variables.iconSizeSmall}
                                width={variables.iconSizeSmall}
                                fill={theme.icon}
                            />
                        }
                        description={translate('iou.receiptScanInProgressDescription')}
                        shouldShowBorderBottom
>>>>>>> 47c19894
                    />
                )}
                {pendingType === 'RTER' && (
                    <MoneyRequestHeaderStatusBar
                        title={
                            <Icon
                                src={Expensicons.Hourglass}
                                height={variables.iconSizeSmall}
                                width={variables.iconSizeSmall}
                                fill={theme.textSupporting}
                            />
                        }
                        description={translate('iou.pendingMatchWithCreditCardDescription')}
                        shouldShowBorderBottom={!isOnHold}
                        additionalViewStyle={[styles.mr2]}
                    />
                )}
                {isOnHold && (
                    <MoneyRequestHeaderStatusBar
                        title={translate('iou.hold')}
                        description={translate('iou.expenseOnHold')}
                        shouldShowBorderBottom
                        danger
                    />
                )}
            </View>
            <ConfirmModal
                title={translate('iou.deleteExpense')}
                isVisible={isDeleteModalVisible}
                onConfirm={deleteTransaction}
                onCancel={() => setIsDeleteModalVisible(false)}
                prompt={translate('iou.deleteConfirmation')}
                confirmText={translate('common.delete')}
                cancelText={translate('common.cancel')}
                danger
            />
            {shouldUseNarrowLayout && shouldShowHoldMenu && (
                <ProcessMoneyRequestHoldMenu
                    onClose={handleHoldRequestClose}
                    onConfirm={handleHoldRequestClose}
                    isVisible={shouldShowHoldMenu}
                />
            )}
        </>
    );
}

MoneyRequestHeader.displayName = 'MoneyRequestHeader';

const MoneyRequestHeaderWithTransaction = withOnyx<MoneyRequestHeaderProps, Pick<MoneyRequestHeaderOnyxProps, 'transactionViolations' | 'transaction' | 'shownHoldUseExplanation'>>({
    transaction: {
        key: ({report, parentReportActions}) => {
            const parentReportAction = (report.parentReportActionID && parentReportActions ? parentReportActions[report.parentReportActionID] : {}) as ReportAction & OriginalMessageIOU;
            return `${ONYXKEYS.COLLECTION.TRANSACTION}${parentReportAction?.originalMessage?.IOUTransactionID ?? 0}`;
        },
    },
    shownHoldUseExplanation: {
        key: ONYXKEYS.NVP_HOLD_USE_EXPLAINED,
        initWithStoredValues: true,
    },
    transactionViolations: {
        key: ONYXKEYS.COLLECTION.TRANSACTION_VIOLATIONS,
    },
})(MoneyRequestHeader);

export default withOnyx<
    Omit<MoneyRequestHeaderProps, 'transactionViolations' | 'transaction' | 'shownHoldUseExplanation'>,
    Omit<MoneyRequestHeaderOnyxProps, 'transactionViolations' | 'transaction' | 'shownHoldUseExplanation'>
>({
    session: {
        key: ONYXKEYS.SESSION,
    },
    parentReport: {
        key: ({report}) => `${ONYXKEYS.COLLECTION.REPORT}${report.parentReportID}`,
    },
    parentReportActions: {
        key: ({report}) => `${ONYXKEYS.COLLECTION.REPORT_ACTIONS}${report.parentReportID ?? '0'}`,
        canEvict: false,
    },
})(MoneyRequestHeaderWithTransaction);<|MERGE_RESOLUTION|>--- conflicted
+++ resolved
@@ -22,7 +22,6 @@
 import HeaderWithBackButton from './HeaderWithBackButton';
 import Icon from './Icon';
 import * as Expensicons from './Icon/Expensicons';
-import {ReceiptScan} from './Icon/Expensicons';
 import MoneyRequestHeaderStatusBar from './MoneyRequestHeaderStatusBar';
 import ProcessMoneyRequestHoldMenu from './ProcessMoneyRequestHoldMenu';
 
@@ -218,11 +217,6 @@
                 />
                 {pendingType === 'PENDING' && (
                     <MoneyRequestHeaderStatusBar
-<<<<<<< HEAD
-                        title={translate('iou.pending')}
-                        description={translate('iou.transactionPendingText')}
-                        shouldShowBorderBottom={!isOnHold}
-=======
                         title={
                             <Icon
                                 src={Expensicons.CreditCardHourglass}
@@ -232,24 +226,13 @@
                             />
                         }
                         description={translate('iou.transactionPendingDescription')}
-                        shouldShowBorderBottom={!isScanning}
->>>>>>> 47c19894
+                        shouldShowBorderBottom={!isOnHold}
                     />
                 )}
                 {pendingType === 'SCANNING' && (
                     <MoneyRequestHeaderStatusBar
                         title={
                             <Icon
-<<<<<<< HEAD
-                                src={ReceiptScan}
-                                height={variables.iconSizeSmall}
-                                width={variables.iconSizeSmall}
-                                fill={theme.textSupporting}
-                            />
-                        }
-                        description={translate('iou.receiptScanInProgressDescription')}
-                        shouldShowBorderBottom={!isOnHold}
-=======
                                 src={Expensicons.ReceiptScan}
                                 height={variables.iconSizeSmall}
                                 width={variables.iconSizeSmall}
@@ -257,8 +240,7 @@
                             />
                         }
                         description={translate('iou.receiptScanInProgressDescription')}
-                        shouldShowBorderBottom
->>>>>>> 47c19894
+                        shouldShowBorderBottom={!isOnHold}
                     />
                 )}
                 {pendingType === 'RTER' && (
@@ -273,7 +255,6 @@
                         }
                         description={translate('iou.pendingMatchWithCreditCardDescription')}
                         shouldShowBorderBottom={!isOnHold}
-                        additionalViewStyle={[styles.mr2]}
                     />
                 )}
                 {isOnHold && (
