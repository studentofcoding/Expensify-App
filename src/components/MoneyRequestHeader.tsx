import React, {useCallback, useEffect, useState} from 'react';
import {View} from 'react-native';
import {withOnyx} from 'react-native-onyx';
import type {OnyxEntry} from 'react-native-onyx';
import useLocalize from '@hooks/useLocalize';
import useThemeStyles from '@hooks/useThemeStyles';
import useWindowDimensions from '@hooks/useWindowDimensions';
import * as HeaderUtils from '@libs/HeaderUtils';
import Navigation from '@libs/Navigation/Navigation';
import * as ReportActionsUtils from '@libs/ReportActionsUtils';
import * as ReportUtils from '@libs/ReportUtils';
import * as TransactionUtils from '@libs/TransactionUtils';
import * as IOU from '@userActions/IOU';
import CONST from '@src/CONST';
import ONYXKEYS from '@src/ONYXKEYS';
import ROUTES from '@src/ROUTES';
import type {Policy, Report, ReportAction, ReportActions, Session, Transaction} from '@src/types/onyx';
import type {OriginalMessageIOU} from '@src/types/onyx/OriginalMessage';
import Button from './Button';
import ConfirmModal from './ConfirmModal';
import HeaderWithBackButton from './HeaderWithBackButton';
import * as Expensicons from './Icon/Expensicons';
import MoneyRequestHeaderStatusBar from './MoneyRequestHeaderStatusBar';
import ProcessMoneyRequestHoldMenu from './ProcessMoneyRequestHoldMenu';

type MoneyRequestHeaderOnyxProps = {
    /** Session info for the currently logged in user. */
    session: OnyxEntry<Session>;

    /** The expense report or iou report (only will have a value if this is a transaction thread) */
    parentReport: OnyxEntry<Report>;

    /** All the data for the transaction */
    transaction: OnyxEntry<Transaction>;

    /** All report actions */
    // eslint-disable-next-line react/no-unused-prop-types
    parentReportActions: OnyxEntry<ReportActions>;

    /** Whether we should show the Hold Interstitial explaining the feature */
    shownHoldUseExplanation: OnyxEntry<boolean>;
};

type MoneyRequestHeaderProps = MoneyRequestHeaderOnyxProps & {
    /** The report currently being looked at */
    report: Report;

    /** The policy which the report is tied to */
    policy: OnyxEntry<Policy>;

    /** The report action the transaction is tied to from the parent report */
    parentReportAction: OnyxEntry<ReportAction>;

    /** Whether we should display the header as in narrow layout */
    shouldUseNarrowLayout?: boolean;

    /** Method to trigger when pressing close button of the header */
    onBackButtonPress: () => void;
};

function MoneyRequestHeader({
    session,
    parentReport,
    report,
    parentReportAction,
    transaction,
    shownHoldUseExplanation = false,
    policy,
    shouldUseNarrowLayout = false,
    onBackButtonPress,
}: MoneyRequestHeaderProps) {
    const styles = useThemeStyles();
    const {translate} = useLocalize();
    const [isDeleteModalVisible, setIsDeleteModalVisible] = useState(false);
    const [shouldShowHoldMenu, setShouldShowHoldMenu] = useState(false);
    const moneyRequestReport = parentReport;
    const isSettled = ReportUtils.isSettled(moneyRequestReport?.reportID);
    const isApproved = ReportUtils.isReportApproved(moneyRequestReport);
    const isOnHold = TransactionUtils.isOnHold(transaction);
    const isDuplicate = TransactionUtils.isDuplicate(transaction?.transactionID ?? '');
    const {windowWidth, isSmallScreenWidth} = useWindowDimensions();

    // Only the requestor can take delete the expense, admins can only edit it.
    const isActionOwner = typeof parentReportAction?.actorAccountID === 'number' && typeof session?.accountID === 'number' && parentReportAction.actorAccountID === session?.accountID;
    const isPolicyAdmin = policy?.role === CONST.POLICY.ROLE.ADMIN;
    const isApprover = ReportUtils.isMoneyRequestReport(moneyRequestReport) && moneyRequestReport?.managerID !== null && session?.accountID === moneyRequestReport?.managerID;

    const deleteTransaction = useCallback(() => {
        if (parentReportAction) {
            const iouTransactionID = parentReportAction.actionName === CONST.REPORT.ACTIONS.TYPE.IOU ? parentReportAction.originalMessage?.IOUTransactionID ?? '' : '';
            if (ReportActionsUtils.isTrackExpenseAction(parentReportAction)) {
                IOU.deleteTrackExpense(parentReport?.reportID ?? '', iouTransactionID, parentReportAction, true);
                return;
            }
            IOU.deleteMoneyRequest(iouTransactionID, parentReportAction, true);
        }

        setIsDeleteModalVisible(false);
    }, [parentReport?.reportID, parentReportAction, setIsDeleteModalVisible]);

    const isScanning = TransactionUtils.hasReceipt(transaction) && TransactionUtils.isReceiptBeingScanned(transaction);
    const isPending = TransactionUtils.isExpensifyCardTransaction(transaction) && TransactionUtils.isPending(transaction);

    const isDeletedParentAction = ReportActionsUtils.isDeletedAction(parentReportAction);
    const canHoldOrUnholdRequest = !isSettled && !isApproved && !isDeletedParentAction;

    // If the report supports adding transactions to it, then it also supports deleting transactions from it.
    const canDeleteRequest = isActionOwner && (ReportUtils.canAddOrDeleteTransactions(moneyRequestReport) || ReportUtils.isTrackExpenseReport(report)) && !isDeletedParentAction;

    const changeMoneyRequestStatus = () => {
        const iouTransactionID = parentReportAction?.actionName === CONST.REPORT.ACTIONS.TYPE.IOU ? parentReportAction.originalMessage?.IOUTransactionID ?? '' : '';

        if (isOnHold) {
            IOU.unholdRequest(iouTransactionID, report?.reportID);
        } else {
            const activeRoute = encodeURIComponent(Navigation.getActiveRouteWithoutParams());
            Navigation.navigate(ROUTES.MONEY_REQUEST_HOLD_REASON.getRoute(policy?.type ?? CONST.POLICY.TYPE.PERSONAL, iouTransactionID, report?.reportID, activeRoute));
        }
    };

    useEffect(() => {
        if (canDeleteRequest) {
            return;
        }

        setIsDeleteModalVisible(false);
    }, [canDeleteRequest]);

    const threeDotsMenuItems = [HeaderUtils.getPinMenuItem(report)];
    if (canHoldOrUnholdRequest) {
        const isRequestIOU = parentReport?.type === 'iou';
        const isHoldCreator = ReportUtils.isHoldCreator(transaction, report?.reportID) && isRequestIOU;
        const isTrackExpenseReport = ReportUtils.isTrackExpenseReport(report);
        const canModifyStatus = !isTrackExpenseReport && (isPolicyAdmin || isActionOwner || isApprover);
        if (isOnHold && !isDuplicate && (isHoldCreator || (!isRequestIOU && canModifyStatus))) {
            threeDotsMenuItems.push({
                icon: Expensicons.Stopwatch,
                text: translate('iou.unholdExpense'),
                onSelected: () => changeMoneyRequestStatus(),
            });
        }
        if (!isOnHold && (isRequestIOU || canModifyStatus) && !isScanning) {
            threeDotsMenuItems.push({
                icon: Expensicons.Stopwatch,
                text: translate('iou.holdExpense'),
                onSelected: () => changeMoneyRequestStatus(),
            });
        }
    }

    useEffect(() => {
        setShouldShowHoldMenu(isOnHold && !shownHoldUseExplanation);
    }, [isOnHold, shownHoldUseExplanation]);

    useEffect(() => {
        if (!shouldShowHoldMenu) {
            return;
        }

        if (shouldUseNarrowLayout) {
            if (Navigation.getActiveRoute().slice(1) === ROUTES.PROCESS_MONEY_REQUEST_HOLD) {
                Navigation.goBack();
            }
        } else {
            Navigation.navigate(ROUTES.PROCESS_MONEY_REQUEST_HOLD);
        }
    }, [shouldUseNarrowLayout, shouldShowHoldMenu]);

    const handleHoldRequestClose = () => {
        IOU.setShownHoldUseExplanation();
    };

    if (canDeleteRequest) {
        threeDotsMenuItems.push({
            icon: Expensicons.Trashcan,
            text: translate('reportActionContextMenu.deleteAction', {action: parentReportAction}),
            onSelected: () => setIsDeleteModalVisible(true),
        });
    }

    return (
        <>
            <View style={[styles.pl0]}>
                <HeaderWithBackButton
                    shouldShowBorderBottom={!isScanning && !isPending && !isOnHold}
                    shouldShowReportAvatarWithDisplay
                    shouldEnableDetailPageNavigation
                    shouldShowPinButton={false}
                    shouldShowThreeDotsButton
                    threeDotsMenuItems={threeDotsMenuItems}
                    threeDotsAnchorPosition={styles.threeDotsPopoverOffsetNoCloseButton(windowWidth)}
                    report={{
                        ...report,
                        ownerAccountID: parentReport?.ownerAccountID,
                    }}
                    policy={policy}
                    shouldShowBackButton={shouldUseNarrowLayout}
<<<<<<< HEAD
                    onBackButtonPress={() => Navigation.goBack(undefined, false, true)}
                >
                    {isDuplicate && !isSmallScreenWidth && (
                        <Button
                            success
                            medium
                            text={translate('iou.reviewDuplicates')}
                        />
                    )}
                </HeaderWithBackButton>
=======
                    onBackButtonPress={onBackButtonPress}
                />
>>>>>>> 2d96b8a3
                {isPending && (
                    <MoneyRequestHeaderStatusBar
                        title={translate('iou.pending')}
                        description={translate('iou.transactionPendingText')}
                        shouldShowBorderBottom={!isScanning}
                    />
                )}
                {isScanning && (
                    <MoneyRequestHeaderStatusBar
                        title={translate('iou.receiptStatusTitle')}
                        description={translate('iou.receiptStatusText')}
                        shouldShowBorderBottom={!isOnHold}
                    />
                )}
                {isOnHold && (
                    <MoneyRequestHeaderStatusBar
                        title={translate('iou.hold')}
                        description={isDuplicate ? translate('iou.expenseDuplicate') : translate('iou.expenseOnHold')}
                        shouldShowBorderBottom
                        danger
                    />
                )}
            </View>
            <ConfirmModal
                title={translate('iou.deleteExpense')}
                isVisible={isDeleteModalVisible}
                onConfirm={deleteTransaction}
                onCancel={() => setIsDeleteModalVisible(false)}
                prompt={translate('iou.deleteConfirmation')}
                confirmText={translate('common.delete')}
                cancelText={translate('common.cancel')}
                danger
            />
            {shouldUseNarrowLayout && shouldShowHoldMenu && (
                <ProcessMoneyRequestHoldMenu
                    onClose={handleHoldRequestClose}
                    onConfirm={handleHoldRequestClose}
                    isVisible={shouldShowHoldMenu}
                />
            )}
        </>
    );
}

MoneyRequestHeader.displayName = 'MoneyRequestHeader';

const MoneyRequestHeaderWithTransaction = withOnyx<MoneyRequestHeaderProps, Pick<MoneyRequestHeaderOnyxProps, 'transaction' | 'shownHoldUseExplanation'>>({
    transaction: {
        key: ({report, parentReportActions}) => {
            const parentReportAction = (report.parentReportActionID && parentReportActions ? parentReportActions[report.parentReportActionID] : {}) as ReportAction & OriginalMessageIOU;
            return `${ONYXKEYS.COLLECTION.TRANSACTION}${parentReportAction?.originalMessage?.IOUTransactionID ?? 0}`;
        },
    },
    shownHoldUseExplanation: {
        key: ONYXKEYS.NVP_HOLD_USE_EXPLAINED,
        initWithStoredValues: true,
    },
})(MoneyRequestHeader);

export default withOnyx<Omit<MoneyRequestHeaderProps, 'transaction' | 'shownHoldUseExplanation'>, Omit<MoneyRequestHeaderOnyxProps, 'transaction' | 'shownHoldUseExplanation'>>({
    session: {
        key: ONYXKEYS.SESSION,
    },
    parentReport: {
        key: ({report}) => `${ONYXKEYS.COLLECTION.REPORT}${report.parentReportID}`,
    },
    parentReportActions: {
        key: ({report}) => `${ONYXKEYS.COLLECTION.REPORT_ACTIONS}${report.parentReportID ?? '0'}`,
        canEvict: false,
    },
})(MoneyRequestHeaderWithTransaction);<|MERGE_RESOLUTION|>--- conflicted
+++ resolved
@@ -195,8 +195,7 @@
                     }}
                     policy={policy}
                     shouldShowBackButton={shouldUseNarrowLayout}
-<<<<<<< HEAD
-                    onBackButtonPress={() => Navigation.goBack(undefined, false, true)}
+                    onBackButtonPress={onBackButtonPress}
                 >
                     {isDuplicate && !isSmallScreenWidth && (
                         <Button
@@ -206,10 +205,6 @@
                         />
                     )}
                 </HeaderWithBackButton>
-=======
-                    onBackButtonPress={onBackButtonPress}
-                />
->>>>>>> 2d96b8a3
                 {isPending && (
                     <MoneyRequestHeaderStatusBar
                         title={translate('iou.pending')}
