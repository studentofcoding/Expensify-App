--- conflicted
+++ resolved
@@ -52,16 +52,14 @@
     /** Whether to use ScrollView or not */
     shouldUseScrollView?: boolean;
 
-<<<<<<< HEAD
     /** Used for dynamic header title translation with parameters */
     headerTitleAlreadyTranslated?: string;
 
     /** Used for dynamic title translation with parameters */
     titleAlreadyTranslated?: string;
-=======
+
     /** Name of the current connection */
     connectionName: ConnectionName;
->>>>>>> 063d8d14
 };
 
 type ConnectionLayoutContentProps = Pick<ConnectionLayoutProps, 'title' | 'titleStyle' | 'children' | 'titleAlreadyTranslated'>;
