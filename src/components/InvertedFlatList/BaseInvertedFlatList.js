--- conflicted
+++ resolved
@@ -112,33 +112,6 @@
      *
      * @return {React.Component}
      */
-<<<<<<< HEAD
-    renderItem({item, index}) {
-        if (this.props.shouldMeasureItems) {
-            return <View onLayout={({nativeEvent}) => this.measureItemLayout(nativeEvent, index)}>{this.props.renderItem({item, index})}</View>;
-        }
-
-        return this.props.renderItem({item, index});
-    }
-
-    render() {
-        return (
-            <FlatList
-                // eslint-disable-next-line react/jsx-props-no-spreading
-                {...this.props}
-                ref={this.props.innerRef}
-                renderItem={this.renderItem}
-                // Native platforms do not need to measure items and work fine without this.
-                // Web requires that items be measured or else crazy things happen when scrolling.
-                getItemLayout={this.props.shouldMeasureItems ? this.getItemLayout : undefined}
-                windowSize={15}
-                maintainVisibleContentPosition={{
-                    minIndexForVisible: 0,
-                }}
-            />
-        );
-    }
-=======
     const renderItemFromProp = useCallback(
         ({item, index}) => {
             if (shouldMeasureItems) {
@@ -160,9 +133,11 @@
             // Web requires that items be measured or else crazy things happen when scrolling.
             getItemLayout={shouldMeasureItems ? getItemLayout : undefined}
             windowSize={15}
+            maintainVisibleContentPosition={{
+                minIndexForVisible: 0,
+            }}
         />
     );
->>>>>>> 56eda28a
 }
 
 BaseInvertedFlatList.propTypes = propTypes;
