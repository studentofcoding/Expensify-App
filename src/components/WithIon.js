/**
 * This is a higher order component that provides the ability to map a state property directly to
 * something in Ion (a key/value store). That way, as soon as data in Ion changes, the state will be set and the view
 * will automatically change to reflect the new data.
 */
import React from 'react';
import _ from 'underscore';
import lodashGet from 'lodash.get';
import lodashHas from 'lodash.has';
import Ion from '../lib/Ion';

/**
 * Returns the display name of a component
 *
 * @param {object} component
 * @returns {string}
 */
function getDisplayName(component) {
    return component.displayName || component.name || 'Component';
}

export default function (mapIonToState) {
    return (WrappedComponent) => {
        class WithIon extends React.Component {
            constructor(props) {
                super(props);

                // This stores all the Ion connection IDs to be used when the component unmounts so everything can be
                // disconnected
                this.actionConnectionIDs = {};

                // This stores all of the Ion connection IDs from the mappings where they Ion key uses data from
                // this.props. These are stored differently because anytime the props change, the component has to be
                // reconnected to Ion with the new props.
                this.activeConnectionIDsWithPropsData = {};

                // Initialize the state with each of the property names from the mapping
                this.state = _.reduce(_.keys(mapIonToState), (finalResult, propertyName) => ({
                    ...finalResult,
                    [propertyName]: null,
                }), {});
            }

            componentDidMount() {
                // Subscribe each of the state properties to the proper Ion key
                _.each(mapIonToState, (mapping, propertyName) => {
                    this.connectMappingToIon(mapping, propertyName, this.wrappedComponent);
                });
            }

            componentDidUpdate(prevProps) {
                // If any of the mappings use data from the props, then when the props change, all the
                // connections need to be reconnected with the new props
                _.each(mapIonToState, (mapping, propertyName) => {
                    if (lodashHas(mapping, 'pathForProps')) {
                        const prevPropsData = lodashGet(prevProps, mapping.pathForProps);
                        const currentPropsData = lodashGet(this.props, mapping.pathForProps);
                        if (prevPropsData !== currentPropsData) {
                            Ion.disconnect(this.activeConnectionIDsWithPropsData[mapping.pathForProps]);
                            this.connectMappingToIon(mapping, propertyName, this.wrappedComponent);
                        }
                    }
                });
            }

            componentWillUnmount() {
                // Disconnect everything from Ion
                _.each(this.actionConnectionIDs, Ion.disconnect);
                _.each(this.activeConnectionIDsWithPropsData, Ion.disconnect);
            }

            /**
             * Takes a single mapping and binds the state of the component to the store
             *
             * @param {object} mapping
             * @param {string} [mapping.path] a specific path of the store object to map to the state
             * @param {mixed} [mapping.defaultValue] Used in conjunction with mapping.path to return if the there is
             *  nothing at mapping.path
             * @param {boolean} [mapping.addAsCollection] rather than setting a single state value, this will add things
             *  to an array
             * @param {string} [mapping.collectionID] the name of the ID property to use for the collection
             * @param {string} [mapping.pathForProps] the statePropertyName can contain the string %DATAFROMPROPS% wich
             *  will be replaced with data from the props matching this path. That way, the component can connect to an
             *  Ion key that uses data from this.props.
             *
             *  For example, if a component wants to connect to the Ion key "report_22" and
             *  "22" comes from this.props.match.params.reportID. The statePropertyName would be set to
             *  "report_%DATAFROMPROPS%" and pathForProps would be set to "match.params.reportID"
             * @param {function} [mapping.loader] a method that will be called after connection to Ion in order to load
             *  it with data. Typically this will be a method that makes an XHR to load data from the API.
             * @param {mixed[]} [mapping.loaderParams] An array of params to be passed to the loader method
             * @param {boolean} [mapping.initWithStoredValues] If set to false, then no data will be prefilled into the
             *  component
             * @param {string} statePropertyName the name of the state property that Ion will add the data to
             */
            connectMappingToIon(mapping, statePropertyName) {
                const ionConnectionConfig = {
                    ...mapping,
                    statePropertyName,
                    withIonInstance: this,
                };

                // Connect to Ion and keep track of the connectionID
                if (mapping.pathForProps) {
                    // If there is a path for props data, then the data needs to be pulled out of props and parsed
                    // into the key
                    const dataFromProps = lodashGet(this.props, mapping.pathForProps);
                    const keyWithPropsData = mapping.key.replace('%DATAFROMPROPS%', dataFromProps);
                    ionConnectionConfig.key = keyWithPropsData;

                    // Store the connectionID with a key that is unique to the data coming from the props which allows
                    // it to be easily reconnected to when the props change
                    this.activeConnectionIDsWithPropsData[mapping.pathForProps] = Ion.connect(ionConnectionConfig);
                } else {
                    const connectionID = Ion.connect(ionConnectionConfig);
                    this.actionConnectionIDs[connectionID] = connectionID;
                }

                // Pre-fill the state with any data already in the store
<<<<<<< HEAD
                if (mapping.prefillWithKey) {
                    let prefillKey = mapping.prefillWithKey;

                    // If there is a path for props data, then the data needs to be pulled out of props and parsed
                    // into the key
                    if (mapping.pathForProps) {
                        const dataFromProps = lodashGet(this.props, mapping.pathForProps);
                        prefillKey = mapping.prefillWithKey.replace('%DATAFROMPROPS%', dataFromProps);
                    }

                    // Get the data from Ion and put it into the state of our component right away
                    Ion.get(prefillKey, mapping.path, mapping.defaultValue)
                        .then(data => this.setState({[statePropertyName]: data}));
=======
                if (mapping.initWithStoredValues !== false) {
                    Ion.get(ionConnectionConfig.key, mapping.path, mapping.defaultValue)
                        .then(data => reactComponent.setState({[statePropertyName]: data}));
>>>>>>> 9e1bb4ac
                }

                // Load the data from an API request if necessary
                if (mapping.loader) {
                    const paramsForLoaderFunction = _.map(mapping.loaderParams, (loaderParam) => {
                        // Some params might com from the props data
                        if (loaderParam === '%DATAFROMPROPS%') {
                            return lodashGet(this.props, mapping.pathForProps);
                        }
                        return loaderParam;
                    });

                    // Call the loader function and pass it any params. The loader function will take care of putting
                    // data into Ion
                    mapping.loader(...paramsForLoaderFunction || []);
                }
            }

            render() {
                // Spreading props and state is necessary in an HOC where the data cannot be predicted
                return (
                    <WrappedComponent
                        // eslint-disable-next-line react/jsx-props-no-spreading
                        {...this.props}
                        // eslint-disable-next-line react/jsx-props-no-spreading
                        {...this.state}
                        ref={el => this.wrappedComponent = el}
                    />
                );
            }
        }

        WithIon.displayName = `WithIon(${getDisplayName(WrappedComponent)})`;
        return WithIon;
    };
}<|MERGE_RESOLUTION|>--- conflicted
+++ resolved
@@ -117,25 +117,9 @@
                 }
 
                 // Pre-fill the state with any data already in the store
-<<<<<<< HEAD
-                if (mapping.prefillWithKey) {
-                    let prefillKey = mapping.prefillWithKey;
-
-                    // If there is a path for props data, then the data needs to be pulled out of props and parsed
-                    // into the key
-                    if (mapping.pathForProps) {
-                        const dataFromProps = lodashGet(this.props, mapping.pathForProps);
-                        prefillKey = mapping.prefillWithKey.replace('%DATAFROMPROPS%', dataFromProps);
-                    }
-
-                    // Get the data from Ion and put it into the state of our component right away
-                    Ion.get(prefillKey, mapping.path, mapping.defaultValue)
-                        .then(data => this.setState({[statePropertyName]: data}));
-=======
                 if (mapping.initWithStoredValues !== false) {
                     Ion.get(ionConnectionConfig.key, mapping.path, mapping.defaultValue)
-                        .then(data => reactComponent.setState({[statePropertyName]: data}));
->>>>>>> 9e1bb4ac
+                        .then(data => this.setState({[statePropertyName]: data}));
                 }
 
                 // Load the data from an API request if necessary
