--- conflicted
+++ resolved
@@ -3,17 +3,15 @@
 import PropTypes from 'prop-types';
 
 const propTypes = {
-<<<<<<< HEAD
     // Maximum number of lines in the text input
     maxLines: PropTypes.number,
+
+    // The value of the comment box
+    value: PropTypes.string.isRequired,
 };
 
 const defaultProps = {
     maxLines: -1,
-=======
-    // The value of the comment box
-    value: PropTypes.string.isRequired,
->>>>>>> f8c6c825
 };
 
 /**
@@ -71,11 +69,7 @@
         // affected by the previous row setting. If we don't, rows will be added but not removed on backspace/delete.
         this.setState({numberOfLines: 1}, () => {
             this.setState({
-<<<<<<< HEAD
-                numberOfLines: this.getNumberOfLines(lineHeight, paddingTopAndBottom, target.scrollHeight)
-=======
-                numberOfLines: Math.ceil((this.textInput.scrollHeight - paddingTopAndBottom) / lineHeight)
->>>>>>> f8c6c825
+                numberOfLines: this.getNumberOfLines(lineHeight, paddingTopAndBottom, this.textInput.scrollHeight)
             });
         });
     }
@@ -100,9 +94,6 @@
 }
 
 TextInputFocusable.propTypes = propTypes;
-<<<<<<< HEAD
 TextInputFocusable.defaultProps = defaultProps;
-=======
->>>>>>> f8c6c825
 
 export default TextInputFocusable;