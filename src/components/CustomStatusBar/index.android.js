import React from 'react';
import themeColors from '../../styles/themes/default';
import {StatusBar} from 'react-native';

/**
 * Only the Android platform supports "setBackgroundColor"
 */

export default class CustomStatusBar extends React.Component {
    componentDidMount() {
<<<<<<< HEAD
        StatusBar.setBarStyle('dark-content');
        StatusBar.setBackgroundColor(themeColors.appBG);
=======
        StatusBar.setBarStyle('light-content');
        StatusBar.setBackgroundColor('transparent');
        StatusBar.setTranslucent(true);
>>>>>>> 240eca4c
    }

    render() {
        return <StatusBar />;
    }
}<|MERGE_RESOLUTION|>--- conflicted
+++ resolved
@@ -8,14 +8,8 @@
 
 export default class CustomStatusBar extends React.Component {
     componentDidMount() {
-<<<<<<< HEAD
-        StatusBar.setBarStyle('dark-content');
+        StatusBar.setBarStyle('light-content');
         StatusBar.setBackgroundColor(themeColors.appBG);
-=======
-        StatusBar.setBarStyle('light-content');
-        StatusBar.setBackgroundColor('transparent');
-        StatusBar.setTranslucent(true);
->>>>>>> 240eca4c
     }
 
     render() {
