--- conflicted
+++ resolved
@@ -290,7 +290,6 @@
         }
 
         return textComponent;
-<<<<<<< HEAD
     };
 
     return (
@@ -334,6 +333,7 @@
                 isDisabled && !danger && !success ? styles.buttonDisabled : undefined,
                 shouldRemoveRightBorderRadius ? styles.noRightBorderRadius : undefined,
                 shouldRemoveLeftBorderRadius ? styles.noLeftBorderRadius : undefined,
+                icon || shouldShowRightIcon ? styles.alignItemsStretch : undefined,
                 ...innerStyles,
             ]}
             hoverStyle={[
@@ -355,75 +355,6 @@
             )}
         </PressableWithFeedback>
     );
-=======
-    }
-
-    render() {
-        return (
-            <PressableWithFeedback
-                ref={this.props.forwardedRef}
-                onPress={(e) => {
-                    if (e && e.type === 'click') {
-                        e.currentTarget.blur();
-                    }
-
-                    if (this.props.shouldEnableHapticFeedback) {
-                        HapticFeedback.press();
-                    }
-                    return this.props.onPress(e);
-                }}
-                onLongPress={(e) => {
-                    if (this.props.shouldEnableHapticFeedback) {
-                        HapticFeedback.longPress();
-                    }
-                    this.props.onLongPress(e);
-                }}
-                onPressIn={this.props.onPressIn}
-                onPressOut={this.props.onPressOut}
-                onMouseDown={this.props.onMouseDown}
-                disabled={this.props.isLoading || this.props.isDisabled}
-                wrapperStyle={[
-                    this.props.isDisabled ? {...styles.cursorDisabled, ...styles.noSelect} : {},
-                    styles.buttonContainer,
-                    this.props.shouldRemoveRightBorderRadius ? styles.noRightBorderRadius : undefined,
-                    this.props.shouldRemoveLeftBorderRadius ? styles.noLeftBorderRadius : undefined,
-                    ...StyleUtils.parseStyleAsArray(this.props.style),
-                ]}
-                style={[
-                    styles.button,
-                    this.props.small ? styles.buttonSmall : undefined,
-                    this.props.medium ? styles.buttonMedium : undefined,
-                    this.props.large ? styles.buttonLarge : undefined,
-                    this.props.success ? styles.buttonSuccess : undefined,
-                    this.props.danger ? styles.buttonDanger : undefined,
-                    this.props.isDisabled && (this.props.success || this.props.danger) ? styles.buttonOpacityDisabled : undefined,
-                    this.props.isDisabled && !this.props.danger && !this.props.success ? styles.buttonDisabled : undefined,
-                    this.props.shouldRemoveRightBorderRadius ? styles.noRightBorderRadius : undefined,
-                    this.props.shouldRemoveLeftBorderRadius ? styles.noLeftBorderRadius : undefined,
-                    this.props.icon || this.props.shouldShowRightIcon ? styles.alignItemsStretch : undefined,
-                    ...this.props.innerStyles,
-                ]}
-                hoverStyle={[
-                    this.props.shouldUseDefaultHover && !this.props.isDisabled ? styles.buttonDefaultHovered : undefined,
-                    this.props.success && !this.props.isDisabled ? styles.buttonSuccessHovered : undefined,
-                    this.props.danger && !this.props.isDisabled ? styles.buttonDangerHovered : undefined,
-                ]}
-                nativeID={this.props.nativeID}
-                accessibilityLabel={this.props.accessibilityLabel}
-                accessibilityRole={CONST.ACCESSIBILITY_ROLE.BUTTON}
-                hoverDimmingValue={1}
-            >
-                {this.renderContent()}
-                {this.props.isLoading && (
-                    <ActivityIndicator
-                        color={this.props.success || this.props.danger ? themeColors.textLight : themeColors.text}
-                        style={[styles.pAbsolute, styles.l0, styles.r0]}
-                    />
-                )}
-            </PressableWithFeedback>
-        );
-    }
->>>>>>> eef8347c
 }
 
 Button.propTypes = propTypes;
