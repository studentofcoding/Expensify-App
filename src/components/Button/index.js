--- conflicted
+++ resolved
@@ -274,65 +274,28 @@
                     this.props.large ? styles.buttonLarge : undefined,
                     this.props.success ? styles.buttonSuccess : undefined,
                     this.props.danger ? styles.buttonDanger : undefined,
-                    (this.props.isDisabled && (this.props.success || this.props.danger)) ? styles.buttonOpacityDisabled : undefined,
-                    (this.props.isDisabled && !this.props.danger && !this.props.success) ? styles.buttonDisabled : undefined,
+                    this.props.isDisabled && (this.props.success || this.props.danger) ? styles.buttonOpacityDisabled : undefined,
+                    this.props.isDisabled && !this.props.danger && !this.props.success ? styles.buttonDisabled : undefined,
                     this.props.shouldRemoveRightBorderRadius ? styles.noRightBorderRadius : undefined,
                     this.props.shouldRemoveLeftBorderRadius ? styles.noLeftBorderRadius : undefined,
                     ...this.props.innerStyles,
                 ]}
                 hoverStyle={[
-                    (this.props.success && !this.props.isDisabled) ? styles.buttonSuccessHovered : undefined,
-                    (this.props.danger && !this.props.isDisabled) ? styles.buttonDangerHovered : undefined,
+                    this.props.success && !this.props.isDisabled ? styles.buttonSuccessHovered : undefined,
+                    this.props.danger && !this.props.isDisabled ? styles.buttonDangerHovered : undefined,
                 ]}
                 nativeID={this.props.nativeID}
                 accessibilityLabel={this.props.accessibilityLabel}
                 hoverDimmingValue={1}
             >
-<<<<<<< HEAD
-                <>
-                    {this.renderContent()}
-                    {this.props.isLoading && (
-                        <ActivityIndicator
-                            color={(this.props.success || this.props.danger) ? themeColors.textLight : themeColors.text}
-                            style={[styles.pAbsolute, styles.l0, styles.r0]}
-                        />
-                    )}
-                </>
+                {this.renderContent()}
+                {this.props.isLoading && (
+                    <ActivityIndicator
+                        color={this.props.success || this.props.danger ? themeColors.textLight : themeColors.text}
+                        style={[styles.pAbsolute, styles.l0, styles.r0]}
+                    />
+                )}
             </PressableWithFeedback>
-=======
-                {({pressed, hovered}) => {
-                    const activeAndHovered = !this.props.isDisabled && hovered;
-                    return (
-                        <OpacityView
-                            shouldDim={pressed}
-                            style={[
-                                styles.button,
-                                this.props.small ? styles.buttonSmall : undefined,
-                                this.props.medium ? styles.buttonMedium : undefined,
-                                this.props.large ? styles.buttonLarge : undefined,
-                                this.props.success ? styles.buttonSuccess : undefined,
-                                this.props.danger ? styles.buttonDanger : undefined,
-                                this.props.isDisabled && (this.props.success || this.props.danger) ? styles.buttonOpacityDisabled : undefined,
-                                this.props.isDisabled && !this.props.danger && !this.props.success ? styles.buttonDisabled : undefined,
-                                this.props.success && activeAndHovered ? styles.buttonSuccessHovered : undefined,
-                                this.props.danger && activeAndHovered ? styles.buttonDangerHovered : undefined,
-                                this.props.shouldRemoveRightBorderRadius ? styles.noRightBorderRadius : undefined,
-                                this.props.shouldRemoveLeftBorderRadius ? styles.noLeftBorderRadius : undefined,
-                                ...this.props.innerStyles,
-                            ]}
-                        >
-                            {this.renderContent()}
-                            {this.props.isLoading && (
-                                <ActivityIndicator
-                                    color={this.props.success || this.props.danger ? themeColors.textLight : themeColors.text}
-                                    style={[styles.pAbsolute, styles.l0, styles.r0]}
-                                />
-                            )}
-                        </OpacityView>
-                    );
-                }}
-            </Pressable>
->>>>>>> c50a048c
         );
     }
 }
