import {useIsFocused} from '@react-navigation/native';
import type {ForwardedRef} from 'react';
import React, {useCallback, useMemo, useState} from 'react';
import type {GestureResponderEvent, LayoutChangeEvent, StyleProp, TextStyle, ViewStyle} from 'react-native';
import {ActivityIndicator, View} from 'react-native';
import Icon from '@components/Icon';
import * as Expensicons from '@components/Icon/Expensicons';
import PressableWithFeedback from '@components/Pressable/PressableWithFeedback';
import Text from '@components/Text';
import withNavigationFallback from '@components/withNavigationFallback';
import useActiveElementRole from '@hooks/useActiveElementRole';
import useKeyboardShortcut from '@hooks/useKeyboardShortcut';
import useStyleUtils from '@hooks/useStyleUtils';
import useTheme from '@hooks/useTheme';
import useThemeStyles from '@hooks/useThemeStyles';
import HapticFeedback from '@libs/HapticFeedback';
import CONST from '@src/CONST';
import type ChildrenProps from '@src/types/utils/ChildrenProps';
import type IconAsset from '@src/types/utils/IconAsset';
import validateSubmitShortcut from './validateSubmitShortcut';

type ButtonProps = Partial<ChildrenProps> & {
    /** Should the press event bubble across multiple instances when Enter key triggers it. */
    allowBubble?: boolean;

    /** The icon asset to display to the right of the text */
    iconRight?: IconAsset;

    /** The fill color to pass into the icon. */
    iconFill?: string;

    /** The fill color to pass into the icon when the button is hovered. */
    iconHoverFill?: string;

    /** Any additional styles to pass to the left icon container. */
    iconStyles?: StyleProp<ViewStyle>;

    /** Any additional styles to pass to the right icon container. */
    iconRightStyles?: StyleProp<ViewStyle>;

    /** Small sized button */
    small?: boolean;

    /** Large sized button */
    large?: boolean;

    /** Medium sized button */
    medium?: boolean;

    /** Indicates whether the button should be disabled and in the loading state */
    isLoading?: boolean;

    /** Indicates whether the button should be disabled */
    isDisabled?: boolean;

    /** Invoked on mount and layout changes */
    onLayout?: (event: LayoutChangeEvent) => void;

    /** A function that is called when the button is clicked on */
    onPress?: (event?: GestureResponderEvent | KeyboardEvent) => void;

    /** A function that is called when the button is long pressed */
    onLongPress?: (event?: GestureResponderEvent) => void;

    /** A function that is called when the button is pressed */
    onPressIn?: (event: GestureResponderEvent) => void;

    /** A function that is called when the button is released */
    onPressOut?: (event: GestureResponderEvent) => void;

    /** Callback that is called when mousedown is triggered. */
    onMouseDown?: (e: React.MouseEvent<Element, MouseEvent>) => void;

    /** Call the onPress function when Enter key is pressed */
    pressOnEnter?: boolean;

    /** The priority to assign the enter key event listener. 0 is the highest priority. */
    enterKeyEventListenerPriority?: number;

    /** Additional styles to add after local styles. Applied to Pressable portion of button */
    style?: StyleProp<ViewStyle>;

    /** Additional styles to add to the component when it's disabled */
    disabledStyle?: StyleProp<ViewStyle>;

    /** Additional button styles. Specific to the OpacityView of the button */
    innerStyles?: StyleProp<ViewStyle>;

    /** Additional text styles */
    textStyles?: StyleProp<TextStyle>;

    /** Additional text styles when the button is hovered */
    textHoverStyles?: StyleProp<TextStyle>;

    /** Whether we should use the default hover style */
    shouldUseDefaultHover?: boolean;

    /** Additional hover styles */
    hoverStyles?: StyleProp<ViewStyle>;

    /** Whether we should use the success theme color */
    success?: boolean;

    /** Whether we should use the danger theme color */
    danger?: boolean;

    /** Whether we should display the button as a link */
    link?: boolean;

    /** Should we remove the right border radius top + bottom? */
    shouldRemoveRightBorderRadius?: boolean;

    /** Should we remove the left border radius top + bottom? */
    shouldRemoveLeftBorderRadius?: boolean;

    /** Should enable the haptic feedback? */
    shouldEnableHapticFeedback?: boolean;

    /** Should disable the long press? */
    isLongPressDisabled?: boolean;

    /** Id to use for this button */
    id?: string;

    /** Accessibility label for the component */
    accessibilityLabel?: string;

    /** The icon asset to display to the left of the text */
    icon?: IconAsset | null;

    /** The text for the button label */
    text?: string;

    /** Boolean whether to display the right icon */
    shouldShowRightIcon?: boolean;

    /** Whether the button should use split style or not */
    isSplitButton?: boolean;

    /** Whether button's content should be centered */
    isContentCentered?: boolean;

    /** Whether the Enter keyboard listening is active whether or not the screen that contains the button is focused */
    isPressOnEnterActive?: boolean;

<<<<<<< HEAD
    /** The testID of the button. Used to locate this view in end-to-end tests. */
    testID?: string;
=======
    /** The text displays under the first line */
    secondLineText?: string;
>>>>>>> 9866effa
};

type KeyboardShortcutComponentProps = Pick<ButtonProps, 'isDisabled' | 'isLoading' | 'onPress' | 'pressOnEnter' | 'allowBubble' | 'enterKeyEventListenerPriority' | 'isPressOnEnterActive'>;

const accessibilityRoles: string[] = Object.values(CONST.ROLE);

function KeyboardShortcutComponent({
    isDisabled = false,
    isLoading = false,
    onPress = () => {},
    pressOnEnter,
    allowBubble,
    enterKeyEventListenerPriority,
    isPressOnEnterActive = false,
}: KeyboardShortcutComponentProps) {
    const isFocused = useIsFocused();
    const activeElementRole = useActiveElementRole();

    const shouldDisableEnterShortcut = useMemo(() => accessibilityRoles.includes(activeElementRole ?? '') && activeElementRole !== CONST.ROLE.PRESENTATION, [activeElementRole]);

    const keyboardShortcutCallback = useCallback(
        (event?: GestureResponderEvent | KeyboardEvent) => {
            if (!validateSubmitShortcut(isDisabled, isLoading, event)) {
                return;
            }
            onPress();
        },
        [isDisabled, isLoading, onPress],
    );

    const config = useMemo(
        () => ({
            isActive: pressOnEnter && !shouldDisableEnterShortcut && (isFocused || isPressOnEnterActive),
            shouldBubble: allowBubble,
            priority: enterKeyEventListenerPriority,
            shouldPreventDefault: false,
        }),
        // eslint-disable-next-line react-compiler/react-compiler, react-hooks/exhaustive-deps
        [shouldDisableEnterShortcut, isFocused],
    );

    useKeyboardShortcut(CONST.KEYBOARD_SHORTCUTS.ENTER, keyboardShortcutCallback, config);

    return null;
}

KeyboardShortcutComponent.displayName = 'KeyboardShortcutComponent';

function Button(
    {
        allowBubble = false,

        iconRight = Expensicons.ArrowRight,
        iconFill,
        iconHoverFill,
        icon = null,
        iconStyles = [],
        iconRightStyles = [],
        text = '',

        small = false,
        large = false,
        medium = !small && !large,

        isLoading = false,
        isDisabled = false,

        onLayout = () => {},
        onPress = () => {},
        onLongPress = () => {},
        onPressIn = () => {},
        onPressOut = () => {},
        onMouseDown = undefined,

        pressOnEnter = false,
        enterKeyEventListenerPriority = 0,

        style = [],
        disabledStyle,
        innerStyles = [],
        textStyles = [],
        textHoverStyles = [],

        shouldUseDefaultHover = true,
        hoverStyles = undefined,
        success = false,
        danger = false,

        shouldRemoveRightBorderRadius = false,
        shouldRemoveLeftBorderRadius = false,
        shouldEnableHapticFeedback = false,
        isLongPressDisabled = false,
        shouldShowRightIcon = false,

        id = '',
        testID = undefined,
        accessibilityLabel = '',
        isSplitButton = false,
        link = false,
        isContentCentered = false,
        isPressOnEnterActive,
        secondLineText = '',
        ...rest
    }: ButtonProps,
    ref: ForwardedRef<View>,
) {
    const theme = useTheme();
    const styles = useThemeStyles();
    const StyleUtils = useStyleUtils();
    const [isHovered, setIsHovered] = useState(false);

    const renderContent = () => {
        if ('children' in rest) {
            return rest.children;
        }

        const primaryText = (
            <Text
                numberOfLines={1}
                style={[
                    isLoading && styles.opacity0,
                    styles.pointerEventsNone,
                    styles.buttonText,
                    small && styles.buttonSmallText,
                    medium && styles.buttonMediumText,
                    large && styles.buttonLargeText,
                    success && styles.buttonSuccessText,
                    danger && styles.buttonDangerText,
                    !!icon && styles.textAlignLeft,
                    !!secondLineText && styles.noPaddingBottom,
                    textStyles,
                    isHovered && textHoverStyles,
                    link && styles.link,
                    link && isHovered && StyleUtils.getColorStyle(theme.linkHover),
                    link && styles.fontWeightNormal,
                    link && styles.fontSizeLabel,
                ]}
                dataSet={{[CONST.SELECTION_SCRAPER_HIDDEN_ELEMENT]: true}}
            >
                {text}
            </Text>
        );

        const textComponent = secondLineText ? (
            <View style={[styles.alignItemsCenter, styles.flexColumn, styles.flexShrink1]}>
                {primaryText}
                <Text style={[isLoading && styles.opacity0, styles.pointerEventsNone, styles.fontWeightNormal, styles.textDoubleDecker]}>{secondLineText}</Text>
            </View>
        ) : (
            primaryText
        );

        const defaultFill = success || danger ? theme.textLight : theme.icon;

        // eslint-disable-next-line @typescript-eslint/prefer-nullish-coalescing
        if (icon || shouldShowRightIcon) {
            return (
                <View style={[isContentCentered ? styles.justifyContentCenter : styles.justifyContentBetween, styles.flexRow]}>
                    <View style={[styles.alignItemsCenter, styles.flexRow, styles.flexShrink1]}>
                        {!!icon && (
                            <View style={[styles.mr2, !text && styles.mr0, iconStyles]}>
                                <Icon
                                    src={icon}
                                    fill={isHovered ? iconHoverFill ?? defaultFill : iconFill ?? defaultFill}
                                    small={small}
                                    medium={medium}
                                    large={large}
                                    isButtonIcon
                                />
                            </View>
                        )}
                        {!!text && textComponent}
                    </View>
                    {shouldShowRightIcon && (
                        <View style={[styles.justifyContentCenter, large ? styles.ml2 : styles.ml1, iconRightStyles]}>
                            {!isSplitButton ? (
                                <Icon
                                    src={iconRight}
                                    fill={isHovered ? iconHoverFill ?? defaultFill : iconFill ?? defaultFill}
                                    small={small}
                                    medium={medium}
                                    large={large}
                                    isButtonIcon
                                />
                            ) : (
                                <Icon
                                    src={iconRight}
                                    fill={isHovered ? iconHoverFill ?? defaultFill : iconFill ?? defaultFill}
                                    small={small}
                                    medium={medium}
                                    large={large}
                                    isButtonIcon
                                />
                            )}
                        </View>
                    )}
                </View>
            );
        }

        return textComponent;
    };

    return (
        <>
            {pressOnEnter && (
                <KeyboardShortcutComponent
                    isDisabled={isDisabled}
                    isLoading={isLoading}
                    allowBubble={allowBubble}
                    onPress={onPress}
                    pressOnEnter={pressOnEnter}
                    enterKeyEventListenerPriority={enterKeyEventListenerPriority}
                    isPressOnEnterActive={isPressOnEnterActive}
                />
            )}
            <PressableWithFeedback
                dataSet={{
                    listener: pressOnEnter ? CONST.KEYBOARD_SHORTCUTS.ENTER.shortcutKey : undefined,
                }}
                ref={ref}
                onLayout={onLayout}
                onPress={(event) => {
                    if (event?.type === 'click') {
                        const currentTarget = event?.currentTarget as HTMLElement;
                        currentTarget?.blur();
                    }

                    if (shouldEnableHapticFeedback) {
                        HapticFeedback.press();
                    }

                    if (isDisabled || isLoading) {
                        return; // Prevent the onPress from being triggered when the button is disabled or in a loading state
                    }
                    return onPress(event);
                }}
                onLongPress={(event) => {
                    if (isLongPressDisabled) {
                        return;
                    }
                    if (shouldEnableHapticFeedback) {
                        HapticFeedback.longPress();
                    }
                    onLongPress(event);
                }}
                onPressIn={onPressIn}
                onPressOut={onPressOut}
                onMouseDown={onMouseDown}
                disabled={isLoading || isDisabled}
                wrapperStyle={[
                    isDisabled ? {...styles.cursorDisabled, ...styles.noSelect} : {},
                    styles.buttonContainer,
                    shouldRemoveRightBorderRadius ? styles.noRightBorderRadius : undefined,
                    shouldRemoveLeftBorderRadius ? styles.noLeftBorderRadius : undefined,
                    style,
                ]}
                style={[
                    styles.button,
                    StyleUtils.getButtonStyleWithIcon(styles, small, medium, large, !!icon, !!(text?.length > 0), shouldShowRightIcon),
                    success ? styles.buttonSuccess : undefined,
                    danger ? styles.buttonDanger : undefined,
                    isDisabled ? styles.buttonOpacityDisabled : undefined,
                    isDisabled && !danger && !success ? styles.buttonDisabled : undefined,
                    shouldRemoveRightBorderRadius ? styles.noRightBorderRadius : undefined,
                    shouldRemoveLeftBorderRadius ? styles.noLeftBorderRadius : undefined,
                    // eslint-disable-next-line @typescript-eslint/prefer-nullish-coalescing
                    text && shouldShowRightIcon ? styles.alignItemsStretch : undefined,
                    innerStyles,
                    link && styles.bgTransparent,
                ]}
                hoverStyle={[
                    shouldUseDefaultHover && !isDisabled ? styles.buttonDefaultHovered : undefined,
                    success && !isDisabled ? styles.buttonSuccessHovered : undefined,
                    danger && !isDisabled ? styles.buttonDangerHovered : undefined,
                    hoverStyles,
                ]}
                disabledStyle={disabledStyle}
                id={id}
                testID={testID}
                accessibilityLabel={accessibilityLabel}
                role={CONST.ROLE.BUTTON}
                hoverDimmingValue={1}
                onHoverIn={() => setIsHovered(true)}
                onHoverOut={() => setIsHovered(false)}
            >
                {renderContent()}
                {isLoading && (
                    <ActivityIndicator
                        color={success || danger ? theme.textLight : theme.text}
                        style={[styles.pAbsolute, styles.l0, styles.r0]}
                    />
                )}
            </PressableWithFeedback>
        </>
    );
}

Button.displayName = 'Button';

export default withNavigationFallback(React.forwardRef(Button));

export type {ButtonProps};<|MERGE_RESOLUTION|>--- conflicted
+++ resolved
@@ -143,13 +143,11 @@
     /** Whether the Enter keyboard listening is active whether or not the screen that contains the button is focused */
     isPressOnEnterActive?: boolean;
 
-<<<<<<< HEAD
     /** The testID of the button. Used to locate this view in end-to-end tests. */
     testID?: string;
-=======
+
     /** The text displays under the first line */
     secondLineText?: string;
->>>>>>> 9866effa
 };
 
 type KeyboardShortcutComponentProps = Pick<ButtonProps, 'isDisabled' | 'isLoading' | 'onPress' | 'pressOnEnter' | 'allowBubble' | 'enterKeyEventListenerPriority' | 'isPressOnEnterActive'>;
