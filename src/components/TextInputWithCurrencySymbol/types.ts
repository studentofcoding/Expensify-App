import type {NativeSyntheticEvent, StyleProp, TextInputFocusEventData, TextInputSelectionChangeEventData, TextStyle, ViewStyle} from 'react-native';
import type {TextSelection} from '@components/Composer/types';
import type {BaseTextInputProps} from '@components/TextInput/BaseTextInput/types';

type BaseTextInputWithCurrencySymbolProps = {
    /** Formatted amount in local currency  */
    formattedAmount: string;

    /** Function to call when amount in text input is changed */
    onChangeAmount?: (value: string) => void;

    /** Function to call when currency button is pressed */
    onCurrencyButtonPress?: () => void;

    /** Placeholder value for amount text input */
    placeholder: string;

    /** Currency code of user's selected currency */
    selectedCurrencyCode: string;

    /** Selection Object */
    selection?: TextSelection;

    /** Function to call when selection in text input is changed */
    onSelectionChange?: (event: NativeSyntheticEvent<TextInputSelectionChangeEventData>) => void;

    /** Function to call to handle key presses in the text input */
    onKeyPress?: (event: NativeSyntheticEvent<KeyboardEvent>) => void;

    /**
     * Callback that is called when the text input is blurred
     */
    onBlur?: ((e: NativeSyntheticEvent<TextInputFocusEventData>) => void) | undefined;

    /**
     * Callback that is called when the text input is pressed down
     */
    onMouseDown?: ((e: React.MouseEvent) => void) | undefined;

    /**
     * Callback that is called when the text input is pressed up
     */
    onMouseUp?: ((e: React.MouseEvent) => void) | undefined;

    /** Whether the currency symbol is pressable */
    isCurrencyPressable: boolean;

    /** Whether to hide the currency symbol */
    hideCurrencySymbol?: boolean;

    /** Whether to disable native keyboard on mobile */
    disableKeyboard?: boolean;

    /** Extra symbol to display */
    extraSymbol?: React.ReactNode;

    /** Style for the input */
    style?: StyleProp<TextStyle>;

    /** Style for the container */
    containerStyle?: StyleProp<ViewStyle>;

    /** Character to be shown before the amount */
    prefixCharacter?: string;

    /** Style for the prefix */
    prefixStyle?: StyleProp<TextStyle>;

    /** Style for the prefix container */
    prefixContainerStyle?: StyleProp<ViewStyle>;

    /** Customizes the touchable wrapper of the TextInput component */
    touchableInputWrapperStyle?: StyleProp<ViewStyle>;

    /** Max length for the amount input */
    maxLength?: number;

    /** Hide the focus styles on TextInput */
    hideFocusedState?: boolean;
<<<<<<< HEAD

    /** The test ID of TextInput. Used to locate the view in end-to-end tests. */
    testID?: string;
} & Pick<BaseTextInputProps, 'autoFocus' | 'autoGrow' | 'contentWidth' | 'onPress'>;
=======
} & Pick<BaseTextInputProps, 'autoFocus' | 'autoGrow' | 'autoGrowExtraSpace' | 'contentWidth' | 'onPress'>;
>>>>>>> 38e9dbc6

type TextInputWithCurrencySymbolProps = Omit<BaseTextInputWithCurrencySymbolProps, 'onSelectionChange'> & {
    onSelectionChange?: (start: number, end: number) => void;
};

export type {TextInputWithCurrencySymbolProps};

export default BaseTextInputWithCurrencySymbolProps;<|MERGE_RESOLUTION|>--- conflicted
+++ resolved
@@ -77,14 +77,10 @@
 
     /** Hide the focus styles on TextInput */
     hideFocusedState?: boolean;
-<<<<<<< HEAD
 
     /** The test ID of TextInput. Used to locate the view in end-to-end tests. */
     testID?: string;
-} & Pick<BaseTextInputProps, 'autoFocus' | 'autoGrow' | 'contentWidth' | 'onPress'>;
-=======
 } & Pick<BaseTextInputProps, 'autoFocus' | 'autoGrow' | 'autoGrowExtraSpace' | 'contentWidth' | 'onPress'>;
->>>>>>> 38e9dbc6
 
 type TextInputWithCurrencySymbolProps = Omit<BaseTextInputWithCurrencySymbolProps, 'onSelectionChange'> & {
     onSelectionChange?: (start: number, end: number) => void;
