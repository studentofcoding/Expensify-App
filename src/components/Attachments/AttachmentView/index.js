import React, {memo, useState} from 'react';
import {View, ActivityIndicator} from 'react-native';
import _ from 'underscore';
import PropTypes from 'prop-types';
import Str from 'expensify-common/lib/str';
import {withOnyx} from 'react-native-onyx';
import styles from '../../../styles/styles';
import Icon from '../../Icon';
import * as Expensicons from '../../Icon/Expensicons';
import withLocalize, {withLocalizePropTypes} from '../../withLocalize';
import compose from '../../../libs/compose';
import Text from '../../Text';
import Tooltip from '../../Tooltip';
import themeColors from '../../../styles/themes/default';
import variables from '../../../styles/variables';
import AttachmentViewImage from './AttachmentViewImage';
import AttachmentViewPdf from './AttachmentViewPdf';
import addEncryptedAuthTokenToURL from '../../../libs/addEncryptedAuthTokenToURL';
import * as StyleUtils from '../../../styles/StyleUtils';
import {attachmentViewPropTypes, attachmentViewDefaultProps} from './propTypes';
import * as TransactionUtils from '../../../libs/TransactionUtils';
import DistanceEReceipt from '../../DistanceEReceipt';
import useNetwork from '../../../hooks/useNetwork';
<<<<<<< HEAD
import CONST from '../../../CONST';
import EReceipt from '../../EReceipt';
=======
import ONYXKEYS from '../../../ONYXKEYS';
>>>>>>> 873a250c

const propTypes = {
    ...attachmentViewPropTypes,
    ...withLocalizePropTypes,

    /** Flag to show/hide download icon */
    shouldShowDownloadIcon: PropTypes.bool,

    /** Flag to show the loading indicator */
    shouldShowLoadingSpinnerIcon: PropTypes.bool,

    /** Notify parent that the UI should be modified to accommodate keyboard */
    onToggleKeyboard: PropTypes.func,

    /** Extra styles to pass to View wrapper */
    // eslint-disable-next-line react/forbid-prop-types
    containerStyles: PropTypes.arrayOf(PropTypes.object),

    /** Denotes whether it is a workspace avatar or not */
    isWorkspaceAvatar: PropTypes.bool,

    /** The id of the transaction related to the attachment */
    // eslint-disable-next-line react/no-unused-prop-types
    transactionID: PropTypes.string,
};

const defaultProps = {
    ...attachmentViewDefaultProps,
    shouldShowDownloadIcon: false,
    shouldShowLoadingSpinnerIcon: false,
    onToggleKeyboard: () => {},
    containerStyles: [],
    isWorkspaceAvatar: false,
    transactionID: '',
};

function AttachmentView({
    source,
    file,
    isAuthTokenRequired,
    isUsedInCarousel,
    onPress,
    shouldShowLoadingSpinnerIcon,
    shouldShowDownloadIcon,
    containerStyles,
    onScaleChanged,
    onToggleKeyboard,
    translate,
    isFocused,
    isWorkspaceAvatar,
    fallbackSource,
    transaction,
}) {
    const [loadComplete, setLoadComplete] = useState(false);
    const [imageError, setImageError] = useState(false);

    useNetwork({onReconnect: () => setImageError(false)});

    // Handles case where source is a component (ex: SVG)
    if (_.isFunction(source)) {
        let iconFillColor = '';
        let additionalStyles = [];
        if (isWorkspaceAvatar) {
            const defaultWorkspaceAvatarColor = StyleUtils.getDefaultWorkspaceAvatarColor(file.name);
            iconFillColor = defaultWorkspaceAvatarColor.fill;
            additionalStyles = [defaultWorkspaceAvatarColor];
        }

        return (
            <Icon
                src={source}
                height={variables.defaultAvatarPreviewSize}
                width={variables.defaultAvatarPreviewSize}
                fill={iconFillColor}
                additionalStyles={additionalStyles}
            />
        );
    }

    if (_.isString(source) && source.startsWith(CONST.ERECEIPT_PATH)) {
        const transactionIDFromURL = source.split(CONST.ERECEIPT_PATH)[1];
        return (
            <View style={[styles.flex1, styles.justifyContentCenter, styles.alignItemsCenter]}>
                <EReceipt transactionID={transactionIDFromURL} />
            </View>
        );
    }

    // Check both source and file.name since PDFs dragged into the text field
    // will appear with a source that is a blob
    if ((_.isString(source) && Str.isPDF(source)) || (file && Str.isPDF(file.name || translate('attachmentView.unknownFilename')))) {
        const encryptedSourceUrl = isAuthTokenRequired ? addEncryptedAuthTokenToURL(source) : source;

        return (
            <AttachmentViewPdf
                source={source}
                file={file}
                isAuthTokenRequired={isAuthTokenRequired}
                encryptedSourceUrl={encryptedSourceUrl}
                isUsedInCarousel={isUsedInCarousel}
                isFocused={isFocused}
                onPress={onPress}
                onScaleChanged={onScaleChanged}
                onToggleKeyboard={onToggleKeyboard}
                onLoadComplete={() => !loadComplete && setLoadComplete(true)}
            />
        );
    }

    if (TransactionUtils.isDistanceRequest(transaction)) {
        return <DistanceEReceipt transaction={transaction} />;
    }

    // For this check we use both source and file.name since temporary file source is a blob
    // both PDFs and images will appear as images when pasted into the text field.
    // We also check for numeric source since this is how static images (used for preview) are represented in RN.
    const isImage = typeof source === 'number' || Str.isImage(source);
    if (isImage || (file && Str.isImage(file.name))) {
        return (
            <AttachmentViewImage
                source={imageError ? fallbackSource : source}
                file={file}
                isAuthTokenRequired={isAuthTokenRequired}
                isUsedInCarousel={isUsedInCarousel}
                loadComplete={loadComplete}
                isFocused={isFocused}
                isImage={isImage}
                onPress={onPress}
                onScaleChanged={onScaleChanged}
                onError={() => {
                    setImageError(true);
                }}
            />
        );
    }

    return (
        <View style={[styles.defaultAttachmentView, ...containerStyles]}>
            <View style={styles.mr2}>
                <Icon src={Expensicons.Paperclip} />
            </View>

            <Text style={[styles.textStrong, styles.flexShrink1, styles.breakAll, styles.flexWrap, styles.mw100]}>{file && file.name}</Text>
            {!shouldShowLoadingSpinnerIcon && shouldShowDownloadIcon && (
                <Tooltip text={translate('common.download')}>
                    <View style={styles.ml2}>
                        <Icon src={Expensicons.Download} />
                    </View>
                </Tooltip>
            )}
            {shouldShowLoadingSpinnerIcon && (
                <View style={styles.ml2}>
                    <Tooltip text={translate('common.downloading')}>
                        <ActivityIndicator
                            size="small"
                            color={themeColors.textSupporting}
                        />
                    </Tooltip>
                </View>
            )}
        </View>
    );
}

AttachmentView.propTypes = propTypes;
AttachmentView.defaultProps = defaultProps;
AttachmentView.displayName = 'AttachmentView';

export default compose(
    memo,
    withLocalize,
    withOnyx({
        transaction: {
            key: ({transactionID}) => `${ONYXKEYS.COLLECTION.TRANSACTION}${transactionID}`,
        },
    }),
)(AttachmentView);<|MERGE_RESOLUTION|>--- conflicted
+++ resolved
@@ -21,12 +21,9 @@
 import * as TransactionUtils from '../../../libs/TransactionUtils';
 import DistanceEReceipt from '../../DistanceEReceipt';
 import useNetwork from '../../../hooks/useNetwork';
-<<<<<<< HEAD
+import ONYXKEYS from '../../../ONYXKEYS';
 import CONST from '../../../CONST';
 import EReceipt from '../../EReceipt';
-=======
-import ONYXKEYS from '../../../ONYXKEYS';
->>>>>>> 873a250c
 
 const propTypes = {
     ...attachmentViewPropTypes,
