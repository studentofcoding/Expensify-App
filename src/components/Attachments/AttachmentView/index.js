--- conflicted
+++ resolved
@@ -1,265 +1,219 @@
-import Str from 'expensify-common/lib/str';
-import PropTypes from 'prop-types';
-import React, {memo, useEffect, useState} from 'react';
-<<<<<<< HEAD
-import {ScrollView, View} from 'react-native';
-=======
-import {ActivityIndicator, View} from 'react-native';
->>>>>>> 54040182
-import {withOnyx} from 'react-native-onyx';
-import _ from 'underscore';
-import * as AttachmentsPropTypes from '@components/Attachments/propTypes';
-import DistanceEReceipt from '@components/DistanceEReceipt';
-import EReceipt from '@components/EReceipt';
+import React, {useCallback, useEffect, useState} from 'react';
+import {View} from 'react-native';
+import PDF from 'react-native-pdf';
+import FullScreenLoadingIndicator from '@components/FullscreenLoadingIndicator';
 import Icon from '@components/Icon';
-<<<<<<< HEAD
-=======
 import * as Expensicons from '@components/Icon/Expensicons';
-import ScrollView from '@components/ScrollView';
+import KeyboardAvoidingView from '@components/KeyboardAvoidingView';
+import PressableWithoutFeedback from '@components/Pressable/PressableWithoutFeedback';
 import Text from '@components/Text';
-import Tooltip from '@components/Tooltip';
->>>>>>> 54040182
-import {usePlaybackContext} from '@components/VideoPlayerContexts/PlaybackContext';
-import withLocalize, {withLocalizePropTypes} from '@components/withLocalize';
+import useKeyboardState from '@hooks/useKeyboardState';
+import useLocalize from '@hooks/useLocalize';
 import useNetwork from '@hooks/useNetwork';
 import useStyleUtils from '@hooks/useStyleUtils';
+import useTheme from '@hooks/useTheme';
 import useThemeStyles from '@hooks/useThemeStyles';
-import * as CachedPDFPaths from '@libs/actions/CachedPDFPaths';
-import addEncryptedAuthTokenToURL from '@libs/addEncryptedAuthTokenToURL';
-import compose from '@libs/compose';
-import * as TransactionUtils from '@libs/TransactionUtils';
+import useWindowDimensions from '@hooks/useWindowDimensions';
 import variables from '@styles/variables';
-import ONYXKEYS from '@src/ONYXKEYS';
-import AttachmentViewImage from './AttachmentViewImage';
-import AttachmentViewPdf from './AttachmentViewPdf';
-import DefaultAttachmentView from './AttachmentViewPdf/DefaultAttachmentView';
-import AttachmentViewVideo from './AttachmentViewVideo';
-import {attachmentViewDefaultProps, attachmentViewPropTypes} from './propTypes';
+import CONST from '@src/CONST';
+import PDFPasswordForm from './PDFPasswordForm';
+import {defaultProps, propTypes as pdfViewPropTypes} from './pdfViewPropTypes';
 
 const propTypes = {
-    ...attachmentViewPropTypes,
-    ...withLocalizePropTypes,
-
-    /** URL to full-sized attachment, SVG function, or numeric static image on native platforms */
-    source: AttachmentsPropTypes.attachmentSourcePropType.isRequired,
-
-    /** Flag to show/hide download icon */
-    shouldShowDownloadIcon: PropTypes.bool,
-
-    /** Flag to show the loading indicator */
-    shouldShowLoadingSpinnerIcon: PropTypes.bool,
-
-    /** Notify parent that the UI should be modified to accommodate keyboard */
-    onToggleKeyboard: PropTypes.func,
-
-    /** Extra styles to pass to View wrapper */
-    // eslint-disable-next-line react/forbid-prop-types
-    containerStyles: PropTypes.arrayOf(PropTypes.object),
-
-    /** Denotes whether it is a workspace avatar or not */
-    isWorkspaceAvatar: PropTypes.bool,
-
-    /** Denotes whether it is an icon (ex: SVG) */
-    maybeIcon: PropTypes.bool,
-
-    /** The id of the transaction related to the attachment */
-    // eslint-disable-next-line react/no-unused-prop-types
-    transactionID: PropTypes.string,
-
-    /** The id of the report action related to the attachment */
-    reportActionID: PropTypes.string,
-
-    isHovered: PropTypes.bool,
-
-    optionalVideoDuration: PropTypes.number,
+    ...pdfViewPropTypes,
 };
 
-const defaultProps = {
-    ...attachmentViewDefaultProps,
-    shouldShowDownloadIcon: false,
-    shouldShowLoadingSpinnerIcon: false,
-    onToggleKeyboard: () => {},
-    containerStyles: [],
-    isWorkspaceAvatar: false,
-    maybeIcon: false,
-    transactionID: '',
-    reportActionID: '',
-    isHovered: false,
-    optionalVideoDuration: 0,
-};
-
-function AttachmentView({
-    source,
-    file,
-    isAuthTokenRequired,
-    onPress,
-    shouldShowLoadingSpinnerIcon,
-    shouldShowDownloadIcon,
-    containerStyles,
-    onToggleKeyboard,
-    translate,
-    isFocused,
-    isUsedInCarousel,
-    isUsedInAttachmentModal,
-    isWorkspaceAvatar,
-    maybeIcon,
-    fallbackSource,
-    transaction,
-    reportActionID,
-    isHovered,
-    optionalVideoDuration,
-}) {
-    const {updateCurrentlyPlayingURL} = usePlaybackContext();
-    const styles = useThemeStyles();
+/**
+ * On the native layer, we use react-native-pdf/PDF to display PDFs. If a PDF is
+ * password-protected we render a PDFPasswordForm to request a password
+ * from the user.
+ *
+ * In order to render things nicely during a password challenge we need
+ * to keep track of additional state. In particular, the
+ * react-native-pdf/PDF component is both conditionally rendered and hidden
+ * depending upon the situation. It needs to be rerendered on each password
+ * submission because it doesn't dynamically handle updates to its
+ * password property. And we need to hide it during password challenges
+ * so that PDFPasswordForm doesn't bounce when react-native-pdf/PDF
+ * is (temporarily) rendered.
+ */
+
+const THUMBNAIL_HEIGHT = 250;
+const THUMBNAIL_WIDTH = 250;
+
+function PDFView({onToggleKeyboard, onLoadComplete, fileName, onPress, isFocused, onScaleChanged, sourceURL, errorLabelStyles, onError, isUsedAsChatAttachment}) {
+    const [shouldRequestPassword, setShouldRequestPassword] = useState(false);
+    const [shouldAttemptPDFLoad, setShouldAttemptPDFLoad] = useState(true);
+    const [shouldShowLoadingIndicator, setShouldShowLoadingIndicator] = useState(true);
+    const [isPasswordInvalid, setIsPasswordInvalid] = useState(false);
+    const [failedToLoadPDF, setFailedToLoadPDF] = useState(false);
+    const [successToLoadPDF, setSuccessToLoadPDF] = useState(false);
+    const [password, setPassword] = useState('');
+    const {windowWidth, windowHeight, isSmallScreenWidth} = useWindowDimensions();
+    const {translate} = useLocalize();
+    const themeStyles = useThemeStyles();
+    const {isKeyboardShown} = useKeyboardState();
     const StyleUtils = useStyleUtils();
-    const [loadComplete, setLoadComplete] = useState(false);
-    const isVideo = (typeof source === 'string' && Str.isVideo(source)) || (file && Str.isVideo(file.name));
-    const [isPdfFailedToLoad, setIsPdfFailedToLoad] = useState(false);
+    const {isOffline} = useNetwork();
+    const theme = useTheme();
 
     useEffect(() => {
-        if (!isFocused && !(file && isUsedInAttachmentModal)) {
+        onToggleKeyboard(isKeyboardShown);
+    });
+
+    /**
+     * Initiate password challenge if message received from react-native-pdf/PDF
+     * indicates that a password is required or invalid.
+     *
+     * For a password challenge the message is "Password required or incorrect password."
+     * Note that the message doesn't specify whether the password is simply empty or
+     * invalid.
+     */
+
+    const initiatePasswordChallenge = useCallback(() => {
+        setShouldShowLoadingIndicator(false);
+
+        // Render password form, and don't render PDF and loading indicator.
+        setShouldRequestPassword(true);
+        setShouldAttemptPDFLoad(false);
+
+        // The message provided by react-native-pdf doesn't indicate whether this
+        // is an initial password request or if the password is invalid. So we just assume
+        // that if a password was already entered then it's an invalid password error.
+        if (password) {
+            setIsPasswordInvalid(true);
+        }
+    }, [password]);
+
+    const handleFailureToLoadPDF = (error) => {
+        if (error.message.match(/password/i)) {
+            initiatePasswordChallenge();
             return;
         }
-        updateCurrentlyPlayingURL(isVideo ? source : null);
-    }, [isFocused, isVideo, source, updateCurrentlyPlayingURL, file, isUsedInAttachmentModal]);
-
-    const [imageError, setImageError] = useState(false);
-
-    useNetwork({onReconnect: () => setImageError(false)});
-
-    // Handles case where source is a component (ex: SVG) or a number
-    // Number may represent a SVG or an image
-    if ((maybeIcon && typeof source === 'number') || _.isFunction(source)) {
-        let iconFillColor = '';
-        let additionalStyles = [];
-        if (isWorkspaceAvatar) {
-            const defaultWorkspaceAvatarColor = StyleUtils.getDefaultWorkspaceAvatarColor(file.name);
-            iconFillColor = defaultWorkspaceAvatarColor.fill;
-            additionalStyles = [defaultWorkspaceAvatarColor];
+        setFailedToLoadPDF(true);
+        setShouldShowLoadingIndicator(false);
+        setShouldRequestPassword(false);
+        setShouldAttemptPDFLoad(false);
+        onError(error);
+    };
+
+    /**
+     * When the password is submitted via PDFPasswordForm, save the password
+     * in state and attempt to load the PDF. Also show the loading indicator
+     * since react-native-pdf/PDF will need to reload the PDF.
+     *
+     * @param {String} pdfPassword Password submitted via PDFPasswordForm
+     */
+    const attemptPDFLoadWithPassword = (pdfPassword) => {
+        // Render react-native-pdf/PDF so that it can validate the password.
+        // Note that at this point in the password challenge, shouldRequestPassword is true.
+        // Thus react-native-pdf/PDF will be rendered - but not visible.
+        setPassword(pdfPassword);
+        setShouldAttemptPDFLoad(true);
+        setShouldShowLoadingIndicator(true);
+    };
+    /**
+     * After the PDF is successfully loaded hide PDFPasswordForm and the loading
+     * indicator.
+     * @param {Number} numberOfPages
+     * @param {Number} path - Path to cache location
+     */
+    const finishPDFLoad = (numberOfPages, path) => {
+        setShouldRequestPassword(false);
+        setShouldShowLoadingIndicator(false);
+        setSuccessToLoadPDF(true);
+        onLoadComplete(path);
+    };
+    const rendeFailedToLoadPDF = () => {
+        if (!isUsedAsChatAttachment) {
+            return (
+                <View style={[themeStyles.flex1, themeStyles.justifyContentCenter, themeStyles.alignItemsCenter]}>
+                    <Text style={errorLabelStyles}>{translate('attachmentView.failedToLoadPDF')}</Text>
+                </View>
+            );
         }
 
         return (
-            <Icon
-                src={source}
-                height={variables.defaultAvatarPreviewSize}
-                width={variables.defaultAvatarPreviewSize}
-                fill={iconFillColor}
-                additionalStyles={additionalStyles}
-            />
+            <View style={[themeStyles.overflowHidden, themeStyles.hoveredComponentBG, themeStyles.componentBorderRadiusNormal]}>
+                <View style={[StyleUtils.getWidthAndHeightStyle(THUMBNAIL_WIDTH, THUMBNAIL_HEIGHT), themeStyles.alignItemsCenter, themeStyles.justifyContentCenter]}>
+                    <Icon
+                        src={isOffline ? Expensicons.OfflineCloud : Expensicons.Document}
+                        height={variables.iconSizeSuperLarge}
+                        width={variables.iconSizeSuperLarge}
+                        fill={theme.border}
+                    />
+                </View>
+            </View>
         );
-    }
-
-    if (TransactionUtils.hasEReceipt(transaction)) {
+    };
+
+    function renderPDFView() {
+        const pdfHeight = isUsedAsChatAttachment ? THUMBNAIL_HEIGHT : windowHeight;
+        const pdfWeight = isUsedAsChatAttachment ? THUMBNAIL_WIDTH : windowWidth;
+        const pdfStyles = [StyleUtils.getWidthAndHeightStyle(pdfWeight, pdfHeight), themeStyles.imageModalPDF];
+
+        // If we haven't yet successfully validated the password and loaded the PDF,
+        // then we need to hide the react-native-pdf/PDF component so that PDFPasswordForm
+        // is positioned nicely. We're specifically hiding it because we still need to render
+        // the PDF component so that it can validate the password.
+        if (shouldRequestPassword) {
+            pdfStyles.push(themeStyles.invisible);
+        }
+        const containerStyles =
+            (shouldRequestPassword && isSmallScreenWidth) || isUsedAsChatAttachment ? [themeStyles.w100, themeStyles.flex1] : [themeStyles.alignItemsCenter, themeStyles.flex1];
+        const loadingIndicatorStyles = isUsedAsChatAttachment ? [themeStyles.chatItemPDFAttachmentLoading, StyleUtils.getWidthAndHeightStyle(THUMBNAIL_WIDTH, THUMBNAIL_HEIGHT)] : [];
+
         return (
-            <View style={[styles.flex1, styles.alignItemsCenter]}>
-                <ScrollView
-                    style={styles.w100}
-                    contentContainerStyle={[styles.flexGrow1, styles.justifyContentCenter, styles.alignItemsCenter]}
-                >
-                    <EReceipt transactionID={transaction.transactionID} />
-                </ScrollView>
+            <View style={containerStyles}>
+                {shouldAttemptPDFLoad && (
+                    <PDF
+                        fitPolicy={0}
+                        trustAllCerts={false}
+                        renderActivityIndicator={() => <FullScreenLoadingIndicator style={loadingIndicatorStyles} />}
+                        source={{uri: sourceURL}}
+                        style={pdfStyles}
+                        onError={handleFailureToLoadPDF}
+                        password={password}
+                        onLoadComplete={finishPDFLoad}
+                        onPageSingleTap={onPress}
+                        onScaleChanged={onScaleChanged}
+                    />
+                )}
+                {shouldRequestPassword && (
+                    <KeyboardAvoidingView style={themeStyles.flex1}>
+                        <PDFPasswordForm
+                            isFocused={isFocused}
+                            onSubmit={attemptPDFLoadWithPassword}
+                            onPasswordUpdated={() => setIsPasswordInvalid(false)}
+                            isPasswordInvalid={isPasswordInvalid}
+                            shouldShowLoadingIndicator={shouldShowLoadingIndicator}
+                        />
+                    </KeyboardAvoidingView>
+                )}
             </View>
         );
     }
-
-    // Check both source and file.name since PDFs dragged into the text field
-    // will appear with a source that is a blob
-    if (!isPdfFailedToLoad && ((_.isString(source) && Str.isPDF(source)) || (file && Str.isPDF(file.name || translate('attachmentView.unknownFilename'))))) {
-        const encryptedSourceUrl = isAuthTokenRequired ? addEncryptedAuthTokenToURL(source) : source;
-
-        const onPDFLoadComplete = (path) => {
-            const id = (transaction && transaction.transactionID) || reportActionID;
-            if (path && id) {
-                CachedPDFPaths.add(id, path);
-            }
-            if (!loadComplete) {
-                setLoadComplete(true);
-            }
-        };
-
-        // We need the following View component on android native
-        // So that the event will propagate properly and
-        // the Password protected preview will be shown for pdf attachement we are about to send.
-        return (
-            <View style={[styles.flex1, styles.attachmentCarouselContainer]}>
-                <AttachmentViewPdf
-                    source={source}
-                    file={file}
-                    isFocused={isFocused}
-                    isAuthTokenRequired={isAuthTokenRequired}
-                    encryptedSourceUrl={encryptedSourceUrl}
-                    onPress={onPress}
-                    onToggleKeyboard={onToggleKeyboard}
-                    onLoadComplete={onPDFLoadComplete}
-                    errorLabelStyles={isUsedInAttachmentModal ? [styles.textLabel, styles.textLarge] : [styles.cursorAuto]}
-                    style={isUsedInAttachmentModal ? styles.imageModalPDF : styles.flex1}
-                    isUsedInCarousel={isUsedInCarousel}
-                    isUsedAsChatAttachment={!(isUsedInAttachmentModal || isUsedInCarousel)}
-                    onError={() => {
-                        setIsPdfFailedToLoad(true);
-                    }}
-                />
-            </View>
-        );
-    }
-
-    if (TransactionUtils.isDistanceRequest(transaction)) {
-        return <DistanceEReceipt transaction={transaction} />;
-    }
-
-    // For this check we use both source and file.name since temporary file source is a blob
-    // both PDFs and images will appear as images when pasted into the text field.
-    // We also check for numeric source since this is how static images (used for preview) are represented in RN.
-    const isImage = typeof source === 'number' || Str.isImage(source);
-    if (isImage || (file && Str.isImage(file.name))) {
-        return (
-            <AttachmentViewImage
-                url={imageError ? fallbackSource : source}
-                file={file}
-                isAuthTokenRequired={isAuthTokenRequired}
-                loadComplete={loadComplete}
-                isFocused={isFocused}
-                isUsedInCarousel={isUsedInCarousel}
-                isImage={isImage}
-                onPress={onPress}
-                onError={() => {
-                    setImageError(true);
-                }}
-            />
-        );
-    }
-
-    if (isVideo) {
-        return (
-            <AttachmentViewVideo
-                source={source}
-                shouldUseSharedVideoElement={isUsedInCarousel}
-                isHovered={isHovered}
-                videoDuration={optionalVideoDuration}
-            />
-        );
-    }
-
-    return (
-        <DefaultAttachmentView
-            file={file}
-            shouldShowDownloadIcon={shouldShowDownloadIcon}
-            shouldShowLoadingSpinnerIcon={shouldShowLoadingSpinnerIcon}
-            containerStyles={containerStyles}
-        />
+    // // uncomment this code to see failedToLoadPDF
+    // if (failedToLoadPDF) {
+    //     return rendeFailedToLoadPDF();
+    // }
+
+    return onPress && !successToLoadPDF ? (
+        <PressableWithoutFeedback
+            onPress={onPress}
+            style={[themeStyles.flex1, themeStyles.alignSelfStretch, !failedToLoadPDF && themeStyles.flexRow]}
+            accessibilityRole={CONST.ACCESSIBILITY_ROLE.IMAGEBUTTON}
+            accessibilityLabel={fileName || translate('attachmentView.unknownFilename')}
+        >
+            {renderPDFView()}
+        </PressableWithoutFeedback>
+    ) : (
+        renderPDFView()
     );
 }
 
-AttachmentView.propTypes = propTypes;
-AttachmentView.defaultProps = defaultProps;
-AttachmentView.displayName = 'AttachmentView';
-
-export default compose(
-    memo,
-    withLocalize,
-    withOnyx({
-        transaction: {
-            key: ({transactionID}) => `${ONYXKEYS.COLLECTION.TRANSACTION}${transactionID}`,
-        },
-    }),
-)(AttachmentView);+PDFView.displayName = 'PDFView';
+PDFView.propTypes = propTypes;
+PDFView.defaultProps = defaultProps;
+
+export default PDFView;