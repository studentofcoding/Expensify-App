--- conflicted
+++ resolved
@@ -80,12 +80,9 @@
     transaction,
     isUsedInAttachmentModal,
 }) {
-<<<<<<< HEAD
     const {updateCurrentlyPlayingURL} = usePlaybackContext();
-=======
     const theme = useTheme();
     const styles = useThemeStyles();
->>>>>>> 5d5af8f1
     const [loadComplete, setLoadComplete] = useState(false);
     const isVideo = Str.isVideo(source);
 
