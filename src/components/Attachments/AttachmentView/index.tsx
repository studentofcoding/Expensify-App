--- conflicted
+++ resolved
@@ -8,12 +8,8 @@
 import DistanceEReceipt from '@components/DistanceEReceipt';
 import EReceipt from '@components/EReceipt';
 import Icon from '@components/Icon';
-<<<<<<< HEAD
 import {Gallery} from '@components/Icon/Expensicons';
-=======
-import * as Expensicons from '@components/Icon/Expensicons';
 import PerDiemEReceipt from '@components/PerDiemEReceipt';
->>>>>>> efabde30
 import ScrollView from '@components/ScrollView';
 import Text from '@components/Text';
 import {usePlaybackContext} from '@components/VideoPlayerContexts/PlaybackContext';
@@ -23,17 +19,10 @@
 import useStyleUtils from '@hooks/useStyleUtils';
 import useTheme from '@hooks/useTheme';
 import useThemeStyles from '@hooks/useThemeStyles';
-<<<<<<< HEAD
-import {add} from '@libs/actions/CachedPDFPaths';
-import addEncryptedAuthTokenToURL from '@libs/addEncryptedAuthTokenToURL';
-import {getFileResolution, isHighResolutionImage} from '@libs/fileDownload/FileUtils';
-import {hasEReceipt, hasReceiptSource, isDistanceRequest} from '@libs/TransactionUtils';
-=======
 import {add as addCachedPDFPaths} from '@libs/actions/CachedPDFPaths';
 import addEncryptedAuthTokenToURL from '@libs/addEncryptedAuthTokenToURL';
 import {getFileResolution, isHighResolutionImage} from '@libs/fileDownload/FileUtils';
 import {hasEReceipt, hasReceiptSource, isDistanceRequest, isPerDiemRequest} from '@libs/TransactionUtils';
->>>>>>> efabde30
 import type {ColorValue} from '@styles/utils/types';
 import variables from '@styles/variables';
 import ONYXKEYS from '@src/ONYXKEYS';
@@ -179,13 +168,10 @@
         );
     }
 
-<<<<<<< HEAD
-=======
     if (isPerDiemRequest(transaction) && transaction && !hasReceiptSource(transaction)) {
         return <PerDiemEReceipt transactionID={transaction.transactionID} />;
     }
 
->>>>>>> efabde30
     if (transaction && !hasReceiptSource(transaction) && hasEReceipt(transaction)) {
         return (
             <View style={[styles.flex1, styles.alignItemsCenter]}>
@@ -209,11 +195,7 @@
         const onPDFLoadComplete = (path: string) => {
             const id = (transaction && transaction.transactionID) ?? reportActionID;
             if (path && id) {
-<<<<<<< HEAD
-                add(id, path);
-=======
                 addCachedPDFPaths(id, path);
->>>>>>> efabde30
             }
             if (!loadComplete) {
                 setLoadComplete(true);
