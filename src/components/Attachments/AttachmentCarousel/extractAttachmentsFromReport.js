import {Parser as HtmlParser} from 'htmlparser2';
import _ from 'underscore';
<<<<<<< HEAD
import * as FileUtils from '@libs/fileDownload/FileUtils';
import * as ReceiptUtils from '@libs/ReceiptUtils';
=======
>>>>>>> d77121b3
import * as ReportActionsUtils from '@libs/ReportActionsUtils';
import tryResolveUrlFromApiRoot from '@libs/tryResolveUrlFromApiRoot';
import CONST from '@src/CONST';

/**
 * Constructs the initial component state from report actions
 * @param {Object} parentReportAction
 * @param {Object} reportActions
 * @returns {Array}
 */
function extractAttachmentsFromReport(parentReportAction, reportActions) {
    const actions = [parentReportAction, ...ReportActionsUtils.getSortedReportActions(_.values(reportActions))];
    const attachments = [];

    const htmlParser = new HtmlParser({
        onopentag: (name, attribs) => {
            if (name !== 'img' || !attribs.src) {
                return;
            }

            const expensifySource = attribs[CONST.ATTACHMENT_SOURCE_ATTRIBUTE];
            const source = tryResolveUrlFromApiRoot(expensifySource || attribs.src);
            const fileName = attribs[CONST.ATTACHMENT_ORIGINAL_FILENAME_ATTRIBUTE] || FileUtils.getFileName(`${source}`);

            // By iterating actions in chronological order and prepending each attachment
            // we ensure correct order of attachments even across actions with multiple attachments.
            attachments.unshift({
                source,
                reportActionID: attribs['data-id'],
                isAuthTokenRequired: Boolean(expensifySource),
<<<<<<< HEAD
                file: {name: fileName},
                isReceipt: false,
=======
                file: {name: attribs[CONST.ATTACHMENT_ORIGINAL_FILENAME_ATTRIBUTE]},
>>>>>>> d77121b3
                hasBeenFlagged: attribs['data-flagged'] === 'true',
            });
        },
    });

    _.forEach(actions, (action, key) => {
        if (!ReportActionsUtils.shouldReportActionBeVisible(action, key) || ReportActionsUtils.isMoneyRequestAction(action)) {
            return;
        }

        const decision = _.get(action, ['message', 0, 'moderationDecision', 'decision'], '');
        const hasBeenFlagged = decision === CONST.MODERATION.MODERATOR_DECISION_PENDING_HIDE || decision === CONST.MODERATION.MODERATOR_DECISION_HIDDEN;
        const html = _.get(action, ['message', 0, 'html'], '').replace('/>', `data-flagged="${hasBeenFlagged}" data-id="${action.reportActionID}"/>`);
        htmlParser.write(html);
    });
    htmlParser.end();

    return attachments.reverse();
}

export default extractAttachmentsFromReport;<|MERGE_RESOLUTION|>--- conflicted
+++ resolved
@@ -1,10 +1,6 @@
 import {Parser as HtmlParser} from 'htmlparser2';
 import _ from 'underscore';
-<<<<<<< HEAD
 import * as FileUtils from '@libs/fileDownload/FileUtils';
-import * as ReceiptUtils from '@libs/ReceiptUtils';
-=======
->>>>>>> d77121b3
 import * as ReportActionsUtils from '@libs/ReportActionsUtils';
 import tryResolveUrlFromApiRoot from '@libs/tryResolveUrlFromApiRoot';
 import CONST from '@src/CONST';
@@ -35,12 +31,7 @@
                 source,
                 reportActionID: attribs['data-id'],
                 isAuthTokenRequired: Boolean(expensifySource),
-<<<<<<< HEAD
                 file: {name: fileName},
-                isReceipt: false,
-=======
-                file: {name: attribs[CONST.ATTACHMENT_ORIGINAL_FILENAME_ATTRIBUTE]},
->>>>>>> d77121b3
                 hasBeenFlagged: attribs['data-flagged'] === 'true',
             });
         },
