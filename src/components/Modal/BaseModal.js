import React, {forwardRef, useCallback, useEffect, useMemo} from 'react';
import {View} from 'react-native';
import PropTypes from 'prop-types';
import ReactNativeModal from 'react-native-modal';
import {useSafeAreaInsets} from 'react-native-safe-area-context';
import styles from '../../styles/styles';
import * as Modal from '../../libs/actions/Modal';
import * as StyleUtils from '../../styles/StyleUtils';
import themeColors from '../../styles/themes/default';
import {propTypes as modalPropTypes, defaultProps as modalDefaultProps} from './modalPropTypes';
import getModalStyles from '../../styles/getModalStyles';
import useWindowDimensions from '../../hooks/useWindowDimensions';
import variables from '../../styles/variables';
import CONST from '../../CONST';
import ComposerFocusManager from '../../libs/ComposerFocusManager';

const propTypes = {
    ...modalPropTypes,

    /** The ref to the modal container */
    forwardedRef: PropTypes.func,
};

const defaultProps = {
    ...modalDefaultProps,
    forwardedRef: () => {},
};

function BaseModal({
    isVisible,
    onClose,
    shouldSetModalVisibility,
    onModalHide,
    type,
    popoverAnchorPosition,
    innerContainerStyle,
    outerStyle,
    onModalShow,
    propagateSwipe,
    fullscreen,
    animationIn,
    animationOut,
    useNativeDriver,
    hideModalContentWhileAnimating,
    animationInTiming,
    animationOutTiming,
    statusBarTranslucent,
    onLayout,
    avoidKeyboard,
    forwardedRef,
    children,
}) {
    const {windowWidth, windowHeight, isSmallScreenWidth} = useWindowDimensions();

    const safeAreaInsets = useSafeAreaInsets();

    /**
     * Hides modal
     * @param {Boolean} [callHideCallback=true] Should we call the onModalHide callback
     */
    const hideModal = useCallback(
        (callHideCallback = true) => {
            if (shouldSetModalVisibility) {
                Modal.setModalVisibility(false);
            }
            if (callHideCallback) {
                onModalHide();
            }
            Modal.onModalDidClose();
            if (!fullscreen) {
                ComposerFocusManager.setReadyToFocus();
            }
        },
        [shouldSetModalVisibility, onModalHide, fullscreen],
    );

    useEffect(() => {
        Modal.willAlertModalBecomeVisible(isVisible);

        // To handle closing any modal already visible when this modal is mounted, i.e. PopoverReportActionContextMenu
        Modal.setCloseModal(isVisible ? onClose : null);
    }, [isVisible, onClose]);

    useEffect(
        () => () => {
            // Only trigger onClose and setModalVisibility if the modal is unmounting while visible.
            if (isVisible) {
                hideModal(true);
                Modal.willAlertModalBecomeVisible(false);
            }

            // To prevent closing any modal already unmounted when this modal still remains as visible state
            Modal.setCloseModal(null);
        },
        // eslint-disable-next-line react-hooks/exhaustive-deps
        [],
    );

    const handleShowModal = () => {
        if (shouldSetModalVisibility) {
            Modal.setModalVisibility(true);
        }
        onModalShow();
    };

    const handleBackdropPress = (e) => {
        if (e && e.key === CONST.KEYBOARD_SHORTCUTS.ENTER.shortcutKey) {
            return;
        }
        onClose();
    };

    const handleDismissModal = () => {
        ComposerFocusManager.setReadyToFocus();
    };

    const {
        modalStyle,
        modalContainerStyle,
        swipeDirection,
        animationIn: modalStyleAnimationIn,
        animationOut: modalStyleAnimationOut,
        shouldAddTopSafeAreaMargin,
        shouldAddBottomSafeAreaMargin,
        shouldAddTopSafeAreaPadding,
        shouldAddBottomSafeAreaPadding,
        hideBackdrop,
    } = useMemo(
        () =>
            getModalStyles(
                type,
                {
                    windowWidth,
                    windowHeight,
                    isSmallScreenWidth,
                },
                popoverAnchorPosition,
                innerContainerStyle,
                outerStyle,
            ),
        [innerContainerStyle, isSmallScreenWidth, outerStyle, popoverAnchorPosition, type, windowHeight, windowWidth],
    );

    const {
        paddingTop: safeAreaPaddingTop,
        paddingBottom: safeAreaPaddingBottom,
        paddingLeft: safeAreaPaddingLeft,
        paddingRight: safeAreaPaddingRight,
    } = StyleUtils.getSafeAreaPadding(safeAreaInsets);

    const modalPaddingStyles = StyleUtils.getModalPaddingStyles({
        safeAreaPaddingTop,
        safeAreaPaddingBottom,
        safeAreaPaddingLeft,
        safeAreaPaddingRight,
        shouldAddBottomSafeAreaMargin,
        shouldAddTopSafeAreaMargin,
        shouldAddBottomSafeAreaPadding,
        shouldAddTopSafeAreaPadding,
        modalContainerStyleMarginTop: modalContainerStyle.marginTop,
        modalContainerStyleMarginBottom: modalContainerStyle.marginBottom,
        modalContainerStylePaddingTop: modalContainerStyle.paddingTop,
        modalContainerStylePaddingBottom: modalContainerStyle.paddingBottom,
        insets: safeAreaInsets,
    });

    return (
        <ReactNativeModal
            onBackdropPress={handleBackdropPress}
            // Note: Escape key on web/desktop will trigger onBackButtonPress callback
            // eslint-disable-next-line react/jsx-props-no-multi-spaces
            onBackButtonPress={onClose}
            onModalShow={handleShowModal}
            propagateSwipe={propagateSwipe}
            onModalHide={hideModal}
            onDismiss={handleDismissModal}
            onSwipeComplete={onClose}
            swipeDirection={swipeDirection}
            isVisible={isVisible}
            backdropColor={themeColors.overlay}
            backdropOpacity={hideBackdrop ? 0 : variables.overlayOpacity}
            backdropTransitionOutTiming={0}
            hasBackdrop={fullscreen}
            coverScreen={fullscreen}
            style={modalStyle}
            deviceHeight={windowHeight}
            deviceWidth={windowWidth}
            animationIn={animationIn || modalStyleAnimationIn}
            animationOut={animationOut || modalStyleAnimationOut}
            useNativeDriver={useNativeDriver}
            hideModalContentWhileAnimating={hideModalContentWhileAnimating}
            animationInTiming={animationInTiming}
            animationOutTiming={animationOutTiming}
            statusBarTranslucent={statusBarTranslucent}
            onLayout={onLayout}
            avoidKeyboard={avoidKeyboard}
        >
            <View
                style={[styles.defaultModalContainer, modalContainerStyle, modalPaddingStyles, !isVisible && styles.pointerEventsNone]}
                ref={forwardedRef}
<<<<<<< HEAD
                id="no-drag-area"
=======
>>>>>>> c3ec03b1
            >
                {children}
            </View>
        </ReactNativeModal>
    );
}

BaseModal.propTypes = propTypes;
BaseModal.defaultProps = defaultProps;
BaseModal.displayName = 'BaseModal';

export default forwardRef((props, ref) => (
    <BaseModal
        // eslint-disable-next-line react/jsx-props-no-spreading
        {...props}
        forwardedRef={ref}
    />
));<|MERGE_RESOLUTION|>--- conflicted
+++ resolved
@@ -198,10 +198,6 @@
             <View
                 style={[styles.defaultModalContainer, modalContainerStyle, modalPaddingStyles, !isVisible && styles.pointerEventsNone]}
                 ref={forwardedRef}
-<<<<<<< HEAD
-                id="no-drag-area"
-=======
->>>>>>> c3ec03b1
             >
                 {children}
             </View>
