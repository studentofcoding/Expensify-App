--- conflicted
+++ resolved
@@ -1,15 +1,7 @@
-<<<<<<< HEAD
-import {ViewStyle} from 'react-native';
-import {ModalProps} from 'react-native-modal';
-import {ValueOf} from 'type-fest';
-import CONST from '@src/CONST';
-=======
 import type {ViewStyle} from 'react-native';
 import type {ModalProps} from 'react-native-modal';
 import type {ValueOf} from 'type-fest';
-import type {WindowDimensionsProps} from '@components/withWindowDimensions/types';
 import type CONST from '@src/CONST';
->>>>>>> 30061bd2
 
 type PopoverAnchorPosition = {
     top?: number;
