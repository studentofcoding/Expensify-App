import React, {ForwardedRef} from 'react';
// eslint-disable-next-line no-restricted-imports
import {Text as RNText, TextProps as RNTextProps, StyleSheet} from 'react-native';
import type {TextStyle} from 'react-native';
import fontFamily from '@styles/fontFamily';
import themeColors from '@styles/themes/default';
import variables from '@styles/variables';

type TextProps = RNTextProps & {
    /** The color of the text */
    color?: string;

    /** The size of the text */
    fontSize?: number;
<<<<<<< HEAD

    /**
     * Used to truncate the text with an ellipsis after computing the text
     * layout, including line wrapping, such that the total number of lines
     * does not exceed this number.
     */
    numberOfLines?: number;

=======
>>>>>>> e99c2973
    /** The alignment of the text */
    textAlign?: 'left' | 'right' | 'auto' | 'center' | 'justify';
    /** Any children to display */
    children: React.ReactNode;

    /** The family of the font to use */
    family?: keyof typeof fontFamily;
};

function Text(
    {color = themeColors.text, fontSize = variables.fontSizeNormal, textAlign = 'left', children = null, family = 'EXP_NEUE', style = {}, ...props}: TextProps,
    ref: ForwardedRef<RNText>,
) {
    const componentStyle: TextStyle = {
        color,
        fontSize,
        textAlign,
        fontFamily: fontFamily[family],
        ...StyleSheet.flatten(style),
    };

    if (!componentStyle.lineHeight && componentStyle.fontSize === variables.fontSizeNormal) {
        componentStyle.lineHeight = variables.fontSizeNormalHeight;
    }
    return (
        <RNText
            allowFontScaling={false}
            ref={ref}
            style={componentStyle}
            // eslint-disable-next-line react/jsx-props-no-spreading
            {...props}
        >
            {children}
        </RNText>
    );
}

Text.displayName = 'Text';

export default React.forwardRef(Text);<|MERGE_RESOLUTION|>--- conflicted
+++ resolved
@@ -12,17 +12,6 @@
 
     /** The size of the text */
     fontSize?: number;
-<<<<<<< HEAD
-
-    /**
-     * Used to truncate the text with an ellipsis after computing the text
-     * layout, including line wrapping, such that the total number of lines
-     * does not exceed this number.
-     */
-    numberOfLines?: number;
-
-=======
->>>>>>> e99c2973
     /** The alignment of the text */
     textAlign?: 'left' | 'right' | 'auto' | 'center' | 'justify';
     /** Any children to display */
