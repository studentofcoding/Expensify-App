--- conflicted
+++ resolved
@@ -15,8 +15,8 @@
     /** Children to render. */
     children: PropTypes.node.isRequired,
 
-<<<<<<< HEAD
-    ...withLocalizePropTypes,
+    /** Beta features list */
+    betas: PropTypes.arrayOf(PropTypes.string),
 
     /** Session info for the currently logged-in user. */
     session: PropTypes.shape({
@@ -28,19 +28,12 @@
         authToken: PropTypes.string,
     }),
 };
-
 const defaultProps = {
+    betas: [],
     session: {
         email: '',
         authToken: '',
     },
-=======
-    /** Beta features list */
-    betas: PropTypes.arrayOf(PropTypes.string),
-};
-const defaultProps = {
-    betas: [],
->>>>>>> 8d6deb31
 };
 
 class DeeplinkWrapper extends PureComponent {
@@ -72,13 +65,10 @@
             return routeRegex.test(window.location.pathname);
         });
 
-<<<<<<< HEAD
         if (!matchedRoute) {
-            this.setState({deeplinkMatch: false});
             this.updateAppInstallationCheckStatus();
             return;
         }
-        this.setState({deeplinkMatch: true});
         const expensifyUrl = new URL(CONFIG.EXPENSIFY.NEW_EXPENSIFY_URL);
         const params = new URLSearchParams();
         params.set('exitTo', `${window.location.pathname}${window.location.search}${window.location.hash}`);
@@ -86,10 +76,6 @@
             const expensifyDeeplinkUrl = `${CONST.DEEPLINK_BASE_URL}${expensifyUrl.host}/transition?${params.toString()}`;
             this.openRouteInDesktopApp(expensifyDeeplinkUrl);
             return;
-=======
-        if (matchedRoute) {
-            this.openRouteInDesktopApp();
->>>>>>> 8d6deb31
         }
         Authentication.getShortLivedAuthToken().then((shortLivedAuthToken) => {
             params.set('email', this.props.session.email);
@@ -159,16 +145,7 @@
 
 DeeplinkWrapper.propTypes = propTypes;
 DeeplinkWrapper.defaultProps = defaultProps;
-<<<<<<< HEAD
-export default compose(
-    withLocalize,
-    withOnyx({
-        betas: {key: ONYXKEYS.BETAS},
-        session: {key: ONYXKEYS.SESSION},
-    }),
-)(DeeplinkWrapper);
-=======
 export default withOnyx({
     betas: {key: ONYXKEYS.BETAS},
-})(DeeplinkWrapper);
->>>>>>> 8d6deb31
+    session: {key: ONYXKEYS.SESSION},
+})(DeeplinkWrapper);