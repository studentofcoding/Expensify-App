--- conflicted
+++ resolved
@@ -338,7 +338,6 @@
     );
 
     return (
-<<<<<<< HEAD
         <RNMarkdownTextInput
             id={CONST.COMPOSER.NATIVE_ID}
             autoComplete="off"
@@ -351,6 +350,7 @@
             value={value}
             defaultValue={defaultValue}
             autoFocus={autoFocus}
+            inputMode={showSoftInputOnFocus ? 'text' : 'none'}
             /* eslint-disable-next-line react/jsx-props-no-spreading */
             {...props}
             onSelectionChange={addCursorPositionToSelectionChange}
@@ -362,34 +362,6 @@
             addAuthTokenToImageURLCallback={addEncryptedAuthTokenToURL}
             imagePreviewAuthRequiredURLs={imagePreviewAuthRequiredURLs}
         />
-=======
-        <>
-            <RNMarkdownTextInput
-                id={CONST.COMPOSER.NATIVE_ID}
-                autoComplete="off"
-                autoCorrect={!Browser.isMobileSafari()}
-                placeholderTextColor={theme.placeholderText}
-                ref={(el) => (textInput.current = el)}
-                selection={selection}
-                style={[inputStyleMemo]}
-                markdownStyle={markdownStyle}
-                value={value}
-                defaultValue={defaultValue}
-                autoFocus={autoFocus}
-                inputMode={showSoftInputOnFocus ? 'text' : 'none'}
-                /* eslint-disable-next-line react/jsx-props-no-spreading */
-                {...props}
-                onSelectionChange={addCursorPositionToSelectionChange}
-                onContentSizeChange={(e) => {
-                    setTextInputWidth(`${e.nativeEvent.contentSize.width}px`);
-                    updateIsFullComposerAvailable({maxLines, isComposerFullSize, isDisabled, setIsFullComposerAvailable}, e, styles);
-                }}
-                disabled={isDisabled}
-                onKeyPress={handleKeyPress}
-            />
-            {shouldCalculateCaretPosition && renderElementForCaretPosition}
-        </>
->>>>>>> 285bde80
     );
 }
 
