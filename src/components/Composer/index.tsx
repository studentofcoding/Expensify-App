--- conflicted
+++ resolved
@@ -251,11 +251,7 @@
     }, []);
 
     useEffect(() => {
-<<<<<<< HEAD
-        const scrollingListener = DeviceEventEmitter.addListener(CONST.EVENTS.SCROLLING, (scrolling) => {
-=======
         const scrollingListener = DeviceEventEmitter.addListener(CONST.EVENTS.SCROLLING, (scrolling: boolean) => {
->>>>>>> 77d380ce
             isReportFlatListScrolling.current = scrolling;
         });
 
