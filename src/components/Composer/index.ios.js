import PropTypes from 'prop-types';
import React, {useCallback, useEffect, useMemo, useRef} from 'react';
import {StyleSheet} from 'react-native';
import _ from 'underscore';
import RNTextInput from '@components/RNTextInput';
import * as ComposerUtils from '@libs/ComposerUtils';
import styles from '@styles/styles';
import themeColors from '@styles/themes/default';

const propTypes = {
    /** If the input should clear, it actually gets intercepted instead of .clear() */
    shouldClear: PropTypes.bool,

    /** A ref to forward to the text input */
    forwardedRef: PropTypes.func,

    /** When the input has cleared whoever owns this input should know about it */
    onClear: PropTypes.func,

    /** Set focus to this component the first time it renders.
     * Override this in case you need to set focus on one field out of many, or when you want to disable autoFocus */
    autoFocus: PropTypes.bool,

    /** Prevent edits and interactions like focus for this input. */
    isDisabled: PropTypes.bool,

    /** Selection Object */
    selection: PropTypes.shape({
        start: PropTypes.number,
        end: PropTypes.number,
    }),

    /** Whether the full composer can be opened */
    isFullComposerAvailable: PropTypes.bool,

    /** Maximum number of lines in the text input */
    maxLines: PropTypes.number,

    /** Allow the full composer to be opened */
    setIsFullComposerAvailable: PropTypes.func,

    /** Whether the composer is full size */
    isComposerFullSize: PropTypes.bool,

    /** General styles to apply to the text input */
    // eslint-disable-next-line react/forbid-prop-types
    style: PropTypes.any,
};

const defaultProps = {
    shouldClear: false,
    onClear: () => {},
    autoFocus: false,
    isDisabled: false,
    forwardedRef: null,
    selection: {
        start: 0,
        end: 0,
    },
    maxLines: undefined,
    isFullComposerAvailable: false,
    setIsFullComposerAvailable: () => {},
    isComposerFullSize: false,
    style: null,
};

function Composer({shouldClear, onClear, isDisabled, maxLines, forwardedRef, isComposerFullSize, setIsFullComposerAvailable, ...props}) {
    const textInput = useRef(null);

    /**
     * Set the TextInput Ref
     * @param {Element} el
     */
    const setTextInputRef = useCallback((el) => {
        textInput.current = el;
        if (!_.isFunction(forwardedRef) || textInput.current === null) {
            return;
        }

        // This callback prop is used by the parent component using the constructor to
        // get a ref to the inner textInput element e.g. if we do
        // <constructor ref={el => this.textInput = el} /> this will not
        // return a ref to the component, but rather the HTML element by default
        forwardedRef(textInput.current);
        // eslint-disable-next-line react-hooks/exhaustive-deps
    }, []);

    useEffect(() => {
        if (!shouldClear) {
            return;
        }
        textInput.current.clear();
        onClear();
    }, [shouldClear, onClear]);

    /**
     * Set maximum number of lines
     * @return {Number}
     */
    const maxNumberOfLines = useMemo(() => {
        if (isComposerFullSize) {
            return;
        }
        return maxLines;
    }, [isComposerFullSize, maxLines]);

    const composerStyles = useMemo(() => {
        StyleSheet.flatten(props.style);
    }, [props.style]);

    // On native layers we like to have the Text Input not focused so the
    // user can read new chats without the keyboard in the way of the view.
    return (
        <RNTextInput
            autoComplete="off"
            placeholderTextColor={themeColors.placeholderText}
            ref={setTextInputRef}
            onContentSizeChange={(e) => ComposerUtils.updateNumberOfLines({maxLines, isComposerFullSize, isDisabled, setIsFullComposerAvailable}, e)}
            rejectResponderTermination={false}
            smartInsertDelete={false}
            maxNumberOfLines={maxNumberOfLines}
            style={[composerStyles, styles.verticalAlignMiddle]}
            /* eslint-disable-next-line react/jsx-props-no-spreading */
<<<<<<< HEAD
            {...props}
            editable={!isDisabled}
=======
            {...propsToPass}
            readOnly={isDisabled}
>>>>>>> 88723112
        />
    );
}

Composer.propTypes = propTypes;
Composer.defaultProps = defaultProps;

const ComposerWithRef = React.forwardRef((props, ref) => (
    <Composer
        // eslint-disable-next-line react/jsx-props-no-spreading
        {...props}
        forwardedRef={ref}
    />
));

ComposerWithRef.displayName = 'ComposerWithRef';

export default ComposerWithRef;<|MERGE_RESOLUTION|>--- conflicted
+++ resolved
@@ -121,13 +121,8 @@
             maxNumberOfLines={maxNumberOfLines}
             style={[composerStyles, styles.verticalAlignMiddle]}
             /* eslint-disable-next-line react/jsx-props-no-spreading */
-<<<<<<< HEAD
             {...props}
-            editable={!isDisabled}
-=======
-            {...propsToPass}
             readOnly={isDisabled}
->>>>>>> 88723112
         />
     );
 }
