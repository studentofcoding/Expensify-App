import React from 'react';
import PropTypes from 'prop-types';
import {withOnyx} from 'react-native-onyx';
import lodashGet from 'lodash/get';
import ONYXKEYS from '../../ONYXKEYS';
import IOUQuote from './IOUQuote';
import reportActionPropTypes from '../../pages/home/report/reportActionPropTypes';
import IOUPreview from './IOUPreview';
import Navigation from '../../libs/Navigation/Navigation';
import ROUTES from '../../ROUTES';
import styles from '../../styles/styles';

const propTypes = {
    /** All the data of the action */
    action: PropTypes.shape(reportActionPropTypes).isRequired,

    /** The associated chatReport */
    chatReportID: PropTypes.string.isRequired,

    /** Is this IOUACTION the most recent? */
    isMostRecentIOUReportAction: PropTypes.bool.isRequired,

    /* Onyx Props */
    /** chatReport associated with iouReport */
    chatReport: PropTypes.shape({
        /** The participants of this report */
        participants: PropTypes.arrayOf(PropTypes.string),
    }),
};

const defaultProps = {
    chatReport: {
        participants: [],
    },
};

const IOUAction = (props) => {
    const launchDetailsModal = () => {
        Navigation.navigate(ROUTES.getIouDetailsRoute(props.chatReportID, props.action.originalMessage.IOUReportID));
    };
    return (
        <>
            <IOUQuote
                action={props.action}
                shouldShowViewDetailsLink={Boolean(props.action.originalMessage.IOUReportID)}
                onViewDetailsPressed={launchDetailsModal}
            />
            {((props.isMostRecentIOUReportAction && Boolean(props.action.originalMessage.IOUReportID))
                || (props.action.originalMessage.type === 'pay')) && (
                    <IOUPreview
<<<<<<< HEAD
                        pendingAction={lodashGet(props.action, 'pendingAction', null)}
                        iouReportID={props.action.originalMessage.IOUReportID}
=======
                        iouReportID={props.action.originalMessage.IOUReportID.toString()}
>>>>>>> f3dc1c35
                        chatReportID={props.chatReportID}
                        onPayButtonPressed={launchDetailsModal}
                        onPreviewPressed={launchDetailsModal}
                        containerStyles={[styles.cursorPointer]}
                    />
            )}
        </>
    );
};

IOUAction.propTypes = propTypes;
IOUAction.defaultProps = defaultProps;
IOUAction.displayName = 'IOUAction';

export default withOnyx({
    chatReport: {
        key: ({chatReportID}) => `${ONYXKEYS.COLLECTION.REPORT}${chatReportID}`,
    },
})(IOUAction);<|MERGE_RESOLUTION|>--- conflicted
+++ resolved
@@ -48,12 +48,8 @@
             {((props.isMostRecentIOUReportAction && Boolean(props.action.originalMessage.IOUReportID))
                 || (props.action.originalMessage.type === 'pay')) && (
                     <IOUPreview
-<<<<<<< HEAD
                         pendingAction={lodashGet(props.action, 'pendingAction', null)}
-                        iouReportID={props.action.originalMessage.IOUReportID}
-=======
                         iouReportID={props.action.originalMessage.IOUReportID.toString()}
->>>>>>> f3dc1c35
                         chatReportID={props.chatReportID}
                         onPayButtonPressed={launchDetailsModal}
                         onPreviewPressed={launchDetailsModal}
