--- conflicted
+++ resolved
@@ -36,9 +36,7 @@
     // eslint-disable-next-line react/no-unused-prop-types
     iouReportID: PropTypes.string.isRequired,
 
-<<<<<<< HEAD
     /* Onyx Props */
-=======
     /** chatReport associated with iouReport */
     chatReport: PropTypes.shape({
         /** The participants of this report */
@@ -48,7 +46,6 @@
         hasOutstandingIOU: PropTypes.bool.isRequired,
     }),
 
->>>>>>> 3df384a1
     /** Active IOU Report for current report */
     iouReport: PropTypes.shape({
         /** Email address of the manager in this iou report */
