import lodashGet from 'lodash/get';
import PropTypes from 'prop-types';
import React, {useEffect, useMemo, useState} from 'react';
import {View} from 'react-native';
import {withOnyx} from 'react-native-onyx';
import _ from 'underscore';
import Button from '@components/Button';
import Icon from '@components/Icon';
import * as Expensicons from '@components/Icon/Expensicons';
import PressableWithoutFeedback from '@components/Pressable/PressableWithoutFeedback';
import refPropTypes from '@components/refPropTypes';
import SettlementButton from '@components/SettlementButton';
import {showContextMenuForReport} from '@components/ShowContextMenuContext';
import Text from '@components/Text';
import withLocalize, {withLocalizePropTypes} from '@components/withLocalize';
import useLocalize from '@hooks/useLocalize';
<<<<<<< HEAD
import usePermissions from '@hooks/usePermissions';
=======
import useStyleUtils from '@hooks/useStyleUtils';
>>>>>>> 9e575400
import useTheme from '@hooks/useTheme';
import useThemeStyles from '@hooks/useThemeStyles';
import compose from '@libs/compose';
import ControlSelection from '@libs/ControlSelection';
import * as CurrencyUtils from '@libs/CurrencyUtils';
import * as DeviceCapabilities from '@libs/DeviceCapabilities';
import Navigation from '@libs/Navigation/Navigation';
import onyxSubscribe from '@libs/onyxSubscribe';
import * as ReceiptUtils from '@libs/ReceiptUtils';
import * as ReportActionUtils from '@libs/ReportActionsUtils';
import * as ReportUtils from '@libs/ReportUtils';
import * as TransactionUtils from '@libs/TransactionUtils';
import {transactionViolationsPropType} from '@libs/Violations/propTypes';
import reportActionPropTypes from '@pages/home/report/reportActionPropTypes';
import reportPropTypes from '@pages/reportPropTypes';
import variables from '@styles/variables';
import * as IOU from '@userActions/IOU';
import CONST from '@src/CONST';
import ONYXKEYS from '@src/ONYXKEYS';
import ROUTES from '@src/ROUTES';
import ReportActionItemImages from './ReportActionItemImages';

const propTypes = {
    /** All the data of the action */
    action: PropTypes.shape(reportActionPropTypes).isRequired,

    /** The associated chatReport */
    chatReportID: PropTypes.string.isRequired,

    /** The active IOUReport, used for Onyx subscription */
    // eslint-disable-next-line react/no-unused-prop-types
    iouReportID: PropTypes.string.isRequired,

    /** The report's policyID, used for Onyx subscription */
    policyID: PropTypes.string.isRequired,

    /** The policy tied to the money request report */
    policy: PropTypes.shape({
        /** Name of the policy */
        name: PropTypes.string,

        /** Type of the policy */
        type: PropTypes.string,

        /** The role of the current user in the policy */
        role: PropTypes.string,

        /** Whether Scheduled Submit is turned on for this policy */
        isHarvestingEnabled: PropTypes.bool,
    }),

    /* Onyx Props */
    /** chatReport associated with iouReport */
    chatReport: reportPropTypes,

    /** Extra styles to pass to View wrapper */
    // eslint-disable-next-line react/forbid-prop-types
    containerStyles: PropTypes.arrayOf(PropTypes.object),

    /** Active IOU Report for current report */
    iouReport: PropTypes.shape({
        /** AccountID of the manager in this iou report */
        managerID: PropTypes.number,

        /** AccountID of the creator of this iou report */
        ownerAccountID: PropTypes.number,

        /** Outstanding amount in cents of this transaction */
        total: PropTypes.number,

        /** Currency of outstanding amount of this transaction */
        currency: PropTypes.string,

        /** Is the iouReport waiting for the submitter to add a credit bank account? */
        isWaitingOnBankAccount: PropTypes.bool,
    }),

    /** Session info for the currently logged in user. */
    session: PropTypes.shape({
        /** Currently logged in user accountID */
        accountID: PropTypes.number,
    }),

    /** Popover context menu anchor, used for showing context menu */
    contextMenuAnchor: refPropTypes,

    /** Callback for updating context menu active state, used for showing context menu */
    checkIfContextMenuActive: PropTypes.func,

    /** Whether a message is a whisper */
    isWhisper: PropTypes.bool,

    /** All of the transaction violations */
    transactionViolations: transactionViolationsPropType,

    ...withLocalizePropTypes,
};

const defaultProps = {
    contextMenuAnchor: null,
    chatReport: {},
    containerStyles: [],
    iouReport: {},
    checkIfContextMenuActive: () => {},
    session: {
        accountID: null,
    },
    isWhisper: false,
<<<<<<< HEAD
    transactionViolations: {
        violations: [],
    },
    policy: {},
=======
    policy: {
        isHarvestingEnabled: false,
    },
>>>>>>> 9e575400
};

function ReportPreview(props) {
    const theme = useTheme();
    const styles = useThemeStyles();
    const {getLineHeightStyle} = useStyleUtils();
    const {translate} = useLocalize();
<<<<<<< HEAD
    const {canUseViolations} = usePermissions();
=======

    const [hasMissingSmartscanFields, sethasMissingSmartscanFields] = useState(false);
    const [areAllRequestsBeingSmartScanned, setAreAllRequestsBeingSmartScanned] = useState(false);
    const [hasOnlyDistanceRequests, setHasOnlyDistanceRequests] = useState(false);
    const [hasNonReimbursableTransactions, setHasNonReimbursableTransactions] = useState(false);

>>>>>>> 9e575400
    const managerID = props.iouReport.managerID || 0;
    const isCurrentUserManager = managerID === lodashGet(props.session, 'accountID');
    const {totalDisplaySpend, reimbursableSpend} = ReportUtils.getMoneyRequestSpendBreakdown(props.iouReport);
    const policyType = lodashGet(props.policy, 'type');

    const iouSettled = ReportUtils.isSettled(props.iouReportID);
    const iouCanceled = ReportUtils.isArchivedRoom(props.chatReport);
    const numberOfRequests = ReportActionUtils.getNumberOfMoneyRequests(props.action);
    const moneyRequestComment = lodashGet(props.action, 'childLastMoneyRequestComment', '');
    const isPolicyExpenseChat = ReportUtils.isPolicyExpenseChat(props.chatReport);
    const isDraftExpenseReport = isPolicyExpenseChat && ReportUtils.isDraftExpenseReport(props.iouReport);

    const isApproved = ReportUtils.isReportApproved(props.iouReport);
    const isMoneyRequestReport = ReportUtils.isMoneyRequestReport(props.iouReport);
    const transactionsWithReceipts = ReportUtils.getTransactionsWithReceipts(props.iouReportID);
    const numberOfScanningReceipts = _.filter(transactionsWithReceipts, (transaction) => TransactionUtils.isReceiptBeingScanned(transaction)).length;
    const hasReceipts = transactionsWithReceipts.length > 0;
<<<<<<< HEAD
    const hasOnlyDistanceRequests = ReportUtils.hasOnlyDistanceRequestTransactions(props.iouReportID);
    const isScanning = hasReceipts && ReportUtils.areAllRequestsBeingSmartScanned(props.iouReportID, props.action);
    const hasErrors =
        (hasReceipts && ReportUtils.hasMissingSmartscanFields(props.iouReportID)) || (canUseViolations && ReportUtils.hasViolations(props.iouReportID, props.transactionViolations));
=======
    const isScanning = hasReceipts && areAllRequestsBeingSmartScanned;
    const hasErrors = hasReceipts && hasMissingSmartscanFields;
>>>>>>> 9e575400
    const lastThreeTransactionsWithReceipts = transactionsWithReceipts.slice(-3);
    const lastThreeReceipts = _.map(lastThreeTransactionsWithReceipts, (transaction) => ReceiptUtils.getThumbnailAndImageURIs(transaction));
    let formattedMerchant = numberOfRequests === 1 && hasReceipts ? TransactionUtils.getMerchant(transactionsWithReceipts[0]) : null;
    const hasPendingWaypoints = formattedMerchant && hasOnlyDistanceRequests && _.every(transactionsWithReceipts, (transaction) => lodashGet(transaction, 'pendingFields.waypoints', null));
    if (hasPendingWaypoints) {
        formattedMerchant = formattedMerchant.replace(CONST.REGEX.FIRST_SPACE, props.translate('common.tbd'));
    }
    const previewSubtitle =
        formattedMerchant ||
        props.translate('iou.requestCount', {
            count: numberOfRequests,
            scanningReceipts: numberOfScanningReceipts,
        });

    const shouldShowSubmitButton = isDraftExpenseReport && reimbursableSpend !== 0;

    // The submit button should be success green colour only if the user is submitter and the policy does not have Scheduled Submit turned on
    const isWaitingForSubmissionFromCurrentUser = useMemo(
        () => props.chatReport.isOwnPolicyExpenseChat && !props.policy.isHarvestingEnabled,
        [props.chatReport.isOwnPolicyExpenseChat, props.policy.isHarvestingEnabled],
    );

    const getDisplayAmount = () => {
        if (hasPendingWaypoints) {
            return props.translate('common.tbd');
        }
        if (totalDisplaySpend) {
            return CurrencyUtils.convertToDisplayString(totalDisplaySpend, props.iouReport.currency);
        }
        if (isScanning) {
            return props.translate('iou.receiptScanning');
        }
        if (hasOnlyDistanceRequests) {
            return props.translate('common.tbd');
        }

        // If iouReport is not available, get amount from the action message (Ex: "Domain20821's Workspace owes $33.00" or "paid ₫60" or "paid -₫60 elsewhere")
        let displayAmount = '';
        const actionMessage = lodashGet(props.action, ['message', 0, 'text'], '');
        const splits = actionMessage.split(' ');
        for (let i = 0; i < splits.length; i++) {
            if (/\d/.test(splits[i])) {
                displayAmount = splits[i];
            }
        }
        return displayAmount;
    };

    const getPreviewMessage = () => {
        if (isScanning) {
            return props.translate('common.receipt');
        }
        const payerOrApproverName = isPolicyExpenseChat ? ReportUtils.getPolicyName(props.chatReport) : ReportUtils.getDisplayNameForParticipant(managerID, true);
        if (isApproved) {
            return props.translate('iou.managerApproved', {manager: payerOrApproverName});
        }
        const managerName = isPolicyExpenseChat ? ReportUtils.getPolicyName(props.chatReport) : ReportUtils.getDisplayNameForParticipant(managerID, true);
        let paymentVerb = hasNonReimbursableTransactions ? 'iou.payerSpent' : 'iou.payerOwes';
        if (iouSettled || props.iouReport.isWaitingOnBankAccount) {
            paymentVerb = 'iou.payerPaid';
        }
        return props.translate(paymentVerb, {payer: managerName});
    };

    const bankAccountRoute = ReportUtils.getBankAccountRoute(props.chatReport);

    useEffect(() => {
        const unsubscribeOnyxTransaction = onyxSubscribe({
            key: ONYXKEYS.COLLECTION.TRANSACTION,
            waitForCollectionCallback: true,
            callback: (allTransactions) => {
                if (_.isEmpty(allTransactions)) {
                    return;
                }

                sethasMissingSmartscanFields(ReportUtils.hasMissingSmartscanFields(props.iouReportID));
                setAreAllRequestsBeingSmartScanned(ReportUtils.areAllRequestsBeingSmartScanned(props.iouReportID, props.action));
                setHasOnlyDistanceRequests(ReportUtils.hasOnlyDistanceRequestTransactions(props.iouReportID));
                setHasNonReimbursableTransactions(ReportUtils.hasNonReimbursableTransactions(props.iouReportID));
            },
        });

        return () => {
            unsubscribeOnyxTransaction();
        };
        // eslint-disable-next-line react-hooks/exhaustive-deps
    }, []);

    const isGroupPolicy = ReportUtils.isGroupPolicyExpenseChat(props.chatReport);
    const isPolicyAdmin = policyType !== CONST.POLICY.TYPE.PERSONAL && lodashGet(props.policy, 'role') === CONST.POLICY.ROLE.ADMIN;
    const isPayer = isGroupPolicy
        ? // In a group policy, the admin approver can pay the report directly by skipping the approval step
          isPolicyAdmin && (isApproved || isCurrentUserManager)
        : isPolicyAdmin || (isMoneyRequestReport && isCurrentUserManager);
    const shouldShowPayButton = useMemo(
        () => isPayer && !isDraftExpenseReport && !iouSettled && !props.iouReport.isWaitingOnBankAccount && reimbursableSpend !== 0 && !iouCanceled,
        [isPayer, isDraftExpenseReport, iouSettled, reimbursableSpend, iouCanceled, props.iouReport],
    );
    const shouldShowApproveButton = useMemo(() => {
        if (!isGroupPolicy) {
            return false;
        }
        return isCurrentUserManager && !isDraftExpenseReport && !isApproved && !iouSettled;
    }, [isGroupPolicy, isCurrentUserManager, isDraftExpenseReport, isApproved, iouSettled]);
    const shouldShowSettlementButton = shouldShowPayButton || shouldShowApproveButton;
    return (
        <View style={[styles.chatItemMessage, ...props.containerStyles]}>
            <PressableWithoutFeedback
                onPress={() => {
                    Navigation.navigate(ROUTES.REPORT_WITH_ID.getRoute(props.iouReportID));
                }}
                onPressIn={() => DeviceCapabilities.canUseTouchScreen() && ControlSelection.block()}
                onPressOut={() => ControlSelection.unblock()}
                onLongPress={(event) => showContextMenuForReport(event, props.contextMenuAnchor, props.chatReportID, props.action, props.checkIfContextMenuActive)}
                style={[styles.flexRow, styles.justifyContentBetween, styles.reportPreviewBox]}
                role="button"
                accessibilityLabel={props.translate('iou.viewDetails')}
            >
                <View style={[styles.reportPreviewBox, props.isHovered || isScanning || props.isWhisper ? styles.reportPreviewBoxHoverBorder : undefined]}>
                    {hasReceipts && (
                        <ReportActionItemImages
                            images={lastThreeReceipts}
                            total={transactionsWithReceipts.length}
                            isHovered={props.isHovered || isScanning}
                            size={CONST.RECEIPT.MAX_REPORT_PREVIEW_RECEIPTS}
                        />
                    )}
                    <View style={styles.reportPreviewBoxBody}>
                        <View style={styles.flexRow}>
                            <View style={[styles.flex1, styles.flexRow, styles.alignItemsCenter]}>
                                <Text style={[styles.textLabelSupporting, styles.mb1, getLineHeightStyle(variables.lineHeightXXLarge)]}>{getPreviewMessage()}</Text>
                            </View>
                            {!iouSettled && hasErrors && (
                                <Icon
                                    src={Expensicons.DotIndicator}
                                    fill={theme.danger}
                                />
                            )}
                        </View>
                        <View style={styles.flexRow}>
                            <View style={[styles.flex1, styles.flexRow, styles.alignItemsCenter]}>
                                <Text style={styles.textHeadline}>{getDisplayAmount()}</Text>
                                {ReportUtils.isSettled(props.iouReportID) && (
                                    <View style={styles.defaultCheckmarkWrapper}>
                                        <Icon
                                            src={Expensicons.Checkmark}
                                            fill={theme.iconSuccessFill}
                                        />
                                    </View>
                                )}
                            </View>
                        </View>
                        {!isScanning && (numberOfRequests > 1 || hasReceipts) && (
                            <View style={styles.flexRow}>
                                <View style={[styles.flex1, styles.flexRow, styles.alignItemsCenter]}>
                                    <Text style={[styles.textLabelSupporting, styles.textNormal, styles.mb1, styles.lh20]}>{previewSubtitle || moneyRequestComment}</Text>
                                </View>
                            </View>
                        )}
                        {shouldShowSettlementButton && (
                            <SettlementButton
                                currency={props.iouReport.currency}
                                policyID={props.policyID}
                                chatReportID={props.chatReportID}
                                iouReport={props.iouReport}
                                onPress={(paymentType) => IOU.payMoneyRequest(paymentType, props.chatReport, props.iouReport)}
                                enablePaymentsRoute={ROUTES.ENABLE_PAYMENTS}
                                addBankAccountRoute={bankAccountRoute}
                                shouldHidePaymentOptions={!shouldShowPayButton}
                                shouldShowApproveButton={shouldShowApproveButton}
                                style={[styles.mt3]}
                                kycWallAnchorAlignment={{
                                    horizontal: CONST.MODAL.ANCHOR_ORIGIN_HORIZONTAL.LEFT,
                                    vertical: CONST.MODAL.ANCHOR_ORIGIN_VERTICAL.BOTTOM,
                                }}
                                paymentMethodDropdownAnchorAlignment={{
                                    horizontal: CONST.MODAL.ANCHOR_ORIGIN_HORIZONTAL.RIGHT,
                                    vertical: CONST.MODAL.ANCHOR_ORIGIN_VERTICAL.BOTTOM,
                                }}
                            />
                        )}
                        {shouldShowSubmitButton && (
                            <Button
                                medium
                                success={isWaitingForSubmissionFromCurrentUser}
                                text={translate('common.submit')}
                                style={styles.mt3}
                                onPress={() => IOU.submitReport(props.iouReport)}
                            />
                        )}
                    </View>
                </View>
            </PressableWithoutFeedback>
        </View>
    );
}

ReportPreview.propTypes = propTypes;
ReportPreview.defaultProps = defaultProps;
ReportPreview.displayName = 'ReportPreview';

export default compose(
    withLocalize,
    withOnyx({
        policy: {
            key: ({policyID}) => `${ONYXKEYS.COLLECTION.POLICY}${policyID}`,
        },
        chatReport: {
            key: ({chatReportID}) => `${ONYXKEYS.COLLECTION.REPORT}${chatReportID}`,
        },
        iouReport: {
            key: ({iouReportID}) => `${ONYXKEYS.COLLECTION.REPORT}${iouReportID}`,
        },
        session: {
            key: ONYXKEYS.SESSION,
        },
        transactionViolations: {
            key: ONYXKEYS.COLLECTION.TRANSACTION_VIOLATIONS,
        },
    }),
)(ReportPreview);<|MERGE_RESOLUTION|>--- conflicted
+++ resolved
@@ -14,11 +14,8 @@
 import Text from '@components/Text';
 import withLocalize, {withLocalizePropTypes} from '@components/withLocalize';
 import useLocalize from '@hooks/useLocalize';
-<<<<<<< HEAD
 import usePermissions from '@hooks/usePermissions';
-=======
 import useStyleUtils from '@hooks/useStyleUtils';
->>>>>>> 9e575400
 import useTheme from '@hooks/useTheme';
 import useThemeStyles from '@hooks/useThemeStyles';
 import compose from '@libs/compose';
@@ -127,16 +124,12 @@
         accountID: null,
     },
     isWhisper: false,
-<<<<<<< HEAD
     transactionViolations: {
         violations: [],
     },
-    policy: {},
-=======
     policy: {
         isHarvestingEnabled: false,
     },
->>>>>>> 9e575400
 };
 
 function ReportPreview(props) {
@@ -144,16 +137,13 @@
     const styles = useThemeStyles();
     const {getLineHeightStyle} = useStyleUtils();
     const {translate} = useLocalize();
-<<<<<<< HEAD
     const {canUseViolations} = usePermissions();
-=======
-
-    const [hasMissingSmartscanFields, sethasMissingSmartscanFields] = useState(false);
+
+    const [hasMissingSmartscanFields, setHasMissingSmartscanFields] = useState(false);
     const [areAllRequestsBeingSmartScanned, setAreAllRequestsBeingSmartScanned] = useState(false);
     const [hasOnlyDistanceRequests, setHasOnlyDistanceRequests] = useState(false);
     const [hasNonReimbursableTransactions, setHasNonReimbursableTransactions] = useState(false);
 
->>>>>>> 9e575400
     const managerID = props.iouReport.managerID || 0;
     const isCurrentUserManager = managerID === lodashGet(props.session, 'accountID');
     const {totalDisplaySpend, reimbursableSpend} = ReportUtils.getMoneyRequestSpendBreakdown(props.iouReport);
@@ -171,15 +161,8 @@
     const transactionsWithReceipts = ReportUtils.getTransactionsWithReceipts(props.iouReportID);
     const numberOfScanningReceipts = _.filter(transactionsWithReceipts, (transaction) => TransactionUtils.isReceiptBeingScanned(transaction)).length;
     const hasReceipts = transactionsWithReceipts.length > 0;
-<<<<<<< HEAD
-    const hasOnlyDistanceRequests = ReportUtils.hasOnlyDistanceRequestTransactions(props.iouReportID);
-    const isScanning = hasReceipts && ReportUtils.areAllRequestsBeingSmartScanned(props.iouReportID, props.action);
-    const hasErrors =
-        (hasReceipts && ReportUtils.hasMissingSmartscanFields(props.iouReportID)) || (canUseViolations && ReportUtils.hasViolations(props.iouReportID, props.transactionViolations));
-=======
     const isScanning = hasReceipts && areAllRequestsBeingSmartScanned;
-    const hasErrors = hasReceipts && hasMissingSmartscanFields;
->>>>>>> 9e575400
+    const hasErrors = hasReceipts && hasMissingSmartscanFields || (canUseViolations && ReportUtils.hasViolations(props.iouReportID, props.transactionViolations));
     const lastThreeTransactionsWithReceipts = transactionsWithReceipts.slice(-3);
     const lastThreeReceipts = _.map(lastThreeTransactionsWithReceipts, (transaction) => ReceiptUtils.getThumbnailAndImageURIs(transaction));
     let formattedMerchant = numberOfRequests === 1 && hasReceipts ? TransactionUtils.getMerchant(transactionsWithReceipts[0]) : null;
@@ -255,7 +238,7 @@
                     return;
                 }
 
-                sethasMissingSmartscanFields(ReportUtils.hasMissingSmartscanFields(props.iouReportID));
+                setHasMissingSmartscanFields(ReportUtils.hasMissingSmartscanFields(props.iouReportID));
                 setAreAllRequestsBeingSmartScanned(ReportUtils.areAllRequestsBeingSmartScanned(props.iouReportID, props.action));
                 setHasOnlyDistanceRequests(ReportUtils.hasOnlyDistanceRequestTransactions(props.iouReportID));
                 setHasNonReimbursableTransactions(ReportUtils.hasNonReimbursableTransactions(props.iouReportID));
