--- conflicted
+++ resolved
@@ -140,27 +140,19 @@
     };
 
     const getPreviewMessage = () => {
-        const managerName = ReportUtils.isPolicyExpenseChat(props.chatReport) ? ReportUtils.getPolicyName(props.chatReport) : ReportUtils.getDisplayNameForParticipant(managerID, true);
         if (isScanning) {
             return props.translate('common.receipt');
         }
+        if (ReportUtils.isControlPolicyExpenseReport(props.iouReport) && ReportUtils.isReportApproved(props.iouReport)) {
+            return props.translate('iou.managerApproved', {manager: ReportUtils.getDisplayNameForParticipant(managerID, true)});
+        }
+        const managerName = ReportUtils.isPolicyExpenseChat(props.chatReport) ? ReportUtils.getPolicyName(props.chatReport) : ReportUtils.getDisplayNameForParticipant(managerID, true);
         return props.translate(iouSettled || props.iouReport.isWaitingOnBankAccount ? 'iou.payerPaid' : 'iou.payerOwes', {payer: managerName});
     };
 
     const bankAccountRoute = ReportUtils.getBankAccountRoute(props.chatReport);
-<<<<<<< HEAD
-    let previewMessage;
-    if (ReportUtils.isControlPolicyExpenseReport(props.iouReport) && ReportUtils.isReportApproved(props.iouReport)) {
-        previewMessage = props.translate('iou.managerApproved', {manager: ReportUtils.getDisplayNameForParticipant(managerID, true)});
-    } else {
-        previewMessage = props.translate(ReportUtils.isSettled(props.iouReportID) || props.iouReport.isWaitingOnBankAccount ? 'iou.payerPaid' : 'iou.payerOwes', {payer: managerName});
-    }
-    const shouldShowSettlementButton =
-        !_.isEmpty(props.iouReport) && isCurrentUserManager && !ReportUtils.isSettled(props.iouReportID) && !props.iouReport.isWaitingOnBankAccount && reportTotal !== 0;
-=======
     const shouldShowSettlementButton = !_.isEmpty(props.iouReport) && isCurrentUserManager && !iouSettled && !props.iouReport.isWaitingOnBankAccount && reportTotal !== 0;
 
->>>>>>> c5fc3690
     return (
         <View style={[styles.chatItemMessage, ...props.containerStyles]}>
             <PressableWithoutFeedback
