import React from 'react';
import type {StyleProp, ViewStyle} from 'react-native';
<<<<<<< HEAD
=======
import {useOnyx} from 'react-native-onyx';
>>>>>>> b59f23b3
import RenderHTML from '@components/RenderHTML';
import useLocalize from '@hooks/useLocalize';
import useNetwork from '@hooks/useNetwork';
import useOnyx from '@hooks/useOnyx';
import useThemeStyles from '@hooks/useThemeStyles';
import {isIOUReportPendingCurrencyConversion} from '@libs/IOUUtils';
import Navigation from '@libs/Navigation/Navigation';
import {isDeletedParentAction, isReversedTransaction, isSplitBillAction, isTrackExpenseAction} from '@libs/ReportActionsUtils';
import type {ContextMenuAnchor} from '@pages/home/report/ContextMenu/ReportActionContextMenu';
import CONST from '@src/CONST';
import type {TranslationPaths} from '@src/languages/types';
import ONYXKEYS from '@src/ONYXKEYS';
import ROUTES from '@src/ROUTES';
import type * as OnyxTypes from '@src/types/onyx';
import {isEmptyObject} from '@src/types/utils/EmptyObject';
import MoneyRequestPreview from './MoneyRequestPreview';

type MoneyRequestActionProps = {
    /** All the data of the action */
    action: OnyxTypes.ReportAction;

    /** The ID of the associated chatReport */
    chatReportID: string;

    /** The ID of the associated expense report */
    requestReportID: string;

    /** The ID of the current report */
    reportID: string;

    /** Is this IOUACTION the most recent? */
    isMostRecentIOUReportAction: boolean;

    /** Popover context menu anchor, used for showing context menu */
    contextMenuAnchor?: ContextMenuAnchor;

    /** Callback for updating context menu active state, used for showing context menu */
    checkIfContextMenuActive?: () => void;

    /** Whether the IOU is hovered so we can modify its style */
    isHovered?: boolean;

    /** Whether a message is a whisper */
    isWhisper?: boolean;

    /** Styles to be assigned to Container */
    style?: StyleProp<ViewStyle>;

    /** Whether  context menu should be shown on press */
    shouldDisplayContextMenu?: boolean;
};

function MoneyRequestAction({
    action,
    chatReportID,
    requestReportID,
    reportID,
    isMostRecentIOUReportAction,
    contextMenuAnchor,
    checkIfContextMenuActive = () => {},
    isHovered = false,
    style,
    isWhisper = false,
    shouldDisplayContextMenu = true,
}: MoneyRequestActionProps) {
    const styles = useThemeStyles();
    const {translate} = useLocalize();
    const {isOffline} = useNetwork();
<<<<<<< HEAD
    const isSplitBillAction = ReportActionsUtils.isSplitBillAction(action);
    const isTrackExpenseAction = ReportActionsUtils.isTrackExpenseAction(action);
    const [chatReport] = useOnyx(`${ONYXKEYS.COLLECTION.REPORT}${chatReportID}`);
    const [iouReport] = useOnyx(`${ONYXKEYS.COLLECTION.REPORT}${requestReportID}`);
    const [reportActions] = useOnyx(`${ONYXKEYS.COLLECTION.REPORT_ACTIONS}${chatReportID}`);
=======
    const isActionSplitBill = isSplitBillAction(action);
    const isActionTrackExpense = isTrackExpenseAction(action);
    const [reportActions] = useOnyx(`${ONYXKEYS.COLLECTION.REPORT_ACTIONS}${chatReportID || CONST.DEFAULT_NUMBER_ID}`, {canEvict: false});
    const [chatReport] = useOnyx(`${ONYXKEYS.COLLECTION.REPORT}${chatReportID || CONST.DEFAULT_NUMBER_ID}`);
    const [iouReport] = useOnyx(`${ONYXKEYS.COLLECTION.REPORT}${requestReportID}`);
>>>>>>> b59f23b3

    const onMoneyRequestPreviewPressed = () => {
        if (isActionSplitBill) {
            const reportActionID = action.reportActionID;
            Navigation.navigate(ROUTES.SPLIT_BILL_DETAILS.getRoute(chatReportID, reportActionID, Navigation.getReportRHPActiveRoute()));
            return;
        }

        const childReportID = action?.childReportID;
        if (!childReportID) {
            return;
        }
        Navigation.navigate(ROUTES.REPORT_WITH_ID.getRoute(childReportID));
    };

    let shouldShowPendingConversionMessage = false;
    const isParentActionDeleted = isDeletedParentAction(action);
    const isTransactionReveresed = isReversedTransaction(action);
    if (
        !isEmptyObject(iouReport) &&
        !isEmptyObject(reportActions) &&
        chatReport?.iouReportID &&
        isMostRecentIOUReportAction &&
        action.pendingAction === CONST.RED_BRICK_ROAD_PENDING_ACTION.ADD &&
        isOffline
    ) {
        shouldShowPendingConversionMessage = isIOUReportPendingCurrencyConversion(iouReport);
    }

    if (isParentActionDeleted || isTransactionReveresed) {
        let message: TranslationPaths;
        if (isTransactionReveresed) {
            message = 'parentReportAction.reversedTransaction';
        } else {
            message = 'parentReportAction.deletedExpense';
        }
        return <RenderHTML html={`<deleted-action ${CONST.REVERSED_TRANSACTION_ATTRIBUTE}="${isTransactionReveresed}">${translate(message)}</deleted-action>`} />;
    }
    return (
        <MoneyRequestPreview
            iouReportID={requestReportID}
            chatReportID={chatReportID}
            reportID={reportID}
            isBillSplit={isActionSplitBill}
            isTrackExpense={isActionTrackExpense}
            action={action}
            contextMenuAnchor={contextMenuAnchor}
            checkIfContextMenuActive={checkIfContextMenuActive}
            shouldShowPendingConversionMessage={shouldShowPendingConversionMessage}
            onPreviewPressed={onMoneyRequestPreviewPressed}
            containerStyles={[styles.cursorPointer, isHovered ? styles.reportPreviewBoxHoverBorder : undefined, style]}
            isHovered={isHovered}
            isWhisper={isWhisper}
            shouldDisplayContextMenu={shouldDisplayContextMenu}
        />
    );
}

MoneyRequestAction.displayName = 'MoneyRequestAction';

export default MoneyRequestAction;<|MERGE_RESOLUTION|>--- conflicted
+++ resolved
@@ -1,9 +1,5 @@
 import React from 'react';
 import type {StyleProp, ViewStyle} from 'react-native';
-<<<<<<< HEAD
-=======
-import {useOnyx} from 'react-native-onyx';
->>>>>>> b59f23b3
 import RenderHTML from '@components/RenderHTML';
 import useLocalize from '@hooks/useLocalize';
 import useNetwork from '@hooks/useNetwork';
@@ -72,19 +68,11 @@
     const styles = useThemeStyles();
     const {translate} = useLocalize();
     const {isOffline} = useNetwork();
-<<<<<<< HEAD
-    const isSplitBillAction = ReportActionsUtils.isSplitBillAction(action);
-    const isTrackExpenseAction = ReportActionsUtils.isTrackExpenseAction(action);
-    const [chatReport] = useOnyx(`${ONYXKEYS.COLLECTION.REPORT}${chatReportID}`);
-    const [iouReport] = useOnyx(`${ONYXKEYS.COLLECTION.REPORT}${requestReportID}`);
-    const [reportActions] = useOnyx(`${ONYXKEYS.COLLECTION.REPORT_ACTIONS}${chatReportID}`);
-=======
     const isActionSplitBill = isSplitBillAction(action);
     const isActionTrackExpense = isTrackExpenseAction(action);
     const [reportActions] = useOnyx(`${ONYXKEYS.COLLECTION.REPORT_ACTIONS}${chatReportID || CONST.DEFAULT_NUMBER_ID}`, {canEvict: false});
     const [chatReport] = useOnyx(`${ONYXKEYS.COLLECTION.REPORT}${chatReportID || CONST.DEFAULT_NUMBER_ID}`);
     const [iouReport] = useOnyx(`${ONYXKEYS.COLLECTION.REPORT}${requestReportID}`);
->>>>>>> b59f23b3
 
     const onMoneyRequestPreviewPressed = () => {
         if (isActionSplitBill) {
