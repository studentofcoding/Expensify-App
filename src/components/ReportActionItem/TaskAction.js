--- conflicted
+++ resolved
@@ -3,13 +3,8 @@
 import {View} from 'react-native';
 import Text from '@components/Text';
 import withLocalize, {withLocalizePropTypes} from '@components/withLocalize';
-<<<<<<< HEAD
 import useThemeStyles from '@hooks/useThemeStyles';
-import * as Task from '@userActions/Task';
-=======
 import * as TaskUtils from '@libs/TaskUtils';
-import useThemeStyles from '@styles/useThemeStyles';
->>>>>>> 632c5c6f
 
 const propTypes = {
     /** Name of the reportAction action */
