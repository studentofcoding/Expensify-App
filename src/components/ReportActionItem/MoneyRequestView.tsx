import React, {useCallback, useMemo} from 'react';
import {View} from 'react-native';
import {useOnyx} from 'react-native-onyx';
import type {OnyxEntry} from 'react-native-onyx';
import * as Expensicons from '@components/Icon/Expensicons';
import MenuItem from '@components/MenuItem';
import MenuItemWithTopDescription from '@components/MenuItemWithTopDescription';
import OfflineWithFeedback from '@components/OfflineWithFeedback';
import {useSession} from '@components/OnyxProvider';
import ReceiptAudit, {ReceiptAuditMessages} from '@components/ReceiptAudit';
import ReceiptEmptyState from '@components/ReceiptEmptyState';
import Switch from '@components/Switch';
import Text from '@components/Text';
import ViolationMessages from '@components/ViolationMessages';
import useCurrentUserPersonalDetails from '@hooks/useCurrentUserPersonalDetails';
import useLocalize from '@hooks/useLocalize';
import useNetwork from '@hooks/useNetwork';
import useThemeStyles from '@hooks/useThemeStyles';
import useViolations from '@hooks/useViolations';
import type {ViolationField} from '@hooks/useViolations';
import {convertToDisplayString} from '@libs/CurrencyUtils';
import DistanceRequestUtils from '@libs/DistanceRequestUtils';
import {hasEnabledOptions} from '@libs/OptionsListUtils';
import {getTagLists, hasDependentTags, isTaxTrackingEnabled} from '@libs/PolicyUtils';
import {getThumbnailAndImageURIs} from '@libs/ReceiptUtils';
import {getOriginalMessage, isMoneyRequestAction, isPayAction} from '@libs/ReportActionsUtils';
import {
    canEditFieldOfMoneyRequest,
    canEditMoneyRequest,
    canUserPerformWriteAction as canUserPerformWriteActionReportUtils,
    getAddWorkspaceRoomOrChatReportErrors,
    getTransactionDetails,
    getTripIDFromTransactionParentReportID,
    isInvoiceReport,
    isMoneyRequestReport,
    isPaidGroupPolicy,
    isReportApproved,
    isReportInGroupPolicy,
    isSettled as isSettledReportUtils,
    isTrackExpenseReport,
} from '@libs/ReportUtils';
import type {TransactionDetails} from '@libs/ReportUtils';
import {hasEnabledTags} from '@libs/TagsOptionsListUtils';
import {
    didReceiptScanSucceed as didReceiptScanSucceedTransactionUtils,
    getBillable,
    getCardName,
    getDescription,
    getDistanceInMeters,
    getTagForDisplay,
    getTaxName,
    hasMissingSmartscanFields,
    hasReceipt as hasReceiptTransactionUtils,
    hasReservationList,
    hasRoute as hasRouteTransactionUtils,
    isCardTransaction as isCardTransactionTransactionUtils,
    isDistanceRequest as isDistanceRequestTransactionUtils,
    isPerDiemRequest as isPerDiemRequestTransactionUtils,
    isReceiptBeingScanned as isReceiptBeingScannedTransactionUtils,
    shouldShowAttendees as shouldShowAttendeesTransactionUtils,
} from '@libs/TransactionUtils';
import ViolationsUtils from '@libs/Violations/ViolationsUtils';
import Navigation from '@navigation/Navigation';
import AnimatedEmptyStateBackground from '@pages/home/report/AnimatedEmptyStateBackground';
import {cleanUpMoneyRequest, updateMoneyRequestBillable} from '@userActions/IOU';
import {navigateToConciergeChatAndDeleteReport} from '@userActions/Report';
import {clearAllRelatedReportActionErrors} from '@userActions/ReportActions';
import {clearError} from '@userActions/Transaction';
import CONST from '@src/CONST';
import type {TranslationPaths} from '@src/languages/types';
import ONYXKEYS from '@src/ONYXKEYS';
import ROUTES from '@src/ROUTES';
import type * as OnyxTypes from '@src/types/onyx';
import type {TransactionPendingFieldsKey} from '@src/types/onyx/Transaction';
import ReportActionItemImage from './ReportActionItemImage';

type MoneyRequestViewProps = {
    /** The report currently being looked at */
    report: OnyxEntry<OnyxTypes.Report>;

    /** Whether we should display the animated banner above the component */
    shouldShowAnimatedBackground: boolean;

    /** Whether we should show Money Request with disabled all fields */
    readonly?: boolean;

    /** whether or not this report is from review duplicates */
    isFromReviewDuplicates?: boolean;

    /** Updated transaction to show in duplicate transaction flow  */
    updatedTransaction?: OnyxEntry<OnyxTypes.Transaction>;
};

const receiptImageViolationNames: OnyxTypes.ViolationName[] = [
    CONST.VIOLATIONS.RECEIPT_REQUIRED,
    CONST.VIOLATIONS.RECEIPT_NOT_SMART_SCANNED,
    CONST.VIOLATIONS.CASH_EXPENSE_WITH_NO_RECEIPT,
    CONST.VIOLATIONS.SMARTSCAN_FAILED,
];

const receiptFieldViolationNames: OnyxTypes.ViolationName[] = [CONST.VIOLATIONS.MODIFIED_AMOUNT, CONST.VIOLATIONS.MODIFIED_DATE];

function MoneyRequestView({report, shouldShowAnimatedBackground, readonly = false, updatedTransaction, isFromReviewDuplicates = false}: MoneyRequestViewProps) {
    const styles = useThemeStyles();
    const session = useSession();
    const {isOffline} = useNetwork();
    const {translate, toLocaleDigit} = useLocalize();
    const parentReportID = report?.parentReportID;
    const policyID = report?.policyID;
    const [parentReport] = useOnyx(`${ONYXKEYS.COLLECTION.REPORT}${parentReportID ?? CONST.DEFAULT_NUMBER_ID}`);
    const [chatReport] = useOnyx(`${ONYXKEYS.COLLECTION.REPORT}${parentReport?.parentReportID ?? CONST.DEFAULT_NUMBER_ID}`, {
        selector: (chatReportValue) => chatReportValue && {reportID: chatReportValue.reportID, errorFields: chatReportValue.errorFields},
    });
    const [policy] = useOnyx(`${ONYXKEYS.COLLECTION.POLICY}${policyID ?? CONST.DEFAULT_NUMBER_ID}`);
    const [policyCategories] = useOnyx(`${ONYXKEYS.COLLECTION.POLICY_CATEGORIES}${policyID ?? CONST.DEFAULT_NUMBER_ID}`);
    const [transactionReport] = useOnyx(`${ONYXKEYS.COLLECTION.REPORT}${updatedTransaction?.reportID ?? CONST.DEFAULT_NUMBER_ID}`);
    const targetPolicyID = updatedTransaction?.reportID ? transactionReport?.policyID : policyID;
    const [policyTagList] = useOnyx(`${ONYXKEYS.COLLECTION.POLICY_TAGS}${targetPolicyID ?? CONST.DEFAULT_NUMBER_ID}`);
    const [parentReportActions] = useOnyx(`${ONYXKEYS.COLLECTION.REPORT_ACTIONS}${parentReportID ?? CONST.DEFAULT_NUMBER_ID}`, {
        canEvict: false,
    });

    const parentReportAction = report?.parentReportActionID ? parentReportActions?.[report.parentReportActionID] : undefined;
    const isTrackExpense = isTrackExpenseReport(report);
    const moneyRequestReport = parentReport;
    const linkedTransactionID = useMemo(() => {
        if (!parentReportAction) {
            return undefined;
        }
        const originalMessage = parentReportAction && isMoneyRequestAction(parentReportAction) ? getOriginalMessage(parentReportAction) : undefined;
        return originalMessage?.IOUTransactionID;
    }, [parentReportAction]);

    const [transaction] = useOnyx(`${ONYXKEYS.COLLECTION.TRANSACTION}${linkedTransactionID ?? CONST.DEFAULT_NUMBER_ID}`);
    const [transactionBackup] = useOnyx(`${ONYXKEYS.COLLECTION.TRANSACTION_BACKUP}${linkedTransactionID ?? CONST.DEFAULT_NUMBER_ID}`);
    const [transactionViolations] = useOnyx(`${ONYXKEYS.COLLECTION.TRANSACTION_VIOLATIONS}${linkedTransactionID ?? CONST.DEFAULT_NUMBER_ID}`);

    const {
        created: transactionDate,
        amount: transactionAmount,
        attendees: transactionAttendees,
        taxAmount: transactionTaxAmount,
        currency: transactionCurrency,
        comment: transactionDescription,
        merchant: transactionMerchant,
        billable: transactionBillable,
        category: transactionCategory,
        tag: transactionTag,
        originalAmount: transactionOriginalAmount,
        originalCurrency: transactionOriginalCurrency,
        postedDate: transactionPostedDate,
    } = useMemo<Partial<TransactionDetails>>(() => getTransactionDetails(transaction) ?? {}, [transaction]);
    const isEmptyMerchant = transactionMerchant === '' || transactionMerchant === CONST.TRANSACTION.PARTIAL_TRANSACTION_MERCHANT;
    const isDistanceRequest = isDistanceRequestTransactionUtils(transaction);
    const isPerDiemRequest = isPerDiemRequestTransactionUtils(transaction);
    const formattedTransactionAmount = transactionAmount ? convertToDisplayString(transactionAmount, transactionCurrency) : '';
    const formattedPerAttendeeAmount = transactionAmount ? convertToDisplayString(transactionAmount / (transactionAttendees?.length ?? 1), transactionCurrency) : '';
    const formattedOriginalAmount = transactionOriginalAmount && transactionOriginalCurrency && convertToDisplayString(transactionOriginalAmount, transactionOriginalCurrency);
    const isCardTransaction = isCardTransactionTransactionUtils(transaction);
    const cardProgramName = getCardName(transaction);
    const shouldShowCard = isCardTransaction && cardProgramName;
    const isApproved = isReportApproved(moneyRequestReport);
    const isInvoice = isInvoiceReport(moneyRequestReport);
    const isPaidReport = isPayAction(parentReportAction);
    const taxRates = policy?.taxRates;
    const formattedTaxAmount = updatedTransaction?.taxAmount
        ? convertToDisplayString(Math.abs(updatedTransaction?.taxAmount), transactionCurrency)
        : convertToDisplayString(Math.abs(transactionTaxAmount ?? 0), transactionCurrency);

    const taxRatesDescription = taxRates?.name;
    const taxRateTitle = updatedTransaction ? getTaxName(policy, updatedTransaction) : getTaxName(policy, transaction);

    const isSettled = isSettledReportUtils(moneyRequestReport?.reportID);
    const isCancelled = moneyRequestReport && moneyRequestReport?.isCancelledIOU;

    // Flags for allowing or disallowing editing an expense
    // Used for non-restricted fields such as: description, category, tag, billable, etc...
    const canUserPerformWriteAction = !!canUserPerformWriteActionReportUtils(report) && !readonly;
    const canEdit = isMoneyRequestAction(parentReportAction) && canEditMoneyRequest(parentReportAction, transaction) && canUserPerformWriteAction;

    const canEditTaxFields = canEdit && !isDistanceRequest;
    const canEditAmount = canUserPerformWriteAction && canEditFieldOfMoneyRequest(parentReportAction, CONST.EDIT_REQUEST_FIELD.AMOUNT);
    const canEditMerchant = canUserPerformWriteAction && canEditFieldOfMoneyRequest(parentReportAction, CONST.EDIT_REQUEST_FIELD.MERCHANT);
    const canEditDate = canUserPerformWriteAction && canEditFieldOfMoneyRequest(parentReportAction, CONST.EDIT_REQUEST_FIELD.DATE);
    const canEditReceipt = canUserPerformWriteAction && canEditFieldOfMoneyRequest(parentReportAction, CONST.EDIT_REQUEST_FIELD.RECEIPT);
    const hasReceipt = hasReceiptTransactionUtils(updatedTransaction ?? transaction);
    const isReceiptBeingScanned = hasReceipt && isReceiptBeingScannedTransactionUtils(updatedTransaction ?? transaction);
    const didReceiptScanSucceed = hasReceipt && didReceiptScanSucceedTransactionUtils(transaction);
    const canEditDistance = canUserPerformWriteAction && canEditFieldOfMoneyRequest(parentReportAction, CONST.EDIT_REQUEST_FIELD.DISTANCE);
    const canEditDistanceRate = canUserPerformWriteAction && canEditFieldOfMoneyRequest(parentReportAction, CONST.EDIT_REQUEST_FIELD.DISTANCE_RATE);

    const isAdmin = policy?.role === 'admin';
    const isApprover = isMoneyRequestReport(moneyRequestReport) && moneyRequestReport?.managerID !== null && session?.accountID === moneyRequestReport?.managerID;

    const currentUserPersonalDetails = useCurrentUserPersonalDetails();
    const isRequestor = currentUserPersonalDetails.accountID === parentReportAction?.actorAccountID;

    // A flag for verifying that the current report is a sub-report of a workspace chat
    // if the policy of the report is either Collect or Control, then this report must be tied to workspace chat
    const isPolicyExpenseChat = isReportInGroupPolicy(report);

    const policyTagLists = useMemo(() => getTagLists(policyTagList), [policyTagList]);

    const iouType = isTrackExpense ? CONST.IOU.TYPE.TRACK : CONST.IOU.TYPE.SUBMIT;

    // Flags for showing categories and tags
    // transactionCategory can be an empty string
    // eslint-disable-next-line @typescript-eslint/prefer-nullish-coalescing
    const shouldShowCategory = isPolicyExpenseChat && (transactionCategory || hasEnabledOptions(policyCategories ?? {}));
    // transactionTag can be an empty string
    // eslint-disable-next-line @typescript-eslint/prefer-nullish-coalescing
    const shouldShowTag = isPolicyExpenseChat && (transactionTag || hasEnabledTags(policyTagLists));
    const shouldShowBillable = isPolicyExpenseChat && (!!transactionBillable || !(policy?.disabledFields?.defaultBillable ?? true) || !!updatedTransaction?.billable);
    const shouldShowAttendees = useMemo(() => shouldShowAttendeesTransactionUtils(iouType, policy), [iouType, policy]);

    const shouldShowTax = isTaxTrackingEnabled(isPolicyExpenseChat, policy, isDistanceRequest);
    const tripID = getTripIDFromTransactionParentReportID(parentReport?.parentReportID);
    const shouldShowViewTripDetails = hasReservationList(transaction) && !!tripID;

    const {getViolationsForField} = useViolations(transactionViolations ?? [], isReceiptBeingScanned || !isPaidGroupPolicy(report));
    const hasViolations = useCallback(
        (field: ViolationField, data?: OnyxTypes.TransactionViolation['data'], policyHasDependentTags = false, tagValue?: string): boolean =>
            getViolationsForField(field, data, policyHasDependentTags, tagValue).length > 0,
        [getViolationsForField],
    );

    let amountDescription = `${translate('iou.amount')}`;
    let dateDescription = `${translate('common.date')}`;

    const hasRoute = hasRouteTransactionUtils(transactionBackup ?? transaction, isDistanceRequest);
    const {unit, rate} = DistanceRequestUtils.getRate({transaction, policy});
    const distance = getDistanceInMeters(transactionBackup ?? transaction, unit);
    const currency = transactionCurrency ?? CONST.CURRENCY.USD;
    const rateToDisplay = DistanceRequestUtils.getRateForDisplay(unit, rate, currency, translate, toLocaleDigit, isOffline);
    const distanceToDisplay = DistanceRequestUtils.getDistanceForDisplay(hasRoute, distance, unit, rate, translate);
    let merchantTitle = isEmptyMerchant ? '' : transactionMerchant;
    let amountTitle = formattedTransactionAmount ? formattedTransactionAmount.toString() : '';
    if (hasReceiptTransactionUtils(transaction) && isReceiptBeingScannedTransactionUtils(transaction)) {
        merchantTitle = translate('iou.receiptStatusTitle');
        amountTitle = translate('iou.receiptStatusTitle');
    }

    const updatedTransactionDescription = useMemo(() => {
        if (!updatedTransaction) {
            return undefined;
        }
        return getDescription(updatedTransaction ?? null);
    }, [updatedTransaction]);
    const isEmptyUpdatedMerchant = updatedTransaction?.modifiedMerchant === '' || updatedTransaction?.modifiedMerchant === CONST.TRANSACTION.PARTIAL_TRANSACTION_MERCHANT;
    const updatedMerchantTitle = isEmptyUpdatedMerchant ? '' : updatedTransaction?.modifiedMerchant ?? merchantTitle;

    const saveBillable = useCallback(
        (newBillable: boolean) => {
            // If the value hasn't changed, don't request to save changes on the server and just close the modal
            if (newBillable === getBillable(transaction) || !transaction?.transactionID || !report?.reportID) {
                return;
            }
            updateMoneyRequestBillable(transaction.transactionID, report?.reportID, newBillable, policy, policyTagList, policyCategories);
        },
        [transaction, report, policy, policyTagList, policyCategories],
    );

    if (isCardTransaction) {
        if (transactionPostedDate) {
            dateDescription += ` ${CONST.DOT_SEPARATOR} ${translate('iou.posted')} ${transactionPostedDate}`;
        }
        if (formattedOriginalAmount) {
            amountDescription += ` ${CONST.DOT_SEPARATOR} ${translate('iou.original')} ${formattedOriginalAmount}`;
        }
        if (isCancelled) {
            amountDescription += ` ${CONST.DOT_SEPARATOR} ${translate('iou.canceled')}`;
        }
    } else {
        if (!isDistanceRequest && !isPerDiemRequest) {
            amountDescription += ` ${CONST.DOT_SEPARATOR} ${translate('iou.cash')}`;
        }
        if (isApproved) {
            amountDescription += ` ${CONST.DOT_SEPARATOR} ${translate('iou.approved')}`;
        } else if (isCancelled) {
            amountDescription += ` ${CONST.DOT_SEPARATOR} ${translate('iou.canceled')}`;
        } else if (isSettled) {
            amountDescription += ` ${CONST.DOT_SEPARATOR} ${translate('iou.settledExpensify')}`;
        }
    }

    let receiptURIs;
    const hasErrors = hasMissingSmartscanFields(transaction);
    if (hasReceipt) {
        receiptURIs = getThumbnailAndImageURIs(updatedTransaction ?? transaction);
    }
    const pendingAction = transaction?.pendingAction;
    // Need to return undefined when we have pendingAction to avoid the duplicate pending action
    const getPendingFieldAction = (fieldPath: TransactionPendingFieldsKey) => (pendingAction ? undefined : transaction?.pendingFields?.[fieldPath]);

    const getErrorForField = useCallback(
        (field: ViolationField, data?: OnyxTypes.TransactionViolation['data'], policyHasDependentTags = false, tagValue?: string) => {
            // Checks applied when creating a new expense
            // NOTE: receipt field can return multiple violations, so we need to handle it separately
            const fieldChecks: Partial<Record<ViolationField, {isError: boolean; translationPath: TranslationPaths}>> = {
                amount: {
                    isError: transactionAmount === 0,
                    translationPath: 'common.error.enterAmount',
                },
                merchant: {
                    isError: !isSettled && !isCancelled && isPolicyExpenseChat && isEmptyMerchant,
                    translationPath: 'common.error.enterMerchant',
                },
                date: {
                    isError: transactionDate === '',
                    translationPath: 'common.error.enterDate',
                },
            };

            const {isError, translationPath} = fieldChecks[field] ?? {};

            if (readonly) {
                return '';
            }

            // Return form errors if there are any
            if (hasErrors && isError && translationPath) {
                return translate(translationPath);
            }

            // Return violations if there are any
            if (hasViolations(field, data, policyHasDependentTags, tagValue)) {
                const violations = getViolationsForField(field, data, policyHasDependentTags, tagValue);
                const firstViolation = violations.at(0);

                if (firstViolation) {
                    return ViolationsUtils.getViolationTranslation(firstViolation, translate);
                }
            }

            return '';
        },
        [transactionAmount, isSettled, isCancelled, isPolicyExpenseChat, isEmptyMerchant, transactionDate, readonly, hasErrors, hasViolations, translate, getViolationsForField],
    );

    const distanceRequestFields = (
        <>
            <OfflineWithFeedback pendingAction={getPendingFieldAction('waypoints') ?? getPendingFieldAction('merchant')}>
                <MenuItemWithTopDescription
                    description={translate('common.distance')}
                    title={distanceToDisplay}
                    interactive={canEditDistance}
                    shouldShowRightIcon={canEditDistance}
                    titleStyle={styles.flex1}
                    onPress={() => {
                        if (!transaction?.transactionID || !report?.reportID) {
                            return;
                        }
                        Navigation.navigate(
                            ROUTES.MONEY_REQUEST_STEP_DISTANCE.getRoute(CONST.IOU.ACTION.EDIT, iouType, transaction.transactionID, report.reportID, Navigation.getReportRHPActiveRoute()),
                        );
                    }}
                />
            </OfflineWithFeedback>
            <OfflineWithFeedback pendingAction={getPendingFieldAction('customUnitRateID')}>
                <MenuItemWithTopDescription
                    description={translate('common.rate')}
                    title={rateToDisplay}
                    interactive={canEditDistanceRate}
                    shouldShowRightIcon={canEditDistanceRate}
                    titleStyle={styles.flex1}
                    onPress={() => {
                        if (!transaction?.transactionID || !report?.reportID) {
                            return;
                        }
                        Navigation.navigate(
                            ROUTES.MONEY_REQUEST_STEP_DISTANCE_RATE.getRoute(
                                CONST.IOU.ACTION.EDIT,
                                iouType,
                                transaction.transactionID,
                                report.reportID,
                                Navigation.getReportRHPActiveRoute(),
                            ),
                        );
                    }}
                    brickRoadIndicator={getErrorForField('customUnitRateID') ? CONST.BRICK_ROAD_INDICATOR_STATUS.ERROR : undefined}
                    errorText={getErrorForField('customUnitRateID')}
                />
            </OfflineWithFeedback>
        </>
    );

    const isReceiptAllowed = !isPaidReport && !isInvoice;
    const shouldShowReceiptEmptyState =
        isReceiptAllowed && !hasReceipt && !isApproved && !isSettled && (canEditReceipt || isAdmin || isApprover || isRequestor) && (canEditReceipt || isPaidGroupPolicy(report));

    const [receiptImageViolations, receiptViolations] = useMemo(() => {
        const imageViolations = [];
        const allViolations = [];

        for (const violation of transactionViolations ?? []) {
            const isReceiptFieldViolation = receiptFieldViolationNames.includes(violation.name);
            const isReceiptImageViolation = receiptImageViolationNames.includes(violation.name);
            if (isReceiptFieldViolation || isReceiptImageViolation) {
                const violationMessage = ViolationsUtils.getViolationTranslation(violation, translate);
                allViolations.push(violationMessage);
                if (isReceiptImageViolation) {
                    imageViolations.push(violationMessage);
                }
            }
        }
        return [imageViolations, allViolations];
    }, [transactionViolations, translate]);

    const receiptRequiredViolation = transactionViolations?.some((violation) => violation.name === CONST.VIOLATIONS.RECEIPT_REQUIRED);

    // Whether to show receipt audit result (e.g.`Verified`, `Issue Found`) and messages (e.g. `Receipt not verified. Please confirm accuracy.`)
    // `!!(receiptViolations.length || didReceiptScanSucceed)` is for not showing `Verified` when `receiptViolations` is empty and `didReceiptScanSucceed` is false.
    const shouldShowAuditMessage = !isReceiptBeingScanned && (hasReceipt || receiptRequiredViolation) && !!(receiptViolations.length || didReceiptScanSucceed) && isPaidGroupPolicy(report);
    const shouldShowReceiptAudit = isReceiptAllowed && (shouldShowReceiptEmptyState || hasReceipt);

    const errors = {
        ...(transaction?.errorFields?.route ?? transaction?.errorFields?.waypoints ?? transaction?.errors),
        ...parentReportAction?.errors,
    };

    const tagList = policyTagLists.map(({name, orderWeight, tags}, index) => {
        const tagForDisplay = getTagForDisplay(updatedTransaction ?? transaction, index);
        const shouldShow = !!tagForDisplay || hasEnabledOptions(tags);
        if (!shouldShow) {
            return null;
        }

        const tagError = getErrorForField(
            'tag',
            {
                tagListIndex: index,
                tagListName: name,
            },
            hasDependentTags(policy, policyTagList),
            tagForDisplay,
        );
        return (
            <OfflineWithFeedback
                key={name}
                pendingAction={getPendingFieldAction('tag')}
            >
                <MenuItemWithTopDescription
                    description={name ?? translate('common.tag')}
                    title={tagForDisplay}
                    interactive={canEdit}
                    shouldShowRightIcon={canEdit}
                    titleStyle={styles.flex1}
                    onPress={() => {
                        if (!transaction?.transactionID || !report?.reportID) {
                            return;
                        }
                        Navigation.navigate(
                            ROUTES.MONEY_REQUEST_STEP_TAG.getRoute(
                                CONST.IOU.ACTION.EDIT,
                                iouType,
                                orderWeight,
                                transaction.transactionID,
                                report.reportID,
                                Navigation.getReportRHPActiveRoute(),
                            ),
                        );
                    }}
                    brickRoadIndicator={tagError ? CONST.BRICK_ROAD_INDICATOR_STATUS.ERROR : undefined}
                    errorText={tagError}
                />
            </OfflineWithFeedback>
        );
    });

    return (
        <View style={styles.pRelative}>
            {shouldShowAnimatedBackground && <AnimatedEmptyStateBackground />}
            <>
                {shouldShowReceiptAudit && (
                    <OfflineWithFeedback pendingAction={getPendingFieldAction('receipt')}>
                        <ReceiptAudit
                            notes={receiptViolations}
                            shouldShowAuditResult={!!shouldShowAuditMessage}
                        />
                    </OfflineWithFeedback>
                )}
                {(hasReceipt || !!errors) && (
                    <OfflineWithFeedback
                        pendingAction={isDistanceRequest ? getPendingFieldAction('waypoints') : getPendingFieldAction('receipt')}
                        errors={errors}
                        errorRowStyles={[styles.mh4]}
                        onClose={() => {
                            if (!transaction?.transactionID && !linkedTransactionID) {
                                return;
                            }

                            if (transaction?.pendingAction === CONST.RED_BRICK_ROAD_PENDING_ACTION.ADD) {
                                if (chatReport?.reportID && getAddWorkspaceRoomOrChatReportErrors(chatReport)) {
                                    navigateToConciergeChatAndDeleteReport(chatReport.reportID, true, true);
                                    return;
                                }
                                if (parentReportAction) {
                                    cleanUpMoneyRequest(transaction?.transactionID ?? linkedTransactionID, parentReportAction, true);
                                    return;
                                }
                            }
                            if (!report?.reportID) {
                                return;
                            }
                            if (!transaction?.transactionID) {
                                if (!linkedTransactionID) {
                                    return;
                                }
                                clearError(linkedTransactionID);
                                clearAllRelatedReportActionErrors(report.reportID, parentReportAction);
                                return;
                            }
<<<<<<< HEAD
                            Transaction.revert(transaction?.transactionID ?? linkedTransactionID, Transaction.getLastModifiedExpense(report?.reportID));
                            Transaction.clearError(transaction?.transactionID ?? linkedTransactionID);
                            ReportActions.clearAllRelatedReportActionErrors(report?.reportID ?? '-1', parentReportAction);
=======
                            clearError(transaction.transactionID);
                            clearAllRelatedReportActionErrors(report.reportID, parentReportAction);
>>>>>>> 64ed6a5b
                        }}
                    >
                        {hasReceipt && (
                            <View style={styles.moneyRequestViewImage}>
                                <ReportActionItemImage
                                    thumbnail={receiptURIs?.thumbnail}
                                    fileExtension={receiptURIs?.fileExtension}
                                    isThumbnail={receiptURIs?.isThumbnail}
                                    image={receiptURIs?.image}
                                    isLocalFile={receiptURIs?.isLocalFile}
                                    filename={receiptURIs?.filename}
                                    transaction={updatedTransaction ?? transaction}
                                    enablePreviewModal
                                    readonly={readonly || !canEditReceipt}
                                    isFromReviewDuplicates={isFromReviewDuplicates}
                                />
                            </View>
                        )}
                    </OfflineWithFeedback>
                )}
                {shouldShowReceiptEmptyState && (
                    <OfflineWithFeedback pendingAction={getPendingFieldAction('receipt')}>
                        <ReceiptEmptyState
                            hasError={hasErrors}
                            disabled={!canEditReceipt}
                            onPress={() => {
                                if (!transaction?.transactionID || !report?.reportID) {
                                    return;
                                }
                                Navigation.navigate(
                                    ROUTES.MONEY_REQUEST_STEP_SCAN.getRoute(CONST.IOU.ACTION.EDIT, iouType, transaction.transactionID, report.reportID, Navigation.getReportRHPActiveRoute()),
                                );
                            }}
                        />
                    </OfflineWithFeedback>
                )}
                {!shouldShowReceiptEmptyState && !hasReceipt && <View style={{marginVertical: 6}} />}
                {!!shouldShowAuditMessage && <ReceiptAuditMessages notes={receiptImageViolations} />}
                <OfflineWithFeedback pendingAction={getPendingFieldAction('amount') ?? (amountTitle ? getPendingFieldAction('customUnitRateID') : undefined)}>
                    <MenuItemWithTopDescription
                        title={amountTitle}
                        shouldShowTitleIcon={isSettled}
                        titleIcon={Expensicons.Checkmark}
                        description={amountDescription}
                        titleStyle={styles.textHeadlineH2}
                        interactive={canEditAmount}
                        shouldShowRightIcon={canEditAmount}
                        onPress={() => {
                            if (!transaction?.transactionID || !report?.reportID) {
                                return;
                            }
                            Navigation.navigate(
                                ROUTES.MONEY_REQUEST_STEP_AMOUNT.getRoute(
                                    CONST.IOU.ACTION.EDIT,
                                    iouType,
                                    transaction.transactionID,
                                    report.reportID,
                                    '',
                                    Navigation.getReportRHPActiveRoute(),
                                ),
                            );
                        }}
                        brickRoadIndicator={getErrorForField('amount') ? CONST.BRICK_ROAD_INDICATOR_STATUS.ERROR : undefined}
                        errorText={getErrorForField('amount')}
                    />
                </OfflineWithFeedback>
                <OfflineWithFeedback pendingAction={getPendingFieldAction('comment')}>
                    <MenuItemWithTopDescription
                        description={translate('common.description')}
                        shouldParseTitle
                        title={updatedTransactionDescription ?? transactionDescription}
                        interactive={canEdit}
                        shouldShowRightIcon={canEdit}
                        titleStyle={styles.flex1}
                        onPress={() => {
                            if (!transaction?.transactionID || !report?.reportID) {
                                return;
                            }
                            Navigation.navigate(
                                ROUTES.MONEY_REQUEST_STEP_DESCRIPTION.getRoute(
                                    CONST.IOU.ACTION.EDIT,
                                    iouType,
                                    transaction.transactionID,
                                    report.reportID,
                                    Navigation.getReportRHPActiveRoute(),
                                ),
                            );
                        }}
                        wrapperStyle={[styles.pv2, styles.taskDescriptionMenuItem]}
                        brickRoadIndicator={getErrorForField('comment') ? CONST.BRICK_ROAD_INDICATOR_STATUS.ERROR : undefined}
                        errorText={getErrorForField('comment')}
                        numberOfLinesTitle={0}
                    />
                </OfflineWithFeedback>
                {isDistanceRequest ? (
                    distanceRequestFields
                ) : (
                    <OfflineWithFeedback pendingAction={getPendingFieldAction('merchant')}>
                        <MenuItemWithTopDescription
                            description={translate('common.merchant')}
                            title={updatedMerchantTitle}
                            interactive={canEditMerchant}
                            shouldShowRightIcon={canEditMerchant}
                            titleStyle={styles.flex1}
                            onPress={() => {
                                if (!transaction?.transactionID || !report?.reportID) {
                                    return;
                                }
                                Navigation.navigate(
                                    ROUTES.MONEY_REQUEST_STEP_MERCHANT.getRoute(
                                        CONST.IOU.ACTION.EDIT,
                                        iouType,
                                        transaction.transactionID,
                                        report.reportID,
                                        Navigation.getReportRHPActiveRoute(),
                                    ),
                                );
                            }}
                            wrapperStyle={[styles.taskDescriptionMenuItem]}
                            brickRoadIndicator={getErrorForField('merchant') ? CONST.BRICK_ROAD_INDICATOR_STATUS.ERROR : undefined}
                            errorText={getErrorForField('merchant')}
                            numberOfLinesTitle={0}
                        />
                    </OfflineWithFeedback>
                )}
                <OfflineWithFeedback pendingAction={getPendingFieldAction('created')}>
                    <MenuItemWithTopDescription
                        description={dateDescription}
                        title={transactionDate}
                        interactive={canEditDate}
                        shouldShowRightIcon={canEditDate}
                        titleStyle={styles.flex1}
                        onPress={() => {
                            if (!transaction?.transactionID || !report?.reportID) {
                                return;
                            }
                            Navigation.navigate(
                                ROUTES.MONEY_REQUEST_STEP_DATE.getRoute(CONST.IOU.ACTION.EDIT, iouType, transaction.transactionID, report.reportID, Navigation.getReportRHPActiveRoute()),
                            );
                        }}
                        brickRoadIndicator={getErrorForField('date') ? CONST.BRICK_ROAD_INDICATOR_STATUS.ERROR : undefined}
                        errorText={getErrorForField('date')}
                    />
                </OfflineWithFeedback>
                {!!shouldShowCategory && (
                    <OfflineWithFeedback pendingAction={getPendingFieldAction('category')}>
                        <MenuItemWithTopDescription
                            description={translate('common.category')}
                            title={updatedTransaction?.category ?? transactionCategory}
                            interactive={canEdit}
                            shouldShowRightIcon={canEdit}
                            titleStyle={styles.flex1}
                            onPress={() => {
                                if (!transaction?.transactionID || !report?.reportID) {
                                    return;
                                }
                                Navigation.navigate(
                                    ROUTES.MONEY_REQUEST_STEP_CATEGORY.getRoute(
                                        CONST.IOU.ACTION.EDIT,
                                        iouType,
                                        transaction.transactionID,
                                        report.reportID,
                                        Navigation.getReportRHPActiveRoute(),
                                    ),
                                );
                            }}
                            brickRoadIndicator={getErrorForField('category') ? CONST.BRICK_ROAD_INDICATOR_STATUS.ERROR : undefined}
                            errorText={getErrorForField('category')}
                        />
                    </OfflineWithFeedback>
                )}
                {shouldShowTag && tagList}
                {!!shouldShowCard && (
                    <OfflineWithFeedback pendingAction={getPendingFieldAction('cardID')}>
                        <MenuItemWithTopDescription
                            description={translate('iou.card')}
                            title={cardProgramName}
                            titleStyle={styles.flex1}
                            interactive={false}
                        />
                    </OfflineWithFeedback>
                )}
                {shouldShowTax && (
                    <OfflineWithFeedback pendingAction={getPendingFieldAction('taxCode')}>
                        <MenuItemWithTopDescription
                            title={taxRateTitle ?? ''}
                            description={taxRatesDescription}
                            interactive={canEditTaxFields}
                            shouldShowRightIcon={canEditTaxFields}
                            titleStyle={styles.flex1}
                            onPress={() => {
                                if (!transaction?.transactionID || !report?.reportID) {
                                    return;
                                }
                                Navigation.navigate(
                                    ROUTES.MONEY_REQUEST_STEP_TAX_RATE.getRoute(
                                        CONST.IOU.ACTION.EDIT,
                                        iouType,
                                        transaction.transactionID,
                                        report.reportID,
                                        Navigation.getReportRHPActiveRoute(),
                                    ),
                                );
                            }}
                            brickRoadIndicator={getErrorForField('tax') ? CONST.BRICK_ROAD_INDICATOR_STATUS.ERROR : undefined}
                            errorText={getErrorForField('tax')}
                        />
                    </OfflineWithFeedback>
                )}
                {shouldShowTax && (
                    <OfflineWithFeedback pendingAction={getPendingFieldAction('taxAmount')}>
                        <MenuItemWithTopDescription
                            title={formattedTaxAmount ? formattedTaxAmount.toString() : ''}
                            description={translate('iou.taxAmount')}
                            interactive={canEditTaxFields}
                            shouldShowRightIcon={canEditTaxFields}
                            titleStyle={styles.flex1}
                            onPress={() => {
                                if (!transaction?.transactionID || !report?.reportID) {
                                    return;
                                }
                                Navigation.navigate(
                                    ROUTES.MONEY_REQUEST_STEP_TAX_AMOUNT.getRoute(
                                        CONST.IOU.ACTION.EDIT,
                                        iouType,
                                        transaction.transactionID,
                                        report.reportID,
                                        Navigation.getReportRHPActiveRoute(),
                                    ),
                                );
                            }}
                        />
                    </OfflineWithFeedback>
                )}
                {shouldShowViewTripDetails && (
                    <MenuItem
                        title={translate('travel.viewTripDetails')}
                        icon={Expensicons.Suitcase}
                        onPress={() => {
                            if (!transaction?.transactionID || !report?.reportID) {
                                return;
                            }
                            const reservations = transaction?.receipt?.reservationList?.length ?? 0;
                            if (reservations > 1) {
                                Navigation.navigate(ROUTES.TRAVEL_TRIP_SUMMARY.getRoute(report.reportID, transaction.transactionID, Navigation.getReportRHPActiveRoute()));
                            }
                            Navigation.navigate(ROUTES.TRAVEL_TRIP_DETAILS.getRoute(report.reportID, transaction.transactionID, 0, Navigation.getReportRHPActiveRoute()));
                        }}
                    />
                )}
                {shouldShowAttendees && (
                    <OfflineWithFeedback pendingAction={getPendingFieldAction('attendees')}>
                        <MenuItemWithTopDescription
                            key="attendees"
                            shouldShowRightIcon
                            title={transactionAttendees?.map((item) => item?.displayName ?? item?.login).join(', ')}
                            description={`${translate('iou.attendees')} ${
                                transactionAttendees?.length && transactionAttendees.length > 1 ? `${formattedPerAttendeeAmount} ${translate('common.perPerson')}` : ''
                            }`}
                            style={[styles.moneyRequestMenuItem]}
                            titleStyle={styles.flex1}
                            onPress={() => {
                                if (!transaction?.transactionID || !report?.reportID) {
                                    return;
                                }
                                Navigation.navigate(ROUTES.MONEY_REQUEST_ATTENDEE.getRoute(CONST.IOU.ACTION.EDIT, iouType, transaction.transactionID, report.reportID));
                            }}
                            interactive
                            shouldRenderAsHTML
                        />
                    </OfflineWithFeedback>
                )}
                {shouldShowBillable && (
                    <View style={[styles.flexRow, styles.optionRow, styles.justifyContentBetween, styles.alignItemsCenter, styles.ml5, styles.mr8]}>
                        <View>
                            <Text>{translate('common.billable')}</Text>
                            {!!getErrorForField('billable') && (
                                <ViolationMessages
                                    violations={getViolationsForField('billable')}
                                    containerStyle={[styles.mt1]}
                                    textStyle={[styles.ph0]}
                                    isLast
                                />
                            )}
                        </View>
                        <Switch
                            accessibilityLabel={translate('common.billable')}
                            isOn={updatedTransaction?.billable ?? !!transactionBillable}
                            onToggle={saveBillable}
                            disabled={!canEdit}
                        />
                    </View>
                )}
            </>
        </View>
    );
}

MoneyRequestView.displayName = 'MoneyRequestView';

export default MoneyRequestView;<|MERGE_RESOLUTION|>--- conflicted
+++ resolved
@@ -510,14 +510,9 @@
                                 clearAllRelatedReportActionErrors(report.reportID, parentReportAction);
                                 return;
                             }
-<<<<<<< HEAD
                             Transaction.revert(transaction?.transactionID ?? linkedTransactionID, Transaction.getLastModifiedExpense(report?.reportID));
-                            Transaction.clearError(transaction?.transactionID ?? linkedTransactionID);
-                            ReportActions.clearAllRelatedReportActionErrors(report?.reportID ?? '-1', parentReportAction);
-=======
                             clearError(transaction.transactionID);
                             clearAllRelatedReportActionErrors(report.reportID, parentReportAction);
->>>>>>> 64ed6a5b
                         }}
                     >
                         {hasReceipt && (
