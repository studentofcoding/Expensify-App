import React, {useCallback, useMemo} from 'react';
import {View} from 'react-native';
import {withOnyx} from 'react-native-onyx';
import type {OnyxEntry} from 'react-native-onyx';
import * as Expensicons from '@components/Icon/Expensicons';
import MenuItemWithTopDescription from '@components/MenuItemWithTopDescription';
import OfflineWithFeedback from '@components/OfflineWithFeedback';
import ReceiptEmptyState from '@components/ReceiptEmptyState';
import SpacerView from '@components/SpacerView';
import Switch from '@components/Switch';
import Text from '@components/Text';
import ViolationMessages from '@components/ViolationMessages';
import useLocalize from '@hooks/useLocalize';
import usePermissions from '@hooks/usePermissions';
import useStyleUtils from '@hooks/useStyleUtils';
import useTheme from '@hooks/useTheme';
import useThemeStyles from '@hooks/useThemeStyles';
import useViolations from '@hooks/useViolations';
import type {ViolationField} from '@hooks/useViolations';
import useWindowDimensions from '@hooks/useWindowDimensions';
import * as CardUtils from '@libs/CardUtils';
import * as CurrencyUtils from '@libs/CurrencyUtils';
import * as OptionsListUtils from '@libs/OptionsListUtils';
import * as PolicyUtils from '@libs/PolicyUtils';
import * as ReceiptUtils from '@libs/ReceiptUtils';
import * as ReportActionsUtils from '@libs/ReportActionsUtils';
import * as ReportUtils from '@libs/ReportUtils';
import * as TransactionUtils from '@libs/TransactionUtils';
import ViolationsUtils from '@libs/Violations/ViolationsUtils';
import Navigation from '@navigation/Navigation';
import AnimatedEmptyStateBackground from '@pages/home/report/AnimatedEmptyStateBackground';
import * as IOU from '@userActions/IOU';
import * as Transaction from '@userActions/Transaction';
import CONST from '@src/CONST';
import type {TranslationPaths} from '@src/languages/types';
import ONYXKEYS from '@src/ONYXKEYS';
import ROUTES from '@src/ROUTES';
import type * as OnyxTypes from '@src/types/onyx';
import type {TransactionPendingFieldsKey} from '@src/types/onyx/Transaction';
import ReportActionItemImage from './ReportActionItemImage';

type MoneyRequestViewTransactionOnyxProps = {
    /** The transaction associated with the transactionThread */
    transaction: OnyxEntry<OnyxTypes.Transaction>;

    /** Violations detected in this transaction */
    transactionViolations: OnyxEntry<OnyxTypes.TransactionViolations>;
};

type MoneyRequestViewOnyxPropsWithoutTransaction = {
    /** The policy object for the current route */
    policy: OnyxEntry<OnyxTypes.Policy>;

    /** Collection of categories attached to a policy */
    policyCategories: OnyxEntry<OnyxTypes.PolicyCategories>;

    /** Collection of tags attached to a policy */
    policyTagList: OnyxEntry<OnyxTypes.PolicyTagList>;

    /** The expense report or iou report (only will have a value if this is a transaction thread) */
    parentReport: OnyxEntry<OnyxTypes.Report>;

    /** The actions from the parent report */
    parentReportActions: OnyxEntry<OnyxTypes.ReportActions>;
};

type MoneyRequestViewPropsWithoutTransaction = MoneyRequestViewOnyxPropsWithoutTransaction & {
    /** The report currently being looked at */
    report: OnyxTypes.Report;

    /** Whether we should display the horizontal rule below the component */
    shouldShowHorizontalRule: boolean;
};

type MoneyRequestViewProps = MoneyRequestViewTransactionOnyxProps & MoneyRequestViewPropsWithoutTransaction;

function MoneyRequestView({
    report,
    parentReport,
    parentReportActions,
    policyCategories,
    shouldShowHorizontalRule,
    transaction,
    policyTagList,
    policy,
    transactionViolations,
}: MoneyRequestViewProps) {
    const theme = useTheme();
    const styles = useThemeStyles();
    const StyleUtils = useStyleUtils();
    const {isSmallScreenWidth} = useWindowDimensions();
    const {translate} = useLocalize();
    const {canUseViolations} = usePermissions();
    const parentReportAction = parentReportActions?.[report.parentReportActionID ?? ''] ?? null;
    const moneyRequestReport = parentReport;
    const {
        created: transactionDate,
        amount: transactionAmount,
        currency: transactionCurrency,
        comment: transactionDescription,
        merchant: transactionMerchant,
        billable: transactionBillable,
        category: transactionCategory,
        tag: transactionTag,
        originalAmount: transactionOriginalAmount,
        originalCurrency: transactionOriginalCurrency,
        cardID: transactionCardID,
    } = ReportUtils.getTransactionDetails(transaction) ?? {};
    const isEmptyMerchant = transactionMerchant === '' || transactionMerchant === CONST.TRANSACTION.PARTIAL_TRANSACTION_MERCHANT;
    const isDistanceRequest = TransactionUtils.isDistanceRequest(transaction);
    const formattedTransactionAmount = transactionAmount ? CurrencyUtils.convertToDisplayString(transactionAmount, transactionCurrency) : '';
    const formattedOriginalAmount = transactionOriginalAmount && transactionOriginalCurrency && CurrencyUtils.convertToDisplayString(transactionOriginalAmount, transactionOriginalCurrency);
    const isCardTransaction = TransactionUtils.isCardTransaction(transaction);
    const cardProgramName = isCardTransaction && transactionCardID !== undefined ? CardUtils.getCardDescription(transactionCardID) : '';
    const isApproved = ReportUtils.isReportApproved(moneyRequestReport);

    // Flags for allowing or disallowing editing a money request
    const isSettled = ReportUtils.isSettled(moneyRequestReport?.reportID);
    const isCancelled = moneyRequestReport && moneyRequestReport.isCancelledIOU;

    // Used for non-restricted fields such as: description, category, tag, billable, etc.
    const canEdit = ReportUtils.canEditMoneyRequest(parentReportAction);
    const canEditAmount = ReportUtils.canEditFieldOfMoneyRequest(parentReportAction, CONST.EDIT_REQUEST_FIELD.AMOUNT);
    const canEditMerchant = ReportUtils.canEditFieldOfMoneyRequest(parentReportAction, CONST.EDIT_REQUEST_FIELD.MERCHANT);
    const canEditDate = ReportUtils.canEditFieldOfMoneyRequest(parentReportAction, CONST.EDIT_REQUEST_FIELD.DATE);
    const canEditReceipt = ReportUtils.canEditFieldOfMoneyRequest(parentReportAction, CONST.EDIT_REQUEST_FIELD.RECEIPT);
    const canEditDistance = ReportUtils.canEditFieldOfMoneyRequest(parentReportAction, CONST.EDIT_REQUEST_FIELD.DISTANCE);

    // A flag for verifying that the current report is a sub-report of a workspace chat
    // if the policy of the report is either Collect or Control, then this report must be tied to workspace chat
    const isPolicyExpenseChat = ReportUtils.isGroupPolicy(report);

    const policyTagLists = useMemo(() => PolicyUtils.getTagLists(policyTagList), [policyTagList]);

    // Flags for showing categories and tags
    // transactionCategory can be an empty string
    // eslint-disable-next-line @typescript-eslint/prefer-nullish-coalescing
    const shouldShowCategory = isPolicyExpenseChat && (transactionCategory || OptionsListUtils.hasEnabledOptions(policyCategories ?? {}));
    // transactionTag can be an empty string
    // eslint-disable-next-line @typescript-eslint/prefer-nullish-coalescing
<<<<<<< HEAD
    const shouldShowTag = isPolicyExpenseChat && (transactionTag || OptionsListUtils.hasEnabledOptions(policyTagsList));
=======
    const shouldShowTag = isPolicyExpenseChat && (transactionTag || OptionsListUtils.hasEnabledTags(policyTagLists));
>>>>>>> a1defcfa
    const shouldShowBillable = isPolicyExpenseChat && (!!transactionBillable || !(policy?.disabledFields?.defaultBillable ?? true));

    const {getViolationsForField} = useViolations(transactionViolations ?? []);
    const hasViolations = useCallback(
        (field: ViolationField, data?: OnyxTypes.TransactionViolation['data']): boolean => !!canUseViolations && getViolationsForField(field, data).length > 0,
        [canUseViolations, getViolationsForField],
    );

    let amountDescription = `${translate('iou.amount')}`;

    const saveBillable = useCallback(
        (newBillable: boolean) => {
            // If the value hasn't changed, don't request to save changes on the server and just close the modal
            if (newBillable === TransactionUtils.getBillable(transaction)) {
                Navigation.dismissModal();
                return;
            }
            IOU.updateMoneyRequestBillable(transaction?.transactionID ?? '', report?.reportID, newBillable, policy, policyTagList, policyCategories);
            Navigation.dismissModal();
        },
        [transaction, report, policy, policyTagList, policyCategories],
    );

    if (isCardTransaction) {
        if (formattedOriginalAmount) {
            amountDescription += ` • ${translate('iou.original')} ${formattedOriginalAmount}`;
        }
        if (TransactionUtils.isPending(transaction)) {
            amountDescription += ` • ${translate('iou.pending')}`;
        }
        if (isCancelled) {
            amountDescription += ` • ${translate('iou.canceled')}`;
        }
    } else {
        if (!isDistanceRequest) {
            amountDescription += ` • ${translate('iou.cash')}`;
        }
        if (isApproved) {
            amountDescription += ` • ${translate('iou.approved')}`;
        } else if (isCancelled) {
            amountDescription += ` • ${translate('iou.canceled')}`;
        } else if (isSettled) {
            amountDescription += ` • ${translate('iou.settledExpensify')}`;
        } else if (report.isWaitingOnBankAccount) {
            amountDescription += ` • ${translate('iou.pending')}`;
        }
    }

    const hasReceipt = TransactionUtils.hasReceipt(transaction);
    let receiptURIs;
    let hasErrors = false;
    if (hasReceipt) {
        receiptURIs = ReceiptUtils.getThumbnailAndImageURIs(transaction);
        hasErrors = canEdit && TransactionUtils.hasMissingSmartscanFields(transaction);
    }

    const pendingAction = transaction?.pendingAction;
    const getPendingFieldAction = (fieldPath: TransactionPendingFieldsKey) => transaction?.pendingFields?.[fieldPath] ?? pendingAction;

    const getErrorForField = useCallback(
        (field: ViolationField, data?: OnyxTypes.TransactionViolation['data']) => {
            // Checks applied when creating a new money request
            // NOTE: receipt field can return multiple violations, so we need to handle it separately
            const fieldChecks: Partial<Record<ViolationField, {isError: boolean; translationPath: TranslationPaths}>> = {
                amount: {
                    isError: transactionAmount === 0,
                    translationPath: 'common.error.enterAmount',
                },
                merchant: {
                    isError: !isSettled && !isCancelled && isPolicyExpenseChat && isEmptyMerchant,
                    translationPath: 'common.error.enterMerchant',
                },
                date: {
                    isError: transactionDate === '',
                    translationPath: 'common.error.enterDate',
                },
            };

            const {isError, translationPath} = fieldChecks[field] ?? {};

            // Return form errors if there are any
            if (hasErrors && isError && translationPath) {
                return translate(translationPath);
            }

            // Return violations if there are any
            if (canUseViolations && hasViolations(field, data)) {
                const violations = getViolationsForField(field, data);
                return ViolationsUtils.getViolationTranslation(violations[0], translate);
            }

            return '';
        },
        [transactionAmount, isSettled, isCancelled, isPolicyExpenseChat, isEmptyMerchant, transactionDate, hasErrors, canUseViolations, hasViolations, translate, getViolationsForField],
    );

    return (
        <View style={[StyleUtils.getReportWelcomeContainerStyle(isSmallScreenWidth)]}>
            <AnimatedEmptyStateBackground />
            <View style={[StyleUtils.getReportWelcomeTopMarginStyle(isSmallScreenWidth)]}>
                {hasReceipt && (
                    <OfflineWithFeedback
                        pendingAction={pendingAction}
                        errors={transaction?.errors}
                        errorRowStyles={[styles.ml4]}
                        onClose={() => {
                            if (!transaction?.transactionID) {
                                return;
                            }
                            Transaction.clearError(transaction.transactionID);
                        }}
                    >
                        <View style={styles.moneyRequestViewImage}>
                            <ReportActionItemImage
                                thumbnail={receiptURIs?.thumbnail}
                                image={receiptURIs?.image}
                                isLocalFile={receiptURIs?.isLocalFile}
                                filename={receiptURIs?.filename}
                                transaction={transaction}
                                enablePreviewModal
                                canEditReceipt={canEditReceipt}
                            />
                        </View>
                    </OfflineWithFeedback>
                )}
                {!hasReceipt && canEditReceipt && canUseViolations && (
                    <ReceiptEmptyState
                        hasError={hasErrors}
                        onPress={() =>
                            Navigation.navigate(
                                ROUTES.MONEY_REQUEST_STEP_SCAN.getRoute(
                                    CONST.IOU.ACTION.EDIT,
                                    CONST.IOU.TYPE.REQUEST,
                                    transaction?.transactionID ?? '',
                                    report.reportID,
                                    Navigation.getActiveRouteWithoutParams(),
                                ),
                            )
                        }
                    />
                )}
                {canUseViolations && <ViolationMessages violations={getViolationsForField('receipt')} />}
                <OfflineWithFeedback pendingAction={getPendingFieldAction('amount')}>
                    <MenuItemWithTopDescription
                        title={formattedTransactionAmount ? formattedTransactionAmount.toString() : ''}
                        shouldShowTitleIcon={isSettled}
                        titleIcon={Expensicons.Checkmark}
                        description={amountDescription}
                        titleStyle={styles.newKansasLarge}
                        interactive={canEditAmount}
                        shouldShowRightIcon={canEditAmount}
                        onPress={() => Navigation.navigate(ROUTES.EDIT_REQUEST.getRoute(report.reportID, CONST.EDIT_REQUEST_FIELD.AMOUNT))}
                        brickRoadIndicator={getErrorForField('amount') ? CONST.BRICK_ROAD_INDICATOR_STATUS.ERROR : undefined}
                        error={getErrorForField('amount')}
                    />
                </OfflineWithFeedback>
                <OfflineWithFeedback pendingAction={getPendingFieldAction('comment')}>
                    <MenuItemWithTopDescription
                        description={translate('common.description')}
                        shouldParseTitle
                        title={transactionDescription}
                        interactive={canEdit}
                        shouldShowRightIcon={canEdit}
                        titleStyle={styles.flex1}
                        onPress={() =>
                            Navigation.navigate(
                                ROUTES.MONEY_REQUEST_STEP_DESCRIPTION.getRoute(CONST.IOU.ACTION.EDIT, CONST.IOU.TYPE.REQUEST, transaction?.transactionID ?? '', report.reportID),
                            )
                        }
                        wrapperStyle={[styles.pv2, styles.taskDescriptionMenuItem]}
                        brickRoadIndicator={getErrorForField('comment') ? CONST.BRICK_ROAD_INDICATOR_STATUS.ERROR : undefined}
                        error={getErrorForField('comment')}
                        numberOfLinesTitle={0}
                    />
                </OfflineWithFeedback>
                {isDistanceRequest ? (
                    <OfflineWithFeedback pendingAction={getPendingFieldAction('waypoints')}>
                        <MenuItemWithTopDescription
                            description={translate('common.distance')}
                            title={transactionMerchant}
                            interactive={canEditDistance}
                            shouldShowRightIcon={canEditDistance}
                            titleStyle={styles.flex1}
                            onPress={() => Navigation.navigate(ROUTES.EDIT_REQUEST.getRoute(report.reportID, CONST.EDIT_REQUEST_FIELD.DISTANCE))}
                        />
                    </OfflineWithFeedback>
                ) : (
                    <OfflineWithFeedback pendingAction={getPendingFieldAction('merchant')}>
                        <MenuItemWithTopDescription
                            description={translate('common.merchant')}
                            title={isEmptyMerchant ? '' : transactionMerchant}
                            interactive={canEditMerchant}
                            shouldShowRightIcon={canEditMerchant}
                            titleStyle={styles.flex1}
                            onPress={() =>
                                Navigation.navigate(
                                    ROUTES.MONEY_REQUEST_STEP_MERCHANT.getRoute(CONST.IOU.ACTION.EDIT, CONST.IOU.TYPE.REQUEST, transaction?.transactionID ?? '', report.reportID),
                                )
                            }
                            brickRoadIndicator={getErrorForField('merchant') ? CONST.BRICK_ROAD_INDICATOR_STATUS.ERROR : undefined}
                            error={getErrorForField('merchant')}
                        />
                    </OfflineWithFeedback>
                )}
                <OfflineWithFeedback pendingAction={getPendingFieldAction('created')}>
                    <MenuItemWithTopDescription
                        description={translate('common.date')}
                        title={transactionDate}
                        interactive={canEditDate}
                        shouldShowRightIcon={canEditDate}
                        titleStyle={styles.flex1}
                        onPress={() =>
                            Navigation.navigate(ROUTES.MONEY_REQUEST_STEP_DATE.getRoute(CONST.IOU.ACTION.EDIT, CONST.IOU.TYPE.REQUEST, transaction?.transactionID ?? '', report.reportID))
                        }
                        brickRoadIndicator={getErrorForField('date') ? CONST.BRICK_ROAD_INDICATOR_STATUS.ERROR : undefined}
                        error={getErrorForField('date')}
                    />
                </OfflineWithFeedback>
                {shouldShowCategory && (
                    <OfflineWithFeedback pendingAction={getPendingFieldAction('category')}>
                        <MenuItemWithTopDescription
                            description={translate('common.category')}
                            title={transactionCategory}
                            interactive={canEdit}
                            shouldShowRightIcon={canEdit}
                            titleStyle={styles.flex1}
                            onPress={() => Navigation.navigate(ROUTES.EDIT_REQUEST.getRoute(report.reportID, CONST.EDIT_REQUEST_FIELD.CATEGORY))}
                            brickRoadIndicator={getErrorForField('category') ? CONST.BRICK_ROAD_INDICATOR_STATUS.ERROR : undefined}
                            error={getErrorForField('category')}
                        />
                    </OfflineWithFeedback>
                )}
                {shouldShowTag &&
                    policyTagLists.map(({name}, index) => (
                        <OfflineWithFeedback
                            key={name}
                            pendingAction={getPendingFieldAction('tag')}
                        >
                            <MenuItemWithTopDescription
                                description={name ?? translate('common.tag')}
                                title={TransactionUtils.getTag(transaction, index)}
                                interactive={canEdit}
                                shouldShowRightIcon={canEdit}
                                titleStyle={styles.flex1}
                                onPress={() =>
                                    Navigation.navigate(
                                        ROUTES.MONEY_REQUEST_STEP_TAG.getRoute(CONST.IOU.ACTION.EDIT, CONST.IOU.TYPE.REQUEST, index, transaction?.transactionID ?? '', report.reportID),
                                    )
                                }
                                brickRoadIndicator={
                                    getErrorForField('tag', {
                                        tagName: name,
                                    })
                                        ? CONST.BRICK_ROAD_INDICATOR_STATUS.ERROR
                                        : undefined
                                }
                                error={getErrorForField('tag', {
                                    tagName: name,
                                })}
                            />
                        </OfflineWithFeedback>
                    ))}
                {isCardTransaction && (
                    <OfflineWithFeedback pendingAction={getPendingFieldAction('cardID')}>
                        <MenuItemWithTopDescription
                            description={translate('iou.card')}
                            title={cardProgramName}
                            titleStyle={styles.flex1}
                        />
                    </OfflineWithFeedback>
                )}
                {shouldShowBillable && (
                    <>
                        <View style={[styles.flexRow, styles.optionRow, styles.justifyContentBetween, styles.alignItemsCenter, styles.ml5, styles.mr8]}>
                            <Text color={!transactionBillable ? theme.textSupporting : undefined}>{translate('common.billable')}</Text>
                            <Switch
                                accessibilityLabel={translate('common.billable')}
                                isOn={!!transactionBillable}
                                onToggle={saveBillable}
                            />
                            {getErrorForField('billable') && (
                                <ViolationMessages
                                    violations={getViolationsForField('billable')}
                                    isLast
                                />
                            )}
                        </View>
                    </>
                )}
            </View>
            <SpacerView
                shouldShow={shouldShowHorizontalRule}
                style={[shouldShowHorizontalRule ? styles.reportHorizontalRule : {}]}
            />
        </View>
    );
}

MoneyRequestView.displayName = 'MoneyRequestView';

export default withOnyx<MoneyRequestViewPropsWithoutTransaction, MoneyRequestViewOnyxPropsWithoutTransaction>({
    policy: {
        key: ({report}) => `${ONYXKEYS.COLLECTION.POLICY}${report.policyID}`,
    },
    policyCategories: {
        key: ({report}) => `${ONYXKEYS.COLLECTION.POLICY_CATEGORIES}${report.policyID}`,
    },
    policyTagList: {
        key: ({report}) => `${ONYXKEYS.COLLECTION.POLICY_TAGS}${report.policyID}`,
    },
    parentReport: {
        key: ({report}) => `${ONYXKEYS.COLLECTION.REPORT}${report.parentReportID}`,
    },
    parentReportActions: {
        key: ({report}) => `${ONYXKEYS.COLLECTION.REPORT_ACTIONS}${report ? report.parentReportID : '0'}`,
        canEvict: false,
    },
})(
    withOnyx<MoneyRequestViewProps, MoneyRequestViewTransactionOnyxProps>({
        transaction: {
            key: ({report, parentReportActions}) => {
                const parentReportAction = parentReportActions?.[report.parentReportActionID ?? ''];
                const originalMessage = parentReportAction?.actionName === CONST.REPORT.ACTIONS.TYPE.IOU ? parentReportAction.originalMessage : undefined;
                const transactionID = originalMessage?.IOUTransactionID ?? 0;
                return `${ONYXKEYS.COLLECTION.TRANSACTION}${transactionID}`;
            },
        },
        transactionViolations: {
            key: ({report}) => {
                const parentReportAction = ReportActionsUtils.getParentReportAction(report);
                const originalMessage = parentReportAction?.actionName === CONST.REPORT.ACTIONS.TYPE.IOU ? parentReportAction.originalMessage : undefined;
                const transactionID = originalMessage?.IOUTransactionID ?? 0;
                return `${ONYXKEYS.COLLECTION.TRANSACTION_VIOLATIONS}${transactionID}`;
            },
        },
    })(MoneyRequestView),
);<|MERGE_RESOLUTION|>--- conflicted
+++ resolved
@@ -138,11 +138,7 @@
     const shouldShowCategory = isPolicyExpenseChat && (transactionCategory || OptionsListUtils.hasEnabledOptions(policyCategories ?? {}));
     // transactionTag can be an empty string
     // eslint-disable-next-line @typescript-eslint/prefer-nullish-coalescing
-<<<<<<< HEAD
-    const shouldShowTag = isPolicyExpenseChat && (transactionTag || OptionsListUtils.hasEnabledOptions(policyTagsList));
-=======
     const shouldShowTag = isPolicyExpenseChat && (transactionTag || OptionsListUtils.hasEnabledTags(policyTagLists));
->>>>>>> a1defcfa
     const shouldShowBillable = isPolicyExpenseChat && (!!transactionBillable || !(policy?.disabledFields?.defaultBillable ?? true));
 
     const {getViolationsForField} = useViolations(transactionViolations ?? []);
