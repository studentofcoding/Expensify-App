--- conflicted
+++ resolved
@@ -124,12 +124,9 @@
     transactionViolations,
     shouldShowAnimatedBackground,
     distanceRates,
-<<<<<<< HEAD
     transactionBackup,
-=======
     readonly = false,
     updatedTransaction,
->>>>>>> 7a39ea41
 }: MoneyRequestViewProps) {
     const theme = useTheme();
     const styles = useThemeStyles();
@@ -682,7 +679,6 @@
 })(
     withOnyx<MoneyRequestViewProps, MoneyRequestViewTransactionOnyxProps>({
         transaction: {
-<<<<<<< HEAD
             key: ({report, parentReportActions}) => `${ONYXKEYS.COLLECTION.TRANSACTION}${getTransactionID(report, parentReportActions)}`,
         },
         transactionBackup: {
@@ -690,24 +686,6 @@
         },
         transactionViolations: {
             key: ({report, parentReportActions}) => `${ONYXKEYS.COLLECTION.TRANSACTION_VIOLATIONS}${getTransactionID(report, parentReportActions)}`,
-=======
-            key: ({report, parentReportActions}) => {
-                const parentReportAction = parentReportActions?.[report?.parentReportActionID ?? '-1'];
-                const originalMessage =
-                    parentReportAction && ReportActionsUtils.isMoneyRequestAction(parentReportAction) ? ReportActionsUtils.getOriginalMessage(parentReportAction) : undefined;
-                const transactionID = originalMessage?.IOUTransactionID ?? -1;
-                return `${ONYXKEYS.COLLECTION.TRANSACTION}${transactionID}`;
-            },
-        },
-        transactionViolations: {
-            key: ({report, parentReportActions}) => {
-                const parentReportAction = parentReportActions?.[report?.parentReportActionID ?? '-1'];
-                const originalMessage =
-                    parentReportAction && ReportActionsUtils.isMoneyRequestAction(parentReportAction) ? ReportActionsUtils.getOriginalMessage(parentReportAction) : undefined;
-                const transactionID = originalMessage?.IOUTransactionID ?? -1;
-                return `${ONYXKEYS.COLLECTION.TRANSACTION_VIOLATIONS}${transactionID}`;
-            },
->>>>>>> 7a39ea41
         },
     })(MoneyRequestView),
 );