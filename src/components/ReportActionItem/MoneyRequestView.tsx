--- conflicted
+++ resolved
@@ -245,22 +245,18 @@
     );
 
     return (
-<<<<<<< HEAD
-        <View style={[StyleUtils.getReportWelcomeContainerStyle(isSmallScreenWidth)]}>
-            <AnimatedEmptyStateBackground />
-            <View style={[StyleUtils.getReportWelcomeTopMarginStyle(isSmallScreenWidth)]}>
+        <View style={[StyleUtils.getReportWelcomeContainerStyle(isSmallScreenWidth, true, shouldShowAnimatedBackground)]}>
+            {shouldShowAnimatedBackground && <AnimatedEmptyStateBackground />}
+            <View style={shouldShowAnimatedBackground && [StyleUtils.getReportWelcomeTopMarginStyle(isSmallScreenWidth, true)]}>
+               <View style={[StyleUtils.getReportWelcomeTopMarginStyle(isSmallScreenWidth)]}>
                 {hasReceipt && (
                     <ReceiptAuditHeader
                         notes={noteTypeViolations}
                         showAuditMessage={shouldShowNotesViolations}
                     />
                 )}
-=======
-        <View style={[StyleUtils.getReportWelcomeContainerStyle(isSmallScreenWidth, true, shouldShowAnimatedBackground)]}>
-            {shouldShowAnimatedBackground && <AnimatedEmptyStateBackground />}
-            <View style={shouldShowAnimatedBackground && [StyleUtils.getReportWelcomeTopMarginStyle(isSmallScreenWidth, true)]}>
+              
                 {/* eslint-disable-next-line @typescript-eslint/prefer-nullish-coalescing */}
->>>>>>> 14ff9445
                 {(showMapAsImage || hasReceipt) && (
                     <OfflineWithFeedback
                         pendingAction={pendingAction}
