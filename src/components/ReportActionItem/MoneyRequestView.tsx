--- conflicted
+++ resolved
@@ -494,6 +494,7 @@
             clearAllRelatedReportActionErrors(report.reportID, parentReportAction);
             return;
         }
+        revert(transaction?.transactionID ?? linkedTransactionID, getLastModifiedExpense(report?.reportID));
         clearError(transaction.transactionID);
         clearAllRelatedReportActionErrors(report.reportID, parentReportAction);
     }, [transaction, chatReport, parentReportAction, linkedTransactionID, report?.reportID]);
@@ -529,12 +530,6 @@
                             } else {
                                 dismissReceiptError();
                             }
-<<<<<<< HEAD
-=======
-                            revert(transaction?.transactionID ?? linkedTransactionID, getLastModifiedExpense(report?.reportID));
-                            clearError(transaction.transactionID);
-                            clearAllRelatedReportActionErrors(report.reportID, parentReportAction);
->>>>>>> 229e6c26
                         }}
                         dismissError={dismissReceiptError}
                     >
