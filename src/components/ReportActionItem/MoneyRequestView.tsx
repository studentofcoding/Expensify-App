--- conflicted
+++ resolved
@@ -159,7 +159,7 @@
     const policyTagLists = useMemo(() => PolicyUtils.getTagLists(policyTagList), [policyTagList]);
 
     const isTrackExpense = ReportUtils.isTrackExpenseReport(report);
-    const iouType = isTrackExpense ? CONST.IOU.TYPE.TRACK_EXPENSE : CONST.IOU.TYPE.REQUEST;
+    const iouType = isTrackExpense ? CONST.IOU.TYPE.TRACK : CONST.IOU.TYPE.SUBMIT;
 
     // Flags for showing categories and tags
     // transactionCategory can be an empty string
@@ -287,13 +287,7 @@
                     interactive={canEditDistance}
                     shouldShowRightIcon={canEditDistance}
                     titleStyle={styles.flex1}
-<<<<<<< HEAD
                     onPress={() => Navigation.navigate(ROUTES.MONEY_REQUEST_STEP_DISTANCE.getRoute(CONST.IOU.ACTION.EDIT, iouType, transaction?.transactionID ?? '', report.reportID))}
-=======
-                    onPress={() =>
-                        Navigation.navigate(ROUTES.MONEY_REQUEST_STEP_DISTANCE.getRoute(CONST.IOU.ACTION.EDIT, CONST.IOU.TYPE.SUBMIT, transaction?.transactionID ?? '', report.reportID))
-                    }
->>>>>>> 01279f5b
                 />
             </OfflineWithFeedback>
             <OfflineWithFeedback pendingAction={getPendingFieldAction('waypoints')}>
@@ -317,13 +311,7 @@
                 interactive={canEditDistance}
                 shouldShowRightIcon={canEditDistance}
                 titleStyle={styles.flex1}
-<<<<<<< HEAD
                 onPress={() => Navigation.navigate(ROUTES.MONEY_REQUEST_STEP_DISTANCE.getRoute(CONST.IOU.ACTION.EDIT, iouType, transaction?.transactionID ?? '', report.reportID))}
-=======
-                onPress={() =>
-                    Navigation.navigate(ROUTES.MONEY_REQUEST_STEP_DISTANCE.getRoute(CONST.IOU.ACTION.EDIT, CONST.IOU.TYPE.SUBMIT, transaction?.transactionID ?? '', report.reportID))
-                }
->>>>>>> 01279f5b
             />
         </OfflineWithFeedback>
     );
@@ -370,11 +358,7 @@
                             Navigation.navigate(
                                 ROUTES.MONEY_REQUEST_STEP_SCAN.getRoute(
                                     CONST.IOU.ACTION.EDIT,
-<<<<<<< HEAD
                                     iouType,
-=======
-                                    CONST.IOU.TYPE.SUBMIT,
->>>>>>> 01279f5b
                                     transaction?.transactionID ?? '',
                                     report.reportID,
                                     Navigation.getActiveRouteWithoutParams(),
@@ -393,13 +377,7 @@
                         titleStyle={styles.textHeadlineH2}
                         interactive={canEditAmount}
                         shouldShowRightIcon={canEditAmount}
-<<<<<<< HEAD
                         onPress={() => Navigation.navigate(ROUTES.MONEY_REQUEST_STEP_AMOUNT.getRoute(CONST.IOU.ACTION.EDIT, iouType, transaction?.transactionID ?? '', report.reportID))}
-=======
-                        onPress={() =>
-                            Navigation.navigate(ROUTES.MONEY_REQUEST_STEP_AMOUNT.getRoute(CONST.IOU.ACTION.EDIT, CONST.IOU.TYPE.SUBMIT, transaction?.transactionID ?? '', report.reportID))
-                        }
->>>>>>> 01279f5b
                         brickRoadIndicator={getErrorForField('amount') ? CONST.BRICK_ROAD_INDICATOR_STATUS.ERROR : undefined}
                         error={getErrorForField('amount')}
                     />
@@ -412,15 +390,7 @@
                         interactive={canEdit}
                         shouldShowRightIcon={canEdit}
                         titleStyle={styles.flex1}
-<<<<<<< HEAD
                         onPress={() => Navigation.navigate(ROUTES.MONEY_REQUEST_STEP_DESCRIPTION.getRoute(CONST.IOU.ACTION.EDIT, iouType, transaction?.transactionID ?? '', report.reportID))}
-=======
-                        onPress={() =>
-                            Navigation.navigate(
-                                ROUTES.MONEY_REQUEST_STEP_DESCRIPTION.getRoute(CONST.IOU.ACTION.EDIT, CONST.IOU.TYPE.SUBMIT, transaction?.transactionID ?? '', report.reportID),
-                            )
-                        }
->>>>>>> 01279f5b
                         wrapperStyle={[styles.pv2, styles.taskDescriptionMenuItem]}
                         brickRoadIndicator={getErrorForField('comment') ? CONST.BRICK_ROAD_INDICATOR_STATUS.ERROR : undefined}
                         error={getErrorForField('comment')}
@@ -438,13 +408,7 @@
                             shouldShowRightIcon={canEditMerchant}
                             titleStyle={styles.flex1}
                             onPress={() =>
-<<<<<<< HEAD
                                 Navigation.navigate(ROUTES.MONEY_REQUEST_STEP_MERCHANT.getRoute(CONST.IOU.ACTION.EDIT, iouType, transaction?.transactionID ?? '', report.reportID))
-=======
-                                Navigation.navigate(
-                                    ROUTES.MONEY_REQUEST_STEP_MERCHANT.getRoute(CONST.IOU.ACTION.EDIT, CONST.IOU.TYPE.SUBMIT, transaction?.transactionID ?? '', report.reportID),
-                                )
->>>>>>> 01279f5b
                             }
                             brickRoadIndicator={getErrorForField('merchant') ? CONST.BRICK_ROAD_INDICATOR_STATUS.ERROR : undefined}
                             error={getErrorForField('merchant')}
@@ -458,13 +422,7 @@
                         interactive={canEditDate}
                         shouldShowRightIcon={canEditDate}
                         titleStyle={styles.flex1}
-<<<<<<< HEAD
                         onPress={() => Navigation.navigate(ROUTES.MONEY_REQUEST_STEP_DATE.getRoute(CONST.IOU.ACTION.EDIT, iouType, transaction?.transactionID ?? '', report.reportID))}
-=======
-                        onPress={() =>
-                            Navigation.navigate(ROUTES.MONEY_REQUEST_STEP_DATE.getRoute(CONST.IOU.ACTION.EDIT, CONST.IOU.TYPE.SUBMIT, transaction?.transactionID ?? '', report.reportID))
-                        }
->>>>>>> 01279f5b
                         brickRoadIndicator={getErrorForField('date') ? CONST.BRICK_ROAD_INDICATOR_STATUS.ERROR : undefined}
                         error={getErrorForField('date')}
                     />
@@ -478,13 +436,7 @@
                             shouldShowRightIcon={canEdit}
                             titleStyle={styles.flex1}
                             onPress={() =>
-<<<<<<< HEAD
                                 Navigation.navigate(ROUTES.MONEY_REQUEST_STEP_CATEGORY.getRoute(CONST.IOU.ACTION.EDIT, iouType, transaction?.transactionID ?? '', report.reportID))
-=======
-                                Navigation.navigate(
-                                    ROUTES.MONEY_REQUEST_STEP_CATEGORY.getRoute(CONST.IOU.ACTION.EDIT, CONST.IOU.TYPE.SUBMIT, transaction?.transactionID ?? '', report.reportID),
-                                )
->>>>>>> 01279f5b
                             }
                             brickRoadIndicator={getErrorForField('category') ? CONST.BRICK_ROAD_INDICATOR_STATUS.ERROR : undefined}
                             error={getErrorForField('category')}
@@ -505,11 +457,7 @@
                                 titleStyle={styles.flex1}
                                 onPress={() =>
                                     Navigation.navigate(
-<<<<<<< HEAD
                                         ROUTES.MONEY_REQUEST_STEP_TAG.getRoute(CONST.IOU.ACTION.EDIT, iouType, orderWeight, transaction?.transactionID ?? '', report.reportID),
-=======
-                                        ROUTES.MONEY_REQUEST_STEP_TAG.getRoute(CONST.IOU.ACTION.EDIT, CONST.IOU.TYPE.SUBMIT, orderWeight, transaction?.transactionID ?? '', report.reportID),
->>>>>>> 01279f5b
                                     )
                                 }
                                 brickRoadIndicator={
@@ -542,13 +490,7 @@
                             shouldShowRightIcon={canEdit}
                             titleStyle={styles.flex1}
                             onPress={() =>
-<<<<<<< HEAD
                                 Navigation.navigate(ROUTES.MONEY_REQUEST_STEP_TAX_RATE.getRoute(CONST.IOU.ACTION.EDIT, iouType, transaction?.transactionID ?? '', report.reportID))
-=======
-                                Navigation.navigate(
-                                    ROUTES.MONEY_REQUEST_STEP_TAX_RATE.getRoute(CONST.IOU.ACTION.EDIT, CONST.IOU.TYPE.SUBMIT, transaction?.transactionID ?? '', report.reportID),
-                                )
->>>>>>> 01279f5b
                             }
                             brickRoadIndicator={getErrorForField('tax') ? CONST.BRICK_ROAD_INDICATOR_STATUS.ERROR : undefined}
                             error={getErrorForField('tax')}
@@ -565,13 +507,7 @@
                             shouldShowRightIcon={canEdit}
                             titleStyle={styles.flex1}
                             onPress={() =>
-<<<<<<< HEAD
                                 Navigation.navigate(ROUTES.MONEY_REQUEST_STEP_TAX_AMOUNT.getRoute(CONST.IOU.ACTION.EDIT, iouType, transaction?.transactionID ?? '', report.reportID))
-=======
-                                Navigation.navigate(
-                                    ROUTES.MONEY_REQUEST_STEP_TAX_AMOUNT.getRoute(CONST.IOU.ACTION.EDIT, CONST.IOU.TYPE.SUBMIT, transaction?.transactionID ?? '', report.reportID),
-                                )
->>>>>>> 01279f5b
                             }
                         />
                     </OfflineWithFeedback>
