--- conflicted
+++ resolved
@@ -199,7 +199,7 @@
     const getPendingFieldAction = (fieldPath: TransactionPendingFieldsKey) => transaction?.pendingFields?.[fieldPath] ?? pendingAction;
 
     const getErrorForField = useCallback(
-        (field: ViolationField) => {
+        (field: ViolationField, data?: OnyxTypes.TransactionViolation['data']) => {
             // Checks applied when creating a new money request
             // NOTE: receipt field can return multiple violations, so we need to handle it separately
             const fieldChecks: Partial<Record<ViolationField, {isError: boolean; translationPath: TranslationPaths}>> = {
@@ -225,8 +225,8 @@
             }
 
             // Return violations if there are any
-            if (canUseViolations && hasViolations(field)) {
-                const violations = getViolationsForField(field);
+            if (canUseViolations && hasViolations(field, data)) {
+                const violations = getViolationsForField(field, data);
                 return ViolationsUtils.getViolationTranslation(violations[0], translate);
             }
 
@@ -368,7 +368,6 @@
                         />
                     </OfflineWithFeedback>
                 )}
-<<<<<<< HEAD
                 {shouldShowTag &&
                     policyTagLists.map(({name}, index) => (
                         <OfflineWithFeedback
@@ -387,40 +386,18 @@
                                     )
                                 }
                                 brickRoadIndicator={
-                                    hasViolations('tag', {
+                                    getErrorForField('tag', {
                                         tagName: name,
                                     })
                                         ? CONST.BRICK_ROAD_INDICATOR_STATUS.ERROR
                                         : undefined
                                 }
+                                error={getErrorForField('tag', {
+                                    tagName: name,
+                                })}
                             />
-                            {canUseViolations && (
-                                <ViolationMessages
-                                    violations={getViolationsForField('tag', {
-                                        tagName: name,
-                                    })}
-                                />
-                            )}
                         </OfflineWithFeedback>
                     ))}
-=======
-                {shouldShowTag && (
-                    <OfflineWithFeedback pendingAction={getPendingFieldAction('tag')}>
-                        <MenuItemWithTopDescription
-                            description={policyTag?.name ?? translate('common.tag')}
-                            title={PolicyUtils.getCleanedTagName(transactionTag ?? '')}
-                            interactive={canEdit}
-                            shouldShowRightIcon={canEdit}
-                            titleStyle={styles.flex1}
-                            onPress={() =>
-                                Navigation.navigate(ROUTES.MONEY_REQUEST_STEP_TAG.getRoute(CONST.IOU.ACTION.EDIT, CONST.IOU.TYPE.REQUEST, transaction?.transactionID ?? '', report.reportID))
-                            }
-                            brickRoadIndicator={getErrorForField('tag') ? CONST.BRICK_ROAD_INDICATOR_STATUS.ERROR : undefined}
-                            error={getErrorForField('tag')}
-                        />
-                    </OfflineWithFeedback>
-                )}
->>>>>>> da5737c4
                 {isCardTransaction && (
                     <OfflineWithFeedback pendingAction={getPendingFieldAction('cardID')}>
                         <MenuItemWithTopDescription
