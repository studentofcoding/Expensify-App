import React, {useCallback, useMemo} from 'react';
import {View} from 'react-native';
import {withOnyx} from 'react-native-onyx';
import type {OnyxEntry} from 'react-native-onyx';
import * as Expensicons from '@components/Icon/Expensicons';
import MenuItemWithTopDescription from '@components/MenuItemWithTopDescription';
import OfflineWithFeedback from '@components/OfflineWithFeedback';
import {useSession} from '@components/OnyxProvider';
import {ReceiptAuditHeader, ReceiptAuditMessages} from '@components/ReceiptAudit';
import ReceiptEmptyState from '@components/ReceiptEmptyState';
import Switch from '@components/Switch';
import Text from '@components/Text';
import ViolationMessages from '@components/ViolationMessages';
import useLocalize from '@hooks/useLocalize';
import useNetwork from '@hooks/useNetwork';
import usePermissions from '@hooks/usePermissions';
import useTheme from '@hooks/useTheme';
import useThemeStyles from '@hooks/useThemeStyles';
import useViolations from '@hooks/useViolations';
import type {ViolationField} from '@hooks/useViolations';
import * as CardUtils from '@libs/CardUtils';
import * as CurrencyUtils from '@libs/CurrencyUtils';
import type {MileageRate} from '@libs/DistanceRequestUtils';
import DistanceRequestUtils from '@libs/DistanceRequestUtils';
import * as OptionsListUtils from '@libs/OptionsListUtils';
import * as PolicyUtils from '@libs/PolicyUtils';
import {isTaxTrackingEnabled} from '@libs/PolicyUtils';
import * as ReceiptUtils from '@libs/ReceiptUtils';
import * as ReportActionsUtils from '@libs/ReportActionsUtils';
import * as ReportUtils from '@libs/ReportUtils';
import * as TransactionUtils from '@libs/TransactionUtils';
import ViolationsUtils from '@libs/Violations/ViolationsUtils';
import Navigation from '@navigation/Navigation';
import AnimatedEmptyStateBackground from '@pages/home/report/AnimatedEmptyStateBackground';
import * as IOU from '@userActions/IOU';
import * as Transaction from '@userActions/Transaction';
import CONST from '@src/CONST';
import type {TranslationPaths} from '@src/languages/types';
import ONYXKEYS from '@src/ONYXKEYS';
import ROUTES from '@src/ROUTES';
import type * as OnyxTypes from '@src/types/onyx';
import type {TransactionPendingFieldsKey} from '@src/types/onyx/Transaction';
import ReportActionItemImage from './ReportActionItemImage';

type MoneyRequestViewTransactionOnyxProps = {
    /** The transaction associated with the transactionThread */
    transaction: OnyxEntry<OnyxTypes.Transaction>;

    /** Violations detected in this transaction */
    transactionViolations: OnyxEntry<OnyxTypes.TransactionViolations>;
};

type MoneyRequestViewOnyxPropsWithoutTransaction = {
    /** The policy object for the current route */
    policy: OnyxEntry<OnyxTypes.Policy>;

    /** Collection of categories attached to a policy */
    policyCategories: OnyxEntry<OnyxTypes.PolicyCategories>;

    /** Collection of tags attached to a policy */
    policyTagList: OnyxEntry<OnyxTypes.PolicyTagList>;

    /** The expense report or iou report (only will have a value if this is a transaction thread) */
    parentReport: OnyxEntry<OnyxTypes.Report>;

    /** The actions from the parent report */
    parentReportActions: OnyxEntry<OnyxTypes.ReportActions>;

    /** The distance rates from the policy */
    distanceRates: Record<string, MileageRate>;
};

type MoneyRequestViewPropsWithoutTransaction = MoneyRequestViewOnyxPropsWithoutTransaction & {
    /** The report currently being looked at */
    report: OnyxTypes.Report;

    /** Whether we should display the animated banner above the component */
    shouldShowAnimatedBackground: boolean;
};

type MoneyRequestViewProps = MoneyRequestViewTransactionOnyxProps & MoneyRequestViewPropsWithoutTransaction;

function MoneyRequestView({
    report,
    parentReport,
    parentReportActions,
    policyCategories,
    transaction,
    policyTagList,
    policy,
    transactionViolations,
    shouldShowAnimatedBackground,
    distanceRates,
}: MoneyRequestViewProps) {
    const theme = useTheme();
    const styles = useThemeStyles();
    const session = useSession();
    const {isOffline} = useNetwork();
    const {translate, toLocaleDigit} = useLocalize();
    const parentReportAction = parentReportActions?.[report.parentReportActionID ?? ''] ?? null;
    const isTrackExpense = ReportUtils.isTrackExpenseReport(report);
    const {canUseViolations, canUseP2PDistanceRequests} = usePermissions(isTrackExpense ? CONST.IOU.TYPE.TRACK : undefined);
    const moneyRequestReport = parentReport;
    const {
        created: transactionDate,
        amount: transactionAmount,
        taxAmount: transactionTaxAmount,
        currency: transactionCurrency,
        comment: transactionDescription,
        merchant: transactionMerchant,
        billable: transactionBillable,
        category: transactionCategory,
        tag: transactionTag,
        originalAmount: transactionOriginalAmount,
        originalCurrency: transactionOriginalCurrency,
        cardID: transactionCardID,
    } = ReportUtils.getTransactionDetails(transaction) ?? {};
    const isEmptyMerchant = transactionMerchant === '' || transactionMerchant === CONST.TRANSACTION.PARTIAL_TRANSACTION_MERCHANT;
    const isDistanceRequest = TransactionUtils.isDistanceRequest(transaction);
    const formattedTransactionAmount = transactionAmount ? CurrencyUtils.convertToDisplayString(transactionAmount, transactionCurrency) : '';
    const formattedOriginalAmount = transactionOriginalAmount && transactionOriginalCurrency && CurrencyUtils.convertToDisplayString(transactionOriginalAmount, transactionOriginalCurrency);
    const isCardTransaction = TransactionUtils.isCardTransaction(transaction);
    const cardProgramName = isCardTransaction && transactionCardID !== undefined ? CardUtils.getCardDescription(transactionCardID) : '';
    const isApproved = ReportUtils.isReportApproved(moneyRequestReport);
    const isInvoice = ReportUtils.isInvoiceReport(moneyRequestReport);
    const isPaidReport = ReportActionsUtils.isPayAction(parentReportAction);
    const taxRates = policy?.taxRates;
    const formattedTaxAmount = CurrencyUtils.convertToDisplayString(transactionTaxAmount, transactionCurrency);

    const taxRatesDescription = taxRates?.name;
    const taxRateTitle = TransactionUtils.getTaxName(policy, transaction);

    // Flags for allowing or disallowing editing an expense
    const isSettled = ReportUtils.isSettled(moneyRequestReport?.reportID);
    const isCancelled = moneyRequestReport && moneyRequestReport.isCancelledIOU;

    // Used for non-restricted fields such as: description, category, tag, billable, etc.
    const canEdit = ReportUtils.canEditMoneyRequest(parentReportAction);
    const canEditTaxFields = canEdit && !isDistanceRequest;

    const canEditAmount = ReportUtils.canEditFieldOfMoneyRequest(parentReportAction, CONST.EDIT_REQUEST_FIELD.AMOUNT);
    const canEditMerchant = ReportUtils.canEditFieldOfMoneyRequest(parentReportAction, CONST.EDIT_REQUEST_FIELD.MERCHANT);
    const canEditDate = ReportUtils.canEditFieldOfMoneyRequest(parentReportAction, CONST.EDIT_REQUEST_FIELD.DATE);
    const canEditReceipt = ReportUtils.canEditFieldOfMoneyRequest(parentReportAction, CONST.EDIT_REQUEST_FIELD.RECEIPT);
    const hasReceipt = TransactionUtils.hasReceipt(transaction);
    const isReceiptBeingScanned = hasReceipt && TransactionUtils.isReceiptBeingScanned(transaction);
    const didRceiptScanSucceed = hasReceipt && TransactionUtils.didRceiptScanSucceed(transaction);
    const canEditDistance = ReportUtils.canEditFieldOfMoneyRequest(parentReportAction, CONST.EDIT_REQUEST_FIELD.DISTANCE);

    const isAdmin = policy?.role === 'admin';
    const isApprover = ReportUtils.isMoneyRequestReport(moneyRequestReport) && moneyRequestReport?.managerID !== null && session?.accountID === moneyRequestReport?.managerID;
    // A flag for verifying that the current report is a sub-report of a workspace chat
    // if the policy of the report is either Collect or Control, then this report must be tied to workspace chat
    const isPolicyExpenseChat = ReportUtils.isReportInGroupPolicy(report);

    const policyTagLists = useMemo(() => PolicyUtils.getTagLists(policyTagList), [policyTagList]);

    const iouType = isTrackExpense ? CONST.IOU.TYPE.TRACK : CONST.IOU.TYPE.SUBMIT;

    // Flags for showing categories and tags
    // transactionCategory can be an empty string
    // eslint-disable-next-line @typescript-eslint/prefer-nullish-coalescing
    const shouldShowCategory = isPolicyExpenseChat && (transactionCategory || OptionsListUtils.hasEnabledOptions(policyCategories ?? {}));
    // transactionTag can be an empty string
    // eslint-disable-next-line @typescript-eslint/prefer-nullish-coalescing
    const shouldShowTag = isPolicyExpenseChat && (transactionTag || OptionsListUtils.hasEnabledTags(policyTagLists));
    const shouldShowBillable = isPolicyExpenseChat && (!!transactionBillable || !(policy?.disabledFields?.defaultBillable ?? true));

    const shouldShowTax = isTaxTrackingEnabled(isPolicyExpenseChat, policy, isDistanceRequest);

    const {getViolationsForField} = useViolations(transactionViolations ?? []);
    const hasViolations = useCallback(
        (field: ViolationField, data?: OnyxTypes.TransactionViolation['data']): boolean => !!canUseViolations && getViolationsForField(field, data).length > 0,
        [canUseViolations, getViolationsForField],
    );

    let amountDescription = `${translate('iou.amount')}`;

    const hasRoute = TransactionUtils.hasRoute(transaction, isDistanceRequest);
    const rateID = transaction?.comment.customUnit?.customUnitRateID ?? '0';

    const currency = policy ? policy.outputCurrency : PolicyUtils.getPersonalPolicy()?.outputCurrency ?? CONST.CURRENCY.USD;

    const mileageRate = TransactionUtils.isCustomUnitRateIDForP2P(transaction) ? DistanceRequestUtils.getRateForP2P(currency) : distanceRates[rateID] ?? {};
    const {unit} = mileageRate;
    const rate = transaction?.comment?.customUnit?.defaultP2PRate ?? mileageRate.rate;

    const distance = DistanceRequestUtils.convertToDistanceInMeters(TransactionUtils.getDistance(transaction), unit);
    const rateToDisplay = DistanceRequestUtils.getRateForDisplay(unit, rate, currency, translate, toLocaleDigit, isOffline);
    const distanceToDisplay = DistanceRequestUtils.getDistanceForDisplay(hasRoute, distance, unit, rate, translate);
    let merchantTitle = isEmptyMerchant ? '' : transactionMerchant;
    let amountTitle = formattedTransactionAmount ? formattedTransactionAmount.toString() : '';
    if (TransactionUtils.hasReceipt(transaction) && TransactionUtils.isReceiptBeingScanned(transaction)) {
        merchantTitle = translate('iou.receiptStatusTitle');
        amountTitle = translate('iou.receiptStatusTitle');
    }
    const saveBillable = useCallback(
        (newBillable: boolean) => {
            // If the value hasn't changed, don't request to save changes on the server and just close the modal
            if (newBillable === TransactionUtils.getBillable(transaction)) {
                Navigation.dismissModal();
                return;
            }
            IOU.updateMoneyRequestBillable(transaction?.transactionID ?? '', report?.reportID, newBillable, policy, policyTagList, policyCategories);
            Navigation.dismissModal();
        },
        [transaction, report, policy, policyTagList, policyCategories],
    );

    if (isCardTransaction) {
        if (formattedOriginalAmount) {
            amountDescription += ` ${CONST.DOT_SEPARATOR} ${translate('iou.original')} ${formattedOriginalAmount}`;
        }
        if (isCancelled) {
            amountDescription += ` ${CONST.DOT_SEPARATOR} ${translate('iou.canceled')}`;
        }
    } else {
        if (!isDistanceRequest) {
            amountDescription += ` ${CONST.DOT_SEPARATOR} ${translate('iou.cash')}`;
        }
        if (isApproved) {
            amountDescription += ` ${CONST.DOT_SEPARATOR} ${translate('iou.approved')}`;
        } else if (isCancelled) {
            amountDescription += ` ${CONST.DOT_SEPARATOR} ${translate('iou.canceled')}`;
        } else if (isSettled) {
            amountDescription += ` • ${translate('iou.settledExpensify')}`;
        }
    }

    let receiptURIs;
    const hasErrors = canEdit && TransactionUtils.hasMissingSmartscanFields(transaction);
    if (hasReceipt) {
        receiptURIs = ReceiptUtils.getThumbnailAndImageURIs(transaction);
    }

    const pendingAction = transaction?.pendingAction;
    const getPendingFieldAction = (fieldPath: TransactionPendingFieldsKey) => transaction?.pendingFields?.[fieldPath] ?? pendingAction;

    const getErrorForField = useCallback(
        (field: ViolationField, data?: OnyxTypes.TransactionViolation['data']) => {
            // Checks applied when creating a new expense
            // NOTE: receipt field can return multiple violations, so we need to handle it separately
            const fieldChecks: Partial<Record<ViolationField, {isError: boolean; translationPath: TranslationPaths}>> = {
                amount: {
                    isError: transactionAmount === 0,
                    translationPath: 'common.error.enterAmount',
                },
                merchant: {
                    isError: !isSettled && !isCancelled && isPolicyExpenseChat && isEmptyMerchant,
                    translationPath: 'common.error.enterMerchant',
                },
                date: {
                    isError: transactionDate === '',
                    translationPath: 'common.error.enterDate',
                },
            };

            const {isError, translationPath} = fieldChecks[field] ?? {};

            // Return form errors if there are any
            if (hasErrors && isError && translationPath) {
                return translate(translationPath);
            }

            // Return violations if there are any
            if (canUseViolations && hasViolations(field, data)) {
                const violations = getViolationsForField(field, data);
                return ViolationsUtils.getViolationTranslation(violations[0], translate);
            }

            return '';
        },
        [transactionAmount, isSettled, isCancelled, isPolicyExpenseChat, isEmptyMerchant, transactionDate, hasErrors, canUseViolations, hasViolations, translate, getViolationsForField],
    );

    const distanceRequestFields = canUseP2PDistanceRequests ? (
        <>
            <OfflineWithFeedback pendingAction={getPendingFieldAction('waypoints')}>
                <MenuItemWithTopDescription
                    description={translate('common.distance')}
                    title={getPendingFieldAction('waypoints') ? translate('iou.fieldPending') : distanceToDisplay}
                    interactive={canEditDistance}
                    shouldShowRightIcon={canEditDistance}
                    titleStyle={styles.flex1}
                    onPress={() => Navigation.navigate(ROUTES.MONEY_REQUEST_STEP_DISTANCE.getRoute(CONST.IOU.ACTION.EDIT, iouType, transaction?.transactionID ?? '', report.reportID))}
                />
            </OfflineWithFeedback>
            {/* TODO: correct the pending field action https://github.com/Expensify/App/issues/36987 */}
            <OfflineWithFeedback pendingAction={getPendingFieldAction('waypoints')}>
                <MenuItemWithTopDescription
                    description={translate('common.rate')}
                    title={rateToDisplay}
                    // TODO: https://github.com/Expensify/App/issues/36987 make it interactive and show right icon when EditRatePage is ready
                    interactive={false}
                    shouldShowRightIcon={false}
                    titleStyle={styles.flex1}
                    // TODO: https://github.com/Expensify/App/issues/36987 Add route for editing rate
                    onPress={() => {}}
                />
            </OfflineWithFeedback>
        </>
    ) : (
        <OfflineWithFeedback pendingAction={getPendingFieldAction('waypoints')}>
            <MenuItemWithTopDescription
                description={translate('common.distance')}
                title={transactionMerchant}
                interactive={canEditDistance}
                shouldShowRightIcon={canEditDistance}
                titleStyle={styles.flex1}
                onPress={() => Navigation.navigate(ROUTES.MONEY_REQUEST_STEP_DISTANCE.getRoute(CONST.IOU.ACTION.EDIT, iouType, transaction?.transactionID ?? '', report.reportID))}
            />
        </OfflineWithFeedback>
    );

<<<<<<< HEAD
    const shouldShowReceiptEmptyState = !hasReceipt && !isInvoice && (canEditReceipt || isAdmin || isApprover);
=======
    const shouldShowMapOrReceipt = showMapAsImage || hasReceipt;
    const isReceiptAllowed = !isPaidReport && !isInvoice;
    const shouldShowReceiptEmptyState =
        isReceiptAllowed && !hasReceipt && !isApproved && !isSettled && (canEditReceipt || isAdmin || isApprover) && (canEditReceipt || ReportUtils.isPaidGroupPolicy(report));
>>>>>>> b71d98d2
    const receiptViolationNames: OnyxTypes.ViolationName[] = [
        CONST.VIOLATIONS.RECEIPT_REQUIRED,
        CONST.VIOLATIONS.RECEIPT_NOT_SMART_SCANNED,
        CONST.VIOLATIONS.MODIFIED_DATE,
        CONST.VIOLATIONS.CASH_EXPENSE_WITH_NO_RECEIPT,
        CONST.VIOLATIONS.SMARTSCAN_FAILED,
    ];
    const receiptViolations =
        transactionViolations?.filter((violation) => receiptViolationNames.includes(violation.name)).map((violation) => ViolationsUtils.getViolationTranslation(violation, translate)) ?? [];
    const shouldShowNotesViolations = !isReceiptBeingScanned && canUseViolations && ReportUtils.isPaidGroupPolicy(report);
    const shouldShowReceiptHeader = isReceiptAllowed && (shouldShowReceiptEmptyState || shouldShowMapOrReceipt) && canUseViolations && ReportUtils.isPaidGroupPolicy(report);

    return (
        <View style={styles.pRelative}>
            {shouldShowAnimatedBackground && <AnimatedEmptyStateBackground />}
            <>
                {shouldShowReceiptHeader && (
                    <ReceiptAuditHeader
                        notes={receiptViolations}
                        shouldShowAuditMessage={Boolean(shouldShowNotesViolations && didRceiptScanSucceed)}
                    />
                )}
                {hasReceipt && (
                    <OfflineWithFeedback
                        pendingAction={pendingAction}
                        errors={transaction?.errorFields?.route ?? transaction?.errors}
                        errorRowStyles={[styles.mh4]}
                        onClose={() => {
                            if (!transaction?.transactionID) {
                                return;
                            }
                            Transaction.clearError(transaction.transactionID);
                        }}
                    >
                        <View style={styles.moneyRequestViewImage}>
                            <ReportActionItemImage
                                thumbnail={receiptURIs?.thumbnail}
                                fileExtension={receiptURIs?.fileExtension}
                                isThumbnail={receiptURIs?.isThumbnail}
                                image={receiptURIs?.image}
                                isLocalFile={receiptURIs?.isLocalFile}
                                filename={receiptURIs?.filename}
                                transaction={transaction}
                                enablePreviewModal
                            />
                        </View>
                    </OfflineWithFeedback>
                )}
                {shouldShowReceiptEmptyState && (
                    <ReceiptEmptyState
                        hasError={hasErrors}
                        disabled={!canEditReceipt}
                        onPress={() =>
                            Navigation.navigate(
                                ROUTES.MONEY_REQUEST_STEP_SCAN.getRoute(
                                    CONST.IOU.ACTION.EDIT,
                                    iouType,
                                    transaction?.transactionID ?? '',
                                    report.reportID,
                                    Navigation.getActiveRouteWithoutParams(),
                                ),
                            )
                        }
                    />
                )}
                {!shouldShowReceiptEmptyState && !hasReceipt && <View style={{marginVertical: 6}} />}
                {shouldShowNotesViolations && <ReceiptAuditMessages notes={receiptViolations} />}
                <OfflineWithFeedback pendingAction={getPendingFieldAction('amount')}>
                    <MenuItemWithTopDescription
                        title={amountTitle}
                        shouldShowTitleIcon={isSettled}
                        titleIcon={Expensicons.Checkmark}
                        description={amountDescription}
                        titleStyle={styles.textHeadlineH2}
                        interactive={canEditAmount}
                        shouldShowRightIcon={canEditAmount}
                        onPress={() => Navigation.navigate(ROUTES.MONEY_REQUEST_STEP_AMOUNT.getRoute(CONST.IOU.ACTION.EDIT, iouType, transaction?.transactionID ?? '', report.reportID))}
                        brickRoadIndicator={getErrorForField('amount') ? CONST.BRICK_ROAD_INDICATOR_STATUS.ERROR : undefined}
                        errorText={getErrorForField('amount')}
                    />
                </OfflineWithFeedback>
                <OfflineWithFeedback pendingAction={getPendingFieldAction('comment')}>
                    <MenuItemWithTopDescription
                        description={translate('common.description')}
                        shouldParseTitle
                        title={transactionDescription}
                        interactive={canEdit}
                        shouldShowRightIcon={canEdit}
                        titleStyle={styles.flex1}
                        onPress={() => Navigation.navigate(ROUTES.MONEY_REQUEST_STEP_DESCRIPTION.getRoute(CONST.IOU.ACTION.EDIT, iouType, transaction?.transactionID ?? '', report.reportID))}
                        wrapperStyle={[styles.pv2, styles.taskDescriptionMenuItem]}
                        brickRoadIndicator={getErrorForField('comment') ? CONST.BRICK_ROAD_INDICATOR_STATUS.ERROR : undefined}
                        errorText={getErrorForField('comment')}
                        numberOfLinesTitle={0}
                    />
                </OfflineWithFeedback>
                {isDistanceRequest ? (
                    distanceRequestFields
                ) : (
                    <OfflineWithFeedback pendingAction={getPendingFieldAction('merchant')}>
                        <MenuItemWithTopDescription
                            description={translate('common.merchant')}
                            title={merchantTitle}
                            interactive={canEditMerchant}
                            shouldShowRightIcon={canEditMerchant}
                            titleStyle={styles.flex1}
                            onPress={() =>
                                Navigation.navigate(ROUTES.MONEY_REQUEST_STEP_MERCHANT.getRoute(CONST.IOU.ACTION.EDIT, iouType, transaction?.transactionID ?? '', report.reportID))
                            }
                            wrapperStyle={[styles.taskDescriptionMenuItem]}
                            brickRoadIndicator={getErrorForField('merchant') ? CONST.BRICK_ROAD_INDICATOR_STATUS.ERROR : undefined}
                            errorText={getErrorForField('merchant')}
                            numberOfLinesTitle={0}
                        />
                    </OfflineWithFeedback>
                )}
                <OfflineWithFeedback pendingAction={getPendingFieldAction('created')}>
                    <MenuItemWithTopDescription
                        description={translate('common.date')}
                        title={transactionDate}
                        interactive={canEditDate}
                        shouldShowRightIcon={canEditDate}
                        titleStyle={styles.flex1}
                        onPress={() => Navigation.navigate(ROUTES.MONEY_REQUEST_STEP_DATE.getRoute(CONST.IOU.ACTION.EDIT, iouType, transaction?.transactionID ?? '', report.reportID))}
                        brickRoadIndicator={getErrorForField('date') ? CONST.BRICK_ROAD_INDICATOR_STATUS.ERROR : undefined}
                        errorText={getErrorForField('date')}
                    />
                </OfflineWithFeedback>
                {shouldShowCategory && (
                    <OfflineWithFeedback pendingAction={getPendingFieldAction('category')}>
                        <MenuItemWithTopDescription
                            description={translate('common.category')}
                            title={transactionCategory}
                            interactive={canEdit}
                            shouldShowRightIcon={canEdit}
                            titleStyle={styles.flex1}
                            onPress={() =>
                                Navigation.navigate(ROUTES.MONEY_REQUEST_STEP_CATEGORY.getRoute(CONST.IOU.ACTION.EDIT, iouType, transaction?.transactionID ?? '', report.reportID))
                            }
                            brickRoadIndicator={getErrorForField('category') ? CONST.BRICK_ROAD_INDICATOR_STATUS.ERROR : undefined}
                            errorText={getErrorForField('category')}
                        />
                    </OfflineWithFeedback>
                )}
                {shouldShowTag &&
                    policyTagLists.map(({name, orderWeight}, index) => (
                        <OfflineWithFeedback
                            key={name}
                            pendingAction={getPendingFieldAction('tag')}
                        >
                            <MenuItemWithTopDescription
                                description={name ?? translate('common.tag')}
                                title={TransactionUtils.getTagForDisplay(transaction, index)}
                                interactive={canEdit}
                                shouldShowRightIcon={canEdit}
                                titleStyle={styles.flex1}
                                onPress={() =>
                                    Navigation.navigate(
                                        ROUTES.MONEY_REQUEST_STEP_TAG.getRoute(CONST.IOU.ACTION.EDIT, iouType, orderWeight, transaction?.transactionID ?? '', report.reportID),
                                    )
                                }
                                brickRoadIndicator={
                                    getErrorForField('tag', {
                                        tagListIndex: index,
                                        tagListName: name,
                                    })
                                        ? CONST.BRICK_ROAD_INDICATOR_STATUS.ERROR
                                        : undefined
                                }
                                errorText={getErrorForField('tag', {tagListIndex: index, tagListName: name})}
                            />
                        </OfflineWithFeedback>
                    ))}
                {isCardTransaction && (
                    <OfflineWithFeedback pendingAction={getPendingFieldAction('cardID')}>
                        <MenuItemWithTopDescription
                            description={translate('iou.card')}
                            title={cardProgramName}
                            titleStyle={styles.flex1}
                            interactive={false}
                        />
                    </OfflineWithFeedback>
                )}
                {shouldShowTax && (
                    <OfflineWithFeedback pendingAction={getPendingFieldAction('taxCode')}>
                        <MenuItemWithTopDescription
                            title={taxRateTitle ?? ''}
                            description={taxRatesDescription}
                            interactive={canEditTaxFields}
                            shouldShowRightIcon={canEditTaxFields}
                            titleStyle={styles.flex1}
                            onPress={() =>
                                Navigation.navigate(ROUTES.MONEY_REQUEST_STEP_TAX_RATE.getRoute(CONST.IOU.ACTION.EDIT, iouType, transaction?.transactionID ?? '', report.reportID))
                            }
                            brickRoadIndicator={getErrorForField('tax') ? CONST.BRICK_ROAD_INDICATOR_STATUS.ERROR : undefined}
                            errorText={getErrorForField('tax')}
                        />
                    </OfflineWithFeedback>
                )}

                {shouldShowTax && (
                    <OfflineWithFeedback pendingAction={getPendingFieldAction('taxAmount')}>
                        <MenuItemWithTopDescription
                            title={formattedTaxAmount ? formattedTaxAmount.toString() : ''}
                            description={translate('iou.taxAmount')}
                            interactive={canEditTaxFields}
                            shouldShowRightIcon={canEditTaxFields}
                            titleStyle={styles.flex1}
                            onPress={() =>
                                Navigation.navigate(ROUTES.MONEY_REQUEST_STEP_TAX_AMOUNT.getRoute(CONST.IOU.ACTION.EDIT, iouType, transaction?.transactionID ?? '', report.reportID))
                            }
                        />
                    </OfflineWithFeedback>
                )}
                {shouldShowBillable && (
                    <View style={[styles.flexRow, styles.optionRow, styles.justifyContentBetween, styles.alignItemsCenter, styles.ml5, styles.mr8]}>
                        <View>
                            <Text color={!transactionBillable ? theme.textSupporting : undefined}>{translate('common.billable')}</Text>
                            {!!getErrorForField('billable') && (
                                <ViolationMessages
                                    violations={getViolationsForField('billable')}
                                    containerStyle={[styles.mt1]}
                                    textStyle={[styles.ph0]}
                                    isLast
                                />
                            )}
                        </View>
                        <Switch
                            accessibilityLabel={translate('common.billable')}
                            isOn={!!transactionBillable}
                            onToggle={saveBillable}
                            disabled={!canEdit}
                        />
                    </View>
                )}
            </>
        </View>
    );
}

MoneyRequestView.displayName = 'MoneyRequestView';

export default withOnyx<MoneyRequestViewPropsWithoutTransaction, MoneyRequestViewOnyxPropsWithoutTransaction>({
    policy: {
        key: ({report}) => `${ONYXKEYS.COLLECTION.POLICY}${report.policyID}`,
    },
    policyCategories: {
        key: ({report}) => `${ONYXKEYS.COLLECTION.POLICY_CATEGORIES}${report.policyID}`,
    },
    policyTagList: {
        key: ({report}) => `${ONYXKEYS.COLLECTION.POLICY_TAGS}${report.policyID}`,
    },
    parentReport: {
        key: ({report}) => `${ONYXKEYS.COLLECTION.REPORT}${report.parentReportID}`,
    },
    parentReportActions: {
        key: ({report}) => `${ONYXKEYS.COLLECTION.REPORT_ACTIONS}${report ? report.parentReportID : '0'}`,
        canEvict: false,
    },
    distanceRates: {
        key: ({report}) => `${ONYXKEYS.COLLECTION.POLICY}${report.policyID}`,
        selector: DistanceRequestUtils.getMileageRates,
    },
})(
    withOnyx<MoneyRequestViewProps, MoneyRequestViewTransactionOnyxProps>({
        transaction: {
            key: ({report, parentReportActions}) => {
                const parentReportAction = parentReportActions?.[report.parentReportActionID ?? ''];
                const originalMessage = parentReportAction?.actionName === CONST.REPORT.ACTIONS.TYPE.IOU ? parentReportAction.originalMessage : undefined;
                const transactionID = originalMessage?.IOUTransactionID ?? 0;
                return `${ONYXKEYS.COLLECTION.TRANSACTION}${transactionID}`;
            },
        },
        transactionViolations: {
            key: ({report, parentReportActions}) => {
                const parentReportAction = parentReportActions?.[report.parentReportActionID ?? ''];
                const originalMessage = parentReportAction?.actionName === CONST.REPORT.ACTIONS.TYPE.IOU ? parentReportAction.originalMessage : undefined;
                const transactionID = originalMessage?.IOUTransactionID ?? 0;
                return `${ONYXKEYS.COLLECTION.TRANSACTION_VIOLATIONS}${transactionID}`;
            },
        },
    })(MoneyRequestView),
);<|MERGE_RESOLUTION|>--- conflicted
+++ resolved
@@ -312,14 +312,9 @@
         </OfflineWithFeedback>
     );
 
-<<<<<<< HEAD
-    const shouldShowReceiptEmptyState = !hasReceipt && !isInvoice && (canEditReceipt || isAdmin || isApprover);
-=======
-    const shouldShowMapOrReceipt = showMapAsImage || hasReceipt;
     const isReceiptAllowed = !isPaidReport && !isInvoice;
     const shouldShowReceiptEmptyState =
         isReceiptAllowed && !hasReceipt && !isApproved && !isSettled && (canEditReceipt || isAdmin || isApprover) && (canEditReceipt || ReportUtils.isPaidGroupPolicy(report));
->>>>>>> b71d98d2
     const receiptViolationNames: OnyxTypes.ViolationName[] = [
         CONST.VIOLATIONS.RECEIPT_REQUIRED,
         CONST.VIOLATIONS.RECEIPT_NOT_SMART_SCANNED,
@@ -330,7 +325,7 @@
     const receiptViolations =
         transactionViolations?.filter((violation) => receiptViolationNames.includes(violation.name)).map((violation) => ViolationsUtils.getViolationTranslation(violation, translate)) ?? [];
     const shouldShowNotesViolations = !isReceiptBeingScanned && canUseViolations && ReportUtils.isPaidGroupPolicy(report);
-    const shouldShowReceiptHeader = isReceiptAllowed && (shouldShowReceiptEmptyState || shouldShowMapOrReceipt) && canUseViolations && ReportUtils.isPaidGroupPolicy(report);
+    const shouldShowReceiptHeader = isReceiptAllowed && (shouldShowReceiptEmptyState || hasReceipt) && canUseViolations && ReportUtils.isPaidGroupPolicy(report);
 
     return (
         <View style={styles.pRelative}>
