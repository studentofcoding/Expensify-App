import React, {useCallback, useMemo} from 'react';
import {View} from 'react-native';
import {withOnyx} from 'react-native-onyx';
import type {OnyxEntry} from 'react-native-onyx';
import * as Expensicons from '@components/Icon/Expensicons';
import MenuItemWithTopDescription from '@components/MenuItemWithTopDescription';
import OfflineWithFeedback from '@components/OfflineWithFeedback';
import {useSession} from '@components/OnyxProvider';
import {ReceiptAuditHeader, ReceiptAuditMessages} from '@components/ReceiptAudit';
import ReceiptEmptyState from '@components/ReceiptEmptyState';
import Switch from '@components/Switch';
import Text from '@components/Text';
import ViolationMessages from '@components/ViolationMessages';
import useLocalize from '@hooks/useLocalize';
import useNetwork from '@hooks/useNetwork';
import usePermissions from '@hooks/usePermissions';
import useTheme from '@hooks/useTheme';
import useThemeStyles from '@hooks/useThemeStyles';
import useViolations from '@hooks/useViolations';
import type {ViolationField} from '@hooks/useViolations';
import * as CardUtils from '@libs/CardUtils';
import * as CurrencyUtils from '@libs/CurrencyUtils';
import type {MileageRate} from '@libs/DistanceRequestUtils';
import DistanceRequestUtils from '@libs/DistanceRequestUtils';
import * as OptionsListUtils from '@libs/OptionsListUtils';
import * as PolicyUtils from '@libs/PolicyUtils';
import {isTaxTrackingEnabled} from '@libs/PolicyUtils';
import * as ReceiptUtils from '@libs/ReceiptUtils';
import * as ReportActionsUtils from '@libs/ReportActionsUtils';
import * as ReportUtils from '@libs/ReportUtils';
import * as TransactionUtils from '@libs/TransactionUtils';
import ViolationsUtils from '@libs/Violations/ViolationsUtils';
import Navigation from '@navigation/Navigation';
import AnimatedEmptyStateBackground from '@pages/home/report/AnimatedEmptyStateBackground';
import * as IOU from '@userActions/IOU';
import * as Transaction from '@userActions/Transaction';
import CONST from '@src/CONST';
import type {TranslationPaths} from '@src/languages/types';
import * as ReportActions from '@src/libs/actions/ReportActions';
import ONYXKEYS from '@src/ONYXKEYS';
import ROUTES from '@src/ROUTES';
import type * as OnyxTypes from '@src/types/onyx';
import type {TransactionPendingFieldsKey} from '@src/types/onyx/Transaction';
import ReportActionItemImage from './ReportActionItemImage';

type MoneyRequestViewTransactionOnyxProps = {
    /** The transaction associated with the transactionThread */
    transaction: OnyxEntry<OnyxTypes.Transaction>;

    /** Violations detected in this transaction */
    transactionViolations: OnyxEntry<OnyxTypes.TransactionViolations>;
};

type MoneyRequestViewOnyxPropsWithoutTransaction = {
    /** The policy object for the current route */
    policy: OnyxEntry<OnyxTypes.Policy>;

    /** Collection of categories attached to a policy */
    policyCategories: OnyxEntry<OnyxTypes.PolicyCategories>;

    /** Collection of tags attached to a policy */
    policyTagList: OnyxEntry<OnyxTypes.PolicyTagList>;

    /** The expense report or iou report (only will have a value if this is a transaction thread) */
    parentReport: OnyxEntry<OnyxTypes.Report>;

    /** The actions from the parent report */
    parentReportActions: OnyxEntry<OnyxTypes.ReportActions>;

    /** The distance rates from the policy */
    distanceRates: Record<string, MileageRate>;
};

type MoneyRequestViewPropsWithoutTransaction = MoneyRequestViewOnyxPropsWithoutTransaction & {
    /** The report currently being looked at */
    report: OnyxTypes.Report;

    /** Whether we should display the animated banner above the component */
    shouldShowAnimatedBackground: boolean;
};

type MoneyRequestViewProps = MoneyRequestViewTransactionOnyxProps & MoneyRequestViewPropsWithoutTransaction;

function MoneyRequestView({
    report,
    parentReport,
    parentReportActions,
    policyCategories,
    transaction,
    policyTagList,
    policy,
    transactionViolations,
    shouldShowAnimatedBackground,
    distanceRates,
}: MoneyRequestViewProps) {
    const theme = useTheme();
    const styles = useThemeStyles();
    const session = useSession();
    const {isOffline} = useNetwork();
    const {translate, toLocaleDigit} = useLocalize();
    const parentReportAction = parentReportActions?.[report.parentReportActionID ?? '-1'] ?? null;
    const isTrackExpense = ReportUtils.isTrackExpenseReport(report);
    const {canUseViolations, canUseP2PDistanceRequests} = usePermissions(isTrackExpense ? CONST.IOU.TYPE.TRACK : undefined);
    const moneyRequestReport = parentReport;
    const {
        created: transactionDate,
        amount: transactionAmount,
        taxAmount: transactionTaxAmount,
        currency: transactionCurrency,
        comment: transactionDescription,
        merchant: transactionMerchant,
        billable: transactionBillable,
        category: transactionCategory,
        tag: transactionTag,
        originalAmount: transactionOriginalAmount,
        originalCurrency: transactionOriginalCurrency,
        cardID: transactionCardID,
    } = ReportUtils.getTransactionDetails(transaction) ?? {};
    const isEmptyMerchant = transactionMerchant === '' || transactionMerchant === CONST.TRANSACTION.PARTIAL_TRANSACTION_MERCHANT;
    const isDistanceRequest = TransactionUtils.isDistanceRequest(transaction);
    const formattedTransactionAmount = transactionAmount ? CurrencyUtils.convertToDisplayString(transactionAmount, transactionCurrency) : '';
    const formattedOriginalAmount = transactionOriginalAmount && transactionOriginalCurrency && CurrencyUtils.convertToDisplayString(transactionOriginalAmount, transactionOriginalCurrency);
    const isCardTransaction = TransactionUtils.isCardTransaction(transaction);
    const cardProgramName = isCardTransaction && transactionCardID !== undefined ? CardUtils.getCardDescription(transactionCardID) : '';
    const isApproved = ReportUtils.isReportApproved(moneyRequestReport);
    const isInvoice = ReportUtils.isInvoiceReport(moneyRequestReport);
    const isPaidReport = ReportActionsUtils.isPayAction(parentReportAction);
    const taxRates = policy?.taxRates;
    const formattedTaxAmount = CurrencyUtils.convertToDisplayString(transactionTaxAmount, transactionCurrency);

    const taxRatesDescription = taxRates?.name;
    const taxRateTitle = TransactionUtils.getTaxName(policy, transaction);

    // Flags for allowing or disallowing editing an expense
    const isSettled = ReportUtils.isSettled(moneyRequestReport?.reportID);
    const isCancelled = moneyRequestReport && moneyRequestReport.isCancelledIOU;

    // Used for non-restricted fields such as: description, category, tag, billable, etc.
    const canEdit = ReportUtils.canEditMoneyRequest(parentReportAction);
    const canEditTaxFields = canEdit && !isDistanceRequest;

    const canEditAmount = ReportUtils.canEditFieldOfMoneyRequest(parentReportAction, CONST.EDIT_REQUEST_FIELD.AMOUNT);
    const canEditMerchant = ReportUtils.canEditFieldOfMoneyRequest(parentReportAction, CONST.EDIT_REQUEST_FIELD.MERCHANT);
    const canEditDate = ReportUtils.canEditFieldOfMoneyRequest(parentReportAction, CONST.EDIT_REQUEST_FIELD.DATE);
    const canEditReceipt = ReportUtils.canEditFieldOfMoneyRequest(parentReportAction, CONST.EDIT_REQUEST_FIELD.RECEIPT);
    const hasReceipt = TransactionUtils.hasReceipt(transaction);
    const isReceiptBeingScanned = hasReceipt && TransactionUtils.isReceiptBeingScanned(transaction);
    const didRceiptScanSucceed = hasReceipt && TransactionUtils.didRceiptScanSucceed(transaction);
    const canEditDistance = ReportUtils.canEditFieldOfMoneyRequest(parentReportAction, CONST.EDIT_REQUEST_FIELD.DISTANCE);

    const isAdmin = policy?.role === 'admin';
    const isApprover = ReportUtils.isMoneyRequestReport(moneyRequestReport) && moneyRequestReport?.managerID !== null && session?.accountID === moneyRequestReport?.managerID;
    // A flag for verifying that the current report is a sub-report of a workspace chat
    // if the policy of the report is either Collect or Control, then this report must be tied to workspace chat
    const isPolicyExpenseChat = ReportUtils.isReportInGroupPolicy(report);

    const policyTagLists = useMemo(() => PolicyUtils.getTagLists(policyTagList), [policyTagList]);

    const iouType = isTrackExpense ? CONST.IOU.TYPE.TRACK : CONST.IOU.TYPE.SUBMIT;

    // Flags for showing categories and tags
    // transactionCategory can be an empty string
    // eslint-disable-next-line @typescript-eslint/prefer-nullish-coalescing
    const shouldShowCategory = isPolicyExpenseChat && (transactionCategory || OptionsListUtils.hasEnabledOptions(policyCategories ?? {}));
    // transactionTag can be an empty string
    // eslint-disable-next-line @typescript-eslint/prefer-nullish-coalescing
    const shouldShowTag = isPolicyExpenseChat && (transactionTag || OptionsListUtils.hasEnabledTags(policyTagLists));
    const shouldShowBillable = isPolicyExpenseChat && (!!transactionBillable || !(policy?.disabledFields?.defaultBillable ?? true));

    const shouldShowTax = isTaxTrackingEnabled(isPolicyExpenseChat, policy, isDistanceRequest);

    const {getViolationsForField} = useViolations(transactionViolations ?? []);
    const hasViolations = useCallback(
        (field: ViolationField, data?: OnyxTypes.TransactionViolation['data'], policyHasDependentTags = false, tagValue?: string): boolean =>
            !!canUseViolations && getViolationsForField(field, data, policyHasDependentTags, tagValue).length > 0,
        [canUseViolations, getViolationsForField],
    );

    let amountDescription = `${translate('iou.amount')}`;

    const hasRoute = TransactionUtils.hasRoute(transaction, isDistanceRequest);
    const rateID = transaction?.comment.customUnit?.customUnitRateID ?? '-1';

    const currency = policy ? policy.outputCurrency : PolicyUtils.getPersonalPolicy()?.outputCurrency ?? CONST.CURRENCY.USD;

    const mileageRate = TransactionUtils.isCustomUnitRateIDForP2P(transaction) ? DistanceRequestUtils.getRateForP2P(currency) : distanceRates[rateID] ?? {};
    const {unit} = mileageRate;
    const rate = transaction?.comment?.customUnit?.defaultP2PRate ?? mileageRate.rate;

    const distance = DistanceRequestUtils.convertToDistanceInMeters(TransactionUtils.getDistance(transaction), unit);
    const rateToDisplay = DistanceRequestUtils.getRateForDisplay(unit, rate, currency, translate, toLocaleDigit, isOffline);
    const distanceToDisplay = DistanceRequestUtils.getDistanceForDisplay(hasRoute, distance, unit, rate, translate);
    let merchantTitle = isEmptyMerchant ? '' : transactionMerchant;
    let amountTitle = formattedTransactionAmount ? formattedTransactionAmount.toString() : '';
    if (TransactionUtils.hasReceipt(transaction) && TransactionUtils.isReceiptBeingScanned(transaction)) {
        merchantTitle = translate('iou.receiptStatusTitle');
        amountTitle = translate('iou.receiptStatusTitle');
    }
    const saveBillable = useCallback(
        (newBillable: boolean) => {
            // If the value hasn't changed, don't request to save changes on the server and just close the modal
            if (newBillable === TransactionUtils.getBillable(transaction)) {
                Navigation.dismissModal();
                return;
            }
            IOU.updateMoneyRequestBillable(transaction?.transactionID ?? '-1', report?.reportID, newBillable, policy, policyTagList, policyCategories);
            Navigation.dismissModal();
        },
        [transaction, report, policy, policyTagList, policyCategories],
    );

    if (isCardTransaction) {
        if (formattedOriginalAmount) {
            amountDescription += ` ${CONST.DOT_SEPARATOR} ${translate('iou.original')} ${formattedOriginalAmount}`;
        }
        if (isCancelled) {
            amountDescription += ` ${CONST.DOT_SEPARATOR} ${translate('iou.canceled')}`;
        }
    } else {
        if (!isDistanceRequest) {
            amountDescription += ` ${CONST.DOT_SEPARATOR} ${translate('iou.cash')}`;
        }
        if (isApproved) {
            amountDescription += ` ${CONST.DOT_SEPARATOR} ${translate('iou.approved')}`;
        } else if (isCancelled) {
            amountDescription += ` ${CONST.DOT_SEPARATOR} ${translate('iou.canceled')}`;
        } else if (isSettled) {
            amountDescription += ` • ${translate('iou.settledExpensify')}`;
        }
    }

    let receiptURIs;
    const hasErrors = TransactionUtils.hasMissingSmartscanFields(transaction);
    if (hasReceipt) {
        receiptURIs = ReceiptUtils.getThumbnailAndImageURIs(transaction);
    }

    const pendingAction = transaction?.pendingAction;
    const getPendingFieldAction = (fieldPath: TransactionPendingFieldsKey) => transaction?.pendingFields?.[fieldPath] ?? pendingAction;

    const getErrorForField = useCallback(
        (field: ViolationField, data?: OnyxTypes.TransactionViolation['data'], policyHasDependentTags = false, tagValue?: string) => {
            // Checks applied when creating a new expense
            // NOTE: receipt field can return multiple violations, so we need to handle it separately
            const fieldChecks: Partial<Record<ViolationField, {isError: boolean; translationPath: TranslationPaths}>> = {
                amount: {
                    isError: transactionAmount === 0,
                    translationPath: 'common.error.enterAmount',
                },
                merchant: {
                    isError: !isSettled && !isCancelled && isPolicyExpenseChat && isEmptyMerchant,
                    translationPath: 'common.error.enterMerchant',
                },
                date: {
                    isError: transactionDate === '',
                    translationPath: 'common.error.enterDate',
                },
            };

            const {isError, translationPath} = fieldChecks[field] ?? {};

            // Return form errors if there are any
            if (hasErrors && isError && translationPath) {
                return translate(translationPath);
            }

            // Return violations if there are any
            if (hasViolations(field, data, policyHasDependentTags, tagValue)) {
                const violations = getViolationsForField(field, data, policyHasDependentTags, tagValue);
                return ViolationsUtils.getViolationTranslation(violations[0], translate);
            }

            return '';
        },
        [transactionAmount, isSettled, isCancelled, isPolicyExpenseChat, isEmptyMerchant, transactionDate, hasErrors, hasViolations, translate, getViolationsForField],
    );

    const distanceRequestFields = canUseP2PDistanceRequests ? (
        <>
            <OfflineWithFeedback pendingAction={getPendingFieldAction('waypoints')}>
                <MenuItemWithTopDescription
                    description={translate('common.distance')}
                    title={getPendingFieldAction('waypoints') ? translate('iou.fieldPending') : distanceToDisplay}
                    interactive={canEditDistance}
                    shouldShowRightIcon={canEditDistance}
                    titleStyle={styles.flex1}
                    onPress={() => Navigation.navigate(ROUTES.MONEY_REQUEST_STEP_DISTANCE.getRoute(CONST.IOU.ACTION.EDIT, iouType, transaction?.transactionID ?? '-1', report.reportID))}
                />
            </OfflineWithFeedback>
            {/* TODO: correct the pending field action https://github.com/Expensify/App/issues/36987 */}
            <OfflineWithFeedback pendingAction={getPendingFieldAction('waypoints')}>
                <MenuItemWithTopDescription
                    description={translate('common.rate')}
                    title={rateToDisplay}
                    // TODO: https://github.com/Expensify/App/issues/36987 make it interactive and show right icon when EditRatePage is ready
                    interactive={false}
                    shouldShowRightIcon={false}
                    titleStyle={styles.flex1}
                    // TODO: https://github.com/Expensify/App/issues/36987 Add route for editing rate
                    onPress={() => {}}
                />
            </OfflineWithFeedback>
        </>
    ) : (
        <OfflineWithFeedback pendingAction={getPendingFieldAction('waypoints')}>
            <MenuItemWithTopDescription
                description={translate('common.distance')}
                title={transactionMerchant}
                interactive={canEditDistance}
                shouldShowRightIcon={canEditDistance}
                titleStyle={styles.flex1}
                onPress={() => Navigation.navigate(ROUTES.MONEY_REQUEST_STEP_DISTANCE.getRoute(CONST.IOU.ACTION.EDIT, iouType, transaction?.transactionID ?? '-1', report.reportID))}
            />
        </OfflineWithFeedback>
    );

    const isReceiptAllowed = !isPaidReport && !isInvoice;
    const shouldShowReceiptEmptyState =
        isReceiptAllowed && !hasReceipt && !isApproved && !isSettled && (canEditReceipt || isAdmin || isApprover) && (canEditReceipt || ReportUtils.isPaidGroupPolicy(report));
    const receiptViolationNames: OnyxTypes.ViolationName[] = [
        CONST.VIOLATIONS.RECEIPT_REQUIRED,
        CONST.VIOLATIONS.RECEIPT_NOT_SMART_SCANNED,
        CONST.VIOLATIONS.MODIFIED_DATE,
        CONST.VIOLATIONS.CASH_EXPENSE_WITH_NO_RECEIPT,
        CONST.VIOLATIONS.SMARTSCAN_FAILED,
    ];
    const receiptViolations =
        transactionViolations?.filter((violation) => receiptViolationNames.includes(violation.name)).map((violation) => ViolationsUtils.getViolationTranslation(violation, translate)) ?? [];
    const shouldShowNotesViolations = !isReceiptBeingScanned && canUseViolations && ReportUtils.isPaidGroupPolicy(report);
    const shouldShowReceiptHeader = isReceiptAllowed && (shouldShowReceiptEmptyState || hasReceipt) && canUseViolations && ReportUtils.isPaidGroupPolicy(report);

    const errors = {
        ...(transaction?.errorFields?.route ?? transaction?.errors),
        ...parentReportAction?.errors,
    };

    const tagList = policyTagLists.map(({name, orderWeight}, index) => {
        const tagError = getErrorForField(
            'tag',
            {
                tagListIndex: index,
                tagListName: name,
            },
            PolicyUtils.hasDependentTags(policy, policyTagList),
            TransactionUtils.getTagForDisplay(transaction, index),
        );
        return (
            <OfflineWithFeedback
                key={name}
                pendingAction={getPendingFieldAction('tag')}
            >
                <MenuItemWithTopDescription
                    description={name ?? translate('common.tag')}
                    title={TransactionUtils.getTagForDisplay(transaction, index)}
                    interactive={canEdit}
                    shouldShowRightIcon={canEdit}
                    titleStyle={styles.flex1}
                    onPress={() =>
                        Navigation.navigate(ROUTES.MONEY_REQUEST_STEP_TAG.getRoute(CONST.IOU.ACTION.EDIT, iouType, orderWeight, transaction?.transactionID ?? '', report.reportID))
                    }
                    brickRoadIndicator={tagError ? CONST.BRICK_ROAD_INDICATOR_STATUS.ERROR : undefined}
                    errorText={tagError}
                />
            </OfflineWithFeedback>
        );
    });

    return (
        <View style={styles.pRelative}>
            {shouldShowAnimatedBackground && <AnimatedEmptyStateBackground />}
            <>
                {shouldShowReceiptHeader && (
                    <ReceiptAuditHeader
                        notes={receiptViolations}
                        shouldShowAuditMessage={!!(shouldShowNotesViolations && didRceiptScanSucceed)}
                    />
                )}
                {(hasReceipt || errors) && (
                    <OfflineWithFeedback
                        pendingAction={pendingAction}
                        errors={errors}
                        errorRowStyles={[styles.mh4]}
                        onClose={() => {
                            if (!transaction?.transactionID) {
                                return;
                            }
                            Transaction.clearError(transaction.transactionID);
                            ReportActions.clearAllRelatedReportActionErrors(report.reportID, parentReportAction);
                        }}
                    >
                        {hasReceipt && (
                            <View style={styles.moneyRequestViewImage}>
                                <ReportActionItemImage
                                    thumbnail={receiptURIs?.thumbnail}
                                    fileExtension={receiptURIs?.fileExtension}
                                    isThumbnail={receiptURIs?.isThumbnail}
                                    image={receiptURIs?.image}
                                    isLocalFile={receiptURIs?.isLocalFile}
                                    filename={receiptURIs?.filename}
                                    transaction={transaction}
                                    enablePreviewModal
                                />
                            </View>
                        )}
                    </OfflineWithFeedback>
                )}
                {shouldShowReceiptEmptyState && (
                    <ReceiptEmptyState
                        hasError={hasErrors}
                        disabled={!canEditReceipt}
                        onPress={() =>
                            Navigation.navigate(
                                ROUTES.MONEY_REQUEST_STEP_SCAN.getRoute(
                                    CONST.IOU.ACTION.EDIT,
                                    iouType,
                                    transaction?.transactionID ?? '-1',
                                    report.reportID,
                                    Navigation.getActiveRouteWithoutParams(),
                                ),
                            )
                        }
                    />
                )}
                {!shouldShowReceiptEmptyState && !hasReceipt && <View style={{marginVertical: 6}} />}
                {shouldShowNotesViolations && <ReceiptAuditMessages notes={receiptViolations} />}
                <OfflineWithFeedback pendingAction={getPendingFieldAction('amount')}>
                    <MenuItemWithTopDescription
                        title={amountTitle}
                        shouldShowTitleIcon={isSettled}
                        titleIcon={Expensicons.Checkmark}
                        description={amountDescription}
                        titleStyle={styles.textHeadlineH2}
                        interactive={canEditAmount}
                        shouldShowRightIcon={canEditAmount}
                        onPress={() => Navigation.navigate(ROUTES.MONEY_REQUEST_STEP_AMOUNT.getRoute(CONST.IOU.ACTION.EDIT, iouType, transaction?.transactionID ?? '-1', report.reportID))}
                        brickRoadIndicator={getErrorForField('amount') ? CONST.BRICK_ROAD_INDICATOR_STATUS.ERROR : undefined}
                        errorText={getErrorForField('amount')}
                    />
                </OfflineWithFeedback>
                <OfflineWithFeedback pendingAction={getPendingFieldAction('comment')}>
                    <MenuItemWithTopDescription
                        description={translate('common.description')}
                        shouldParseTitle
                        title={transactionDescription}
                        interactive={canEdit}
                        shouldShowRightIcon={canEdit}
                        titleStyle={styles.flex1}
                        onPress={() =>
                            Navigation.navigate(ROUTES.MONEY_REQUEST_STEP_DESCRIPTION.getRoute(CONST.IOU.ACTION.EDIT, iouType, transaction?.transactionID ?? '-1', report.reportID))
                        }
                        wrapperStyle={[styles.pv2, styles.taskDescriptionMenuItem]}
                        brickRoadIndicator={getErrorForField('comment') ? CONST.BRICK_ROAD_INDICATOR_STATUS.ERROR : undefined}
                        errorText={getErrorForField('comment')}
                        numberOfLinesTitle={0}
                    />
                </OfflineWithFeedback>
                {isDistanceRequest ? (
                    distanceRequestFields
                ) : (
                    <OfflineWithFeedback pendingAction={getPendingFieldAction('merchant')}>
                        <MenuItemWithTopDescription
                            description={translate('common.merchant')}
                            title={merchantTitle}
                            interactive={canEditMerchant}
                            shouldShowRightIcon={canEditMerchant}
                            titleStyle={styles.flex1}
                            onPress={() =>
                                Navigation.navigate(ROUTES.MONEY_REQUEST_STEP_MERCHANT.getRoute(CONST.IOU.ACTION.EDIT, iouType, transaction?.transactionID ?? '-1', report.reportID))
                            }
                            wrapperStyle={[styles.taskDescriptionMenuItem]}
                            brickRoadIndicator={getErrorForField('merchant') ? CONST.BRICK_ROAD_INDICATOR_STATUS.ERROR : undefined}
                            errorText={getErrorForField('merchant')}
                            numberOfLinesTitle={0}
                        />
                    </OfflineWithFeedback>
                )}
                <OfflineWithFeedback pendingAction={getPendingFieldAction('created')}>
                    <MenuItemWithTopDescription
                        description={translate('common.date')}
                        title={transactionDate}
                        interactive={canEditDate}
                        shouldShowRightIcon={canEditDate}
                        titleStyle={styles.flex1}
                        onPress={() => Navigation.navigate(ROUTES.MONEY_REQUEST_STEP_DATE.getRoute(CONST.IOU.ACTION.EDIT, iouType, transaction?.transactionID ?? '-1', report.reportID))}
                        brickRoadIndicator={getErrorForField('date') ? CONST.BRICK_ROAD_INDICATOR_STATUS.ERROR : undefined}
                        errorText={getErrorForField('date')}
                    />
                </OfflineWithFeedback>
                {shouldShowCategory && (
                    <OfflineWithFeedback pendingAction={getPendingFieldAction('category')}>
                        <MenuItemWithTopDescription
                            description={translate('common.category')}
                            title={transactionCategory}
                            interactive={canEdit}
                            shouldShowRightIcon={canEdit}
                            titleStyle={styles.flex1}
                            onPress={() =>
                                Navigation.navigate(ROUTES.MONEY_REQUEST_STEP_CATEGORY.getRoute(CONST.IOU.ACTION.EDIT, iouType, transaction?.transactionID ?? '-1', report.reportID))
                            }
                            brickRoadIndicator={getErrorForField('category') ? CONST.BRICK_ROAD_INDICATOR_STATUS.ERROR : undefined}
                            errorText={getErrorForField('category')}
                        />
                    </OfflineWithFeedback>
                )}
<<<<<<< HEAD
                {shouldShowTag &&
                    policyTagLists.map(({name, orderWeight}, index) => (
                        <OfflineWithFeedback
                            key={name}
                            pendingAction={getPendingFieldAction('tag')}
                        >
                            <MenuItemWithTopDescription
                                description={name ?? translate('common.tag')}
                                title={TransactionUtils.getTagForDisplay(transaction, index)}
                                interactive={canEdit}
                                shouldShowRightIcon={canEdit}
                                titleStyle={styles.flex1}
                                onPress={() =>
                                    Navigation.navigate(
                                        ROUTES.MONEY_REQUEST_STEP_TAG.getRoute(CONST.IOU.ACTION.EDIT, iouType, orderWeight, transaction?.transactionID ?? '-1', report.reportID),
                                    )
                                }
                                brickRoadIndicator={
                                    getErrorForField('tag', {
                                        tagListIndex: index,
                                        tagListName: name,
                                    })
                                        ? CONST.BRICK_ROAD_INDICATOR_STATUS.ERROR
                                        : undefined
                                }
                                errorText={getErrorForField('tag', {tagListIndex: index, tagListName: name})}
                            />
                        </OfflineWithFeedback>
                    ))}
=======
                {shouldShowTag && tagList}
>>>>>>> 65db6506
                {isCardTransaction && (
                    <OfflineWithFeedback pendingAction={getPendingFieldAction('cardID')}>
                        <MenuItemWithTopDescription
                            description={translate('iou.card')}
                            title={cardProgramName}
                            titleStyle={styles.flex1}
                            interactive={false}
                        />
                    </OfflineWithFeedback>
                )}
                {shouldShowTax && (
                    <OfflineWithFeedback pendingAction={getPendingFieldAction('taxCode')}>
                        <MenuItemWithTopDescription
                            title={taxRateTitle ?? ''}
                            description={taxRatesDescription}
                            interactive={canEditTaxFields}
                            shouldShowRightIcon={canEditTaxFields}
                            titleStyle={styles.flex1}
                            onPress={() =>
                                Navigation.navigate(ROUTES.MONEY_REQUEST_STEP_TAX_RATE.getRoute(CONST.IOU.ACTION.EDIT, iouType, transaction?.transactionID ?? '-1', report.reportID))
                            }
                            brickRoadIndicator={getErrorForField('tax') ? CONST.BRICK_ROAD_INDICATOR_STATUS.ERROR : undefined}
                            errorText={getErrorForField('tax')}
                        />
                    </OfflineWithFeedback>
                )}

                {shouldShowTax && (
                    <OfflineWithFeedback pendingAction={getPendingFieldAction('taxAmount')}>
                        <MenuItemWithTopDescription
                            title={formattedTaxAmount ? formattedTaxAmount.toString() : ''}
                            description={translate('iou.taxAmount')}
                            interactive={canEditTaxFields}
                            shouldShowRightIcon={canEditTaxFields}
                            titleStyle={styles.flex1}
                            onPress={() =>
                                Navigation.navigate(ROUTES.MONEY_REQUEST_STEP_TAX_AMOUNT.getRoute(CONST.IOU.ACTION.EDIT, iouType, transaction?.transactionID ?? '-1', report.reportID))
                            }
                        />
                    </OfflineWithFeedback>
                )}
                {shouldShowBillable && (
                    <View style={[styles.flexRow, styles.optionRow, styles.justifyContentBetween, styles.alignItemsCenter, styles.ml5, styles.mr8]}>
                        <View>
                            <Text color={!transactionBillable ? theme.textSupporting : undefined}>{translate('common.billable')}</Text>
                            {!!getErrorForField('billable') && (
                                <ViolationMessages
                                    violations={getViolationsForField('billable')}
                                    containerStyle={[styles.mt1]}
                                    textStyle={[styles.ph0]}
                                    isLast
                                />
                            )}
                        </View>
                        <Switch
                            accessibilityLabel={translate('common.billable')}
                            isOn={!!transactionBillable}
                            onToggle={saveBillable}
                            disabled={!canEdit}
                        />
                    </View>
                )}
            </>
        </View>
    );
}

MoneyRequestView.displayName = 'MoneyRequestView';

export default withOnyx<MoneyRequestViewPropsWithoutTransaction, MoneyRequestViewOnyxPropsWithoutTransaction>({
    policy: {
        key: ({report}) => `${ONYXKEYS.COLLECTION.POLICY}${report.policyID}`,
    },
    policyCategories: {
        key: ({report}) => `${ONYXKEYS.COLLECTION.POLICY_CATEGORIES}${report.policyID}`,
    },
    policyTagList: {
        key: ({report}) => `${ONYXKEYS.COLLECTION.POLICY_TAGS}${report.policyID}`,
    },
    parentReport: {
        key: ({report}) => `${ONYXKEYS.COLLECTION.REPORT}${report.parentReportID}`,
    },
    parentReportActions: {
        key: ({report}) => `${ONYXKEYS.COLLECTION.REPORT_ACTIONS}${report ? report.parentReportID : '-1'}`,
        canEvict: false,
    },
    distanceRates: {
        key: ({report}) => `${ONYXKEYS.COLLECTION.POLICY}${report.policyID}`,
        selector: (policy: OnyxEntry<OnyxTypes.Policy>) => DistanceRequestUtils.getMileageRates(policy, true),
    },
})(
    withOnyx<MoneyRequestViewProps, MoneyRequestViewTransactionOnyxProps>({
        transaction: {
            key: ({report, parentReportActions}) => {
                const parentReportAction = parentReportActions?.[report.parentReportActionID ?? '-1'];
                const originalMessage = parentReportAction?.actionName === CONST.REPORT.ACTIONS.TYPE.IOU ? parentReportAction.originalMessage : undefined;
                const transactionID = originalMessage?.IOUTransactionID ?? -1;
                return `${ONYXKEYS.COLLECTION.TRANSACTION}${transactionID}`;
            },
        },
        transactionViolations: {
            key: ({report, parentReportActions}) => {
                const parentReportAction = parentReportActions?.[report.parentReportActionID ?? '-1'];
                const originalMessage = parentReportAction?.actionName === CONST.REPORT.ACTIONS.TYPE.IOU ? parentReportAction.originalMessage : undefined;
                const transactionID = originalMessage?.IOUTransactionID ?? -1;
                return `${ONYXKEYS.COLLECTION.TRANSACTION_VIOLATIONS}${transactionID}`;
            },
        },
    })(MoneyRequestView),
);<|MERGE_RESOLUTION|>--- conflicted
+++ resolved
@@ -502,39 +502,7 @@
                         />
                     </OfflineWithFeedback>
                 )}
-<<<<<<< HEAD
-                {shouldShowTag &&
-                    policyTagLists.map(({name, orderWeight}, index) => (
-                        <OfflineWithFeedback
-                            key={name}
-                            pendingAction={getPendingFieldAction('tag')}
-                        >
-                            <MenuItemWithTopDescription
-                                description={name ?? translate('common.tag')}
-                                title={TransactionUtils.getTagForDisplay(transaction, index)}
-                                interactive={canEdit}
-                                shouldShowRightIcon={canEdit}
-                                titleStyle={styles.flex1}
-                                onPress={() =>
-                                    Navigation.navigate(
-                                        ROUTES.MONEY_REQUEST_STEP_TAG.getRoute(CONST.IOU.ACTION.EDIT, iouType, orderWeight, transaction?.transactionID ?? '-1', report.reportID),
-                                    )
-                                }
-                                brickRoadIndicator={
-                                    getErrorForField('tag', {
-                                        tagListIndex: index,
-                                        tagListName: name,
-                                    })
-                                        ? CONST.BRICK_ROAD_INDICATOR_STATUS.ERROR
-                                        : undefined
-                                }
-                                errorText={getErrorForField('tag', {tagListIndex: index, tagListName: name})}
-                            />
-                        </OfflineWithFeedback>
-                    ))}
-=======
                 {shouldShowTag && tagList}
->>>>>>> 65db6506
                 {isCardTransaction && (
                     <OfflineWithFeedback pendingAction={getPendingFieldAction('cardID')}>
                         <MenuItemWithTopDescription
