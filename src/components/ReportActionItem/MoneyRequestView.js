import lodashGet from 'lodash/get';
import lodashValues from 'lodash/values';
import PropTypes from 'prop-types';
import React, {useMemo} from 'react';
import {View} from 'react-native';
import {withOnyx} from 'react-native-onyx';
import categoryPropTypes from '@components/categoryPropTypes';
import * as Expensicons from '@components/Icon/Expensicons';
import MenuItemWithTopDescription from '@components/MenuItemWithTopDescription';
import OfflineWithFeedback from '@components/OfflineWithFeedback';
import ReceiptEmptyState from '@components/ReceiptEmptyState';
import SpacerView from '@components/SpacerView';
import Switch from '@components/Switch';
import tagPropTypes from '@components/tagPropTypes';
import Text from '@components/Text';
import transactionPropTypes from '@components/transactionPropTypes';
import withCurrentUserPersonalDetails, {withCurrentUserPersonalDetailsPropTypes} from '@components/withCurrentUserPersonalDetails';
import useLocalize from '@hooks/useLocalize';
import usePermissions from '@hooks/usePermissions';
import useWindowDimensions from '@hooks/useWindowDimensions';
import * as CardUtils from '@libs/CardUtils';
import compose from '@libs/compose';
import * as CurrencyUtils from '@libs/CurrencyUtils';
import Navigation from '@libs/Navigation/Navigation';
import * as OptionsListUtils from '@libs/OptionsListUtils';
import * as PolicyUtils from '@libs/PolicyUtils';
import * as ReceiptUtils from '@libs/ReceiptUtils';
import * as ReportActionsUtils from '@libs/ReportActionsUtils';
import * as ReportUtils from '@libs/ReportUtils';
import * as TransactionUtils from '@libs/TransactionUtils';
import AnimatedEmptyStateBackground from '@pages/home/report/AnimatedEmptyStateBackground';
import iouReportPropTypes from '@pages/iouReportPropTypes';
import reportPropTypes from '@pages/reportPropTypes';
import * as StyleUtils from '@styles/StyleUtils';
import useTheme from '@styles/themes/useTheme';
import useThemeStyles from '@styles/useThemeStyles';
import * as IOU from '@userActions/IOU';
import CONST from '@src/CONST';
import ONYXKEYS from '@src/ONYXKEYS';
import ROUTES from '@src/ROUTES';
import ReportActionItemImage from './ReportActionItemImage';

const propTypes = {
    /** The report currently being looked at */
    report: reportPropTypes.isRequired,

    /** Whether we should display the horizontal rule below the component */
    shouldShowHorizontalRule: PropTypes.bool.isRequired,

    /* Onyx Props */
    /** The expense report or iou report (only will have a value if this is a transaction thread) */
    parentReport: iouReportPropTypes,

    /** Collection of categories attached to a policy */
    policyCategories: PropTypes.objectOf(categoryPropTypes),

    /** The transaction associated with the transactionThread */
    transaction: transactionPropTypes,

    /** Collection of tags attached to a policy */
    policyTags: tagPropTypes,

    ...withCurrentUserPersonalDetailsPropTypes,
};

const defaultProps = {
    parentReport: {},
    policyCategories: {},
    transaction: {
        amount: 0,
        currency: CONST.CURRENCY.USD,
        comment: {comment: ''},
    },
    policyTags: {},
};

function MoneyRequestView({report, parentReport, policyCategories, shouldShowHorizontalRule, transaction, policyTags, policy}) {
    const theme = useTheme();
    const styles = useThemeStyles();
    const {isSmallScreenWidth} = useWindowDimensions();
    const {translate} = useLocalize();
    const {canUseViolations} = usePermissions();
    const parentReportAction = ReportActionsUtils.getParentReportAction(report);
    const moneyRequestReport = parentReport;
    const {
        created: transactionDate,
        amount: transactionAmount,
        currency: transactionCurrency,
        comment: transactionDescription,
        merchant: transactionMerchant,
        billable: transactionBillable,
        category: transactionCategory,
        tag: transactionTag,
        originalAmount: transactionOriginalAmount,
        originalCurrency: transactionOriginalCurrency,
        cardID: transactionCardID,
    } = ReportUtils.getTransactionDetails(transaction);
    const isEmptyMerchant =
        transactionMerchant === '' || transactionMerchant === CONST.TRANSACTION.UNKNOWN_MERCHANT || transactionMerchant === CONST.TRANSACTION.PARTIAL_TRANSACTION_MERCHANT;
    const isDistanceRequest = TransactionUtils.isDistanceRequest(transaction);
    let formattedTransactionAmount = transactionAmount ? CurrencyUtils.convertToDisplayString(transactionAmount, transactionCurrency) : '';
    const hasPendingWaypoints = lodashGet(transaction, 'pendingFields.waypoints', null);
    if (isDistanceRequest && (!formattedTransactionAmount || hasPendingWaypoints)) {
        formattedTransactionAmount = translate('common.tbd');
    }
    const formattedOriginalAmount = transactionOriginalAmount && transactionOriginalCurrency && CurrencyUtils.convertToDisplayString(transactionOriginalAmount, transactionOriginalCurrency);
    const isExpensifyCardTransaction = TransactionUtils.isExpensifyCardTransaction(transaction);
    const cardProgramName = isExpensifyCardTransaction ? CardUtils.getCardDescription(transactionCardID) : '';

    // Flags for allowing or disallowing editing a money request
    const isSettled = ReportUtils.isSettled(moneyRequestReport.reportID);
    const canEdit = ReportUtils.canEditMoneyRequest(parentReportAction) && !isExpensifyCardTransaction;

    // A flag for verifying that the current report is a sub-report of a workspace chat
    const isPolicyExpenseChat = useMemo(() => ReportUtils.isPolicyExpenseChat(ReportUtils.getRootParentReport(report)), [report]);

    // Fetches only the first tag, for now
    const policyTag = PolicyUtils.getTag(policyTags);
    const policyTagsList = lodashGet(policyTag, 'tags', {});

    // Flags for showing categories and tags
    const shouldShowCategory = isPolicyExpenseChat && (transactionCategory || OptionsListUtils.hasEnabledOptions(lodashValues(policyCategories)));
    const shouldShowTag = isPolicyExpenseChat && (transactionTag || OptionsListUtils.hasEnabledOptions(lodashValues(policyTagsList)));
    const shouldShowBillable = isPolicyExpenseChat && (transactionBillable || !lodashGet(policy, 'disabledFields.defaultBillable', true));

    let amountDescription = `${translate('iou.amount')}`;

    if (isExpensifyCardTransaction) {
        if (formattedOriginalAmount) {
            amountDescription += ` • ${translate('iou.original')} ${formattedOriginalAmount}`;
        }
        if (TransactionUtils.isPending(transaction)) {
            amountDescription += ` • ${translate('iou.pending')}`;
        }
    } else {
        if (!isDistanceRequest) {
            amountDescription += ` • ${translate('iou.cash')}`;
        }
        if (isSettled) {
            amountDescription += ` • ${translate('iou.settledExpensify')}`;
        } else if (report.isWaitingOnBankAccount) {
            amountDescription += ` • ${translate('iou.pending')}`;
        }
    }

    // A temporary solution to hide the transaction detail
    // This will be removed after we properly add the transaction as a prop
    if (ReportActionsUtils.isDeletedAction(parentReportAction)) {
        return null;
    }

    const hasReceipt = TransactionUtils.hasReceipt(transaction);
    let receiptURIs;
    let hasErrors = false;
    if (hasReceipt) {
        receiptURIs = ReceiptUtils.getThumbnailAndImageURIs(transaction);
        hasErrors = canEdit && TransactionUtils.hasMissingSmartscanFields(transaction);
    }

    const pendingAction = lodashGet(transaction, 'pendingAction');
    const getPendingFieldAction = (fieldPath) => lodashGet(transaction, fieldPath) || pendingAction;

    return (
        <View style={[StyleUtils.getReportWelcomeContainerStyle(isSmallScreenWidth)]}>
            <AnimatedEmptyStateBackground />
            <View style={[StyleUtils.getReportWelcomeTopMarginStyle(isSmallScreenWidth)]}>
                {hasReceipt && (
                    <OfflineWithFeedback pendingAction={pendingAction}>
                        <View style={styles.moneyRequestViewImage}>
                            <ReportActionItemImage
                                thumbnail={receiptURIs.thumbnail}
                                image={receiptURIs.image}
<<<<<<< HEAD
                                source={transaction.receipt.source}
=======
                                isLocalFile={receiptURIs.isLocalFile}
>>>>>>> 88b1de19
                                transaction={transaction}
                                enablePreviewModal
                            />
                        </View>
                    </OfflineWithFeedback>
                )}
                {!hasReceipt && canEdit && !isSettled && canUseViolations && (
                    <ReceiptEmptyState
                        hasError={hasErrors}
                        onPress={() => Navigation.navigate(ROUTES.EDIT_REQUEST.getRoute(report.reportID, CONST.EDIT_REQUEST_FIELD.RECEIPT))}
                    />
                )}
                <OfflineWithFeedback pendingAction={getPendingFieldAction('pendingFields.amount')}>
                    <MenuItemWithTopDescription
                        title={formattedTransactionAmount ? formattedTransactionAmount.toString() : ''}
                        shouldShowTitleIcon={isSettled}
                        titleIcon={Expensicons.Checkmark}
                        description={amountDescription}
                        titleStyle={styles.newKansasLarge}
                        interactive={canEdit && !isSettled}
                        shouldShowRightIcon={canEdit && !isSettled}
                        onPress={() => Navigation.navigate(ROUTES.EDIT_REQUEST.getRoute(report.reportID, CONST.EDIT_REQUEST_FIELD.AMOUNT))}
                        brickRoadIndicator={hasErrors && transactionAmount === 0 ? CONST.BRICK_ROAD_INDICATOR_STATUS.ERROR : ''}
                        error={hasErrors && transactionAmount === 0 ? translate('common.error.enterAmount') : ''}
                    />
                </OfflineWithFeedback>
                <OfflineWithFeedback pendingAction={getPendingFieldAction('pendingFields.comment')}>
                    <MenuItemWithTopDescription
                        description={translate('common.description')}
                        shouldParseTitle
                        title={transactionDescription}
                        interactive={canEdit}
                        shouldShowRightIcon={canEdit}
                        titleStyle={styles.flex1}
                        onPress={() => Navigation.navigate(ROUTES.EDIT_REQUEST.getRoute(report.reportID, CONST.EDIT_REQUEST_FIELD.DESCRIPTION))}
                        wrapperStyle={[styles.pv2, styles.taskDescriptionMenuItem]}
                        numberOfLinesTitle={0}
                    />
                </OfflineWithFeedback>
                {isDistanceRequest ? (
                    <OfflineWithFeedback pendingAction={lodashGet(transaction, 'pendingFields.waypoints') || lodashGet(transaction, 'pendingAction')}>
                        <MenuItemWithTopDescription
                            description={translate('common.distance')}
                            title={hasPendingWaypoints ? transactionMerchant.replace(CONST.REGEX.FIRST_SPACE, translate('common.tbd')) : transactionMerchant}
                            interactive={canEdit && !isSettled}
                            shouldShowRightIcon={canEdit && !isSettled}
                            titleStyle={styles.flex1}
                            onPress={() => Navigation.navigate(ROUTES.EDIT_REQUEST.getRoute(report.reportID, CONST.EDIT_REQUEST_FIELD.DISTANCE))}
                        />
                    </OfflineWithFeedback>
                ) : (
                    <OfflineWithFeedback pendingAction={lodashGet(transaction, 'pendingFields.merchant') || lodashGet(transaction, 'pendingAction')}>
                        <MenuItemWithTopDescription
                            description={translate('common.merchant')}
                            title={transactionMerchant}
                            interactive={canEdit}
                            shouldShowRightIcon={canEdit}
                            titleStyle={styles.flex1}
                            onPress={() => Navigation.navigate(ROUTES.EDIT_REQUEST.getRoute(report.reportID, CONST.EDIT_REQUEST_FIELD.MERCHANT))}
                            brickRoadIndicator={hasErrors && isEmptyMerchant ? CONST.BRICK_ROAD_INDICATOR_STATUS.ERROR : ''}
                            error={hasErrors && isEmptyMerchant ? translate('common.error.enterMerchant') : ''}
                        />
                    </OfflineWithFeedback>
                )}
                <OfflineWithFeedback pendingAction={getPendingFieldAction('pendingFields.created')}>
                    <MenuItemWithTopDescription
                        description={translate('common.date')}
                        title={transactionDate}
                        interactive={canEdit && !isSettled}
                        shouldShowRightIcon={canEdit && !isSettled}
                        titleStyle={styles.flex1}
                        onPress={() => Navigation.navigate(ROUTES.EDIT_REQUEST.getRoute(report.reportID, CONST.EDIT_REQUEST_FIELD.DATE))}
                        brickRoadIndicator={hasErrors && transactionDate === '' ? CONST.BRICK_ROAD_INDICATOR_STATUS.ERROR : ''}
                        error={hasErrors && transactionDate === '' ? translate('common.error.enterDate') : ''}
                    />
                </OfflineWithFeedback>
                {shouldShowCategory && (
                    <OfflineWithFeedback pendingAction={lodashGet(transaction, 'pendingFields.category') || lodashGet(transaction, 'pendingAction')}>
                        <MenuItemWithTopDescription
                            description={translate('common.category')}
                            title={transactionCategory}
                            interactive={canEdit}
                            shouldShowRightIcon={canEdit}
                            titleStyle={styles.flex1}
                            onPress={() => Navigation.navigate(ROUTES.EDIT_REQUEST.getRoute(report.reportID, CONST.EDIT_REQUEST_FIELD.CATEGORY))}
                        />
                    </OfflineWithFeedback>
                )}
                {shouldShowTag && (
                    <OfflineWithFeedback pendingAction={lodashGet(transaction, 'pendingFields.tag') || lodashGet(transaction, 'pendingAction')}>
                        <MenuItemWithTopDescription
                            description={lodashGet(policyTag, 'name', translate('common.tag'))}
                            title={transactionTag}
                            interactive={canEdit}
                            shouldShowRightIcon={canEdit}
                            titleStyle={styles.flex1}
                            onPress={() => Navigation.navigate(ROUTES.EDIT_REQUEST.getRoute(report.reportID, CONST.EDIT_REQUEST_FIELD.TAG))}
                        />
                    </OfflineWithFeedback>
                )}
                {isExpensifyCardTransaction && (
                    <OfflineWithFeedback pendingAction={getPendingFieldAction('pendingFields.cardID')}>
                        <MenuItemWithTopDescription
                            description={translate('iou.card')}
                            title={cardProgramName}
                            titleStyle={styles.flex1}
                            interactive={canEdit}
                        />
                    </OfflineWithFeedback>
                )}

                {shouldShowBillable && (
                    <View style={[styles.flexRow, styles.optionRow, styles.justifyContentBetween, styles.alignItemsCenter, styles.ml5, styles.mr8]}>
                        <Text color={!transactionBillable ? theme.textSupporting : undefined}>{translate('common.billable')}</Text>
                        <Switch
                            accessibilityLabel={translate('common.billable')}
                            isOn={transactionBillable}
                            onToggle={(value) => IOU.editMoneyRequest(transaction.transactionID, report.reportID, {billable: value})}
                        />
                    </View>
                )}
            </View>
            <SpacerView
                shouldShow={shouldShowHorizontalRule}
                style={[shouldShowHorizontalRule ? styles.reportHorizontalRule : {}]}
            />
        </View>
    );
}

MoneyRequestView.propTypes = propTypes;
MoneyRequestView.defaultProps = defaultProps;
MoneyRequestView.displayName = 'MoneyRequestView';

export default compose(
    withCurrentUserPersonalDetails,
    withOnyx({
        parentReport: {
            key: ({report}) => `${ONYXKEYS.COLLECTION.REPORT}${report.parentReportID}`,
        },
        policy: {
            key: ({report}) => `${ONYXKEYS.COLLECTION.POLICY}${report.policyID}`,
        },
        policyCategories: {
            key: ({report}) => `${ONYXKEYS.COLLECTION.POLICY_CATEGORIES}${report.policyID}`,
        },
        session: {
            key: ONYXKEYS.SESSION,
        },
        transaction: {
            key: ({report}) => {
                const parentReportAction = ReportActionsUtils.getParentReportAction(report);
                const transactionID = lodashGet(parentReportAction, ['originalMessage', 'IOUTransactionID'], 0);
                return `${ONYXKEYS.COLLECTION.TRANSACTION}${transactionID}`;
            },
        },
        policyTags: {
            key: ({report}) => `${ONYXKEYS.COLLECTION.POLICY_TAGS}${report.policyID}`,
        },
    }),
)(MoneyRequestView);<|MERGE_RESOLUTION|>--- conflicted
+++ resolved
@@ -170,11 +170,7 @@
                             <ReportActionItemImage
                                 thumbnail={receiptURIs.thumbnail}
                                 image={receiptURIs.image}
-<<<<<<< HEAD
-                                source={transaction.receipt.source}
-=======
                                 isLocalFile={receiptURIs.isLocalFile}
->>>>>>> 88b1de19
                                 transaction={transaction}
                                 enablePreviewModal
                             />
