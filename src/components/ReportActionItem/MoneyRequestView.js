--- conflicted
+++ resolved
@@ -11,16 +11,12 @@
 import Navigation from '../../libs/Navigation/Navigation';
 import withCurrentUserPersonalDetails, {withCurrentUserPersonalDetailsPropTypes} from '../withCurrentUserPersonalDetails';
 import compose from '../../libs/compose';
-import Permissions from '../../libs/Permissions';
 import MenuItemWithTopDescription from '../MenuItemWithTopDescription';
 import styles from '../../styles/styles';
 import themeColors from '../../styles/themes/default';
 import * as ReportUtils from '../../libs/ReportUtils';
-<<<<<<< HEAD
 import * as IOU from '../../libs/actions/IOU';
-=======
 import * as OptionsListUtils from '../../libs/OptionsListUtils';
->>>>>>> ee023d8a
 import * as ReportActionsUtils from '../../libs/ReportActionsUtils';
 import * as StyleUtils from '../../styles/StyleUtils';
 import CONST from '../../CONST';
@@ -61,7 +57,6 @@
     /** The transaction associated with the transactionThread */
     transaction: transactionPropTypes,
 
-<<<<<<< HEAD
     /** Whether we should display the horizontal rule below the component */
     shouldShowHorizontalRule: PropTypes.bool.isRequired,
 
@@ -69,8 +64,6 @@
     /** List of betas available to current user */
     betas: PropTypes.arrayOf(PropTypes.string),
 
-=======
->>>>>>> ee023d8a
     ...withCurrentUserPersonalDetailsPropTypes,
 };
 
@@ -85,11 +78,7 @@
     },
 };
 
-<<<<<<< HEAD
-function MoneyRequestView({betas, report, parentReport, shouldShowHorizontalRule, transaction, policy}) {
-=======
-function MoneyRequestView({betas, report, parentReport, policyCategories, shouldShowHorizontalRule, transaction}) {
->>>>>>> ee023d8a
+function MoneyRequestView({betas, report, parentReport, policyCategories, shouldShowHorizontalRule, transaction, policy}) {
     const {isSmallScreenWidth} = useWindowDimensions();
     const {translate} = useLocalize();
     const parentReportAction = ReportActionsUtils.getParentReportAction(report);
@@ -100,11 +89,8 @@
         currency: transactionCurrency,
         comment: transactionDescription,
         merchant: transactionMerchant,
-<<<<<<< HEAD
         billable: transactionBillable,
-=======
         category: transactionCategory,
->>>>>>> ee023d8a
     } = ReportUtils.getTransactionDetails(transaction);
     const isEmptyMerchant =
         transactionMerchant === '' || transactionMerchant === CONST.TRANSACTION.UNKNOWN_MERCHANT || transactionMerchant === CONST.TRANSACTION.PARTIAL_TRANSACTION_MERCHANT;
@@ -112,14 +98,11 @@
 
     const isSettled = ReportUtils.isSettled(moneyRequestReport.reportID);
     const canEdit = ReportUtils.canEditMoneyRequest(parentReportAction);
-<<<<<<< HEAD
     const shouldShowBillable = Permissions.canUseTags(betas) && !lodashGet(policy, 'disabledFields.defaultBillable', true);
-=======
     // A flag for verifying that the current report is a sub-report of a workspace chat
     const isPolicyExpenseChat = useMemo(() => ReportUtils.isPolicyExpenseChat(ReportUtils.getRootParentReport(report)), [report]);
     // A flag for showing categories
     const shouldShowCategory = isPolicyExpenseChat && Permissions.canUseCategories(betas) && (transactionCategory || OptionsListUtils.hasEnabledOptions(lodashValues(policyCategories)));
->>>>>>> ee023d8a
 
     let description = `${translate('iou.amount')} • ${translate('iou.cash')}`;
     if (isSettled) {
@@ -217,17 +200,6 @@
                     subtitleTextStyle={styles.textLabelError}
                 />
             </OfflineWithFeedback>
-<<<<<<< HEAD
-            {shouldShowBillable && (
-                <View style={[styles.flexRow, styles.mb4, styles.justifyContentBetween, styles.alignItemsCenter, styles.ml5, styles.mr8]}>
-                    <Text color={!transactionBillable ? themeColors.textSupporting : undefined}>{translate('common.billable')}</Text>
-                    <Switch
-                        accessibilityLabel={translate('common.billable')}
-                        isOn={transactionBillable}
-                        onToggle={(value) => IOU.editMoneyRequest(transaction.transactionID, transaction.reportID, {billable: value})}
-                    />
-                </View>
-=======
             {shouldShowCategory && (
                 <OfflineWithFeedback pendingAction={lodashGet(transaction, 'pendingFields.category') || lodashGet(transaction, 'pendingAction')}>
                     <MenuItemWithTopDescription
@@ -239,7 +211,16 @@
                         onPress={() => Navigation.navigate(ROUTES.getEditRequestRoute(report.reportID, CONST.EDIT_REQUEST_FIELD.CATEGORY))}
                     />
                 </OfflineWithFeedback>
->>>>>>> ee023d8a
+            )}
+            {shouldShowBillable && (
+                <View style={[styles.flexRow, styles.mb4, styles.justifyContentBetween, styles.alignItemsCenter, styles.ml5, styles.mr8]}>
+                    <Text color={!transactionBillable ? themeColors.textSupporting : undefined}>{translate('common.billable')}</Text>
+                    <Switch
+                        accessibilityLabel={translate('common.billable')}
+                        isOn={transactionBillable}
+                        onToggle={(value) => IOU.editMoneyRequest(transaction.transactionID, transaction.reportID, {billable: value})}
+                    />
+                </View>
             )}
             <SpacerView
                 shouldShow={shouldShowHorizontalRule}
