import truncate from 'lodash/truncate';
import React, {useCallback, useEffect, useMemo, useState} from 'react';
import type {StyleProp, ViewStyle} from 'react-native';
import {View} from 'react-native';
import {useOnyx} from 'react-native-onyx';
import Animated, {useAnimatedStyle, useSharedValue, withDelay, withSpring, withTiming} from 'react-native-reanimated';
import Button from '@components/Button';
import DelegateNoAccessModal from '@components/DelegateNoAccessModal';
import Icon from '@components/Icon';
import * as Expensicons from '@components/Icon/Expensicons';
import OfflineWithFeedback from '@components/OfflineWithFeedback';
import PressableWithoutFeedback from '@components/Pressable/PressableWithoutFeedback';
import ProcessMoneyReportHoldMenu from '@components/ProcessMoneyReportHoldMenu';
import type {ActionHandledType} from '@components/ProcessMoneyReportHoldMenu';
import AnimatedSettlementButton from '@components/SettlementButton/AnimatedSettlementButton';
import {showContextMenuForReport} from '@components/ShowContextMenuContext';
import Text from '@components/Text';
import useDelegateUserDetails from '@hooks/useDelegateUserDetails';
import useLocalize from '@hooks/useLocalize';
import useNetwork from '@hooks/useNetwork';
import usePolicy from '@hooks/usePolicy';
import useTheme from '@hooks/useTheme';
import useThemeStyles from '@hooks/useThemeStyles';
import ControlSelection from '@libs/ControlSelection';
import {convertToDisplayString} from '@libs/CurrencyUtils';
import {canUseTouchScreen} from '@libs/DeviceCapabilities';
import HapticFeedback from '@libs/HapticFeedback';
import Navigation from '@libs/Navigation/Navigation';
import Performance from '@libs/Performance';
import {getConnectedIntegration} from '@libs/PolicyUtils';
import {getThumbnailAndImageURIs} from '@libs/ReceiptUtils';
import {getReportActionText} from '@libs/ReportActionsUtils';
import {
    areAllRequestsBeingSmartScanned as areAllRequestsBeingSmartScannedReportUtils,
    canBeExported,
    getArchiveReason,
    getBankAccountRoute,
    getDisplayNameForParticipant,
    getInvoicePayerName,
    getMoneyRequestSpendBreakdown,
    getNonHeldAndFullAmount,
    getPolicyName,
    getTransactionsWithReceipts,
    hasActionsWithErrors,
    hasHeldExpenses as hasHeldExpensesReportUtils,
    hasMissingInvoiceBankAccount,
    hasMissingPaymentMethod,
    hasMissingSmartscanFields as hasMissingSmartscanFieldsReportUtils,
    hasNonReimbursableTransactions as hasNonReimbursableTransactionsReportUtils,
    hasNoticeTypeViolations,
    hasOnlyHeldExpenses as hasOnlyHeldExpensesReportUtils,
    hasOnlyTransactionsWithPendingRoutes as hasOnlyTransactionsWithPendingRoutesReportUtils,
    hasReportViolations,
    hasUpdatedTotal,
    hasViolations,
    hasWarningTypeViolations,
    isAllowedToApproveExpenseReport,
    isAllowedToSubmitDraftExpenseReport,
    isArchivedReportWithID,
    isInvoiceReport as isInvoiceReportUtils,
    isInvoiceRoom as isInvoiceRoomReportUtils,
    isPayAtEndExpenseReport,
    isPolicyExpenseChat as isPolicyExpenseChatReportUtils,
    isReportApproved,
    isReportOwner,
    isSettled,
    reportTransactionsSelector,
} from '@libs/ReportUtils';
import StringUtils from '@libs/StringUtils';
import {
    getDescription,
    getMerchant,
    isCardTransaction,
    isPartialMerchant,
    isPending,
    isReceiptBeingScanned,
    shouldShowBrokenConnectionViolation as shouldShowBrokenConnectionViolationTransactionUtils,
    shouldShowRTERViolationMessage,
} from '@libs/TransactionUtils';
import type {ContextMenuAnchor} from '@pages/home/report/ContextMenu/ReportActionContextMenu';
import variables from '@styles/variables';
import {approveMoneyRequest, canApproveIOU, canIOUBePaid as canIOUBePaidIOUActions, canSubmitReport, payInvoice, payMoneyRequest, submitReport} from '@userActions/IOU';
import Timing from '@userActions/Timing';
import CONST from '@src/CONST';
import type {TranslationPaths} from '@src/languages/types';
import ONYXKEYS from '@src/ONYXKEYS';
import ROUTES from '@src/ROUTES';
import type {ReportAction} from '@src/types/onyx';
import type {PaymentMethodType} from '@src/types/onyx/OriginalMessage';
import ExportWithDropdownMenu from './ExportWithDropdownMenu';
import type {PendingMessageProps} from './MoneyRequestPreview/types';
import ReportActionItemImages from './ReportActionItemImages';

type ReportPreviewProps = {
    /** All the data of the action */
    action: ReportAction;

    /** The associated chatReport */
    chatReportID: string | undefined;

    /** The active IOUReport, used for Onyx subscription */
    iouReportID: string | undefined;

    /** The report's policyID, used for Onyx subscription */
    policyID: string | undefined;

    /** Extra styles to pass to View wrapper */
    containerStyles?: StyleProp<ViewStyle>;

    /** Popover context menu anchor, used for showing context menu */
    contextMenuAnchor?: ContextMenuAnchor;

    /** Callback for updating context menu active state, used for showing context menu */
    checkIfContextMenuActive?: () => void;

    /** Callback when the payment options popover is shown */
    onPaymentOptionsShow?: () => void;

    /** Callback when the payment options popover is closed */
    onPaymentOptionsHide?: () => void;

    /** Whether a message is a whisper */
    isWhisper?: boolean;

    /** Whether the corresponding report action item is hovered */
    isHovered?: boolean;
};

function ReportPreview({
    iouReportID,
    policyID,
    chatReportID,
    action,
    containerStyles,
    contextMenuAnchor,
    isHovered = false,
    isWhisper = false,
    checkIfContextMenuActive = () => {},
    onPaymentOptionsShow,
    onPaymentOptionsHide,
}: ReportPreviewProps) {
    const policy = usePolicy(policyID);
    const [chatReport] = useOnyx(`${ONYXKEYS.COLLECTION.REPORT}${chatReportID}`);
    const [iouReport] = useOnyx(`${ONYXKEYS.COLLECTION.REPORT}${iouReportID}`);
    const [transactions] = useOnyx(ONYXKEYS.COLLECTION.TRANSACTION, {
        selector: (_transactions) => reportTransactionsSelector(_transactions, iouReportID),
    });
    const [transactionViolations] = useOnyx(ONYXKEYS.COLLECTION.TRANSACTION_VIOLATIONS);
    const [userWallet] = useOnyx(ONYXKEYS.USER_WALLET);
    const [invoiceReceiverPolicy] = useOnyx(
        `${ONYXKEYS.COLLECTION.POLICY}${chatReport?.invoiceReceiver && 'policyID' in chatReport.invoiceReceiver ? chatReport.invoiceReceiver.policyID : CONST.DEFAULT_NUMBER_ID}`,
    );
    const [invoiceReceiverPersonalDetail] = useOnyx(ONYXKEYS.PERSONAL_DETAILS_LIST, {
        selector: (personalDetails) =>
            personalDetails?.[chatReport?.invoiceReceiver && 'accountID' in chatReport.invoiceReceiver ? chatReport.invoiceReceiver.accountID : CONST.DEFAULT_NUMBER_ID],
    });
    const theme = useTheme();
    const styles = useThemeStyles();
    const {translate} = useLocalize();
    const {isOffline} = useNetwork();

    const {hasMissingSmartscanFields, areAllRequestsBeingSmartScanned, hasOnlyTransactionsWithPendingRoutes, hasNonReimbursableTransactions} = useMemo(
        () => ({
            hasMissingSmartscanFields: hasMissingSmartscanFieldsReportUtils(iouReportID),
            areAllRequestsBeingSmartScanned: areAllRequestsBeingSmartScannedReportUtils(iouReportID, action),
            hasOnlyTransactionsWithPendingRoutes: hasOnlyTransactionsWithPendingRoutesReportUtils(iouReportID),
            hasNonReimbursableTransactions: hasNonReimbursableTransactionsReportUtils(iouReportID),
        }),
        // When transactions get updated these status may have changed, so that is a case where we also want to run this.
        // eslint-disable-next-line react-compiler/react-compiler, react-hooks/exhaustive-deps
        [transactions, iouReportID, action],
    );

    const [isPaidAnimationRunning, setIsPaidAnimationRunning] = useState(false);
    const [isApprovedAnimationRunning, setIsApprovedAnimationRunning] = useState(false);
    const [isHoldMenuVisible, setIsHoldMenuVisible] = useState(false);
    const [requestType, setRequestType] = useState<ActionHandledType>();
    const [paymentType, setPaymentType] = useState<PaymentMethodType>();

    const getCanIOUBePaid = useCallback(
        (onlyShowPayElsewhere = false, shouldCheckApprovedState = true) =>
            canIOUBePaidIOUActions(iouReport, chatReport, policy, transactions, onlyShowPayElsewhere, undefined, undefined, shouldCheckApprovedState),
        [iouReport, chatReport, policy, transactions],
    );

    const canIOUBePaid = useMemo(() => getCanIOUBePaid(), [getCanIOUBePaid]);
    const canIOUBePaidAndApproved = useMemo(() => getCanIOUBePaid(false, false), [getCanIOUBePaid]);
    const onlyShowPayElsewhere = useMemo(() => !canIOUBePaid && getCanIOUBePaid(true), [canIOUBePaid, getCanIOUBePaid]);
    const shouldShowPayButton = isPaidAnimationRunning || canIOUBePaid || onlyShowPayElsewhere;
    const shouldShowApproveButton = useMemo(() => canApproveIOU(iouReport, policy), [iouReport, policy]) || isApprovedAnimationRunning;

    const shouldDisableApproveButton = shouldShowApproveButton && !isAllowedToApproveExpenseReport(iouReport);

    const {nonHeldAmount, fullAmount, hasValidNonHeldAmount} = getNonHeldAndFullAmount(iouReport, shouldShowPayButton);
    const hasOnlyHeldExpenses = hasOnlyHeldExpensesReportUtils(iouReport?.reportID);
    const hasHeldExpenses = hasHeldExpensesReportUtils(iouReport?.reportID);

    const managerID = iouReport?.managerID ?? action.childManagerAccountID ?? CONST.DEFAULT_NUMBER_ID;
    const {totalDisplaySpend, reimbursableSpend} = getMoneyRequestSpendBreakdown(iouReport);

    const iouSettled = isSettled(iouReportID) || action?.childStatusNum === CONST.REPORT.STATUS_NUM.REIMBURSED;
    const previewMessageOpacity = useSharedValue(1);
    const previewMessageStyle = useAnimatedStyle(() => ({
        opacity: previewMessageOpacity.get(),
    }));
    const checkMarkScale = useSharedValue(iouSettled ? 1 : 0);

    const isApproved = isReportApproved(iouReport, action);
    const thumbsUpScale = useSharedValue(isApproved ? 1 : 0);
    const thumbsUpStyle = useAnimatedStyle(() => ({
        ...styles.defaultCheckmarkWrapper,
        transform: [{scale: thumbsUpScale.get()}],
    }));

    const moneyRequestComment = action?.childLastMoneyRequestComment ?? '';
    const isPolicyExpenseChat = isPolicyExpenseChatReportUtils(chatReport);
    const isInvoiceRoom = isInvoiceRoomReportUtils(chatReport);

    const canAllowSettlement = hasUpdatedTotal(iouReport, policy);
    const numberOfRequests = transactions?.length ?? 0;
    const transactionsWithReceipts = getTransactionsWithReceipts(iouReportID);
    const numberOfScanningReceipts = transactionsWithReceipts.filter((transaction) => isReceiptBeingScanned(transaction)).length;
    const numberOfPendingRequests = transactionsWithReceipts.filter((transaction) => isPending(transaction) && isCardTransaction(transaction)).length;

    const hasReceipts = transactionsWithReceipts.length > 0;
    const isScanning = hasReceipts && areAllRequestsBeingSmartScanned;
    const hasErrors =
        (hasMissingSmartscanFields && !iouSettled) ||
        // eslint-disable-next-line @typescript-eslint/prefer-nullish-coalescing
        hasViolations(iouReportID, transactionViolations, true) ||
        hasNoticeTypeViolations(iouReportID, transactionViolations, true) ||
        hasWarningTypeViolations(iouReportID, transactionViolations, true) ||
        (isReportOwner(iouReport) && hasReportViolations(iouReportID)) ||
        hasActionsWithErrors(iouReportID);
    const lastThreeTransactions = transactions?.slice(-3) ?? [];
    const lastTransaction = transactions?.at(0);
    const lastThreeReceipts = lastThreeTransactions.map((transaction) => ({...getThumbnailAndImageURIs(transaction), transaction}));
<<<<<<< HEAD
    const showRTERViolationMessage = numberOfRequests === 1 && hasPendingUI(lastTransaction, getTransactionViolations(lastTransaction?.transactionID));
=======
    const showRTERViolationMessage = shouldShowRTERViolationMessage(transactions);
>>>>>>> 75bf54eb
    const transactionIDList = [lastTransaction?.transactionID].filter((transactionID): transactionID is string => transactionID !== undefined);
    const shouldShowBrokenConnectionViolation = numberOfRequests === 1 && shouldShowBrokenConnectionViolationTransactionUtils(transactionIDList, iouReport, policy);
    let formattedMerchant = numberOfRequests === 1 ? getMerchant(lastTransaction) : null;
    const formattedDescription = numberOfRequests === 1 ? getDescription(lastTransaction) : null;

    if (isPartialMerchant(formattedMerchant ?? '')) {
        formattedMerchant = null;
    }

    const isArchived = isArchivedReportWithID(iouReport?.reportID);
    const isAdmin = policy?.role === CONST.POLICY.ROLE.ADMIN;
    const shouldShowSubmitButton = canSubmitReport(iouReport, policy, transactionIDList);

    const shouldDisableSubmitButton = shouldShowSubmitButton && !isAllowedToSubmitDraftExpenseReport(iouReport);

    // The submit button should be success green colour only if the user is submitter and the policy does not have Scheduled Submit turned on
    const isWaitingForSubmissionFromCurrentUser = useMemo(
        () => chatReport?.isOwnPolicyExpenseChat && !policy?.harvesting?.enabled,
        [chatReport?.isOwnPolicyExpenseChat, policy?.harvesting?.enabled],
    );

    const {isDelegateAccessRestricted} = useDelegateUserDetails();
    const [isNoDelegateAccessMenuVisible, setIsNoDelegateAccessMenuVisible] = useState(false);

    const stopAnimation = useCallback(() => {
        setIsPaidAnimationRunning(false);
        setIsApprovedAnimationRunning(false);
    }, []);
    const startAnimation = useCallback(() => {
        setIsPaidAnimationRunning(true);
        HapticFeedback.longPress();
    }, []);
    const startApprovedAnimation = useCallback(() => {
        setIsApprovedAnimationRunning(true);
        HapticFeedback.longPress();
    }, []);

    const confirmPayment = useCallback(
        (type: PaymentMethodType | undefined, payAsBusiness?: boolean) => {
            if (!type) {
                return;
            }
            setPaymentType(type);
            setRequestType(CONST.IOU.REPORT_ACTION_TYPE.PAY);
            if (isDelegateAccessRestricted) {
                setIsNoDelegateAccessMenuVisible(true);
            } else if (hasHeldExpensesReportUtils(iouReport?.reportID)) {
                setIsHoldMenuVisible(true);
            } else if (chatReport && iouReport) {
                setIsPaidAnimationRunning(true);
                HapticFeedback.longPress();
                if (isInvoiceReportUtils(iouReport)) {
                    payInvoice(type, chatReport, iouReport, payAsBusiness);
                } else {
                    payMoneyRequest(type, chatReport, iouReport);
                }
            }
        },
        [chatReport, iouReport, isDelegateAccessRestricted],
    );

    const confirmApproval = () => {
        setRequestType(CONST.IOU.REPORT_ACTION_TYPE.APPROVE);
        if (isDelegateAccessRestricted) {
            setIsNoDelegateAccessMenuVisible(true);
        } else if (hasHeldExpensesReportUtils(iouReport?.reportID)) {
            setIsHoldMenuVisible(true);
        } else {
            setIsApprovedAnimationRunning(true);
            HapticFeedback.longPress();
            approveMoneyRequest(iouReport, true);
        }
    };

    const getSettlementAmount = () => {
        if (hasOnlyHeldExpenses) {
            return '';
        }

        // We shouldn't display the nonHeldAmount as the default option if it's not valid since we cannot pay partially in this case
        if (hasHeldExpensesReportUtils(iouReport?.reportID) && canAllowSettlement && hasValidNonHeldAmount) {
            return nonHeldAmount;
        }

        return convertToDisplayString(reimbursableSpend, iouReport?.currency);
    };

    const getDisplayAmount = (): string => {
        if (totalDisplaySpend) {
            return convertToDisplayString(totalDisplaySpend, iouReport?.currency);
        }
        if (isScanning) {
            return translate('iou.receiptScanning', {count: numberOfScanningReceipts});
        }
        if (hasOnlyTransactionsWithPendingRoutes) {
            return translate('iou.fieldPending');
        }

        // If iouReport is not available, get amount from the action message (Ex: "Domain20821's Workspace owes $33.00" or "paid ₫60" or "paid -₫60 elsewhere")
        let displayAmount = '';
        const actionMessage = getReportActionText(action);
        const splits = actionMessage.split(' ');

        splits.forEach((split) => {
            if (!/\d/.test(split)) {
                return;
            }

            displayAmount = split;
        });

        return displayAmount;
    };

    // We're using this function to check if the parsed result of getDisplayAmount equals
    // to 0 in order to hide the subtitle (merchant / description) when the expense
    // is removed from OD report and display amount changes to 0 (any currency)
    function isDisplayAmountZero(displayAmount: string) {
        if (!displayAmount || displayAmount === '') {
            return false;
        }
        const numericPart = displayAmount.replace(/[^\d.-]/g, '');
        const amount = parseFloat(numericPart);
        return !Number.isNaN(amount) && amount === 0;
    }

    const previewMessage = useMemo(() => {
        if (isScanning) {
            return translate('common.receipt');
        }

        let payerOrApproverName;
        if (isPolicyExpenseChat) {
            payerOrApproverName = getPolicyName(chatReport, undefined, policy);
        } else if (isInvoiceRoom) {
            payerOrApproverName = getInvoicePayerName(chatReport, invoiceReceiverPolicy, invoiceReceiverPersonalDetail);
        } else {
            payerOrApproverName = getDisplayNameForParticipant(managerID, true);
        }

        if (isApproved) {
            return translate('iou.managerApproved', {manager: payerOrApproverName});
        }
        let paymentVerb: TranslationPaths = 'iou.payerOwes';
        if (iouSettled || iouReport?.isWaitingOnBankAccount) {
            paymentVerb = 'iou.payerPaid';
        } else if (hasNonReimbursableTransactions) {
            paymentVerb = 'iou.payerSpent';
            payerOrApproverName = getDisplayNameForParticipant(chatReport?.ownerAccountID, true);
        }
        return translate(paymentVerb, {payer: payerOrApproverName});
    }, [
        isScanning,
        isPolicyExpenseChat,
        policy,
        chatReport,
        isInvoiceRoom,
        invoiceReceiverPolicy,
        invoiceReceiverPersonalDetail,
        managerID,
        isApproved,
        iouSettled,
        iouReport?.isWaitingOnBankAccount,
        hasNonReimbursableTransactions,
        translate,
    ]);

    const bankAccountRoute = getBankAccountRoute(chatReport);

    const shouldShowSettlementButton = !shouldShowSubmitButton && (shouldShowPayButton || shouldShowApproveButton) && !showRTERViolationMessage && !shouldShowBrokenConnectionViolation;

    const shouldPromptUserToAddBankAccount = (hasMissingPaymentMethod(userWallet, iouReportID) || hasMissingInvoiceBankAccount(iouReportID)) && !isSettled(iouReportID);
    const shouldShowRBR = hasErrors && !iouSettled;

    /*
     Show subtitle if at least one of the expenses is not being smart scanned, and either:
     - There is more than one expense – in this case, the "X expenses, Y scanning" subtitle is shown;
     - There is only one expense, it has a receipt and is not being smart scanned – in this case, the expense merchant or description is shown;

     * There is an edge case when there is only one distance expense with a pending route and amount = 0.
       In this case, we don't want to show the merchant or description because it says: "Pending route...", which is already displayed in the amount field.
     */
    const shouldShowSingleRequestMerchantOrDescription =
        numberOfRequests === 1 && (!!formattedMerchant || !!formattedDescription) && !(hasOnlyTransactionsWithPendingRoutes && !totalDisplaySpend);
    const shouldShowSubtitle = !isScanning && (shouldShowSingleRequestMerchantOrDescription || numberOfRequests > 1) && !isDisplayAmountZero(getDisplayAmount());
    const shouldShowScanningSubtitle = (numberOfScanningReceipts === 1 && numberOfRequests === 1) || (numberOfScanningReceipts >= 1 && Number(nonHeldAmount) === 0);
    const shouldShowPendingSubtitle = numberOfPendingRequests === 1 && numberOfRequests === 1;

    const isPayAtEndExpense = isPayAtEndExpenseReport(iouReportID, transactions);
    const [archiveReason] = useOnyx(`${ONYXKEYS.COLLECTION.REPORT_ACTIONS}${iouReportID}`, {selector: getArchiveReason});

    const getPendingMessageProps: () => PendingMessageProps = () => {
        if (isPayAtEndExpense) {
            if (!isArchived) {
                return {shouldShow: true, messageIcon: Expensicons.Hourglass, messageDescription: translate('iou.bookingPending')};
            }
            if (isArchived && archiveReason === CONST.REPORT.ARCHIVE_REASON.BOOKING_END_DATE_HAS_PASSED) {
                return {
                    shouldShow: true,
                    messageIcon: Expensicons.Box,
                    messageDescription: translate('iou.bookingArchived'),
                };
            }
        }
        if (shouldShowScanningSubtitle) {
            return {shouldShow: true, messageIcon: Expensicons.ReceiptScan, messageDescription: translate('iou.receiptScanInProgress')};
        }
        if (shouldShowPendingSubtitle) {
            return {shouldShow: true, messageIcon: Expensicons.CreditCardHourglass, messageDescription: translate('iou.transactionPending')};
        }
        if (shouldShowBrokenConnectionViolation) {
            return {shouldShow: true, messageIcon: Expensicons.Hourglass, messageDescription: translate('violations.brokenConnection530Error')};
        }
        if (showRTERViolationMessage) {
            return {shouldShow: true, messageIcon: Expensicons.Hourglass, messageDescription: translate('iou.pendingMatchWithCreditCard')};
        }
        return {shouldShow: false};
    };

    const pendingMessageProps = getPendingMessageProps();

    const {supportText} = useMemo(() => {
        if (formattedMerchant && formattedMerchant !== CONST.TRANSACTION.DEFAULT_MERCHANT && formattedMerchant !== CONST.TRANSACTION.PARTIAL_TRANSACTION_MERCHANT) {
            return {supportText: truncate(formattedMerchant, {length: CONST.REQUEST_PREVIEW.MAX_LENGTH})};
        }
        if (formattedDescription ?? moneyRequestComment) {
            return {supportText: truncate(StringUtils.lineBreaksToSpaces(formattedDescription ?? moneyRequestComment), {length: CONST.REQUEST_PREVIEW.MAX_LENGTH})};
        }

        if (numberOfRequests === 1) {
            return {
                supportText: '',
            };
        }
        return {
            supportText: translate('iou.expenseCount', {
                scanningReceipts: numberOfScanningReceipts,
                pendingReceipts: numberOfPendingRequests,
                count: numberOfRequests,
            }),
        };
    }, [formattedMerchant, formattedDescription, moneyRequestComment, translate, numberOfRequests, numberOfScanningReceipts, numberOfPendingRequests]);

    /*
     * Manual export
     */
    const connectedIntegration = getConnectedIntegration(policy);

    const shouldShowExportIntegrationButton = !shouldShowPayButton && !shouldShowSubmitButton && connectedIntegration && isAdmin && canBeExported(iouReport);

    useEffect(() => {
        if (!isPaidAnimationRunning || isApprovedAnimationRunning) {
            return;
        }

        previewMessageOpacity.set(
            withTiming(0.75, {duration: CONST.ANIMATION_PAID_DURATION / 2}, () => {
                previewMessageOpacity.set(withTiming(1, {duration: CONST.ANIMATION_PAID_DURATION / 2}));
            }),
        );
        // We only want to animate the text when the text changes
        // eslint-disable-next-line react-compiler/react-compiler, react-hooks/exhaustive-deps
    }, [previewMessage, previewMessageOpacity]);

    useEffect(() => {
        if (!iouSettled) {
            return;
        }

        checkMarkScale.set(isPaidAnimationRunning ? withDelay(CONST.ANIMATION_PAID_CHECKMARK_DELAY, withSpring(1, {duration: CONST.ANIMATION_PAID_DURATION})) : 1);
    }, [isPaidAnimationRunning, iouSettled, checkMarkScale]);

    useEffect(() => {
        if (!isApproved) {
            return;
        }

        thumbsUpScale.set(isApprovedAnimationRunning ? withDelay(CONST.ANIMATION_THUMBSUP_DELAY, withSpring(1, {duration: CONST.ANIMATION_THUMBSUP_DURATION})) : 1);
    }, [isApproved, isApprovedAnimationRunning, thumbsUpScale]);

    const openReportFromPreview = useCallback(() => {
        if (!iouReportID) {
            return;
        }
        Performance.markStart(CONST.TIMING.OPEN_REPORT_FROM_PREVIEW);
        Timing.start(CONST.TIMING.OPEN_REPORT_FROM_PREVIEW);
        Navigation.navigate(ROUTES.REPORT_WITH_ID.getRoute(iouReportID));
    }, [iouReportID]);

    return (
        <OfflineWithFeedback
            pendingAction={iouReport?.pendingFields?.preview}
            shouldDisableOpacity={!!(action.pendingAction ?? action.isOptimisticAction)}
            needsOffscreenAlphaCompositing
        >
            <View style={[styles.chatItemMessage, containerStyles]}>
                <PressableWithoutFeedback
                    onPress={openReportFromPreview}
                    onPressIn={() => canUseTouchScreen() && ControlSelection.block()}
                    onPressOut={() => ControlSelection.unblock()}
                    onLongPress={(event) => showContextMenuForReport(event, contextMenuAnchor, chatReportID, action, checkIfContextMenuActive)}
                    shouldUseHapticsOnLongPress
                    style={[styles.flexRow, styles.justifyContentBetween, styles.reportPreviewBox]}
                    role="button"
                    accessibilityLabel={translate('iou.viewDetails')}
                >
                    <View style={[styles.reportPreviewBox, isHovered || isScanning || isWhisper ? styles.reportPreviewBoxHoverBorder : undefined]}>
                        {lastThreeReceipts.length > 0 && (
                            <ReportActionItemImages
                                images={lastThreeReceipts}
                                total={numberOfRequests}
                                size={CONST.RECEIPT.MAX_REPORT_PREVIEW_RECEIPTS}
                            />
                        )}
                        <View style={[styles.expenseAndReportPreviewBoxBody, hasReceipts ? styles.mtn1 : {}]}>
                            <View style={shouldShowSettlementButton ? {} : styles.expenseAndReportPreviewTextButtonContainer}>
                                <View style={styles.expenseAndReportPreviewTextContainer}>
                                    <View style={styles.flexRow}>
                                        <Animated.View style={[styles.flex1, styles.flexRow, styles.alignItemsCenter, previewMessageStyle]}>
                                            <Text
                                                style={[styles.textLabelSupporting, styles.lh20]}
                                                testID="reportPreview-previewMessage"
                                            >
                                                {previewMessage}
                                            </Text>
                                        </Animated.View>
                                        {shouldShowRBR && (
                                            <Icon
                                                src={Expensicons.DotIndicator}
                                                fill={theme.danger}
                                            />
                                        )}
                                        {!shouldShowRBR && shouldPromptUserToAddBankAccount && (
                                            <Icon
                                                src={Expensicons.DotIndicator}
                                                fill={theme.success}
                                            />
                                        )}
                                    </View>
                                    <View style={styles.reportPreviewAmountSubtitleContainer}>
                                        <View style={styles.flexRow}>
                                            <View style={[styles.flex1, styles.flexRow, styles.alignItemsCenter]}>
                                                <Text style={styles.textHeadlineH1}>{getDisplayAmount()}</Text>
                                                {iouSettled && (
                                                    <Animated.View style={[styles.defaultCheckmarkWrapper, {transform: [{scale: checkMarkScale}]}]}>
                                                        <Icon
                                                            src={Expensicons.Checkmark}
                                                            fill={theme.iconSuccessFill}
                                                        />
                                                    </Animated.View>
                                                )}
                                                {isApproved && (
                                                    <Animated.View style={thumbsUpStyle}>
                                                        <Icon
                                                            src={Expensicons.ThumbsUp}
                                                            fill={theme.icon}
                                                        />
                                                    </Animated.View>
                                                )}
                                            </View>
                                        </View>
                                        {shouldShowSubtitle && !!supportText && (
                                            <View style={styles.flexRow}>
                                                <View style={[styles.flex1, styles.flexRow, styles.alignItemsCenter]}>
                                                    <Text style={[styles.textLabelSupporting, styles.textNormal, styles.lh20]}>{supportText}</Text>
                                                </View>
                                            </View>
                                        )}
                                        {pendingMessageProps.shouldShow && (
                                            <View style={[styles.flex1, styles.flexRow, styles.alignItemsCenter, styles.mt2]}>
                                                <Icon
                                                    src={pendingMessageProps.messageIcon}
                                                    height={variables.iconSizeExtraSmall}
                                                    width={variables.iconSizeExtraSmall}
                                                    fill={theme.icon}
                                                />
                                                <Text style={[styles.textMicroSupporting, styles.ml1, styles.amountSplitPadding]}>{pendingMessageProps.messageDescription}</Text>
                                            </View>
                                        )}
                                    </View>
                                </View>
                                {shouldShowSettlementButton && (
                                    <AnimatedSettlementButton
                                        shouldUseSuccessStyle={!hasHeldExpenses}
                                        onlyShowPayElsewhere={onlyShowPayElsewhere}
                                        isPaidAnimationRunning={isPaidAnimationRunning}
                                        isApprovedAnimationRunning={isApprovedAnimationRunning}
                                        canIOUBePaid={canIOUBePaidAndApproved || isPaidAnimationRunning}
                                        onAnimationFinish={stopAnimation}
                                        formattedAmount={getSettlementAmount() ?? ''}
                                        currency={iouReport?.currency}
                                        policyID={policyID}
                                        chatReportID={chatReportID}
                                        iouReport={iouReport}
                                        onPress={confirmPayment}
                                        onPaymentOptionsShow={onPaymentOptionsShow}
                                        onPaymentOptionsHide={onPaymentOptionsHide}
                                        confirmApproval={confirmApproval}
                                        enablePaymentsRoute={ROUTES.ENABLE_PAYMENTS}
                                        addBankAccountRoute={bankAccountRoute}
                                        shouldHidePaymentOptions={!shouldShowPayButton}
                                        shouldShowApproveButton={shouldShowApproveButton}
                                        shouldDisableApproveButton={shouldDisableApproveButton}
                                        kycWallAnchorAlignment={{
                                            horizontal: CONST.MODAL.ANCHOR_ORIGIN_HORIZONTAL.LEFT,
                                            vertical: CONST.MODAL.ANCHOR_ORIGIN_VERTICAL.BOTTOM,
                                        }}
                                        paymentMethodDropdownAnchorAlignment={{
                                            horizontal: CONST.MODAL.ANCHOR_ORIGIN_HORIZONTAL.RIGHT,
                                            vertical: CONST.MODAL.ANCHOR_ORIGIN_VERTICAL.BOTTOM,
                                        }}
                                        isDisabled={isOffline && !canAllowSettlement}
                                        isLoading={!isOffline && !canAllowSettlement}
                                    />
                                )}
                                {!!shouldShowExportIntegrationButton && !shouldShowSettlementButton && (
                                    <ExportWithDropdownMenu
                                        policy={policy}
                                        report={iouReport}
                                        connectionName={connectedIntegration}
                                        wrapperStyle={styles.flexReset}
                                        dropdownAnchorAlignment={{
                                            horizontal: CONST.MODAL.ANCHOR_ORIGIN_HORIZONTAL.RIGHT,
                                            vertical: CONST.MODAL.ANCHOR_ORIGIN_VERTICAL.BOTTOM,
                                        }}
                                    />
                                )}
                                {shouldShowSubmitButton && (
                                    <Button
                                        success={isWaitingForSubmissionFromCurrentUser}
                                        text={translate('common.submit')}
                                        onPress={() => iouReport && submitReport(iouReport)}
                                        isDisabled={shouldDisableSubmitButton}
                                    />
                                )}
                            </View>
                        </View>
                    </View>
                </PressableWithoutFeedback>
            </View>
            <DelegateNoAccessModal
                isNoDelegateAccessMenuVisible={isNoDelegateAccessMenuVisible}
                onClose={() => setIsNoDelegateAccessMenuVisible(false)}
            />

            {isHoldMenuVisible && !!iouReport && requestType !== undefined && (
                <ProcessMoneyReportHoldMenu
                    nonHeldAmount={!hasOnlyHeldExpenses && hasValidNonHeldAmount ? nonHeldAmount : undefined}
                    requestType={requestType}
                    fullAmount={fullAmount}
                    onClose={() => setIsHoldMenuVisible(false)}
                    isVisible={isHoldMenuVisible}
                    paymentType={paymentType}
                    chatReport={chatReport}
                    moneyRequestReport={iouReport}
                    transactionCount={numberOfRequests}
                    startAnimation={() => {
                        if (requestType === CONST.IOU.REPORT_ACTION_TYPE.APPROVE) {
                            startApprovedAnimation();
                        } else {
                            startAnimation();
                        }
                    }}
                />
            )}
        </OfflineWithFeedback>
    );
}

ReportPreview.displayName = 'ReportPreview';

export default ReportPreview;<|MERGE_RESOLUTION|>--- conflicted
+++ resolved
@@ -235,11 +235,7 @@
     const lastThreeTransactions = transactions?.slice(-3) ?? [];
     const lastTransaction = transactions?.at(0);
     const lastThreeReceipts = lastThreeTransactions.map((transaction) => ({...getThumbnailAndImageURIs(transaction), transaction}));
-<<<<<<< HEAD
-    const showRTERViolationMessage = numberOfRequests === 1 && hasPendingUI(lastTransaction, getTransactionViolations(lastTransaction?.transactionID));
-=======
     const showRTERViolationMessage = shouldShowRTERViolationMessage(transactions);
->>>>>>> 75bf54eb
     const transactionIDList = [lastTransaction?.transactionID].filter((transactionID): transactionID is string => transactionID !== undefined);
     const shouldShowBrokenConnectionViolation = numberOfRequests === 1 && shouldShowBrokenConnectionViolationTransactionUtils(transactionIDList, iouReport, policy);
     let formattedMerchant = numberOfRequests === 1 ? getMerchant(lastTransaction) : null;
