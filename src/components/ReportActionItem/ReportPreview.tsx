import React, {useMemo} from 'react';
import type {StyleProp, ViewStyle} from 'react-native';
import {View} from 'react-native';
import type {OnyxCollection, OnyxEntry} from 'react-native-onyx';
import {withOnyx} from 'react-native-onyx';
import Button from '@components/Button';
import Icon from '@components/Icon';
import * as Expensicons from '@components/Icon/Expensicons';
import OfflineWithFeedback from '@components/OfflineWithFeedback';
import PressableWithoutFeedback from '@components/Pressable/PressableWithoutFeedback';
import SettlementButton from '@components/SettlementButton';
import {showContextMenuForReport} from '@components/ShowContextMenuContext';
import Text from '@components/Text';
import useLocalize from '@hooks/useLocalize';
import usePermissions from '@hooks/usePermissions';
import useTheme from '@hooks/useTheme';
import useThemeStyles from '@hooks/useThemeStyles';
import ControlSelection from '@libs/ControlSelection';
import * as CurrencyUtils from '@libs/CurrencyUtils';
import * as DeviceCapabilities from '@libs/DeviceCapabilities';
import Navigation from '@libs/Navigation/Navigation';
import * as ReceiptUtils from '@libs/ReceiptUtils';
import * as ReportActionUtils from '@libs/ReportActionsUtils';
import * as ReportUtils from '@libs/ReportUtils';
import * as TransactionUtils from '@libs/TransactionUtils';
import type {ContextMenuAnchor} from '@pages/home/report/ContextMenu/ReportActionContextMenu';
import variables from '@styles/variables';
import * as IOU from '@userActions/IOU';
import CONST from '@src/CONST';
import type {TranslationPaths} from '@src/languages/types';
import ONYXKEYS from '@src/ONYXKEYS';
import ROUTES from '@src/ROUTES';
import type {Policy, Report, ReportAction, Transaction, TransactionViolations, UserWallet} from '@src/types/onyx';
import type {PaymentMethodType} from '@src/types/onyx/OriginalMessage';
import ReportActionItemImages from './ReportActionItemImages';

type ReportPreviewOnyxProps = {
    /** The policy tied to the expense report */
    policy: OnyxEntry<Policy>;

    /** ChatReport associated with iouReport */
    chatReport: OnyxEntry<Report>;

    /** Active IOU Report for current report */
    iouReport: OnyxEntry<Report>;

    /** All the transactions, used to update ReportPreview label and status */
    transactions: OnyxCollection<Transaction>;

    /** All of the transaction violations */
    transactionViolations: OnyxCollection<TransactionViolations>;

    /** The user's wallet account */
    userWallet: OnyxEntry<UserWallet>;
};

type ReportPreviewProps = ReportPreviewOnyxProps & {
    /** All the data of the action */
    action: ReportAction;

    /** The associated chatReport */
    chatReportID: string;

    /** The active IOUReport, used for Onyx subscription */
    iouReportID: string;

    /** The report's policyID, used for Onyx subscription */
    policyID: string;

    /** Extra styles to pass to View wrapper */
    containerStyles?: StyleProp<ViewStyle>;

    /** Popover context menu anchor, used for showing context menu */
    contextMenuAnchor?: ContextMenuAnchor;

    /** Callback for updating context menu active state, used for showing context menu */
    checkIfContextMenuActive?: () => void;

    /** Whether a message is a whisper */
    isWhisper?: boolean;

    /** Whether the corresponding report action item is hovered */
    isHovered?: boolean;
};

function ReportPreview({
    iouReport,
    policy,
    iouReportID,
    policyID,
    chatReportID,
    chatReport,
    action,
    containerStyles,
    contextMenuAnchor,
    transactions,
    transactionViolations,
    isHovered = false,
    isWhisper = false,
    checkIfContextMenuActive = () => {},
    userWallet,
}: ReportPreviewProps) {
    const theme = useTheme();
    const styles = useThemeStyles();
    const {translate} = useLocalize();
    const {canUseViolations} = usePermissions();

    const {hasMissingSmartscanFields, areAllRequestsBeingSmartScanned, hasOnlyTransactionsWithPendingRoutes, hasNonReimbursableTransactions} = useMemo(
        () => ({
            hasMissingSmartscanFields: ReportUtils.hasMissingSmartscanFields(iouReportID),
            areAllRequestsBeingSmartScanned: ReportUtils.areAllRequestsBeingSmartScanned(iouReportID, action),
            hasOnlyTransactionsWithPendingRoutes: ReportUtils.hasOnlyTransactionsWithPendingRoutes(iouReportID),
            hasNonReimbursableTransactions: ReportUtils.hasNonReimbursableTransactions(iouReportID),
        }),
        // When transactions get updated these status may have changed, so that is a case where we also want to run this.
        // eslint-disable-next-line react-hooks/exhaustive-deps
        [transactions, iouReportID, action],
    );

    const managerID = iouReport?.managerID ?? 0;
    const {totalDisplaySpend, reimbursableSpend} = ReportUtils.getMoneyRequestSpendBreakdown(iouReport);

    const iouSettled = ReportUtils.isSettled(iouReportID);
    const numberOfRequests = ReportActionUtils.getNumberOfMoneyRequests(action);
    const moneyRequestComment = action?.childLastMoneyRequestComment ?? '';
    const isPolicyExpenseChat = ReportUtils.isPolicyExpenseChat(chatReport);
    const isOpenExpenseReport = isPolicyExpenseChat && ReportUtils.isOpenExpenseReport(iouReport);

    const isApproved = ReportUtils.isReportApproved(iouReport);
    const canAllowSettlement = ReportUtils.hasUpdatedTotal(iouReport, policy);
    const allTransactions = TransactionUtils.getAllReportTransactions(iouReportID);
    const transactionsWithReceipts = ReportUtils.getTransactionsWithReceipts(iouReportID);
    const numberOfScanningReceipts = transactionsWithReceipts.filter((transaction) => TransactionUtils.isReceiptBeingScanned(transaction)).length;
    const numberOfPendingRequests = transactionsWithReceipts.filter((transaction) => TransactionUtils.isPending(transaction) && TransactionUtils.isCardTransaction(transaction)).length;

    const hasReceipts = transactionsWithReceipts.length > 0;
    const isScanning = hasReceipts && areAllRequestsBeingSmartScanned;
<<<<<<< HEAD
    const hasErrors =
        hasMissingSmartscanFields ||
        // eslint-disable-next-line @typescript-eslint/prefer-nullish-coalescing
        (canUseViolations && (ReportUtils.hasViolations(iouReportID, transactionViolations) || ReportUtils.hasWarningTypeViolations(iouReportID, transactionViolations))) ||
        ReportUtils.hasActionsWithErrors(iouReportID);
=======

    // eslint-disable-next-line @typescript-eslint/prefer-nullish-coalescing
    const hasErrors = hasMissingSmartscanFields || (canUseViolations && ReportUtils.hasViolations(iouReportID, transactionViolations)) || ReportUtils.hasActionsWithErrors(iouReportID);
>>>>>>> 48de5c7b
    const lastThreeTransactionsWithReceipts = transactionsWithReceipts.slice(-3);
    const lastThreeReceipts = lastThreeTransactionsWithReceipts.map((transaction) => ReceiptUtils.getThumbnailAndImageURIs(transaction));

    let formattedMerchant = numberOfRequests === 1 ? TransactionUtils.getMerchant(allTransactions[0]) : null;
    const formattedDescription = numberOfRequests === 1 ? TransactionUtils.getDescription(allTransactions[0]) : null;

    if (TransactionUtils.isPartialMerchant(formattedMerchant ?? '')) {
        formattedMerchant = null;
    }

    const shouldShowSubmitButton = isOpenExpenseReport && reimbursableSpend !== 0;
    const shouldDisableSubmitButton = shouldShowSubmitButton && !ReportUtils.isAllowedToSubmitDraftExpenseReport(iouReport);

    // The submit button should be success green colour only if the user is submitter and the policy does not have Scheduled Submit turned on
    const isWaitingForSubmissionFromCurrentUser = useMemo(
        () => chatReport?.isOwnPolicyExpenseChat && !policy?.harvesting?.enabled,
        [chatReport?.isOwnPolicyExpenseChat, policy?.harvesting?.enabled],
    );

    const getDisplayAmount = (): string => {
        if (totalDisplaySpend) {
            return CurrencyUtils.convertToDisplayString(totalDisplaySpend, iouReport?.currency);
        }
        if (isScanning) {
            return translate('iou.receiptScanning');
        }
        if (hasOnlyTransactionsWithPendingRoutes) {
            return translate('iou.fieldPending');
        }

        // If iouReport is not available, get amount from the action message (Ex: "Domain20821's Workspace owes $33.00" or "paid ₫60" or "paid -₫60 elsewhere")
        let displayAmount = '';
        const actionMessage = action.message?.[0]?.text ?? '';
        const splits = actionMessage.split(' ');

        splits.forEach((split) => {
            if (!/\d/.test(split)) {
                return;
            }

            displayAmount = split;
        });

        return displayAmount;
    };

    const getPreviewMessage = () => {
        if (isScanning) {
            return translate('common.receipt');
        }
        let payerOrApproverName = isPolicyExpenseChat ? ReportUtils.getPolicyName(chatReport) : ReportUtils.getDisplayNameForParticipant(managerID, true);
        if (isApproved) {
            return translate('iou.managerApproved', {manager: payerOrApproverName});
        }
        let paymentVerb: TranslationPaths = 'iou.payerOwes';
        if (iouSettled || iouReport?.isWaitingOnBankAccount) {
            paymentVerb = 'iou.payerPaid';
        } else if (hasNonReimbursableTransactions) {
            paymentVerb = 'iou.payerSpent';
            payerOrApproverName = ReportUtils.getDisplayNameForParticipant(chatReport?.ownerAccountID, true);
        }
        return translate(paymentVerb, {payer: payerOrApproverName});
    };

    const bankAccountRoute = ReportUtils.getBankAccountRoute(chatReport);

    const shouldShowPayButton = useMemo(() => IOU.canIOUBePaid(iouReport, chatReport, policy), [iouReport, chatReport, policy]);

    const shouldShowApproveButton = useMemo(() => IOU.canApproveIOU(iouReport, chatReport, policy), [iouReport, chatReport, policy]);

    const shouldDisableApproveButton = shouldShowApproveButton && !ReportUtils.isAllowedToApproveExpenseReport(iouReport);

    const shouldShowSettlementButton = !ReportUtils.isInvoiceReport(iouReport) && (shouldShowPayButton || shouldShowApproveButton);

    const shouldPromptUserToAddBankAccount = ReportUtils.hasMissingPaymentMethod(userWallet, iouReportID);
    const shouldShowRBR = !iouSettled && hasErrors;

    /*
     Show subtitle if at least one of the expenses is not being smart scanned, and either:
     - There is more than one expense – in this case, the "X expenses, Y scanning" subtitle is shown;
     - There is only one expense, it has a receipt and is not being smart scanned – in this case, the expense merchant or description is shown;

     * There is an edge case when there is only one distance expense with a pending route and amount = 0.
       In this case, we don't want to show the merchant or description because it says: "Pending route...", which is already displayed in the amount field.
     */
    const shouldShowSingleRequestMerchantOrDescription =
        numberOfRequests === 1 && (!!formattedMerchant || !!formattedDescription) && !(hasOnlyTransactionsWithPendingRoutes && !totalDisplaySpend);
    const shouldShowSubtitle = !isScanning && (shouldShowSingleRequestMerchantOrDescription || numberOfRequests > 1);
    const shouldShowScanningSubtitle = numberOfScanningReceipts === 1 && numberOfRequests === 1;
    const shouldShowPendingSubtitle = numberOfPendingRequests === 1 && numberOfRequests === 1;

    const {supportText} = useMemo(() => {
        if (formattedMerchant) {
            return {supportText: formattedMerchant};
        }
        if (formattedDescription ?? moneyRequestComment) {
            return {supportText: formattedDescription ?? moneyRequestComment};
        }
        return {
            supportText: translate('iou.expenseCount', {
                count: numberOfRequests - numberOfScanningReceipts - numberOfPendingRequests,
                scanningReceipts: numberOfScanningReceipts,
                pendingReceipts: numberOfPendingRequests,
            }),
        };
    }, [formattedMerchant, formattedDescription, moneyRequestComment, translate, numberOfRequests, numberOfScanningReceipts, numberOfPendingRequests]);

    return (
        <OfflineWithFeedback
            pendingAction={iouReport?.pendingFields?.preview}
            shouldDisableOpacity={!!(action.pendingAction ?? action.isOptimisticAction)}
            needsOffscreenAlphaCompositing
        >
            <View style={[styles.chatItemMessage, containerStyles]}>
                <PressableWithoutFeedback
                    onPress={() => {
                        Navigation.navigate(ROUTES.REPORT_WITH_ID.getRoute(iouReportID));
                    }}
                    onPressIn={() => DeviceCapabilities.canUseTouchScreen() && ControlSelection.block()}
                    onPressOut={() => ControlSelection.unblock()}
                    onLongPress={(event) => showContextMenuForReport(event, contextMenuAnchor, chatReportID, action, checkIfContextMenuActive)}
                    shouldUseHapticsOnLongPress
                    style={[styles.flexRow, styles.justifyContentBetween, styles.reportPreviewBox]}
                    role="button"
                    accessibilityLabel={translate('iou.viewDetails')}
                >
                    <View style={[styles.reportPreviewBox, isHovered || isScanning || isWhisper ? styles.reportPreviewBoxHoverBorder : undefined]}>
                        {hasReceipts && (
                            <ReportActionItemImages
                                images={lastThreeReceipts}
                                total={transactionsWithReceipts.length}
                                size={CONST.RECEIPT.MAX_REPORT_PREVIEW_RECEIPTS}
                            />
                        )}
                        <View style={[styles.expenseAndReportPreviewBoxBody, hasReceipts ? styles.mtn1 : {}]}>
                            <View style={styles.expenseAndReportPreviewTextButtonContainer}>
                                <View style={styles.expenseAndReportPreviewTextContainer}>
                                    <View style={styles.flexRow}>
                                        <View style={[styles.flex1, styles.flexRow, styles.alignItemsCenter]}>
                                            <Text style={[styles.textLabelSupporting, styles.lh16]}>{getPreviewMessage()}</Text>
                                        </View>
                                        {shouldShowRBR && (
                                            <Icon
                                                src={Expensicons.DotIndicator}
                                                fill={theme.danger}
                                            />
                                        )}

                                        {!shouldShowRBR && shouldPromptUserToAddBankAccount && (
                                            <Icon
                                                src={Expensicons.DotIndicator}
                                                fill={theme.success}
                                            />
                                        )}
                                    </View>
                                    <View style={styles.reportPreviewAmountSubtitleContainer}>
                                        <View style={styles.flexRow}>
                                            <View style={[styles.flex1, styles.flexRow, styles.alignItemsCenter]}>
                                                <Text style={styles.textHeadlineH1}>{getDisplayAmount()}</Text>
                                                {ReportUtils.isSettled(iouReportID) && (
                                                    <View style={styles.defaultCheckmarkWrapper}>
                                                        <Icon
                                                            src={Expensicons.Checkmark}
                                                            fill={theme.iconSuccessFill}
                                                        />
                                                    </View>
                                                )}
                                            </View>
                                        </View>
                                        {shouldShowSubtitle && supportText && (
                                            <View style={styles.flexRow}>
                                                <View style={[styles.flex1, styles.flexRow, styles.alignItemsCenter]}>
                                                    <Text style={[styles.textLabelSupporting, styles.textNormal, styles.lh20]}>{supportText}</Text>
                                                </View>
                                            </View>
                                        )}
                                        {shouldShowScanningSubtitle && (
                                            <View style={[styles.flexRow, styles.alignItemsCenter, styles.mt2]}>
                                                <Icon
                                                    src={Expensicons.ReceiptScan}
                                                    height={variables.iconSizeExtraSmall}
                                                    width={variables.iconSizeExtraSmall}
                                                    fill={theme.icon}
                                                />
                                                <Text style={[styles.textMicroSupporting, styles.ml1, styles.amountSplitPadding]}>{translate('iou.receiptScanInProgress')}</Text>
                                            </View>
                                        )}
                                        {shouldShowPendingSubtitle && (
                                            <View style={[styles.flexRow, styles.alignItemsCenter, styles.mt2]}>
                                                <Icon
                                                    src={Expensicons.CreditCardHourglass}
                                                    height={variables.iconSizeExtraSmall}
                                                    width={variables.iconSizeExtraSmall}
                                                    fill={theme.icon}
                                                />
                                                <Text style={[styles.textMicroSupporting, styles.ml1, styles.amountSplitPadding]}>{translate('iou.transactionPending')}</Text>
                                            </View>
                                        )}
                                    </View>
                                </View>
                                {shouldShowSettlementButton && (
                                    <SettlementButton
                                        currency={iouReport?.currency}
                                        policyID={policyID}
                                        chatReportID={chatReportID}
                                        iouReport={iouReport}
                                        onPress={(paymentType?: PaymentMethodType) => chatReport && iouReport && paymentType && IOU.payMoneyRequest(paymentType, chatReport, iouReport)}
                                        enablePaymentsRoute={ROUTES.ENABLE_PAYMENTS}
                                        addBankAccountRoute={bankAccountRoute}
                                        shouldHidePaymentOptions={!shouldShowPayButton}
                                        shouldShowApproveButton={shouldShowApproveButton}
                                        shouldDisableApproveButton={shouldDisableApproveButton}
                                        kycWallAnchorAlignment={{
                                            horizontal: CONST.MODAL.ANCHOR_ORIGIN_HORIZONTAL.LEFT,
                                            vertical: CONST.MODAL.ANCHOR_ORIGIN_VERTICAL.BOTTOM,
                                        }}
                                        paymentMethodDropdownAnchorAlignment={{
                                            horizontal: CONST.MODAL.ANCHOR_ORIGIN_HORIZONTAL.RIGHT,
                                            vertical: CONST.MODAL.ANCHOR_ORIGIN_VERTICAL.BOTTOM,
                                        }}
                                        isDisabled={!canAllowSettlement}
                                    />
                                )}
                                {shouldShowSubmitButton && (
                                    <Button
                                        medium
                                        success={isWaitingForSubmissionFromCurrentUser}
                                        text={translate('common.submit')}
                                        onPress={() => iouReport && IOU.submitReport(iouReport)}
                                        isDisabled={shouldDisableSubmitButton}
                                    />
                                )}
                            </View>
                        </View>
                    </View>
                </PressableWithoutFeedback>
            </View>
        </OfflineWithFeedback>
    );
}

ReportPreview.displayName = 'ReportPreview';

export default withOnyx<ReportPreviewProps, ReportPreviewOnyxProps>({
    policy: {
        key: ({policyID}) => `${ONYXKEYS.COLLECTION.POLICY}${policyID}`,
    },
    chatReport: {
        key: ({chatReportID}) => `${ONYXKEYS.COLLECTION.REPORT}${chatReportID}`,
    },
    iouReport: {
        key: ({iouReportID}) => `${ONYXKEYS.COLLECTION.REPORT}${iouReportID}`,
    },
    transactions: {
        key: ONYXKEYS.COLLECTION.TRANSACTION,
    },
    transactionViolations: {
        key: ONYXKEYS.COLLECTION.TRANSACTION_VIOLATIONS,
    },
    userWallet: {
        key: ONYXKEYS.USER_WALLET,
    },
})(ReportPreview);<|MERGE_RESOLUTION|>--- conflicted
+++ resolved
@@ -135,17 +135,11 @@
 
     const hasReceipts = transactionsWithReceipts.length > 0;
     const isScanning = hasReceipts && areAllRequestsBeingSmartScanned;
-<<<<<<< HEAD
     const hasErrors =
         hasMissingSmartscanFields ||
         // eslint-disable-next-line @typescript-eslint/prefer-nullish-coalescing
         (canUseViolations && (ReportUtils.hasViolations(iouReportID, transactionViolations) || ReportUtils.hasWarningTypeViolations(iouReportID, transactionViolations))) ||
         ReportUtils.hasActionsWithErrors(iouReportID);
-=======
-
-    // eslint-disable-next-line @typescript-eslint/prefer-nullish-coalescing
-    const hasErrors = hasMissingSmartscanFields || (canUseViolations && ReportUtils.hasViolations(iouReportID, transactionViolations)) || ReportUtils.hasActionsWithErrors(iouReportID);
->>>>>>> 48de5c7b
     const lastThreeTransactionsWithReceipts = transactionsWithReceipts.slice(-3);
     const lastThreeReceipts = lastThreeTransactionsWithReceipts.map((transaction) => ReceiptUtils.getThumbnailAndImageURIs(transaction));
 
