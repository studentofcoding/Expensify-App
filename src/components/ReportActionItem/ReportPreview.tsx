--- conflicted
+++ resolved
@@ -232,16 +232,6 @@
         (isReportOwner(iouReport) && hasReportViolations(iouReportID)) ||
         hasActionsWithErrors(iouReportID);
     const lastThreeTransactions = allTransactions.slice(-3);
-<<<<<<< HEAD
-    const lastThreeReceipts = lastThreeTransactions.map((transaction) => ({...ReceiptUtils.getThumbnailAndImageURIs(transaction), transaction}));
-    const showRTERViolationMessage =
-        numberOfRequests === 1 && TransactionUtils.hasPendingUI(allTransactions.at(0), TransactionUtils.getTransactionViolations(allTransactions.at(0)?.transactionID));
-    const shouldShowBrokenConnectionViolation = numberOfRequests === 1 && TransactionUtils.shouldShowBrokenConnectionViolation(allTransactions.at(0)?.transactionID, iouReport, policy);
-    let formattedMerchant = numberOfRequests === 1 ? TransactionUtils.getMerchant(allTransactions.at(0)) : null;
-    const formattedDescription = numberOfRequests === 1 ? TransactionUtils.getDescription(allTransactions.at(0)) : null;
-
-    if (TransactionUtils.isPartialMerchant(formattedMerchant ?? '')) {
-=======
     const lastThreeReceipts = lastThreeTransactions.map((transaction) => ({...getThumbnailAndImageURIs(transaction), transaction}));
     const showRTERViolationMessage = numberOfRequests === 1 && hasPendingUI(allTransactions.at(0), getTransactionViolations(allTransactions.at(0)?.transactionID, transactionViolations));
     const shouldShowBrokenConnectionViolation = numberOfRequests === 1 && shouldShowBrokenConnectionViolationTransactionUtils(allTransactions.at(0)?.transactionID, iouReport, policy);
@@ -249,7 +239,6 @@
     const formattedDescription = numberOfRequests === 1 ? getDescription(allTransactions.at(0)) : null;
 
     if (isPartialMerchant(formattedMerchant ?? '')) {
->>>>>>> 9d6c88f8
         formattedMerchant = null;
     }
 
