--- conflicted
+++ resolved
@@ -330,24 +330,14 @@
 
     const bankAccountRoute = ReportUtils.getBankAccountRoute(chatReport);
     const getCanIOUBePaid = useCallback(
-<<<<<<< HEAD
-        (onlyShowPayElsewhere = false, shouldCheckApprovedState = true) =>
-            IOU.canIOUBePaid(iouReport, chatReport, policy, transactionViolations, allTransactions, onlyShowPayElsewhere, shouldCheckApprovedState),
+        (onlyShowPayElsewhere = false) => IOU.canIOUBePaid(iouReport, chatReport, policy, allTransactions, transactionViolations, onlyShowPayElsewhere),
         [iouReport, chatReport, policy, allTransactions, transactionViolations],
-=======
-        (onlyShowPayElsewhere = false) => IOU.canIOUBePaid(iouReport, chatReport, policy, allTransactions, onlyShowPayElsewhere),
-        [iouReport, chatReport, policy, allTransactions],
->>>>>>> 3ebe8520
     );
 
     const canIOUBePaid = useMemo(() => getCanIOUBePaid(), [getCanIOUBePaid]);
     const onlyShowPayElsewhere = useMemo(() => !canIOUBePaid && getCanIOUBePaid(true), [canIOUBePaid, getCanIOUBePaid]);
     const shouldShowPayButton = isPaidAnimationRunning || canIOUBePaid || onlyShowPayElsewhere;
-<<<<<<< HEAD
-    const shouldShowApproveButton = useMemo(() => IOU.canApproveIOU(iouReport, policy, transactionViolations), [iouReport, policy, transactionViolations]) || isApprovedAnimationRunning;
-=======
-    const shouldShowApproveButton = useMemo(() => IOU.canApproveIOU(iouReport, policy), [iouReport, policy]);
->>>>>>> 3ebe8520
+    const shouldShowApproveButton = useMemo(() => IOU.canApproveIOU(iouReport, policy, transactionViolations), [iouReport, policy, transactionViolations]);
 
     const shouldDisableApproveButton = shouldShowApproveButton && !ReportUtils.isAllowedToApproveExpenseReport(iouReport);
 
