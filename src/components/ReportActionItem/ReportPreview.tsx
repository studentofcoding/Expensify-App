import truncate from 'lodash/truncate';
import React, {useCallback, useEffect, useMemo, useState} from 'react';
import type {StyleProp, ViewStyle} from 'react-native';
import {View} from 'react-native';
import {useOnyx} from 'react-native-onyx';
import Animated, {useAnimatedStyle, useSharedValue, withDelay, withSpring, withTiming} from 'react-native-reanimated';
import Button from '@components/Button';
import DelegateNoAccessModal from '@components/DelegateNoAccessModal';
import Icon from '@components/Icon';
import * as Expensicons from '@components/Icon/Expensicons';
import OfflineWithFeedback from '@components/OfflineWithFeedback';
import PressableWithoutFeedback from '@components/Pressable/PressableWithoutFeedback';
import ProcessMoneyReportHoldMenu from '@components/ProcessMoneyReportHoldMenu';
import type {ActionHandledType} from '@components/ProcessMoneyReportHoldMenu';
import AnimatedSettlementButton from '@components/SettlementButton/AnimatedSettlementButton';
import {showContextMenuForReport} from '@components/ShowContextMenuContext';
import Text from '@components/Text';
import useDelegateUserDetails from '@hooks/useDelegateUserDetails';
import useLocalize from '@hooks/useLocalize';
import useNetwork from '@hooks/useNetwork';
import usePolicy from '@hooks/usePolicy';
import useTheme from '@hooks/useTheme';
import useThemeStyles from '@hooks/useThemeStyles';
import {getCurrentUserAccountID} from '@libs/actions/Report';
import ControlSelection from '@libs/ControlSelection';
import * as CurrencyUtils from '@libs/CurrencyUtils';
import * as DeviceCapabilities from '@libs/DeviceCapabilities';
import HapticFeedback from '@libs/HapticFeedback';
import Navigation from '@libs/Navigation/Navigation';
import Performance from '@libs/Performance';
import * as PolicyUtils from '@libs/PolicyUtils';
import * as ReceiptUtils from '@libs/ReceiptUtils';
import * as ReportActionsUtils from '@libs/ReportActionsUtils';
import * as ReportUtils from '@libs/ReportUtils';
import StringUtils from '@libs/StringUtils';
import * as TransactionUtils from '@libs/TransactionUtils';
import type {ContextMenuAnchor} from '@pages/home/report/ContextMenu/ReportActionContextMenu';
import variables from '@styles/variables';
import * as IOU from '@userActions/IOU';
import Timing from '@userActions/Timing';
import CONST from '@src/CONST';
import type {TranslationPaths} from '@src/languages/types';
import ONYXKEYS from '@src/ONYXKEYS';
import ROUTES from '@src/ROUTES';
import type {ReportAction} from '@src/types/onyx';
import type {PaymentMethodType} from '@src/types/onyx/OriginalMessage';
import ExportWithDropdownMenu from './ExportWithDropdownMenu';
import type {PendingMessageProps} from './MoneyRequestPreview/types';
import ReportActionItemImages from './ReportActionItemImages';

type ReportPreviewProps = {
    /** All the data of the action */
    action: ReportAction;

    /** The associated chatReport */
    chatReportID: string;

    /** The active IOUReport, used for Onyx subscription */
    iouReportID: string;

    /** The report's policyID, used for Onyx subscription */
    policyID: string;

    /** Extra styles to pass to View wrapper */
    containerStyles?: StyleProp<ViewStyle>;

    /** Popover context menu anchor, used for showing context menu */
    contextMenuAnchor?: ContextMenuAnchor;

    /** Callback for updating context menu active state, used for showing context menu */
    checkIfContextMenuActive?: () => void;

    /** Callback when the payment options popover is shown */
    onPaymentOptionsShow?: () => void;

    /** Callback when the payment options popover is closed */
    onPaymentOptionsHide?: () => void;

    /** Whether a message is a whisper */
    isWhisper?: boolean;

    /** Whether the corresponding report action item is hovered */
    isHovered?: boolean;
};

function ReportPreview({
    iouReportID,
    policyID,
    chatReportID,
    action,
    containerStyles,
    contextMenuAnchor,
    isHovered = false,
    isWhisper = false,
    checkIfContextMenuActive = () => {},
    onPaymentOptionsShow,
    onPaymentOptionsHide,
}: ReportPreviewProps) {
    const policy = usePolicy(policyID);
    const [chatReport] = useOnyx(`${ONYXKEYS.COLLECTION.REPORT}${chatReportID}`);
    const [iouReport] = useOnyx(`${ONYXKEYS.COLLECTION.REPORT}${iouReportID}`);
    const [transactions] = useOnyx(ONYXKEYS.COLLECTION.TRANSACTION);
    const [transactionViolations] = useOnyx(ONYXKEYS.COLLECTION.TRANSACTION_VIOLATIONS);
    const [userWallet] = useOnyx(ONYXKEYS.USER_WALLET);
    const [invoiceReceiverPolicy] = useOnyx(
        `${ONYXKEYS.COLLECTION.POLICY}${chatReport?.invoiceReceiver && 'policyID' in chatReport.invoiceReceiver ? chatReport.invoiceReceiver.policyID : -1}`,
    );
    const theme = useTheme();
    const styles = useThemeStyles();
    const {translate} = useLocalize();
    const {isOffline} = useNetwork();
    const allTransactions = useMemo(() => TransactionUtils.getAllReportTransactions(iouReportID, transactions), [iouReportID, transactions]);

    const {hasMissingSmartscanFields, areAllRequestsBeingSmartScanned, hasOnlyTransactionsWithPendingRoutes, hasNonReimbursableTransactions} = useMemo(
        () => ({
            hasMissingSmartscanFields: ReportUtils.hasMissingSmartscanFields(iouReportID),
            areAllRequestsBeingSmartScanned: ReportUtils.areAllRequestsBeingSmartScanned(iouReportID, action),
            hasOnlyTransactionsWithPendingRoutes: ReportUtils.hasOnlyTransactionsWithPendingRoutes(iouReportID),
            hasNonReimbursableTransactions: ReportUtils.hasNonReimbursableTransactions(iouReportID),
        }),
        // When transactions get updated these status may have changed, so that is a case where we also want to run this.
        // eslint-disable-next-line react-compiler/react-compiler, react-hooks/exhaustive-deps
        [transactions, iouReportID, action],
    );

    const [isPaidAnimationRunning, setIsPaidAnimationRunning] = useState(false);
    const [isApprovedAnimationRunning, setIsApprovedAnimationRunning] = useState(false);
    const [isHoldMenuVisible, setIsHoldMenuVisible] = useState(false);
    const [requestType, setRequestType] = useState<ActionHandledType>();

    const [paymentType, setPaymentType] = useState<PaymentMethodType>();

    const getCanIOUBePaid = useCallback(
        (onlyShowPayElsewhere = false, shouldCheckApprovedState = true) =>
            IOU.canIOUBePaid(iouReport, chatReport, policy, allTransactions, onlyShowPayElsewhere, undefined, undefined, shouldCheckApprovedState),
        [iouReport, chatReport, policy, allTransactions],
    );

    const canIOUBePaid = useMemo(() => getCanIOUBePaid(), [getCanIOUBePaid]);
    const canIOUBePaidAndApproved = useMemo(() => getCanIOUBePaid(false, false), [getCanIOUBePaid]);
    const onlyShowPayElsewhere = useMemo(() => !canIOUBePaid && getCanIOUBePaid(true), [canIOUBePaid, getCanIOUBePaid]);
    const shouldShowPayButton = isPaidAnimationRunning || canIOUBePaid || onlyShowPayElsewhere;
    const shouldShowApproveButton = useMemo(() => IOU.canApproveIOU(iouReport, policy), [iouReport, policy]) || isApprovedAnimationRunning;

    const shouldDisableApproveButton = shouldShowApproveButton && !ReportUtils.isAllowedToApproveExpenseReport(iouReport);

    const {nonHeldAmount, fullAmount, hasValidNonHeldAmount} = ReportUtils.getNonHeldAndFullAmount(iouReport, shouldShowPayButton);
    const hasOnlyHeldExpenses = ReportUtils.hasOnlyHeldExpenses(iouReport?.reportID ?? '');

    const managerID = iouReport?.managerID ?? action.childManagerAccountID ?? 0;
    const {totalDisplaySpend, reimbursableSpend} = ReportUtils.getMoneyRequestSpendBreakdown(iouReport);

    const iouSettled = ReportUtils.isSettled(iouReportID) || action?.childStatusNum === CONST.REPORT.STATUS_NUM.REIMBURSED;
    const previewMessageOpacity = useSharedValue(1);
    const previewMessageStyle = useAnimatedStyle(() => ({
        opacity: previewMessageOpacity.get(),
    }));
    const checkMarkScale = useSharedValue(iouSettled ? 1 : 0);

    const isApproved = ReportUtils.isReportApproved(iouReport, action);
    const thumbsUpScale = useSharedValue(isApproved ? 1 : 0);
    const thumbsUpStyle = useAnimatedStyle(() => ({
        ...styles.defaultCheckmarkWrapper,
        transform: [{scale: thumbsUpScale.get()}],
    }));

    const moneyRequestComment = action?.childLastMoneyRequestComment ?? '';
    const isPolicyExpenseChat = ReportUtils.isPolicyExpenseChat(chatReport);
    const isInvoiceRoom = ReportUtils.isInvoiceRoom(chatReport);
    const isOpenExpenseReport = isPolicyExpenseChat && ReportUtils.isOpenExpenseReport(iouReport);

    const canAllowSettlement = ReportUtils.hasUpdatedTotal(iouReport, policy);
    const numberOfRequests = allTransactions.length;
    const transactionsWithReceipts = ReportUtils.getTransactionsWithReceipts(iouReportID);
    const numberOfScanningReceipts = transactionsWithReceipts.filter((transaction) => TransactionUtils.isReceiptBeingScanned(transaction)).length;
    const numberOfPendingRequests = transactionsWithReceipts.filter((transaction) => TransactionUtils.isPending(transaction) && TransactionUtils.isCardTransaction(transaction)).length;

    const hasReceipts = transactionsWithReceipts.length > 0;
    const isScanning = hasReceipts && areAllRequestsBeingSmartScanned;
    const hasErrors =
        (hasMissingSmartscanFields && !iouSettled) ||
        // eslint-disable-next-line @typescript-eslint/prefer-nullish-coalescing
        ReportUtils.hasViolations(iouReportID, transactionViolations, true) ||
        ReportUtils.hasNoticeTypeViolations(iouReportID, transactionViolations, true) ||
        ReportUtils.hasWarningTypeViolations(iouReportID, transactionViolations, true) ||
        (ReportUtils.isReportOwner(iouReport) && ReportUtils.hasReportViolations(iouReportID)) ||
        ReportUtils.hasActionsWithErrors(iouReportID);
    const lastThreeTransactions = allTransactions.slice(-3);
    const lastThreeReceipts = lastThreeTransactions.map((transaction) => ({...ReceiptUtils.getThumbnailAndImageURIs(transaction), transaction}));
    const showRTERViolationMessage =
        numberOfRequests === 1 &&
        TransactionUtils.hasPendingUI(allTransactions.at(0), TransactionUtils.getTransactionViolations(allTransactions.at(0)?.transactionID ?? '-1', transactionViolations));
    const shouldShowBrokenConnectionViolation =
        numberOfRequests === 1 && TransactionUtils.shouldShowBrokenConnectionViolation(allTransactions.at(0)?.transactionID ?? '-1', iouReport, policy);
    let formattedMerchant = numberOfRequests === 1 ? TransactionUtils.getMerchant(allTransactions.at(0)) : null;
    const formattedDescription = numberOfRequests === 1 ? TransactionUtils.getDescription(allTransactions.at(0)) : null;

    if (TransactionUtils.isPartialMerchant(formattedMerchant ?? '')) {
        formattedMerchant = null;
    }

    const currentUserAccountID = getCurrentUserAccountID();
    const isAdmin = policy?.role === CONST.POLICY.ROLE.ADMIN;
    const shouldShowSubmitButton =
        isOpenExpenseReport &&
        reimbursableSpend !== 0 &&
        !showRTERViolationMessage &&
        !shouldShowBrokenConnectionViolation &&
        (iouReport?.ownerAccountID === currentUserAccountID || isAdmin || iouReport?.managerID === currentUserAccountID);

    const shouldDisableSubmitButton = shouldShowSubmitButton && !ReportUtils.isAllowedToSubmitDraftExpenseReport(iouReport);

    // The submit button should be success green colour only if the user is submitter and the policy does not have Scheduled Submit turned on
    const isWaitingForSubmissionFromCurrentUser = useMemo(
        () => chatReport?.isOwnPolicyExpenseChat && !policy?.harvesting?.enabled,
        [chatReport?.isOwnPolicyExpenseChat, policy?.harvesting?.enabled],
    );

    const {isDelegateAccessRestricted, delegatorEmail} = useDelegateUserDetails();
    const [isNoDelegateAccessMenuVisible, setIsNoDelegateAccessMenuVisible] = useState(false);

    const stopAnimation = useCallback(() => {
        setIsPaidAnimationRunning(false);
        setIsApprovedAnimationRunning(false);
    }, []);
    const startAnimation = useCallback(() => {
        setIsPaidAnimationRunning(true);
        HapticFeedback.longPress();
    }, []);
    const startApprovedAnimation = useCallback(() => {
        setIsApprovedAnimationRunning(true);
        HapticFeedback.longPress();
    }, []);

    const confirmPayment = useCallback(
        (type: PaymentMethodType | undefined, payAsBusiness?: boolean) => {
            if (!type) {
                return;
            }
            setPaymentType(type);
            setRequestType(CONST.IOU.REPORT_ACTION_TYPE.PAY);
            if (isDelegateAccessRestricted) {
                setIsNoDelegateAccessMenuVisible(true);
            } else if (ReportUtils.hasHeldExpenses(iouReport?.reportID)) {
                setIsHoldMenuVisible(true);
            } else if (chatReport && iouReport) {
                setIsPaidAnimationRunning(true);
                HapticFeedback.longPress();
                if (ReportUtils.isInvoiceReport(iouReport)) {
                    IOU.payInvoice(type, chatReport, iouReport, payAsBusiness);
                } else {
                    IOU.payMoneyRequest(type, chatReport, iouReport);
                }
            }
        },
        [chatReport, iouReport, isDelegateAccessRestricted],
    );

    const confirmApproval = () => {
        setRequestType(CONST.IOU.REPORT_ACTION_TYPE.APPROVE);
        if (isDelegateAccessRestricted) {
            setIsNoDelegateAccessMenuVisible(true);
        } else if (ReportUtils.hasHeldExpenses(iouReport?.reportID)) {
            setIsHoldMenuVisible(true);
        } else {
            setIsApprovedAnimationRunning(true);
            HapticFeedback.longPress();
            IOU.approveMoneyRequest(iouReport, true);
        }
    };

    const getSettlementAmount = () => {
        if (hasOnlyHeldExpenses) {
            return '';
        }

        // We shouldn't display the nonHeldAmount as the default option if it's not valid since we cannot pay partially in this case
        if (ReportUtils.hasHeldExpenses(iouReport?.reportID) && canAllowSettlement && hasValidNonHeldAmount) {
            return nonHeldAmount;
        }

        return CurrencyUtils.convertToDisplayString(reimbursableSpend, iouReport?.currency);
    };

    const getDisplayAmount = (): string => {
        if (totalDisplaySpend) {
            return CurrencyUtils.convertToDisplayString(totalDisplaySpend, iouReport?.currency);
        }
        if (isScanning) {
            return translate('iou.receiptScanning');
        }
        if (hasOnlyTransactionsWithPendingRoutes) {
            return translate('iou.fieldPending');
        }

        // If iouReport is not available, get amount from the action message (Ex: "Domain20821's Workspace owes $33.00" or "paid ₫60" or "paid -₫60 elsewhere")
        let displayAmount = '';
        const actionMessage = ReportActionsUtils.getReportActionText(action);
        const splits = actionMessage.split(' ');

        splits.forEach((split) => {
            if (!/\d/.test(split)) {
                return;
            }

            displayAmount = split;
        });

        return displayAmount;
    };

    // We're using this function to check if the parsed result of getDisplayAmount equals
    // to 0 in order to hide the subtitle (merchant / description) when the expense
    // is removed from OD report and display amount changes to 0 (any currency)
    function isDisplayAmountZero(displayAmount: string) {
        if (!displayAmount || displayAmount === '') {
            return false;
        }
        const numericPart = displayAmount.replace(/[^\d.-]/g, '');
        const amount = parseFloat(numericPart);
        return !Number.isNaN(amount) && amount === 0;
    }

    const previewMessage = useMemo(() => {
        if (isScanning) {
            return translate('common.receipt');
        }

        let payerOrApproverName;
        if (isPolicyExpenseChat) {
            payerOrApproverName = ReportUtils.getPolicyName(chatReport, undefined, policy);
        } else if (isInvoiceRoom) {
            payerOrApproverName = ReportUtils.getInvoicePayerName(chatReport, invoiceReceiverPolicy);
        } else {
            payerOrApproverName = ReportUtils.getDisplayNameForParticipant(managerID, true);
        }

        if (isApproved) {
            return translate('iou.managerApproved', {manager: payerOrApproverName});
        }
        let paymentVerb: TranslationPaths = 'iou.payerOwes';
        if (iouSettled || iouReport?.isWaitingOnBankAccount) {
            paymentVerb = 'iou.payerPaid';
        } else if (hasNonReimbursableTransactions) {
            paymentVerb = 'iou.payerSpent';
            payerOrApproverName = ReportUtils.getDisplayNameForParticipant(chatReport?.ownerAccountID, true);
        }
        return translate(paymentVerb, {payer: payerOrApproverName});
    }, [
        isScanning,
        isPolicyExpenseChat,
        policy,
        chatReport,
        isInvoiceRoom,
        invoiceReceiverPolicy,
        managerID,
        isApproved,
        iouSettled,
        iouReport?.isWaitingOnBankAccount,
        hasNonReimbursableTransactions,
        translate,
    ]);

    const bankAccountRoute = ReportUtils.getBankAccountRoute(chatReport);

    const shouldShowSettlementButton = (shouldShowPayButton || shouldShowApproveButton) && !showRTERViolationMessage && !shouldShowBrokenConnectionViolation;

    const shouldPromptUserToAddBankAccount = ReportUtils.hasMissingPaymentMethod(userWallet, iouReportID) || ReportUtils.hasMissingInvoiceBankAccount(iouReportID);
    const shouldShowRBR = hasErrors && !iouSettled;

    /*
     Show subtitle if at least one of the expenses is not being smart scanned, and either:
     - There is more than one expense – in this case, the "X expenses, Y scanning" subtitle is shown;
     - There is only one expense, it has a receipt and is not being smart scanned – in this case, the expense merchant or description is shown;

     * There is an edge case when there is only one distance expense with a pending route and amount = 0.
       In this case, we don't want to show the merchant or description because it says: "Pending route...", which is already displayed in the amount field.
     */
    const shouldShowSingleRequestMerchantOrDescription =
        numberOfRequests === 1 && (!!formattedMerchant || !!formattedDescription) && !(hasOnlyTransactionsWithPendingRoutes && !totalDisplaySpend);
    const shouldShowSubtitle = !isScanning && (shouldShowSingleRequestMerchantOrDescription || numberOfRequests > 1) && !isDisplayAmountZero(getDisplayAmount());
    const shouldShowScanningSubtitle = (numberOfScanningReceipts === 1 && numberOfRequests === 1) || (numberOfScanningReceipts >= 1 && Number(nonHeldAmount) === 0);
    const shouldShowPendingSubtitle = numberOfPendingRequests === 1 && numberOfRequests === 1;

    const isPayAtEndExpense = ReportUtils.isPayAtEndExpenseReport(iouReportID, allTransactions);
    const isArchivedReport = ReportUtils.isArchivedRoomWithID(iouReportID);
    const [archiveReason] = useOnyx(`${ONYXKEYS.COLLECTION.REPORT_ACTIONS}${iouReportID}`, {selector: ReportUtils.getArchiveReason});

    const getPendingMessageProps: () => PendingMessageProps = () => {
        if (isPayAtEndExpense) {
            if (!isArchivedReport) {
                return {shouldShow: true, messageIcon: Expensicons.Hourglass, messageDescription: translate('iou.bookingPending')};
            }
            if (isArchivedReport && archiveReason === CONST.REPORT.ARCHIVE_REASON.BOOKING_END_DATE_HAS_PASSED) {
                return {
                    shouldShow: true,
                    messageIcon: Expensicons.Box,
                    messageDescription: translate('iou.bookingArchived'),
                };
            }
        }
        if (shouldShowScanningSubtitle) {
            return {shouldShow: true, messageIcon: Expensicons.ReceiptScan, messageDescription: translate('iou.receiptScanInProgress')};
        }
        if (shouldShowPendingSubtitle) {
            return {shouldShow: true, messageIcon: Expensicons.CreditCardHourglass, messageDescription: translate('iou.transactionPending')};
        }
        if (shouldShowBrokenConnectionViolation) {
            return {shouldShow: true, messageIcon: Expensicons.Hourglass, messageDescription: translate('violations.brokenConnection530Error')};
        }
        if (showRTERViolationMessage) {
            return {shouldShow: true, messageIcon: Expensicons.Hourglass, messageDescription: translate('iou.pendingMatchWithCreditCard')};
        }
        return {shouldShow: false};
    };

    const pendingMessageProps = getPendingMessageProps();

    const {supportText} = useMemo(() => {
        if (formattedMerchant && formattedMerchant !== CONST.TRANSACTION.DEFAULT_MERCHANT && formattedMerchant !== CONST.TRANSACTION.PARTIAL_TRANSACTION_MERCHANT) {
            return {supportText: truncate(formattedMerchant, {length: CONST.REQUEST_PREVIEW.MAX_LENGTH})};
        }
        if (formattedDescription ?? moneyRequestComment) {
            return {supportText: truncate(StringUtils.lineBreaksToSpaces(formattedDescription ?? moneyRequestComment), {length: CONST.REQUEST_PREVIEW.MAX_LENGTH})};
        }

        if (numberOfRequests === 1) {
            return {
                supportText: '',
            };
        }
        return {
            supportText: translate('iou.expenseCount', {
                scanningReceipts: numberOfScanningReceipts,
                pendingReceipts: numberOfPendingRequests,
                count: numberOfRequests,
            }),
        };
    }, [formattedMerchant, formattedDescription, moneyRequestComment, translate, numberOfRequests, numberOfScanningReceipts, numberOfPendingRequests]);

    /*
     * Manual export
     */
    const connectedIntegration = PolicyUtils.getConnectedIntegration(policy);

    const shouldShowExportIntegrationButton = !shouldShowPayButton && !shouldShowSubmitButton && connectedIntegration && isAdmin && ReportUtils.canBeExported(iouReport);

    useEffect(() => {
        if (!isPaidAnimationRunning || isApprovedAnimationRunning) {
            return;
        }

        previewMessageOpacity.set(
            withTiming(0.75, {duration: CONST.ANIMATION_PAID_DURATION / 2}, () => {
                previewMessageOpacity.set(withTiming(1, {duration: CONST.ANIMATION_PAID_DURATION / 2}));
            }),
        );
        // We only want to animate the text when the text changes
        // eslint-disable-next-line react-compiler/react-compiler, react-hooks/exhaustive-deps
    }, [previewMessage, previewMessageOpacity]);

    useEffect(() => {
        if (!iouSettled) {
            return;
        }

        checkMarkScale.set(isPaidAnimationRunning ? withDelay(CONST.ANIMATION_PAID_CHECKMARK_DELAY, withSpring(1, {duration: CONST.ANIMATION_PAID_DURATION})) : 1);
    }, [isPaidAnimationRunning, iouSettled, checkMarkScale]);

<<<<<<< HEAD
    useEffect(() => {
        if (!isApproved) {
            return;
        }

        thumbsUpScale.set(isApprovedAnimationRunning ? withDelay(CONST.ANIMATION_PAID_CHECKMARK_DELAY, withSpring(1, {duration: CONST.ANIMATION_PAID_DURATION})) : 1);
    }, [isApproved, isApprovedAnimationRunning, thumbsUpScale]);
=======
    const openReportFromPreview = useCallback(() => {
        Performance.markStart(CONST.TIMING.OPEN_REPORT_FROM_PREVIEW);
        Timing.start(CONST.TIMING.OPEN_REPORT_FROM_PREVIEW);
        Navigation.navigate(ROUTES.REPORT_WITH_ID.getRoute(iouReportID));
    }, [iouReportID]);
>>>>>>> 14620487

    return (
        <OfflineWithFeedback
            pendingAction={iouReport?.pendingFields?.preview}
            shouldDisableOpacity={!!(action.pendingAction ?? action.isOptimisticAction)}
            needsOffscreenAlphaCompositing
        >
            <View style={[styles.chatItemMessage, containerStyles]}>
                <PressableWithoutFeedback
                    onPress={openReportFromPreview}
                    onPressIn={() => DeviceCapabilities.canUseTouchScreen() && ControlSelection.block()}
                    onPressOut={() => ControlSelection.unblock()}
                    onLongPress={(event) => showContextMenuForReport(event, contextMenuAnchor, chatReportID, action, checkIfContextMenuActive)}
                    shouldUseHapticsOnLongPress
                    style={[styles.flexRow, styles.justifyContentBetween, styles.reportPreviewBox]}
                    role="button"
                    accessibilityLabel={translate('iou.viewDetails')}
                >
                    <View style={[styles.reportPreviewBox, isHovered || isScanning || isWhisper ? styles.reportPreviewBoxHoverBorder : undefined]}>
                        <ReportActionItemImages
                            images={lastThreeReceipts}
                            total={allTransactions.length}
                            size={CONST.RECEIPT.MAX_REPORT_PREVIEW_RECEIPTS}
                            onPress={openReportFromPreview}
                        />
                        <View style={[styles.expenseAndReportPreviewBoxBody, hasReceipts ? styles.mtn1 : {}]}>
                            <View style={shouldShowSettlementButton ? {} : styles.expenseAndReportPreviewTextButtonContainer}>
                                <View style={styles.expenseAndReportPreviewTextContainer}>
                                    <View style={styles.flexRow}>
                                        <Animated.View style={[styles.flex1, styles.flexRow, styles.alignItemsCenter, previewMessageStyle]}>
                                            <Text style={[styles.textLabelSupporting, styles.lh20]}>{previewMessage}</Text>
                                        </Animated.View>
                                        {shouldShowRBR && (
                                            <Icon
                                                src={Expensicons.DotIndicator}
                                                fill={theme.danger}
                                            />
                                        )}
                                        {!shouldShowRBR && shouldPromptUserToAddBankAccount && (
                                            <Icon
                                                src={Expensicons.DotIndicator}
                                                fill={theme.success}
                                            />
                                        )}
                                    </View>
                                    <View style={styles.reportPreviewAmountSubtitleContainer}>
                                        <View style={styles.flexRow}>
                                            <View style={[styles.flex1, styles.flexRow, styles.alignItemsCenter]}>
                                                <Text style={styles.textHeadlineH1}>{getDisplayAmount()}</Text>
                                                {iouSettled && (
                                                    <Animated.View style={[styles.defaultCheckmarkWrapper, {transform: [{scale: checkMarkScale}]}]}>
                                                        <Icon
                                                            src={Expensicons.Checkmark}
                                                            fill={theme.iconSuccessFill}
                                                        />
                                                    </Animated.View>
                                                )}
                                                {isApproved && (
                                                    <Animated.View style={thumbsUpStyle}>
                                                        <Icon
                                                            src={Expensicons.ThumbsUp}
                                                            fill={theme.icon}
                                                        />
                                                    </Animated.View>
                                                )}
                                            </View>
                                        </View>
                                        {shouldShowSubtitle && !!supportText && (
                                            <View style={styles.flexRow}>
                                                <View style={[styles.flex1, styles.flexRow, styles.alignItemsCenter]}>
                                                    <Text style={[styles.textLabelSupporting, styles.textNormal, styles.lh20]}>{supportText}</Text>
                                                </View>
                                            </View>
                                        )}
                                        {pendingMessageProps.shouldShow && (
                                            <View style={[styles.flex1, styles.flexRow, styles.alignItemsCenter, styles.mt2]}>
                                                <Icon
                                                    src={pendingMessageProps.messageIcon}
                                                    height={variables.iconSizeExtraSmall}
                                                    width={variables.iconSizeExtraSmall}
                                                    fill={theme.icon}
                                                />
                                                <Text style={[styles.textMicroSupporting, styles.ml1, styles.amountSplitPadding]}>{pendingMessageProps.messageDescription}</Text>
                                            </View>
                                        )}
                                    </View>
                                </View>
                                {shouldShowSettlementButton && (
                                    <AnimatedSettlementButton
                                        onlyShowPayElsewhere={onlyShowPayElsewhere}
                                        isPaidAnimationRunning={isPaidAnimationRunning}
                                        isApprovedAnimationRunning={isApprovedAnimationRunning}
                                        canIOUBePaid={canIOUBePaidAndApproved || isPaidAnimationRunning}
                                        onAnimationFinish={stopAnimation}
                                        formattedAmount={getSettlementAmount() ?? ''}
                                        currency={iouReport?.currency}
                                        policyID={policyID}
                                        chatReportID={chatReportID}
                                        iouReport={iouReport}
                                        onPress={confirmPayment}
                                        onPaymentOptionsShow={onPaymentOptionsShow}
                                        onPaymentOptionsHide={onPaymentOptionsHide}
                                        confirmApproval={confirmApproval}
                                        enablePaymentsRoute={ROUTES.ENABLE_PAYMENTS}
                                        addBankAccountRoute={bankAccountRoute}
                                        shouldHidePaymentOptions={!shouldShowPayButton}
                                        shouldShowApproveButton={shouldShowApproveButton}
                                        shouldDisableApproveButton={shouldDisableApproveButton}
                                        kycWallAnchorAlignment={{
                                            horizontal: CONST.MODAL.ANCHOR_ORIGIN_HORIZONTAL.LEFT,
                                            vertical: CONST.MODAL.ANCHOR_ORIGIN_VERTICAL.BOTTOM,
                                        }}
                                        paymentMethodDropdownAnchorAlignment={{
                                            horizontal: CONST.MODAL.ANCHOR_ORIGIN_HORIZONTAL.RIGHT,
                                            vertical: CONST.MODAL.ANCHOR_ORIGIN_VERTICAL.BOTTOM,
                                        }}
                                        isDisabled={isOffline && !canAllowSettlement}
                                        isLoading={!isOffline && !canAllowSettlement}
                                    />
                                )}
                                {!!shouldShowExportIntegrationButton && !shouldShowSettlementButton && (
                                    <ExportWithDropdownMenu
                                        policy={policy}
                                        report={iouReport}
                                        connectionName={connectedIntegration}
                                        dropdownAnchorAlignment={{
                                            horizontal: CONST.MODAL.ANCHOR_ORIGIN_HORIZONTAL.RIGHT,
                                            vertical: CONST.MODAL.ANCHOR_ORIGIN_VERTICAL.BOTTOM,
                                        }}
                                    />
                                )}
                                {shouldShowSubmitButton && (
                                    <Button
                                        success={isWaitingForSubmissionFromCurrentUser}
                                        text={translate('common.submit')}
                                        onPress={() => iouReport && IOU.submitReport(iouReport)}
                                        isDisabled={shouldDisableSubmitButton}
                                    />
                                )}
                            </View>
                        </View>
                    </View>
                </PressableWithoutFeedback>
            </View>
            <DelegateNoAccessModal
                isNoDelegateAccessMenuVisible={isNoDelegateAccessMenuVisible}
                onClose={() => setIsNoDelegateAccessMenuVisible(false)}
                delegatorEmail={delegatorEmail ?? ''}
            />

            {isHoldMenuVisible && !!iouReport && requestType !== undefined && (
                <ProcessMoneyReportHoldMenu
                    nonHeldAmount={!hasOnlyHeldExpenses && hasValidNonHeldAmount ? nonHeldAmount : undefined}
                    requestType={requestType}
                    fullAmount={fullAmount}
                    onClose={() => setIsHoldMenuVisible(false)}
                    isVisible={isHoldMenuVisible}
                    paymentType={paymentType}
                    chatReport={chatReport}
                    moneyRequestReport={iouReport}
                    transactionCount={numberOfRequests}
                    startAnimation={() => {
                        if (requestType === CONST.IOU.REPORT_ACTION_TYPE.APPROVE) {
                            startApprovedAnimation();
                        } else {
                            startAnimation();
                        }
                    }}
                />
            )}
        </OfflineWithFeedback>
    );
}

ReportPreview.displayName = 'ReportPreview';

export default ReportPreview;<|MERGE_RESOLUTION|>--- conflicted
+++ resolved
@@ -467,7 +467,6 @@
         checkMarkScale.set(isPaidAnimationRunning ? withDelay(CONST.ANIMATION_PAID_CHECKMARK_DELAY, withSpring(1, {duration: CONST.ANIMATION_PAID_DURATION})) : 1);
     }, [isPaidAnimationRunning, iouSettled, checkMarkScale]);
 
-<<<<<<< HEAD
     useEffect(() => {
         if (!isApproved) {
             return;
@@ -475,13 +474,12 @@
 
         thumbsUpScale.set(isApprovedAnimationRunning ? withDelay(CONST.ANIMATION_PAID_CHECKMARK_DELAY, withSpring(1, {duration: CONST.ANIMATION_PAID_DURATION})) : 1);
     }, [isApproved, isApprovedAnimationRunning, thumbsUpScale]);
-=======
+
     const openReportFromPreview = useCallback(() => {
         Performance.markStart(CONST.TIMING.OPEN_REPORT_FROM_PREVIEW);
         Timing.start(CONST.TIMING.OPEN_REPORT_FROM_PREVIEW);
         Navigation.navigate(ROUTES.REPORT_WITH_ID.getRoute(iouReportID));
     }, [iouReportID]);
->>>>>>> 14620487
 
     return (
         <OfflineWithFeedback
