--- conflicted
+++ resolved
@@ -404,12 +404,8 @@
 
     const bankAccountRoute = getBankAccountRoute(chatReport);
 
-<<<<<<< HEAD
-    const shouldShowSettlementButton = (shouldShowPayButton || shouldShowApproveButton) && !showRTERViolationMessage && !shouldShowBrokenConnectionViolation;
-=======
     const shouldShowSettlementButton = !shouldShowSubmitButton && (shouldShowPayButton || shouldShowApproveButton) && !showRTERViolationMessage && !shouldShowBrokenConnectionViolation;
 
->>>>>>> c07fa50b
     const shouldPromptUserToAddBankAccount = (hasMissingPaymentMethod(userWallet, iouReportID) || hasMissingInvoiceBankAccount(iouReportID)) && !isSettled(iouReportID);
     const shouldShowRBR = hasErrors && !iouSettled;
 
