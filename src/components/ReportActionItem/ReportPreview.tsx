--- conflicted
+++ resolved
@@ -237,18 +237,11 @@
     const lastThreeTransactions = transactions?.slice(-3) ?? [];
     const lastTransaction = transactions?.at(0);
     const lastThreeReceipts = lastThreeTransactions.map((transaction) => ({...getThumbnailAndImageURIs(transaction), transaction}));
-<<<<<<< HEAD
     const showRTERViolationMessage = numberOfRequests === 1 && hasPendingUI(lastTransaction, getTransactionViolations(lastTransaction?.transactionID, transactionViolations));
-    const shouldShowBrokenConnectionViolation = numberOfRequests === 1 && shouldShowBrokenConnectionViolationTransactionUtils(lastTransaction?.transactionID, iouReport, policy);
+    const transactionIDList = [lastTransaction?.transactionID].filter((transactionID): transactionID is string => transactionID !== undefined);
+    const shouldShowBrokenConnectionViolation = numberOfRequests === 1 && shouldShowBrokenConnectionViolationTransactionUtils(transactionIDList, iouReport, policy);
     let formattedMerchant = numberOfRequests === 1 ? getMerchant(lastTransaction) : null;
     const formattedDescription = numberOfRequests === 1 ? getDescription(lastTransaction) : null;
-=======
-    const showRTERViolationMessage = numberOfRequests === 1 && hasPendingUI(allTransactions.at(0), getTransactionViolations(allTransactions.at(0)?.transactionID, transactionViolations));
-    const transactionIDList = [allTransactions.at(0)?.transactionID].filter((transactionID): transactionID is string => transactionID !== undefined);
-    const shouldShowBrokenConnectionViolation = numberOfRequests === 1 && shouldShowBrokenConnectionViolationTransactionUtils(transactionIDList, iouReport, policy);
-    let formattedMerchant = numberOfRequests === 1 ? getMerchant(allTransactions.at(0)) : null;
-    const formattedDescription = numberOfRequests === 1 ? getDescription(allTransactions.at(0)) : null;
->>>>>>> 1f999498
 
     if (isPartialMerchant(formattedMerchant ?? '')) {
         formattedMerchant = null;
