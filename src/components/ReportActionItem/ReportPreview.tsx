--- conflicted
+++ resolved
@@ -84,16 +84,14 @@
     /** Callback for updating context menu active state, used for showing context menu */
     checkIfContextMenuActive?: () => void;
 
-<<<<<<< HEAD
     /** Callback for measuring child and running a defined callback/action later */
     onShowContextMenu: (callback: () => void) => void;
-=======
+
     /** Callback when the payment options popover is shown */
     onPaymentOptionsShow?: () => void;
 
     /** Callback when the payment options popover is closed */
     onPaymentOptionsHide?: () => void;
->>>>>>> de894796
 
     /** Whether a message is a whisper */
     isWhisper?: boolean;
