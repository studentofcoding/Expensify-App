import truncate from 'lodash/truncate';
import React, {useCallback, useEffect, useMemo, useState} from 'react';
import type {StyleProp, ViewStyle} from 'react-native';
import {View} from 'react-native';
import {useOnyx} from 'react-native-onyx';
import Animated, {useAnimatedStyle, useSharedValue, withDelay, withSpring, withTiming} from 'react-native-reanimated';
import Button from '@components/Button';
import DelegateNoAccessModal from '@components/DelegateNoAccessModal';
import Icon from '@components/Icon';
import * as Expensicons from '@components/Icon/Expensicons';
import OfflineWithFeedback from '@components/OfflineWithFeedback';
import PressableWithoutFeedback from '@components/Pressable/PressableWithoutFeedback';
import ProcessMoneyReportHoldMenu from '@components/ProcessMoneyReportHoldMenu';
import type {ActionHandledType} from '@components/ProcessMoneyReportHoldMenu';
import AnimatedSettlementButton from '@components/SettlementButton/AnimatedSettlementButton';
import {showContextMenuForReport} from '@components/ShowContextMenuContext';
import Text from '@components/Text';
import useDelegateUserDetails from '@hooks/useDelegateUserDetails';
import useLocalize from '@hooks/useLocalize';
import useNetwork from '@hooks/useNetwork';
import usePolicy from '@hooks/usePolicy';
import useTheme from '@hooks/useTheme';
import useThemeStyles from '@hooks/useThemeStyles';
import useTransactionViolations from '@hooks/useTransactionViolations';
import ControlSelection from '@libs/ControlSelection';
import {convertToDisplayString} from '@libs/CurrencyUtils';
import {canUseTouchScreen} from '@libs/DeviceCapabilities';
import HapticFeedback from '@libs/HapticFeedback';
import Navigation from '@libs/Navigation/Navigation';
import Performance from '@libs/Performance';
import {getConnectedIntegration} from '@libs/PolicyUtils';
import {getThumbnailAndImageURIs} from '@libs/ReceiptUtils';
import {getReportActionText} from '@libs/ReportActionsUtils';
import {
    areAllRequestsBeingSmartScanned as areAllRequestsBeingSmartScannedReportUtils,
    canBeExported,
    getArchiveReason,
    getBankAccountRoute,
    getDisplayNameForParticipant,
    getInvoicePayerName,
    getMoneyRequestSpendBreakdown,
    getNonHeldAndFullAmount,
    getPolicyName,
    getTransactionsWithReceipts,
    hasActionsWithErrors,
    hasHeldExpenses as hasHeldExpensesReportUtils,
    hasMissingInvoiceBankAccount,
    hasMissingPaymentMethod,
    hasMissingSmartscanFields as hasMissingSmartscanFieldsReportUtils,
    hasNonReimbursableTransactions as hasNonReimbursableTransactionsReportUtils,
    hasNoticeTypeViolations,
    hasOnlyHeldExpenses as hasOnlyHeldExpensesReportUtils,
    hasOnlyTransactionsWithPendingRoutes as hasOnlyTransactionsWithPendingRoutesReportUtils,
    hasReportViolations,
    hasUpdatedTotal,
    hasViolations,
    hasWarningTypeViolations,
    isAllowedToApproveExpenseReport,
    isAllowedToSubmitDraftExpenseReport,
    isArchivedReportWithID,
    isInvoiceReport as isInvoiceReportUtils,
    isInvoiceRoom as isInvoiceRoomReportUtils,
    isPayAtEndExpenseReport,
    isPolicyExpenseChat as isPolicyExpenseChatReportUtils,
    isReportApproved,
    isReportOwner,
    isSettled,
    isTripRoom as isTripRoomReportUtils,
    reportTransactionsSelector,
} from '@libs/ReportUtils';
import StringUtils from '@libs/StringUtils';
import {
    getDescription,
    getMerchant,
    hasPendingUI,
    isCardTransaction,
    isPartialMerchant,
    isPending,
    isReceiptBeingScanned,
    shouldShowBrokenConnectionViolation as shouldShowBrokenConnectionViolationTransactionUtils,
} from '@libs/TransactionUtils';
import type {ContextMenuAnchor} from '@pages/home/report/ContextMenu/ReportActionContextMenu';
import variables from '@styles/variables';
import {approveMoneyRequest, canApproveIOU, canIOUBePaid as canIOUBePaidIOUActions, canSubmitReport, payInvoice, payMoneyRequest, submitReport} from '@userActions/IOU';
import Timing from '@userActions/Timing';
import CONST from '@src/CONST';
import type {TranslationPaths} from '@src/languages/types';
import ONYXKEYS from '@src/ONYXKEYS';
import ROUTES from '@src/ROUTES';
import type {ReportAction} from '@src/types/onyx';
import type {PaymentMethodType} from '@src/types/onyx/OriginalMessage';
import ExportWithDropdownMenu from './ExportWithDropdownMenu';
import type {PendingMessageProps} from './MoneyRequestPreview/types';
import ReportActionItemImages from './ReportActionItemImages';

type ReportPreviewProps = {
    /** All the data of the action */
    action: ReportAction;

    /** The associated chatReport */
    chatReportID: string | undefined;

    /** The active IOUReport, used for Onyx subscription */
    iouReportID: string | undefined;

    /** The report's policyID, used for Onyx subscription */
    policyID: string | undefined;

    /** Extra styles to pass to View wrapper */
    containerStyles?: StyleProp<ViewStyle>;

    /** Popover context menu anchor, used for showing context menu */
    contextMenuAnchor?: ContextMenuAnchor;

    /** Callback for updating context menu active state, used for showing context menu */
    checkIfContextMenuActive?: () => void;

    /** Callback when the payment options popover is shown */
    onPaymentOptionsShow?: () => void;

    /** Callback when the payment options popover is closed */
    onPaymentOptionsHide?: () => void;

    /** Whether a message is a whisper */
    isWhisper?: boolean;

    /** Whether the corresponding report action item is hovered */
    isHovered?: boolean;
};

function ReportPreview({
    iouReportID,
    policyID,
    chatReportID,
    action,
    containerStyles,
    contextMenuAnchor,
    isHovered = false,
    isWhisper = false,
    checkIfContextMenuActive = () => {},
    onPaymentOptionsShow,
    onPaymentOptionsHide,
}: ReportPreviewProps) {
    const policy = usePolicy(policyID);
    const [chatReport] = useOnyx(`${ONYXKEYS.COLLECTION.REPORT}${chatReportID}`);
    const [iouReport] = useOnyx(`${ONYXKEYS.COLLECTION.REPORT}${iouReportID}`);
    const [transactions] = useOnyx(ONYXKEYS.COLLECTION.TRANSACTION, {
        selector: (_transactions) => reportTransactionsSelector(_transactions, iouReportID),
    });
    const lastTransaction = transactions?.at(0);
    const [allTransactionViolations] = useOnyx(ONYXKEYS.COLLECTION.TRANSACTION_VIOLATIONS);
    const [userWallet] = useOnyx(ONYXKEYS.USER_WALLET);
    const [invoiceReceiverPolicy] = useOnyx(
        `${ONYXKEYS.COLLECTION.POLICY}${chatReport?.invoiceReceiver && 'policyID' in chatReport.invoiceReceiver ? chatReport.invoiceReceiver.policyID : CONST.DEFAULT_NUMBER_ID}`,
    );
    const [invoiceReceiverPersonalDetail] = useOnyx(ONYXKEYS.PERSONAL_DETAILS_LIST, {
        selector: (personalDetails) =>
            personalDetails?.[chatReport?.invoiceReceiver && 'accountID' in chatReport.invoiceReceiver ? chatReport.invoiceReceiver.accountID : CONST.DEFAULT_NUMBER_ID],
    });
    const theme = useTheme();
    const styles = useThemeStyles();
    const {translate} = useLocalize();
    const {isOffline} = useNetwork();

    const {hasMissingSmartscanFields, areAllRequestsBeingSmartScanned, hasOnlyTransactionsWithPendingRoutes, hasNonReimbursableTransactions} = useMemo(
        () => ({
            hasMissingSmartscanFields: hasMissingSmartscanFieldsReportUtils(iouReportID),
            areAllRequestsBeingSmartScanned: areAllRequestsBeingSmartScannedReportUtils(iouReportID, action),
            hasOnlyTransactionsWithPendingRoutes: hasOnlyTransactionsWithPendingRoutesReportUtils(iouReportID),
            hasNonReimbursableTransactions: hasNonReimbursableTransactionsReportUtils(iouReportID),
        }),
        // When transactions get updated these status may have changed, so that is a case where we also want to run this.
        // eslint-disable-next-line react-compiler/react-compiler, react-hooks/exhaustive-deps
        [transactions, iouReportID, action],
    );

    const [isPaidAnimationRunning, setIsPaidAnimationRunning] = useState(false);
    const [isApprovedAnimationRunning, setIsApprovedAnimationRunning] = useState(false);
    const [isHoldMenuVisible, setIsHoldMenuVisible] = useState(false);
    const [requestType, setRequestType] = useState<ActionHandledType>();
    const [paymentType, setPaymentType] = useState<PaymentMethodType>();

    const getCanIOUBePaid = useCallback(
        (onlyShowPayElsewhere = false, shouldCheckApprovedState = true) =>
            canIOUBePaidIOUActions(iouReport, chatReport, policy, transactions, onlyShowPayElsewhere, undefined, undefined, shouldCheckApprovedState),
        [iouReport, chatReport, policy, transactions],
    );

    const canIOUBePaid = useMemo(() => getCanIOUBePaid(), [getCanIOUBePaid]);
    const canIOUBePaidAndApproved = useMemo(() => getCanIOUBePaid(false, false), [getCanIOUBePaid]);
    const onlyShowPayElsewhere = useMemo(() => !canIOUBePaid && getCanIOUBePaid(true), [canIOUBePaid, getCanIOUBePaid]);
    const shouldShowPayButton = isPaidAnimationRunning || canIOUBePaid || onlyShowPayElsewhere;
    const shouldShowApproveButton = useMemo(() => canApproveIOU(iouReport, policy), [iouReport, policy]) || isApprovedAnimationRunning;

    const shouldDisableApproveButton = shouldShowApproveButton && !isAllowedToApproveExpenseReport(iouReport);

    const {nonHeldAmount, fullAmount, hasValidNonHeldAmount} = getNonHeldAndFullAmount(iouReport, shouldShowPayButton);
    const hasOnlyHeldExpenses = hasOnlyHeldExpensesReportUtils(iouReport?.reportID);

    const managerID = iouReport?.managerID ?? action.childManagerAccountID ?? CONST.DEFAULT_NUMBER_ID;
    const {totalDisplaySpend, reimbursableSpend} = getMoneyRequestSpendBreakdown(iouReport);

    const iouSettled = isSettled(iouReportID) || action?.childStatusNum === CONST.REPORT.STATUS_NUM.REIMBURSED;
    const previewMessageOpacity = useSharedValue(1);
    const previewMessageStyle = useAnimatedStyle(() => ({
        opacity: previewMessageOpacity.get(),
    }));
    const checkMarkScale = useSharedValue(iouSettled ? 1 : 0);

    const isApproved = isReportApproved({report: iouReport, parentReportAction: action});
    const thumbsUpScale = useSharedValue(isApproved ? 1 : 0);
    const thumbsUpStyle = useAnimatedStyle(() => ({
        ...styles.defaultCheckmarkWrapper,
        transform: [{scale: thumbsUpScale.get()}],
    }));

    const moneyRequestComment = action?.childLastMoneyRequestComment ?? '';
    const isPolicyExpenseChat = isPolicyExpenseChatReportUtils(chatReport);
    const isInvoiceRoom = isInvoiceRoomReportUtils(chatReport);
    const isTripRoom = isTripRoomReportUtils(chatReport);

    const canAllowSettlement = hasUpdatedTotal(iouReport, policy);
    const numberOfRequests = transactions?.length ?? 0;
    const transactionsWithReceipts = getTransactionsWithReceipts(iouReportID);
    const numberOfScanningReceipts = transactionsWithReceipts.filter((transaction) => isReceiptBeingScanned(transaction)).length;
    const numberOfPendingRequests = transactionsWithReceipts.filter((transaction) => isPending(transaction) && isCardTransaction(transaction)).length;

    const hasReceipts = transactionsWithReceipts.length > 0;
    const isScanning = hasReceipts && areAllRequestsBeingSmartScanned;
    const hasErrors =
        (hasMissingSmartscanFields && !iouSettled) ||
        // eslint-disable-next-line @typescript-eslint/prefer-nullish-coalescing
        hasViolations(iouReportID, allTransactionViolations, true) ||
        hasNoticeTypeViolations(iouReportID, allTransactionViolations, true) ||
        hasWarningTypeViolations(iouReportID, allTransactionViolations, true) ||
        (isReportOwner(iouReport) && hasReportViolations(iouReportID)) ||
        hasActionsWithErrors(iouReportID);
    const lastThreeTransactions = transactions?.slice(-3) ?? [];
    const lastThreeReceipts = lastThreeTransactions.map((transaction) => ({...getThumbnailAndImageURIs(transaction), transaction}));
    const transactionIDList = transactions?.map((reportTransaction) => reportTransaction.transactionID) ?? [];
<<<<<<< HEAD
    const lastTransactionViolations = useTransactionViolations(lastTransaction?.transactionID);
    const showRTERViolationMessage = numberOfRequests === 1 && hasPendingUI(lastTransaction, lastTransactionViolations);
    const shouldShowBrokenConnectionViolation = numberOfRequests === 1 && shouldShowBrokenConnectionViolationTransactionUtils(transactionIDList, iouReport, policy, allTransactionViolations);
=======
    const showRTERViolationMessage = numberOfRequests === 1 && hasPendingUI(lastTransaction, getTransactionViolations(lastTransaction?.transactionID, transactionViolations));
    const shouldShowBrokenConnectionViolation = numberOfRequests === 1 && shouldShowBrokenConnectionViolationTransactionUtils(transactionIDList, iouReport, policy);
>>>>>>> 6000b2a2
    let formattedMerchant = numberOfRequests === 1 ? getMerchant(lastTransaction) : null;
    const formattedDescription = numberOfRequests === 1 ? getDescription(lastTransaction) : null;

    if (isPartialMerchant(formattedMerchant ?? '')) {
        formattedMerchant = null;
    }

    const isArchived = isArchivedReportWithID(iouReport?.reportID);
    const isAdmin = policy?.role === CONST.POLICY.ROLE.ADMIN;
    const filteredTransactions = transactions?.filter((transaction) => transaction) ?? [];
<<<<<<< HEAD
    const shouldShowSubmitButton = canSubmitReport(iouReport, policy, filteredTransactions, allTransactionViolations);
=======
    const shouldShowSubmitButton = canSubmitReport(iouReport, policy, filteredTransactions, transactionViolations);
>>>>>>> 6000b2a2

    const shouldDisableSubmitButton = shouldShowSubmitButton && !isAllowedToSubmitDraftExpenseReport(iouReport);

    // The submit button should be success green colour only if the user is submitter and the policy does not have Scheduled Submit turned on
    const isWaitingForSubmissionFromCurrentUser = useMemo(
        () => chatReport?.isOwnPolicyExpenseChat && !policy?.harvesting?.enabled,
        [chatReport?.isOwnPolicyExpenseChat, policy?.harvesting?.enabled],
    );

    const {isDelegateAccessRestricted} = useDelegateUserDetails();
    const [isNoDelegateAccessMenuVisible, setIsNoDelegateAccessMenuVisible] = useState(false);

    const stopAnimation = useCallback(() => {
        setIsPaidAnimationRunning(false);
        setIsApprovedAnimationRunning(false);
    }, []);
    const startAnimation = useCallback(() => {
        setIsPaidAnimationRunning(true);
        HapticFeedback.longPress();
    }, []);
    const startApprovedAnimation = useCallback(() => {
        setIsApprovedAnimationRunning(true);
        HapticFeedback.longPress();
    }, []);

    const confirmPayment = useCallback(
        (type: PaymentMethodType | undefined, payAsBusiness?: boolean) => {
            if (!type) {
                return;
            }
            setPaymentType(type);
            setRequestType(CONST.IOU.REPORT_ACTION_TYPE.PAY);
            if (isDelegateAccessRestricted) {
                setIsNoDelegateAccessMenuVisible(true);
            } else if (hasHeldExpensesReportUtils(iouReport?.reportID)) {
                setIsHoldMenuVisible(true);
            } else if (chatReport && iouReport) {
                setIsPaidAnimationRunning(true);
                HapticFeedback.longPress();
                if (isInvoiceReportUtils(iouReport)) {
                    payInvoice(type, chatReport, iouReport, payAsBusiness);
                } else {
                    payMoneyRequest(type, chatReport, iouReport);
                }
            }
        },
        [chatReport, iouReport, isDelegateAccessRestricted],
    );

    const confirmApproval = () => {
        setRequestType(CONST.IOU.REPORT_ACTION_TYPE.APPROVE);
        if (isDelegateAccessRestricted) {
            setIsNoDelegateAccessMenuVisible(true);
        } else if (hasHeldExpensesReportUtils(iouReport?.reportID)) {
            setIsHoldMenuVisible(true);
        } else {
            setIsApprovedAnimationRunning(true);
            HapticFeedback.longPress();
            approveMoneyRequest(iouReport, true);
        }
    };

    const getSettlementAmount = () => {
        if (hasOnlyHeldExpenses) {
            return '';
        }

        // We shouldn't display the nonHeldAmount as the default option if it's not valid since we cannot pay partially in this case
        if (hasHeldExpensesReportUtils(iouReport?.reportID) && canAllowSettlement && hasValidNonHeldAmount) {
            return nonHeldAmount;
        }

        return convertToDisplayString(reimbursableSpend, iouReport?.currency);
    };

    const getDisplayAmount = (): string => {
        if (totalDisplaySpend) {
            return convertToDisplayString(totalDisplaySpend, iouReport?.currency);
        }
        if (isScanning) {
            return translate('iou.receiptScanning', {count: numberOfScanningReceipts});
        }
        if (hasOnlyTransactionsWithPendingRoutes) {
            return translate('iou.fieldPending');
        }

        // If iouReport is not available, get amount from the action message (Ex: "Domain20821's Workspace owes $33.00" or "paid ₫60" or "paid -₫60 elsewhere")
        let displayAmount = '';
        const actionMessage = getReportActionText(action);
        const splits = actionMessage.split(' ');

        splits.forEach((split) => {
            if (!/\d/.test(split)) {
                return;
            }

            displayAmount = split;
        });

        return displayAmount;
    };

    // We're using this function to check if the parsed result of getDisplayAmount equals
    // to 0 in order to hide the subtitle (merchant / description) when the expense
    // is removed from OD report and display amount changes to 0 (any currency)
    function isDisplayAmountZero(displayAmount: string) {
        if (!displayAmount || displayAmount === '') {
            return false;
        }
        const numericPart = displayAmount.replace(/[^\d.-]/g, '');
        const amount = parseFloat(numericPart);
        return !Number.isNaN(amount) && amount === 0;
    }

    const previewMessage = useMemo(() => {
        if (isScanning) {
            return translate('common.receipt');
        }

        let payerOrApproverName;
        if (isPolicyExpenseChat || isTripRoom) {
            payerOrApproverName = getPolicyName({report: chatReport, policy});
        } else if (isInvoiceRoom) {
            payerOrApproverName = getInvoicePayerName(chatReport, invoiceReceiverPolicy, invoiceReceiverPersonalDetail);
        } else {
            payerOrApproverName = getDisplayNameForParticipant({accountID: managerID, shouldUseShortForm: true});
        }

        if (isApproved) {
            return translate('iou.managerApproved', {manager: payerOrApproverName});
        }
        let paymentVerb: TranslationPaths = 'iou.payerOwes';
        if (iouSettled || iouReport?.isWaitingOnBankAccount) {
            paymentVerb = 'iou.payerPaid';
        } else if (hasNonReimbursableTransactions) {
            paymentVerb = 'iou.payerSpent';
            payerOrApproverName = getDisplayNameForParticipant({accountID: chatReport?.ownerAccountID, shouldUseShortForm: true});
        }
        return translate(paymentVerb, {payer: payerOrApproverName});
    }, [
        isScanning,
        isPolicyExpenseChat,
        isTripRoom,
        isInvoiceRoom,
        isApproved,
        iouSettled,
        iouReport?.isWaitingOnBankAccount,
        hasNonReimbursableTransactions,
        translate,
        chatReport,
        policy,
        invoiceReceiverPolicy,
        invoiceReceiverPersonalDetail,
        managerID,
    ]);

    const bankAccountRoute = getBankAccountRoute(chatReport);

    const shouldShowSettlementButton = !shouldShowSubmitButton && (shouldShowPayButton || shouldShowApproveButton) && !showRTERViolationMessage && !shouldShowBrokenConnectionViolation;

    const shouldPromptUserToAddBankAccount = (hasMissingPaymentMethod(userWallet, iouReportID) || hasMissingInvoiceBankAccount(iouReportID)) && !isSettled(iouReportID);
    const shouldShowRBR = hasErrors && !iouSettled;

    /*
     Show subtitle if at least one of the expenses is not being smart scanned, and either:
     - There is more than one expense – in this case, the "X expenses, Y scanning" subtitle is shown;
     - There is only one expense, it has a receipt and is not being smart scanned – in this case, the expense merchant or description is shown;

     * There is an edge case when there is only one distance expense with a pending route and amount = 0.
       In this case, we don't want to show the merchant or description because it says: "Pending route...", which is already displayed in the amount field.
     */
    const shouldShowSingleRequestMerchantOrDescription =
        numberOfRequests === 1 && (!!formattedMerchant || !!formattedDescription) && !(hasOnlyTransactionsWithPendingRoutes && !totalDisplaySpend);
    const shouldShowSubtitle = !isScanning && (shouldShowSingleRequestMerchantOrDescription || numberOfRequests > 1) && !isDisplayAmountZero(getDisplayAmount());
    const shouldShowScanningSubtitle = (numberOfScanningReceipts === 1 && numberOfRequests === 1) || (numberOfScanningReceipts >= 1 && Number(nonHeldAmount) === 0);
    const shouldShowPendingSubtitle = numberOfPendingRequests === 1 && numberOfRequests === 1;

    const isPayAtEndExpense = isPayAtEndExpenseReport(iouReportID, transactions);
    const [archiveReason] = useOnyx(`${ONYXKEYS.COLLECTION.REPORT_ACTIONS}${iouReportID}`, {selector: getArchiveReason});

    const getPendingMessageProps: () => PendingMessageProps = () => {
        if (isPayAtEndExpense) {
            if (!isArchived) {
                return {shouldShow: true, messageIcon: Expensicons.Hourglass, messageDescription: translate('iou.bookingPending')};
            }
            if (isArchived && archiveReason === CONST.REPORT.ARCHIVE_REASON.BOOKING_END_DATE_HAS_PASSED) {
                return {
                    shouldShow: true,
                    messageIcon: Expensicons.Box,
                    messageDescription: translate('iou.bookingArchived'),
                };
            }
        }
        if (shouldShowScanningSubtitle) {
            return {shouldShow: true, messageIcon: Expensicons.ReceiptScan, messageDescription: translate('iou.receiptScanInProgress')};
        }
        if (shouldShowPendingSubtitle) {
            return {shouldShow: true, messageIcon: Expensicons.CreditCardHourglass, messageDescription: translate('iou.transactionPending')};
        }
        if (shouldShowBrokenConnectionViolation) {
            return {shouldShow: true, messageIcon: Expensicons.Hourglass, messageDescription: translate('violations.brokenConnection530Error')};
        }
        if (showRTERViolationMessage) {
            return {shouldShow: true, messageIcon: Expensicons.Hourglass, messageDescription: translate('iou.pendingMatchWithCreditCard')};
        }
        return {shouldShow: false};
    };

    const pendingMessageProps = getPendingMessageProps();

    const {supportText} = useMemo(() => {
        if (formattedMerchant && formattedMerchant !== CONST.TRANSACTION.DEFAULT_MERCHANT && formattedMerchant !== CONST.TRANSACTION.PARTIAL_TRANSACTION_MERCHANT) {
            return {supportText: truncate(formattedMerchant, {length: CONST.REQUEST_PREVIEW.MAX_LENGTH})};
        }
        if (formattedDescription ?? moneyRequestComment) {
            return {supportText: truncate(StringUtils.lineBreaksToSpaces(formattedDescription ?? moneyRequestComment), {length: CONST.REQUEST_PREVIEW.MAX_LENGTH})};
        }

        if (numberOfRequests === 1) {
            return {
                supportText: '',
            };
        }
        return {
            supportText: translate('iou.expenseCount', {
                scanningReceipts: numberOfScanningReceipts,
                pendingReceipts: numberOfPendingRequests,
                count: numberOfRequests,
            }),
        };
    }, [formattedMerchant, formattedDescription, moneyRequestComment, translate, numberOfRequests, numberOfScanningReceipts, numberOfPendingRequests]);

    /*
     * Manual export
     */
    const connectedIntegration = getConnectedIntegration(policy);

    const shouldShowExportIntegrationButton = !shouldShowPayButton && !shouldShowSubmitButton && connectedIntegration && isAdmin && canBeExported(iouReport);

    useEffect(() => {
        if (!isPaidAnimationRunning || isApprovedAnimationRunning) {
            return;
        }

        previewMessageOpacity.set(
            withTiming(0.75, {duration: CONST.ANIMATION_PAID_DURATION / 2}, () => {
                previewMessageOpacity.set(withTiming(1, {duration: CONST.ANIMATION_PAID_DURATION / 2}));
            }),
        );
        // We only want to animate the text when the text changes
        // eslint-disable-next-line react-compiler/react-compiler, react-hooks/exhaustive-deps
    }, [previewMessage, previewMessageOpacity]);

    useEffect(() => {
        if (!iouSettled) {
            return;
        }

        checkMarkScale.set(isPaidAnimationRunning ? withDelay(CONST.ANIMATION_PAID_CHECKMARK_DELAY, withSpring(1, {duration: CONST.ANIMATION_PAID_DURATION})) : 1);
    }, [isPaidAnimationRunning, iouSettled, checkMarkScale]);

    useEffect(() => {
        if (!isApproved) {
            return;
        }

        thumbsUpScale.set(isApprovedAnimationRunning ? withDelay(CONST.ANIMATION_THUMBSUP_DELAY, withSpring(1, {duration: CONST.ANIMATION_THUMBSUP_DURATION})) : 1);
    }, [isApproved, isApprovedAnimationRunning, thumbsUpScale]);

    const openReportFromPreview = useCallback(() => {
        if (!iouReportID) {
            return;
        }
        Performance.markStart(CONST.TIMING.OPEN_REPORT_FROM_PREVIEW);
        Timing.start(CONST.TIMING.OPEN_REPORT_FROM_PREVIEW);
        Navigation.navigate(ROUTES.REPORT_WITH_ID.getRoute(iouReportID));
    }, [iouReportID]);

    return (
        <OfflineWithFeedback
            pendingAction={iouReport?.pendingFields?.preview}
            shouldDisableOpacity={!!(action.pendingAction ?? action.isOptimisticAction)}
            needsOffscreenAlphaCompositing
        >
            <View style={[styles.chatItemMessage, containerStyles]}>
                <PressableWithoutFeedback
                    onPress={openReportFromPreview}
                    onPressIn={() => canUseTouchScreen() && ControlSelection.block()}
                    onPressOut={() => ControlSelection.unblock()}
                    onLongPress={(event) => showContextMenuForReport(event, contextMenuAnchor, chatReportID, action, checkIfContextMenuActive)}
                    shouldUseHapticsOnLongPress
                    style={[styles.flexRow, styles.justifyContentBetween, styles.reportPreviewBox]}
                    role="button"
                    accessibilityLabel={translate('iou.viewDetails')}
                >
                    <View style={[styles.reportPreviewBox, isHovered || isScanning || isWhisper ? styles.reportPreviewBoxHoverBorder : undefined]}>
                        {lastThreeReceipts.length > 0 && (
                            <ReportActionItemImages
                                images={lastThreeReceipts}
                                total={numberOfRequests}
                                size={CONST.RECEIPT.MAX_REPORT_PREVIEW_RECEIPTS}
                            />
                        )}
                        <View style={[styles.expenseAndReportPreviewBoxBody, hasReceipts ? styles.mtn1 : {}]}>
                            <View style={shouldShowSettlementButton ? {} : styles.expenseAndReportPreviewTextButtonContainer}>
                                <View style={styles.expenseAndReportPreviewTextContainer}>
                                    <View style={styles.flexRow}>
                                        <Animated.View style={[styles.flex1, styles.flexRow, styles.alignItemsCenter, previewMessageStyle]}>
                                            <Text
                                                style={[styles.textLabelSupporting, styles.lh20]}
                                                testID="reportPreview-previewMessage"
                                            >
                                                {previewMessage}
                                            </Text>
                                        </Animated.View>
                                        {shouldShowRBR && (
                                            <Icon
                                                src={Expensicons.DotIndicator}
                                                fill={theme.danger}
                                            />
                                        )}
                                        {!shouldShowRBR && shouldPromptUserToAddBankAccount && (
                                            <Icon
                                                src={Expensicons.DotIndicator}
                                                fill={theme.success}
                                            />
                                        )}
                                    </View>
                                    <View style={styles.reportPreviewAmountSubtitleContainer}>
                                        <View style={styles.flexRow}>
                                            <View style={[styles.flex1, styles.flexRow, styles.alignItemsCenter]}>
                                                <Text style={styles.textHeadlineH1}>{getDisplayAmount()}</Text>
                                                {iouSettled && (
                                                    <Animated.View style={[styles.defaultCheckmarkWrapper, {transform: [{scale: checkMarkScale}]}]}>
                                                        <Icon
                                                            src={Expensicons.Checkmark}
                                                            fill={theme.iconSuccessFill}
                                                        />
                                                    </Animated.View>
                                                )}
                                                {isApproved && (
                                                    <Animated.View style={thumbsUpStyle}>
                                                        <Icon
                                                            src={Expensicons.ThumbsUp}
                                                            fill={theme.icon}
                                                        />
                                                    </Animated.View>
                                                )}
                                            </View>
                                        </View>
                                        {shouldShowSubtitle && !!supportText && (
                                            <View style={styles.flexRow}>
                                                <View style={[styles.flex1, styles.flexRow, styles.alignItemsCenter]}>
                                                    <Text style={[styles.textLabelSupporting, styles.textNormal, styles.lh20]}>{supportText}</Text>
                                                </View>
                                            </View>
                                        )}
                                        {pendingMessageProps.shouldShow && (
                                            <View style={[styles.flex1, styles.flexRow, styles.alignItemsCenter, styles.mt2]}>
                                                <Icon
                                                    src={pendingMessageProps.messageIcon}
                                                    height={variables.iconSizeExtraSmall}
                                                    width={variables.iconSizeExtraSmall}
                                                    fill={theme.icon}
                                                />
                                                <Text style={[styles.textMicroSupporting, styles.ml1, styles.amountSplitPadding]}>{pendingMessageProps.messageDescription}</Text>
                                            </View>
                                        )}
                                    </View>
                                </View>
                                {shouldShowSettlementButton && (
                                    <AnimatedSettlementButton
                                        onlyShowPayElsewhere={onlyShowPayElsewhere}
                                        isPaidAnimationRunning={isPaidAnimationRunning}
                                        isApprovedAnimationRunning={isApprovedAnimationRunning}
                                        canIOUBePaid={canIOUBePaidAndApproved || isPaidAnimationRunning}
                                        onAnimationFinish={stopAnimation}
                                        formattedAmount={getSettlementAmount() ?? ''}
                                        currency={iouReport?.currency}
                                        policyID={policyID}
                                        chatReportID={chatReportID}
                                        iouReport={iouReport}
                                        onPress={confirmPayment}
                                        onPaymentOptionsShow={onPaymentOptionsShow}
                                        onPaymentOptionsHide={onPaymentOptionsHide}
                                        confirmApproval={confirmApproval}
                                        enablePaymentsRoute={ROUTES.ENABLE_PAYMENTS}
                                        addBankAccountRoute={bankAccountRoute}
                                        shouldHidePaymentOptions={!shouldShowPayButton}
                                        shouldShowApproveButton={shouldShowApproveButton}
                                        shouldDisableApproveButton={shouldDisableApproveButton}
                                        kycWallAnchorAlignment={{
                                            horizontal: CONST.MODAL.ANCHOR_ORIGIN_HORIZONTAL.LEFT,
                                            vertical: CONST.MODAL.ANCHOR_ORIGIN_VERTICAL.BOTTOM,
                                        }}
                                        paymentMethodDropdownAnchorAlignment={{
                                            horizontal: CONST.MODAL.ANCHOR_ORIGIN_HORIZONTAL.RIGHT,
                                            vertical: CONST.MODAL.ANCHOR_ORIGIN_VERTICAL.BOTTOM,
                                        }}
                                        isDisabled={isOffline && !canAllowSettlement}
                                        isLoading={!isOffline && !canAllowSettlement}
                                    />
                                )}
                                {!!shouldShowExportIntegrationButton && !shouldShowSettlementButton && (
                                    <ExportWithDropdownMenu
                                        policy={policy}
                                        report={iouReport}
                                        connectionName={connectedIntegration}
                                        wrapperStyle={styles.flexReset}
                                        dropdownAnchorAlignment={{
                                            horizontal: CONST.MODAL.ANCHOR_ORIGIN_HORIZONTAL.RIGHT,
                                            vertical: CONST.MODAL.ANCHOR_ORIGIN_VERTICAL.BOTTOM,
                                        }}
                                    />
                                )}
                                {shouldShowSubmitButton && (
                                    <Button
                                        success={isWaitingForSubmissionFromCurrentUser}
                                        text={translate('common.submit')}
                                        onPress={() => iouReport && submitReport(iouReport)}
                                        isDisabled={shouldDisableSubmitButton}
                                    />
                                )}
                            </View>
                        </View>
                    </View>
                </PressableWithoutFeedback>
            </View>
            <DelegateNoAccessModal
                isNoDelegateAccessMenuVisible={isNoDelegateAccessMenuVisible}
                onClose={() => setIsNoDelegateAccessMenuVisible(false)}
            />

            {isHoldMenuVisible && !!iouReport && requestType !== undefined && (
                <ProcessMoneyReportHoldMenu
                    nonHeldAmount={!hasOnlyHeldExpenses && hasValidNonHeldAmount ? nonHeldAmount : undefined}
                    requestType={requestType}
                    fullAmount={fullAmount}
                    onClose={() => setIsHoldMenuVisible(false)}
                    isVisible={isHoldMenuVisible}
                    paymentType={paymentType}
                    chatReport={chatReport}
                    moneyRequestReport={iouReport}
                    transactionCount={numberOfRequests}
                    startAnimation={() => {
                        if (requestType === CONST.IOU.REPORT_ACTION_TYPE.APPROVE) {
                            startApprovedAnimation();
                        } else {
                            startAnimation();
                        }
                    }}
                />
            )}
        </OfflineWithFeedback>
    );
}

ReportPreview.displayName = 'ReportPreview';

export default ReportPreview;<|MERGE_RESOLUTION|>--- conflicted
+++ resolved
@@ -238,14 +238,9 @@
     const lastThreeTransactions = transactions?.slice(-3) ?? [];
     const lastThreeReceipts = lastThreeTransactions.map((transaction) => ({...getThumbnailAndImageURIs(transaction), transaction}));
     const transactionIDList = transactions?.map((reportTransaction) => reportTransaction.transactionID) ?? [];
-<<<<<<< HEAD
     const lastTransactionViolations = useTransactionViolations(lastTransaction?.transactionID);
     const showRTERViolationMessage = numberOfRequests === 1 && hasPendingUI(lastTransaction, lastTransactionViolations);
     const shouldShowBrokenConnectionViolation = numberOfRequests === 1 && shouldShowBrokenConnectionViolationTransactionUtils(transactionIDList, iouReport, policy, allTransactionViolations);
-=======
-    const showRTERViolationMessage = numberOfRequests === 1 && hasPendingUI(lastTransaction, getTransactionViolations(lastTransaction?.transactionID, transactionViolations));
-    const shouldShowBrokenConnectionViolation = numberOfRequests === 1 && shouldShowBrokenConnectionViolationTransactionUtils(transactionIDList, iouReport, policy);
->>>>>>> 6000b2a2
     let formattedMerchant = numberOfRequests === 1 ? getMerchant(lastTransaction) : null;
     const formattedDescription = numberOfRequests === 1 ? getDescription(lastTransaction) : null;
 
@@ -256,12 +251,7 @@
     const isArchived = isArchivedReportWithID(iouReport?.reportID);
     const isAdmin = policy?.role === CONST.POLICY.ROLE.ADMIN;
     const filteredTransactions = transactions?.filter((transaction) => transaction) ?? [];
-<<<<<<< HEAD
     const shouldShowSubmitButton = canSubmitReport(iouReport, policy, filteredTransactions, allTransactionViolations);
-=======
-    const shouldShowSubmitButton = canSubmitReport(iouReport, policy, filteredTransactions, transactionViolations);
->>>>>>> 6000b2a2
-
     const shouldDisableSubmitButton = shouldShowSubmitButton && !isAllowedToSubmitDraftExpenseReport(iouReport);
 
     // The submit button should be success green colour only if the user is submitter and the policy does not have Scheduled Submit turned on
