import truncate from 'lodash/truncate';
import React, {useCallback, useEffect, useMemo, useState} from 'react';
import type {StyleProp, ViewStyle} from 'react-native';
import {View} from 'react-native';
import {useOnyx} from 'react-native-onyx';
import Animated, {useAnimatedStyle, useSharedValue, withDelay, withSpring, withTiming} from 'react-native-reanimated';
import Button from '@components/Button';
import DelegateNoAccessModal from '@components/DelegateNoAccessModal';
import Icon from '@components/Icon';
import * as Expensicons from '@components/Icon/Expensicons';
import type {PaymentMethod} from '@components/KYCWall/types';
import OfflineWithFeedback from '@components/OfflineWithFeedback';
import PressableWithoutFeedback from '@components/Pressable/PressableWithoutFeedback';
import ProcessMoneyReportHoldMenu from '@components/ProcessMoneyReportHoldMenu';
import type {ActionHandledType} from '@components/ProcessMoneyReportHoldMenu';
import AnimatedSettlementButton from '@components/SettlementButton/AnimatedSettlementButton';
import {showContextMenuForReport} from '@components/ShowContextMenuContext';
import Text from '@components/Text';
import useDelegateUserDetails from '@hooks/useDelegateUserDetails';
import useLocalize from '@hooks/useLocalize';
import useNetwork from '@hooks/useNetwork';
import usePolicy from '@hooks/usePolicy';
import useTheme from '@hooks/useTheme';
import useThemeStyles from '@hooks/useThemeStyles';
import {getCurrentUserAccountID} from '@libs/actions/Report';
import ControlSelection from '@libs/ControlSelection';
import {convertToDisplayString} from '@libs/CurrencyUtils';
import {canUseTouchScreen} from '@libs/DeviceCapabilities';
import HapticFeedback from '@libs/HapticFeedback';
import Navigation from '@libs/Navigation/Navigation';
import Performance from '@libs/Performance';
import {getConnectedIntegration} from '@libs/PolicyUtils';
import {getThumbnailAndImageURIs} from '@libs/ReceiptUtils';
import {getReportActionText} from '@libs/ReportActionsUtils';
import {
    areAllRequestsBeingSmartScanned as areAllRequestsBeingSmartScannedReportUtils,
    canBeExported,
    getArchiveReason,
    getBankAccountRoute,
    getDisplayNameForParticipant,
    getInvoicePayerName,
    getMoneyRequestSpendBreakdown,
    getNonHeldAndFullAmount,
    getPolicyName,
    getTransactionsWithReceipts,
    hasActionsWithErrors,
    hasHeldExpenses as hasHeldExpensesReportUtils,
    hasMissingInvoiceBankAccount,
    hasMissingPaymentMethod,
    hasMissingSmartscanFields as hasMissingSmartscanFieldsReportUtils,
    hasNonReimbursableTransactions as hasNonReimbursableTransactionsReportUtils,
    hasNoticeTypeViolations,
    hasOnlyHeldExpenses as hasOnlyHeldExpensesReportUtils,
    hasOnlyTransactionsWithPendingRoutes as hasOnlyTransactionsWithPendingRoutesReportUtils,
    hasReportViolations,
    hasUpdatedTotal,
    hasViolations,
    hasWarningTypeViolations,
    isAllowedToApproveExpenseReport,
    isAllowedToSubmitDraftExpenseReport,
    isArchivedReport,
    isInvoiceReport as isInvoiceReportUtils,
    isInvoiceRoom as isInvoiceRoomReportUtils,
    isOpenExpenseReport as isOpenExpenseReportUtils,
    isPayAtEndExpenseReport,
    isPolicyExpenseChat as isPolicyExpenseChatReportUtils,
    isReportApproved,
    isReportOwner,
    isSettled,
} from '@libs/ReportUtils';
import StringUtils from '@libs/StringUtils';
import {
    getAllReportTransactions,
    getDescription,
    getMerchant,
    getTransactionViolations,
    hasPendingUI,
    isCardTransaction,
    isPartialMerchant,
    isPending,
    isReceiptBeingScanned,
    shouldShowBrokenConnectionViolation as shouldShowBrokenConnectionViolationTransactionUtils,
} from '@libs/TransactionUtils';
import type {ContextMenuAnchor} from '@pages/home/report/ContextMenu/ReportActionContextMenu';
import variables from '@styles/variables';
import {approveMoneyRequest, canApproveIOU, canIOUBePaid as canIOUBePaidIOUActions, payInvoice, payMoneyRequest, submitReport} from '@userActions/IOU';
import Timing from '@userActions/Timing';
import CONST from '@src/CONST';
import type {TranslationPaths} from '@src/languages/types';
import ONYXKEYS from '@src/ONYXKEYS';
import ROUTES from '@src/ROUTES';
import type {ReportAction} from '@src/types/onyx';
import type {PaymentMethodType} from '@src/types/onyx/OriginalMessage';
import ExportWithDropdownMenu from './ExportWithDropdownMenu';
import type {PendingMessageProps} from './MoneyRequestPreview/types';
import ReportActionItemImages from './ReportActionItemImages';

type ReportPreviewProps = {
    /** All the data of the action */
    action: ReportAction;

    /** The associated chatReport */
    chatReportID: string;

    /** The active IOUReport, used for Onyx subscription */
    iouReportID: string | undefined;

    /** The report's policyID, used for Onyx subscription */
    policyID: string;

    /** Extra styles to pass to View wrapper */
    containerStyles?: StyleProp<ViewStyle>;

    /** Popover context menu anchor, used for showing context menu */
    contextMenuAnchor?: ContextMenuAnchor;

    /** Callback for updating context menu active state, used for showing context menu */
    checkIfContextMenuActive?: () => void;

    /** Callback when the payment options popover is shown */
    onPaymentOptionsShow?: () => void;

    /** Callback when the payment options popover is closed */
    onPaymentOptionsHide?: () => void;

    /** Whether a message is a whisper */
    isWhisper?: boolean;

    /** Whether the corresponding report action item is hovered */
    isHovered?: boolean;
};

function ReportPreview({
    iouReportID,
    policyID,
    chatReportID,
    action,
    containerStyles,
    contextMenuAnchor,
    isHovered = false,
    isWhisper = false,
    checkIfContextMenuActive = () => {},
    onPaymentOptionsShow,
    onPaymentOptionsHide,
}: ReportPreviewProps) {
    const policy = usePolicy(policyID);
    const [chatReport] = useOnyx(`${ONYXKEYS.COLLECTION.REPORT}${chatReportID}`);
    const [iouReport] = useOnyx(`${ONYXKEYS.COLLECTION.REPORT}${iouReportID}`);
    const [transactions] = useOnyx(ONYXKEYS.COLLECTION.TRANSACTION);
    const [transactionViolations] = useOnyx(ONYXKEYS.COLLECTION.TRANSACTION_VIOLATIONS);
    const [userWallet] = useOnyx(ONYXKEYS.USER_WALLET);
    const [invoiceReceiverPolicy] = useOnyx(
        `${ONYXKEYS.COLLECTION.POLICY}${chatReport?.invoiceReceiver && 'policyID' in chatReport.invoiceReceiver ? chatReport.invoiceReceiver.policyID : CONST.DEFAULT_NUMBER_ID}`,
    );
    const theme = useTheme();
    const styles = useThemeStyles();
    const {translate} = useLocalize();
    const {isOffline} = useNetwork();
    const allTransactions = useMemo(() => getAllReportTransactions(iouReportID, transactions), [iouReportID, transactions]);

    const {hasMissingSmartscanFields, areAllRequestsBeingSmartScanned, hasOnlyTransactionsWithPendingRoutes, hasNonReimbursableTransactions} = useMemo(
        () => ({
            hasMissingSmartscanFields: hasMissingSmartscanFieldsReportUtils(iouReportID),
            areAllRequestsBeingSmartScanned: areAllRequestsBeingSmartScannedReportUtils(iouReportID, action),
            hasOnlyTransactionsWithPendingRoutes: hasOnlyTransactionsWithPendingRoutesReportUtils(iouReportID),
            hasNonReimbursableTransactions: hasNonReimbursableTransactionsReportUtils(iouReportID),
        }),
        // When transactions get updated these status may have changed, so that is a case where we also want to run this.
        // eslint-disable-next-line react-compiler/react-compiler, react-hooks/exhaustive-deps
        [transactions, iouReportID, action],
    );

    const [isPaidAnimationRunning, setIsPaidAnimationRunning] = useState(false);
    const [isApprovedAnimationRunning, setIsApprovedAnimationRunning] = useState(false);
    const [isHoldMenuVisible, setIsHoldMenuVisible] = useState(false);
    const [requestType, setRequestType] = useState<ActionHandledType>();
    const [paymentType, setPaymentType] = useState<PaymentMethodType>();

    const getCanIOUBePaid = useCallback(
        (onlyShowPayElsewhere = false, shouldCheckApprovedState = true) =>
            canIOUBePaidIOUActions(iouReport, chatReport, policy, allTransactions, onlyShowPayElsewhere, undefined, undefined, shouldCheckApprovedState),
        [iouReport, chatReport, policy, allTransactions],
    );

    const canIOUBePaid = useMemo(() => getCanIOUBePaid(), [getCanIOUBePaid]);
    const canIOUBePaidAndApproved = useMemo(() => getCanIOUBePaid(false, false), [getCanIOUBePaid]);
    const onlyShowPayElsewhere = useMemo(() => !canIOUBePaid && getCanIOUBePaid(true), [canIOUBePaid, getCanIOUBePaid]);
    const shouldShowPayButton = isPaidAnimationRunning || canIOUBePaid || onlyShowPayElsewhere;
    const shouldShowApproveButton = useMemo(() => canApproveIOU(iouReport, policy), [iouReport, policy]) || isApprovedAnimationRunning;

    const shouldDisableApproveButton = shouldShowApproveButton && !isAllowedToApproveExpenseReport(iouReport);

    const {nonHeldAmount, fullAmount, hasValidNonHeldAmount} = getNonHeldAndFullAmount(iouReport, shouldShowPayButton);
    const hasOnlyHeldExpenses = hasOnlyHeldExpensesReportUtils(iouReport?.reportID);
    const hasHeldExpenses = hasHeldExpensesReportUtils(iouReport?.reportID);

    const managerID = iouReport?.managerID ?? action.childManagerAccountID ?? CONST.DEFAULT_NUMBER_ID;
    const {totalDisplaySpend, reimbursableSpend} = getMoneyRequestSpendBreakdown(iouReport);

    const iouSettled = isSettled(iouReportID) || action?.childStatusNum === CONST.REPORT.STATUS_NUM.REIMBURSED;
    const previewMessageOpacity = useSharedValue(1);
    const previewMessageStyle = useAnimatedStyle(() => ({
        opacity: previewMessageOpacity.get(),
    }));
    const checkMarkScale = useSharedValue(iouSettled ? 1 : 0);

    const isApproved = isReportApproved(iouReport, action);
    const thumbsUpScale = useSharedValue(isApproved ? 1 : 0);
    const thumbsUpStyle = useAnimatedStyle(() => ({
        ...styles.defaultCheckmarkWrapper,
        transform: [{scale: thumbsUpScale.get()}],
    }));

    const moneyRequestComment = action?.childLastMoneyRequestComment ?? '';
    const isPolicyExpenseChat = isPolicyExpenseChatReportUtils(chatReport);
    const isInvoiceRoom = isInvoiceRoomReportUtils(chatReport);
    const isOpenExpenseReport = isPolicyExpenseChat && isOpenExpenseReportUtils(iouReport);

    const canAllowSettlement = hasUpdatedTotal(iouReport, policy);
    const numberOfRequests = allTransactions.length;
    const transactionsWithReceipts = getTransactionsWithReceipts(iouReportID);
    const numberOfScanningReceipts = transactionsWithReceipts.filter((transaction) => isReceiptBeingScanned(transaction)).length;
    const numberOfPendingRequests = transactionsWithReceipts.filter((transaction) => isPending(transaction) && isCardTransaction(transaction)).length;

    const hasReceipts = transactionsWithReceipts.length > 0;
    const isScanning = hasReceipts && areAllRequestsBeingSmartScanned;
    const hasErrors =
        (hasMissingSmartscanFields && !iouSettled) ||
        // eslint-disable-next-line @typescript-eslint/prefer-nullish-coalescing
        hasViolations(iouReportID, transactionViolations, true) ||
        hasNoticeTypeViolations(iouReportID, transactionViolations, true) ||
        hasWarningTypeViolations(iouReportID, transactionViolations, true) ||
        (isReportOwner(iouReport) && hasReportViolations(iouReportID)) ||
        hasActionsWithErrors(iouReportID);
    const lastThreeTransactions = allTransactions.slice(-3);
    const lastThreeReceipts = lastThreeTransactions.map((transaction) => ({...getThumbnailAndImageURIs(transaction), transaction}));
    const showRTERViolationMessage = numberOfRequests === 1 && hasPendingUI(allTransactions.at(0), getTransactionViolations(allTransactions.at(0)?.transactionID, transactionViolations));
    const shouldShowBrokenConnectionViolation = numberOfRequests === 1 && shouldShowBrokenConnectionViolationTransactionUtils(allTransactions.at(0)?.transactionID, iouReport, policy);
    let formattedMerchant = numberOfRequests === 1 ? getMerchant(allTransactions.at(0)) : null;
    const formattedDescription = numberOfRequests === 1 ? getDescription(allTransactions.at(0)) : null;

    if (isPartialMerchant(formattedMerchant ?? '')) {
        formattedMerchant = null;
    }

    const isArchived = isArchivedReport(iouReport);
    const currentUserAccountID = getCurrentUserAccountID();
    const isAdmin = policy?.role === CONST.POLICY.ROLE.ADMIN;
    const shouldShowSubmitButton =
        isOpenExpenseReport &&
        !isArchived &&
        reimbursableSpend !== 0 &&
        !showRTERViolationMessage &&
        !shouldShowBrokenConnectionViolation &&
        (iouReport?.ownerAccountID === currentUserAccountID || isAdmin || iouReport?.managerID === currentUserAccountID);

    const shouldDisableSubmitButton = shouldShowSubmitButton && !isAllowedToSubmitDraftExpenseReport(iouReport);

    // The submit button should be success green colour only if the user is submitter and the policy does not have Scheduled Submit turned on
    const isWaitingForSubmissionFromCurrentUser = useMemo(
        () => chatReport?.isOwnPolicyExpenseChat && !policy?.harvesting?.enabled,
        [chatReport?.isOwnPolicyExpenseChat, policy?.harvesting?.enabled],
    );

    const {isDelegateAccessRestricted} = useDelegateUserDetails();
    const [isNoDelegateAccessMenuVisible, setIsNoDelegateAccessMenuVisible] = useState(false);

    const stopAnimation = useCallback(() => {
        setIsPaidAnimationRunning(false);
        setIsApprovedAnimationRunning(false);
    }, []);
    const startAnimation = useCallback(() => {
        setIsPaidAnimationRunning(true);
        HapticFeedback.longPress();
    }, []);
    const startApprovedAnimation = useCallback(() => {
        setIsApprovedAnimationRunning(true);
        HapticFeedback.longPress();
    }, []);

    const confirmPayment = useCallback(
        (type: PaymentMethodType | undefined, payAsBusiness?: boolean, methodID?: number, paymentMethod?: PaymentMethod) => {
            if (!type) {
                return;
            }
            setPaymentType(type);
            setRequestType(CONST.IOU.REPORT_ACTION_TYPE.PAY);
            if (isDelegateAccessRestricted) {
                setIsNoDelegateAccessMenuVisible(true);
            } else if (hasHeldExpensesReportUtils(iouReport?.reportID)) {
                setIsHoldMenuVisible(true);
            } else if (chatReport && iouReport) {
                setIsPaidAnimationRunning(true);
                HapticFeedback.longPress();
<<<<<<< HEAD
                if (ReportUtils.isInvoiceReport(iouReport)) {
                    IOU.payInvoice(
                        type,
                        chatReport,
                        iouReport,
                        payAsBusiness,
                        paymentMethod === CONST.PAYMENT_METHODS.PERSONAL_BANK_ACCOUNT ? methodID : undefined,
                        paymentMethod === CONST.PAYMENT_METHODS.DEBIT_CARD ? methodID : undefined,
                    );
=======
                if (isInvoiceReportUtils(iouReport)) {
                    payInvoice(type, chatReport, iouReport, payAsBusiness);
>>>>>>> e4f0d89a
                } else {
                    payMoneyRequest(type, chatReport, iouReport);
                }
            }
        },
        [chatReport, iouReport, isDelegateAccessRestricted],
    );

    const confirmApproval = () => {
        setRequestType(CONST.IOU.REPORT_ACTION_TYPE.APPROVE);
        if (isDelegateAccessRestricted) {
            setIsNoDelegateAccessMenuVisible(true);
        } else if (hasHeldExpensesReportUtils(iouReport?.reportID)) {
            setIsHoldMenuVisible(true);
        } else {
            setIsApprovedAnimationRunning(true);
            HapticFeedback.longPress();
            approveMoneyRequest(iouReport, true);
        }
    };

    const getSettlementAmount = () => {
        if (hasOnlyHeldExpenses) {
            return '';
        }

        // We shouldn't display the nonHeldAmount as the default option if it's not valid since we cannot pay partially in this case
        if (hasHeldExpensesReportUtils(iouReport?.reportID) && canAllowSettlement && hasValidNonHeldAmount) {
            return nonHeldAmount;
        }

        return convertToDisplayString(reimbursableSpend, iouReport?.currency);
    };

    const getDisplayAmount = (): string => {
        if (totalDisplaySpend) {
            return convertToDisplayString(totalDisplaySpend, iouReport?.currency);
        }
        if (isScanning) {
            return translate('iou.receiptScanning', {count: numberOfScanningReceipts});
        }
        if (hasOnlyTransactionsWithPendingRoutes) {
            return translate('iou.fieldPending');
        }

        // If iouReport is not available, get amount from the action message (Ex: "Domain20821's Workspace owes $33.00" or "paid ₫60" or "paid -₫60 elsewhere")
        let displayAmount = '';
        const actionMessage = getReportActionText(action);
        const splits = actionMessage.split(' ');

        splits.forEach((split) => {
            if (!/\d/.test(split)) {
                return;
            }

            displayAmount = split;
        });

        return displayAmount;
    };

    // We're using this function to check if the parsed result of getDisplayAmount equals
    // to 0 in order to hide the subtitle (merchant / description) when the expense
    // is removed from OD report and display amount changes to 0 (any currency)
    function isDisplayAmountZero(displayAmount: string) {
        if (!displayAmount || displayAmount === '') {
            return false;
        }
        const numericPart = displayAmount.replace(/[^\d.-]/g, '');
        const amount = parseFloat(numericPart);
        return !Number.isNaN(amount) && amount === 0;
    }

    const previewMessage = useMemo(() => {
        if (isScanning) {
            return translate('common.receipt');
        }

        let payerOrApproverName;
        if (isPolicyExpenseChat) {
            payerOrApproverName = getPolicyName(chatReport, undefined, policy);
        } else if (isInvoiceRoom) {
            payerOrApproverName = getInvoicePayerName(chatReport, invoiceReceiverPolicy);
        } else {
            payerOrApproverName = getDisplayNameForParticipant(managerID, true);
        }

        if (isApproved) {
            return translate('iou.managerApproved', {manager: payerOrApproverName});
        }
        let paymentVerb: TranslationPaths = 'iou.payerOwes';
        if (iouSettled || iouReport?.isWaitingOnBankAccount) {
            paymentVerb = 'iou.payerPaid';
        } else if (hasNonReimbursableTransactions) {
            paymentVerb = 'iou.payerSpent';
            payerOrApproverName = getDisplayNameForParticipant(chatReport?.ownerAccountID, true);
        }
        return translate(paymentVerb, {payer: payerOrApproverName});
    }, [
        isScanning,
        isPolicyExpenseChat,
        policy,
        chatReport,
        isInvoiceRoom,
        invoiceReceiverPolicy,
        managerID,
        isApproved,
        iouSettled,
        iouReport?.isWaitingOnBankAccount,
        hasNonReimbursableTransactions,
        translate,
    ]);

    const bankAccountRoute = getBankAccountRoute(chatReport);

    const shouldShowSettlementButton = (shouldShowPayButton || shouldShowApproveButton) && !showRTERViolationMessage && !shouldShowBrokenConnectionViolation;

    const shouldPromptUserToAddBankAccount = (hasMissingPaymentMethod(userWallet, iouReportID) || hasMissingInvoiceBankAccount(iouReportID)) && !isSettled(iouReportID);
    const shouldShowRBR = hasErrors && !iouSettled;

    /*
     Show subtitle if at least one of the expenses is not being smart scanned, and either:
     - There is more than one expense – in this case, the "X expenses, Y scanning" subtitle is shown;
     - There is only one expense, it has a receipt and is not being smart scanned – in this case, the expense merchant or description is shown;

     * There is an edge case when there is only one distance expense with a pending route and amount = 0.
       In this case, we don't want to show the merchant or description because it says: "Pending route...", which is already displayed in the amount field.
     */
    const shouldShowSingleRequestMerchantOrDescription =
        numberOfRequests === 1 && (!!formattedMerchant || !!formattedDescription) && !(hasOnlyTransactionsWithPendingRoutes && !totalDisplaySpend);
    const shouldShowSubtitle = !isScanning && (shouldShowSingleRequestMerchantOrDescription || numberOfRequests > 1) && !isDisplayAmountZero(getDisplayAmount());
    const shouldShowScanningSubtitle = (numberOfScanningReceipts === 1 && numberOfRequests === 1) || (numberOfScanningReceipts >= 1 && Number(nonHeldAmount) === 0);
    const shouldShowPendingSubtitle = numberOfPendingRequests === 1 && numberOfRequests === 1;

    const isPayAtEndExpense = isPayAtEndExpenseReport(iouReportID, allTransactions);
    const [archiveReason] = useOnyx(`${ONYXKEYS.COLLECTION.REPORT_ACTIONS}${iouReportID}`, {selector: getArchiveReason});

    const getPendingMessageProps: () => PendingMessageProps = () => {
        if (isPayAtEndExpense) {
            if (!isArchived) {
                return {shouldShow: true, messageIcon: Expensicons.Hourglass, messageDescription: translate('iou.bookingPending')};
            }
            if (isArchived && archiveReason === CONST.REPORT.ARCHIVE_REASON.BOOKING_END_DATE_HAS_PASSED) {
                return {
                    shouldShow: true,
                    messageIcon: Expensicons.Box,
                    messageDescription: translate('iou.bookingArchived'),
                };
            }
        }
        if (shouldShowScanningSubtitle) {
            return {shouldShow: true, messageIcon: Expensicons.ReceiptScan, messageDescription: translate('iou.receiptScanInProgress')};
        }
        if (shouldShowPendingSubtitle) {
            return {shouldShow: true, messageIcon: Expensicons.CreditCardHourglass, messageDescription: translate('iou.transactionPending')};
        }
        if (shouldShowBrokenConnectionViolation) {
            return {shouldShow: true, messageIcon: Expensicons.Hourglass, messageDescription: translate('violations.brokenConnection530Error')};
        }
        if (showRTERViolationMessage) {
            return {shouldShow: true, messageIcon: Expensicons.Hourglass, messageDescription: translate('iou.pendingMatchWithCreditCard')};
        }
        return {shouldShow: false};
    };

    const pendingMessageProps = getPendingMessageProps();

    const {supportText} = useMemo(() => {
        if (formattedMerchant && formattedMerchant !== CONST.TRANSACTION.DEFAULT_MERCHANT && formattedMerchant !== CONST.TRANSACTION.PARTIAL_TRANSACTION_MERCHANT) {
            return {supportText: truncate(formattedMerchant, {length: CONST.REQUEST_PREVIEW.MAX_LENGTH})};
        }
        if (formattedDescription ?? moneyRequestComment) {
            return {supportText: truncate(StringUtils.lineBreaksToSpaces(formattedDescription ?? moneyRequestComment), {length: CONST.REQUEST_PREVIEW.MAX_LENGTH})};
        }

        if (numberOfRequests === 1) {
            return {
                supportText: '',
            };
        }
        return {
            supportText: translate('iou.expenseCount', {
                scanningReceipts: numberOfScanningReceipts,
                pendingReceipts: numberOfPendingRequests,
                count: numberOfRequests,
            }),
        };
    }, [formattedMerchant, formattedDescription, moneyRequestComment, translate, numberOfRequests, numberOfScanningReceipts, numberOfPendingRequests]);

    /*
     * Manual export
     */
    const connectedIntegration = getConnectedIntegration(policy);

    const shouldShowExportIntegrationButton = !shouldShowPayButton && !shouldShowSubmitButton && connectedIntegration && isAdmin && canBeExported(iouReport);

    useEffect(() => {
        if (!isPaidAnimationRunning || isApprovedAnimationRunning) {
            return;
        }

        previewMessageOpacity.set(
            withTiming(0.75, {duration: CONST.ANIMATION_PAID_DURATION / 2}, () => {
                previewMessageOpacity.set(withTiming(1, {duration: CONST.ANIMATION_PAID_DURATION / 2}));
            }),
        );
        // We only want to animate the text when the text changes
        // eslint-disable-next-line react-compiler/react-compiler, react-hooks/exhaustive-deps
    }, [previewMessage, previewMessageOpacity]);

    useEffect(() => {
        if (!iouSettled) {
            return;
        }

        checkMarkScale.set(isPaidAnimationRunning ? withDelay(CONST.ANIMATION_PAID_CHECKMARK_DELAY, withSpring(1, {duration: CONST.ANIMATION_PAID_DURATION})) : 1);
    }, [isPaidAnimationRunning, iouSettled, checkMarkScale]);

    useEffect(() => {
        if (!isApproved) {
            return;
        }

        thumbsUpScale.set(isApprovedAnimationRunning ? withDelay(CONST.ANIMATION_THUMBSUP_DELAY, withSpring(1, {duration: CONST.ANIMATION_THUMBSUP_DURATION})) : 1);
    }, [isApproved, isApprovedAnimationRunning, thumbsUpScale]);

    const openReportFromPreview = useCallback(() => {
        if (!iouReportID) {
            return;
        }
        Performance.markStart(CONST.TIMING.OPEN_REPORT_FROM_PREVIEW);
        Timing.start(CONST.TIMING.OPEN_REPORT_FROM_PREVIEW);
        Navigation.navigate(ROUTES.REPORT_WITH_ID.getRoute(iouReportID));
    }, [iouReportID]);

    return (
        <OfflineWithFeedback
            pendingAction={iouReport?.pendingFields?.preview}
            shouldDisableOpacity={!!(action.pendingAction ?? action.isOptimisticAction)}
            needsOffscreenAlphaCompositing
        >
            <View style={[styles.chatItemMessage, containerStyles]}>
                <PressableWithoutFeedback
                    onPress={openReportFromPreview}
                    onPressIn={() => canUseTouchScreen() && ControlSelection.block()}
                    onPressOut={() => ControlSelection.unblock()}
                    onLongPress={(event) => showContextMenuForReport(event, contextMenuAnchor, chatReportID, action, checkIfContextMenuActive)}
                    shouldUseHapticsOnLongPress
                    style={[styles.flexRow, styles.justifyContentBetween, styles.reportPreviewBox]}
                    role="button"
                    accessibilityLabel={translate('iou.viewDetails')}
                >
                    <View style={[styles.reportPreviewBox, isHovered || isScanning || isWhisper ? styles.reportPreviewBoxHoverBorder : undefined]}>
                        {lastThreeReceipts.length > 0 && (
                            <ReportActionItemImages
                                images={lastThreeReceipts}
                                total={allTransactions.length}
                                size={CONST.RECEIPT.MAX_REPORT_PREVIEW_RECEIPTS}
                            />
                        )}
                        <View style={[styles.expenseAndReportPreviewBoxBody, hasReceipts ? styles.mtn1 : {}]}>
                            <View style={shouldShowSettlementButton ? {} : styles.expenseAndReportPreviewTextButtonContainer}>
                                <View style={styles.expenseAndReportPreviewTextContainer}>
                                    <View style={styles.flexRow}>
                                        <Animated.View style={[styles.flex1, styles.flexRow, styles.alignItemsCenter, previewMessageStyle]}>
                                            <Text style={[styles.textLabelSupporting, styles.lh20]}>{previewMessage}</Text>
                                        </Animated.View>
                                        {shouldShowRBR && (
                                            <Icon
                                                src={Expensicons.DotIndicator}
                                                fill={theme.danger}
                                            />
                                        )}
                                        {!shouldShowRBR && shouldPromptUserToAddBankAccount && (
                                            <Icon
                                                src={Expensicons.DotIndicator}
                                                fill={theme.success}
                                            />
                                        )}
                                    </View>
                                    <View style={styles.reportPreviewAmountSubtitleContainer}>
                                        <View style={styles.flexRow}>
                                            <View style={[styles.flex1, styles.flexRow, styles.alignItemsCenter]}>
                                                <Text style={styles.textHeadlineH1}>{getDisplayAmount()}</Text>
                                                {iouSettled && (
                                                    <Animated.View style={[styles.defaultCheckmarkWrapper, {transform: [{scale: checkMarkScale}]}]}>
                                                        <Icon
                                                            src={Expensicons.Checkmark}
                                                            fill={theme.iconSuccessFill}
                                                        />
                                                    </Animated.View>
                                                )}
                                                {isApproved && (
                                                    <Animated.View style={thumbsUpStyle}>
                                                        <Icon
                                                            src={Expensicons.ThumbsUp}
                                                            fill={theme.icon}
                                                        />
                                                    </Animated.View>
                                                )}
                                            </View>
                                        </View>
                                        {shouldShowSubtitle && !!supportText && (
                                            <View style={styles.flexRow}>
                                                <View style={[styles.flex1, styles.flexRow, styles.alignItemsCenter]}>
                                                    <Text style={[styles.textLabelSupporting, styles.textNormal, styles.lh20]}>{supportText}</Text>
                                                </View>
                                            </View>
                                        )}
                                        {pendingMessageProps.shouldShow && (
                                            <View style={[styles.flex1, styles.flexRow, styles.alignItemsCenter, styles.mt2]}>
                                                <Icon
                                                    src={pendingMessageProps.messageIcon}
                                                    height={variables.iconSizeExtraSmall}
                                                    width={variables.iconSizeExtraSmall}
                                                    fill={theme.icon}
                                                />
                                                <Text style={[styles.textMicroSupporting, styles.ml1, styles.amountSplitPadding]}>{pendingMessageProps.messageDescription}</Text>
                                            </View>
                                        )}
                                    </View>
                                </View>
                                {shouldShowSettlementButton && (
                                    <AnimatedSettlementButton
                                        shouldUseSuccessStyle={!hasHeldExpenses}
                                        onlyShowPayElsewhere={onlyShowPayElsewhere}
                                        isPaidAnimationRunning={isPaidAnimationRunning}
                                        isApprovedAnimationRunning={isApprovedAnimationRunning}
                                        canIOUBePaid={canIOUBePaidAndApproved || isPaidAnimationRunning}
                                        onAnimationFinish={stopAnimation}
                                        formattedAmount={getSettlementAmount() ?? ''}
                                        currency={iouReport?.currency}
                                        policyID={policyID}
                                        chatReportID={chatReportID}
                                        iouReport={iouReport}
                                        onPress={confirmPayment}
                                        onPaymentOptionsShow={onPaymentOptionsShow}
                                        onPaymentOptionsHide={onPaymentOptionsHide}
                                        confirmApproval={confirmApproval}
                                        enablePaymentsRoute={ROUTES.ENABLE_PAYMENTS}
                                        addBankAccountRoute={bankAccountRoute}
                                        shouldHidePaymentOptions={!shouldShowPayButton}
                                        shouldShowApproveButton={shouldShowApproveButton}
                                        shouldDisableApproveButton={shouldDisableApproveButton}
                                        kycWallAnchorAlignment={{
                                            horizontal: CONST.MODAL.ANCHOR_ORIGIN_HORIZONTAL.LEFT,
                                            vertical: CONST.MODAL.ANCHOR_ORIGIN_VERTICAL.BOTTOM,
                                        }}
                                        paymentMethodDropdownAnchorAlignment={{
                                            horizontal: CONST.MODAL.ANCHOR_ORIGIN_HORIZONTAL.RIGHT,
                                            vertical: CONST.MODAL.ANCHOR_ORIGIN_VERTICAL.BOTTOM,
                                        }}
                                        isDisabled={isOffline && !canAllowSettlement}
                                        isLoading={!isOffline && !canAllowSettlement}
                                    />
                                )}
                                {!!shouldShowExportIntegrationButton && !shouldShowSettlementButton && (
                                    <ExportWithDropdownMenu
                                        policy={policy}
                                        report={iouReport}
                                        connectionName={connectedIntegration}
                                        wrapperStyle={styles.flexReset}
                                        dropdownAnchorAlignment={{
                                            horizontal: CONST.MODAL.ANCHOR_ORIGIN_HORIZONTAL.RIGHT,
                                            vertical: CONST.MODAL.ANCHOR_ORIGIN_VERTICAL.BOTTOM,
                                        }}
                                    />
                                )}
                                {shouldShowSubmitButton && (
                                    <Button
                                        success={isWaitingForSubmissionFromCurrentUser}
                                        text={translate('common.submit')}
                                        onPress={() => iouReport && submitReport(iouReport)}
                                        isDisabled={shouldDisableSubmitButton}
                                    />
                                )}
                            </View>
                        </View>
                    </View>
                </PressableWithoutFeedback>
            </View>
            <DelegateNoAccessModal
                isNoDelegateAccessMenuVisible={isNoDelegateAccessMenuVisible}
                onClose={() => setIsNoDelegateAccessMenuVisible(false)}
            />

            {isHoldMenuVisible && !!iouReport && requestType !== undefined && (
                <ProcessMoneyReportHoldMenu
                    nonHeldAmount={!hasOnlyHeldExpenses && hasValidNonHeldAmount ? nonHeldAmount : undefined}
                    requestType={requestType}
                    fullAmount={fullAmount}
                    onClose={() => setIsHoldMenuVisible(false)}
                    isVisible={isHoldMenuVisible}
                    paymentType={paymentType}
                    chatReport={chatReport}
                    moneyRequestReport={iouReport}
                    transactionCount={numberOfRequests}
                    startAnimation={() => {
                        if (requestType === CONST.IOU.REPORT_ACTION_TYPE.APPROVE) {
                            startApprovedAnimation();
                        } else {
                            startAnimation();
                        }
                    }}
                />
            )}
        </OfflineWithFeedback>
    );
}

ReportPreview.displayName = 'ReportPreview';

export default ReportPreview;<|MERGE_RESOLUTION|>--- conflicted
+++ resolved
@@ -292,9 +292,8 @@
             } else if (chatReport && iouReport) {
                 setIsPaidAnimationRunning(true);
                 HapticFeedback.longPress();
-<<<<<<< HEAD
-                if (ReportUtils.isInvoiceReport(iouReport)) {
-                    IOU.payInvoice(
+                if (isInvoiceReportUtils(iouReport)) {
+                    payInvoice(
                         type,
                         chatReport,
                         iouReport,
@@ -302,10 +301,6 @@
                         paymentMethod === CONST.PAYMENT_METHODS.PERSONAL_BANK_ACCOUNT ? methodID : undefined,
                         paymentMethod === CONST.PAYMENT_METHODS.DEBIT_CARD ? methodID : undefined,
                     );
-=======
-                if (isInvoiceReportUtils(iouReport)) {
-                    payInvoice(type, chatReport, iouReport, payAsBusiness);
->>>>>>> e4f0d89a
                 } else {
                     payMoneyRequest(type, chatReport, iouReport);
                 }
