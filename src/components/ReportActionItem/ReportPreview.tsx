import truncate from 'lodash/truncate';
import React, {useCallback, useEffect, useMemo, useState} from 'react';
import type {StyleProp, ViewStyle} from 'react-native';
import {View} from 'react-native';
import {useOnyx} from 'react-native-onyx';
import Animated, {useAnimatedStyle, useSharedValue, withDelay, withSpring, withTiming} from 'react-native-reanimated';
import Button from '@components/Button';
import DelegateNoAccessModal from '@components/DelegateNoAccessModal';
import Icon from '@components/Icon';
import * as Expensicons from '@components/Icon/Expensicons';
import OfflineWithFeedback from '@components/OfflineWithFeedback';
import PressableWithoutFeedback from '@components/Pressable/PressableWithoutFeedback';
import ProcessMoneyReportHoldMenu from '@components/ProcessMoneyReportHoldMenu';
import type {ActionHandledType} from '@components/ProcessMoneyReportHoldMenu';
import AnimatedSettlementButton from '@components/SettlementButton/AnimatedSettlementButton';
import {showContextMenuForReport} from '@components/ShowContextMenuContext';
import Text from '@components/Text';
import useDelegateUserDetails from '@hooks/useDelegateUserDetails';
import useLocalize from '@hooks/useLocalize';
import useNetwork from '@hooks/useNetwork';
import usePolicy from '@hooks/usePolicy';
import useTheme from '@hooks/useTheme';
import useThemeStyles from '@hooks/useThemeStyles';
import ControlSelection from '@libs/ControlSelection';
import {convertToDisplayString} from '@libs/CurrencyUtils';
import {canUseTouchScreen} from '@libs/DeviceCapabilities';
import HapticFeedback from '@libs/HapticFeedback';
import Navigation from '@libs/Navigation/Navigation';
import Performance from '@libs/Performance';
import {getConnectedIntegration} from '@libs/PolicyUtils';
import {getThumbnailAndImageURIs} from '@libs/ReceiptUtils';
import {getReportActionText} from '@libs/ReportActionsUtils';
import {
    areAllRequestsBeingSmartScanned as areAllRequestsBeingSmartScannedReportUtils,
    canBeExported,
    getArchiveReason,
    getBankAccountRoute,
    getDisplayNameForParticipant,
    getInvoicePayerName,
    getMoneyRequestSpendBreakdown,
    getNonHeldAndFullAmount,
    getPolicyName,
    getTransactionsWithReceipts,
    hasActionsWithErrors,
    hasHeldExpenses as hasHeldExpensesReportUtils,
    hasMissingInvoiceBankAccount,
    hasMissingPaymentMethod,
    hasMissingSmartscanFields as hasMissingSmartscanFieldsReportUtils,
    hasNonReimbursableTransactions as hasNonReimbursableTransactionsReportUtils,
    hasNoticeTypeViolations,
    hasOnlyHeldExpenses as hasOnlyHeldExpensesReportUtils,
    hasOnlyTransactionsWithPendingRoutes as hasOnlyTransactionsWithPendingRoutesReportUtils,
    hasReportViolations,
    hasUpdatedTotal,
    hasViolations,
    hasWarningTypeViolations,
    isAllowedToApproveExpenseReport,
    isAllowedToSubmitDraftExpenseReport,
    isArchivedReportWithID,
    isInvoiceReport as isInvoiceReportUtils,
    isInvoiceRoom as isInvoiceRoomReportUtils,
    isPayAtEndExpenseReport,
    isPolicyExpenseChat as isPolicyExpenseChatReportUtils,
    isReportApproved,
    isReportOwner,
    isSettled,
    reportTransactionsSelector,
} from '@libs/ReportUtils';
import StringUtils from '@libs/StringUtils';
import {
    getDescription,
    getMerchant,
    isCardTransaction,
    isPartialMerchant,
    isPending,
    isReceiptBeingScanned,
    shouldShowBrokenConnectionViolation as shouldShowBrokenConnectionViolationTransactionUtils,
    shouldShowRTERViolationMessage,
} from '@libs/TransactionUtils';
import type {ContextMenuAnchor} from '@pages/home/report/ContextMenu/ReportActionContextMenu';
import variables from '@styles/variables';
import {approveMoneyRequest, canApproveIOU, canIOUBePaid as canIOUBePaidIOUActions, canSubmitReport, payInvoice, payMoneyRequest, submitReport} from '@userActions/IOU';
import Timing from '@userActions/Timing';
import CONST from '@src/CONST';
import type {TranslationPaths} from '@src/languages/types';
import ONYXKEYS from '@src/ONYXKEYS';
import ROUTES from '@src/ROUTES';
import type {ReportAction} from '@src/types/onyx';
import type {PaymentMethodType} from '@src/types/onyx/OriginalMessage';
import ExportWithDropdownMenu from './ExportWithDropdownMenu';
import type {PendingMessageProps} from './MoneyRequestPreview/types';
import ReportActionItemImages from './ReportActionItemImages';

type ReportPreviewProps = {
    /** All the data of the action */
    action: ReportAction;

    /** The associated chatReport */
    chatReportID: string;

    /** The active IOUReport, used for Onyx subscription */
    iouReportID: string | undefined;

    /** The report's policyID, used for Onyx subscription */
    policyID: string;

    /** Extra styles to pass to View wrapper */
    containerStyles?: StyleProp<ViewStyle>;

    /** Popover context menu anchor, used for showing context menu */
    contextMenuAnchor?: ContextMenuAnchor;

    /** Callback for updating context menu active state, used for showing context menu */
    checkIfContextMenuActive?: () => void;

    /** Callback when the payment options popover is shown */
    onPaymentOptionsShow?: () => void;

    /** Callback when the payment options popover is closed */
    onPaymentOptionsHide?: () => void;

    /** Whether a message is a whisper */
    isWhisper?: boolean;

    /** Whether the corresponding report action item is hovered */
    isHovered?: boolean;
};

function ReportPreview({
    iouReportID,
    policyID,
    chatReportID,
    action,
    containerStyles,
    contextMenuAnchor,
    isHovered = false,
    isWhisper = false,
    checkIfContextMenuActive = () => {},
    onPaymentOptionsShow,
    onPaymentOptionsHide,
}: ReportPreviewProps) {
    const policy = usePolicy(policyID);
    const [chatReport] = useOnyx(`${ONYXKEYS.COLLECTION.REPORT}${chatReportID}`);
    const [iouReport] = useOnyx(`${ONYXKEYS.COLLECTION.REPORT}${iouReportID}`);
    const [transactions] = useOnyx(ONYXKEYS.COLLECTION.TRANSACTION, {
        selector: (_transactions) => reportTransactionsSelector(_transactions, iouReportID),
    });
    const [transactionViolations] = useOnyx(ONYXKEYS.COLLECTION.TRANSACTION_VIOLATIONS);
    const [userWallet] = useOnyx(ONYXKEYS.USER_WALLET);
    const [invoiceReceiverPolicy] = useOnyx(
        `${ONYXKEYS.COLLECTION.POLICY}${chatReport?.invoiceReceiver && 'policyID' in chatReport.invoiceReceiver ? chatReport.invoiceReceiver.policyID : CONST.DEFAULT_NUMBER_ID}`,
    );
    const [invoiceReceiverPersonalDetail] = useOnyx(ONYXKEYS.PERSONAL_DETAILS_LIST, {
        selector: (personalDetails) =>
            personalDetails?.[chatReport?.invoiceReceiver && 'accountID' in chatReport.invoiceReceiver ? chatReport.invoiceReceiver.accountID : CONST.DEFAULT_NUMBER_ID],
    });
    const theme = useTheme();
    const styles = useThemeStyles();
    const {translate} = useLocalize();
    const {isOffline} = useNetwork();

    const {hasMissingSmartscanFields, areAllRequestsBeingSmartScanned, hasOnlyTransactionsWithPendingRoutes, hasNonReimbursableTransactions} = useMemo(
        () => ({
            hasMissingSmartscanFields: hasMissingSmartscanFieldsReportUtils(iouReportID),
            areAllRequestsBeingSmartScanned: areAllRequestsBeingSmartScannedReportUtils(iouReportID, action),
            hasOnlyTransactionsWithPendingRoutes: hasOnlyTransactionsWithPendingRoutesReportUtils(iouReportID),
            hasNonReimbursableTransactions: hasNonReimbursableTransactionsReportUtils(iouReportID),
        }),
        // When transactions get updated these status may have changed, so that is a case where we also want to run this.
        // eslint-disable-next-line react-compiler/react-compiler, react-hooks/exhaustive-deps
        [transactions, iouReportID, action],
    );

    const [isPaidAnimationRunning, setIsPaidAnimationRunning] = useState(false);
    const [isApprovedAnimationRunning, setIsApprovedAnimationRunning] = useState(false);
    const [isHoldMenuVisible, setIsHoldMenuVisible] = useState(false);
    const [requestType, setRequestType] = useState<ActionHandledType>();
    const [paymentType, setPaymentType] = useState<PaymentMethodType>();

    const getCanIOUBePaid = useCallback(
        (onlyShowPayElsewhere = false, shouldCheckApprovedState = true) =>
            canIOUBePaidIOUActions(iouReport, chatReport, policy, transactions, onlyShowPayElsewhere, undefined, undefined, shouldCheckApprovedState),
        [iouReport, chatReport, policy, transactions],
    );

    const canIOUBePaid = useMemo(() => getCanIOUBePaid(), [getCanIOUBePaid]);
    const canIOUBePaidAndApproved = useMemo(() => getCanIOUBePaid(false, false), [getCanIOUBePaid]);
    const onlyShowPayElsewhere = useMemo(() => !canIOUBePaid && getCanIOUBePaid(true), [canIOUBePaid, getCanIOUBePaid]);
    const shouldShowPayButton = isPaidAnimationRunning || canIOUBePaid || onlyShowPayElsewhere;
    const shouldShowApproveButton = useMemo(() => canApproveIOU(iouReport, policy), [iouReport, policy]) || isApprovedAnimationRunning;

    const shouldDisableApproveButton = shouldShowApproveButton && !isAllowedToApproveExpenseReport(iouReport);

    const {nonHeldAmount, fullAmount, hasValidNonHeldAmount} = getNonHeldAndFullAmount(iouReport, shouldShowPayButton);
    const hasOnlyHeldExpenses = hasOnlyHeldExpensesReportUtils(iouReport?.reportID);
    const hasHeldExpenses = hasHeldExpensesReportUtils(iouReport?.reportID);

    const managerID = iouReport?.managerID ?? action.childManagerAccountID ?? CONST.DEFAULT_NUMBER_ID;
    const {totalDisplaySpend, reimbursableSpend} = getMoneyRequestSpendBreakdown(iouReport);

    const iouSettled = isSettled(iouReportID) || action?.childStatusNum === CONST.REPORT.STATUS_NUM.REIMBURSED;
    const previewMessageOpacity = useSharedValue(1);
    const previewMessageStyle = useAnimatedStyle(() => ({
        opacity: previewMessageOpacity.get(),
    }));
    const checkMarkScale = useSharedValue(iouSettled ? 1 : 0);

    const isApproved = isReportApproved(iouReport, action);
    const thumbsUpScale = useSharedValue(isApproved ? 1 : 0);
    const thumbsUpStyle = useAnimatedStyle(() => ({
        ...styles.defaultCheckmarkWrapper,
        transform: [{scale: thumbsUpScale.get()}],
    }));

    const moneyRequestComment = action?.childLastMoneyRequestComment ?? '';
    const isPolicyExpenseChat = isPolicyExpenseChatReportUtils(chatReport);
    const isInvoiceRoom = isInvoiceRoomReportUtils(chatReport);

    const canAllowSettlement = hasUpdatedTotal(iouReport, policy);
    const numberOfRequests = transactions?.length ?? 0;
    const transactionsWithReceipts = getTransactionsWithReceipts(iouReportID);
    const numberOfScanningReceipts = transactionsWithReceipts.filter((transaction) => isReceiptBeingScanned(transaction)).length;
    const numberOfPendingRequests = transactionsWithReceipts.filter((transaction) => isPending(transaction) && isCardTransaction(transaction)).length;

    const hasReceipts = transactionsWithReceipts.length > 0;
    const isScanning = hasReceipts && areAllRequestsBeingSmartScanned;
    const hasErrors =
        (hasMissingSmartscanFields && !iouSettled) ||
        // eslint-disable-next-line @typescript-eslint/prefer-nullish-coalescing
        hasViolations(iouReportID, transactionViolations, true) ||
        hasNoticeTypeViolations(iouReportID, transactionViolations, true) ||
        hasWarningTypeViolations(iouReportID, transactionViolations, true) ||
        (isReportOwner(iouReport) && hasReportViolations(iouReportID)) ||
        hasActionsWithErrors(iouReportID);
    const lastThreeTransactions = transactions?.slice(-3) ?? [];
    const lastTransaction = transactions?.at(0);
    const lastThreeReceipts = lastThreeTransactions.map((transaction) => ({...getThumbnailAndImageURIs(transaction), transaction}));
<<<<<<< HEAD
    const showRTERViolationMessage = numberOfRequests === 1 && hasPendingUI(allTransactions.at(0), getTransactionViolations(allTransactions.at(0)?.transactionID, transactionViolations));
    const transactionIDList = allTransactions.map((reportTransaction) => reportTransaction.transactionID);
=======
    const showRTERViolationMessage = shouldShowRTERViolationMessage(transactions);
    const transactionIDList = [lastTransaction?.transactionID].filter((transactionID): transactionID is string => transactionID !== undefined);
>>>>>>> 5ec2edd2
    const shouldShowBrokenConnectionViolation = numberOfRequests === 1 && shouldShowBrokenConnectionViolationTransactionUtils(transactionIDList, iouReport, policy);
    let formattedMerchant = numberOfRequests === 1 ? getMerchant(lastTransaction) : null;
    const formattedDescription = numberOfRequests === 1 ? getDescription(lastTransaction) : null;

    if (isPartialMerchant(formattedMerchant ?? '')) {
        formattedMerchant = null;
    }

    const isArchived = isArchivedReportWithID(iouReport?.reportID);
    const isAdmin = policy?.role === CONST.POLICY.ROLE.ADMIN;
    const shouldShowSubmitButton = canSubmitReport(iouReport, policy, allTransactions, transactionViolations);

    const shouldDisableSubmitButton = shouldShowSubmitButton && !isAllowedToSubmitDraftExpenseReport(iouReport);

    // The submit button should be success green colour only if the user is submitter and the policy does not have Scheduled Submit turned on
    const isWaitingForSubmissionFromCurrentUser = useMemo(
        () => chatReport?.isOwnPolicyExpenseChat && !policy?.harvesting?.enabled,
        [chatReport?.isOwnPolicyExpenseChat, policy?.harvesting?.enabled],
    );

    const {isDelegateAccessRestricted} = useDelegateUserDetails();
    const [isNoDelegateAccessMenuVisible, setIsNoDelegateAccessMenuVisible] = useState(false);

    const stopAnimation = useCallback(() => {
        setIsPaidAnimationRunning(false);
        setIsApprovedAnimationRunning(false);
    }, []);
    const startAnimation = useCallback(() => {
        setIsPaidAnimationRunning(true);
        HapticFeedback.longPress();
    }, []);
    const startApprovedAnimation = useCallback(() => {
        setIsApprovedAnimationRunning(true);
        HapticFeedback.longPress();
    }, []);

    const confirmPayment = useCallback(
        (type: PaymentMethodType | undefined, payAsBusiness?: boolean) => {
            if (!type) {
                return;
            }
            setPaymentType(type);
            setRequestType(CONST.IOU.REPORT_ACTION_TYPE.PAY);
            if (isDelegateAccessRestricted) {
                setIsNoDelegateAccessMenuVisible(true);
            } else if (hasHeldExpensesReportUtils(iouReport?.reportID)) {
                setIsHoldMenuVisible(true);
            } else if (chatReport && iouReport) {
                setIsPaidAnimationRunning(true);
                HapticFeedback.longPress();
                if (isInvoiceReportUtils(iouReport)) {
                    payInvoice(type, chatReport, iouReport, payAsBusiness);
                } else {
                    payMoneyRequest(type, chatReport, iouReport);
                }
            }
        },
        [chatReport, iouReport, isDelegateAccessRestricted],
    );

    const confirmApproval = () => {
        setRequestType(CONST.IOU.REPORT_ACTION_TYPE.APPROVE);
        if (isDelegateAccessRestricted) {
            setIsNoDelegateAccessMenuVisible(true);
        } else if (hasHeldExpensesReportUtils(iouReport?.reportID)) {
            setIsHoldMenuVisible(true);
        } else {
            setIsApprovedAnimationRunning(true);
            HapticFeedback.longPress();
            approveMoneyRequest(iouReport, true);
        }
    };

    const getSettlementAmount = () => {
        if (hasOnlyHeldExpenses) {
            return '';
        }

        // We shouldn't display the nonHeldAmount as the default option if it's not valid since we cannot pay partially in this case
        if (hasHeldExpensesReportUtils(iouReport?.reportID) && canAllowSettlement && hasValidNonHeldAmount) {
            return nonHeldAmount;
        }

        return convertToDisplayString(reimbursableSpend, iouReport?.currency);
    };

    const getDisplayAmount = (): string => {
        if (totalDisplaySpend) {
            return convertToDisplayString(totalDisplaySpend, iouReport?.currency);
        }
        if (isScanning) {
            return translate('iou.receiptScanning', {count: numberOfScanningReceipts});
        }
        if (hasOnlyTransactionsWithPendingRoutes) {
            return translate('iou.fieldPending');
        }

        // If iouReport is not available, get amount from the action message (Ex: "Domain20821's Workspace owes $33.00" or "paid ₫60" or "paid -₫60 elsewhere")
        let displayAmount = '';
        const actionMessage = getReportActionText(action);
        const splits = actionMessage.split(' ');

        splits.forEach((split) => {
            if (!/\d/.test(split)) {
                return;
            }

            displayAmount = split;
        });

        return displayAmount;
    };

    // We're using this function to check if the parsed result of getDisplayAmount equals
    // to 0 in order to hide the subtitle (merchant / description) when the expense
    // is removed from OD report and display amount changes to 0 (any currency)
    function isDisplayAmountZero(displayAmount: string) {
        if (!displayAmount || displayAmount === '') {
            return false;
        }
        const numericPart = displayAmount.replace(/[^\d.-]/g, '');
        const amount = parseFloat(numericPart);
        return !Number.isNaN(amount) && amount === 0;
    }

    const previewMessage = useMemo(() => {
        if (isScanning) {
            return translate('common.receipt');
        }

        let payerOrApproverName;
        if (isPolicyExpenseChat) {
            payerOrApproverName = getPolicyName(chatReport, undefined, policy);
        } else if (isInvoiceRoom) {
            payerOrApproverName = getInvoicePayerName(chatReport, invoiceReceiverPolicy, invoiceReceiverPersonalDetail);
        } else {
            payerOrApproverName = getDisplayNameForParticipant(managerID, true);
        }

        if (isApproved) {
            return translate('iou.managerApproved', {manager: payerOrApproverName});
        }
        let paymentVerb: TranslationPaths = 'iou.payerOwes';
        if (iouSettled || iouReport?.isWaitingOnBankAccount) {
            paymentVerb = 'iou.payerPaid';
        } else if (hasNonReimbursableTransactions) {
            paymentVerb = 'iou.payerSpent';
            payerOrApproverName = getDisplayNameForParticipant(chatReport?.ownerAccountID, true);
        }
        return translate(paymentVerb, {payer: payerOrApproverName});
    }, [
        isScanning,
        isPolicyExpenseChat,
        policy,
        chatReport,
        isInvoiceRoom,
        invoiceReceiverPolicy,
        invoiceReceiverPersonalDetail,
        managerID,
        isApproved,
        iouSettled,
        iouReport?.isWaitingOnBankAccount,
        hasNonReimbursableTransactions,
        translate,
    ]);

    const bankAccountRoute = getBankAccountRoute(chatReport);

    const shouldShowSettlementButton = !shouldShowSubmitButton && (shouldShowPayButton || shouldShowApproveButton) && !showRTERViolationMessage && !shouldShowBrokenConnectionViolation;

    const shouldPromptUserToAddBankAccount = (hasMissingPaymentMethod(userWallet, iouReportID) || hasMissingInvoiceBankAccount(iouReportID)) && !isSettled(iouReportID);
    const shouldShowRBR = hasErrors && !iouSettled;

    /*
     Show subtitle if at least one of the expenses is not being smart scanned, and either:
     - There is more than one expense – in this case, the "X expenses, Y scanning" subtitle is shown;
     - There is only one expense, it has a receipt and is not being smart scanned – in this case, the expense merchant or description is shown;

     * There is an edge case when there is only one distance expense with a pending route and amount = 0.
       In this case, we don't want to show the merchant or description because it says: "Pending route...", which is already displayed in the amount field.
     */
    const shouldShowSingleRequestMerchantOrDescription =
        numberOfRequests === 1 && (!!formattedMerchant || !!formattedDescription) && !(hasOnlyTransactionsWithPendingRoutes && !totalDisplaySpend);
    const shouldShowSubtitle = !isScanning && (shouldShowSingleRequestMerchantOrDescription || numberOfRequests > 1) && !isDisplayAmountZero(getDisplayAmount());
    const shouldShowScanningSubtitle = (numberOfScanningReceipts === 1 && numberOfRequests === 1) || (numberOfScanningReceipts >= 1 && Number(nonHeldAmount) === 0);
    const shouldShowPendingSubtitle = numberOfPendingRequests === 1 && numberOfRequests === 1;

    const isPayAtEndExpense = isPayAtEndExpenseReport(iouReportID, transactions);
    const [archiveReason] = useOnyx(`${ONYXKEYS.COLLECTION.REPORT_ACTIONS}${iouReportID}`, {selector: getArchiveReason});

    const getPendingMessageProps: () => PendingMessageProps = () => {
        if (isPayAtEndExpense) {
            if (!isArchived) {
                return {shouldShow: true, messageIcon: Expensicons.Hourglass, messageDescription: translate('iou.bookingPending')};
            }
            if (isArchived && archiveReason === CONST.REPORT.ARCHIVE_REASON.BOOKING_END_DATE_HAS_PASSED) {
                return {
                    shouldShow: true,
                    messageIcon: Expensicons.Box,
                    messageDescription: translate('iou.bookingArchived'),
                };
            }
        }
        if (shouldShowScanningSubtitle) {
            return {shouldShow: true, messageIcon: Expensicons.ReceiptScan, messageDescription: translate('iou.receiptScanInProgress')};
        }
        if (shouldShowPendingSubtitle) {
            return {shouldShow: true, messageIcon: Expensicons.CreditCardHourglass, messageDescription: translate('iou.transactionPending')};
        }
        if (shouldShowBrokenConnectionViolation) {
            return {shouldShow: true, messageIcon: Expensicons.Hourglass, messageDescription: translate('violations.brokenConnection530Error')};
        }
        if (showRTERViolationMessage) {
            return {shouldShow: true, messageIcon: Expensicons.Hourglass, messageDescription: translate('iou.pendingMatchWithCreditCard')};
        }
        return {shouldShow: false};
    };

    const pendingMessageProps = getPendingMessageProps();

    const {supportText} = useMemo(() => {
        if (formattedMerchant && formattedMerchant !== CONST.TRANSACTION.DEFAULT_MERCHANT && formattedMerchant !== CONST.TRANSACTION.PARTIAL_TRANSACTION_MERCHANT) {
            return {supportText: truncate(formattedMerchant, {length: CONST.REQUEST_PREVIEW.MAX_LENGTH})};
        }
        if (formattedDescription ?? moneyRequestComment) {
            return {supportText: truncate(StringUtils.lineBreaksToSpaces(formattedDescription ?? moneyRequestComment), {length: CONST.REQUEST_PREVIEW.MAX_LENGTH})};
        }

        if (numberOfRequests === 1) {
            return {
                supportText: '',
            };
        }
        return {
            supportText: translate('iou.expenseCount', {
                scanningReceipts: numberOfScanningReceipts,
                pendingReceipts: numberOfPendingRequests,
                count: numberOfRequests,
            }),
        };
    }, [formattedMerchant, formattedDescription, moneyRequestComment, translate, numberOfRequests, numberOfScanningReceipts, numberOfPendingRequests]);

    /*
     * Manual export
     */
    const connectedIntegration = getConnectedIntegration(policy);

    const shouldShowExportIntegrationButton = !shouldShowPayButton && !shouldShowSubmitButton && connectedIntegration && isAdmin && canBeExported(iouReport);

    useEffect(() => {
        if (!isPaidAnimationRunning || isApprovedAnimationRunning) {
            return;
        }

        previewMessageOpacity.set(
            withTiming(0.75, {duration: CONST.ANIMATION_PAID_DURATION / 2}, () => {
                previewMessageOpacity.set(withTiming(1, {duration: CONST.ANIMATION_PAID_DURATION / 2}));
            }),
        );
        // We only want to animate the text when the text changes
        // eslint-disable-next-line react-compiler/react-compiler, react-hooks/exhaustive-deps
    }, [previewMessage, previewMessageOpacity]);

    useEffect(() => {
        if (!iouSettled) {
            return;
        }

        checkMarkScale.set(isPaidAnimationRunning ? withDelay(CONST.ANIMATION_PAID_CHECKMARK_DELAY, withSpring(1, {duration: CONST.ANIMATION_PAID_DURATION})) : 1);
    }, [isPaidAnimationRunning, iouSettled, checkMarkScale]);

    useEffect(() => {
        if (!isApproved) {
            return;
        }

        thumbsUpScale.set(isApprovedAnimationRunning ? withDelay(CONST.ANIMATION_THUMBSUP_DELAY, withSpring(1, {duration: CONST.ANIMATION_THUMBSUP_DURATION})) : 1);
    }, [isApproved, isApprovedAnimationRunning, thumbsUpScale]);

    const openReportFromPreview = useCallback(() => {
        if (!iouReportID) {
            return;
        }
        Performance.markStart(CONST.TIMING.OPEN_REPORT_FROM_PREVIEW);
        Timing.start(CONST.TIMING.OPEN_REPORT_FROM_PREVIEW);
        Navigation.navigate(ROUTES.REPORT_WITH_ID.getRoute(iouReportID));
    }, [iouReportID]);

    return (
        <OfflineWithFeedback
            pendingAction={iouReport?.pendingFields?.preview}
            shouldDisableOpacity={!!(action.pendingAction ?? action.isOptimisticAction)}
            needsOffscreenAlphaCompositing
        >
            <View style={[styles.chatItemMessage, containerStyles]}>
                <PressableWithoutFeedback
                    onPress={openReportFromPreview}
                    onPressIn={() => canUseTouchScreen() && ControlSelection.block()}
                    onPressOut={() => ControlSelection.unblock()}
                    onLongPress={(event) => showContextMenuForReport(event, contextMenuAnchor, chatReportID, action, checkIfContextMenuActive)}
                    shouldUseHapticsOnLongPress
                    style={[styles.flexRow, styles.justifyContentBetween, styles.reportPreviewBox]}
                    role="button"
                    accessibilityLabel={translate('iou.viewDetails')}
                >
                    <View style={[styles.reportPreviewBox, isHovered || isScanning || isWhisper ? styles.reportPreviewBoxHoverBorder : undefined]}>
                        {lastThreeReceipts.length > 0 && (
                            <ReportActionItemImages
                                images={lastThreeReceipts}
                                total={numberOfRequests}
                                size={CONST.RECEIPT.MAX_REPORT_PREVIEW_RECEIPTS}
                            />
                        )}
                        <View style={[styles.expenseAndReportPreviewBoxBody, hasReceipts ? styles.mtn1 : {}]}>
                            <View style={shouldShowSettlementButton ? {} : styles.expenseAndReportPreviewTextButtonContainer}>
                                <View style={styles.expenseAndReportPreviewTextContainer}>
                                    <View style={styles.flexRow}>
                                        <Animated.View style={[styles.flex1, styles.flexRow, styles.alignItemsCenter, previewMessageStyle]}>
                                            <Text
                                                style={[styles.textLabelSupporting, styles.lh20]}
                                                testID="reportPreview-previewMessage"
                                            >
                                                {previewMessage}
                                            </Text>
                                        </Animated.View>
                                        {shouldShowRBR && (
                                            <Icon
                                                src={Expensicons.DotIndicator}
                                                fill={theme.danger}
                                            />
                                        )}
                                        {!shouldShowRBR && shouldPromptUserToAddBankAccount && (
                                            <Icon
                                                src={Expensicons.DotIndicator}
                                                fill={theme.success}
                                            />
                                        )}
                                    </View>
                                    <View style={styles.reportPreviewAmountSubtitleContainer}>
                                        <View style={styles.flexRow}>
                                            <View style={[styles.flex1, styles.flexRow, styles.alignItemsCenter]}>
                                                <Text style={styles.textHeadlineH1}>{getDisplayAmount()}</Text>
                                                {iouSettled && (
                                                    <Animated.View style={[styles.defaultCheckmarkWrapper, {transform: [{scale: checkMarkScale}]}]}>
                                                        <Icon
                                                            src={Expensicons.Checkmark}
                                                            fill={theme.iconSuccessFill}
                                                        />
                                                    </Animated.View>
                                                )}
                                                {isApproved && (
                                                    <Animated.View style={thumbsUpStyle}>
                                                        <Icon
                                                            src={Expensicons.ThumbsUp}
                                                            fill={theme.icon}
                                                        />
                                                    </Animated.View>
                                                )}
                                            </View>
                                        </View>
                                        {shouldShowSubtitle && !!supportText && (
                                            <View style={styles.flexRow}>
                                                <View style={[styles.flex1, styles.flexRow, styles.alignItemsCenter]}>
                                                    <Text style={[styles.textLabelSupporting, styles.textNormal, styles.lh20]}>{supportText}</Text>
                                                </View>
                                            </View>
                                        )}
                                        {pendingMessageProps.shouldShow && (
                                            <View style={[styles.flex1, styles.flexRow, styles.alignItemsCenter, styles.mt2]}>
                                                <Icon
                                                    src={pendingMessageProps.messageIcon}
                                                    height={variables.iconSizeExtraSmall}
                                                    width={variables.iconSizeExtraSmall}
                                                    fill={theme.icon}
                                                />
                                                <Text style={[styles.textMicroSupporting, styles.ml1, styles.amountSplitPadding]}>{pendingMessageProps.messageDescription}</Text>
                                            </View>
                                        )}
                                    </View>
                                </View>
                                {shouldShowSettlementButton && (
                                    <AnimatedSettlementButton
                                        shouldUseSuccessStyle={!hasHeldExpenses}
                                        onlyShowPayElsewhere={onlyShowPayElsewhere}
                                        isPaidAnimationRunning={isPaidAnimationRunning}
                                        isApprovedAnimationRunning={isApprovedAnimationRunning}
                                        canIOUBePaid={canIOUBePaidAndApproved || isPaidAnimationRunning}
                                        onAnimationFinish={stopAnimation}
                                        formattedAmount={getSettlementAmount() ?? ''}
                                        currency={iouReport?.currency}
                                        policyID={policyID}
                                        chatReportID={chatReportID}
                                        iouReport={iouReport}
                                        onPress={confirmPayment}
                                        onPaymentOptionsShow={onPaymentOptionsShow}
                                        onPaymentOptionsHide={onPaymentOptionsHide}
                                        confirmApproval={confirmApproval}
                                        enablePaymentsRoute={ROUTES.ENABLE_PAYMENTS}
                                        addBankAccountRoute={bankAccountRoute}
                                        shouldHidePaymentOptions={!shouldShowPayButton}
                                        shouldShowApproveButton={shouldShowApproveButton}
                                        shouldDisableApproveButton={shouldDisableApproveButton}
                                        kycWallAnchorAlignment={{
                                            horizontal: CONST.MODAL.ANCHOR_ORIGIN_HORIZONTAL.LEFT,
                                            vertical: CONST.MODAL.ANCHOR_ORIGIN_VERTICAL.BOTTOM,
                                        }}
                                        paymentMethodDropdownAnchorAlignment={{
                                            horizontal: CONST.MODAL.ANCHOR_ORIGIN_HORIZONTAL.RIGHT,
                                            vertical: CONST.MODAL.ANCHOR_ORIGIN_VERTICAL.BOTTOM,
                                        }}
                                        isDisabled={isOffline && !canAllowSettlement}
                                        isLoading={!isOffline && !canAllowSettlement}
                                    />
                                )}
                                {!!shouldShowExportIntegrationButton && !shouldShowSettlementButton && (
                                    <ExportWithDropdownMenu
                                        policy={policy}
                                        report={iouReport}
                                        connectionName={connectedIntegration}
                                        wrapperStyle={styles.flexReset}
                                        dropdownAnchorAlignment={{
                                            horizontal: CONST.MODAL.ANCHOR_ORIGIN_HORIZONTAL.RIGHT,
                                            vertical: CONST.MODAL.ANCHOR_ORIGIN_VERTICAL.BOTTOM,
                                        }}
                                    />
                                )}
                                {shouldShowSubmitButton && (
                                    <Button
                                        success={isWaitingForSubmissionFromCurrentUser}
                                        text={translate('common.submit')}
                                        onPress={() => iouReport && submitReport(iouReport)}
                                        isDisabled={shouldDisableSubmitButton}
                                    />
                                )}
                            </View>
                        </View>
                    </View>
                </PressableWithoutFeedback>
            </View>
            <DelegateNoAccessModal
                isNoDelegateAccessMenuVisible={isNoDelegateAccessMenuVisible}
                onClose={() => setIsNoDelegateAccessMenuVisible(false)}
            />

            {isHoldMenuVisible && !!iouReport && requestType !== undefined && (
                <ProcessMoneyReportHoldMenu
                    nonHeldAmount={!hasOnlyHeldExpenses && hasValidNonHeldAmount ? nonHeldAmount : undefined}
                    requestType={requestType}
                    fullAmount={fullAmount}
                    onClose={() => setIsHoldMenuVisible(false)}
                    isVisible={isHoldMenuVisible}
                    paymentType={paymentType}
                    chatReport={chatReport}
                    moneyRequestReport={iouReport}
                    transactionCount={numberOfRequests}
                    startAnimation={() => {
                        if (requestType === CONST.IOU.REPORT_ACTION_TYPE.APPROVE) {
                            startApprovedAnimation();
                        } else {
                            startAnimation();
                        }
                    }}
                />
            )}
        </OfflineWithFeedback>
    );
}

ReportPreview.displayName = 'ReportPreview';

export default ReportPreview;<|MERGE_RESOLUTION|>--- conflicted
+++ resolved
@@ -235,13 +235,8 @@
     const lastThreeTransactions = transactions?.slice(-3) ?? [];
     const lastTransaction = transactions?.at(0);
     const lastThreeReceipts = lastThreeTransactions.map((transaction) => ({...getThumbnailAndImageURIs(transaction), transaction}));
-<<<<<<< HEAD
-    const showRTERViolationMessage = numberOfRequests === 1 && hasPendingUI(allTransactions.at(0), getTransactionViolations(allTransactions.at(0)?.transactionID, transactionViolations));
-    const transactionIDList = allTransactions.map((reportTransaction) => reportTransaction.transactionID);
-=======
     const showRTERViolationMessage = shouldShowRTERViolationMessage(transactions);
-    const transactionIDList = [lastTransaction?.transactionID].filter((transactionID): transactionID is string => transactionID !== undefined);
->>>>>>> 5ec2edd2
+    const transactionIDList = transactions?.map((reportTransaction) => reportTransaction.transactionID) ?? [];
     const shouldShowBrokenConnectionViolation = numberOfRequests === 1 && shouldShowBrokenConnectionViolationTransactionUtils(transactionIDList, iouReport, policy);
     let formattedMerchant = numberOfRequests === 1 ? getMerchant(lastTransaction) : null;
     const formattedDescription = numberOfRequests === 1 ? getDescription(lastTransaction) : null;
@@ -252,7 +247,8 @@
 
     const isArchived = isArchivedReportWithID(iouReport?.reportID);
     const isAdmin = policy?.role === CONST.POLICY.ROLE.ADMIN;
-    const shouldShowSubmitButton = canSubmitReport(iouReport, policy, allTransactions, transactionViolations);
+    const filteredTransactions = transactions?.filter((transaction) => !transaction) ?? [];
+    const shouldShowSubmitButton = canSubmitReport(iouReport, policy, filteredTransactions, transactionViolations);
 
     const shouldDisableSubmitButton = shouldShowSubmitButton && !isAllowedToSubmitDraftExpenseReport(iouReport);
 
