import React from 'react';
import type {OnyxEntry} from 'react-native-onyx';
import {useOnyx} from 'react-native-onyx';
import Button from '@components/Button';
import RenderHTML from '@components/RenderHTML';
import useLocalize from '@hooks/useLocalize';
import useThemeStyles from '@hooks/useThemeStyles';
import Navigation from '@libs/Navigation/Navigation';
import * as PolicyUtils from '@libs/PolicyUtils';
import * as ReportActionsUtils from '@libs/ReportActionsUtils';
import CONST from '@src/CONST';
import ONYXKEYS from '@src/ONYXKEYS';
import ROUTES from '@src/ROUTES';
import type {ReportAction} from '@src/types/onyx';
import type {IssueNewCardOriginalMessage} from '@src/types/onyx/OriginalMessage';
import {isEmptyObject} from '@src/types/utils/EmptyObject';

type IssueCardMessageProps = {
    action: OnyxEntry<ReportAction>;
    policyID: string | undefined;
};

function IssueCardMessage({action, policyID}: IssueCardMessageProps) {
    const {translate} = useLocalize();
    const styles = useThemeStyles();
    const [privatePersonalDetails] = useOnyx(ONYXKEYS.PRIVATE_PERSONAL_DETAILS);
    const [session] = useOnyx(ONYXKEYS.SESSION);
    const workspaceAccountID = PolicyUtils.getWorkspaceAccountID(policyID ?? '-1');
    const [cardList = {}] = useOnyx(ONYXKEYS.CARD_LIST);
    const [cardsList] = useOnyx(`${ONYXKEYS.COLLECTION.WORKSPACE_CARDS_LIST}${workspaceAccountID}_${CONST.EXPENSIFY_CARD.BANK}`);

    const assigneeAccountID = (ReportActionsUtils.getOriginalMessage(action) as IssueNewCardOriginalMessage)?.assigneeAccountID;

    const missingDetails =
        !privatePersonalDetails?.legalFirstName ||
        !privatePersonalDetails?.legalLastName ||
        !privatePersonalDetails?.dob ||
        !privatePersonalDetails?.phoneNumber ||
        isEmptyObject(privatePersonalDetails?.addresses) ||
        privatePersonalDetails.addresses.length === 0;

    const isAssigneeCurrentUser = !isEmptyObject(session) && session.accountID === assigneeAccountID;

<<<<<<< HEAD
=======
    const shouldShowAddMissingDetailsButton = action?.actionName === CONST.REPORT.ACTIONS.TYPE.CARD_MISSING_ADDRESS && missingDetails && isAssigneeCurrentUser;
>>>>>>> db592c9c
    const cardIssuedActionOriginalMessage = ReportActionsUtils.isActionOfType(
        action,
        CONST.REPORT.ACTIONS.TYPE.CARD_ISSUED,
        CONST.REPORT.ACTIONS.TYPE.CARD_ISSUED_VIRTUAL,
        CONST.REPORT.ACTIONS.TYPE.CARD_MISSING_ADDRESS,
    )
        ? ReportActionsUtils.getOriginalMessage(action)
        : undefined;
    const cardID = cardIssuedActionOriginalMessage?.cardID ?? -1;
    const isPolicyAdmin = PolicyUtils.isPolicyAdmin(PolicyUtils.getPolicy(policyID));
    const card = isPolicyAdmin ? cardsList?.[cardID] : cardList[cardID];
<<<<<<< HEAD
    const shouldShowAddMissingDetailsButton = !isEmptyObject(card) && action?.actionName === CONST.REPORT.ACTIONS.TYPE.CARD_MISSING_ADDRESS && missingDetails && isAssigneeCurrentUser;
=======
>>>>>>> db592c9c

    return (
        <>
            <RenderHTML html={`<muted-text>${ReportActionsUtils.getCardIssuedMessage(action, true, policyID, !!card)}</muted-text>`} />
            {shouldShowAddMissingDetailsButton && (
                <Button
                    onPress={() => Navigation.navigate(ROUTES.MISSING_PERSONAL_DETAILS)}
                    success
                    style={[styles.alignSelfStart, styles.mt3]}
                    text={translate('workspace.expensifyCard.addShippingDetails')}
                />
            )}
        </>
    );
}

IssueCardMessage.displayName = 'IssueCardMessage';

export default IssueCardMessage;<|MERGE_RESOLUTION|>--- conflicted
+++ resolved
@@ -41,10 +41,6 @@
 
     const isAssigneeCurrentUser = !isEmptyObject(session) && session.accountID === assigneeAccountID;
 
-<<<<<<< HEAD
-=======
-    const shouldShowAddMissingDetailsButton = action?.actionName === CONST.REPORT.ACTIONS.TYPE.CARD_MISSING_ADDRESS && missingDetails && isAssigneeCurrentUser;
->>>>>>> db592c9c
     const cardIssuedActionOriginalMessage = ReportActionsUtils.isActionOfType(
         action,
         CONST.REPORT.ACTIONS.TYPE.CARD_ISSUED,
@@ -56,10 +52,7 @@
     const cardID = cardIssuedActionOriginalMessage?.cardID ?? -1;
     const isPolicyAdmin = PolicyUtils.isPolicyAdmin(PolicyUtils.getPolicy(policyID));
     const card = isPolicyAdmin ? cardsList?.[cardID] : cardList[cardID];
-<<<<<<< HEAD
     const shouldShowAddMissingDetailsButton = !isEmptyObject(card) && action?.actionName === CONST.REPORT.ACTIONS.TYPE.CARD_MISSING_ADDRESS && missingDetails && isAssigneeCurrentUser;
-=======
->>>>>>> db592c9c
 
     return (
         <>
