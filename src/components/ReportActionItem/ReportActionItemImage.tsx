/* eslint-disable react/jsx-props-no-spreading */
import Str from 'expensify-common/lib/str';
<<<<<<< HEAD
import React from 'react';
import type {ViewStyle} from 'react-native';
=======
import React, {useMemo} from 'react';
import type {ReactElement} from 'react';
import type {ImageSourcePropType, ViewStyle} from 'react-native';
import {View} from 'react-native';
>>>>>>> a04481ff
import type {OnyxEntry} from 'react-native-onyx';
import AttachmentModal from '@components/AttachmentModal';
import type {IconSize} from '@components/EReceiptThumbnail';
import * as Expensicons from '@components/Icon/Expensicons';
<<<<<<< HEAD
=======
import Image from '@components/Image';
import PDFThumbnail from '@components/PDFThumbnail';
>>>>>>> a04481ff
import PressableWithoutFocus from '@components/Pressable/PressableWithoutFocus';
import type {ReceiptImageProps} from '@components/ReceiptImage';
import ReceiptImage from '@components/ReceiptImage';
import {ShowContextMenuContext} from '@components/ShowContextMenuContext';
import useLocalize from '@hooks/useLocalize';
import useThemeStyles from '@hooks/useThemeStyles';
import * as TransactionUtils from '@libs/TransactionUtils';
import tryResolveUrlFromApiRoot from '@libs/tryResolveUrlFromApiRoot';
import variables from '@styles/variables';
import CONST from '@src/CONST';
import type {Transaction} from '@src/types/onyx';

type ReportActionItemImageProps = {
    /** thumbnail URI for the image */
    thumbnail?: string;

    /** The file type of the receipt */
    fileExtension?: string;

    /** whether or not we are going to display a thumbnail */
    isThumbnail?: boolean;

    /** URI for the image or local numeric reference for the image  */
    image?: string;

    /** whether to enable the image preview modal */
    enablePreviewModal?: boolean;

    /* The transaction associated with this image, if any. Passed for handling eReceipts. */
    transaction?: OnyxEntry<Transaction>;

    /** whether thumbnail is refer the local file or not */
    isLocalFile?: boolean;

    /** whether the receipt can be replaced */
    canEditReceipt?: boolean;

    /** Filename of attachment */
    filename?: string;

    /** Whether there are other images displayed in the same parent container */
    isSingleImage?: boolean;
};

/**
 * An image with an optional thumbnail that fills its parent container. If the thumbnail is passed,
 * we try to resolve both the image and thumbnail from the API. Similar to ImageRenderer, we show
 * and optional preview modal as well.
 */

function ReportActionItemImage({
    thumbnail,
    isThumbnail,
    image,
    enablePreviewModal = false,
    transaction,
    canEditReceipt = false,
    isLocalFile = false,
    fileExtension,
    filename,
    isSingleImage = true,
}: ReportActionItemImageProps) {
    const styles = useThemeStyles();
    const {translate} = useLocalize();
    const attachmentModalSource = tryResolveUrlFromApiRoot(image ?? '');
    const thumbnailSource = tryResolveUrlFromApiRoot(thumbnail ?? '');
    const isEReceipt = transaction && TransactionUtils.hasEReceipt(transaction);

    let propsObj: ReceiptImageProps;

    const imageSource = useMemo(() => {
        if (thumbnail) {
            return typeof thumbnail === 'string' ? {uri: thumbnail} : thumbnail;
        }

        return typeof image === 'string' ? {uri: image} : image;
    }, [image, thumbnail]);

    if (isEReceipt) {
<<<<<<< HEAD
        propsObj = {isEReceipt: true, transactionID: transaction.transactionID, iconSize: isSingleImage ? 'medium' : ('small' as IconSize)};
    } else if (thumbnail && !isLocalFile && !Str.isPDF(imageSource)) {
        propsObj = {
            shouldUseThumbnailImage: true,
            source: thumbnailSource,
            fallbackIcon: Expensicons.Receipt,
            fallbackIconSize: isSingleImage ? variables.iconSizeSuperLarge : variables.iconSizeExtraLarge,
        };
    } else {
        propsObj = {
            isThumbnail,
            ...(isThumbnail && {iconSize: isSingleImage ? 'medium' : ('small' as IconSize)}),
            fileExtension,
            transactionID: transaction?.transactionID,
            source: thumbnail ?? image ?? '',
        };
=======
        receiptImageComponent = (
            <View style={[styles.w100, styles.h100]}>
                <EReceiptThumbnail
                    transactionID={transaction.transactionID}
                    iconSize={isSingleImage ? 'medium' : 'small'}
                />
            </View>
        );
    } else if (thumbnail && !isLocalFile) {
        receiptImageComponent = (
            <ThumbnailImage
                previewSourceURL={thumbnailSource}
                style={[styles.w100, styles.h100]}
                isAuthTokenRequired
                fallbackIcon={Expensicons.Receipt}
                fallbackIconSize={isSingleImage ? variables.iconSizeSuperLarge : variables.iconSizeExtraLarge}
                shouldDynamicallyResize={false}
            />
        );
    } else if (isLocalFile && filename && Str.isPDF(filename) && typeof attachmentModalSource === 'string') {
        receiptImageComponent = (
            <PDFThumbnail
                previewSourceURL={attachmentModalSource}
                style={[styles.w100, styles.h100]}
            />
        );
    } else {
        receiptImageComponent = (
            <Image
                source={imageSource}
                style={[styles.w100, styles.h100]}
            />
        );
>>>>>>> a04481ff
    }

    if (enablePreviewModal) {
        return (
            <ShowContextMenuContext.Consumer>
                {({report}) => (
                    <AttachmentModal
                        source={attachmentModalSource}
                        isAuthTokenRequired={!isLocalFile}
                        report={report}
                        isReceiptAttachment
                        canEditReceipt={canEditReceipt}
                        allowDownload={!isEReceipt}
                        originalFileName={filename}
                    >
                        {({show}) => (
                            <PressableWithoutFocus
                                style={[styles.w100, styles.h100, styles.noOutline as ViewStyle]}
                                onPress={show}
                                accessibilityRole={CONST.ROLE.BUTTON}
                                accessibilityLabel={translate('accessibilityHints.viewAttachment')}
                            >
                                <ReceiptImage {...propsObj} />
                            </PressableWithoutFocus>
                        )}
                    </AttachmentModal>
                )}
            </ShowContextMenuContext.Consumer>
        );
    }

    return <ReceiptImage {...propsObj} />;
}

ReportActionItemImage.displayName = 'ReportActionItemImage';

export default ReportActionItemImage;<|MERGE_RESOLUTION|>--- conflicted
+++ resolved
@@ -1,23 +1,11 @@
 /* eslint-disable react/jsx-props-no-spreading */
 import Str from 'expensify-common/lib/str';
-<<<<<<< HEAD
 import React from 'react';
 import type {ViewStyle} from 'react-native';
-=======
-import React, {useMemo} from 'react';
-import type {ReactElement} from 'react';
-import type {ImageSourcePropType, ViewStyle} from 'react-native';
-import {View} from 'react-native';
->>>>>>> a04481ff
 import type {OnyxEntry} from 'react-native-onyx';
 import AttachmentModal from '@components/AttachmentModal';
 import type {IconSize} from '@components/EReceiptThumbnail';
 import * as Expensicons from '@components/Icon/Expensicons';
-<<<<<<< HEAD
-=======
-import Image from '@components/Image';
-import PDFThumbnail from '@components/PDFThumbnail';
->>>>>>> a04481ff
 import PressableWithoutFocus from '@components/Pressable/PressableWithoutFocus';
 import type {ReceiptImageProps} from '@components/ReceiptImage';
 import ReceiptImage from '@components/ReceiptImage';
@@ -88,24 +76,17 @@
 
     let propsObj: ReceiptImageProps;
 
-    const imageSource = useMemo(() => {
-        if (thumbnail) {
-            return typeof thumbnail === 'string' ? {uri: thumbnail} : thumbnail;
-        }
-
-        return typeof image === 'string' ? {uri: image} : image;
-    }, [image, thumbnail]);
-
     if (isEReceipt) {
-<<<<<<< HEAD
         propsObj = {isEReceipt: true, transactionID: transaction.transactionID, iconSize: isSingleImage ? 'medium' : ('small' as IconSize)};
-    } else if (thumbnail && !isLocalFile && !Str.isPDF(imageSource)) {
+    } else if (thumbnail && !isLocalFile) {
         propsObj = {
             shouldUseThumbnailImage: true,
             source: thumbnailSource,
             fallbackIcon: Expensicons.Receipt,
             fallbackIconSize: isSingleImage ? variables.iconSizeSuperLarge : variables.iconSizeExtraLarge,
         };
+    } else if (isLocalFile && filename && Str.isPDF(filename) && typeof attachmentModalSource === 'string') {
+        propsObj = {isPDFThumbnail: true, source: attachmentModalSource};
     } else {
         propsObj = {
             isThumbnail,
@@ -114,41 +95,6 @@
             transactionID: transaction?.transactionID,
             source: thumbnail ?? image ?? '',
         };
-=======
-        receiptImageComponent = (
-            <View style={[styles.w100, styles.h100]}>
-                <EReceiptThumbnail
-                    transactionID={transaction.transactionID}
-                    iconSize={isSingleImage ? 'medium' : 'small'}
-                />
-            </View>
-        );
-    } else if (thumbnail && !isLocalFile) {
-        receiptImageComponent = (
-            <ThumbnailImage
-                previewSourceURL={thumbnailSource}
-                style={[styles.w100, styles.h100]}
-                isAuthTokenRequired
-                fallbackIcon={Expensicons.Receipt}
-                fallbackIconSize={isSingleImage ? variables.iconSizeSuperLarge : variables.iconSizeExtraLarge}
-                shouldDynamicallyResize={false}
-            />
-        );
-    } else if (isLocalFile && filename && Str.isPDF(filename) && typeof attachmentModalSource === 'string') {
-        receiptImageComponent = (
-            <PDFThumbnail
-                previewSourceURL={attachmentModalSource}
-                style={[styles.w100, styles.h100]}
-            />
-        );
-    } else {
-        receiptImageComponent = (
-            <Image
-                source={imageSource}
-                style={[styles.w100, styles.h100]}
-            />
-        );
->>>>>>> a04481ff
     }
 
     if (enablePreviewModal) {
