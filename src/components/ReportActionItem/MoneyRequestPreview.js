--- conflicted
+++ resolved
@@ -34,12 +34,9 @@
 import transactionPropTypes from '../transactionPropTypes';
 import * as StyleUtils from '../../styles/StyleUtils';
 import colors from '../../styles/colors';
-<<<<<<< HEAD
 import variables from '../../styles/variables';
 import useWindowDimensions from '../../hooks/useWindowDimensions';
-=======
 import MoneyRequestSkeletonView from '../MoneyRequestSkeletonView';
->>>>>>> 6b1a6679
 
 const propTypes = {
     /** The active IOUReport, used for Onyx subscription */
@@ -270,34 +267,17 @@
                                     />
                                 )}
                             </View>
-<<<<<<< HEAD
-                            {hasFieldErrors && (
-                                <Icon
-                                    src={Expensicons.DotIndicator}
-                                    fill={colors.red}
-                                />
-                            )}
-                        </View>
-                        <View style={[styles.flexRow]}>
-                            <View style={[styles.flex1, styles.flexRow, styles.alignItemsCenter]}>
-                                <Text
-                                    style={[
-                                        styles.moneyRequestPreviewAmount,
-                                        StyleUtils.getAmountFontSizeAndLineHeight(variables.fontSizeXLarge, variables.lineHeightXXLarge, isSmallScreenWidth, windowWidth),
-                                    ]}
-                                    numberOfLines={1}
-                                >
-                                    {getDisplayAmountText()}
-                                </Text>
-                                {ReportUtils.isSettled(props.iouReport.reportID) && !props.isBillSplit && (
-                                    <View style={styles.defaultCheckmarkWrapper}>
-                                        <Icon
-                                            src={Expensicons.Checkmark}
-                                            fill={themeColors.iconSuccessFill}
-=======
                             <View style={[styles.flexRow]}>
                                 <View style={[styles.flex1, styles.flexRow, styles.alignItemsCenter]}>
-                                    <Text style={styles.textHeadline}>{getDisplayAmountText()}</Text>
+                                    <Text
+                                        style={[
+                                            styles.moneyRequestPreviewAmount,
+                                            StyleUtils.getAmountFontSizeAndLineHeight(variables.fontSizeXLarge, variables.lineHeightXXLarge, isSmallScreenWidth, windowWidth),
+                                        ]}
+                                        numberOfLines={1}
+                                    >
+                                        {getDisplayAmountText()}
+                                    </Text>
                                     {ReportUtils.isSettled(props.iouReport.reportID) && !props.isBillSplit && (
                                         <View style={styles.defaultCheckmarkWrapper}>
                                             <Icon
@@ -315,7 +295,6 @@
                                             size="small"
                                             isHovered={props.isHovered}
                                             shouldUseCardBackground
->>>>>>> 6b1a6679
                                         />
                                     </View>
                                 )}
