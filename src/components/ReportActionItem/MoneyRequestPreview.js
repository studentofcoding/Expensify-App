import React from 'react';
import {View} from 'react-native';
import PropTypes from 'prop-types';
import {withOnyx} from 'react-native-onyx';
import lodashGet from 'lodash/get';
import _ from 'underscore';
import compose from '../../libs/compose';
import styles from '../../styles/styles';
import ONYXKEYS from '../../ONYXKEYS';
import MultipleAvatars from '../MultipleAvatars';
import withLocalize, {withLocalizePropTypes} from '../withLocalize';
import * as Report from '../../libs/actions/Report';
import themeColors from '../../styles/themes/default';
import Icon from '../Icon';
import CONST from '../../CONST';
import * as Expensicons from '../Icon/Expensicons';
import Text from '../Text';
import * as PaymentMethods from '../../libs/actions/PaymentMethods';
import OfflineWithFeedback from '../OfflineWithFeedback';
import walletTermsPropTypes from '../../pages/EnablePayments/walletTermsPropTypes';
import ControlSelection from '../../libs/ControlSelection';
import * as DeviceCapabilities from '../../libs/DeviceCapabilities';
import reportActionPropTypes from '../../pages/home/report/reportActionPropTypes';
import {showContextMenuForReport} from '../ShowContextMenuContext';
import * as OptionsListUtils from '../../libs/OptionsListUtils';
import * as CurrencyUtils from '../../libs/CurrencyUtils';
import * as IOUUtils from '../../libs/IOUUtils';
import * as ReportUtils from '../../libs/ReportUtils';
import * as TransactionUtils from '../../libs/TransactionUtils';
import refPropTypes from '../refPropTypes';
import PressableWithFeedback from '../Pressable/PressableWithoutFeedback';
import * as ReceiptUtils from '../../libs/ReceiptUtils';
import ReportActionItemImages from './ReportActionItemImages';
import transactionPropTypes from '../transactionPropTypes';
import colors from '../../styles/colors';

const propTypes = {
    /** The active IOUReport, used for Onyx subscription */
    // eslint-disable-next-line react/no-unused-prop-types
    iouReportID: PropTypes.string.isRequired,

    /** The associated chatReport */
    chatReportID: PropTypes.string.isRequired,

    /** Callback for the preview pressed */
    onPreviewPressed: PropTypes.func,

    /** All the data of the action, used for showing context menu */
    action: PropTypes.shape(reportActionPropTypes),

    /** Popover context menu anchor, used for showing context menu */
    contextMenuAnchor: refPropTypes,

    /** Callback for updating context menu active state, used for showing context menu */
    checkIfContextMenuActive: PropTypes.func,

    /** Extra styles to pass to View wrapper */
    // eslint-disable-next-line react/forbid-prop-types
    containerStyles: PropTypes.arrayOf(PropTypes.object),

    /* Onyx Props */

    /** Active IOU Report for current report */
    iouReport: PropTypes.shape({
        /** Account ID of the manager in this iou report */
        managerID: PropTypes.number,

        /** Account ID of the creator of this iou report */
        ownerAccountID: PropTypes.number,

        /** Outstanding amount in cents of this transaction */
        total: PropTypes.number,

        /** Currency of outstanding amount of this transaction */
        currency: PropTypes.string,

        /** Does the iouReport have an outstanding IOU? */
        hasOutstandingIOU: PropTypes.bool,
    }),

    /** True if this is this IOU is a split instead of a 1:1 request */
    isBillSplit: PropTypes.bool.isRequired,

    /** True if the IOU Preview card is hovered */
    isHovered: PropTypes.bool,

    /** All of the personal details for everyone */
    personalDetails: PropTypes.objectOf(
        PropTypes.shape({
            /** This is either the user's full name, or their login if full name is an empty string */
            displayName: PropTypes.string,
        }),
    ),

    /** The transaction attached to the action.message.iouTransactionID */
    transaction: transactionPropTypes,

    /** Session info for the currently logged in user. */
    session: PropTypes.shape({
        /** Currently logged in user email */
        email: PropTypes.string,
    }),

    /** Information about the user accepting the terms for payments */
    walletTerms: walletTermsPropTypes,

    /** Whether or not an IOU report contains money requests in a different currency
     * that are either created or cancelled offline, and thus haven't been converted to the report's currency yet
     */
    shouldShowPendingConversionMessage: PropTypes.bool,

    ...withLocalizePropTypes,
};

const defaultProps = {
    iouReport: {},
    onPreviewPressed: null,
    action: undefined,
    contextMenuAnchor: undefined,
    checkIfContextMenuActive: () => {},
    containerStyles: [],
    walletTerms: {},
    isHovered: false,
    personalDetails: {},
    session: {
        email: null,
    },
    transaction: {},
    shouldShowPendingConversionMessage: false,
};

function MoneyRequestPreview(props) {
    if (_.isEmpty(props.iouReport) && !props.isBillSplit) {
        return null;
    }
    const sessionAccountID = lodashGet(props.session, 'accountID', null);
    const managerID = props.iouReport.managerID || '';
    const ownerAccountID = props.iouReport.ownerAccountID || '';
    const isPolicyExpenseChat = ReportUtils.isPolicyExpenseChat(props.chatReport);

    const participantAccountIDs = props.isBillSplit ? lodashGet(props.action, 'originalMessage.participantAccountIDs', []) : [managerID, ownerAccountID];
    const participantAvatars = OptionsListUtils.getAvatarsForAccountIDs(participantAccountIDs, props.personalDetails);
    if (isPolicyExpenseChat && props.isBillSplit) {
        participantAvatars.push(ReportUtils.getWorkspaceIcon(props.chatReport));
    }

    // Pay button should only be visible to the manager of the report.
    const isCurrentUserManager = managerID === sessionAccountID;

    const {amount: requestAmount, currency: requestCurrency, comment: requestComment, merchant: requestMerchant} = ReportUtils.getTransactionDetails(props.transaction);
    const description = requestComment;
    const hasReceipt = TransactionUtils.hasReceipt(props.transaction);
    const isScanning = hasReceipt && TransactionUtils.isReceiptBeingScanned(props.transaction);
    const hasFieldErrors = TransactionUtils.hasMissingSmartscanFields(props.transaction);
    const isDistanceRequest = TransactionUtils.isDistanceRequest(props.transaction);
    const shouldShowMerchant = !_.isEmpty(requestMerchant) && !props.isBillSplit && (hasReceipt || isDistanceRequest);
    const shouldShowDescription = !_.isEmpty(description) && !shouldShowMerchant;

    const getSettledMessage = () => {
        switch (lodashGet(props.action, 'originalMessage.paymentType', '')) {
            case CONST.IOU.PAYMENT_TYPE.PAYPAL_ME:
                return props.translate('iou.settledPaypalMe');
            case CONST.IOU.PAYMENT_TYPE.ELSEWHERE:
                return props.translate('iou.settledElsewhere');
            case CONST.IOU.PAYMENT_TYPE.EXPENSIFY:
                return props.translate('iou.settledExpensify');
            default:
                return '';
        }
    };

    const showContextMenu = (event) => {
        showContextMenuForReport(event, props.contextMenuAnchor, props.chatReportID, props.action, props.checkIfContextMenuActive);
    };

    const getPreviewHeaderText = () => {
        if (isDistanceRequest) {
            return props.translate('common.distance');
        }

        if (isScanning) {
            return props.translate('common.receipt');
        }

        if (props.isBillSplit) {
            return props.translate('iou.split');
        }

        let message = props.translate('iou.cash');
        if (ReportUtils.isControlPolicyExpenseReport(props.iouReport) && ReportUtils.isReportApproved(props.iouReport) && !ReportUtils.isSettled(props.iouReport)) {
            message += ` • ${props.translate('iou.approved')}`;
        } else if (props.iouReport.isWaitingOnBankAccount) {
            message += ` • ${props.translate('iou.pending')}`;
        } else if (ReportUtils.isSettled(props.iouReport.reportID)) {
            message += ` • ${props.translate('iou.settledExpensify')}`;
        }
        return message;
    };

    const getDisplayAmountText = () => {
        if (isDistanceRequest) {
            return CurrencyUtils.convertToDisplayString(TransactionUtils.getAmount(props.transaction), props.transaction.currency);
        }

        if (isScanning) {
            return props.translate('iou.receiptScanning');
        }

        return CurrencyUtils.convertToDisplayString(requestAmount, requestCurrency);
    };

    const childContainer = (
        <View>
            <OfflineWithFeedback
                errors={props.walletTerms.errors}
                onClose={() => {
                    PaymentMethods.clearWalletTermsError();
                    Report.clearIOUError(props.chatReportID);
                }}
                errorRowStyles={[styles.mbn1]}
                needsOffscreenAlphaCompositing
            >
                <View style={[styles.moneyRequestPreviewBox, isScanning ? styles.reportPreviewBoxHoverBorder : undefined, ...props.containerStyles]}>
                    {hasReceipt && (
                        <ReportActionItemImages
                            images={[ReceiptUtils.getThumbnailAndImageURIs(props.transaction.receipt.source, props.transaction.filename)]}
                            isHovered={isScanning}
                        />
                    )}
                    <View style={styles.moneyRequestPreviewBoxText}>
<<<<<<< HEAD
                        <View style={[styles.flex1, styles.flexRow, styles.alignItemsCenter]}>
                            <Text style={[styles.textLabelSupporting, styles.mb1, styles.lh20]}>{getPreviewHeaderText()}</Text>
                            {Boolean(getSettledMessage()) && (
                                <>
                                    <Icon
                                        src={Expensicons.DotIndicator}
                                        width={4}
                                        height={4}
                                        additionalStyles={[styles.mr1, styles.ml1]}
                                    />
                                    <Text style={[styles.textLabelSupporting, styles.mb1, styles.lh20]}>{getSettledMessage()}</Text>
                                </>
                            )}
=======
                        <View style={[styles.flexRow]}>
                            <View style={[styles.flex1, styles.flexRow, styles.alignItemsCenter]}>
                                <Text style={[styles.textLabelSupporting, styles.mb1, styles.lh20]}>{getPreviewHeaderText()}</Text>
                                {Boolean(getSettledMessage()) && (
                                    <>
                                        <Icon
                                            src={Expensicons.DotIndicator}
                                            width={4}
                                            height={4}
                                            additionalStyles={[styles.mr1, styles.ml1]}
                                        />
                                        <Text style={[styles.textLabelSupporting, styles.mb1, styles.lh20]}>{getSettledMessage()}</Text>
                                    </>
                                )}
                            </View>
                            {hasFieldErrors && (
                                <Icon
                                    src={Expensicons.DotIndicator}
                                    fill={colors.red}
                                />
                            )}
                            <Icon
                                fill={StyleUtils.getIconFillColor(getButtonState(props.isHovered))}
                                src={Expensicons.ArrowRight}
                            />
>>>>>>> 28a31b8a
                        </View>
                        <View style={[styles.flexRow]}>
                            <View style={[styles.flex1, styles.flexRow, styles.alignItemsCenter]}>
                                <Text style={styles.textHeadline}>{getDisplayAmountText()}</Text>
                                {ReportUtils.isSettled(props.iouReport.reportID) && !props.isBillSplit && (
                                    <View style={styles.defaultCheckmarkWrapper}>
                                        <Icon
                                            src={Expensicons.Checkmark}
                                            fill={themeColors.iconSuccessFill}
                                        />
                                    </View>
                                )}
                            </View>
                            {props.isBillSplit && (
                                <View style={styles.moneyRequestPreviewBoxAvatar}>
                                    <MultipleAvatars
                                        icons={participantAvatars}
                                        shouldStackHorizontally
                                        size="small"
                                        isHovered={props.isHovered}
                                        shouldUseCardBackground
                                    />
                                </View>
                            )}
                        </View>
                        {shouldShowMerchant && (
                            <View style={[styles.flexRow]}>
                                <Text style={[styles.textLabelSupporting, styles.mb1, styles.lh20, styles.breakWord]}>{requestMerchant}</Text>
                            </View>
                        )}
                        <View style={[styles.flexRow]}>
                            <View style={[styles.flex1]}>
                                {!isCurrentUserManager && props.shouldShowPendingConversionMessage && (
                                    <Text style={[styles.textLabel, styles.colorMuted, styles.mt1]}>{props.translate('iou.pendingConversionMessage')}</Text>
                                )}
                                {shouldShowDescription && <Text style={[styles.mt1, styles.colorMuted]}>{description}</Text>}
                            </View>
                            {props.isBillSplit && !_.isEmpty(participantAccountIDs) && (
                                <Text style={[styles.textLabel, styles.colorMuted, styles.ml1]}>
                                    {props.translate('iou.amountEach', {
                                        amount: CurrencyUtils.convertToDisplayString(
                                            IOUUtils.calculateAmount(isPolicyExpenseChat ? 1 : participantAccountIDs.length - 1, requestAmount, requestCurrency),
                                            requestCurrency,
                                        ),
                                    })}
                                </Text>
                            )}
                        </View>
                    </View>
                </View>
            </OfflineWithFeedback>
        </View>
    );

    if (!props.onPreviewPressed) {
        return childContainer;
    }

    return (
        <PressableWithFeedback
            onPress={props.onPreviewPressed}
            onPressIn={() => DeviceCapabilities.canUseTouchScreen() && ControlSelection.block()}
            onPressOut={() => ControlSelection.unblock()}
            onLongPress={showContextMenu}
            accessibilityLabel={props.isBillSplit ? props.translate('iou.split') : props.translate('iou.cash')}
            accessibilityHint={CurrencyUtils.convertToDisplayString(requestAmount, requestCurrency)}
        >
            {childContainer}
        </PressableWithFeedback>
    );
}

MoneyRequestPreview.propTypes = propTypes;
MoneyRequestPreview.defaultProps = defaultProps;
MoneyRequestPreview.displayName = 'MoneyRequestPreview';

export default compose(
    withLocalize,
    withOnyx({
        personalDetails: {
            key: ONYXKEYS.PERSONAL_DETAILS_LIST,
        },
        chatReport: {
            key: ({chatReportID}) => `${ONYXKEYS.COLLECTION.REPORT}${chatReportID}`,
        },
        iouReport: {
            key: ({iouReportID}) => `${ONYXKEYS.COLLECTION.REPORT}${iouReportID}`,
        },
        session: {
            key: ONYXKEYS.SESSION,
        },
        transaction: {
            key: ({action}) => `${ONYXKEYS.COLLECTION.TRANSACTION}${(action && action.originalMessage && action.originalMessage.IOUTransactionID) || 0}`,
        },
        walletTerms: {
            key: ONYXKEYS.WALLET_TERMS,
        },
    }),
)(MoneyRequestPreview);<|MERGE_RESOLUTION|>--- conflicted
+++ resolved
@@ -228,21 +228,6 @@
                         />
                     )}
                     <View style={styles.moneyRequestPreviewBoxText}>
-<<<<<<< HEAD
-                        <View style={[styles.flex1, styles.flexRow, styles.alignItemsCenter]}>
-                            <Text style={[styles.textLabelSupporting, styles.mb1, styles.lh20]}>{getPreviewHeaderText()}</Text>
-                            {Boolean(getSettledMessage()) && (
-                                <>
-                                    <Icon
-                                        src={Expensicons.DotIndicator}
-                                        width={4}
-                                        height={4}
-                                        additionalStyles={[styles.mr1, styles.ml1]}
-                                    />
-                                    <Text style={[styles.textLabelSupporting, styles.mb1, styles.lh20]}>{getSettledMessage()}</Text>
-                                </>
-                            )}
-=======
                         <View style={[styles.flexRow]}>
                             <View style={[styles.flex1, styles.flexRow, styles.alignItemsCenter]}>
                                 <Text style={[styles.textLabelSupporting, styles.mb1, styles.lh20]}>{getPreviewHeaderText()}</Text>
@@ -264,11 +249,6 @@
                                     fill={colors.red}
                                 />
                             )}
-                            <Icon
-                                fill={StyleUtils.getIconFillColor(getButtonState(props.isHovered))}
-                                src={Expensicons.ArrowRight}
-                            />
->>>>>>> 28a31b8a
                         </View>
                         <View style={[styles.flexRow]}>
                             <View style={[styles.flex1, styles.flexRow, styles.alignItemsCenter]}>
