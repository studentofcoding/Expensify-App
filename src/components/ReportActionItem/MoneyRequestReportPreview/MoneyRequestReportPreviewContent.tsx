import React, {useCallback, useEffect, useMemo, useRef, useState} from 'react';
import {FlatList, View} from 'react-native';
import type {LayoutChangeEvent, ListRenderItemInfo, ViewToken} from 'react-native';
import Animated, {useAnimatedStyle, useSharedValue, withDelay, withSpring, withTiming} from 'react-native-reanimated';
import type {LayoutRectangle} from 'react-native/Libraries/Types/CoreEventTypes';
import Button from '@components/Button';
import {getButtonRole} from '@components/Button/utils';
import DelegateNoAccessModal from '@components/DelegateNoAccessModal';
import Icon from '@components/Icon';
import * as Expensicons from '@components/Icon/Expensicons';
import ImageSVG from '@components/ImageSVG';
import OfflineWithFeedback from '@components/OfflineWithFeedback';
import {PressableWithFeedback} from '@components/Pressable';
import PressableWithoutFeedback from '@components/Pressable/PressableWithoutFeedback';
import ProcessMoneyReportHoldMenu from '@components/ProcessMoneyReportHoldMenu';
import type {ActionHandledType} from '@components/ProcessMoneyReportHoldMenu';
import ExportWithDropdownMenu from '@components/ReportActionItem/ExportWithDropdownMenu';
import AnimatedSettlementButton from '@components/SettlementButton/AnimatedSettlementButton';
import {showContextMenuForReport} from '@components/ShowContextMenuContext';
import Text from '@components/Text';
import useLocalize from '@hooks/useLocalize';
import useNetwork from '@hooks/useNetwork';
import usePaymentAnimations from '@hooks/usePaymentAnimations';
import useResponsiveLayout from '@hooks/useResponsiveLayout';
import useStyleUtils from '@hooks/useStyleUtils';
import useTheme from '@hooks/useTheme';
import useThemeStyles from '@hooks/useThemeStyles';
import ControlSelection from '@libs/ControlSelection';
import {canUseTouchScreen} from '@libs/DeviceCapabilities';
import {getIOUReportPreviewButtonType, getTotalAmountForIOUReportPreviewButton, IOU_REPORT_PREVIEW_BUTTON} from '@libs/MoneyRequestReportUtils';
import {getConnectedIntegration} from '@libs/PolicyUtils';
import {getOriginalMessage, isActionOfType} from '@libs/ReportActionsUtils';
import {
    areAllRequestsBeingSmartScanned as areAllRequestsBeingSmartScannedReportUtils,
    canBeExported,
    getBankAccountRoute,
    getDisplayNameForParticipant,
    getInvoicePayerName,
    getMoneyRequestSpendBreakdown,
    getNonHeldAndFullAmount,
    getPolicyName,
    getTransactionsWithReceipts,
    hasActionsWithErrors,
    hasHeldExpenses as hasHeldExpensesReportUtils,
    hasMissingSmartscanFields as hasMissingSmartscanFieldsReportUtils,
    hasNonReimbursableTransactions as hasNonReimbursableTransactionsReportUtils,
    hasNoticeTypeViolations,
    hasOnlyHeldExpenses as hasOnlyHeldExpensesReportUtils,
    hasOnlyTransactionsWithPendingRoutes as hasOnlyTransactionsWithPendingRoutesReportUtils,
    hasReportViolations,
    hasUpdatedTotal,
    hasViolations,
    hasWarningTypeViolations,
    isAllowedToApproveExpenseReport,
    isAllowedToSubmitDraftExpenseReport,
    isInvoiceReport as isInvoiceReportUtils,
    isInvoiceRoom as isInvoiceRoomReportUtils,
    isPolicyExpenseChat as isPolicyExpenseChatReportUtils,
    isReportApproved,
    isReportOwner,
    isSettled,
    isTripRoom as isTripRoomReportUtils,
    isWaitingForSubmissionFromCurrentUser as isWaitingForSubmissionFromCurrentUserReportUtils,
} from '@libs/ReportUtils';
import {getMerchant, hasPendingUI, isCardTransaction, isPartialMerchant, isPending, shouldShowBrokenConnectionViolationForMultipleTransactions} from '@libs/TransactionUtils';
import colors from '@styles/theme/colors';
import variables from '@styles/variables';
import {approveMoneyRequest, canApproveIOU, canIOUBePaid as canIOUBePaidIOUActions, canSubmitReport, payInvoice, payMoneyRequest, submitReport} from '@userActions/IOU';
import CONST from '@src/CONST';
import type {TranslationPaths} from '@src/languages/types';
import ROUTES from '@src/ROUTES';
import type {Transaction} from '@src/types/onyx';
import type {PaymentMethodType} from '@src/types/onyx/OriginalMessage';
import type {MoneyRequestReportPreviewContentProps} from './types';

type WebLayoutNativeEvent = {
    layout: LayoutRectangle;
    target: Element;
};

const checkIfReportNameOverflows = <T extends LayoutChangeEvent>({nativeEvent}: T) =>
    'target' in nativeEvent ? (nativeEvent as WebLayoutNativeEvent).target.scrollHeight > variables.h70 : false;

// Do not remove this empty view, it is a workaround for the icon padding at the end of the preview text
const FixIconPadding = <View style={{height: variables.iconSizeNormal}} />;

function MoneyRequestReportPreviewContent({
    iouReportID,
    chatReportID,
    action,
    containerStyles,
    contextMenuAnchor,
    isHovered = false,
    isWhisper = false,
    checkIfContextMenuActive = () => {},
    onPaymentOptionsShow,
    onPaymentOptionsHide,
    chatReport,
    invoiceReceiverPolicy,
    iouReport,
    transactions,
    violations,
    policy,
    invoiceReceiverPersonalDetail,
    lastTransactionViolations,
    isDelegateAccessRestricted,
    renderTransactionItem,
    onLayout,
    reportPreviewStyles,
    shouldDisplayContextMenu = true,
    isInvoice,
<<<<<<< HEAD
    onPress,
=======
    shouldShowBorder = false,
>>>>>>> 806e231c
}: MoneyRequestReportPreviewContentProps) {
    const lastTransaction = transactions?.at(0);
    const transactionIDList = transactions?.map((reportTransaction) => reportTransaction.transactionID) ?? [];
    const theme = useTheme();
    const styles = useThemeStyles();
    const StyleUtils = useStyleUtils();
    const {translate} = useLocalize();
    const {isOffline} = useNetwork();
    const {shouldUseNarrowLayout} = useResponsiveLayout();

    const [doesReportNameOverflow, setDoesReportNameOverflow] = useState(false);

    const {hasMissingSmartscanFields, areAllRequestsBeingSmartScanned, hasNonReimbursableTransactions} = useMemo(
        () => ({
            hasMissingSmartscanFields: hasMissingSmartscanFieldsReportUtils(iouReportID),
            areAllRequestsBeingSmartScanned: areAllRequestsBeingSmartScannedReportUtils(iouReportID, action),
            hasOnlyTransactionsWithPendingRoutes: hasOnlyTransactionsWithPendingRoutesReportUtils(iouReportID),
            hasNonReimbursableTransactions: hasNonReimbursableTransactionsReportUtils(iouReportID),
        }),
        // When transactions get updated these values may have changed, so that is a case where we also want to recompute them
        // eslint-disable-next-line react-compiler/react-compiler, react-hooks/exhaustive-deps
        [transactions, iouReportID, action],
    );

    const {isPaidAnimationRunning, isApprovedAnimationRunning, stopAnimation, startAnimation, startApprovedAnimation} = usePaymentAnimations();
    const [isHoldMenuVisible, setIsHoldMenuVisible] = useState(false);
    const [requestType, setRequestType] = useState<ActionHandledType>();
    const [paymentType, setPaymentType] = useState<PaymentMethodType>();

    const getCanIOUBePaid = useCallback(
        (shouldShowOnlyPayElsewhere = false, shouldCheckApprovedState = true) =>
            canIOUBePaidIOUActions(iouReport, chatReport, policy, transactions, shouldShowOnlyPayElsewhere, undefined, undefined, shouldCheckApprovedState),
        [iouReport, chatReport, policy, transactions],
    );

    const canIOUBePaid = useMemo(() => getCanIOUBePaid(), [getCanIOUBePaid]);
    const canIOUBePaidAndApproved = useMemo(() => getCanIOUBePaid(false, false), [getCanIOUBePaid]);
    const connectedIntegration = getConnectedIntegration(policy);
    const hasOnlyHeldExpenses = hasOnlyHeldExpensesReportUtils(iouReport?.reportID);

    const managerID = iouReport?.managerID ?? action.childManagerAccountID ?? CONST.DEFAULT_NUMBER_ID;
    const {totalDisplaySpend} = getMoneyRequestSpendBreakdown(iouReport);

    const iouSettled = isSettled(iouReportID) || action?.childStatusNum === CONST.REPORT.STATUS_NUM.REIMBURSED;
    const previewMessageOpacity = useSharedValue(1);
    const previewMessageStyle = useAnimatedStyle(() => ({
        opacity: previewMessageOpacity.get(),
    }));
    const checkMarkScale = useSharedValue(iouSettled ? 1 : 0);

    const isApproved = isReportApproved({report: iouReport, parentReportAction: action});
    const thumbsUpScale = useSharedValue(isApproved ? 1 : 0);

    const isPolicyExpenseChat = isPolicyExpenseChatReportUtils(chatReport);
    const isInvoiceRoom = isInvoiceRoomReportUtils(chatReport);
    const isTripRoom = isTripRoomReportUtils(chatReport);

    const canAllowSettlement = hasUpdatedTotal(iouReport, policy);
    const numberOfRequests = transactions?.length ?? 0;
    const transactionsWithReceipts = getTransactionsWithReceipts(iouReportID);
    const numberOfPendingRequests = transactionsWithReceipts.filter((transaction) => isPending(transaction) && isCardTransaction(transaction)).length;

    const shouldShowRTERViolationMessage = numberOfRequests === 1 && hasPendingUI(lastTransaction, lastTransactionViolations);
    const shouldShowBrokenConnectionViolation = numberOfRequests === 1 && shouldShowBrokenConnectionViolationForMultipleTransactions(transactionIDList, iouReport, policy, violations);
    const shouldShowOnlyPayElsewhere = useMemo(() => !canIOUBePaid && getCanIOUBePaid(true), [canIOUBePaid, getCanIOUBePaid]);

    const hasReceipts = transactionsWithReceipts.length > 0;
    const isScanning = hasReceipts && areAllRequestsBeingSmartScanned;
    const hasErrors =
        (hasMissingSmartscanFields && !iouSettled) ||
        // eslint-disable-next-line @typescript-eslint/prefer-nullish-coalescing
        hasViolations(iouReportID, violations, true) ||
        hasNoticeTypeViolations(iouReportID, violations, true) ||
        hasWarningTypeViolations(iouReportID, violations, true) ||
        (isReportOwner(iouReport) && hasReportViolations(iouReportID)) ||
        hasActionsWithErrors(iouReportID);
    let formattedMerchant = numberOfRequests === 1 ? getMerchant(lastTransaction) : undefined;

    if (isPartialMerchant(formattedMerchant ?? '')) {
        formattedMerchant = undefined;
    }

    const isAdmin = policy?.role === CONST.POLICY.ROLE.ADMIN;
    const filteredTransactions = transactions?.filter((transaction) => transaction) ?? [];

    // The submit button should be success green colour only if the user is submitter and the policy does not have Scheduled Submit turned on
    const isWaitingForSubmissionFromCurrentUser = useMemo(() => isWaitingForSubmissionFromCurrentUserReportUtils(chatReport, policy), [chatReport, policy]);

    const [isNoDelegateAccessMenuVisible, setIsNoDelegateAccessMenuVisible] = useState(false);

    const confirmPayment = useCallback(
        (type: PaymentMethodType | undefined, payAsBusiness?: boolean) => {
            if (!type) {
                return;
            }
            setPaymentType(type);
            setRequestType(CONST.IOU.REPORT_ACTION_TYPE.PAY);
            if (isDelegateAccessRestricted) {
                setIsNoDelegateAccessMenuVisible(true);
            } else if (hasHeldExpensesReportUtils(iouReport?.reportID)) {
                setIsHoldMenuVisible(true);
            } else if (chatReport && iouReport) {
                startAnimation();
                if (isInvoiceReportUtils(iouReport)) {
                    payInvoice(type, chatReport, iouReport, payAsBusiness);
                } else {
                    payMoneyRequest(type, chatReport, iouReport);
                }
            }
        },
        [chatReport, iouReport, isDelegateAccessRestricted, startAnimation],
    );

    const confirmApproval = () => {
        setRequestType(CONST.IOU.REPORT_ACTION_TYPE.APPROVE);
        if (isDelegateAccessRestricted) {
            setIsNoDelegateAccessMenuVisible(true);
        } else if (hasHeldExpensesReportUtils(iouReport?.reportID)) {
            setIsHoldMenuVisible(true);
        } else {
            startApprovedAnimation();
            approveMoneyRequest(iouReport, true);
        }
    };

    const shouldShowPayButton = isPaidAnimationRunning || canIOUBePaid || shouldShowOnlyPayElsewhere;
    const shouldShowApproveButton = useMemo(() => canApproveIOU(iouReport, policy), [iouReport, policy]) || isApprovedAnimationRunning;
    const shouldShowSubmitButton = canSubmitReport(iouReport, policy, filteredTransactions, violations);
    const shouldShowSettlementButton = !shouldShowSubmitButton && (shouldShowPayButton || shouldShowApproveButton) && !shouldShowRTERViolationMessage && !shouldShowBrokenConnectionViolation;
    const shouldShowRBR = hasErrors && !iouSettled;
    const shouldShowExportIntegrationButton = !shouldShowPayButton && !shouldShowSubmitButton && !!connectedIntegration && isAdmin && canBeExported(iouReport);

    const buttonType = getIOUReportPreviewButtonType({
        shouldShowPayButton,
        shouldShowApproveButton,
        shouldShowSubmitButton,
        shouldShowSettlementButton,
        shouldShowRBR,
        shouldShowExportIntegrationButton,
    });

    const shouldDisableSubmitButton = shouldShowSubmitButton && !isAllowedToSubmitDraftExpenseReport(iouReport);
    const shouldDisableApproveButton = shouldShowApproveButton && !isAllowedToApproveExpenseReport(iouReport);

    const previewMessage = useMemo(() => {
        if (isScanning) {
            return totalDisplaySpend ? `${translate('common.receipt')} ${CONST.DOT_SEPARATOR} ${translate('common.scanning')}` : `${translate('common.receipt')}`;
        }
        if (numberOfPendingRequests === 1 && numberOfRequests === 1) {
            return `${translate('common.receipt')} ${CONST.DOT_SEPARATOR} ${translate('iou.pending')}`;
        }
        if (shouldShowRTERViolationMessage) {
            return `${translate('common.receipt')} ${CONST.DOT_SEPARATOR} ${translate('iou.pendingMatch')}`;
        }

        let payerOrApproverName;
        if (isPolicyExpenseChat || isTripRoom) {
            payerOrApproverName = getPolicyName({report: chatReport, policy});
        } else if (isInvoiceRoom) {
            payerOrApproverName = getInvoicePayerName(chatReport, invoiceReceiverPolicy, invoiceReceiverPersonalDetail);
        } else {
            payerOrApproverName = getDisplayNameForParticipant({accountID: managerID, shouldUseShortForm: true});
        }

        if (isApproved) {
            return translate('iou.managerApproved', {manager: payerOrApproverName});
        }
        let paymentVerb: TranslationPaths = 'iou.payerOwes';
        if (iouSettled || iouReport?.isWaitingOnBankAccount) {
            paymentVerb = 'iou.payerPaid';
        } else if (hasNonReimbursableTransactions) {
            paymentVerb = 'iou.payerSpent';
            payerOrApproverName = getDisplayNameForParticipant({accountID: chatReport?.ownerAccountID, shouldUseShortForm: true});
        }
        return translate(paymentVerb, {payer: payerOrApproverName});
    }, [
        isScanning,
        numberOfPendingRequests,
        numberOfRequests,
        shouldShowRTERViolationMessage,
        isPolicyExpenseChat,
        isTripRoom,
        isInvoiceRoom,
        isApproved,
        iouSettled,
        iouReport?.isWaitingOnBankAccount,
        hasNonReimbursableTransactions,
        translate,
        totalDisplaySpend,
        chatReport,
        policy,
        invoiceReceiverPolicy,
        invoiceReceiverPersonalDetail,
        managerID,
    ]);

    const bankAccountRoute = getBankAccountRoute(chatReport);

    const {nonHeldAmount, fullAmount, hasValidNonHeldAmount} = getNonHeldAndFullAmount(iouReport, shouldShowPayButton);

    /*
     Show subtitle if at least one of the expenses is not being smart scanned, and either:
     - There is more than one expense – in this case, the "X expenses, Y scanning" subtitle is shown;
     - There is only one expense, it has a receipt and is not being smart scanned – in this case, the expense merchant or description is shown;

     * There is an edge case when there is only one distance expense with a pending route and amount = 0.
       In this case, we don't want to show the merchant or description because it says: "Pending route...", which is already displayed in the amount field.
     */
    const {supportText} = useMemo(() => {
        if (numberOfRequests === 1) {
            return {
                supportText: '',
            };
        }
        return {
            supportText: translate('iou.expenseCount', {
                count: numberOfRequests,
            }),
        };
    }, [translate, numberOfRequests]);

    useEffect(() => {
        if (!isPaidAnimationRunning || isApprovedAnimationRunning) {
            return;
        }

        previewMessageOpacity.set(
            withTiming(0.75, {duration: CONST.ANIMATION_PAID_DURATION / 2}, () => {
                previewMessageOpacity.set(withTiming(1, {duration: CONST.ANIMATION_PAID_DURATION / 2}));
            }),
        );
        // We only want to animate the text when the text changes
        // eslint-disable-next-line react-compiler/react-compiler, react-hooks/exhaustive-deps
    }, [previewMessage, previewMessageOpacity]);

    useEffect(() => {
        if (!iouSettled) {
            return;
        }

        checkMarkScale.set(isPaidAnimationRunning ? withDelay(CONST.ANIMATION_PAID_CHECKMARK_DELAY, withSpring(1, {duration: CONST.ANIMATION_PAID_DURATION})) : 1);
    }, [isPaidAnimationRunning, iouSettled, checkMarkScale]);

    useEffect(() => {
        if (!isApproved) {
            return;
        }

        thumbsUpScale.set(isApprovedAnimationRunning ? withDelay(CONST.ANIMATION_THUMBSUP_DELAY, withSpring(1, {duration: CONST.ANIMATION_THUMBSUP_DURATION})) : 1);
    }, [isApproved, isApprovedAnimationRunning, thumbsUpScale]);

    const [currentIndex, setCurrentIndex] = useState(0);
    const [lastVisibleIndex, setLastVisibleIndex] = useState(0);
    const carouselRef = useRef<FlatList<Transaction> | null>(null);
    const viewabilityConfig = useMemo(() => {
        return {itemVisiblePercentThreshold: 90};
    }, []);

    // eslint-disable-next-line react-compiler/react-compiler
    const onViewableItemsChanged = useRef(({viewableItems}: {viewableItems: ViewToken[]; changed: ViewToken[]}) => {
        const newIndex = viewableItems.at(0)?.index;
        const lastIndex = viewableItems.at(viewableItems.length - 1)?.index;
        if (typeof newIndex === 'number') {
            setCurrentIndex(newIndex);
        }
        if (typeof lastIndex === 'number') {
            setLastVisibleIndex(lastIndex);
        }
    }).current;

    const handleChange = (index: number) => {
        if (index >= transactions.length || index < 0) {
            return;
        }
        carouselRef.current?.scrollToIndex({index, animated: true, viewOffset: 2 * styles.gap2.gap});
    };

    const onTextLayoutChange = (e: LayoutChangeEvent) => {
        const doesOverflow = checkIfReportNameOverflows(e);
        if (doesOverflow !== doesReportNameOverflow) {
            setDoesReportNameOverflow(doesOverflow);
        }
    };

    const renderFlatlistItem = (itemInfo: ListRenderItemInfo<Transaction>) => {
        if (itemInfo.index > 9) {
            return (
                <View style={[styles.flex1, styles.p5, styles.justifyContentCenter]}>
                    <Text style={{color: colors.blue600}}>
                        +{transactions.length - 10} {translate('common.more').toLowerCase()}
                    </Text>
                </View>
            );
        }
        return renderTransactionItem(itemInfo);
    };

    // The button should expand up to transaction width
    const buttonMaxWidth = !shouldUseNarrowLayout ? {maxWidth: reportPreviewStyles.transactionPreviewStyle.width} : {};

    const approvedOrSettledicon = (iouSettled || isApproved) && (
        <ImageSVG
            src={isApproved ? Expensicons.ThumbsUp : Expensicons.Checkmark}
            fill={isApproved ? theme.icon : theme.iconSuccessFill}
            width={variables.iconSizeNormal}
            height={variables.iconSizeNormal}
            style={{transform: 'translateY(4px)'}}
            contentFit="cover"
        />
    );

    const getPreviewName = () => {
        if (isInvoice && isActionOfType(action, CONST.REPORT.ACTIONS.TYPE.REPORT_PREVIEW)) {
            const originalMessage = getOriginalMessage(action);
            return originalMessage && translate('iou.invoiceReportName', originalMessage);
        }
        return action.childReportName;
    };

    return (
        transactions.length > 0 && (
            <OfflineWithFeedback
                pendingAction={iouReport?.pendingFields?.preview}
                shouldDisableOpacity={!!(action.pendingAction ?? action.isOptimisticAction)}
                needsOffscreenAlphaCompositing
                style={styles.mt1}
            >
                <View
                    style={[styles.chatItemMessage, containerStyles]}
                    onLayout={onLayout}
                >
                    <PressableWithoutFeedback
                        onPress={onPress}
                        onPressIn={() => canUseTouchScreen() && ControlSelection.block()}
                        onPressOut={() => ControlSelection.unblock()}
                        onLongPress={(event) => {
                            if (!shouldDisplayContextMenu) {
                                return;
                            }
                            showContextMenuForReport(event, contextMenuAnchor, chatReportID, action, checkIfContextMenuActive);
                        }}
                        shouldUseHapticsOnLongPress
                        style={[
                            styles.flexRow,
                            styles.justifyContentBetween,
                            StyleUtils.getBackgroundColorStyle(theme.cardBG),
                            shouldShowBorder ? styles.borderedContentCardLarge : styles.reportContainerBorderRadius,
                        ]}
                        role={getButtonRole(true)}
                        isNested
                        accessibilityLabel={translate('iou.viewDetails')}
                    >
                        <View
                            style={[
                                StyleUtils.getBackgroundColorStyle(theme.cardBG),
                                styles.reportContainerBorderRadius,
                                styles.w100,
                                (isHovered || isScanning || isWhisper) && styles.reportPreviewBoxHoverBorder,
                            ]}
                        >
                            <View style={[reportPreviewStyles.wrapperStyle]}>
                                <View style={[reportPreviewStyles.contentContainerStyle]}>
                                    <View style={[styles.expenseAndReportPreviewTextContainer, styles.overflowHidden]}>
                                        <View style={[styles.flexRow, styles.justifyContentBetween, styles.gap3, StyleUtils.getMinimumHeight(variables.h28)]}>
                                            <View style={[styles.flexRow, styles.mw100, styles.flexShrink1]}>
                                                <Animated.View style={[styles.flexRow, styles.alignItemsCenter, previewMessageStyle, styles.flexShrink1]}>
                                                    <Text
                                                        onLayout={onTextLayoutChange}
                                                        style={[styles.lh20]}
                                                        numberOfLines={3}
                                                    >
                                                        {FixIconPadding}
                                                        <Text
                                                            style={[styles.headerText]}
                                                            testID="MoneyRequestReportPreview-reportName"
                                                        >
                                                            {getPreviewName()}
                                                        </Text>
                                                        {!doesReportNameOverflow && <>&nbsp;{approvedOrSettledicon}</>}
                                                    </Text>
                                                    {doesReportNameOverflow && (
                                                        <View style={[styles.mtn0Half, (transactions.length < 3 || shouldUseNarrowLayout) && styles.alignSelfStart]}>
                                                            {approvedOrSettledicon}
                                                        </View>
                                                    )}
                                                </Animated.View>
                                            </View>
                                            {!shouldUseNarrowLayout && transactions.length > 2 && (
                                                <View style={[styles.flexRow, styles.alignItemsCenter]}>
                                                    <Text style={[styles.textLabelSupporting, styles.textLabelSupporting, styles.lh20, styles.mr1]}>{supportText}</Text>
                                                    <PressableWithFeedback
                                                        accessibilityRole="button"
                                                        accessible
                                                        accessibilityLabel="button"
                                                        style={[styles.reportPreviewArrowButton, {backgroundColor: theme.buttonDefaultBG}]}
                                                        onPress={() => handleChange(currentIndex - 1)}
                                                        disabled={currentIndex === 0}
                                                        disabledStyle={[styles.cursorDefault, styles.buttonOpacityDisabled]}
                                                    >
                                                        <Icon
                                                            src={Expensicons.BackArrow}
                                                            small
                                                            fill={theme.icon}
                                                            isButtonIcon
                                                        />
                                                    </PressableWithFeedback>
                                                    <PressableWithFeedback
                                                        accessibilityRole="button"
                                                        accessible
                                                        accessibilityLabel="button"
                                                        style={[styles.reportPreviewArrowButton, {backgroundColor: theme.buttonDefaultBG}]}
                                                        onPress={() => handleChange(currentIndex + 1)}
                                                        disabled={lastVisibleIndex === Math.min(transactions.length - 1, 10)}
                                                        disabledStyle={[styles.cursorDefault, styles.buttonOpacityDisabled]}
                                                    >
                                                        <Icon
                                                            src={Expensicons.ArrowRight}
                                                            small
                                                            fill={theme.icon}
                                                            isButtonIcon
                                                        />
                                                    </PressableWithFeedback>
                                                </View>
                                            )}
                                        </View>
                                    </View>
                                    <View style={[styles.flex1, styles.flexColumn, styles.overflowVisible, styles.mtn1]}>
                                        <FlatList
                                            snapToAlignment="start"
                                            decelerationRate="fast"
                                            snapToInterval={reportPreviewStyles.transactionPreviewStyle.width + styles.gap2.gap}
                                            horizontal
                                            data={transactions.slice(0, 11)}
                                            ref={carouselRef}
                                            nestedScrollEnabled
                                            bounces={false}
                                            keyExtractor={(item) => `${item.transactionID}_${reportPreviewStyles.transactionPreviewStyle.width}`}
                                            contentContainerStyle={[styles.gap2]}
                                            style={reportPreviewStyles.flatListStyle}
                                            showsHorizontalScrollIndicator={false}
                                            renderItem={renderFlatlistItem}
                                            onViewableItemsChanged={onViewableItemsChanged}
                                            viewabilityConfig={viewabilityConfig}
                                            ListFooterComponent={<View style={styles.pl2} />}
                                            ListHeaderComponent={<View style={styles.pr2} />}
                                        />
                                    </View>
                                    {shouldUseNarrowLayout && transactions.length > 1 && (
                                        <View style={[styles.flexRow, styles.alignSelfCenter, styles.gap2]}>
                                            {transactions.slice(0, 11).map((item, index) => (
                                                <PressableWithFeedback
                                                    accessibilityRole="button"
                                                    accessible
                                                    accessibilityLabel="button"
                                                    style={[styles.reportPreviewCarouselDots, {backgroundColor: index === currentIndex ? theme.icon : theme.buttonDefaultBG}]}
                                                    onPress={() => handleChange(index)}
                                                />
                                            ))}
                                        </View>
                                    )}
                                    {(buttonType === IOU_REPORT_PREVIEW_BUTTON.PAY || buttonType === IOU_REPORT_PREVIEW_BUTTON.APPROVE) && (
                                        <AnimatedSettlementButton
                                            onlyShowPayElsewhere={shouldShowOnlyPayElsewhere}
                                            isPaidAnimationRunning={isPaidAnimationRunning}
                                            isApprovedAnimationRunning={isApprovedAnimationRunning}
                                            canIOUBePaid={canIOUBePaidAndApproved || isPaidAnimationRunning}
                                            onAnimationFinish={stopAnimation}
                                            formattedAmount={getTotalAmountForIOUReportPreviewButton(iouReport, policy, buttonType)}
                                            currency={iouReport?.currency}
                                            chatReportID={chatReportID}
                                            iouReport={iouReport}
                                            wrapperStyle={buttonMaxWidth}
                                            onPress={confirmPayment}
                                            onPaymentOptionsShow={onPaymentOptionsShow}
                                            onPaymentOptionsHide={onPaymentOptionsHide}
                                            confirmApproval={confirmApproval}
                                            enablePaymentsRoute={ROUTES.ENABLE_PAYMENTS}
                                            addBankAccountRoute={bankAccountRoute}
                                            shouldHidePaymentOptions={buttonType !== IOU_REPORT_PREVIEW_BUTTON.PAY}
                                            shouldShowApproveButton={buttonType === IOU_REPORT_PREVIEW_BUTTON.APPROVE}
                                            shouldDisableApproveButton={shouldDisableApproveButton}
                                            kycWallAnchorAlignment={{
                                                horizontal: CONST.MODAL.ANCHOR_ORIGIN_HORIZONTAL.LEFT,
                                                vertical: CONST.MODAL.ANCHOR_ORIGIN_VERTICAL.BOTTOM,
                                            }}
                                            paymentMethodDropdownAnchorAlignment={{
                                                horizontal: CONST.MODAL.ANCHOR_ORIGIN_HORIZONTAL.RIGHT,
                                                vertical: CONST.MODAL.ANCHOR_ORIGIN_VERTICAL.BOTTOM,
                                            }}
                                            isDisabled={isOffline && !canAllowSettlement}
                                            isLoading={!isOffline && !canAllowSettlement}
                                        />
                                    )}
                                    {buttonType === IOU_REPORT_PREVIEW_BUTTON.EXPORT && !!connectedIntegration && (
                                        <ExportWithDropdownMenu
                                            policy={policy}
                                            report={iouReport}
                                            connectionName={connectedIntegration}
                                            wrapperStyle={[buttonMaxWidth, styles.flexReset]}
                                            dropdownAnchorAlignment={{
                                                horizontal: CONST.MODAL.ANCHOR_ORIGIN_HORIZONTAL.RIGHT,
                                                vertical: CONST.MODAL.ANCHOR_ORIGIN_VERTICAL.BOTTOM,
                                            }}
                                        />
                                    )}
                                    {buttonType === IOU_REPORT_PREVIEW_BUTTON.REVIEW && (
                                        <Button
                                            icon={Expensicons.DotIndicator}
                                            iconFill={theme.danger}
                                            iconHoverFill={theme.danger}
                                            text={translate('common.review', {
                                                amount: shouldShowSettlementButton ? getTotalAmountForIOUReportPreviewButton(iouReport, policy, buttonType) : '',
                                            })}
                                            onPress={onPress}
                                            style={buttonMaxWidth}
                                        />
                                    )}
                                    {buttonType === IOU_REPORT_PREVIEW_BUTTON.SUBMIT && (
                                        <Button
                                            success={isWaitingForSubmissionFromCurrentUser}
                                            text={translate('iou.submitAmount', {amount: getTotalAmountForIOUReportPreviewButton(iouReport, policy, buttonType)})}
                                            style={buttonMaxWidth}
                                            onPress={() => iouReport && submitReport(iouReport)}
                                            isDisabled={shouldDisableSubmitButton}
                                        />
                                    )}
                                </View>
                            </View>
                        </View>
                    </PressableWithoutFeedback>
                </View>
                <DelegateNoAccessModal
                    isNoDelegateAccessMenuVisible={isNoDelegateAccessMenuVisible}
                    onClose={() => setIsNoDelegateAccessMenuVisible(false)}
                />
                {isHoldMenuVisible && !!iouReport && !!requestType && (
                    <ProcessMoneyReportHoldMenu
                        nonHeldAmount={!hasOnlyHeldExpenses && hasValidNonHeldAmount ? nonHeldAmount : undefined}
                        requestType={requestType}
                        fullAmount={fullAmount}
                        onClose={() => setIsHoldMenuVisible(false)}
                        isVisible={isHoldMenuVisible}
                        paymentType={paymentType}
                        chatReport={chatReport}
                        moneyRequestReport={iouReport}
                        transactionCount={numberOfRequests}
                        startAnimation={() => {
                            if (requestType === CONST.IOU.REPORT_ACTION_TYPE.APPROVE) {
                                startApprovedAnimation();
                            } else {
                                startAnimation();
                            }
                        }}
                    />
                )}
            </OfflineWithFeedback>
        )
    );
}

MoneyRequestReportPreviewContent.displayName = 'MoneyRequestReportPreviewContent';

export default MoneyRequestReportPreviewContent;<|MERGE_RESOLUTION|>--- conflicted
+++ resolved
@@ -109,11 +109,8 @@
     reportPreviewStyles,
     shouldDisplayContextMenu = true,
     isInvoice,
-<<<<<<< HEAD
+    shouldShowBorder = false,
     onPress,
-=======
-    shouldShowBorder = false,
->>>>>>> 806e231c
 }: MoneyRequestReportPreviewContentProps) {
     const lastTransaction = transactions?.at(0);
     const transactionIDList = transactions?.map((reportTransaction) => reportTransaction.transactionID) ?? [];
