--- conflicted
+++ resolved
@@ -625,15 +625,10 @@
                                             icon={Expensicons.DotIndicator}
                                             iconFill={theme.danger}
                                             iconHoverFill={theme.danger}
-<<<<<<< HEAD
-                                            text={translate('common.review', {amount: shouldShowSettlementButton ? getSettlementAmount() : ''})}
-                                            onPress={onPress}
-=======
                                             text={translate('common.review', {
                                                 amount: shouldShowSettlementButton ? getTotalAmountForIOUReportPreviewButton(iouReport, policy, buttonType) : '',
                                             })}
-                                            onPress={() => {}}
->>>>>>> 53f97dad
+                                            onPress={onPress}
                                             style={buttonMaxWidth}
                                         />
                                     )}
