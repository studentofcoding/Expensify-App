--- conflicted
+++ resolved
@@ -319,10 +319,7 @@
     const bankAccountRoute = getBankAccountRoute(chatReport);
 
     const shouldShowSettlementButton = !shouldShowSubmitButton && (shouldShowPayButton || shouldShowApproveButton) && !showRTERViolationMessage && !shouldShowBrokenConnectionViolation;
-<<<<<<< HEAD
-=======
-
->>>>>>> 92406258
+
     const shouldShowRBR = hasErrors && !iouSettled;
 
     /*
