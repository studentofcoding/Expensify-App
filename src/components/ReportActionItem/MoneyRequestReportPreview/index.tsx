import React, {useCallback, useMemo, useState} from 'react';
import type {LayoutChangeEvent, ListRenderItem} from 'react-native';
import {useOnyx} from 'react-native-onyx';
import TransactionPreview from '@components/ReportActionItem/TransactionPreview';
import useDelegateUserDetails from '@hooks/useDelegateUserDetails';
import usePolicy from '@hooks/usePolicy';
import useReportWithTransactionsAndViolations from '@hooks/useReportWithTransactionsAndViolations';
import useResponsiveLayout from '@hooks/useResponsiveLayout';
import useStyleUtils from '@hooks/useStyleUtils';
import useThemeStyles from '@hooks/useThemeStyles';
import useTransactionViolations from '@hooks/useTransactionViolations';
import Performance from '@libs/Performance';
import {getIOUActionForReportID, isSplitBillAction as isSplitBillActionReportActionsUtils, isTrackExpenseAction as isTrackExpenseActionReportActionsUtils} from '@libs/ReportActionsUtils';
<<<<<<< HEAD
import {isIOUReport} from '@libs/ReportUtils';
=======
import Navigation from '@navigation/Navigation';
import {contextMenuRef} from '@pages/home/report/ContextMenu/ReportActionContextMenu';
import Timing from '@userActions/Timing';
>>>>>>> 08b6b102
import CONST from '@src/CONST';
import ONYXKEYS from '@src/ONYXKEYS';
import ROUTES from '@src/ROUTES';
import type {Transaction} from '@src/types/onyx';
import MoneyRequestReportPreviewContent from './MoneyRequestReportPreviewContent';
import type {MoneyRequestReportPreviewProps} from './types';

function MoneyRequestReportPreview({
    iouReportID,
    policyID,
    chatReportID,
    action,
    containerStyles,
    contextMenuAnchor,
    isHovered = false,
    isWhisper = false,
    checkIfContextMenuActive = () => {},
    onPaymentOptionsShow,
    onPaymentOptionsHide,
    shouldDisplayContextMenu = true,
    isInvoice = false,
    shouldShowBorder,
}: MoneyRequestReportPreviewProps) {
    const styles = useThemeStyles();
    const StyleUtils = useStyleUtils();
    const {shouldUseNarrowLayout} = useResponsiveLayout();
    const [chatReport] = useOnyx(`${ONYXKEYS.COLLECTION.REPORT}${chatReportID}`, {canBeMissing: true});
    const [invoiceReceiverPolicy] = useOnyx(
        `${ONYXKEYS.COLLECTION.POLICY}${chatReport?.invoiceReceiver && 'policyID' in chatReport.invoiceReceiver ? chatReport.invoiceReceiver.policyID : undefined}`,
        {canBeMissing: true},
    );
    const [invoiceReceiverPersonalDetail] = useOnyx(ONYXKEYS.PERSONAL_DETAILS_LIST, {
        selector: (personalDetails) =>
            personalDetails?.[chatReport?.invoiceReceiver && 'accountID' in chatReport.invoiceReceiver ? chatReport.invoiceReceiver.accountID : CONST.DEFAULT_NUMBER_ID],
        canBeMissing: true,
    });
    const [iouReport, transactions, violations] = useReportWithTransactionsAndViolations(iouReportID);
    const policy = usePolicy(policyID);
    const lastTransaction = transactions?.at(0);
    const lastTransactionViolations = useTransactionViolations(lastTransaction?.transactionID);
    const {isDelegateAccessRestricted} = useDelegateUserDetails();
    const isTrackExpenseAction = isTrackExpenseActionReportActionsUtils(action);
    const isSplitBillAction = isSplitBillActionReportActionsUtils(action);
    const [currentWidth, setCurrentWidth] = useState(256);
    const reportPreviewStyles = useMemo(
        () => StyleUtils.getMoneyRequestReportPreviewStyle(shouldUseNarrowLayout, currentWidth, transactions.length === 1),
        [StyleUtils, currentWidth, shouldUseNarrowLayout, transactions.length],
    );

<<<<<<< HEAD
    const shouldShowIOUData = useMemo(() => {
        if (!isIOUReport(iouReport) && action.childType !== CONST.REPORT.TYPE.IOU) {
            return false;
        }

        // eslint-disable-next-line @typescript-eslint/prefer-nullish-coalescing
        return transactions.some((transaction) => (transaction?.modifiedAmount || transaction?.amount) < 0);
    }, [transactions, action.childType, iouReport]);
=======
    const openReportFromPreview = useCallback(() => {
        if (!iouReportID || contextMenuRef.current?.isContextMenuOpening) {
            return;
        }

        Performance.markStart(CONST.TIMING.OPEN_REPORT_FROM_PREVIEW);
        Timing.start(CONST.TIMING.OPEN_REPORT_FROM_PREVIEW);
        Navigation.navigate(ROUTES.REPORT_WITH_ID.getRoute(iouReportID));
    }, [iouReportID]);
>>>>>>> 08b6b102

    const renderItem: ListRenderItem<Transaction> = ({item}) => (
        <TransactionPreview
            chatReportID={chatReportID}
            action={getIOUActionForReportID(item.reportID, item.transactionID)}
            reportID={item.reportID}
            isBillSplit={isSplitBillAction}
            isTrackExpense={isTrackExpenseAction}
            contextMenuAnchor={contextMenuAnchor}
            isWhisper={isWhisper}
            isHovered={isHovered}
            iouReportID={iouReportID}
            containerStyles={[styles.h100, reportPreviewStyles.transactionPreviewStyle, containerStyles]}
            transactionPreviewWidth={reportPreviewStyles.transactionPreviewStyle.width}
            transactionID={item.transactionID}
            reportPreviewAction={action}
            shouldShowIOUData={shouldShowIOUData}
        />
    );

    return (
        <MoneyRequestReportPreviewContent
            iouReportID={iouReportID}
            chatReportID={chatReportID}
            iouReport={iouReport}
            chatReport={chatReport}
            action={action}
            containerStyles={[reportPreviewStyles.componentStyle, containerStyles]}
            contextMenuAnchor={contextMenuAnchor}
            isHovered={isHovered}
            isWhisper={isWhisper}
            checkIfContextMenuActive={checkIfContextMenuActive}
            onPaymentOptionsShow={onPaymentOptionsShow}
            onPaymentOptionsHide={onPaymentOptionsHide}
            transactions={transactions}
            violations={violations}
            policy={policy}
            invoiceReceiverPersonalDetail={invoiceReceiverPersonalDetail}
            invoiceReceiverPolicy={invoiceReceiverPolicy}
            lastTransactionViolations={lastTransactionViolations}
            isDelegateAccessRestricted={isDelegateAccessRestricted}
            renderTransactionItem={renderItem}
            onLayout={(e: LayoutChangeEvent) => {
                setCurrentWidth(e.nativeEvent.layout.width ?? 255);
            }}
            reportPreviewStyles={reportPreviewStyles}
            shouldDisplayContextMenu={shouldDisplayContextMenu}
            isInvoice={isInvoice}
            onPress={openReportFromPreview}
            shouldShowBorder={shouldShowBorder}
        />
    );
}

MoneyRequestReportPreview.displayName = 'MoneyRequestReportPreview';

export default MoneyRequestReportPreview;<|MERGE_RESOLUTION|>--- conflicted
+++ resolved
@@ -11,13 +11,10 @@
 import useTransactionViolations from '@hooks/useTransactionViolations';
 import Performance from '@libs/Performance';
 import {getIOUActionForReportID, isSplitBillAction as isSplitBillActionReportActionsUtils, isTrackExpenseAction as isTrackExpenseActionReportActionsUtils} from '@libs/ReportActionsUtils';
-<<<<<<< HEAD
 import {isIOUReport} from '@libs/ReportUtils';
-=======
 import Navigation from '@navigation/Navigation';
 import {contextMenuRef} from '@pages/home/report/ContextMenu/ReportActionContextMenu';
 import Timing from '@userActions/Timing';
->>>>>>> 08b6b102
 import CONST from '@src/CONST';
 import ONYXKEYS from '@src/ONYXKEYS';
 import ROUTES from '@src/ROUTES';
@@ -67,7 +64,6 @@
         [StyleUtils, currentWidth, shouldUseNarrowLayout, transactions.length],
     );
 
-<<<<<<< HEAD
     const shouldShowIOUData = useMemo(() => {
         if (!isIOUReport(iouReport) && action.childType !== CONST.REPORT.TYPE.IOU) {
             return false;
@@ -76,7 +72,7 @@
         // eslint-disable-next-line @typescript-eslint/prefer-nullish-coalescing
         return transactions.some((transaction) => (transaction?.modifiedAmount || transaction?.amount) < 0);
     }, [transactions, action.childType, iouReport]);
-=======
+
     const openReportFromPreview = useCallback(() => {
         if (!iouReportID || contextMenuRef.current?.isContextMenuOpening) {
             return;
@@ -86,7 +82,6 @@
         Timing.start(CONST.TIMING.OPEN_REPORT_FROM_PREVIEW);
         Navigation.navigate(ROUTES.REPORT_WITH_ID.getRoute(iouReportID));
     }, [iouReportID]);
->>>>>>> 08b6b102
 
     const renderItem: ListRenderItem<Transaction> = ({item}) => (
         <TransactionPreview
