import {useRoute} from '@react-navigation/native';
import lodashSortBy from 'lodash/sortBy';
import truncate from 'lodash/truncate';
import React, {useMemo} from 'react';
import {View} from 'react-native';
import type {GestureResponderEvent} from 'react-native';
import {useOnyx} from 'react-native-onyx';
import type {OnyxEntry} from 'react-native-onyx';
import Button from '@components/Button';
import Icon from '@components/Icon';
import * as Expensicons from '@components/Icon/Expensicons';
import {ReceiptScan} from '@components/Icon/Expensicons';
import MoneyRequestSkeletonView from '@components/MoneyRequestSkeletonView';
import MultipleAvatars from '@components/MultipleAvatars';
import OfflineWithFeedback from '@components/OfflineWithFeedback';
import PressableWithoutFeedback from '@components/Pressable/PressableWithoutFeedback';
import ReportActionItemImages from '@components/ReportActionItem/ReportActionItemImages';
import {showContextMenuForReport} from '@components/ShowContextMenuContext';
import Text from '@components/Text';
import useLocalize from '@hooks/useLocalize';
import usePolicy from '@hooks/usePolicy';
import useResponsiveLayout from '@hooks/useResponsiveLayout';
import useStyleUtils from '@hooks/useStyleUtils';
import useTheme from '@hooks/useTheme';
import useThemeStyles from '@hooks/useThemeStyles';
import useWindowDimensions from '@hooks/useWindowDimensions';
import ControlSelection from '@libs/ControlSelection';
import {convertToDisplayString} from '@libs/CurrencyUtils';
import {canUseTouchScreen} from '@libs/DeviceCapabilities';
import {calculateAmount} from '@libs/IOUUtils';
import Navigation from '@libs/Navigation/Navigation';
import type {PlatformStackRouteProp} from '@libs/Navigation/PlatformStackNavigation/types';
import type {TransactionDuplicateNavigatorParamList} from '@libs/Navigation/types';
import {getAvatarsForAccountIDs} from '@libs/OptionsListUtils';
import {getCleanedTagName} from '@libs/PolicyUtils';
import {getThumbnailAndImageURIs} from '@libs/ReceiptUtils';
import {getOriginalMessage, getReportAction, isMessageDeleted, isMoneyRequestAction as isMoneyRequestActionReportActionsUtils} from '@libs/ReportActionsUtils';
import {
    getTransactionDetails,
    getWorkspaceIcon,
    isPaidGroupPolicy,
    isPaidGroupPolicyExpenseReport,
    isPolicyExpenseChat as isPolicyExpenseChatReportUtils,
    isReportApproved,
    isSettled as isSettledReportUtils,
} from '@libs/ReportUtils';
import type {TransactionDetails} from '@libs/ReportUtils';
import StringUtils from '@libs/StringUtils';
import {
    compareDuplicateTransactionFields,
    getTransactionViolations,
    hasMissingSmartscanFields,
    hasNoticeTypeViolation as hasNoticeTypeViolationTransactionUtils,
    hasPendingUI,
    hasReceipt as hasReceiptTransactionUtils,
    hasViolation as hasViolationTransactionUtils,
    hasWarningTypeViolation as hasWarningTypeViolationTransactionUtils,
    isAmountMissing as isAmountMissingTransactionUtils,
    isCardTransaction as isCardTransactionTransactionUtils,
    isDistanceRequest as isDistanceRequestTransactionUtils,
    isFetchingWaypointsFromServer as isFetchingWaypointsFromServerTransactionUtils,
    isMerchantMissing as isMerchantMissingTransactionUtils,
    isOnHold as isOnHoldTransactionUtils,
    isPending,
    isPerDiemRequest as isPerDiemRequestTransactionUtils,
    isReceiptBeingScanned,
    removeSettledAndApprovedTransactions,
    shouldShowBrokenConnectionViolation,
} from '@libs/TransactionUtils';
import ViolationsUtils from '@libs/Violations/ViolationsUtils';
import variables from '@styles/variables';
import {clearWalletTermsError} from '@userActions/PaymentMethods';
import {clearIOUError} from '@userActions/Report';
import {abandonReviewDuplicateTransactions, setReviewDuplicatesKey} from '@userActions/Transaction';
import CONST from '@src/CONST';
import ONYXKEYS from '@src/ONYXKEYS';
import ROUTES from '@src/ROUTES';
import SCREENS from '@src/SCREENS';
import type {OriginalMessageIOU} from '@src/types/onyx/OriginalMessage';
import {isEmptyObject} from '@src/types/utils/EmptyObject';
import type {MoneyRequestPreviewProps, PendingMessageProps} from './types';

function MoneyRequestPreviewContent({
    isBillSplit,
    action,
    contextMenuAnchor,
    chatReportID,
    reportID,
    onPreviewPressed,
    containerStyles,
    checkIfContextMenuActive = () => {},
    shouldShowPendingConversionMessage = false,
    isHovered = false,
    isWhisper = false,
    shouldDisplayContextMenu = true,
    iouReportID,
}: MoneyRequestPreviewProps) {
    const theme = useTheme();
    const styles = useThemeStyles();
    const StyleUtils = useStyleUtils();
    const {translate} = useLocalize();
    const {windowWidth} = useWindowDimensions();
    const route = useRoute<PlatformStackRouteProp<TransactionDuplicateNavigatorParamList, typeof SCREENS.TRANSACTION_DUPLICATE.REVIEW>>();
    const {shouldUseNarrowLayout} = useResponsiveLayout();
    const [personalDetails] = useOnyx(ONYXKEYS.PERSONAL_DETAILS_LIST);
    const [chatReport] = useOnyx(`${ONYXKEYS.COLLECTION.REPORT}${chatReportID || CONST.DEFAULT_NUMBER_ID}`);
    const [session] = useOnyx(ONYXKEYS.SESSION);
    const [iouReport] = useOnyx(`${ONYXKEYS.COLLECTION.REPORT}${iouReportID || CONST.DEFAULT_NUMBER_ID}`);

    const policy = usePolicy(iouReport?.policyID);
    const isMoneyRequestAction = isMoneyRequestActionReportActionsUtils(action);
    const transactionID = isMoneyRequestAction ? getOriginalMessage(action)?.IOUTransactionID : undefined;
    const [transaction] = useOnyx(`${ONYXKEYS.COLLECTION.TRANSACTION}${transactionID}`);
    const [walletTerms] = useOnyx(ONYXKEYS.WALLET_TERMS);
    const [transactionViolations] = useOnyx(ONYXKEYS.COLLECTION.TRANSACTION_VIOLATIONS);

    const sessionAccountID = session?.accountID;
    const managerID = iouReport?.managerID ?? CONST.DEFAULT_NUMBER_ID;
    const ownerAccountID = iouReport?.ownerAccountID ?? CONST.DEFAULT_NUMBER_ID;
    const isPolicyExpenseChat = isPolicyExpenseChatReportUtils(chatReport);

    const participantAccountIDs = isMoneyRequestActionReportActionsUtils(action) && isBillSplit ? getOriginalMessage(action)?.participantAccountIDs ?? [] : [managerID, ownerAccountID];
    const participantAvatars = getAvatarsForAccountIDs(participantAccountIDs, personalDetails ?? {});
    const sortedParticipantAvatars = lodashSortBy(participantAvatars, (avatar) => avatar.id);
    if (isPolicyExpenseChat && isBillSplit) {
        sortedParticipantAvatars.push(getWorkspaceIcon(chatReport));
    }

    // Pay button should only be visible to the manager of the report.
    const isCurrentUserManager = managerID === sessionAccountID;

    const {
        amount: requestAmount,
        currency: requestCurrency,
        comment: requestComment,
        merchant,
        tag,
        category,
    } = useMemo<Partial<TransactionDetails>>(() => getTransactionDetails(transaction) ?? {}, [transaction]);

    const description = truncate(StringUtils.lineBreaksToSpaces(requestComment), {length: CONST.REQUEST_PREVIEW.MAX_LENGTH});
    const requestMerchant = truncate(merchant, {length: CONST.REQUEST_PREVIEW.MAX_LENGTH});
    const hasReceipt = hasReceiptTransactionUtils(transaction);
    const isScanning = hasReceipt && isReceiptBeingScanned(transaction);
    const isOnHold = isOnHoldTransactionUtils(transaction);
    const isSettlementOrApprovalPartial = !!iouReport?.pendingFields?.partial;
    const isPartialHold = isSettlementOrApprovalPartial && isOnHold;
    const hasViolations = hasViolationTransactionUtils(transaction?.transactionID, transactionViolations, true);
    const hasNoticeTypeViolations = hasNoticeTypeViolationTransactionUtils(transaction?.transactionID, transactionViolations, true) && isPaidGroupPolicy(iouReport);
    const hasWarningTypeViolations = hasWarningTypeViolationTransactionUtils(transaction?.transactionID, transactionViolations, true);
    const hasFieldErrors = hasMissingSmartscanFields(transaction);
    const isDistanceRequest = isDistanceRequestTransactionUtils(transaction);
    const isPerDiemRequest = isPerDiemRequestTransactionUtils(transaction);
    const isFetchingWaypointsFromServer = isFetchingWaypointsFromServerTransactionUtils(transaction);
    const isCardTransaction = isCardTransactionTransactionUtils(transaction);
    const isSettled = isSettledReportUtils(iouReport?.reportID);
    const isApproved = isReportApproved({reportOrID: iouReport});
    const isDeleted = action?.pendingAction === CONST.RED_BRICK_ROAD_PENDING_ACTION.DELETE;
    const isReviewDuplicateTransactionPage = route.name === SCREENS.TRANSACTION_DUPLICATE.REVIEW;

    const isFullySettled = isSettled && !isSettlementOrApprovalPartial;
    const isFullyApproved = isApproved && !isSettlementOrApprovalPartial;

    // Get transaction violations for given transaction id from onyx, find duplicated transactions violations and get duplicates
    const allDuplicates = useMemo(
        () =>
            transactionViolations?.[`${ONYXKEYS.COLLECTION.TRANSACTION_VIOLATIONS}${transaction?.transactionID}`]?.find(
                (violation) => violation.name === CONST.VIOLATIONS.DUPLICATED_TRANSACTION,
            )?.data?.duplicates ?? [],
        [transaction?.transactionID, transactionViolations],
    );

    // Remove settled transactions from duplicates
    const duplicates = useMemo(() => removeSettledAndApprovedTransactions(allDuplicates), [allDuplicates]);

    // When there are no settled transactions in duplicates, show the "Keep this one" button
    const shouldShowKeepButton = !!(allDuplicates.length && duplicates.length && allDuplicates.length === duplicates.length);

    const shouldShowTag = !!tag && isPolicyExpenseChat;
    const shouldShowCategoryOrTag = shouldShowTag || !!category;
    const shouldShowRBR = hasNoticeTypeViolations || hasWarningTypeViolations || hasViolations || hasFieldErrors || (!isFullySettled && !isFullyApproved && isOnHold);
    const showCashOrCard = isCardTransaction ? translate('iou.card') : translate('iou.cash');
    // We don't use isOnHold because it's true for duplicated transaction too and we only want to show hold message if the transaction is truly on hold
    const shouldShowHoldMessage = !(isSettled && !isSettlementOrApprovalPartial) && !!transaction?.comment?.hold;

    const [report] = useOnyx(`${ONYXKEYS.COLLECTION.REPORT}${route.params?.threadReportID}`);
    const parentReportAction = getReportAction(report?.parentReportID, report?.parentReportActionID);
    const reviewingTransactionID = isMoneyRequestActionReportActionsUtils(parentReportAction) ? getOriginalMessage(parentReportAction)?.IOUTransactionID : undefined;

    /*
     Show the merchant for IOUs and expenses only if:
     - the merchant is not empty, is custom, or is not related to scanning smartscan;
     - the expense is not a distance expense with a pending route and amount = 0 - in this case,
       the merchant says: "Route pending...", which is already shown in the amount field;
    */
    const shouldShowMerchant =
        !!requestMerchant &&
        requestMerchant !== CONST.TRANSACTION.PARTIAL_TRANSACTION_MERCHANT &&
        requestMerchant !== CONST.TRANSACTION.DEFAULT_MERCHANT &&
        !(isFetchingWaypointsFromServer && !requestAmount);
    const shouldShowDescription = !!description && !shouldShowMerchant && !isScanning;

    let merchantOrDescription = requestMerchant;
    if (!shouldShowMerchant) {
        merchantOrDescription = description || '';
    }

    const receiptImages = [{...getThumbnailAndImageURIs(transaction), transaction}];

    const getSettledMessage = (): string => {
        if (isCardTransaction) {
            return translate('common.done');
        }
        return translate('iou.settledExpensify');
    };

    const showContextMenu = (event: GestureResponderEvent) => {
        if (!shouldDisplayContextMenu) {
            return;
        }
        showContextMenuForReport(event, contextMenuAnchor, reportID, action, checkIfContextMenuActive);
    };

    const getPreviewHeaderText = (): string => {
        let message = showCashOrCard;

        if (isDistanceRequest) {
            message = translate('common.distance');
        } else if (isPerDiemRequest) {
            message = translate('common.perDiem');
        } else if (isScanning) {
            message = translate('common.receipt');
        } else if (isBillSplit) {
            message = translate('iou.split');
        }

        if (isSettled && !iouReport?.isCancelledIOU && !isPartialHold) {
            message += ` ${CONST.DOT_SEPARATOR} ${getSettledMessage()}`;
            return message;
        }

        if (shouldShowRBR && transaction) {
            const violations = getTransactionViolations(transaction.transactionID, transactionViolations);
            if (shouldShowHoldMessage) {
                return `${message} ${CONST.DOT_SEPARATOR} ${translate('violations.hold')}`;
            }
            const firstViolation = violations?.at(0);
            if (firstViolation) {
                const violationMessage = ViolationsUtils.getViolationTranslation(firstViolation, translate);
                const violationsCount = violations?.filter((v) => v.type === CONST.VIOLATION_TYPES.VIOLATION).length ?? 0;
                const isTooLong = violationsCount > 1 || violationMessage.length > 15;
                const hasViolationsAndFieldErrors = violationsCount > 0 && hasFieldErrors;

                return `${message} ${CONST.DOT_SEPARATOR} ${isTooLong || hasViolationsAndFieldErrors ? translate('violations.reviewRequired') : violationMessage}`;
            }
            if (hasFieldErrors) {
                const isMerchantMissing = isMerchantMissingTransactionUtils(transaction);
                const isAmountMissing = isAmountMissingTransactionUtils(transaction);
                if (isAmountMissing && isMerchantMissing) {
                    message += ` ${CONST.DOT_SEPARATOR} ${translate('violations.reviewRequired')}`;
                } else if (isAmountMissing) {
                    message += ` ${CONST.DOT_SEPARATOR} ${translate('iou.missingAmount')}`;
                } else if (isMerchantMissing) {
                    message += ` ${CONST.DOT_SEPARATOR} ${translate('iou.missingMerchant')}`;
                }
                return message;
            }
<<<<<<< HEAD
        } else if (hasNoticeTypeViolations && transaction && !isReportApproved({reportOrID: iouReport}) && !isSettledReportUtils(iouReport?.reportID)) {
            message += ` • ${translate('violations.reviewRequired')}`;
        } else if (isPaidGroupPolicyExpenseReport(iouReport) && isReportApproved({reportOrID: iouReport}) && !isSettledReportUtils(iouReport?.reportID) && !isPartialHold) {
=======
        } else if (hasNoticeTypeViolations && transaction && !isReportApproved(iouReport) && !isSettledReportUtils(iouReport?.reportID)) {
            message += ` ${CONST.DOT_SEPARATOR} ${translate('violations.reviewRequired')}`;
        } else if (isPaidGroupPolicyExpenseReport(iouReport) && isReportApproved(iouReport) && !isSettledReportUtils(iouReport?.reportID) && !isPartialHold) {
>>>>>>> 77469350
            message += ` ${CONST.DOT_SEPARATOR} ${translate('iou.approved')}`;
        } else if (iouReport?.isCancelledIOU) {
            message += ` ${CONST.DOT_SEPARATOR} ${translate('iou.canceled')}`;
        } else if (shouldShowHoldMessage) {
            message += ` ${CONST.DOT_SEPARATOR} ${translate('violations.hold')}`;
        }
        return message;
    };

    const getPendingMessageProps: () => PendingMessageProps = () => {
        if (isScanning) {
            return {shouldShow: true, messageIcon: ReceiptScan, messageDescription: translate('iou.receiptScanInProgress')};
        }
        if (isPending(transaction)) {
            return {shouldShow: true, messageIcon: Expensicons.CreditCardHourglass, messageDescription: translate('iou.transactionPending')};
        }
        if (shouldShowBrokenConnectionViolation(transaction ? [transaction.transactionID] : [], iouReport, policy)) {
            return {shouldShow: true, messageIcon: Expensicons.Hourglass, messageDescription: translate('violations.brokenConnection530Error')};
        }
        if (hasPendingUI(transaction, getTransactionViolations(transaction?.transactionID, transactionViolations))) {
            return {shouldShow: true, messageIcon: Expensicons.Hourglass, messageDescription: translate('iou.pendingMatchWithCreditCard')};
        }
        return {shouldShow: false};
    };

    const pendingMessageProps = getPendingMessageProps();

    const getDisplayAmountText = (): string => {
        if (isScanning) {
            return translate('iou.receiptScanning', {count: 1});
        }

        if (isFetchingWaypointsFromServer && !requestAmount) {
            return translate('iou.fieldPending');
        }

        return convertToDisplayString(requestAmount, requestCurrency);
    };

    const getDisplayDeleteAmountText = (): string => {
        const iouOriginalMessage: OnyxEntry<OriginalMessageIOU> = isMoneyRequestActionReportActionsUtils(action) ? getOriginalMessage(action) ?? undefined : undefined;
        return convertToDisplayString(iouOriginalMessage?.amount, iouOriginalMessage?.currency);
    };

    const displayAmount = isDeleted ? getDisplayDeleteAmountText() : getDisplayAmountText();

    const shouldShowSplitShare = isBillSplit && !!requestAmount && requestAmount > 0;

    // If available, retrieve the split share from the splits object of the transaction, if not, display an even share.
    const splitShare = useMemo(
        () =>
            shouldShowSplitShare
                ? transaction?.comment?.splits?.find((split) => split.accountID === sessionAccountID)?.amount ??
                  calculateAmount(isPolicyExpenseChat ? 1 : participantAccountIDs.length - 1, requestAmount, requestCurrency ?? '', action.actorAccountID === sessionAccountID)
                : 0,
        [shouldShowSplitShare, isPolicyExpenseChat, action.actorAccountID, participantAccountIDs.length, transaction?.comment?.splits, requestAmount, requestCurrency, sessionAccountID],
    );

    const navigateToReviewFields = () => {
        const backTo = route.params.backTo;

        // Clear the draft before selecting a different expense to prevent merging fields from the previous expense
        // (e.g., category, tag, tax) that may be not enabled/available in the new expense's policy.
        abandonReviewDuplicateTransactions();
        const comparisonResult = compareDuplicateTransactionFields(reviewingTransactionID, transaction?.reportID, transaction?.transactionID ?? reviewingTransactionID);
        setReviewDuplicatesKey({...comparisonResult.keep, duplicates, transactionID: transaction?.transactionID, reportID: transaction?.reportID});

        if ('merchant' in comparisonResult.change) {
            Navigation.navigate(ROUTES.TRANSACTION_DUPLICATE_REVIEW_MERCHANT_PAGE.getRoute(route.params?.threadReportID, backTo));
        } else if ('category' in comparisonResult.change) {
            Navigation.navigate(ROUTES.TRANSACTION_DUPLICATE_REVIEW_CATEGORY_PAGE.getRoute(route.params?.threadReportID, backTo));
        } else if ('tag' in comparisonResult.change) {
            Navigation.navigate(ROUTES.TRANSACTION_DUPLICATE_REVIEW_TAG_PAGE.getRoute(route.params?.threadReportID, backTo));
        } else if ('description' in comparisonResult.change) {
            Navigation.navigate(ROUTES.TRANSACTION_DUPLICATE_REVIEW_DESCRIPTION_PAGE.getRoute(route.params?.threadReportID, backTo));
        } else if ('taxCode' in comparisonResult.change) {
            Navigation.navigate(ROUTES.TRANSACTION_DUPLICATE_REVIEW_TAX_CODE_PAGE.getRoute(route.params?.threadReportID, backTo));
        } else if ('billable' in comparisonResult.change) {
            Navigation.navigate(ROUTES.TRANSACTION_DUPLICATE_REVIEW_BILLABLE_PAGE.getRoute(route.params?.threadReportID, backTo));
        } else if ('reimbursable' in comparisonResult.change) {
            Navigation.navigate(ROUTES.TRANSACTION_DUPLICATE_REVIEW_REIMBURSABLE_PAGE.getRoute(route.params?.threadReportID, backTo));
        } else {
            Navigation.navigate(ROUTES.TRANSACTION_DUPLICATE_CONFIRMATION_PAGE.getRoute(route.params?.threadReportID, backTo));
        }
    };

    const shouldDisableOnPress = isBillSplit && isEmptyObject(transaction);

    const childContainer = (
        <View>
            <OfflineWithFeedback
                errors={walletTerms?.errors}
                onClose={() => {
                    clearWalletTermsError();
                    clearIOUError(chatReportID);
                }}
                errorRowStyles={[styles.mbn1]}
                needsOffscreenAlphaCompositing
                pendingAction={action.pendingAction}
                shouldDisableStrikeThrough={!isDeleted}
                shouldDisableOpacity={!isDeleted}
            >
                <View
                    style={[
                        isScanning || isWhisper ? [styles.reportPreviewBoxHoverBorder, styles.reportContainerBorderRadius] : undefined,
                        !onPreviewPressed ? [styles.moneyRequestPreviewBox, containerStyles] : {},
                    ]}
                >
                    {!isDeleted && (
                        <ReportActionItemImages
                            images={receiptImages}
                            isHovered={isHovered || isScanning}
                            size={1}
                        />
                    )}
                    {isEmptyObject(transaction) && !isMessageDeleted(action) && action.pendingAction !== CONST.RED_BRICK_ROAD_PENDING_ACTION.DELETE ? (
                        <MoneyRequestSkeletonView />
                    ) : (
                        <View style={[styles.expenseAndReportPreviewBoxBody, styles.mtn1]}>
                            <View style={styles.expenseAndReportPreviewTextButtonContainer}>
                                <View style={styles.expenseAndReportPreviewTextContainer}>
                                    <View style={[styles.flexRow]}>
                                        <Text style={[styles.textLabelSupporting, styles.flex1, styles.lh16]}>{getPreviewHeaderText()}</Text>
                                        {!isSettled && shouldShowRBR && (
                                            <Icon
                                                src={Expensicons.DotIndicator}
                                                fill={theme.danger}
                                            />
                                        )}
                                    </View>
                                    <View style={styles.reportPreviewAmountSubtitleContainer}>
                                        <View style={[styles.flexRow]}>
                                            <View style={[styles.flex1, styles.flexRow, styles.alignItemsCenter]}>
                                                <Text
                                                    style={[
                                                        styles.textHeadlineH1,
                                                        isBillSplit &&
                                                            StyleUtils.getAmountFontSizeAndLineHeight(
                                                                shouldUseNarrowLayout,
                                                                windowWidth,
                                                                displayAmount.length,
                                                                sortedParticipantAvatars.length,
                                                            ),
                                                        isDeleted && styles.lineThrough,
                                                    ]}
                                                    numberOfLines={1}
                                                >
                                                    {displayAmount}
                                                </Text>
                                                {isSettledReportUtils(iouReport?.reportID) && !isPartialHold && !isBillSplit && (
                                                    <View style={styles.defaultCheckmarkWrapper}>
                                                        <Icon
                                                            src={Expensicons.Checkmark}
                                                            fill={theme.iconSuccessFill}
                                                        />
                                                    </View>
                                                )}
                                            </View>
                                            {isBillSplit && (
                                                <View style={styles.moneyRequestPreviewBoxAvatar}>
                                                    <MultipleAvatars
                                                        icons={sortedParticipantAvatars}
                                                        shouldStackHorizontally
                                                        size="small"
                                                        shouldUseCardBackground
                                                    />
                                                </View>
                                            )}
                                        </View>
                                        <View style={[styles.flexRow]}>
                                            <View style={[styles.flex1]}>
                                                {!isCurrentUserManager && shouldShowPendingConversionMessage && (
                                                    <Text style={[styles.textLabel, styles.colorMuted]}>{translate('iou.pendingConversionMessage')}</Text>
                                                )}
                                                {(shouldShowMerchant || shouldShowDescription) && (
                                                    <Text style={[styles.textLabelSupporting, styles.textNormal]}>{merchantOrDescription}</Text>
                                                )}
                                            </View>
                                            {!!splitShare && (
                                                <Text style={[styles.textLabel, styles.colorMuted, styles.ml1, styles.amountSplitPadding]}>
                                                    {translate('iou.yourSplit', {amount: convertToDisplayString(splitShare, requestCurrency)})}
                                                </Text>
                                            )}
                                        </View>
                                        {pendingMessageProps.shouldShow && (
                                            <View style={[styles.flexRow, styles.alignItemsCenter, styles.mt2]}>
                                                <Icon
                                                    src={pendingMessageProps.messageIcon}
                                                    height={variables.iconSizeExtraSmall}
                                                    width={variables.iconSizeExtraSmall}
                                                    fill={theme.icon}
                                                />
                                                <Text style={[styles.textMicroSupporting, styles.ml1, styles.amountSplitPadding]}>{pendingMessageProps.messageDescription}</Text>
                                            </View>
                                        )}
                                    </View>
                                    {shouldShowCategoryOrTag && <View style={[styles.threadDividerLine, styles.ml0, styles.mr0, styles.mt1]} />}
                                    {shouldShowCategoryOrTag && (
                                        <View style={[styles.flexRow, styles.pt1, styles.alignItemsCenter]}>
                                            {!!category && (
                                                <View
                                                    style={[
                                                        styles.flexRow,
                                                        styles.alignItemsCenter,
                                                        styles.gap1,
                                                        shouldShowTag && styles.mw50,
                                                        shouldShowTag && styles.pr1,
                                                        styles.flexShrink1,
                                                    ]}
                                                >
                                                    <Icon
                                                        src={Expensicons.Folder}
                                                        height={variables.iconSizeExtraSmall}
                                                        width={variables.iconSizeExtraSmall}
                                                        fill={theme.icon}
                                                    />
                                                    <Text
                                                        numberOfLines={1}
                                                        style={[styles.textMicroSupporting, styles.pre, styles.flexShrink1]}
                                                    >
                                                        {category}
                                                    </Text>
                                                </View>
                                            )}
                                            {shouldShowTag && (
                                                <View style={[styles.flex1, styles.flexRow, styles.alignItemsCenter, styles.gap1, category && styles.pl1]}>
                                                    <Icon
                                                        src={Expensicons.Tag}
                                                        height={variables.iconSizeExtraSmall}
                                                        width={variables.iconSizeExtraSmall}
                                                        fill={theme.icon}
                                                    />
                                                    <Text
                                                        numberOfLines={1}
                                                        style={[styles.textMicroSupporting, styles.pre, styles.flexShrink1]}
                                                    >
                                                        {getCleanedTagName(tag)}
                                                    </Text>
                                                </View>
                                            )}
                                        </View>
                                    )}
                                </View>
                            </View>
                        </View>
                    )}
                </View>
            </OfflineWithFeedback>
        </View>
    );

    if (!onPreviewPressed) {
        return childContainer;
    }

    return (
        <PressableWithoutFeedback
            onPress={shouldDisableOnPress ? undefined : onPreviewPressed}
            onPressIn={() => canUseTouchScreen() && ControlSelection.block()}
            onPressOut={() => ControlSelection.unblock()}
            onLongPress={showContextMenu}
            shouldUseHapticsOnLongPress
            accessibilityLabel={isBillSplit ? translate('iou.split') : showCashOrCard}
            accessibilityHint={convertToDisplayString(requestAmount, requestCurrency)}
            style={[
                styles.moneyRequestPreviewBox,
                containerStyles,
                shouldDisableOnPress && styles.cursorDefault,
                (isSettled || isReportApproved({reportOrID: iouReport})) && isSettlementOrApprovalPartial && styles.offlineFeedback.pending,
            ]}
        >
            {childContainer}
            {isReviewDuplicateTransactionPage && !isSettled && !isApproved && shouldShowKeepButton && (
                <Button
                    text={translate('violations.keepThisOne')}
                    success
                    style={styles.p4}
                    onPress={navigateToReviewFields}
                />
            )}
        </PressableWithoutFeedback>
    );
}

MoneyRequestPreviewContent.displayName = 'MoneyRequestPreview';

export default MoneyRequestPreviewContent;<|MERGE_RESOLUTION|>--- conflicted
+++ resolved
@@ -265,15 +265,9 @@
                 }
                 return message;
             }
-<<<<<<< HEAD
         } else if (hasNoticeTypeViolations && transaction && !isReportApproved({reportOrID: iouReport}) && !isSettledReportUtils(iouReport?.reportID)) {
-            message += ` • ${translate('violations.reviewRequired')}`;
+            message += ` ${CONST.DOT_SEPARATOR} ${translate('violations.reviewRequired')}`;
         } else if (isPaidGroupPolicyExpenseReport(iouReport) && isReportApproved({reportOrID: iouReport}) && !isSettledReportUtils(iouReport?.reportID) && !isPartialHold) {
-=======
-        } else if (hasNoticeTypeViolations && transaction && !isReportApproved(iouReport) && !isSettledReportUtils(iouReport?.reportID)) {
-            message += ` ${CONST.DOT_SEPARATOR} ${translate('violations.reviewRequired')}`;
-        } else if (isPaidGroupPolicyExpenseReport(iouReport) && isReportApproved(iouReport) && !isSettledReportUtils(iouReport?.reportID) && !isPartialHold) {
->>>>>>> 77469350
             message += ` ${CONST.DOT_SEPARATOR} ${translate('iou.approved')}`;
         } else if (iouReport?.isCancelledIOU) {
             message += ` ${CONST.DOT_SEPARATOR} ${translate('iou.canceled')}`;
