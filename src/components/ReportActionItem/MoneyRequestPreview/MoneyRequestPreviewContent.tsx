import type {RouteProp} from '@react-navigation/native';
import {useRoute} from '@react-navigation/native';
import {truncate} from 'lodash';
import lodashSortBy from 'lodash/sortBy';
import React, {useMemo} from 'react';
import {View} from 'react-native';
import type {GestureResponderEvent} from 'react-native';
import {useOnyx} from 'react-native-onyx';
import Button from '@components/Button';
import ConfirmedRoute from '@components/ConfirmedRoute';
import Icon from '@components/Icon';
import * as Expensicons from '@components/Icon/Expensicons';
import {ReceiptScan} from '@components/Icon/Expensicons';
import MoneyRequestSkeletonView from '@components/MoneyRequestSkeletonView';
import MultipleAvatars from '@components/MultipleAvatars';
import OfflineWithFeedback from '@components/OfflineWithFeedback';
import PressableWithoutFeedback from '@components/Pressable/PressableWithoutFeedback';
import ReportActionItemImages from '@components/ReportActionItem/ReportActionItemImages';
import {showContextMenuForReport} from '@components/ShowContextMenuContext';
import Text from '@components/Text';
import useLocalize from '@hooks/useLocalize';
import useStyleUtils from '@hooks/useStyleUtils';
import useTheme from '@hooks/useTheme';
import useThemeStyles from '@hooks/useThemeStyles';
import useWindowDimensions from '@hooks/useWindowDimensions';
import ControlSelection from '@libs/ControlSelection';
import * as CurrencyUtils from '@libs/CurrencyUtils';
import * as DeviceCapabilities from '@libs/DeviceCapabilities';
import * as IOUUtils from '@libs/IOUUtils';
import Navigation from '@libs/Navigation/Navigation';
import type {TransactionDuplicateNavigatorParamList} from '@libs/Navigation/types';
import * as OptionsListUtils from '@libs/OptionsListUtils';
import * as ReceiptUtils from '@libs/ReceiptUtils';
import * as ReportActionsUtils from '@libs/ReportActionsUtils';
import * as ReportUtils from '@libs/ReportUtils';
import * as TransactionUtils from '@libs/TransactionUtils';
import ViolationsUtils from '@libs/Violations/ViolationsUtils';
import variables from '@styles/variables';
import * as PaymentMethods from '@userActions/PaymentMethods';
import * as Report from '@userActions/Report';
import * as Transaction from '@userActions/Transaction';
import CONST from '@src/CONST';
import ONYXKEYS from '@src/ONYXKEYS';
import ROUTES from '@src/ROUTES';
import SCREENS from '@src/SCREENS';
import type {IOUMessage} from '@src/types/onyx/OriginalMessage';
import type {EmptyObject} from '@src/types/utils/EmptyObject';
import {isEmptyObject} from '@src/types/utils/EmptyObject';
import type {MoneyRequestPreviewProps, PendingMessageProps} from './types';

function MoneyRequestPreviewContent({
    iouReport,
    isBillSplit,
    session,
    action,
    personalDetails,
    chatReport,
    transaction,
    contextMenuAnchor,
    chatReportID,
    reportID,
    onPreviewPressed,
    containerStyles,
    walletTerms,
    checkIfContextMenuActive = () => {},
    shouldShowPendingConversionMessage = false,
    isHovered = false,
    isWhisper = false,
    transactionViolations,
}: MoneyRequestPreviewProps) {
    const theme = useTheme();
    const styles = useThemeStyles();
    const StyleUtils = useStyleUtils();
    const {translate} = useLocalize();
    const {isSmallScreenWidth, windowWidth} = useWindowDimensions();
    const route = useRoute<RouteProp<TransactionDuplicateNavigatorParamList, typeof SCREENS.TRANSACTION_DUPLICATE.REVIEW>>();

    const sessionAccountID = session?.accountID;
    const managerID = iouReport?.managerID ?? -1;
    const ownerAccountID = iouReport?.ownerAccountID ?? -1;
    const isPolicyExpenseChat = ReportUtils.isPolicyExpenseChat(chatReport);

    const participantAccountIDs = action.actionName === CONST.REPORT.ACTIONS.TYPE.IOU && isBillSplit ? action.originalMessage.participantAccountIDs ?? [] : [managerID, ownerAccountID];
    const participantAvatars = OptionsListUtils.getAvatarsForAccountIDs(participantAccountIDs, personalDetails ?? {});
    const sortedParticipantAvatars = lodashSortBy(participantAvatars, (avatar) => avatar.id);
    if (isPolicyExpenseChat && isBillSplit) {
        sortedParticipantAvatars.push(ReportUtils.getWorkspaceIcon(chatReport));
    }

    // Pay button should only be visible to the manager of the report.
    const isCurrentUserManager = managerID === sessionAccountID;

    const {amount: requestAmount, currency: requestCurrency, comment: requestComment, merchant} = ReportUtils.getTransactionDetails(transaction) ?? {};
    const description = truncate(requestComment, {length: CONST.REQUEST_PREVIEW.MAX_LENGTH});
    const requestMerchant = truncate(merchant, {length: CONST.REQUEST_PREVIEW.MAX_LENGTH});
    const hasReceipt = TransactionUtils.hasReceipt(transaction);
    const isScanning = hasReceipt && TransactionUtils.isReceiptBeingScanned(transaction);
    const isOnHold = TransactionUtils.isOnHold(transaction);
    const isSettlementOrApprovalPartial = Boolean(iouReport?.pendingFields?.partial);
    const isPartialHold = isSettlementOrApprovalPartial && isOnHold;
    const hasViolations = TransactionUtils.hasViolation(transaction?.transactionID ?? '', transactionViolations);
    const hasNoticeTypeViolations = TransactionUtils.hasNoticeTypeViolation(transaction?.transactionID ?? '', transactionViolations);
    const hasFieldErrors = TransactionUtils.hasMissingSmartscanFields(transaction);
    const isDistanceRequest = TransactionUtils.isDistanceRequest(transaction);
    const isFetchingWaypointsFromServer = TransactionUtils.isFetchingWaypointsFromServer(transaction);
    const isCardTransaction = TransactionUtils.isCardTransaction(transaction);
    const isSettled = ReportUtils.isSettled(iouReport?.reportID);
    const isDeleted = action?.pendingAction === CONST.RED_BRICK_ROAD_PENDING_ACTION.DELETE;
    const isReviewDuplicateTransaction = route.name === SCREENS.TRANSACTION_DUPLICATE.REVIEW;

    const isFullySettled = isSettled && !isSettlementOrApprovalPartial;
    const isFullyApproved = ReportUtils.isReportApproved(iouReport) && !isSettlementOrApprovalPartial;
    const shouldShowRBR = hasNoticeTypeViolations || hasViolations || hasFieldErrors || (!isFullySettled && !isFullyApproved && isOnHold);

    const [report] = useOnyx(`${ONYXKEYS.COLLECTION.REPORT}${route.params?.threadReportID}`);
    const parentReportAction = ReportActionsUtils.getReportAction(report?.parentReportID ?? '', report?.parentReportActionID ?? '');
    const reviewingTransactionID = parentReportAction?.actionName === CONST.REPORT.ACTIONS.TYPE.IOU ? parentReportAction?.originalMessage.IOUTransactionID ?? '0' : '0';
    // Get transaction violations for given transaction id from onyx, find duplicated transactions violations and get duplicates
    const duplicates = useMemo(
        () =>
            transactionViolations?.[`${ONYXKEYS.COLLECTION.TRANSACTION_VIOLATIONS}${transaction?.transactionID}`]?.find(
                (violation) => violation.name === CONST.VIOLATIONS.DUPLICATED_TRANSACTION,
            )?.data?.duplicates ?? [],
        [transaction?.transactionID, transactionViolations],
    );

    /*
     Show the merchant for IOUs and expenses only if:
     - the merchant is not empty, is custom, or is not related to scanning smartscan;
     - the expense is not a distance expense with a pending route and amount = 0 - in this case,
       the merchant says: "Route pending...", which is already shown in the amount field;
    */
    const shouldShowMerchant =
        !!requestMerchant &&
        requestMerchant !== CONST.TRANSACTION.PARTIAL_TRANSACTION_MERCHANT &&
        requestMerchant !== CONST.TRANSACTION.DEFAULT_MERCHANT &&
        !(isFetchingWaypointsFromServer && !requestAmount);
    const shouldShowDescription = !!description && !shouldShowMerchant && !isScanning;

    let merchantOrDescription = requestMerchant;
    if (!shouldShowMerchant) {
        merchantOrDescription = description || '';
    }

    const receiptImages = hasReceipt ? [ReceiptUtils.getThumbnailAndImageURIs(transaction)] : [];

    const hasPendingWaypoints = transaction?.pendingFields?.waypoints;
    const showMapAsImage = isDistanceRequest && hasPendingWaypoints;

    const getSettledMessage = (): string => {
        if (isCardTransaction) {
            return translate('common.done');
        }
        return translate('iou.settledExpensify');
    };

    const showContextMenu = (event: GestureResponderEvent) => {
        showContextMenuForReport(event, contextMenuAnchor, reportID, action, checkIfContextMenuActive);
    };

    const getPreviewHeaderText = (): string => {
        let message = translate('iou.cash');

        if (isDistanceRequest) {
            message = translate('common.distance');
        } else if (isScanning) {
            message = translate('common.receipt');
        } else if (isBillSplit) {
            message = translate('iou.split');
        }

        if (isSettled && !iouReport?.isCancelledIOU && !isPartialHold) {
            message += ` ${CONST.DOT_SEPARATOR} ${getSettledMessage()}`;
            return message;
        }

        if (shouldShowRBR && transaction) {
            const violations = TransactionUtils.getTransactionViolations(transaction.transactionID, transactionViolations);
            if (violations?.[0]) {
                const violationMessage = ViolationsUtils.getViolationTranslation(violations[0], translate);
                const violationsCount = violations.filter((v) => v.type === CONST.VIOLATION_TYPES.VIOLATION).length;
                const isTooLong = violationsCount > 1 || violationMessage.length > 15;
                const hasViolationsAndFieldErrors = violationsCount > 0 && hasFieldErrors;

                return `${message} ${CONST.DOT_SEPARATOR} ${isTooLong || hasViolationsAndFieldErrors ? translate('violations.reviewRequired') : violationMessage}`;
            }

            const isMerchantMissing = TransactionUtils.isMerchantMissing(transaction);
            const isAmountMissing = TransactionUtils.isAmountMissing(transaction);
            if (isAmountMissing && isMerchantMissing) {
                message += ` ${CONST.DOT_SEPARATOR} ${translate('violations.reviewRequired')}`;
            } else if (isAmountMissing) {
                message += ` ${CONST.DOT_SEPARATOR} ${translate('iou.missingAmount')}`;
            } else if (isMerchantMissing) {
                message += ` ${CONST.DOT_SEPARATOR} ${translate('iou.missingMerchant')}`;
            } else if (!(isSettled && !isSettlementOrApprovalPartial) && isOnHold) {
                message += ` ${CONST.DOT_SEPARATOR} ${translate('iou.hold')}`;
            }
        } else if (hasNoticeTypeViolations && transaction && !ReportUtils.isReportApproved(iouReport) && !ReportUtils.isSettled(iouReport?.reportID)) {
            message += ` • ${translate('violations.reviewRequired')}`;
        } else if (ReportUtils.isPaidGroupPolicyExpenseReport(iouReport) && ReportUtils.isReportApproved(iouReport) && !ReportUtils.isSettled(iouReport?.reportID) && !isPartialHold) {
            message += ` ${CONST.DOT_SEPARATOR} ${translate('iou.approved')}`;
        } else if (iouReport?.isCancelledIOU) {
            message += ` ${CONST.DOT_SEPARATOR} ${translate('iou.canceled')}`;
        } else if (!(isSettled && !isSettlementOrApprovalPartial) && isOnHold) {
            message += ` ${CONST.DOT_SEPARATOR} ${translate('iou.hold')}`;
        }
        return message;
    };

    const getPendingMessageProps: () => PendingMessageProps = () => {
        if (isScanning) {
            return {shouldShow: true, messageIcon: ReceiptScan, messageDescription: translate('iou.receiptScanInProgress')};
        }
        if (TransactionUtils.isPending(transaction)) {
            return {shouldShow: true, messageIcon: Expensicons.CreditCardHourglass, messageDescription: translate('iou.transactionPending')};
        }
        if (TransactionUtils.hasPendingUI(transaction, TransactionUtils.getTransactionViolations(transaction?.transactionID ?? '', transactionViolations))) {
            return {shouldShow: true, messageIcon: Expensicons.Hourglass, messageDescription: translate('iou.pendingMatchWithCreditCard')};
        }
        return {shouldShow: false};
    };

    const pendingMessageProps = getPendingMessageProps();

    const getDisplayAmountText = (): string => {
        if (isScanning) {
            return translate('iou.receiptScanning');
        }

        if (isFetchingWaypointsFromServer && !requestAmount) {
            return translate('iou.fieldPending');
        }

        return CurrencyUtils.convertToDisplayString(requestAmount, requestCurrency);
    };

    const getDisplayDeleteAmountText = (): string => {
        const iouOriginalMessage: IOUMessage | EmptyObject = action?.actionName === CONST.REPORT.ACTIONS.TYPE.IOU ? action.originalMessage : {};
        const {amount = 0, currency = CONST.CURRENCY.USD} = iouOriginalMessage;

        return CurrencyUtils.convertToDisplayString(amount, currency);
    };

    const displayAmount = isDeleted ? getDisplayDeleteAmountText() : getDisplayAmountText();

    const shouldShowSplitShare = isBillSplit && !!requestAmount && requestAmount > 0;

    // If available, retrieve the split share from the splits object of the transaction, if not, display an even share.
    const splitShare = useMemo(
        () =>
            shouldShowSplitShare &&
            (transaction?.comment?.splits?.find((split) => split.accountID === sessionAccountID)?.amount ??
                IOUUtils.calculateAmount(isPolicyExpenseChat ? 1 : participantAccountIDs.length - 1, requestAmount, requestCurrency ?? '', action.actorAccountID === sessionAccountID)),
        [shouldShowSplitShare, isPolicyExpenseChat, action.actorAccountID, participantAccountIDs.length, transaction?.comment?.splits, requestAmount, requestCurrency, sessionAccountID],
    );

    const navigateToReviewFields = () => {
        const comparisonResult = TransactionUtils.compareDuplicateTransactionFields(reviewingTransactionID);
        const allTransactionIDsDuplicates = [reviewingTransactionID, ...duplicates].filter((id) => id !== transaction?.transactionID);
        Transaction.setReviewDuplicatesKey({...comparisonResult.keep, duplicates: allTransactionIDsDuplicates, transactionID: transaction?.transactionID ?? ''});
        console.log(comparisonResult);
        if ('merchant' in comparisonResult.change) {
            console.log('dihjasiodj');
            Navigation.navigate(ROUTES.TRANSACTION_DUPLICATE_REVIEW_MERCHANT_PAGE.getRoute(route.params?.threadReportID));
        } else if ('category' in comparisonResult.change) {
            console.log('h1');
            Navigation.navigate(ROUTES.TRANSACTION_DUPLICATE_REVIEW_CATEGORY_PAGE.getRoute(route.params?.threadReportID));
        } else if ('tag' in comparisonResult.change) {
            console.log('h2j');
            Navigation.navigate(ROUTES.TRANSACTION_DUPLICATE_REVIEW_TAG_PAGE.getRoute(route.params?.threadReportID));
        } else if ('description' in comparisonResult.change) {
            console.log('hej');
            Navigation.navigate(ROUTES.TRANSACTION_DUPLICATE_REVIEW_DESCRIPTION_PAGE.getRoute(route.params?.threadReportID));
        } else {
<<<<<<< HEAD
            console.log('asdkjasjdoooodd,');
            Navigation.navigate(ROUTES.TRANSACTION_DUPLICATE_CONFIRM_PAGE.getRoute(route.params?.threadReportID));
=======
            // Navigation to confirm screen will be done in seperate PR
>>>>>>> 673b386c
        }
    };

    const childContainer = (
        <View>
            <OfflineWithFeedback
                errors={walletTerms?.errors}
                onClose={() => {
                    PaymentMethods.clearWalletTermsError();
                    Report.clearIOUError(chatReportID);
                }}
                errorRowStyles={[styles.mbn1]}
                needsOffscreenAlphaCompositing
            >
                <View
                    style={[
                        isScanning || isWhisper ? [styles.reportPreviewBoxHoverBorder, styles.reportContainerBorderRadius] : undefined,
                        !onPreviewPressed ? [styles.moneyRequestPreviewBox, containerStyles] : {},
                    ]}
                >
                    {showMapAsImage && (
                        <View style={styles.reportActionItemImages}>
                            <ConfirmedRoute
                                transaction={transaction}
                                interactive={false}
                            />
                        </View>
                    )}
                    {!showMapAsImage && hasReceipt && (
                        <ReportActionItemImages
                            images={receiptImages}
                            isHovered={isHovered || isScanning}
                            size={1}
                        />
                    )}
                    {isEmptyObject(transaction) && !ReportActionsUtils.isMessageDeleted(action) && action.pendingAction !== CONST.RED_BRICK_ROAD_PENDING_ACTION.DELETE ? (
                        <MoneyRequestSkeletonView />
                    ) : (
                        <View style={[styles.expenseAndReportPreviewBoxBody, hasReceipt ? styles.mtn1 : {}]}>
                            <View style={styles.expenseAndReportPreviewTextButtonContainer}>
                                <View style={styles.expenseAndReportPreviewTextContainer}>
                                    <View style={[styles.flexRow]}>
                                        <Text style={[styles.textLabelSupporting, styles.flex1, styles.lh16]}>{getPreviewHeaderText()}</Text>
                                        {!isSettled && shouldShowRBR && (
                                            <Icon
                                                src={Expensicons.DotIndicator}
                                                fill={theme.danger}
                                            />
                                        )}
                                    </View>
                                    <View style={styles.reportPreviewAmountSubtitleContainer}>
                                        <View style={[styles.flexRow]}>
                                            <View style={[styles.flex1, styles.flexRow, styles.alignItemsCenter]}>
                                                <Text
                                                    style={[
                                                        styles.textHeadlineH1,
                                                        isBillSplit &&
                                                            StyleUtils.getAmountFontSizeAndLineHeight(isSmallScreenWidth, windowWidth, displayAmount.length, sortedParticipantAvatars.length),
                                                        isDeleted && styles.lineThrough,
                                                    ]}
                                                    numberOfLines={1}
                                                >
                                                    {displayAmount}
                                                </Text>
                                                {ReportUtils.isSettled(iouReport?.reportID) && !isPartialHold && !isBillSplit && (
                                                    <View style={styles.defaultCheckmarkWrapper}>
                                                        <Icon
                                                            src={Expensicons.Checkmark}
                                                            fill={theme.iconSuccessFill}
                                                        />
                                                    </View>
                                                )}
                                            </View>
                                            {isBillSplit && (
                                                <View style={styles.moneyRequestPreviewBoxAvatar}>
                                                    <MultipleAvatars
                                                        icons={sortedParticipantAvatars}
                                                        shouldStackHorizontally
                                                        size="small"
                                                        shouldUseCardBackground
                                                    />
                                                </View>
                                            )}
                                        </View>
                                        <View style={[styles.flexRow]}>
                                            <View style={[styles.flex1]}>
                                                {!isCurrentUserManager && shouldShowPendingConversionMessage && (
                                                    <Text style={[styles.textLabel, styles.colorMuted]}>{translate('iou.pendingConversionMessage')}</Text>
                                                )}
                                                {(shouldShowMerchant || shouldShowDescription) && (
                                                    <Text style={[styles.textLabelSupporting, styles.textNormal]}>{merchantOrDescription}</Text>
                                                )}
                                            </View>
                                            {splitShare && (
                                                <Text style={[styles.textLabel, styles.colorMuted, styles.ml1, styles.amountSplitPadding]}>
                                                    {translate('iou.yourSplit', {amount: CurrencyUtils.convertToDisplayString(splitShare ?? 0, requestCurrency ?? '')})}
                                                </Text>
                                            )}
                                        </View>
                                        {pendingMessageProps.shouldShow && (
                                            <View style={[styles.flexRow, styles.alignItemsCenter, styles.mt2]}>
                                                <Icon
                                                    src={pendingMessageProps.messageIcon}
                                                    height={variables.iconSizeExtraSmall}
                                                    width={variables.iconSizeExtraSmall}
                                                    fill={theme.icon}
                                                />
                                                <Text style={[styles.textMicroSupporting, styles.ml1, styles.amountSplitPadding]}>{pendingMessageProps.messageDescription}</Text>
                                            </View>
                                        )}
                                    </View>
                                </View>
                            </View>
                        </View>
                    )}
                </View>
            </OfflineWithFeedback>
        </View>
    );

    if (!onPreviewPressed) {
        return childContainer;
    }

    const shouldDisableOnPress = isBillSplit && isEmptyObject(transaction);

    return (
        <PressableWithoutFeedback
            onPress={shouldDisableOnPress ? undefined : onPreviewPressed}
            onPressIn={() => DeviceCapabilities.canUseTouchScreen() && ControlSelection.block()}
            onPressOut={() => ControlSelection.unblock()}
            onLongPress={showContextMenu}
            shouldUseHapticsOnLongPress
            accessibilityLabel={isBillSplit ? translate('iou.split') : translate('iou.cash')}
            accessibilityHint={CurrencyUtils.convertToDisplayString(requestAmount, requestCurrency)}
            style={[
                styles.moneyRequestPreviewBox,
                containerStyles,
                shouldDisableOnPress && styles.cursorDefault,
                (isSettled || ReportUtils.isReportApproved(iouReport)) && isSettlementOrApprovalPartial && styles.offlineFeedback.pending,
            ]}
        >
            {childContainer}
            {isReviewDuplicateTransaction && (
                <Button
                    text={translate('violations.keepThisOne')}
                    success
                    medium
                    style={styles.p2}
                    onPress={navigateToReviewFields}
                />
            )}
        </PressableWithoutFeedback>
    );
}

MoneyRequestPreviewContent.displayName = 'MoneyRequestPreview';

export default MoneyRequestPreviewContent;<|MERGE_RESOLUTION|>--- conflicted
+++ resolved
@@ -273,12 +273,8 @@
             console.log('hej');
             Navigation.navigate(ROUTES.TRANSACTION_DUPLICATE_REVIEW_DESCRIPTION_PAGE.getRoute(route.params?.threadReportID));
         } else {
-<<<<<<< HEAD
             console.log('asdkjasjdoooodd,');
             Navigation.navigate(ROUTES.TRANSACTION_DUPLICATE_CONFIRM_PAGE.getRoute(route.params?.threadReportID));
-=======
-            // Navigation to confirm screen will be done in seperate PR
->>>>>>> 673b386c
         }
     };
 
