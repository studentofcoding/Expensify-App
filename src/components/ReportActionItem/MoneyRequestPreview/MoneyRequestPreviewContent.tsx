import {useRoute} from '@react-navigation/native';
import lodashSortBy from 'lodash/sortBy';
import truncate from 'lodash/truncate';
import React, {useMemo} from 'react';
import {View} from 'react-native';
import type {GestureResponderEvent} from 'react-native';
import {useOnyx} from 'react-native-onyx';
import type {OnyxEntry} from 'react-native-onyx';
import Button from '@components/Button';
import Icon from '@components/Icon';
import {Checkmark, DotIndicator, Folder, Hourglass, Tag} from '@components/Icon/Expensicons';
import MoneyRequestSkeletonView from '@components/MoneyRequestSkeletonView';
import MultipleAvatars from '@components/MultipleAvatars';
import OfflineWithFeedback from '@components/OfflineWithFeedback';
import PressableWithoutFeedback from '@components/Pressable/PressableWithoutFeedback';
import ReportActionItemImages from '@components/ReportActionItem/ReportActionItemImages';
import {showContextMenuForReport} from '@components/ShowContextMenuContext';
import Text from '@components/Text';
import useLocalize from '@hooks/useLocalize';
import usePolicy from '@hooks/usePolicy';
import useResponsiveLayout from '@hooks/useResponsiveLayout';
import useStyleUtils from '@hooks/useStyleUtils';
import useTheme from '@hooks/useTheme';
import useThemeStyles from '@hooks/useThemeStyles';
import useTransactionViolations from '@hooks/useTransactionViolations';
import useWindowDimensions from '@hooks/useWindowDimensions';
import ControlSelection from '@libs/ControlSelection';
import {convertToDisplayString} from '@libs/CurrencyUtils';
import {canUseTouchScreen} from '@libs/DeviceCapabilities';
import {calculateAmount} from '@libs/IOUUtils';
import Navigation from '@libs/Navigation/Navigation';
import type {PlatformStackRouteProp} from '@libs/Navigation/PlatformStackNavigation/types';
import type {TransactionDuplicateNavigatorParamList} from '@libs/Navigation/types';
import {getAvatarsForAccountIDs} from '@libs/OptionsListUtils';
import {getCleanedTagName} from '@libs/PolicyUtils';
import {getThumbnailAndImageURIs} from '@libs/ReceiptUtils';
import {getOriginalMessage, getReportAction, isMessageDeleted, isMoneyRequestAction as isMoneyRequestActionReportActionsUtils} from '@libs/ReportActionsUtils';
import {
    getTransactionDetails,
    getWorkspaceIcon,
    isPaidGroupPolicy,
    isPaidGroupPolicyExpenseReport,
    isPolicyExpenseChat as isPolicyExpenseChatReportUtils,
    isReportApproved,
    isSettled as isSettledReportUtils,
} from '@libs/ReportUtils';
import type {TransactionDetails} from '@libs/ReportUtils';
import StringUtils from '@libs/StringUtils';
import {
    compareDuplicateTransactionFields,
    hasMissingSmartscanFields,
    hasNoticeTypeViolation as hasNoticeTypeViolationTransactionUtils,
    hasPendingRTERViolation,
    hasReceipt as hasReceiptTransactionUtils,
    hasViolation as hasViolationTransactionUtils,
    hasWarningTypeViolation as hasWarningTypeViolationTransactionUtils,
    isAmountMissing as isAmountMissingTransactionUtils,
    isCardTransaction as isCardTransactionTransactionUtils,
    isDistanceRequest as isDistanceRequestTransactionUtils,
    isFetchingWaypointsFromServer as isFetchingWaypointsFromServerTransactionUtils,
    isMerchantMissing as isMerchantMissingTransactionUtils,
    isOnHold as isOnHoldTransactionUtils,
    isPending,
    isPerDiemRequest as isPerDiemRequestTransactionUtils,
    isReceiptBeingScanned,
    removeSettledAndApprovedTransactions,
    shouldShowBrokenConnectionViolation,
} from '@libs/TransactionUtils';
import ViolationsUtils from '@libs/Violations/ViolationsUtils';
import variables from '@styles/variables';
import {clearWalletTermsError} from '@userActions/PaymentMethods';
import {clearIOUError} from '@userActions/Report';
import {abandonReviewDuplicateTransactions, setReviewDuplicatesKey} from '@userActions/Transaction';
import CONST from '@src/CONST';
import ONYXKEYS from '@src/ONYXKEYS';
import ROUTES from '@src/ROUTES';
import SCREENS from '@src/SCREENS';
import type {OriginalMessageIOU} from '@src/types/onyx/OriginalMessage';
import {isEmptyObject} from '@src/types/utils/EmptyObject';
import type {MoneyRequestPreviewProps, PendingMessageProps} from './types';

function MoneyRequestPreviewContent({
    isBillSplit,
    action,
    contextMenuAnchor,
    chatReportID,
    reportID,
    onPreviewPressed,
    containerStyles,
    checkIfContextMenuActive = () => {},
    shouldShowPendingConversionMessage = false,
    isHovered = false,
    isWhisper = false,
    shouldDisplayContextMenu = true,
    iouReportID,
}: MoneyRequestPreviewProps) {
    const theme = useTheme();
    const styles = useThemeStyles();
    const StyleUtils = useStyleUtils();
    const {translate} = useLocalize();
    const {windowWidth} = useWindowDimensions();
    const route = useRoute<PlatformStackRouteProp<TransactionDuplicateNavigatorParamList, typeof SCREENS.TRANSACTION_DUPLICATE.REVIEW>>();
    const {shouldUseNarrowLayout} = useResponsiveLayout();
    const [personalDetails] = useOnyx(ONYXKEYS.PERSONAL_DETAILS_LIST);
    const [chatReport] = useOnyx(`${ONYXKEYS.COLLECTION.REPORT}${chatReportID}`);
    const [session] = useOnyx(ONYXKEYS.SESSION);
    const [iouReport] = useOnyx(`${ONYXKEYS.COLLECTION.REPORT}${iouReportID}`);

    const policy = usePolicy(iouReport?.policyID);
    const isMoneyRequestAction = isMoneyRequestActionReportActionsUtils(action);
    const transactionID = isMoneyRequestAction ? getOriginalMessage(action)?.IOUTransactionID : undefined;
    const [transaction] = useOnyx(`${ONYXKEYS.COLLECTION.TRANSACTION}${transactionID}`);
    const [walletTerms] = useOnyx(ONYXKEYS.WALLET_TERMS);
    const violations = useTransactionViolations(transaction?.transactionID);

    const sessionAccountID = session?.accountID;
    const managerID = iouReport?.managerID ?? CONST.DEFAULT_NUMBER_ID;
    const ownerAccountID = iouReport?.ownerAccountID ?? CONST.DEFAULT_NUMBER_ID;
    const isPolicyExpenseChat = isPolicyExpenseChatReportUtils(chatReport);

    const participantAccountIDs = isMoneyRequestActionReportActionsUtils(action) && isBillSplit ? getOriginalMessage(action)?.participantAccountIDs ?? [] : [managerID, ownerAccountID];
    const participantAvatars = getAvatarsForAccountIDs(participantAccountIDs, personalDetails ?? {});
    const sortedParticipantAvatars = lodashSortBy(participantAvatars, (avatar) => avatar.id);
    if (isPolicyExpenseChat && isBillSplit) {
        sortedParticipantAvatars.push(getWorkspaceIcon(chatReport));
    }

    // Pay button should only be visible to the manager of the report.
    const isCurrentUserManager = managerID === sessionAccountID;

    const {
        amount: requestAmount,
        currency: requestCurrency,
        comment: requestComment,
        merchant,
        tag,
        category,
    } = useMemo<Partial<TransactionDetails>>(() => getTransactionDetails(transaction) ?? {}, [transaction]);

    const description = truncate(StringUtils.lineBreaksToSpaces(requestComment), {length: CONST.REQUEST_PREVIEW.MAX_LENGTH});
    const requestMerchant = truncate(merchant, {length: CONST.REQUEST_PREVIEW.MAX_LENGTH});
    const hasReceipt = hasReceiptTransactionUtils(transaction);
    const isScanning = hasReceipt && isReceiptBeingScanned(transaction);
    const isOnHold = isOnHoldTransactionUtils(transaction);
    const isSettlementOrApprovalPartial = !!iouReport?.pendingFields?.partial;
    const isPartialHold = isSettlementOrApprovalPartial && isOnHold;
    const hasViolations = hasViolationTransactionUtils(transaction, violations, true);
    const hasNoticeTypeViolations = hasNoticeTypeViolationTransactionUtils(transaction?.transactionID, violations, true) && isPaidGroupPolicy(iouReport);
    const hasWarningTypeViolations = hasWarningTypeViolationTransactionUtils(transaction?.transactionID, violations, true);

    const hasFieldErrors = hasMissingSmartscanFields(transaction);
    const isDistanceRequest = isDistanceRequestTransactionUtils(transaction);
    const isPerDiemRequest = isPerDiemRequestTransactionUtils(transaction);
    const isFetchingWaypointsFromServer = isFetchingWaypointsFromServerTransactionUtils(transaction);
    const isCardTransaction = isCardTransactionTransactionUtils(transaction);
    const isSettled = isSettledReportUtils(iouReport?.reportID);
    const isApproved = isReportApproved({report: iouReport});
    const isDeleted = action?.pendingAction === CONST.RED_BRICK_ROAD_PENDING_ACTION.DELETE;
    const isReviewDuplicateTransactionPage = route.name === SCREENS.TRANSACTION_DUPLICATE.REVIEW;

    const isFullySettled = isSettled && !isSettlementOrApprovalPartial;
    const isFullyApproved = isApproved && !isSettlementOrApprovalPartial;

    // Get transaction violations for given transaction id from onyx, find duplicated transactions violations and get duplicates
    const allDuplicates = useMemo(() => violations?.find((violation) => violation.name === CONST.VIOLATIONS.DUPLICATED_TRANSACTION)?.data?.duplicates ?? [], [violations]);

    // Remove settled transactions from duplicates
    const duplicates = useMemo(() => removeSettledAndApprovedTransactions(allDuplicates), [allDuplicates]);

    // When there are no settled transactions in duplicates, show the "Keep this one" button
    const shouldShowKeepButton = !!(allDuplicates.length && duplicates.length && allDuplicates.length === duplicates.length);

    const shouldShowTag = !!tag && isPolicyExpenseChat;
    const shouldShowCategoryOrTag = shouldShowTag || !!category;
    const shouldShowRBR = hasNoticeTypeViolations || hasWarningTypeViolations || hasViolations || hasFieldErrors || (!isFullySettled && !isFullyApproved && isOnHold);
    const showCashOrCard = isCardTransaction ? translate('iou.card') : translate('iou.cash');
    // We don't use isOnHold because it's true for duplicated transaction too and we only want to show hold message if the transaction is truly on hold
    const shouldShowHoldMessage = !(isSettled && !isSettlementOrApprovalPartial) && !!transaction?.comment?.hold;

    const [report] = useOnyx(`${ONYXKEYS.COLLECTION.REPORT}${route.params?.threadReportID}`);
    const parentReportAction = getReportAction(report?.parentReportID, report?.parentReportActionID);
    const reviewingTransactionID = isMoneyRequestActionReportActionsUtils(parentReportAction) ? getOriginalMessage(parentReportAction)?.IOUTransactionID : undefined;

    /*
     Show the merchant for IOUs and expenses only if:
     - the merchant is not empty, is custom, or is not related to scanning smartscan;
     - the expense is not a distance expense with a pending route and amount = 0 - in this case,
       the merchant says: "Route pending...", which is already shown in the amount field;
    */
    const shouldShowMerchant =
        !!requestMerchant &&
        requestMerchant !== CONST.TRANSACTION.PARTIAL_TRANSACTION_MERCHANT &&
        requestMerchant !== CONST.TRANSACTION.DEFAULT_MERCHANT &&
        !(isFetchingWaypointsFromServer && !requestAmount);
    const shouldShowDescription = !!description && !shouldShowMerchant && !isScanning;

    let merchantOrDescription = requestMerchant;
    if (!shouldShowMerchant) {
        merchantOrDescription = description || '';
    }

    const receiptImages = [{...getThumbnailAndImageURIs(transaction), transaction}];

    const getSettledMessage = (): string => {
        if (isCardTransaction) {
            return translate('common.done');
        }
        return translate('iou.settledExpensify');
    };

    const showContextMenu = (event: GestureResponderEvent) => {
        if (!shouldDisplayContextMenu) {
            return;
        }
        showContextMenuForReport(event, contextMenuAnchor, reportID, action, checkIfContextMenuActive);
    };

    const getPreviewHeaderText = (): string => {
        let message = showCashOrCard;

        if (isDistanceRequest) {
            message = translate('common.distance');
        } else if (isPerDiemRequest) {
            message = translate('common.perDiem');
        } else if (isScanning) {
            message = translate('common.receipt');
        } else if (isBillSplit) {
            message = translate('iou.split');
        }

        if (isPending(transaction)) {
            message += ` ${CONST.DOT_SEPARATOR} ${translate('iou.pending')}`;
        }

        if (hasPendingRTERViolation(getTransactionViolations(transactionID, transactionViolations))) {
            message += ` ${CONST.DOT_SEPARATOR} ${translate('iou.pendingMatch')}`;
        }

        if (isSettled && !iouReport?.isCancelledIOU && !isPartialHold) {
            message += ` ${CONST.DOT_SEPARATOR} ${getSettledMessage()}`;
            return message;
        }

        if (shouldShowRBR && transaction) {
            if (shouldShowHoldMessage) {
                return `${message} ${CONST.DOT_SEPARATOR} ${translate('violations.hold')}`;
            }
            const firstViolation = violations?.at(0);
            if (firstViolation) {
                const violationMessage = ViolationsUtils.getViolationTranslation(firstViolation, translate);
                const violationsCount = violations?.filter((v) => v.type === CONST.VIOLATION_TYPES.VIOLATION).length ?? 0;
                const isTooLong = violationsCount > 1 || violationMessage.length > 15;
                const hasViolationsAndFieldErrors = violationsCount > 0 && hasFieldErrors;

                return `${message} ${CONST.DOT_SEPARATOR} ${isTooLong || hasViolationsAndFieldErrors ? translate('violations.reviewRequired') : violationMessage}`;
            }
            if (hasFieldErrors) {
                const isMerchantMissing = isMerchantMissingTransactionUtils(transaction);
                const isAmountMissing = isAmountMissingTransactionUtils(transaction);
                if (isAmountMissing && isMerchantMissing) {
                    message += ` ${CONST.DOT_SEPARATOR} ${translate('violations.reviewRequired')}`;
                } else if (isAmountMissing) {
                    message += ` ${CONST.DOT_SEPARATOR} ${translate('iou.missingAmount')}`;
                } else if (isMerchantMissing) {
                    message += ` ${CONST.DOT_SEPARATOR} ${translate('iou.missingMerchant')}`;
                }
                return message;
            }
        } else if (hasNoticeTypeViolations && transaction && !isReportApproved({report: iouReport}) && !isSettledReportUtils(iouReport?.reportID)) {
            message += ` ${CONST.DOT_SEPARATOR} ${translate('violations.reviewRequired')}`;
        } else if (isPaidGroupPolicyExpenseReport(iouReport) && isReportApproved({report: iouReport}) && !isSettledReportUtils(iouReport?.reportID) && !isPartialHold) {
            message += ` ${CONST.DOT_SEPARATOR} ${translate('iou.approved')}`;
        } else if (iouReport?.isCancelledIOU) {
            message += ` ${CONST.DOT_SEPARATOR} ${translate('iou.canceled')}`;
        } else if (shouldShowHoldMessage) {
            message += ` ${CONST.DOT_SEPARATOR} ${translate('violations.hold')}`;
        }
        return message;
    };

    const getPendingMessageProps: () => PendingMessageProps = () => {
<<<<<<< HEAD
        if (isScanning) {
            return {shouldShow: true, messageIcon: ReceiptScan, messageDescription: translate('iou.receiptScanInProgress')};
        }
        if (isPending(transaction)) {
            return {shouldShow: true, messageIcon: Expensicons.CreditCardHourglass, messageDescription: translate('iou.transactionPending')};
        }
        if (shouldShowBrokenConnectionViolation(transaction, iouReport, policy, violations)) {
            return {shouldShow: true, messageIcon: Expensicons.Hourglass, messageDescription: translate('violations.brokenConnection530Error')};
        }
        if (hasPendingUI(transaction, violations)) {
            return {shouldShow: true, messageIcon: Expensicons.Hourglass, messageDescription: translate('iou.pendingMatchWithCreditCard')};
=======
        if (shouldShowBrokenConnectionViolation(transaction ? [transaction.transactionID] : [], iouReport, policy)) {
            return {shouldShow: true, messageIcon: Hourglass, messageDescription: translate('violations.brokenConnection530Error')};
>>>>>>> 644fe9fd
        }
        return {shouldShow: false};
    };

    const pendingMessageProps = getPendingMessageProps();

    const getDisplayAmountText = (): string => {
        if (isScanning) {
            return translate('iou.receiptStatusTitle');
        }

        if (isFetchingWaypointsFromServer && !requestAmount) {
            return translate('iou.fieldPending');
        }

        return convertToDisplayString(requestAmount, requestCurrency);
    };

    const getDisplayDeleteAmountText = (): string => {
        const iouOriginalMessage: OnyxEntry<OriginalMessageIOU> = isMoneyRequestActionReportActionsUtils(action) ? getOriginalMessage(action) ?? undefined : undefined;
        return convertToDisplayString(iouOriginalMessage?.amount, iouOriginalMessage?.currency);
    };

    const displayAmount = isDeleted ? getDisplayDeleteAmountText() : getDisplayAmountText();

    const shouldShowSplitShare = isBillSplit && !!requestAmount && requestAmount > 0;

    // If available, retrieve the split share from the splits object of the transaction, if not, display an even share.
    const splitShare = useMemo(
        () =>
            shouldShowSplitShare
                ? transaction?.comment?.splits?.find((split) => split.accountID === sessionAccountID)?.amount ??
                  calculateAmount(isPolicyExpenseChat ? 1 : participantAccountIDs.length - 1, requestAmount, requestCurrency ?? '', action.actorAccountID === sessionAccountID)
                : 0,
        [shouldShowSplitShare, isPolicyExpenseChat, action.actorAccountID, participantAccountIDs.length, transaction?.comment?.splits, requestAmount, requestCurrency, sessionAccountID],
    );

    const navigateToReviewFields = () => {
        const backTo = route.params.backTo;

        // Clear the draft before selecting a different expense to prevent merging fields from the previous expense
        // (e.g., category, tag, tax) that may be not enabled/available in the new expense's policy.
        abandonReviewDuplicateTransactions();
        const comparisonResult = compareDuplicateTransactionFields(reviewingTransactionID, transaction?.reportID, transaction?.transactionID ?? reviewingTransactionID);
        setReviewDuplicatesKey({...comparisonResult.keep, duplicates, transactionID: transaction?.transactionID, reportID: transaction?.reportID});

        if ('merchant' in comparisonResult.change) {
            Navigation.navigate(ROUTES.TRANSACTION_DUPLICATE_REVIEW_MERCHANT_PAGE.getRoute(route.params?.threadReportID, backTo));
        } else if ('category' in comparisonResult.change) {
            Navigation.navigate(ROUTES.TRANSACTION_DUPLICATE_REVIEW_CATEGORY_PAGE.getRoute(route.params?.threadReportID, backTo));
        } else if ('tag' in comparisonResult.change) {
            Navigation.navigate(ROUTES.TRANSACTION_DUPLICATE_REVIEW_TAG_PAGE.getRoute(route.params?.threadReportID, backTo));
        } else if ('description' in comparisonResult.change) {
            Navigation.navigate(ROUTES.TRANSACTION_DUPLICATE_REVIEW_DESCRIPTION_PAGE.getRoute(route.params?.threadReportID, backTo));
        } else if ('taxCode' in comparisonResult.change) {
            Navigation.navigate(ROUTES.TRANSACTION_DUPLICATE_REVIEW_TAX_CODE_PAGE.getRoute(route.params?.threadReportID, backTo));
        } else if ('billable' in comparisonResult.change) {
            Navigation.navigate(ROUTES.TRANSACTION_DUPLICATE_REVIEW_BILLABLE_PAGE.getRoute(route.params?.threadReportID, backTo));
        } else if ('reimbursable' in comparisonResult.change) {
            Navigation.navigate(ROUTES.TRANSACTION_DUPLICATE_REVIEW_REIMBURSABLE_PAGE.getRoute(route.params?.threadReportID, backTo));
        } else {
            Navigation.navigate(ROUTES.TRANSACTION_DUPLICATE_CONFIRMATION_PAGE.getRoute(route.params?.threadReportID, backTo));
        }
    };

    const shouldDisableOnPress = isBillSplit && isEmptyObject(transaction);

    const childContainer = (
        <View>
            <OfflineWithFeedback
                errors={walletTerms?.errors}
                onClose={() => {
                    clearWalletTermsError();
                    clearIOUError(chatReportID);
                }}
                errorRowStyles={[styles.mbn1]}
                needsOffscreenAlphaCompositing
                pendingAction={action.pendingAction}
                shouldDisableStrikeThrough={!isDeleted}
                shouldDisableOpacity={!isDeleted}
            >
                <View
                    style={[
                        isScanning || isWhisper ? [styles.reportPreviewBoxHoverBorder, styles.reportContainerBorderRadius] : undefined,
                        !onPreviewPressed ? [styles.moneyRequestPreviewBox, containerStyles] : {},
                    ]}
                >
                    {!isDeleted && (
                        <ReportActionItemImages
                            images={receiptImages}
                            isHovered={isHovered || isScanning}
                            size={1}
                        />
                    )}
                    {isEmptyObject(transaction) && !isMessageDeleted(action) && action.pendingAction !== CONST.RED_BRICK_ROAD_PENDING_ACTION.DELETE ? (
                        <MoneyRequestSkeletonView />
                    ) : (
                        <View style={[styles.expenseAndReportPreviewBoxBody, styles.mtn1]}>
                            <View style={styles.expenseAndReportPreviewTextButtonContainer}>
                                <View style={styles.expenseAndReportPreviewTextContainer}>
                                    <View style={[styles.flexRow]}>
                                        <Text style={[styles.textLabelSupporting, styles.flex1, styles.lh16]}>{getPreviewHeaderText()}</Text>
                                        {!isSettled && shouldShowRBR && (
                                            <Icon
                                                src={DotIndicator}
                                                fill={theme.danger}
                                                small
                                            />
                                        )}
                                    </View>
                                    <View style={styles.reportPreviewAmountSubtitleContainer}>
                                        <View style={[styles.flexRow]}>
                                            <View style={[styles.flex1, styles.flexRow, styles.alignItemsCenter]}>
                                                <Text
                                                    style={[
                                                        styles.textHeadlineH1,
                                                        isBillSplit &&
                                                            StyleUtils.getAmountFontSizeAndLineHeight(
                                                                shouldUseNarrowLayout,
                                                                windowWidth,
                                                                displayAmount.length,
                                                                sortedParticipantAvatars.length,
                                                            ),
                                                        isDeleted && styles.lineThrough,
                                                    ]}
                                                    numberOfLines={1}
                                                >
                                                    {displayAmount}
                                                </Text>
                                                {isSettledReportUtils(iouReport?.reportID) && !isPartialHold && !isBillSplit && (
                                                    <View style={styles.defaultCheckmarkWrapper}>
                                                        <Icon
                                                            src={Checkmark}
                                                            fill={theme.iconSuccessFill}
                                                        />
                                                    </View>
                                                )}
                                            </View>
                                            {isBillSplit && (
                                                <View style={styles.moneyRequestPreviewBoxAvatar}>
                                                    <MultipleAvatars
                                                        icons={sortedParticipantAvatars}
                                                        shouldStackHorizontally
                                                        size="small"
                                                        shouldUseCardBackground
                                                    />
                                                </View>
                                            )}
                                        </View>
                                        <View style={[styles.flexRow]}>
                                            <View style={[styles.flex1]}>
                                                {!isCurrentUserManager && shouldShowPendingConversionMessage && (
                                                    <Text style={[styles.textLabel, styles.colorMuted]}>{translate('iou.pendingConversionMessage')}</Text>
                                                )}
                                                {(shouldShowMerchant || shouldShowDescription) && (
                                                    <Text style={[styles.textLabelSupporting, styles.textNormal]}>{merchantOrDescription}</Text>
                                                )}
                                            </View>
                                            {!!splitShare && (
                                                <Text style={[styles.textLabel, styles.colorMuted, styles.ml1, styles.amountSplitPadding]}>
                                                    {translate('iou.yourSplit', {amount: convertToDisplayString(splitShare, requestCurrency)})}
                                                </Text>
                                            )}
                                        </View>
                                        {pendingMessageProps.shouldShow && (
                                            <View style={[styles.flexRow, styles.alignItemsCenter, styles.mt2]}>
                                                <Icon
                                                    src={pendingMessageProps.messageIcon}
                                                    height={variables.iconSizeExtraSmall}
                                                    width={variables.iconSizeExtraSmall}
                                                    fill={theme.icon}
                                                />
                                                <Text style={[styles.textMicroSupporting, styles.ml1, styles.amountSplitPadding]}>{pendingMessageProps.messageDescription}</Text>
                                            </View>
                                        )}
                                    </View>
                                    {shouldShowCategoryOrTag && <View style={[styles.threadDividerLine, styles.ml0, styles.mr0, styles.mt1]} />}
                                    {shouldShowCategoryOrTag && (
                                        <View style={[styles.flexRow, styles.pt1, styles.alignItemsCenter]}>
                                            {!!category && (
                                                <View
                                                    style={[
                                                        styles.flexRow,
                                                        styles.alignItemsCenter,
                                                        styles.gap1,
                                                        shouldShowTag && styles.mw50,
                                                        shouldShowTag && styles.pr1,
                                                        styles.flexShrink1,
                                                    ]}
                                                >
                                                    <Icon
                                                        src={Folder}
                                                        height={variables.iconSizeExtraSmall}
                                                        width={variables.iconSizeExtraSmall}
                                                        fill={theme.icon}
                                                    />
                                                    <Text
                                                        numberOfLines={1}
                                                        style={[styles.textMicroSupporting, styles.pre, styles.flexShrink1]}
                                                    >
                                                        {category}
                                                    </Text>
                                                </View>
                                            )}
                                            {shouldShowTag && (
                                                <View style={[styles.flex1, styles.flexRow, styles.alignItemsCenter, styles.gap1, category && styles.pl1]}>
                                                    <Icon
                                                        src={Tag}
                                                        height={variables.iconSizeExtraSmall}
                                                        width={variables.iconSizeExtraSmall}
                                                        fill={theme.icon}
                                                    />
                                                    <Text
                                                        numberOfLines={1}
                                                        style={[styles.textMicroSupporting, styles.pre, styles.flexShrink1]}
                                                    >
                                                        {getCleanedTagName(tag)}
                                                    </Text>
                                                </View>
                                            )}
                                        </View>
                                    )}
                                </View>
                            </View>
                        </View>
                    )}
                </View>
            </OfflineWithFeedback>
        </View>
    );

    if (!onPreviewPressed) {
        return childContainer;
    }

    return (
        <PressableWithoutFeedback
            onPress={shouldDisableOnPress ? undefined : onPreviewPressed}
            onPressIn={() => canUseTouchScreen() && ControlSelection.block()}
            onPressOut={() => ControlSelection.unblock()}
            onLongPress={showContextMenu}
            shouldUseHapticsOnLongPress
            accessibilityLabel={isBillSplit ? translate('iou.split') : showCashOrCard}
            accessibilityHint={convertToDisplayString(requestAmount, requestCurrency)}
            style={[
                styles.moneyRequestPreviewBox,
                containerStyles,
                shouldDisableOnPress && styles.cursorDefault,
                (isSettled || isReportApproved({report: iouReport})) && isSettlementOrApprovalPartial && styles.offlineFeedback.pending,
            ]}
        >
            {childContainer}
            {isReviewDuplicateTransactionPage && !isSettled && !isApproved && shouldShowKeepButton && (
                <Button
                    text={translate('violations.keepThisOne')}
                    success
                    style={styles.p4}
                    onPress={navigateToReviewFields}
                />
            )}
        </PressableWithoutFeedback>
    );
}

MoneyRequestPreviewContent.displayName = 'MoneyRequestPreview';

export default MoneyRequestPreviewContent;<|MERGE_RESOLUTION|>--- conflicted
+++ resolved
@@ -279,22 +279,8 @@
     };
 
     const getPendingMessageProps: () => PendingMessageProps = () => {
-<<<<<<< HEAD
-        if (isScanning) {
-            return {shouldShow: true, messageIcon: ReceiptScan, messageDescription: translate('iou.receiptScanInProgress')};
-        }
-        if (isPending(transaction)) {
-            return {shouldShow: true, messageIcon: Expensicons.CreditCardHourglass, messageDescription: translate('iou.transactionPending')};
-        }
         if (shouldShowBrokenConnectionViolation(transaction, iouReport, policy, violations)) {
-            return {shouldShow: true, messageIcon: Expensicons.Hourglass, messageDescription: translate('violations.brokenConnection530Error')};
-        }
-        if (hasPendingUI(transaction, violations)) {
-            return {shouldShow: true, messageIcon: Expensicons.Hourglass, messageDescription: translate('iou.pendingMatchWithCreditCard')};
-=======
-        if (shouldShowBrokenConnectionViolation(transaction ? [transaction.transactionID] : [], iouReport, policy)) {
             return {shouldShow: true, messageIcon: Hourglass, messageDescription: translate('violations.brokenConnection530Error')};
->>>>>>> 644fe9fd
         }
         return {shouldShow: false};
     };
