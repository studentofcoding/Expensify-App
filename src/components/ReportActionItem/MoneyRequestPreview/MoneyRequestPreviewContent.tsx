--- conflicted
+++ resolved
@@ -281,7 +281,11 @@
                                                 {!isCurrentUserManager && shouldShowPendingConversionMessage && (
                                                     <Text style={[styles.textLabel, styles.colorMuted]}>{translate('iou.pendingConversionMessage')}</Text>
                                                 )}
-                                                {shouldShowDescription && <RenderHTML html={`<muted-text>${parser.replace(merchantOrDescription)}</muted-text>`} />}
+                                                {shouldShowDescription && (
+                                        <View style={[styles.breakWord, styles.preWrap]}>
+                                            <RenderHTML html={`<muted-text>${parser.replace(merchantOrDescription)}</muted-text>`} />
+                                        </View>
+                                    )}
                                                 {shouldShowMerchant && <Text style={[styles.textLabelSupporting, styles.textNormal]}>{merchantOrDescription}</Text>}
                                             </View>
                                             {isBillSplit && participantAccountIDs.length > 0 && !!requestAmount && requestAmount > 0 && (
@@ -296,22 +300,6 @@
                                             )}
                                         </View>
                                     </View>
-<<<<<<< HEAD
-=======
-                                )}
-                            </View>
-                            <View style={[styles.flexRow, styles.mt1]}>
-                                <View style={[styles.flex1]}>
-                                    {!isCurrentUserManager && shouldShowPendingConversionMessage && (
-                                        <Text style={[styles.textLabel, styles.colorMuted]}>{translate('iou.pendingConversionMessage')}</Text>
-                                    )}
-                                    {shouldShowDescription && (
-                                        <View style={[styles.breakWord, styles.preWrap]}>
-                                            <RenderHTML html={`<muted-text>${parser.replace(merchantOrDescription)}</muted-text>`} />
-                                        </View>
-                                    )}
-                                    {shouldShowMerchant && <Text style={[styles.textLabelSupporting, styles.textNormal]}>{merchantOrDescription}</Text>}
->>>>>>> 4fcfbb0c
                                 </View>
                             </View>
                         </View>
