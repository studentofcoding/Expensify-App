import React, {useEffect} from 'react';
import {View} from 'react-native';
import type {OnyxEntry} from 'react-native-onyx';
import Checkbox from '@components/Checkbox';
import Hoverable from '@components/Hoverable';
import Icon from '@components/Icon';
import * as Expensicons from '@components/Icon/Expensicons';
import MenuItem from '@components/MenuItem';
import MenuItemWithTopDescription from '@components/MenuItemWithTopDescription';
import OfflineWithFeedback from '@components/OfflineWithFeedback';
import {usePersonalDetails} from '@components/OnyxProvider';
import PressableWithSecondaryInteraction from '@components/PressableWithSecondaryInteraction';
import Text from '@components/Text';
import useCurrentUserPersonalDetails from '@hooks/useCurrentUserPersonalDetails';
import useLocalize from '@hooks/useLocalize';
import useStyleUtils from '@hooks/useStyleUtils';
import useThemeStyles from '@hooks/useThemeStyles';
import convertToLTR from '@libs/convertToLTR';
import getButtonState from '@libs/getButtonState';
import Navigation from '@libs/Navigation/Navigation';
import {getAvatarsForAccountIDs, getPersonalDetailsForAccountIDs} from '@libs/OptionsListUtils';
import {getDisplayNameForParticipant, getDisplayNamesWithTooltips, isCompletedTaskReport, isOpenTaskReport} from '@libs/ReportUtils';
import {isActiveTaskEditRoute} from '@libs/TaskUtils';
<<<<<<< HEAD
import {callFnIfActionIsAllowed} from '@userActions/Session';
import {canActionTask as canActionTaskUtil, canModifyTask as canModifyTaskUtilAction, clearTaskErrors, completeTask, reopenTask, setTaskReport} from '@userActions/Task';
=======
import {checkIfActionIsAllowed} from '@userActions/Session';
import {canActionTask as canActionTaskUtil, canModifyTask as canModifyTaskUtil, clearTaskErrors, completeTask, reopenTask, setTaskReport} from '@userActions/Task';
>>>>>>> 9468d262
import CONST from '@src/CONST';
import ROUTES from '@src/ROUTES';
import type {Report} from '@src/types/onyx';

type TaskViewProps = {
    /** The report currently being looked at */
    report: OnyxEntry<Report>;
};

function TaskView({report}: TaskViewProps) {
    const styles = useThemeStyles();
    const StyleUtils = useStyleUtils();
    const currentUserPersonalDetails = useCurrentUserPersonalDetails();
    const personalDetails = usePersonalDetails();
    useEffect(() => {
        setTaskReport(report);
    }, [report]);
<<<<<<< HEAD
    const taskTitle = convertToLTR(report.reportName ?? '');
    const assigneeTooltipDetails = getDisplayNamesWithTooltips(getPersonalDetailsForAccountIDs(report.managerID ? [report.managerID] : [], personalDetails), false);
    const isOpen = isOpenTaskReport(report);
    const isCompleted = isCompletedTaskReport(report);
    const canModifyTask = canModifyTaskUtilAction(report, currentUserPersonalDetails.accountID);
=======
    const taskTitle = convertToLTR(report?.reportName ?? '');
    const assigneeTooltipDetails = getDisplayNamesWithTooltips(getPersonalDetailsForAccountIDs(report?.managerID ? [report?.managerID] : [], personalDetails), false);
    const isOpen = isOpenTaskReport(report);
    const isCompleted = isCompletedTaskReport(report);
    const canModifyTask = canModifyTaskUtil(report, currentUserPersonalDetails.accountID);
>>>>>>> 9468d262
    const canActionTask = canActionTaskUtil(report, currentUserPersonalDetails.accountID);
    const disableState = !canModifyTask;
    const isDisableInteractive = !canModifyTask || !isOpen;
    const {translate} = useLocalize();

    return (
        <View>
            <OfflineWithFeedback
                shouldShowErrorMessages
<<<<<<< HEAD
                errors={report.errorFields?.editTask ?? report.errorFields?.createTask}
                onClose={() => clearTaskErrors(report.reportID)}
=======
                errors={report?.errorFields?.editTask ?? report?.errorFields?.createTask}
                onClose={() => clearTaskErrors(report?.reportID)}
>>>>>>> 9468d262
                errorRowStyles={styles.ph5}
            >
                <Hoverable>
                    {(hovered) => (
                        <PressableWithSecondaryInteraction
<<<<<<< HEAD
                            onPress={callFnIfActionIsAllowed((e) => {
=======
                            onPress={checkIfActionIsAllowed((e) => {
>>>>>>> 9468d262
                                if (isDisableInteractive) {
                                    return;
                                }
                                if (e && e.type === 'click') {
                                    (e.currentTarget as HTMLElement).blur();
                                }

                                Navigation.navigate(ROUTES.TASK_TITLE.getRoute(report?.reportID, Navigation.getReportRHPActiveRoute()));
                            })}
                            style={({pressed}) => [
                                styles.ph5,
                                styles.pv2,
                                StyleUtils.getButtonBackgroundColorStyle(getButtonState(hovered, pressed, false, disableState, !isDisableInteractive), true),
                                isDisableInteractive && styles.cursorDefault,
                            ]}
                            accessibilityLabel={taskTitle || translate('task.task')}
                            disabled={isDisableInteractive}
                        >
                            {({pressed}) => (
                                <OfflineWithFeedback pendingAction={report?.pendingFields?.reportName}>
                                    <Text style={styles.taskTitleDescription}>{translate('task.title')}</Text>
                                    <View style={[styles.flexRow, styles.flex1]}>
                                        <Checkbox
<<<<<<< HEAD
                                            onPress={callFnIfActionIsAllowed(() => {
                                                // If we're already navigating to these task editing pages, early return not to mark as completed, otherwise we would have not found page.
                                                if (isActiveTaskEditRoute(report.reportID)) {
=======
                                            onPress={checkIfActionIsAllowed(() => {
                                                // If we're already navigating to these task editing pages, early return not to mark as completed, otherwise we would have not found page.
                                                if (isActiveTaskEditRoute(report?.reportID)) {
>>>>>>> 9468d262
                                                    return;
                                                }
                                                if (isCompleted) {
                                                    reopenTask(report);
                                                } else {
                                                    completeTask(report);
                                                }
                                            })}
                                            isChecked={isCompleted}
                                            style={styles.taskMenuItemCheckbox}
                                            containerSize={24}
                                            containerBorderRadius={8}
                                            caretSize={16}
                                            accessibilityLabel={taskTitle || translate('task.task')}
                                            disabled={!canActionTask}
                                        />
                                        <View style={[styles.flexRow, styles.flex1]}>
                                            <Text
                                                numberOfLines={3}
                                                style={styles.taskTitleMenuItem}
                                            >
                                                {taskTitle}
                                            </Text>
                                        </View>
                                        {!isDisableInteractive && (
                                            <View style={styles.taskRightIconContainer}>
                                                <Icon
                                                    additionalStyles={[styles.alignItemsCenter]}
                                                    src={Expensicons.ArrowRight}
                                                    fill={StyleUtils.getIconFillColor(getButtonState(hovered, pressed, false, disableState))}
                                                />
                                            </View>
                                        )}
                                    </View>
                                </OfflineWithFeedback>
                            )}
                        </PressableWithSecondaryInteraction>
                    )}
                </Hoverable>
                <OfflineWithFeedback pendingAction={report?.pendingFields?.description}>
                    <MenuItemWithTopDescription
                        shouldRenderAsHTML
                        description={translate('task.description')}
                        title={report?.description ?? ''}
                        onPress={() => Navigation.navigate(ROUTES.REPORT_DESCRIPTION.getRoute(report?.reportID, Navigation.getReportRHPActiveRoute()))}
                        shouldShowRightIcon={!isDisableInteractive}
                        disabled={disableState}
                        wrapperStyle={[styles.pv2, styles.taskDescriptionMenuItem]}
                        shouldGreyOutWhenDisabled={false}
                        numberOfLinesTitle={0}
                        interactive={!isDisableInteractive}
                        shouldUseDefaultCursorWhenDisabled
                    />
                </OfflineWithFeedback>
                <OfflineWithFeedback pendingAction={report?.pendingFields?.managerID}>
                    {report?.managerID ? (
                        <MenuItem
                            label={translate('task.assignee')}
<<<<<<< HEAD
                            title={getDisplayNameForParticipant(report.managerID)}
                            icon={getAvatarsForAccountIDs([report.managerID], personalDetails)}
=======
                            title={getDisplayNameForParticipant(report?.managerID)}
                            icon={getAvatarsForAccountIDs([report?.managerID ?? CONST.DEFAULT_NUMBER_ID], personalDetails)}
>>>>>>> 9468d262
                            iconType={CONST.ICON_TYPE_AVATAR}
                            avatarSize={CONST.AVATAR_SIZE.SMALLER}
                            titleStyle={styles.assigneeTextStyle}
                            onPress={() => Navigation.navigate(ROUTES.TASK_ASSIGNEE.getRoute(report?.reportID, Navigation.getReportRHPActiveRoute()))}
                            shouldShowRightIcon={!isDisableInteractive}
                            disabled={disableState}
                            wrapperStyle={[styles.pv2]}
                            isSmallAvatarSubscriptMenu
                            shouldGreyOutWhenDisabled={false}
                            interactive={!isDisableInteractive}
                            titleWithTooltips={assigneeTooltipDetails}
                            shouldUseDefaultCursorWhenDisabled
                        />
                    ) : (
                        <MenuItemWithTopDescription
                            description={translate('task.assignee')}
                            onPress={() => Navigation.navigate(ROUTES.TASK_ASSIGNEE.getRoute(report?.reportID, Navigation.getReportRHPActiveRoute()))}
                            shouldShowRightIcon={!isDisableInteractive}
                            disabled={disableState}
                            wrapperStyle={[styles.pv2]}
                            shouldGreyOutWhenDisabled={false}
                            interactive={!isDisableInteractive}
                            shouldUseDefaultCursorWhenDisabled
                        />
                    )}
                </OfflineWithFeedback>
            </OfflineWithFeedback>
        </View>
    );
}

TaskView.displayName = 'TaskView';

export default TaskView;<|MERGE_RESOLUTION|>--- conflicted
+++ resolved
@@ -21,13 +21,8 @@
 import {getAvatarsForAccountIDs, getPersonalDetailsForAccountIDs} from '@libs/OptionsListUtils';
 import {getDisplayNameForParticipant, getDisplayNamesWithTooltips, isCompletedTaskReport, isOpenTaskReport} from '@libs/ReportUtils';
 import {isActiveTaskEditRoute} from '@libs/TaskUtils';
-<<<<<<< HEAD
 import {callFnIfActionIsAllowed} from '@userActions/Session';
-import {canActionTask as canActionTaskUtil, canModifyTask as canModifyTaskUtilAction, clearTaskErrors, completeTask, reopenTask, setTaskReport} from '@userActions/Task';
-=======
-import {checkIfActionIsAllowed} from '@userActions/Session';
 import {canActionTask as canActionTaskUtil, canModifyTask as canModifyTaskUtil, clearTaskErrors, completeTask, reopenTask, setTaskReport} from '@userActions/Task';
->>>>>>> 9468d262
 import CONST from '@src/CONST';
 import ROUTES from '@src/ROUTES';
 import type {Report} from '@src/types/onyx';
@@ -42,22 +37,16 @@
     const StyleUtils = useStyleUtils();
     const currentUserPersonalDetails = useCurrentUserPersonalDetails();
     const personalDetails = usePersonalDetails();
+
     useEffect(() => {
         setTaskReport(report);
     }, [report]);
-<<<<<<< HEAD
-    const taskTitle = convertToLTR(report.reportName ?? '');
-    const assigneeTooltipDetails = getDisplayNamesWithTooltips(getPersonalDetailsForAccountIDs(report.managerID ? [report.managerID] : [], personalDetails), false);
-    const isOpen = isOpenTaskReport(report);
-    const isCompleted = isCompletedTaskReport(report);
-    const canModifyTask = canModifyTaskUtilAction(report, currentUserPersonalDetails.accountID);
-=======
+
     const taskTitle = convertToLTR(report?.reportName ?? '');
     const assigneeTooltipDetails = getDisplayNamesWithTooltips(getPersonalDetailsForAccountIDs(report?.managerID ? [report?.managerID] : [], personalDetails), false);
     const isOpen = isOpenTaskReport(report);
     const isCompleted = isCompletedTaskReport(report);
     const canModifyTask = canModifyTaskUtil(report, currentUserPersonalDetails.accountID);
->>>>>>> 9468d262
     const canActionTask = canActionTaskUtil(report, currentUserPersonalDetails.accountID);
     const disableState = !canModifyTask;
     const isDisableInteractive = !canModifyTask || !isOpen;
@@ -67,23 +56,14 @@
         <View>
             <OfflineWithFeedback
                 shouldShowErrorMessages
-<<<<<<< HEAD
-                errors={report.errorFields?.editTask ?? report.errorFields?.createTask}
-                onClose={() => clearTaskErrors(report.reportID)}
-=======
                 errors={report?.errorFields?.editTask ?? report?.errorFields?.createTask}
                 onClose={() => clearTaskErrors(report?.reportID)}
->>>>>>> 9468d262
                 errorRowStyles={styles.ph5}
             >
                 <Hoverable>
                     {(hovered) => (
                         <PressableWithSecondaryInteraction
-<<<<<<< HEAD
                             onPress={callFnIfActionIsAllowed((e) => {
-=======
-                            onPress={checkIfActionIsAllowed((e) => {
->>>>>>> 9468d262
                                 if (isDisableInteractive) {
                                     return;
                                 }
@@ -107,15 +87,9 @@
                                     <Text style={styles.taskTitleDescription}>{translate('task.title')}</Text>
                                     <View style={[styles.flexRow, styles.flex1]}>
                                         <Checkbox
-<<<<<<< HEAD
                                             onPress={callFnIfActionIsAllowed(() => {
                                                 // If we're already navigating to these task editing pages, early return not to mark as completed, otherwise we would have not found page.
                                                 if (isActiveTaskEditRoute(report.reportID)) {
-=======
-                                            onPress={checkIfActionIsAllowed(() => {
-                                                // If we're already navigating to these task editing pages, early return not to mark as completed, otherwise we would have not found page.
-                                                if (isActiveTaskEditRoute(report?.reportID)) {
->>>>>>> 9468d262
                                                     return;
                                                 }
                                                 if (isCompleted) {
@@ -174,13 +148,8 @@
                     {report?.managerID ? (
                         <MenuItem
                             label={translate('task.assignee')}
-<<<<<<< HEAD
-                            title={getDisplayNameForParticipant(report.managerID)}
-                            icon={getAvatarsForAccountIDs([report.managerID], personalDetails)}
-=======
                             title={getDisplayNameForParticipant(report?.managerID)}
                             icon={getAvatarsForAccountIDs([report?.managerID ?? CONST.DEFAULT_NUMBER_ID], personalDetails)}
->>>>>>> 9468d262
                             iconType={CONST.ICON_TYPE_AVATAR}
                             avatarSize={CONST.AVATAR_SIZE.SMALLER}
                             titleStyle={styles.assigneeTextStyle}
