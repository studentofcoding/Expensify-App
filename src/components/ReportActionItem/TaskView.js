--- conflicted
+++ resolved
@@ -55,7 +55,7 @@
         <View>
             <OfflineWithFeedback
                 shouldShowErrorMessages
-                errors={lodashGet(props, 'report.errorFields')}
+                errors={lodashGet(props, 'report.errorFields.editTask')}
                 onClose={() => Task.clearEditTaskErrors(props.report.reportID)}
                 errorRowStyles={styles.ph5}
             >
@@ -67,7 +67,6 @@
                                     e.currentTarget.blur();
                                 }
 
-<<<<<<< HEAD
                                 Navigation.navigate(ROUTES.getTaskReportTitleRoute(props.report.reportID));
                             })}
                             style={({pressed}) => [styles.ph5, styles.pv2, StyleUtils.getButtonBackgroundColorStyle(getButtonState(hovered, pressed, false, disableState), true)]}
@@ -87,7 +86,7 @@
                                             containerBorderRadius={8}
                                             caretSize={16}
                                             accessibilityLabel={taskTitle || props.translate('task.task')}
-                                            disabled={isCanceled || !canEdit}
+                                            disabled={isCanceled || !canModifyTask}
                                         />
                                         <View style={[styles.flexRow, styles.flex1]}>
                                             <Text
@@ -96,44 +95,6 @@
                                             >
                                                 {taskTitle}
                                             </Text>
-=======
-                            Navigation.navigate(ROUTES.getTaskReportTitleRoute(props.report.reportID));
-                        })}
-                        style={({pressed}) => [styles.ph5, styles.pv2, StyleUtils.getButtonBackgroundColorStyle(getButtonState(hovered, pressed, false, disableState), true)]}
-                        ref={props.forwardedRef}
-                        disabled={disableState}
-                        accessibilityLabel={taskTitle || props.translate('task.task')}
-                    >
-                        {({pressed}) => (
-                            <>
-                                <Text style={styles.taskTitleDescription}>{props.translate('task.title')}</Text>
-                                <View style={[styles.flexRow, styles.alignItemsTop, styles.flex1]}>
-                                    <Checkbox
-                                        onPress={() => (isCompleted ? Task.reopenTask(props.report.reportID, taskTitle) : Task.completeTask(props.report.reportID, taskTitle))}
-                                        isChecked={isCompleted}
-                                        style={styles.taskMenuItemCheckbox}
-                                        containerSize={24}
-                                        containerBorderRadius={8}
-                                        caretSize={16}
-                                        accessibilityLabel={taskTitle || props.translate('task.task')}
-                                        disabled={isCanceled || !canModifyTask}
-                                    />
-                                    <View style={[styles.flexRow, styles.flex1]}>
-                                        <Text
-                                            numberOfLines={3}
-                                            style={styles.taskTitleMenuItem}
-                                        >
-                                            {taskTitle}
-                                        </Text>
-                                    </View>
-                                    {isOpen && (
-                                        <View style={styles.taskRightIconContainer}>
-                                            <Icon
-                                                additionalStyles={[styles.alignItemsCenter]}
-                                                src={Expensicons.ArrowRight}
-                                                fill={StyleUtils.getIconFillColor(getButtonState(hovered, pressed, false, disableState))}
-                                            />
->>>>>>> f69e5af9
                                         </View>
                                         {isOpen && (
                                             <View style={styles.taskRightIconContainer}>
