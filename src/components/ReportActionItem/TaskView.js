--- conflicted
+++ resolved
@@ -63,45 +63,6 @@
                                 e.currentTarget.blur();
                             }
 
-<<<<<<< HEAD
-                    Navigation.navigate(ROUTES.getTaskReportTitleRoute(props.report.reportID));
-                })}
-                style={({hovered, pressed}) => [styles.ph5, styles.pv2, StyleUtils.getButtonBackgroundColorStyle(getButtonState(hovered, pressed, false, disableState), true)]}
-                ref={props.forwardedRef}
-                disabled={disableState}
-                accessibilityLabel={taskTitle || props.translate('task.task')}
-            >
-                {({hovered, pressed}) => (
-                    <OfflineWithFeedback
-                        pendingAction={lodashGet(props, 'report.pendingFields.reportName', null)}
-                    >
-                        <Text style={styles.taskTitleDescription}>{props.translate('task.title')}</Text>
-                        <View style={[styles.flexRow, styles.alignItemsTop, styles.flex1]}>
-                            <Checkbox
-                                onPress={() => (isCompleted ? Task.reopenTask(props.report.reportID, taskTitle) : Task.completeTask(props.report.reportID, taskTitle))}
-                                isChecked={isCompleted}
-                                style={styles.taskMenuItemCheckbox}
-                                containerSize={24}
-                                containerBorderRadius={8}
-                                caretSize={16}
-                                accessibilityLabel={taskTitle || props.translate('task.task')}
-                                disabled={isCanceled || !canEdit}
-                            />
-                            <View style={[styles.flexRow, styles.flex1]}>
-                                <Text
-                                    numberOfLines={3}
-                                    style={styles.taskTitleMenuItem}
-                                >
-                                    {taskTitle}
-                                </Text>
-                            </View>
-                            {isOpen && (
-                                <View style={styles.taskRightIconContainer}>
-                                    <Icon
-                                        additionalStyles={[styles.alignItemsCenter]}
-                                        src={Expensicons.ArrowRight}
-                                        fill={StyleUtils.getIconFillColor(getButtonState(hovered, pressed, false, disableState))}
-=======
                             Navigation.navigate(ROUTES.getTaskReportTitleRoute(props.report.reportID));
                         })}
                         style={({pressed}) => [styles.ph5, styles.pv2, StyleUtils.getButtonBackgroundColorStyle(getButtonState(hovered, pressed, false, disableState), true)]}
@@ -110,7 +71,7 @@
                         accessibilityLabel={taskTitle || props.translate('task.task')}
                     >
                         {({pressed}) => (
-                            <>
+                            <OfflineWithFeedback pendingAction={lodashGet(props, 'report.pendingFields.reportName', null)}>
                                 <Text style={styles.taskTitleDescription}>{props.translate('task.title')}</Text>
                                 <View style={[styles.flexRow, styles.alignItemsTop, styles.flex1]}>
                                     <Checkbox
@@ -122,7 +83,6 @@
                                         caretSize={16}
                                         accessibilityLabel={taskTitle || props.translate('task.task')}
                                         disabled={isCanceled || !canEdit}
->>>>>>> f8bb2b11
                                     />
                                     <View style={[styles.flexRow, styles.flex1]}>
                                         <Text
@@ -142,45 +102,16 @@
                                         </View>
                                     )}
                                 </View>
-<<<<<<< HEAD
-                            )}
-                        </View>
-                    </OfflineWithFeedback>
+                            </OfflineWithFeedback>
+                        )}
+                    </PressableWithSecondaryInteraction>
                 )}
-            </PressableWithSecondaryInteraction>
-            <OfflineWithFeedback
-                pendingAction={lodashGet(props, 'report.pendingFields.description', null)}
-            >
+            </Hoverable>
+            <OfflineWithFeedback pendingAction={lodashGet(props, 'report.pendingFields.description', null)}>
                 <MenuItemWithTopDescription
                     description={props.translate('task.description')}
                     title={props.report.description || ''}
                     onPress={() => Navigation.navigate(ROUTES.getTaskReportDescriptionRoute(props.report.reportID))}
-=======
-                            </>
-                        )}
-                    </PressableWithSecondaryInteraction>
-                )}
-            </Hoverable>
-            <MenuItemWithTopDescription
-                description={props.translate('task.description')}
-                title={props.report.description || ''}
-                onPress={() => Navigation.navigate(ROUTES.getTaskReportDescriptionRoute(props.report.reportID))}
-                shouldShowRightIcon={isOpen}
-                disabled={disableState}
-                wrapperStyle={[styles.pv2, styles.taskDescriptionMenuItem]}
-                shouldGreyOutWhenDisabled={false}
-                numberOfLinesTitle={0}
-            />
-            {props.report.managerID ? (
-                <MenuItem
-                    label={props.translate('task.assignee')}
-                    title={ReportUtils.getDisplayNameForParticipant(props.report.managerID)}
-                    icon={OptionsListUtils.getAvatarsForAccountIDs([props.report.managerID], props.personalDetails)}
-                    iconType={CONST.ICON_TYPE_AVATAR}
-                    avatarSize={CONST.AVATAR_SIZE.SMALLER}
-                    titleStyle={styles.assigneeTextStyle}
-                    onPress={() => Navigation.navigate(ROUTES.getTaskReportAssigneeRoute(props.report.reportID))}
->>>>>>> f8bb2b11
                     shouldShowRightIcon={isOpen}
                     disabled={disableState}
                     wrapperStyle={[styles.pv2, styles.taskDescriptionMenuItem]}
@@ -189,9 +120,7 @@
                 />
             </OfflineWithFeedback>
             {props.report.managerID ? (
-                <OfflineWithFeedback
-                    pendingAction={lodashGet(props, 'report.pendingFields.managerID', null)}
-                >
+                <OfflineWithFeedback pendingAction={lodashGet(props, 'report.pendingFields.managerID', null)}>
                     <MenuItem
                         label={props.translate('task.assignee')}
                         title={ReportUtils.getDisplayNameForParticipant(props.report.managerID)}
