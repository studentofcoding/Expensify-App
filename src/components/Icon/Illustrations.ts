--- conflicted
+++ resolved
@@ -218,9 +218,6 @@
     Tire,
     BigVault,
     Filters,
-<<<<<<< HEAD
     MagnifyingGlassMoney,
-=======
     Rules,
->>>>>>> b451efdd
 };