import Abracadabra from '@assets/images/product-illustrations/abracadabra.svg';
import BankArrowPink from '@assets/images/product-illustrations/bank-arrow--pink.svg';
import BankMouseGreen from '@assets/images/product-illustrations/bank-mouse--green.svg';
import BankUserGreen from '@assets/images/product-illustrations/bank-user--green.svg';
import ConciergeBlue from '@assets/images/product-illustrations/concierge--blue.svg';
import ConciergeExclamation from '@assets/images/product-illustrations/concierge--exclamation.svg';
import CreditCardsBlue from '@assets/images/product-illustrations/credit-cards--blue.svg';
import EmptyStateExpenses from '@assets/images/product-illustrations/emptystate__expenses.svg';
import GpsTrackOrange from '@assets/images/product-illustrations/gps-track--orange.svg';
import Hands from '@assets/images/product-illustrations/home-illustration-hands.svg';
import InvoiceOrange from '@assets/images/product-illustrations/invoice--orange.svg';
import JewelBoxBlue from '@assets/images/product-illustrations/jewel-box--blue.svg';
import JewelBoxGreen from '@assets/images/product-illustrations/jewel-box--green.svg';
import JewelBoxPink from '@assets/images/product-illustrations/jewel-box--pink.svg';
import JewelBoxYellow from '@assets/images/product-illustrations/jewel-box--yellow.svg';
import MagicCode from '@assets/images/product-illustrations/magic-code.svg';
import MoneyEnvelopeBlue from '@assets/images/product-illustrations/money-envelope--blue.svg';
import MoneyMousePink from '@assets/images/product-illustrations/money-mouse--pink.svg';
import MushroomTopHat from '@assets/images/product-illustrations/mushroom-top-hat.svg';
import PaymentHands from '@assets/images/product-illustrations/payment-hands.svg';
import ReceiptYellow from '@assets/images/product-illustrations/receipt--yellow.svg';
import ReceiptsSearchYellow from '@assets/images/product-illustrations/receipts-search--yellow.svg';
import RocketBlue from '@assets/images/product-illustrations/rocket--blue.svg';
import RocketOrange from '@assets/images/product-illustrations/rocket--orange.svg';
import SafeBlue from '@assets/images/product-illustrations/safe.svg';
import SmartScan from '@assets/images/product-illustrations/simple-illustration__smartscan.svg';
import TadaBlue from '@assets/images/product-illustrations/tada--blue.svg';
import TadaYellow from '@assets/images/product-illustrations/tada--yellow.svg';
import TeleScope from '@assets/images/product-illustrations/telescope.svg';
import ThreeLeggedLaptopWoman from '@assets/images/product-illustrations/three_legged_laptop_woman.svg';
import ToddBehindCloud from '@assets/images/product-illustrations/todd-behind-cloud.svg';
import Abacus from '@assets/images/simple-illustrations/simple-illustration__abacus.svg';
import Accounting from '@assets/images/simple-illustrations/simple-illustration__accounting.svg';
import Approval from '@assets/images/simple-illustrations/simple-illustration__approval.svg';
import BankArrow from '@assets/images/simple-illustrations/simple-illustration__bank-arrow.svg';
import BigRocket from '@assets/images/simple-illustrations/simple-illustration__bigrocket.svg';
import PinkBill from '@assets/images/simple-illustrations/simple-illustration__bill.svg';
import Binoculars from '@assets/images/simple-illustrations/simple-illustration__binoculars.svg';
import CarIce from '@assets/images/simple-illustrations/simple-illustration__car-ice.svg';
import Car from '@assets/images/simple-illustrations/simple-illustration__car.svg';
import ChatBubbles from '@assets/images/simple-illustrations/simple-illustration__chatbubbles.svg';
import CoffeeMug from '@assets/images/simple-illustrations/simple-illustration__coffeemug.svg';
import Coins from '@assets/images/simple-illustrations/simple-illustration__coins.svg';
import CommentBubbles from '@assets/images/simple-illustrations/simple-illustration__commentbubbles.svg';
import CompanyCard from '@assets/images/simple-illustrations/simple-illustration__company-card.svg';
import ConciergeBubble from '@assets/images/simple-illustrations/simple-illustration__concierge-bubble.svg';
import ConciergeNew from '@assets/images/simple-illustrations/simple-illustration__concierge.svg';
import CreditCardsNew from '@assets/images/simple-illustrations/simple-illustration__credit-cards.svg';
import EmailAddress from '@assets/images/simple-illustrations/simple-illustration__email-address.svg';
import FolderOpen from '@assets/images/simple-illustrations/simple-illustration__folder-open.svg';
import Gears from '@assets/images/simple-illustrations/simple-illustration__gears.svg';
import HandCard from '@assets/images/simple-illustrations/simple-illustration__handcard.svg';
import HandEarth from '@assets/images/simple-illustrations/simple-illustration__handearth.svg';
import HotDogStand from '@assets/images/simple-illustrations/simple-illustration__hotdogstand.svg';
import Hourglass from '@assets/images/simple-illustrations/simple-illustration__hourglass.svg';
import House from '@assets/images/simple-illustrations/simple-illustration__house.svg';
import InvoiceBlue from '@assets/images/simple-illustrations/simple-illustration__invoice.svg';
import Lightbulb from '@assets/images/simple-illustrations/simple-illustration__lightbulb.svg';
import LockClosed from '@assets/images/simple-illustrations/simple-illustration__lockclosed.svg';
import LockOpen from '@assets/images/simple-illustrations/simple-illustration__lockopen.svg';
import Luggage from '@assets/images/simple-illustrations/simple-illustration__luggage.svg';
import Mailbox from '@assets/images/simple-illustrations/simple-illustration__mailbox.svg';
import MoneyReceipts from '@assets/images/simple-illustrations/simple-illustration__money-receipts.svg';
import MoneyBadge from '@assets/images/simple-illustrations/simple-illustration__moneybadge.svg';
import MoneyIntoWallet from '@assets/images/simple-illustrations/simple-illustration__moneyintowallet.svg';
import MoneyWings from '@assets/images/simple-illustrations/simple-illustration__moneywings.svg';
import OpenSafe from '@assets/images/simple-illustrations/simple-illustration__opensafe.svg';
import PalmTree from '@assets/images/simple-illustrations/simple-illustration__palmtree.svg';
import Pencil from '@assets/images/simple-illustrations/simple-illustration__pencil.svg';
import PiggyBank from '@assets/images/simple-illustrations/simple-illustration__piggybank.svg';
import Profile from '@assets/images/simple-illustrations/simple-illustration__profile.svg';
import QRCode from '@assets/images/simple-illustrations/simple-illustration__qr-code.svg';
import ReceiptEnvelope from '@assets/images/simple-illustrations/simple-illustration__receipt-envelope.svg';
import ReceiptLocationMarker from '@assets/images/simple-illustrations/simple-illustration__receipt-location-marker.svg';
import ReceiptWrangler from '@assets/images/simple-illustrations/simple-illustration__receipt-wrangler.svg';
import ReceiptUpload from '@assets/images/simple-illustrations/simple-illustration__receiptupload.svg';
import SanFrancisco from '@assets/images/simple-illustrations/simple-illustration__sanfrancisco.svg';
import ShieldYellow from '@assets/images/simple-illustrations/simple-illustration__shield.svg';
import SmallRocket from '@assets/images/simple-illustrations/simple-illustration__smallrocket.svg';
import SplitBill from '@assets/images/simple-illustrations/simple-illustration__splitbill.svg';
import Tag from '@assets/images/simple-illustrations/simple-illustration__tag.svg';
import TeachersUnite from '@assets/images/simple-illustrations/simple-illustration__teachers-unite.svg';
import ThumbsUpStars from '@assets/images/simple-illustrations/simple-illustration__thumbsupstars.svg';
import TrackShoe from '@assets/images/simple-illustrations/simple-illustration__track-shoe.svg';
import TrashCan from '@assets/images/simple-illustrations/simple-illustration__trashcan.svg';
import TreasureChest from '@assets/images/simple-illustrations/simple-illustration__treasurechest.svg';
import WalletAlt from '@assets/images/simple-illustrations/simple-illustration__wallet-alt.svg';
import Workflows from '@assets/images/simple-illustrations/simple-illustration__workflows.svg';

export {
    Abracadabra,
    BankArrowPink,
    BankMouseGreen,
    BankUserGreen,
    BigRocket,
    ChatBubbles,
    CoffeeMug,
    ConciergeBlue,
    ConciergeExclamation,
    CreditCardsBlue,
    EmailAddress,
    EmptyStateExpenses,
    FolderOpen,
    HandCard,
    HotDogStand,
    InvoiceOrange,
    JewelBoxBlue,
    JewelBoxGreen,
    PaymentHands,
    JewelBoxPink,
    JewelBoxYellow,
    MagicCode,
    Mailbox,
    MoneyEnvelopeBlue,
    MoneyMousePink,
    MushroomTopHat,
    ReceiptsSearchYellow,
    ReceiptYellow,
    ReceiptWrangler,
    RocketBlue,
    RocketOrange,
    SanFrancisco,
    SafeBlue,
    SmallRocket,
    TadaYellow,
    TadaBlue,
    ToddBehindCloud,
    GpsTrackOrange,
    ShieldYellow,
    MoneyReceipts,
    PinkBill,
    CreditCardsNew,
    InvoiceBlue,
    LockOpen,
    Luggage,
    MoneyIntoWallet,
    MoneyWings,
    OpenSafe,
    TrackShoe,
    BankArrow,
    ConciergeBubble,
    ConciergeNew,
    MoneyBadge,
    TreasureChest,
    ThumbsUpStars,
    Hands,
    HandEarth,
    SmartScan,
    Hourglass,
    CommentBubbles,
    TrashCan,
    TeleScope,
    Profile,
    PalmTree,
    LockClosed,
    Gears,
    QRCode,
    ReceiptEnvelope,
    Approval,
    WalletAlt,
    Workflows,
    ThreeLeggedLaptopWoman,
    House,
    TeachersUnite,
    Abacus,
    Binoculars,
    CompanyCard,
    ReceiptUpload,
    SplitBill,
    PiggyBank,
    Accounting,
    Car,
    Coins,
    Pencil,
    Tag,
    CarIce,
<<<<<<< HEAD
    ReceiptLocationMarker,
=======
    Lightbulb,
>>>>>>> 49db1492
};<|MERGE_RESOLUTION|>--- conflicted
+++ resolved
@@ -174,9 +174,6 @@
     Pencil,
     Tag,
     CarIce,
-<<<<<<< HEAD
     ReceiptLocationMarker,
-=======
     Lightbulb,
->>>>>>> 49db1492
 };