--- conflicted
+++ resolved
@@ -129,11 +129,7 @@
     PalmTree,
     LockClosed,
     Gears,
-<<<<<<< HEAD
-    QrCode,
+    QRCode,
     ThreeLeggedLaptopWoman,
-=======
-    QRCode,
     House,
->>>>>>> 669ac330
 };