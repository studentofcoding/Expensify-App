import ExpensifyCardIllustration from '@assets/images/expensifyCard/cardIllustration.svg';
import Abracadabra from '@assets/images/product-illustrations/abracadabra.svg';
import BankArrowPink from '@assets/images/product-illustrations/bank-arrow--pink.svg';
import BankMouseGreen from '@assets/images/product-illustrations/bank-mouse--green.svg';
import BankUserGreen from '@assets/images/product-illustrations/bank-user--green.svg';
import ConciergeBlue from '@assets/images/product-illustrations/concierge--blue.svg';
import ConciergeExclamation from '@assets/images/product-illustrations/concierge--exclamation.svg';
import CreditCardsBlue from '@assets/images/product-illustrations/credit-cards--blue.svg';
import EmptyStateExpenses from '@assets/images/product-illustrations/emptystate__expenses.svg';
import EmptyStateTravel from '@assets/images/product-illustrations/emptystate__travel.svg';
import FolderWithPapers from '@assets/images/product-illustrations/folder-with-papers.svg';
import GpsTrackOrange from '@assets/images/product-illustrations/gps-track--orange.svg';
import Hands from '@assets/images/product-illustrations/home-illustration-hands.svg';
import InvoiceOrange from '@assets/images/product-illustrations/invoice--orange.svg';
import JewelBoxBlue from '@assets/images/product-illustrations/jewel-box--blue.svg';
import JewelBoxGreen from '@assets/images/product-illustrations/jewel-box--green.svg';
import JewelBoxPink from '@assets/images/product-illustrations/jewel-box--pink.svg';
import JewelBoxYellow from '@assets/images/product-illustrations/jewel-box--yellow.svg';
import MagicCode from '@assets/images/product-illustrations/magic-code.svg';
import MoneyEnvelopeBlue from '@assets/images/product-illustrations/money-envelope--blue.svg';
import MoneyMousePink from '@assets/images/product-illustrations/money-mouse--pink.svg';
import MushroomTopHat from '@assets/images/product-illustrations/mushroom-top-hat.svg';
import PaymentHands from '@assets/images/product-illustrations/payment-hands.svg';
import ReceiptYellow from '@assets/images/product-illustrations/receipt--yellow.svg';
import ReceiptsSearchYellow from '@assets/images/product-illustrations/receipts-search--yellow.svg';
import RocketBlue from '@assets/images/product-illustrations/rocket--blue.svg';
import RocketOrange from '@assets/images/product-illustrations/rocket--orange.svg';
import SafeBlue from '@assets/images/product-illustrations/safe.svg';
import SmartScan from '@assets/images/product-illustrations/simple-illustration__smartscan.svg';
import TadaBlue from '@assets/images/product-illustrations/tada--blue.svg';
import TadaYellow from '@assets/images/product-illustrations/tada--yellow.svg';
import TeleScope from '@assets/images/product-illustrations/telescope.svg';
import ThreeLeggedLaptopWoman from '@assets/images/product-illustrations/three_legged_laptop_woman.svg';
import ToddBehindCloud from '@assets/images/product-illustrations/todd-behind-cloud.svg';
import Abacus from '@assets/images/simple-illustrations/simple-illustration__abacus.svg';
import Accounting from '@assets/images/simple-illustrations/simple-illustration__accounting.svg';
import Alert from '@assets/images/simple-illustrations/simple-illustration__alert.svg';
import Approval from '@assets/images/simple-illustrations/simple-illustration__approval.svg';
import BankArrow from '@assets/images/simple-illustrations/simple-illustration__bank-arrow.svg';
import BigRocket from '@assets/images/simple-illustrations/simple-illustration__bigrocket.svg';
import PinkBill from '@assets/images/simple-illustrations/simple-illustration__bill.svg';
import Binoculars from '@assets/images/simple-illustrations/simple-illustration__binoculars.svg';
import CarIce from '@assets/images/simple-illustrations/simple-illustration__car-ice.svg';
import Car from '@assets/images/simple-illustrations/simple-illustration__car.svg';
import ChatBubbles from '@assets/images/simple-illustrations/simple-illustration__chatbubbles.svg';
import CheckmarkCircle from '@assets/images/simple-illustrations/simple-illustration__checkmarkcircle.svg';
import CoffeeMug from '@assets/images/simple-illustrations/simple-illustration__coffeemug.svg';
import Coins from '@assets/images/simple-illustrations/simple-illustration__coins.svg';
import CommentBubbles from '@assets/images/simple-illustrations/simple-illustration__commentbubbles.svg';
import CompanyCard from '@assets/images/simple-illustrations/simple-illustration__company-card.svg';
import ConciergeBubble from '@assets/images/simple-illustrations/simple-illustration__concierge-bubble.svg';
import ConciergeNew from '@assets/images/simple-illustrations/simple-illustration__concierge.svg';
import CreditCardsNew from '@assets/images/simple-illustrations/simple-illustration__credit-cards.svg';
import CreditCardEyes from '@assets/images/simple-illustrations/simple-illustration__creditcardeyes.svg';
import EmailAddress from '@assets/images/simple-illustrations/simple-illustration__email-address.svg';
import FolderOpen from '@assets/images/simple-illustrations/simple-illustration__folder-open.svg';
import Gears from '@assets/images/simple-illustrations/simple-illustration__gears.svg';
import HandCard from '@assets/images/simple-illustrations/simple-illustration__handcard.svg';
import HandEarth from '@assets/images/simple-illustrations/simple-illustration__handearth.svg';
import HotDogStand from '@assets/images/simple-illustrations/simple-illustration__hotdogstand.svg';
import Hourglass from '@assets/images/simple-illustrations/simple-illustration__hourglass.svg';
import House from '@assets/images/simple-illustrations/simple-illustration__house.svg';
import InvoiceBlue from '@assets/images/simple-illustrations/simple-illustration__invoice.svg';
import Lightbulb from '@assets/images/simple-illustrations/simple-illustration__lightbulb.svg';
import LockClosed from '@assets/images/simple-illustrations/simple-illustration__lockclosed.svg';
import LockClosedOrange from '@assets/images/simple-illustrations/simple-illustration__lockclosed_orange.svg';
import LockOpen from '@assets/images/simple-illustrations/simple-illustration__lockopen.svg';
import Luggage from '@assets/images/simple-illustrations/simple-illustration__luggage.svg';
import Mailbox from '@assets/images/simple-illustrations/simple-illustration__mailbox.svg';
import MoneyReceipts from '@assets/images/simple-illustrations/simple-illustration__money-receipts.svg';
import MoneyBadge from '@assets/images/simple-illustrations/simple-illustration__moneybadge.svg';
import MoneyIntoWallet from '@assets/images/simple-illustrations/simple-illustration__moneyintowallet.svg';
import MoneyWings from '@assets/images/simple-illustrations/simple-illustration__moneywings.svg';
import OpenSafe from '@assets/images/simple-illustrations/simple-illustration__opensafe.svg';
import PalmTree from '@assets/images/simple-illustrations/simple-illustration__palmtree.svg';
import Pencil from '@assets/images/simple-illustrations/simple-illustration__pencil.svg';
import PiggyBank from '@assets/images/simple-illustrations/simple-illustration__piggybank.svg';
import Profile from '@assets/images/simple-illustrations/simple-illustration__profile.svg';
import QRCode from '@assets/images/simple-illustrations/simple-illustration__qr-code.svg';
import ReceiptEnvelope from '@assets/images/simple-illustrations/simple-illustration__receipt-envelope.svg';
import ReceiptWrangler from '@assets/images/simple-illustrations/simple-illustration__receipt-wrangler.svg';
import ReceiptUpload from '@assets/images/simple-illustrations/simple-illustration__receiptupload.svg';
import SanFrancisco from '@assets/images/simple-illustrations/simple-illustration__sanfrancisco.svg';
import SendMoney from '@assets/images/simple-illustrations/simple-illustration__sendmoney.svg';
import ShieldYellow from '@assets/images/simple-illustrations/simple-illustration__shield.svg';
import SmallRocket from '@assets/images/simple-illustrations/simple-illustration__smallrocket.svg';
import SplitBill from '@assets/images/simple-illustrations/simple-illustration__splitbill.svg';
import SubscriptionAnnual from '@assets/images/simple-illustrations/simple-illustration__subscription-annual.svg';
import SubscriptionPPU from '@assets/images/simple-illustrations/simple-illustration__subscription-ppu.svg';
import Tag from '@assets/images/simple-illustrations/simple-illustration__tag.svg';
import TeachersUnite from '@assets/images/simple-illustrations/simple-illustration__teachers-unite.svg';
import ThumbsUpStars from '@assets/images/simple-illustrations/simple-illustration__thumbsupstars.svg';
import TrackShoe from '@assets/images/simple-illustrations/simple-illustration__track-shoe.svg';
import TrashCan from '@assets/images/simple-illustrations/simple-illustration__trashcan.svg';
import TreasureChest from '@assets/images/simple-illustrations/simple-illustration__treasurechest.svg';
import VirtualCard from '@assets/images/simple-illustrations/simple-illustration__virtualcard.svg';
import WalletAlt from '@assets/images/simple-illustrations/simple-illustration__wallet-alt.svg';
import Workflows from '@assets/images/simple-illustrations/simple-illustration__workflows.svg';
import ExpensifyApprovedLogoLight from '@assets/images/subscription-details__approvedlogo--light.svg';
import ExpensifyApprovedLogo from '@assets/images/subscription-details__approvedlogo.svg';

export {
    Abracadabra,
    BankArrowPink,
    BankMouseGreen,
    BankUserGreen,
    BigRocket,
    ChatBubbles,
    CoffeeMug,
    ConciergeBlue,
    ConciergeExclamation,
    CreditCardsBlue,
    EmailAddress,
    EmptyStateExpenses,
    FolderOpen,
    HandCard,
    HotDogStand,
    InvoiceOrange,
    JewelBoxBlue,
    JewelBoxGreen,
    PaymentHands,
    JewelBoxPink,
    JewelBoxYellow,
    MagicCode,
    Mailbox,
    MoneyEnvelopeBlue,
    MoneyMousePink,
    MushroomTopHat,
    ReceiptsSearchYellow,
    ReceiptYellow,
    ReceiptWrangler,
    RocketBlue,
    RocketOrange,
    SanFrancisco,
    SafeBlue,
    SmallRocket,
    TadaYellow,
    TadaBlue,
    ToddBehindCloud,
    GpsTrackOrange,
    ShieldYellow,
    MoneyReceipts,
    PinkBill,
    CreditCardsNew,
    InvoiceBlue,
    LockOpen,
    Luggage,
    MoneyIntoWallet,
    MoneyWings,
    OpenSafe,
    TrackShoe,
    BankArrow,
    ConciergeBubble,
    ConciergeNew,
    MoneyBadge,
    TreasureChest,
    ThumbsUpStars,
    Hands,
    HandEarth,
    SmartScan,
    Hourglass,
    CommentBubbles,
    TrashCan,
    TeleScope,
    Profile,
    PalmTree,
    LockClosed,
    Gears,
    QRCode,
    ReceiptEnvelope,
    Approval,
    WalletAlt,
    Workflows,
    ThreeLeggedLaptopWoman,
    House,
    Alert,
    TeachersUnite,
    Abacus,
    Binoculars,
    CompanyCard,
    ReceiptUpload,
    ExpensifyCardIllustration,
    SplitBill,
    PiggyBank,
    Accounting,
    Car,
    Coins,
    Pencil,
    Tag,
    CarIce,
    Lightbulb,
    EmptyStateTravel,
    SubscriptionAnnual,
    SubscriptionPPU,
    ExpensifyApprovedLogo,
    ExpensifyApprovedLogoLight,
    SendMoney,
    CheckmarkCircle,
    CreditCardEyes,
    LockClosedOrange,
<<<<<<< HEAD
    FolderWithPapers,
=======
    VirtualCard,
>>>>>>> 87fdc79a
};<|MERGE_RESOLUTION|>--- conflicted
+++ resolved
@@ -198,9 +198,6 @@
     CheckmarkCircle,
     CreditCardEyes,
     LockClosedOrange,
-<<<<<<< HEAD
     FolderWithPapers,
-=======
     VirtualCard,
->>>>>>> 87fdc79a
 };