import {ImageContentFit} from 'expo-image';
import React, {PureComponent} from 'react';
import {StyleProp, View, ViewStyle} from 'react-native';
import ImageSVG from '@components/ImageSVG';
import withStyleUtils, {WithStyleUtilsProps} from '@components/withStyleUtils';
import withTheme, {WithThemeProps} from '@components/withTheme';
import withThemeStyles, {type WithThemeStylesProps} from '@components/withThemeStyles';
import variables from '@styles/variables';
import IconAsset from '@src/types/utils/IconAsset';
import IconWrapperStyles from './IconWrapperStyles';

type IconBaseProps = {
    /** The asset to render. */
    src: IconAsset;

    /** The width of the icon. */
    width?: number;

    /** The height of the icon. */
    height?: number;

    /** The fill color for the icon. Can be hex, rgb, rgba, or valid react-native named color such as 'red' or 'blue'. */
    fill?: string;

    /** Is small icon */
    small?: boolean;

    /** Is inline icon */
    inline?: boolean;

    /** Is icon hovered */
    hovered?: boolean;

    /** Is icon pressed */
    pressed?: boolean;

    /** Additional styles to add to the Icon */
    additionalStyles?: StyleProp<ViewStyle>;

    /** Used to locate this icon in end-to-end tests. */
    testID?: string;

    /** Determines how the image should be resized to fit its container */
    contentFit?: ImageContentFit;
};
type IconProps = IconBaseProps & WithThemeStylesProps & WithThemeProps & WithStyleUtilsProps;

// We must use a class component to create an animatable component with the Animated API
// eslint-disable-next-line react/prefer-stateless-function
class Icon extends PureComponent<IconProps> {
    // eslint-disable-next-line react/static-property-placement
    public static defaultProps: Partial<IconBaseProps> = {
        width: variables.iconSizeNormal,
        height: variables.iconSizeNormal,
        fill: undefined,
        small: false,
        inline: false,
        additionalStyles: [],
        hovered: false,
        pressed: false,
        testID: '',
        contentFit: 'cover',
    };

    render() {
        const width = this.props.small ? variables.iconSizeSmall : this.props.width;
        const height = this.props.small ? variables.iconSizeSmall : this.props.height;
        const iconStyles = [this.props.StyleUtils.getWidthAndHeightStyle(width ?? 0, height), IconWrapperStyles, this.props.themeStyles.pAbsolute, this.props.additionalStyles];

        if (this.props.inline) {
            return (
                <View
                    testID={this.props.testID}
                    style={[this.props.StyleUtils.getWidthAndHeightStyle(width ?? 0, height), this.props.themeStyles.bgTransparent, this.props.themeStyles.overflowVisible]}
                >
                    <View style={iconStyles}>
                        <ImageSVG
                            src={this.props.src}
                            width={width}
                            height={height}
                            fill={this.props.fill}
                            hovered={this.props.hovered}
                            pressed={this.props.pressed}
                            contentFit={this.props.contentFit}
                        />
                    </View>
                </View>
            );
        }

        return (
            <View
                testID={this.props.testID}
                style={this.props.additionalStyles}
            >
                <ImageSVG
                    src={this.props.src}
                    width={width}
                    height={height}
                    fill={this.props.fill}
                    hovered={this.props.hovered}
                    pressed={this.props.pressed}
                    contentFit={this.props.contentFit}
                />
            </View>
        );
    }
}

<<<<<<< HEAD
Icon.displayName = 'Icon';

export default Icon;
export {type SrcProps};
=======
export default withTheme(withThemeStyles(withStyleUtils(Icon)));
>>>>>>> 6365aebb
<|MERGE_RESOLUTION|>--- conflicted
+++ resolved
@@ -107,11 +107,4 @@
     }
 }
 
-<<<<<<< HEAD
-Icon.displayName = 'Icon';
-
-export default Icon;
-export {type SrcProps};
-=======
-export default withTheme(withThemeStyles(withStyleUtils(Icon)));
->>>>>>> 6365aebb
+export default withTheme(withThemeStyles(withStyleUtils(Icon)));