--- conflicted
+++ resolved
@@ -8,8 +8,8 @@
 
 type BankIconParams = {
     themeStyles: typeof styles;
-    bankName?: string;
-    isCard?: boolean;
+    bankName: BankName;
+    isCard: boolean;
 };
 
 /**
@@ -84,7 +84,7 @@
     return iconModule;
 }
 
-function getBankNameKey(bankName: string): BankNameKey | '' {
+function getBankNameKey(bankName: string): BankNameKey {
     const bank = Object.entries(CONST.BANK_NAMES).find(([, value]) => value?.toLowerCase() === bankName);
     return (bank?.[0] as BankNameKey) ?? '';
 }
@@ -92,14 +92,8 @@
 /**
  * Returns Bank Icon Object that matches to existing bank icons or default icons
  */
-
-<<<<<<< HEAD
-export default function getBankIcon(bankName: BankName | '', isCard = false): BankIcon {
+export default function getBankIcon({themeStyles, bankName, isCard = false}: BankIconParams): BankIcon {
     const bankNameKey = getBankNameKey(bankName.toLowerCase());
-
-=======
-export default function getBankIcon({themeStyles, bankName, isCard = false}: BankIconParams): BankIcon {
->>>>>>> 36249642
     const bankIcon: BankIcon = {
         icon: isCard ? GenericBankCard : GenericBank,
     };
