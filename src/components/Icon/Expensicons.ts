--- conflicted
+++ resolved
@@ -389,10 +389,7 @@
     Filters,
     CalendarSolid,
     Filter,
-<<<<<<< HEAD
+    Feed,
     Table,
     SpreadsheetComputer,
-=======
-    Feed,
->>>>>>> 259a9b78
 };