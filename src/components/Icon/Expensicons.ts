--- conflicted
+++ resolved
@@ -88,11 +88,8 @@
 import MoneyBag from '@assets/images/money-bag.svg';
 import MoneyCircle from '@assets/images/money-circle.svg';
 import Monitor from '@assets/images/monitor.svg';
-<<<<<<< HEAD
 import Mute from '@assets/images/mute.svg';
-=======
 import NewExpensify from '@assets/images/new-expensify.svg';
->>>>>>> 6a4770a8
 import NewWindow from '@assets/images/new-window.svg';
 import NewWorkspace from '@assets/images/new-workspace.svg';
 import OfflineCloud from '@assets/images/offline-cloud.svg';
@@ -234,11 +231,8 @@
     MoneyBag,
     MoneyCircle,
     Monitor,
-<<<<<<< HEAD
     Mute,
-=======
     NewExpensify,
->>>>>>> 6a4770a8
     NewWindow,
     NewWorkspace,
     Offline,
