import AddReaction from '@assets/images/add-reaction.svg';
import All from '@assets/images/all.svg';
import Android from '@assets/images/android.svg';
import Apple from '@assets/images/apple.svg';
import ArrowDownLong from '@assets/images/arrow-down-long.svg';
import ArrowRightLong from '@assets/images/arrow-right-long.svg';
import ArrowRight from '@assets/images/arrow-right.svg';
import ArrowUpLong from '@assets/images/arrow-up-long.svg';
import UpArrow from '@assets/images/arrow-up.svg';
import ArrowsUpDown from '@assets/images/arrows-updown.svg';
import AttachmentNotFound from '@assets/images/attachment-not-found.svg';
import AdminRoomAvatar from '@assets/images/avatars/admin-room.svg';
import AnnounceRoomAvatar from '@assets/images/avatars/announce-room.svg';
import ConciergeAvatar from '@assets/images/avatars/concierge-avatar.svg';
import DeletedRoomAvatar from '@assets/images/avatars/deleted-room.svg';
import DomainRoomAvatar from '@assets/images/avatars/domain-room.svg';
import FallbackAvatar from '@assets/images/avatars/fallback-avatar.svg';
import FallbackWorkspaceAvatar from '@assets/images/avatars/fallback-workspace-avatar.svg';
import NotificationsAvatar from '@assets/images/avatars/notifications-avatar.svg';
import ActiveRoomAvatar from '@assets/images/avatars/room.svg';
import BackArrow from '@assets/images/back-left.svg';
import Bank from '@assets/images/bank.svg';
import Bed from '@assets/images/bed.svg';
import Bell from '@assets/images/bell.svg';
import BellSlash from '@assets/images/bellSlash.svg';
import Bill from '@assets/images/bill.svg';
import Binoculars from '@assets/images/binoculars.svg';
import boltSlash from '@assets/images/bolt-slash.svg';
import Bolt from '@assets/images/bolt.svg';
import Bookmark from '@assets/images/bookmark.svg';
import Box from '@assets/images/box.svg';
import Briefcase from '@assets/images/briefcase.svg';
import Bug from '@assets/images/bug.svg';
import Building from '@assets/images/building.svg';
import CalendarSolid from '@assets/images/calendar-solid.svg';
import Calendar from '@assets/images/calendar.svg';
import Camera from '@assets/images/camera.svg';
import CarWithKey from '@assets/images/car-with-key.svg';
import Car from '@assets/images/car.svg';
import CaretUpDown from '@assets/images/caret-up-down.svg';
import Cash from '@assets/images/cash.svg';
import Chair from '@assets/images/chair.svg';
import ChatBubbleAdd from '@assets/images/chatbubble-add.svg';
import ChatBubbleReply from '@assets/images/chatbubble-reply.svg';
import ChatBubbleUnread from '@assets/images/chatbubble-unread.svg';
import ChatBubble from '@assets/images/chatbubble.svg';
import ChatBubbles from '@assets/images/chatbubbles.svg';
import CheckCircle from '@assets/images/check-circle.svg';
import CheckmarkCircle from '@assets/images/checkmark-circle.svg';
import Checkmark from '@assets/images/checkmark.svg';
import CircularArrowBackwards from '@assets/images/circular-arrow-backwards.svg';
import Close from '@assets/images/close.svg';
import ClosedSign from '@assets/images/closed-sign.svg';
import Coins from '@assets/images/coins.svg';
import Collapse from '@assets/images/collapse.svg';
import CommentBubbles from '@assets/images/comment-bubbles.svg';
import Concierge from '@assets/images/concierge.svg';
import Connect from '@assets/images/connect.svg';
import ConnectionComplete from '@assets/images/connection-complete.svg';
import Copy from '@assets/images/copy.svg';
import CreditCardExclamation from '@assets/images/credit-card-exclamation.svg';
import CreditCardHourglass from '@assets/images/credit-card-hourglass.svg';
import CreditCard from '@assets/images/creditcard.svg';
import Crosshair from '@assets/images/crosshair.svg';
import DocumentPlus from '@assets/images/document-plus.svg';
import DocumentSlash from '@assets/images/document-slash.svg';
import Document from '@assets/images/document.svg';
import DotIndicatorUnfilled from '@assets/images/dot-indicator-unfilled.svg';
import DotIndicator from '@assets/images/dot-indicator.svg';
import DownArrow from '@assets/images/down.svg';
import Download from '@assets/images/download.svg';
import DragAndDrop from '@assets/images/drag-and-drop.svg';
import DragHandles from '@assets/images/drag-handles.svg';
import Emoji from '@assets/images/emoji.svg';
import Lightbulb from '@assets/images/emojiCategoryIcons/light-bulb.svg';
import EmptyStateAttachReceipt from '@assets/images/empty-state__attach-receipt.svg';
import EmptyStateRoutePending from '@assets/images/emptystate__routepending.svg';
import EReceiptIcon from '@assets/images/eReceiptIcon.svg';
import Exclamation from '@assets/images/exclamation.svg';
import Exit from '@assets/images/exit.svg';
import Expand from '@assets/images/expand.svg';
import ExpensifyAppIcon from '@assets/images/expensify-app-icon.svg';
import ExpensifyCard from '@assets/images/expensify-card-icon.svg';
import ExpensifyFooterLogoVertical from '@assets/images/expensify-footer-logo-vertical.svg';
import ExpensifyFooterLogo from '@assets/images/expensify-footer-logo.svg';
import ExpensifyLogoNew from '@assets/images/expensify-logo-new.svg';
import ExpensifyWordmark from '@assets/images/expensify-wordmark.svg';
import EyeDisabled from '@assets/images/eye-disabled.svg';
import Eye from '@assets/images/eye.svg';
import Feed from '@assets/images/feed.svg';
import Filter from '@assets/images/filter.svg';
import Filters from '@assets/images/filters.svg';
import Flag from '@assets/images/flag.svg';
import FlagLevelOne from '@assets/images/flag_level_01.svg';
import FlagLevelTwo from '@assets/images/flag_level_02.svg';
import FlagLevelThree from '@assets/images/flag_level_03.svg';
import Folder from '@assets/images/folder.svg';
import Fullscreen from '@assets/images/fullscreen.svg';
import GalleryNotFound from '@assets/images/gallery-not-found.svg';
import Gallery from '@assets/images/gallery.svg';
import Gear from '@assets/images/gear.svg';
import Globe from '@assets/images/globe.svg';
import Hashtag from '@assets/images/hashtag.svg';
import Heart from '@assets/images/heart.svg';
import History from '@assets/images/history.svg';
import Home from '@assets/images/home.svg';
import Hourglass from '@assets/images/hourglass.svg';
import ImageCropCircleMask from '@assets/images/image-crop-circle-mask.svg';
import ImageCropSquareMask from '@assets/images/image-crop-square-mask.svg';
import Inbox from '@assets/images/inbox.svg';
import Info from '@assets/images/info.svg';
import NetSuiteSquare from '@assets/images/integrationicons/netsuite-icon-square.svg';
import QBDSquare from '@assets/images/integrationicons/qbd-icon-square.svg';
import QBOCircle from '@assets/images/integrationicons/qbo-icon-circle.svg';
import QBOSquare from '@assets/images/integrationicons/qbo-icon-square.svg';
import SageIntacctSquare from '@assets/images/integrationicons/sage-intacct-icon-square.svg';
import XeroCircle from '@assets/images/integrationicons/xero-icon-circle.svg';
import XeroSquare from '@assets/images/integrationicons/xero-icon-square.svg';
import InvoiceGeneric from '@assets/images/invoice-generic.svg';
import Invoice from '@assets/images/invoice.svg';
import Key from '@assets/images/key.svg';
import Keyboard from '@assets/images/keyboard.svg';
import LinkCopy from '@assets/images/link-copy.svg';
import Link from '@assets/images/link.svg';
import Location from '@assets/images/location.svg';
import Lock from '@assets/images/lock.svg';
import Luggage from '@assets/images/luggage.svg';
import MagnifyingGlass from '@assets/images/magnifying-glass.svg';
import Mail from '@assets/images/mail.svg';
import MakeAdmin from '@assets/images/make-admin.svg';
import Megaphone from '@assets/images/megaphone.svg';
import Menu from '@assets/images/menu.svg';
import Meter from '@assets/images/meter.svg';
import MoneyBag from '@assets/images/money-bag.svg';
import MoneyCircle from '@assets/images/money-circle.svg';
import MoneySearch from '@assets/images/money-search.svg';
import MoneyWaving from '@assets/images/money-waving.svg';
import Monitor from '@assets/images/monitor.svg';
import Mute from '@assets/images/mute.svg';
import NewWindow from '@assets/images/new-window.svg';
import NewWorkspace from '@assets/images/new-workspace.svg';
import OfflineCloud from '@assets/images/offline-cloud.svg';
import Offline from '@assets/images/offline.svg';
import OldDotWireframe from '@assets/images/olddot-wireframe.svg';
import Paperclip from '@assets/images/paperclip.svg';
import Pause from '@assets/images/pause.svg';
import Paycheck from '@assets/images/paycheck.svg';
import Pencil from '@assets/images/pencil.svg';
import Phone from '@assets/images/phone.svg';
import Pin from '@assets/images/pin.svg';
import Plane from '@assets/images/plane.svg';
import Play from '@assets/images/play.svg';
import Plus from '@assets/images/plus.svg';
import Printer from '@assets/images/printer.svg';
import Profile from '@assets/images/profile.svg';
import QrCode from '@assets/images/qrcode.svg';
import QuestionMark from '@assets/images/question-mark-circle.svg';
import ReceiptPlaceholderPlus from '@assets/images/receipt-placeholder-plus.svg';
import ReceiptPlus from '@assets/images/receipt-plus.svg';
import ReceiptScan from '@assets/images/receipt-scan.svg';
import ReceiptSearch from '@assets/images/receipt-search.svg';
import ReceiptSlash from '@assets/images/receipt-slash.svg';
import Receipt from '@assets/images/receipt.svg';
import RemoveMembers from '@assets/images/remove-members.svg';
import Rotate from '@assets/images/rotate-image.svg';
import RotateLeft from '@assets/images/rotate-left.svg';
import Scan from '@assets/images/scan.svg';
import Send from '@assets/images/send.svg';
import Shield from '@assets/images/shield.svg';
import AppleLogo from '@assets/images/signIn/apple-logo.svg';
import GoogleLogo from '@assets/images/signIn/google-logo.svg';
import AdvancedApprovalsSquare from '@assets/images/simple-illustrations/advanced-approvals-icon-square.svg';
import Facebook from '@assets/images/social-facebook.svg';
import Instagram from '@assets/images/social-instagram.svg';
import Linkedin from '@assets/images/social-linkedin.svg';
import Podcast from '@assets/images/social-podcast.svg';
import Twitter from '@assets/images/social-twitter.svg';
import Youtube from '@assets/images/social-youtube.svg';
import SpreadsheetComputer from '@assets/images/spreadsheet-computer.svg';
import Star from '@assets/images/Star.svg';
import Stopwatch from '@assets/images/stopwatch.svg';
import Suitcase from '@assets/images/suitcase.svg';
import Sync from '@assets/images/sync.svg';
import Table from '@assets/images/table.svg';
import Tag from '@assets/images/tag.svg';
import Task from '@assets/images/task.svg';
import Thread from '@assets/images/thread.svg';
import ThreeDots from '@assets/images/three-dots.svg';
import ThumbsUp from '@assets/images/thumbs-up.svg';
import Train from '@assets/images/train.svg';
import Transfer from '@assets/images/transfer.svg';
import Trashcan from '@assets/images/trashcan.svg';
import Unlock from '@assets/images/unlock.svg';
import UploadAlt from '@assets/images/upload-alt.svg';
import Upload from '@assets/images/upload.svg';
import UserCheck from '@assets/images/user-check.svg';
import UserEye from '@assets/images/user-eye.svg';
import UserPlus from '@assets/images/user-plus.svg';
import User from '@assets/images/user.svg';
import Users from '@assets/images/users.svg';
import VolumeHigh from '@assets/images/volume-high.svg';
import VolumeLow from '@assets/images/volume-low.svg';
import Wallet from '@assets/images/wallet.svg';
import Workflows from '@assets/images/workflows.svg';
import Workspace from '@assets/images/workspace-default-avatar.svg';
import Wrench from '@assets/images/wrench.svg';
import Clear from '@assets/images/x-circle.svg';
import Zoom from '@assets/images/zoom.svg';

export {
    ActiveRoomAvatar,
    AddReaction,
    AdminRoomAvatar,
    All,
    Android,
    AnnounceRoomAvatar,
    Apple,
    AppleLogo,
    ArrowRight,
    ArrowRightLong,
    ArrowsUpDown,
    ArrowUpLong,
    ArrowDownLong,
    AttachmentNotFound,
    Wrench,
    BackArrow,
    Bank,
    CircularArrowBackwards,
    Bill,
    Bell,
    BellSlash,
    Binoculars,
    Bolt,
    Box,
    Briefcase,
    Bug,
    Building,
    Calendar,
    Camera,
    Car,
    Cash,
    ChatBubble,
    ChatBubbles,
    Checkmark,
    Chair,
    Close,
    ClosedSign,
    Collapse,
    CommentBubbles,
    Concierge,
    ConciergeAvatar,
    Connect,
    Crosshair,
    ConnectionComplete,
    Copy,
    CreditCard,
    CreditCardHourglass,
    CreditCardExclamation,
    DeletedRoomAvatar,
    Document,
    DocumentSlash,
    DomainRoomAvatar,
    DotIndicator,
    DotIndicatorUnfilled,
    DownArrow,
    Download,
    DragAndDrop,
    DragHandles,
    EReceiptIcon,
    Emoji,
    EmptyStateRoutePending,
    EmptyStateAttachReceipt,
    Exclamation,
    Exit,
    ExpensifyAppIcon,
    ExpensifyCard,
    ExpensifyWordmark,
    ExpensifyFooterLogo,
    ExpensifyFooterLogoVertical,
    Expand,
    Eye,
    EyeDisabled,
    FallbackAvatar,
    FallbackWorkspaceAvatar,
    Flag,
    FlagLevelOne,
    FlagLevelTwo,
    FlagLevelThree,
    Fullscreen,
    Folder,
    Tag,
    Coins,
    Thread,
    Gallery,
    Gear,
    Globe,
    GoogleLogo,
    Hashtag,
    Heart,
    History,
    Home,
    Hourglass,
    Inbox,
    ImageCropCircleMask,
    ImageCropSquareMask,
    Info,
    Invoice,
    InvoiceGeneric,
    Key,
    Keyboard,
    Link,
    LinkCopy,
    Location,
    Lock,
    Luggage,
    MagnifyingGlass,
    Mail,
    MakeAdmin,
    Menu,
    Meter,
    Megaphone,
    MoneyBag,
    MoneyCircle,
    MoneySearch,
    MoneyWaving,
    Monitor,
    Mute,
    ExpensifyLogoNew,
    NewWindow,
    NewWorkspace,
    NotificationsAvatar,
    Offline,
    OfflineCloud,
    OldDotWireframe,
    Paperclip,
    Pause,
    Paycheck,
    Pencil,
    Phone,
    Pin,
    Play,
    Plus,
    Printer,
    Profile,
    QBOSquare,
    QrCode,
    QuestionMark,
    Receipt,
    ReceiptPlaceholderPlus,
    ReceiptPlus,
    ReceiptScan,
    ReceiptSlash,
    RemoveMembers,
    ReceiptSearch,
    Rotate,
    RotateLeft,
    Scan,
    Send,
    Shield,
    Stopwatch,
    Suitcase,
    Sync,
    Task,
    ThumbsUp,
    ThreeDots,
    Transfer,
    Trashcan,
    Unlock,
    UpArrow,
    Upload,
    UploadAlt,
    User,
    UserCheck,
    Users,
    VolumeHigh,
    VolumeLow,
    Wallet,
    Workflows,
    Workspace,
    XeroSquare,
    SageIntacctSquare as IntacctSquare,
    AdvancedApprovalsSquare,
    Zoom,
    Twitter,
    Youtube,
    Facebook,
    Podcast,
    Linkedin,
    Instagram,
    ChatBubbleAdd,
    ChatBubbleUnread,
    ChatBubbleReply,
    Lightbulb,
    Plane,
    Bed,
    CarWithKey,
    DocumentPlus,
    Clear,
    CheckCircle,
    CheckmarkCircle,
    NetSuiteSquare,
    XeroCircle,
    QBOCircle,
    Filters,
    CalendarSolid,
    Filter,
    UserEye,
    CaretUpDown,
    UserPlus,
    Feed,
    Table,
    SpreadsheetComputer,
    Bookmark,
    Star,
    QBDSquare,
    GalleryNotFound,
<<<<<<< HEAD
    Train,
=======
    boltSlash,
>>>>>>> 7d42188f
};<|MERGE_RESOLUTION|>--- conflicted
+++ resolved
@@ -414,9 +414,6 @@
     Star,
     QBDSquare,
     GalleryNotFound,
-<<<<<<< HEAD
     Train,
-=======
     boltSlash,
->>>>>>> 7d42188f
 };