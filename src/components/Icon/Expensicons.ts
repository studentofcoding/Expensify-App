import AddReaction from '@assets/images/add-reaction.svg';
import All from '@assets/images/all.svg';
import Android from '@assets/images/android.svg';
import Apple from '@assets/images/apple.svg';
import ArrowRightLong from '@assets/images/arrow-right-long.svg';
import ArrowRight from '@assets/images/arrow-right.svg';
import UpArrow from '@assets/images/arrow-up.svg';
import ArrowsUpDown from '@assets/images/arrows-updown.svg';
import AdminRoomAvatar from '@assets/images/avatars/admin-room.svg';
import AnnounceRoomAvatar from '@assets/images/avatars/announce-room.svg';
import ConciergeAvatar from '@assets/images/avatars/concierge-avatar.svg';
import DeletedRoomAvatar from '@assets/images/avatars/deleted-room.svg';
import DomainRoomAvatar from '@assets/images/avatars/domain-room.svg';
import FallbackAvatar from '@assets/images/avatars/fallback-avatar.svg';
import FallbackWorkspaceAvatar from '@assets/images/avatars/fallback-workspace-avatar.svg';
import NotificationsAvatar from '@assets/images/avatars/notifications-avatar.svg';
import ActiveRoomAvatar from '@assets/images/avatars/room.svg';
import BackArrow from '@assets/images/back-left.svg';
import Bank from '@assets/images/bank.svg';
import Bell from '@assets/images/bell.svg';
import BellSlash from '@assets/images/bellSlash.svg';
import Bill from '@assets/images/bill.svg';
import Bolt from '@assets/images/bolt.svg';
import Briefcase from '@assets/images/briefcase.svg';
import Bug from '@assets/images/bug.svg';
import Building from '@assets/images/building.svg';
import Calendar from '@assets/images/calendar.svg';
import Camera from '@assets/images/camera.svg';
import Car from '@assets/images/car.svg';
import CardsAndDomains from '@assets/images/cards-and-domains.svg';
import Cash from '@assets/images/cash.svg';
import Chair from '@assets/images/chair.svg';
import ChatBubbleAdd from '@assets/images/chatbubble-add.svg';
import ChatBubbleReply from '@assets/images/chatbubble-reply.svg';
import ChatBubbleUnread from '@assets/images/chatbubble-unread.svg';
import ChatBubble from '@assets/images/chatbubble.svg';
import ChatBubbles from '@assets/images/chatbubbles.svg';
import Checkmark from '@assets/images/checkmark.svg';
import Close from '@assets/images/close.svg';
import ClosedSign from '@assets/images/closed-sign.svg';
import Coins from '@assets/images/coins.svg';
import Collapse from '@assets/images/collapse.svg';
import Concierge from '@assets/images/concierge.svg';
import Connect from '@assets/images/connect.svg';
import ConnectionComplete from '@assets/images/connection-complete.svg';
import Copy from '@assets/images/copy.svg';
import CreditCard from '@assets/images/creditcard.svg';
import Crosshair from '@assets/images/crosshair.svg';
import DocumentPlus from '@assets/images/document-plus.svg';
import DocumentSlash from '@assets/images/document-slash.svg';
import Document from '@assets/images/document.svg';
import DotIndicatorUnfilled from '@assets/images/dot-indicator-unfilled.svg';
import DotIndicator from '@assets/images/dot-indicator.svg';
import DownArrow from '@assets/images/down.svg';
import Download from '@assets/images/download.svg';
import DragAndDrop from '@assets/images/drag-and-drop.svg';
import DragHandles from '@assets/images/drag-handles.svg';
import Emoji from '@assets/images/emoji.svg';
import Lightbulb from '@assets/images/emojiCategoryIcons/light-bulb.svg';
import EmptyStateAttachReceipt from '@assets/images/empty-state__attach-receipt.svg';
import EmptyStateRoutePending from '@assets/images/emptystate__routepending.svg';
import EReceiptIcon from '@assets/images/eReceiptIcon.svg';
import Exclamation from '@assets/images/exclamation.svg';
import Exit from '@assets/images/exit.svg';
import Expand from '@assets/images/expand.svg';
import ExpensifyAppIcon from '@assets/images/expensify-app-icon.svg';
import ExpensifyCard from '@assets/images/expensify-card-icon.svg';
import ExpensifyFooterLogoVertical from '@assets/images/expensify-footer-logo-vertical.svg';
import ExpensifyFooterLogo from '@assets/images/expensify-footer-logo.svg';
import ExpensifyLogoNew from '@assets/images/expensify-logo-new.svg';
import ExpensifyWordmark from '@assets/images/expensify-wordmark.svg';
import EyeDisabled from '@assets/images/eye-disabled.svg';
import Eye from '@assets/images/eye.svg';
import Flag from '@assets/images/flag.svg';
import FlagLevelOne from '@assets/images/flag_level_01.svg';
import FlagLevelTwo from '@assets/images/flag_level_02.svg';
import FlagLevelThree from '@assets/images/flag_level_03.svg';
import Folder from '@assets/images/folder.svg';
import Fullscreen from '@assets/images/fullscreen.svg';
import Gallery from '@assets/images/gallery.svg';
import Gear from '@assets/images/gear.svg';
import Globe from '@assets/images/globe.svg';
import Hashtag from '@assets/images/hashtag.svg';
import Heart from '@assets/images/heart.svg';
import History from '@assets/images/history.svg';
import Home from '@assets/images/home.svg';
import Hourglass from '@assets/images/hourglass.svg';
import ImageCropCircleMask from '@assets/images/image-crop-circle-mask.svg';
import ImageCropSquareMask from '@assets/images/image-crop-square-mask.svg';
import Info from '@assets/images/info.svg';
import QBOSquare from '@assets/images/integrationicons/qbo-icon-square.svg';
import XeroSquare from '@assets/images/integrationicons/xero-icon-square.svg';
import InvoiceGeneric from '@assets/images/invoice-generic.svg';
import Invoice from '@assets/images/invoice.svg';
import Key from '@assets/images/key.svg';
import Keyboard from '@assets/images/keyboard.svg';
import LinkCopy from '@assets/images/link-copy.svg';
import Link from '@assets/images/link.svg';
import Location from '@assets/images/location.svg';
import Lock from '@assets/images/lock.svg';
import Luggage from '@assets/images/luggage.svg';
import MagnifyingGlass from '@assets/images/magnifying-glass.svg';
import Mail from '@assets/images/mail.svg';
import MakeAdmin from '@assets/images/make-admin.svg';
import Megaphone from '@assets/images/megaphone.svg';
import Menu from '@assets/images/menu.svg';
import Meter from '@assets/images/meter.svg';
import MoneyBag from '@assets/images/money-bag.svg';
import MoneyCircle from '@assets/images/money-circle.svg';
import MoneyWaving from '@assets/images/money-waving.svg';
import Monitor from '@assets/images/monitor.svg';
import Mute from '@assets/images/mute.svg';
import NewWindow from '@assets/images/new-window.svg';
import NewWorkspace from '@assets/images/new-workspace.svg';
import OfflineCloud from '@assets/images/offline-cloud.svg';
import Offline from '@assets/images/offline.svg';
import OldDotWireframe from '@assets/images/olddot-wireframe.svg';
import Paperclip from '@assets/images/paperclip.svg';
import Pause from '@assets/images/pause.svg';
import Paycheck from '@assets/images/paycheck.svg';
import Pencil from '@assets/images/pencil.svg';
import Phone from '@assets/images/phone.svg';
import Pin from '@assets/images/pin.svg';
import Play from '@assets/images/play.svg';
import Plus from '@assets/images/plus.svg';
import Printer from '@assets/images/printer.svg';
import Profile from '@assets/images/profile.svg';
import QrCode from '@assets/images/qrcode.svg';
import QuestionMark from '@assets/images/question-mark-circle.svg';
import ReceiptScan from '@assets/images/receipt-scan.svg';
import ReceiptSearch from '@assets/images/receipt-search.svg';
import Receipt from '@assets/images/receipt.svg';
import RemoveMembers from '@assets/images/remove-members.svg';
import Rotate from '@assets/images/rotate-image.svg';
import RotateLeft from '@assets/images/rotate-left.svg';
import Scan from '@assets/images/scan.svg';
import Send from '@assets/images/send.svg';
import Shield from '@assets/images/shield.svg';
import AppleLogo from '@assets/images/signIn/apple-logo.svg';
import GoogleLogo from '@assets/images/signIn/google-logo.svg';
import Facebook from '@assets/images/social-facebook.svg';
import Instagram from '@assets/images/social-instagram.svg';
import Linkedin from '@assets/images/social-linkedin.svg';
import Podcast from '@assets/images/social-podcast.svg';
import Twitter from '@assets/images/social-twitter.svg';
import Youtube from '@assets/images/social-youtube.svg';
import Stopwatch from '@assets/images/stopwatch.svg';
import Sync from '@assets/images/sync.svg';
import Tag from '@assets/images/tag.svg';
import Task from '@assets/images/task.svg';
import Thread from '@assets/images/thread.svg';
import ThreeDots from '@assets/images/three-dots.svg';
import ThumbsUp from '@assets/images/thumbs-up.svg';
import Transfer from '@assets/images/transfer.svg';
import Trashcan from '@assets/images/trashcan.svg';
import Unlock from '@assets/images/unlock.svg';
import UploadAlt from '@assets/images/upload-alt.svg';
import Upload from '@assets/images/upload.svg';
import User from '@assets/images/user.svg';
import Users from '@assets/images/users.svg';
import VolumeHigh from '@assets/images/volume-high.svg';
import VolumeLow from '@assets/images/volume-low.svg';
import Wallet from '@assets/images/wallet.svg';
import Workflows from '@assets/images/workflows.svg';
import Workspace from '@assets/images/workspace-default-avatar.svg';
import Wrench from '@assets/images/wrench.svg';
import Zoom from '@assets/images/zoom.svg';

export {
    ActiveRoomAvatar,
    AddReaction,
    AdminRoomAvatar,
    All,
    Android,
    AnnounceRoomAvatar,
    Apple,
    AppleLogo,
    ArrowRight,
    ArrowRightLong,
    ArrowsUpDown,
    Wrench,
    BackArrow,
    Bank,
    Bill,
    Bell,
    BellSlash,
    Bolt,
    Briefcase,
    Bug,
    Building,
    Calendar,
    Camera,
    Car,
    CardsAndDomains,
    Cash,
    ChatBubble,
    ChatBubbles,
    Checkmark,
    Chair,
    Close,
    ClosedSign,
    Collapse,
    Concierge,
    ConciergeAvatar,
    Connect,
<<<<<<< HEAD
    Crosshair,
=======
    ConnectionComplete,
>>>>>>> 729c9ac7
    Copy,
    CreditCard,
    DeletedRoomAvatar,
    Document,
    DocumentSlash,
    DomainRoomAvatar,
    DotIndicator,
    DotIndicatorUnfilled,
    DownArrow,
    Download,
    DragAndDrop,
    DragHandles,
    EReceiptIcon,
    Emoji,
    EmptyStateRoutePending,
    EmptyStateAttachReceipt,
    Exclamation,
    Exit,
    ExpensifyAppIcon,
    ExpensifyCard,
    ExpensifyWordmark,
    ExpensifyFooterLogo,
    ExpensifyFooterLogoVertical,
    Expand,
    Eye,
    EyeDisabled,
    FallbackAvatar,
    FallbackWorkspaceAvatar,
    Flag,
    FlagLevelOne,
    FlagLevelTwo,
    FlagLevelThree,
    Fullscreen,
    Folder,
    Tag,
    Coins,
    Thread,
    Gallery,
    Gear,
    Globe,
    GoogleLogo,
    Hashtag,
    Heart,
    History,
    Home,
    Hourglass,
    ImageCropCircleMask,
    ImageCropSquareMask,
    Info,
    Invoice,
    InvoiceGeneric,
    Key,
    Keyboard,
    Link,
    LinkCopy,
    Location,
    Lock,
    Luggage,
    MagnifyingGlass,
    Mail,
    MakeAdmin,
    Menu,
    Meter,
    Megaphone,
    MoneyBag,
    MoneyCircle,
    MoneyWaving,
    Monitor,
    Mute,
    ExpensifyLogoNew,
    NewWindow,
    NewWorkspace,
    NotificationsAvatar,
    Offline,
    OfflineCloud,
    OldDotWireframe,
    Paperclip,
    Pause,
    Paycheck,
    Pencil,
    Phone,
    Pin,
    Play,
    Plus,
    Printer,
    Profile,
    QBOSquare,
    QrCode,
    QuestionMark,
    Receipt,
    ReceiptScan,
    RemoveMembers,
    ReceiptSearch,
    Rotate,
    RotateLeft,
    Scan,
    Send,
    Shield,
    Stopwatch,
    Sync,
    Task,
    ThumbsUp,
    ThreeDots,
    Transfer,
    Trashcan,
    Unlock,
    UpArrow,
    Upload,
    UploadAlt,
    User,
    Users,
    VolumeHigh,
    VolumeLow,
    Wallet,
    Workflows,
    Workspace,
    XeroSquare,
    Zoom,
    Twitter,
    Youtube,
    Facebook,
    Podcast,
    Linkedin,
    Instagram,
    ChatBubbleAdd,
    ChatBubbleUnread,
    ChatBubbleReply,
    Lightbulb,
    DocumentPlus,
};<|MERGE_RESOLUTION|>--- conflicted
+++ resolved
@@ -203,11 +203,8 @@
     Concierge,
     ConciergeAvatar,
     Connect,
-<<<<<<< HEAD
     Crosshair,
-=======
     ConnectionComplete,
->>>>>>> 729c9ac7
     Copy,
     CreditCard,
     DeletedRoomAvatar,
