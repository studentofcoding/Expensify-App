import AddReaction from '@assets/images/add-reaction.svg';
import All from '@assets/images/all.svg';
import Android from '@assets/images/android.svg';
import Apple from '@assets/images/apple.svg';
import ArrowDownLong from '@assets/images/arrow-down-long.svg';
import ArrowRightLong from '@assets/images/arrow-right-long.svg';
import ArrowRight from '@assets/images/arrow-right.svg';
import ArrowUpLong from '@assets/images/arrow-up-long.svg';
import UpArrow from '@assets/images/arrow-up.svg';
import ArrowsUpDown from '@assets/images/arrows-updown.svg';
import AdminRoomAvatar from '@assets/images/avatars/admin-room.svg';
import AnnounceRoomAvatar from '@assets/images/avatars/announce-room.svg';
import ConciergeAvatar from '@assets/images/avatars/concierge-avatar.svg';
import DeletedRoomAvatar from '@assets/images/avatars/deleted-room.svg';
import DomainRoomAvatar from '@assets/images/avatars/domain-room.svg';
import FallbackAvatar from '@assets/images/avatars/fallback-avatar.svg';
import FallbackWorkspaceAvatar from '@assets/images/avatars/fallback-workspace-avatar.svg';
import NotificationsAvatar from '@assets/images/avatars/notifications-avatar.svg';
import ActiveRoomAvatar from '@assets/images/avatars/room.svg';
import BackArrow from '@assets/images/back-left.svg';
import Bank from '@assets/images/bank.svg';
import Bed from '@assets/images/bed.svg';
import Bell from '@assets/images/bell.svg';
import BellSlash from '@assets/images/bellSlash.svg';
import Bill from '@assets/images/bill.svg';
import Bolt from '@assets/images/bolt.svg';
import Briefcase from '@assets/images/briefcase.svg';
import Bug from '@assets/images/bug.svg';
import Building from '@assets/images/building.svg';
import CalendarSolid from '@assets/images/calendar-solid.svg';
import Calendar from '@assets/images/calendar.svg';
import Camera from '@assets/images/camera.svg';
import CarWithKey from '@assets/images/car-with-key.svg';
import Car from '@assets/images/car.svg';
import CardsAndDomains from '@assets/images/cards-and-domains.svg';
import Cash from '@assets/images/cash.svg';
import Chair from '@assets/images/chair.svg';
import ChatBubbleAdd from '@assets/images/chatbubble-add.svg';
import ChatBubbleReply from '@assets/images/chatbubble-reply.svg';
import ChatBubbleUnread from '@assets/images/chatbubble-unread.svg';
import ChatBubble from '@assets/images/chatbubble.svg';
import ChatBubbles from '@assets/images/chatbubbles.svg';
import CheckCircle from '@assets/images/check-circle.svg';
import CheckmarkCircle from '@assets/images/checkmark-circle.svg';
import Checkmark from '@assets/images/checkmark.svg';
import CircularArrowBackwards from '@assets/images/circular-arrow-backwards.svg';
import Close from '@assets/images/close.svg';
import ClosedSign from '@assets/images/closed-sign.svg';
import Coins from '@assets/images/coins.svg';
import Collapse from '@assets/images/collapse.svg';
import CommentBubbles from '@assets/images/comment-bubbles.svg';
import Concierge from '@assets/images/concierge.svg';
import Connect from '@assets/images/connect.svg';
import ConnectionComplete from '@assets/images/connection-complete.svg';
import Copy from '@assets/images/copy.svg';
import CreditCardExclamation from '@assets/images/credit-card-exclamation.svg';
import CreditCardHourglass from '@assets/images/credit-card-hourglass.svg';
import CreditCard from '@assets/images/creditcard.svg';
import Crosshair from '@assets/images/crosshair.svg';
import DocumentPlus from '@assets/images/document-plus.svg';
import DocumentSlash from '@assets/images/document-slash.svg';
import Document from '@assets/images/document.svg';
import DotIndicatorUnfilled from '@assets/images/dot-indicator-unfilled.svg';
import DotIndicator from '@assets/images/dot-indicator.svg';
import DownArrow from '@assets/images/down.svg';
import Download from '@assets/images/download.svg';
import DragAndDrop from '@assets/images/drag-and-drop.svg';
import DragHandles from '@assets/images/drag-handles.svg';
import Emoji from '@assets/images/emoji.svg';
import Lightbulb from '@assets/images/emojiCategoryIcons/light-bulb.svg';
import EmptyStateAttachReceipt from '@assets/images/empty-state__attach-receipt.svg';
import EmptyStateRoutePending from '@assets/images/emptystate__routepending.svg';
import EReceiptIcon from '@assets/images/eReceiptIcon.svg';
import Exclamation from '@assets/images/exclamation.svg';
import Exit from '@assets/images/exit.svg';
import Expand from '@assets/images/expand.svg';
import ExpensifyAppIcon from '@assets/images/expensify-app-icon.svg';
import ExpensifyCard from '@assets/images/expensify-card-icon.svg';
import ExpensifyFooterLogoVertical from '@assets/images/expensify-footer-logo-vertical.svg';
import ExpensifyFooterLogo from '@assets/images/expensify-footer-logo.svg';
import ExpensifyLogoNew from '@assets/images/expensify-logo-new.svg';
import ExpensifyWordmark from '@assets/images/expensify-wordmark.svg';
import EyeDisabled from '@assets/images/eye-disabled.svg';
import Eye from '@assets/images/eye.svg';
import Filters from '@assets/images/filters.svg';
import Flag from '@assets/images/flag.svg';
import FlagLevelOne from '@assets/images/flag_level_01.svg';
import FlagLevelTwo from '@assets/images/flag_level_02.svg';
import FlagLevelThree from '@assets/images/flag_level_03.svg';
import Folder from '@assets/images/folder.svg';
import Fullscreen from '@assets/images/fullscreen.svg';
import Gallery from '@assets/images/gallery.svg';
import Gear from '@assets/images/gear.svg';
import Globe from '@assets/images/globe.svg';
import Hashtag from '@assets/images/hashtag.svg';
import Heart from '@assets/images/heart.svg';
import History from '@assets/images/history.svg';
import Home from '@assets/images/home.svg';
import Hourglass from '@assets/images/hourglass.svg';
import ImageCropCircleMask from '@assets/images/image-crop-circle-mask.svg';
import ImageCropSquareMask from '@assets/images/image-crop-square-mask.svg';
import Inbox from '@assets/images/inbox.svg';
import Info from '@assets/images/info.svg';
import NetSuiteSquare from '@assets/images/integrationicons/netsuite-icon-square.svg';
import QBOCircle from '@assets/images/integrationicons/qbo-icon-circle.svg';
import QBOSquare from '@assets/images/integrationicons/qbo-icon-square.svg';
import SageIntacctSquare from '@assets/images/integrationicons/sage-intacct-icon-square.svg';
import XeroCircle from '@assets/images/integrationicons/xero-icon-circle.svg';
import XeroSquare from '@assets/images/integrationicons/xero-icon-square.svg';
import InvoiceGeneric from '@assets/images/invoice-generic.svg';
import Invoice from '@assets/images/invoice.svg';
import Key from '@assets/images/key.svg';
import Keyboard from '@assets/images/keyboard.svg';
import LinkCopy from '@assets/images/link-copy.svg';
import Link from '@assets/images/link.svg';
import Location from '@assets/images/location.svg';
import Lock from '@assets/images/lock.svg';
import Luggage from '@assets/images/luggage.svg';
import MagnifyingGlass from '@assets/images/magnifying-glass.svg';
import Mail from '@assets/images/mail.svg';
import MakeAdmin from '@assets/images/make-admin.svg';
import Megaphone from '@assets/images/megaphone.svg';
import Menu from '@assets/images/menu.svg';
import Meter from '@assets/images/meter.svg';
import MoneyBag from '@assets/images/money-bag.svg';
import MoneyCircle from '@assets/images/money-circle.svg';
import MoneySearch from '@assets/images/money-search.svg';
import MoneyWaving from '@assets/images/money-waving.svg';
import Monitor from '@assets/images/monitor.svg';
import Mute from '@assets/images/mute.svg';
import NewWindow from '@assets/images/new-window.svg';
import NewWorkspace from '@assets/images/new-workspace.svg';
import OfflineCloud from '@assets/images/offline-cloud.svg';
import Offline from '@assets/images/offline.svg';
import OldDotWireframe from '@assets/images/olddot-wireframe.svg';
import Paperclip from '@assets/images/paperclip.svg';
import Pause from '@assets/images/pause.svg';
import Paycheck from '@assets/images/paycheck.svg';
import Pencil from '@assets/images/pencil.svg';
import Phone from '@assets/images/phone.svg';
import Pin from '@assets/images/pin.svg';
import Plane from '@assets/images/plane.svg';
import Play from '@assets/images/play.svg';
import Plus from '@assets/images/plus.svg';
import Printer from '@assets/images/printer.svg';
import Profile from '@assets/images/profile.svg';
import QrCode from '@assets/images/qrcode.svg';
import QuestionMark from '@assets/images/question-mark-circle.svg';
import ReceiptPlus from '@assets/images/receipt-plus.svg';
import ReceiptScan from '@assets/images/receipt-scan.svg';
import ReceiptSearch from '@assets/images/receipt-search.svg';
import ReceiptSlash from '@assets/images/receipt-slash.svg';
import Receipt from '@assets/images/receipt.svg';
import RemoveMembers from '@assets/images/remove-members.svg';
import Rotate from '@assets/images/rotate-image.svg';
import RotateLeft from '@assets/images/rotate-left.svg';
import Scan from '@assets/images/scan.svg';
import Send from '@assets/images/send.svg';
import Shield from '@assets/images/shield.svg';
import AppleLogo from '@assets/images/signIn/apple-logo.svg';
import GoogleLogo from '@assets/images/signIn/google-logo.svg';
import Facebook from '@assets/images/social-facebook.svg';
import Instagram from '@assets/images/social-instagram.svg';
import Linkedin from '@assets/images/social-linkedin.svg';
import Podcast from '@assets/images/social-podcast.svg';
import Twitter from '@assets/images/social-twitter.svg';
import Youtube from '@assets/images/social-youtube.svg';
import Stopwatch from '@assets/images/stopwatch.svg';
import Suitcase from '@assets/images/suitcase.svg';
import Sync from '@assets/images/sync.svg';
import Tag from '@assets/images/tag.svg';
import Task from '@assets/images/task.svg';
import Thread from '@assets/images/thread.svg';
import ThreeDots from '@assets/images/three-dots.svg';
import ThumbsUp from '@assets/images/thumbs-up.svg';
import Transfer from '@assets/images/transfer.svg';
import Trashcan from '@assets/images/trashcan.svg';
import Unlock from '@assets/images/unlock.svg';
import UploadAlt from '@assets/images/upload-alt.svg';
import Upload from '@assets/images/upload.svg';
import User from '@assets/images/user.svg';
import Users from '@assets/images/users.svg';
import VolumeHigh from '@assets/images/volume-high.svg';
import VolumeLow from '@assets/images/volume-low.svg';
import Wallet from '@assets/images/wallet.svg';
import Workflows from '@assets/images/workflows.svg';
import Workspace from '@assets/images/workspace-default-avatar.svg';
import Wrench from '@assets/images/wrench.svg';
import Clear from '@assets/images/x-circle.svg';
import Zoom from '@assets/images/zoom.svg';

export {
    ActiveRoomAvatar,
    AddReaction,
    AdminRoomAvatar,
    All,
    Android,
    AnnounceRoomAvatar,
    Apple,
    AppleLogo,
    ArrowRight,
    ArrowRightLong,
    ArrowsUpDown,
    ArrowUpLong,
    ArrowDownLong,
    Wrench,
    BackArrow,
    Bank,
    CircularArrowBackwards,
    Bill,
    Bell,
    BellSlash,
    Bolt,
    Briefcase,
    Bug,
    Building,
    Calendar,
    Camera,
    Car,
    CardsAndDomains,
    Cash,
    ChatBubble,
    ChatBubbles,
    Checkmark,
    Chair,
    Close,
    ClosedSign,
    Collapse,
    CommentBubbles,
    Concierge,
    ConciergeAvatar,
    Connect,
    Crosshair,
    ConnectionComplete,
    Copy,
    CreditCard,
    CreditCardHourglass,
    CreditCardExclamation,
    DeletedRoomAvatar,
    Document,
    DocumentSlash,
    DomainRoomAvatar,
    DotIndicator,
    DotIndicatorUnfilled,
    DownArrow,
    Download,
    DragAndDrop,
    DragHandles,
    EReceiptIcon,
    Emoji,
    EmptyStateRoutePending,
    EmptyStateAttachReceipt,
    Exclamation,
    Exit,
    ExpensifyAppIcon,
    ExpensifyCard,
    ExpensifyWordmark,
    ExpensifyFooterLogo,
    ExpensifyFooterLogoVertical,
    Expand,
    Eye,
    EyeDisabled,
    FallbackAvatar,
    FallbackWorkspaceAvatar,
    Flag,
    FlagLevelOne,
    FlagLevelTwo,
    FlagLevelThree,
    Fullscreen,
    Folder,
    Tag,
    Coins,
    Thread,
    Gallery,
    Gear,
    Globe,
    GoogleLogo,
    Hashtag,
    Heart,
    History,
    Home,
    Hourglass,
    Inbox,
    ImageCropCircleMask,
    ImageCropSquareMask,
    Info,
    Invoice,
    InvoiceGeneric,
    Key,
    Keyboard,
    Link,
    LinkCopy,
    Location,
    Lock,
    Luggage,
    MagnifyingGlass,
    Mail,
    MakeAdmin,
    Menu,
    Meter,
    Megaphone,
    MoneyBag,
    MoneyCircle,
    MoneySearch,
    MoneyWaving,
    Monitor,
    Mute,
    ExpensifyLogoNew,
    NewWindow,
    NewWorkspace,
    NotificationsAvatar,
    Offline,
    OfflineCloud,
    OldDotWireframe,
    Paperclip,
    Pause,
    Paycheck,
    Pencil,
    Phone,
    Pin,
    Play,
    Plus,
    Printer,
    Profile,
    QBOSquare,
    QrCode,
    QuestionMark,
    Receipt,
    ReceiptPlus,
    ReceiptScan,
    ReceiptSlash,
    RemoveMembers,
    ReceiptSearch,
    Rotate,
    RotateLeft,
    Scan,
    Send,
    Shield,
    Stopwatch,
    Suitcase,
    Sync,
    Task,
    ThumbsUp,
    ThreeDots,
    Transfer,
    Trashcan,
    Unlock,
    UpArrow,
    Upload,
    UploadAlt,
    User,
    Users,
    VolumeHigh,
    VolumeLow,
    Wallet,
    Workflows,
    Workspace,
    XeroSquare,
    SageIntacctSquare as IntacctSquare,
    Zoom,
    Twitter,
    Youtube,
    Facebook,
    Podcast,
    Linkedin,
    Instagram,
    ChatBubbleAdd,
    ChatBubbleUnread,
    ChatBubbleReply,
    Lightbulb,
    Plane,
    Bed,
    CarWithKey,
    DocumentPlus,
    Clear,
    CheckCircle,
    CheckmarkCircle,
    NetSuiteSquare,
<<<<<<< HEAD
    XeroCircle,
    QBOCircle,
=======
    Filters,
>>>>>>> 36708562
    CalendarSolid,
};<|MERGE_RESOLUTION|>--- conflicted
+++ resolved
@@ -376,11 +376,8 @@
     CheckCircle,
     CheckmarkCircle,
     NetSuiteSquare,
-<<<<<<< HEAD
     XeroCircle,
     QBOCircle,
-=======
     Filters,
->>>>>>> 36708562
     CalendarSolid,
 };