--- conflicted
+++ resolved
@@ -14,12 +14,9 @@
 import Trashcan from '../../../assets/images/trashcan.svg';
 import Users from '../../../assets/images/users.svg';
 import Checkmark from '../../../assets/images/checkmark.svg';
-<<<<<<< HEAD
 import Receipt from '../../../assets/images/receipt.svg';
 import MoneyCircle from '../../../assets/images/money-circle.svg';
-=======
 import Download from '../../../assets/images/download.svg';
->>>>>>> c220b187
 import DownArrow from '../../../assets/images/down.svg';
 import Profile from '../../../assets/images/profile.svg';
 import Gear from '../../../assets/images/gear.svg';
@@ -45,15 +42,12 @@
     Trashcan,
     Users,
     Checkmark,
-<<<<<<< HEAD
     Receipt,
     MoneyCircle,
-=======
     Download,
     Profile,
     Gear,
     Wallet,
     Lock,
     ArrowRight,
->>>>>>> c220b187
 };