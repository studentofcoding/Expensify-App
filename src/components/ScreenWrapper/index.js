--- conflicted
+++ resolved
@@ -120,11 +120,7 @@
                         testID={testID}
                     >
                         <View
-<<<<<<< HEAD
-                            style={[styles.flex1, this.props.containerStyle]}
-=======
                             style={[styles.flex1, paddingStyle, ...style]}
->>>>>>> e2c246ab
                             // eslint-disable-next-line react/jsx-props-no-spreading
                             {...keyboardDissmissPanResponder.panHandlers}
                         >
