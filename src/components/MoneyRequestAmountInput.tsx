--- conflicted
+++ resolved
@@ -106,11 +106,7 @@
     return {start: cursorPosition, end: cursorPosition};
 };
 
-<<<<<<< HEAD
-const defaultOnFormatAmount = (amount: number, currency: string) => CurrencyUtils.convertToFrontendAmountAsString(amount, currency);
-=======
 const defaultOnFormatAmount = (amount: number, currency?: string) => CurrencyUtils.convertToFrontendAmountAsString(amount, currency ?? CONST.CURRENCY.USD);
->>>>>>> b4b376e2
 
 function MoneyRequestAmountInput(
     {
