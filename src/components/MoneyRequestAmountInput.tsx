import type {ForwardedRef} from 'react';
import React, {useCallback, useEffect, useImperativeHandle, useRef, useState} from 'react';
import type {NativeSyntheticEvent, StyleProp, TextInputSelectionChangeEventData, TextStyle, ViewStyle} from 'react-native';
import useLocalize from '@hooks/useLocalize';
import {useMouseContext} from '@hooks/useMouseContext';
import * as Browser from '@libs/Browser';
import * as CurrencyUtils from '@libs/CurrencyUtils';
import getOperatingSystem from '@libs/getOperatingSystem';
import * as MoneyRequestUtils from '@libs/MoneyRequestUtils';
import shouldIgnoreSelectionWhenUpdatedManually from '@libs/shouldIgnoreSelectionWhenUpdatedManually';
import CONST from '@src/CONST';
import isTextInputFocused from './TextInput/BaseTextInput/isTextInputFocused';
import type {BaseTextInputRef} from './TextInput/BaseTextInput/types';
import TextInputWithCurrencySymbol from './TextInputWithCurrencySymbol';

type CurrentMoney = {amount: string; currency: string};

type MoneyRequestAmountInputRef = {
    setNewAmount: (amountValue: string) => void;
    changeSelection: (newSelection: Selection) => void;
    changeAmount: (newAmount: string) => void;
    getAmount: () => string;
    getSelection: () => Selection;
};

type MoneyRequestAmountInputProps = {
    /** IOU amount saved in Onyx */
    amount?: number;

    /** A callback to format the amount number */
    onFormatAmount?: (amount: number, currency?: string) => string;

    /** Currency chosen by user or saved in Onyx */
    currency?: string;

    /** Whether the currency symbol is pressable */
    isCurrencyPressable?: boolean;

    /** Fired when back button pressed, navigates to currency selection page */
    onCurrencyButtonPress?: () => void;

    /** Function to call when the amount changes */
    onAmountChange?: (amount: string) => void;

    /** Whether to update the selection */
    shouldUpdateSelection?: boolean;

    /** Style for the input */
    inputStyle?: StyleProp<TextStyle>;

    /** Style for the container */
    containerStyle?: StyleProp<ViewStyle>;

    /** Reference to moneyRequestAmountInputRef */
    moneyRequestAmountInputRef?: ForwardedRef<MoneyRequestAmountInputRef>;

    /** Character to be shown before the amount */
    prefixCharacter?: string;

    /** Whether to hide the currency symbol */
    hideCurrencySymbol?: boolean;

    /** Whether to disable native keyboard on mobile */
    disableKeyboard?: boolean;

    /** Style for the prefix */
    prefixStyle?: StyleProp<TextStyle>;

    /** Style for the prefix container */
    prefixContainerStyle?: StyleProp<ViewStyle>;

    /** Style for the touchable input wrapper */
    touchableInputWrapperStyle?: StyleProp<ViewStyle>;

    /** Whether we want to format the display amount on blur */
    formatAmountOnBlur?: boolean;

    /** Max length for the amount input */
    maxLength?: number;

    /** Hide the focus styles on TextInput */
    hideFocusedState?: boolean;

    /** Whether the user input should be kept or not */
    shouldKeepUserInput?: boolean;

    /**
     * Autogrow input container length based on the entered text.
     */
    autoGrow?: boolean;

    shouldResetAmount?: boolean;

    onResetAmount?: (resetValue: boolean) => void;
};

type Selection = {
    start: number;
    end: number;
};

/**
 * Returns the new selection object based on the updated amount's length
 */
const getNewSelection = (oldSelection: Selection, prevLength: number, newLength: number): Selection => {
    const cursorPosition = oldSelection.end + (newLength - prevLength);
    return {start: cursorPosition, end: cursorPosition};
};

const defaultOnFormatAmount = (amount: number) => CurrencyUtils.convertToFrontendAmountAsString(amount);

function MoneyRequestAmountInput(
    {
        amount = 0,
        currency = CONST.CURRENCY.USD,
        isCurrencyPressable = true,
        onCurrencyButtonPress,
        onAmountChange,
        prefixCharacter = '',
        hideCurrencySymbol = false,
        shouldUpdateSelection = true,
        moneyRequestAmountInputRef,
        disableKeyboard = true,
        onFormatAmount = defaultOnFormatAmount,
        formatAmountOnBlur,
        maxLength,
        hideFocusedState = true,
        shouldKeepUserInput = false,
        autoGrow = true,
        shouldResetAmount,
        onResetAmount,
        ...props
    }: MoneyRequestAmountInputProps,
    forwardedRef: ForwardedRef<BaseTextInputRef>,
) {
    const {toLocaleDigit, numberFormat} = useLocalize();

    const textInput = useRef<BaseTextInputRef | null>(null);

    const decimals = CurrencyUtils.getCurrencyDecimals(currency);
    const selectedAmountAsString = amount ? onFormatAmount(amount, currency) : '';

    const [currentAmount, setCurrentAmount] = useState(selectedAmountAsString);

    const [selection, setSelection] = useState({
        start: selectedAmountAsString.length,
        end: selectedAmountAsString.length,
    });

    const forwardDeletePressedRef = useRef(false);
    // The ref is used to ignore any onSelectionChange event that happens while we are updating the selection manually in setNewAmount
    const willSelectionBeUpdatedManually = useRef(false);

    /**
     * Sets the selection and the amount accordingly to the value passed to the input
     * @param {String} newAmount - Changed amount from user input
     */
    const setNewAmount = useCallback(
        (newAmount: string) => {
            // Remove spaces from the newAmount value because Safari on iOS adds spaces when pasting a copied value
            // More info: https://github.com/Expensify/App/issues/16974
            const newAmountWithoutSpaces = MoneyRequestUtils.stripSpacesFromAmount(newAmount);
            const finalAmount = newAmountWithoutSpaces.includes('.')
                ? MoneyRequestUtils.stripCommaFromAmount(newAmountWithoutSpaces)
                : MoneyRequestUtils.replaceCommasWithPeriod(newAmountWithoutSpaces);
            // Use a shallow copy of selection to trigger setSelection
            // More info: https://github.com/Expensify/App/issues/16385
            if (!MoneyRequestUtils.validateAmount(finalAmount, decimals)) {
                setSelection((prevSelection) => ({...prevSelection}));
                return;
            }

            // setCurrentAmount contains another setState(setSelection) making it error-prone since it is leading to setSelection being called twice for a single setCurrentAmount call. This solution introducing the hasSelectionBeenSet flag was chosen for its simplicity and lower risk of future errors https://github.com/Expensify/App/issues/23300#issuecomment-1766314724.

            willSelectionBeUpdatedManually.current = true;
            let hasSelectionBeenSet = false;
            setCurrentAmount((prevAmount) => {
                const strippedAmount = MoneyRequestUtils.stripCommaFromAmount(finalAmount);
                const isForwardDelete = prevAmount.length > strippedAmount.length && forwardDeletePressedRef.current;
                if (!hasSelectionBeenSet) {
                    hasSelectionBeenSet = true;
                    setSelection((prevSelection) => getNewSelection(prevSelection, isForwardDelete ? strippedAmount.length : prevAmount.length, strippedAmount.length));
                    willSelectionBeUpdatedManually.current = false;
                }
                onAmountChange?.(strippedAmount);
                return strippedAmount;
            });
        },
        [decimals, onAmountChange],
    );

    useImperativeHandle(moneyRequestAmountInputRef, () => ({
        setNewAmount(amountValue: string) {
            setNewAmount(amountValue);
        },
        changeSelection(newSelection: Selection) {
            setSelection(newSelection);
        },
        changeAmount(newAmount: string) {
            setCurrentAmount(newAmount);
        },
        getAmount() {
            return currentAmount;
        },
        getSelection() {
            return selection;
        },
    }));

    useEffect(() => {
<<<<<<< HEAD
        const shouldExitEarly = !currency || typeof amount !== 'number' || (formatAmountOnBlur && textInput.current?.isFocused()) || shouldKeepUserInput;
        const frontendAmount = onFormatAmount(amount, currency);

        if (shouldResetAmount) {
            setCurrentAmount(frontendAmount);
            setSelection({
                start: frontendAmount.length,
                end: frontendAmount.length,
            });
            onResetAmount?.(false);
=======
        if ((!currency || typeof amount !== 'number' || (formatAmountOnBlur && isTextInputFocused(textInput))) ?? shouldKeepUserInput) {
>>>>>>> f84ee507
            return;
        }

        if (shouldExitEarly) {
            return;
        }

        setCurrentAmount(frontendAmount);

        // Only update selection if the amount prop was changed from the outside and is not the same as the current amount we just computed
        // In the line below the currentAmount is not immediately updated, it should still hold the previous value.
        if (frontendAmount !== currentAmount) {
            setSelection({
                start: frontendAmount.length,
                end: frontendAmount.length,
            });
        }

        // we want to re-initialize the state only when the amount changes
        // eslint-disable-next-line react-hooks/exhaustive-deps
    }, [amount, shouldKeepUserInput]);

    // Modifies the amount to match the decimals for changed currency.
    useEffect(() => {
        // If the changed currency supports decimals, we can return
        if (MoneyRequestUtils.validateAmount(currentAmount, decimals)) {
            return;
        }

        // If the changed currency doesn't support decimals, we can strip the decimals
        setNewAmount(MoneyRequestUtils.stripDecimalsFromAmount(currentAmount));

        // we want to update only when decimals change (setNewAmount also changes when decimals change).
        // eslint-disable-next-line react-hooks/exhaustive-deps
    }, [setNewAmount]);

    /**
     * Input handler to check for a forward-delete key (or keyboard shortcut) press.
     */
    const textInputKeyPress = ({nativeEvent}: NativeSyntheticEvent<KeyboardEvent>) => {
        const key = nativeEvent?.key.toLowerCase();
        if (Browser.isMobileSafari() && key === CONST.PLATFORM_SPECIFIC_KEYS.CTRL.DEFAULT) {
            // Optimistically anticipate forward-delete on iOS Safari (in cases where the Mac Accessiblity keyboard is being
            // used for input). If the Control-D shortcut doesn't get sent, the ref will still be reset on the next key press.
            forwardDeletePressedRef.current = true;
            return;
        }
        // Control-D on Mac is a keyboard shortcut for forward-delete. See https://support.apple.com/en-us/HT201236 for Mac keyboard shortcuts.
        // Also check for the keyboard shortcut on iOS in cases where a hardware keyboard may be connected to the device.
        const operatingSystem = getOperatingSystem();
        forwardDeletePressedRef.current = key === 'delete' || ((operatingSystem === CONST.OS.MAC_OS || operatingSystem === CONST.OS.IOS) && nativeEvent?.ctrlKey && key === 'd');
    };

    const formatAmount = useCallback(() => {
        if (!formatAmountOnBlur) {
            return;
        }
        const formattedAmount = onFormatAmount(amount, currency);
        if (maxLength && formattedAmount.length > maxLength) {
            return;
        }
        setCurrentAmount(formattedAmount);
        setSelection({
            start: formattedAmount.length,
            end: formattedAmount.length,
        });
    }, [amount, currency, onFormatAmount, formatAmountOnBlur, maxLength]);

    const formattedAmount = MoneyRequestUtils.replaceAllDigits(currentAmount, toLocaleDigit);

    const {setMouseDown, setMouseUp} = useMouseContext();
    const handleMouseDown = (e: React.MouseEvent<Element, MouseEvent>) => {
        e.stopPropagation();
        setMouseDown();
    };
    const handleMouseUp = (e: React.MouseEvent<Element, MouseEvent>) => {
        e.stopPropagation();
        setMouseUp();
    };

    return (
        <TextInputWithCurrencySymbol
            autoGrow={autoGrow}
            disableKeyboard={disableKeyboard}
            formattedAmount={formattedAmount}
            onChangeAmount={setNewAmount}
            onCurrencyButtonPress={onCurrencyButtonPress}
            onBlur={formatAmount}
            placeholder={numberFormat(0)}
            ref={(ref) => {
                if (typeof forwardedRef === 'function') {
                    forwardedRef(ref);
                } else if (forwardedRef?.current) {
                    // eslint-disable-next-line no-param-reassign
                    forwardedRef.current = ref;
                }
                textInput.current = ref;
            }}
            selectedCurrencyCode={currency}
            selection={selection}
            onSelectionChange={(e: NativeSyntheticEvent<TextInputSelectionChangeEventData>) => {
                if (shouldIgnoreSelectionWhenUpdatedManually && willSelectionBeUpdatedManually.current) {
                    willSelectionBeUpdatedManually.current = false;
                    return;
                }
                if (!shouldUpdateSelection) {
                    return;
                }
                const maxSelection = formattedAmount.length;
                const start = Math.min(e.nativeEvent.selection.start, maxSelection);
                const end = Math.min(e.nativeEvent.selection.end, maxSelection);
                setSelection({start, end});
            }}
            onKeyPress={textInputKeyPress}
            hideCurrencySymbol={hideCurrencySymbol}
            prefixCharacter={prefixCharacter}
            isCurrencyPressable={isCurrencyPressable}
            style={props.inputStyle}
            containerStyle={props.containerStyle}
            prefixStyle={props.prefixStyle}
            prefixContainerStyle={props.prefixContainerStyle}
            touchableInputWrapperStyle={props.touchableInputWrapperStyle}
            maxLength={maxLength}
            hideFocusedState={hideFocusedState}
            onMouseDown={handleMouseDown}
            onMouseUp={handleMouseUp}
        />
    );
}

MoneyRequestAmountInput.displayName = 'MoneyRequestAmountInput';

export default React.forwardRef(MoneyRequestAmountInput);
export type {CurrentMoney, MoneyRequestAmountInputProps, MoneyRequestAmountInputRef};<|MERGE_RESOLUTION|>--- conflicted
+++ resolved
@@ -208,7 +208,6 @@
     }));
 
     useEffect(() => {
-<<<<<<< HEAD
         const shouldExitEarly = !currency || typeof amount !== 'number' || (formatAmountOnBlur && textInput.current?.isFocused()) || shouldKeepUserInput;
         const frontendAmount = onFormatAmount(amount, currency);
 
@@ -219,9 +218,6 @@
                 end: frontendAmount.length,
             });
             onResetAmount?.(false);
-=======
-        if ((!currency || typeof amount !== 'number' || (formatAmountOnBlur && isTextInputFocused(textInput))) ?? shouldKeepUserInput) {
->>>>>>> f84ee507
             return;
         }
 
