import type {ForwardedRef} from 'react';
import React, {useCallback, useEffect, useImperativeHandle, useRef, useState} from 'react';
import type {NativeSyntheticEvent, StyleProp, TextInputSelectionChangeEventData, TextStyle, ViewStyle} from 'react-native';
import useLocalize from '@hooks/useLocalize';
import {useMouseContext} from '@hooks/useMouseContext';
import * as Browser from '@libs/Browser';
import * as CurrencyUtils from '@libs/CurrencyUtils';
import getOperatingSystem from '@libs/getOperatingSystem';
import * as MoneyRequestUtils from '@libs/MoneyRequestUtils';
import CONST from '@src/CONST';
import type {BaseTextInputRef} from './TextInput/BaseTextInput/types';
import TextInputWithCurrencySymbol from './TextInputWithCurrencySymbol';

type CurrentMoney = {amount: string; currency: string};

type MoneyRequestAmountInputRef = {
    setNewAmount: (amountValue: string) => void;
    changeSelection: (newSelection: Selection) => void;
    changeAmount: (newAmount: string) => void;
    getAmount: () => string;
    getSelection: () => Selection;
};

type MoneyRequestAmountInputProps = {
    /** IOU amount saved in Onyx */
    amount?: number;

    /** A callback to format the amount number */
    onFormatAmount?: (amount: number, currency?: string) => string;

    /** Currency chosen by user or saved in Onyx */
    currency?: string;

    /** Whether the currency symbol is pressable */
    isCurrencyPressable?: boolean;

    /** Fired when back button pressed, navigates to currency selection page */
    onCurrencyButtonPress?: () => void;

    /** Function to call when the amount changes */
    onAmountChange?: (amount: string) => void;

    /** Whether to update the selection */
    shouldUpdateSelection?: boolean;

    /** Style for the input */
    inputStyle?: StyleProp<TextStyle>;

    /** Style for the container */
    containerStyle?: StyleProp<ViewStyle>;

    /** Reference to moneyRequestAmountInputRef */
    moneyRequestAmountInputRef?: ForwardedRef<MoneyRequestAmountInputRef>;

    /** Character to be shown before the amount */
    prefixCharacter?: string;

    /** Whether to hide the currency symbol */
    hideCurrencySymbol?: boolean;

    /** Whether to disable native keyboard on mobile */
    disableKeyboard?: boolean;

    /** Style for the prefix */
    prefixStyle?: StyleProp<TextStyle>;

    /** Style for the prefix container */
    prefixContainerStyle?: StyleProp<ViewStyle>;

    /** Style for the touchable input wrapper */
    touchableInputWrapperStyle?: StyleProp<ViewStyle>;

    /** Whether we want to format the display amount on blur */
    formatAmountOnBlur?: boolean;

    /** Max length for the amount input */
    maxLength?: number;

    /** Hide the focus styles on TextInput */
    hideFocusedState?: boolean;

    /** Whether the user input should be kept or not */
    shouldKeepUserInput?: boolean;

    /**
     * Autogrow input container length based on the entered text.
     */
    autoGrow?: boolean;

    /** Flag indicating if the reset button was clicked to reset the amount */
    resetClicked?: boolean;
};

type Selection = {
    start: number;
    end: number;
};

/**
 * Returns the new selection object based on the updated amount's length
 */
const getNewSelection = (oldSelection: Selection, prevLength: number, newLength: number): Selection => {
    const cursorPosition = oldSelection.end + (newLength - prevLength);
    return {start: cursorPosition, end: cursorPosition};
};

const defaultOnFormatAmount = (amount: number) => CurrencyUtils.convertToFrontendAmountAsString(amount);

function MoneyRequestAmountInput(
    {
        amount = 0,
        currency = CONST.CURRENCY.USD,
        isCurrencyPressable = true,
        onCurrencyButtonPress,
        onAmountChange,
        prefixCharacter = '',
        hideCurrencySymbol = false,
        shouldUpdateSelection = true,
        moneyRequestAmountInputRef,
        disableKeyboard = true,
        onFormatAmount = defaultOnFormatAmount,
        formatAmountOnBlur,
        maxLength,
        hideFocusedState = true,
        shouldKeepUserInput = false,
        autoGrow = true,
        resetClicked = false,
        ...props
    }: MoneyRequestAmountInputProps,
    forwardedRef: ForwardedRef<BaseTextInputRef>,
) {
    const {toLocaleDigit, numberFormat} = useLocalize();

    const textInput = useRef<BaseTextInputRef | null>(null);

    const decimals = CurrencyUtils.getCurrencyDecimals(currency);
    const selectedAmountAsString = amount ? onFormatAmount(amount, currency) : '';

    const [currentAmount, setCurrentAmount] = useState(selectedAmountAsString);

    const [selection, setSelection] = useState({
        start: selectedAmountAsString.length,
        end: selectedAmountAsString.length,
    });

    const forwardDeletePressedRef = useRef(false);
    const resetFlag = useRef(false);

    /**
     * Sets the selection and the amount accordingly to the value passed to the input
     * @param {String} newAmount - Changed amount from user input
     */
    const setNewAmount = useCallback(
        (newAmount: string) => {
            // Remove spaces from the newAmount value because Safari on iOS adds spaces when pasting a copied value
            // More info: https://github.com/Expensify/App/issues/16974
            const newAmountWithoutSpaces = MoneyRequestUtils.stripSpacesFromAmount(newAmount);
            const finalAmount = newAmountWithoutSpaces.includes('.')
                ? MoneyRequestUtils.stripCommaFromAmount(newAmountWithoutSpaces)
                : MoneyRequestUtils.replaceCommasWithPeriod(newAmountWithoutSpaces);
            // Use a shallow copy of selection to trigger setSelection
            // More info: https://github.com/Expensify/App/issues/16385
            if (!MoneyRequestUtils.validateAmount(finalAmount, decimals)) {
                setSelection((prevSelection) => ({...prevSelection}));
                return;
            }

            // setCurrentAmount contains another setState(setSelection) making it error-prone since it is leading to setSelection being called twice for a single setCurrentAmount call. This solution introducing the hasSelectionBeenSet flag was chosen for its simplicity and lower risk of future errors https://github.com/Expensify/App/issues/23300#issuecomment-1766314724.

            let hasSelectionBeenSet = false;
            setCurrentAmount((prevAmount) => {
                const strippedAmount = MoneyRequestUtils.stripCommaFromAmount(finalAmount);
                const isForwardDelete = prevAmount.length > strippedAmount.length && forwardDeletePressedRef.current;
                if (!hasSelectionBeenSet) {
                    hasSelectionBeenSet = true;
                    setSelection((prevSelection) => getNewSelection(prevSelection, isForwardDelete ? strippedAmount.length : prevAmount.length, strippedAmount.length));
                }
                const resultAmount = resetFlag.current ? selectedAmountAsString : strippedAmount;
                onAmountChange?.(resultAmount);

                resetFlag.current = false; // Reset the flag after handling
                return resultAmount;
            });
        },
        [decimals, onAmountChange, selectedAmountAsString],
    );

    useImperativeHandle(moneyRequestAmountInputRef, () => ({
        setNewAmount(amountValue: string) {
            setNewAmount(amountValue);
        },
        changeSelection(newSelection: Selection) {
            setSelection(newSelection);
        },
        changeAmount(newAmount: string) {
            setCurrentAmount(newAmount);
        },
        getAmount() {
            return currentAmount;
        },
        getSelection() {
            return selection;
        },
    }));

    useEffect(() => {
        if (!currency || typeof amount !== 'number' || (formatAmountOnBlur && textInput.current?.isFocused()) || shouldKeepUserInput) {
            return;
        }
        const frontendAmount = onFormatAmount(amount, currency);
        setCurrentAmount(frontendAmount);

        // Only update selection if the amount prop was changed from the outside and is not the same as the current amount we just computed
        // In the line below the currentAmount is not immediately updated, it should still hold the previous value.
        if (frontendAmount !== currentAmount) {
            setSelection({
                start: frontendAmount.length,
                end: frontendAmount.length,
            });
        }

        // we want to re-initialize the state only when the amount changes
        // eslint-disable-next-line react-hooks/exhaustive-deps
    }, [amount, shouldKeepUserInput]);

    // Modifies the amount to match the decimals for changed currency.
    useEffect(() => {
        // If the changed currency supports decimals, we can return
        if (MoneyRequestUtils.validateAmount(currentAmount, decimals)) {
            return;
        }

        // If the changed currency doesn't support decimals, we can strip the decimals
        setNewAmount(MoneyRequestUtils.stripDecimalsFromAmount(currentAmount));

        // we want to update only when decimals change (setNewAmount also changes when decimals change).
        // eslint-disable-next-line react-hooks/exhaustive-deps
    }, [setNewAmount]);

    /**
     * Input handler to check for a forward-delete key (or keyboard shortcut) press.
     */
    const textInputKeyPress = ({nativeEvent}: NativeSyntheticEvent<KeyboardEvent>) => {
        const key = nativeEvent?.key.toLowerCase();
        if (Browser.isMobileSafari() && key === CONST.PLATFORM_SPECIFIC_KEYS.CTRL.DEFAULT) {
            // Optimistically anticipate forward-delete on iOS Safari (in cases where the Mac Accessiblity keyboard is being
            // used for input). If the Control-D shortcut doesn't get sent, the ref will still be reset on the next key press.
            forwardDeletePressedRef.current = true;
            return;
        }
        // Control-D on Mac is a keyboard shortcut for forward-delete. See https://support.apple.com/en-us/HT201236 for Mac keyboard shortcuts.
        // Also check for the keyboard shortcut on iOS in cases where a hardware keyboard may be connected to the device.
        const operatingSystem = getOperatingSystem();
        forwardDeletePressedRef.current = key === 'delete' || ((operatingSystem === CONST.OS.MAC_OS || operatingSystem === CONST.OS.IOS) && nativeEvent?.ctrlKey && key === 'd');
    };

    const formatAmount = useCallback(() => {
        if (!formatAmountOnBlur) {
            return;
        }
        const formattedAmount = onFormatAmount(amount, currency);
        if (maxLength && formattedAmount.length > maxLength) {
            return;
        }
        setCurrentAmount(formattedAmount);
        setSelection({
            start: formattedAmount.length,
            end: formattedAmount.length,
        });
    }, [amount, currency, onFormatAmount, formatAmountOnBlur, maxLength]);

    const formattedAmount = MoneyRequestUtils.replaceAllDigits(currentAmount, toLocaleDigit);

<<<<<<< HEAD
    useEffect(() => {
        if (!resetClicked) {
            return;
        }

        resetFlag.current = true;
        setNewAmount(selectedAmountAsString);
        setSelection({start: formattedAmount.length, end: formattedAmount.length}); // Move cursor to the end
    }, [resetClicked, selectedAmountAsString, setNewAmount, formattedAmount]);
=======
    const {setMouseDown, setMouseUp} = useMouseContext();
    const handleMouseDown = (e: React.MouseEvent<Element, MouseEvent>) => {
        e.stopPropagation();
        setMouseDown();
    };
    const handleMouseUp = (e: React.MouseEvent<Element, MouseEvent>) => {
        e.stopPropagation();
        setMouseUp();
    };
>>>>>>> 18dc1c60

    return (
        <TextInputWithCurrencySymbol
            autoGrow={autoGrow}
            disableKeyboard={disableKeyboard}
            formattedAmount={formattedAmount}
            onChangeAmount={setNewAmount}
            onCurrencyButtonPress={onCurrencyButtonPress}
            onBlur={formatAmount}
            placeholder={numberFormat(0)}
            ref={(ref) => {
                if (typeof forwardedRef === 'function') {
                    forwardedRef(ref);
                } else if (forwardedRef?.current) {
                    // eslint-disable-next-line no-param-reassign
                    forwardedRef.current = ref;
                }
                textInput.current = ref;
            }}
            selectedCurrencyCode={currency}
            selection={selection}
            onSelectionChange={(e: NativeSyntheticEvent<TextInputSelectionChangeEventData>) => {
                if (!shouldUpdateSelection) {
                    return;
                }
                const maxSelection = formattedAmount.length;
                const start = Math.min(e.nativeEvent.selection.start, maxSelection);
                const end = Math.min(e.nativeEvent.selection.end, maxSelection);
                setSelection({start, end});
            }}
            onKeyPress={textInputKeyPress}
            hideCurrencySymbol={hideCurrencySymbol}
            prefixCharacter={prefixCharacter}
            isCurrencyPressable={isCurrencyPressable}
            style={props.inputStyle}
            containerStyle={props.containerStyle}
            prefixStyle={props.prefixStyle}
            prefixContainerStyle={props.prefixContainerStyle}
            touchableInputWrapperStyle={props.touchableInputWrapperStyle}
            maxLength={maxLength}
            hideFocusedState={hideFocusedState}
            onMouseDown={handleMouseDown}
            onMouseUp={handleMouseUp}
        />
    );
}

MoneyRequestAmountInput.displayName = 'MoneyRequestAmountInput';

export default React.forwardRef(MoneyRequestAmountInput);
export type {CurrentMoney, MoneyRequestAmountInputProps, MoneyRequestAmountInputRef};<|MERGE_RESOLUTION|>--- conflicted
+++ resolved
@@ -271,17 +271,6 @@
 
     const formattedAmount = MoneyRequestUtils.replaceAllDigits(currentAmount, toLocaleDigit);
 
-<<<<<<< HEAD
-    useEffect(() => {
-        if (!resetClicked) {
-            return;
-        }
-
-        resetFlag.current = true;
-        setNewAmount(selectedAmountAsString);
-        setSelection({start: formattedAmount.length, end: formattedAmount.length}); // Move cursor to the end
-    }, [resetClicked, selectedAmountAsString, setNewAmount, formattedAmount]);
-=======
     const {setMouseDown, setMouseUp} = useMouseContext();
     const handleMouseDown = (e: React.MouseEvent<Element, MouseEvent>) => {
         e.stopPropagation();
@@ -291,7 +280,6 @@
         e.stopPropagation();
         setMouseUp();
     };
->>>>>>> 18dc1c60
 
     return (
         <TextInputWithCurrencySymbol
