import type {ForwardedRef} from 'react';
import React, {useCallback, useEffect, useImperativeHandle, useRef, useState} from 'react';
import type {NativeSyntheticEvent, StyleProp, TextInputSelectionChangeEventData, TextStyle, ViewStyle} from 'react-native';
import useLocalize from '@hooks/useLocalize';
import * as Browser from '@libs/Browser';
import * as CurrencyUtils from '@libs/CurrencyUtils';
import getOperatingSystem from '@libs/getOperatingSystem';
import * as MoneyRequestUtils from '@libs/MoneyRequestUtils';
import CONST from '@src/CONST';
import type {BaseTextInputRef} from './TextInput/BaseTextInput/types';
import TextInputWithCurrencySymbol from './TextInputWithCurrencySymbol';

type CurrentMoney = {amount: string; currency: string};

type MoneyRequestAmountInputRef = {
    setNewAmount: (amountValue: string) => void;
    changeSelection: (newSelection: Selection) => void;
    changeAmount: (newAmount: string) => void;
    getAmount: () => string;
    getSelection: () => Selection;
};

type MoneyRequestAmountInputProps = {
    /** IOU amount saved in Onyx */
    amount?: number;

    /** A callback to format the amount number */
    onFormatAmount?: (amount: number, currency?: string) => string;

    /** Currency chosen by user or saved in Onyx */
    currency?: string;

    /** Whether the currency symbol is pressable */
    isCurrencyPressable?: boolean;

    /** Fired when back button pressed, navigates to currency selection page */
    onCurrencyButtonPress?: () => void;

    /** Function to call when the amount changes */
    onAmountChange?: (amount: string) => void;

    /** Whether to update the selection */
    shouldUpdateSelection?: boolean;

    /** Style for the input */
    inputStyle?: StyleProp<TextStyle>;

    /** Style for the container */
    containerStyle?: StyleProp<ViewStyle>;

    /** Reference to moneyRequestAmountInputRef */
    moneyRequestAmountInputRef?: ForwardedRef<MoneyRequestAmountInputRef>;

    /** Character to be shown before the amount */
    prefixCharacter?: string;

    /** Whether to hide the currency symbol */
    hideCurrencySymbol?: boolean;

    /** Whether to disable native keyboard on mobile */
    disableKeyboard?: boolean;

    /** Style for the prefix */
    prefixStyle?: StyleProp<TextStyle>;

    /** Style for the prefix container */
    prefixContainerStyle?: StyleProp<ViewStyle>;

    /** Style for the touchable input wrapper */
    touchableInputWrapperStyle?: StyleProp<ViewStyle>;

    /** Whether we want to format the display amount on blur */
    formatAmountOnBlur?: boolean;

    /** Max length for the amount input */
    maxLength?: number;

    /** Hide the focus styles on TextInput */
    hideFocusedState?: boolean;

<<<<<<< HEAD
    /** Whether the user input should be kept or not */
    shouldKeepUserInput?: boolean;
=======
    /**
     * Autogrow input container length based on the entered text.
     */
    autoGrow?: boolean;
>>>>>>> 99886633
};

type Selection = {
    start: number;
    end: number;
};

/**
 * Returns the new selection object based on the updated amount's length
 */
const getNewSelection = (oldSelection: Selection, prevLength: number, newLength: number): Selection => {
    const cursorPosition = oldSelection.end + (newLength - prevLength);
    return {start: cursorPosition, end: cursorPosition};
};

const defaultOnFormatAmount = (amount: number) => CurrencyUtils.convertToFrontendAmount(amount).toString();

function MoneyRequestAmountInput(
    {
        amount = 0,
        currency = CONST.CURRENCY.USD,
        isCurrencyPressable = true,
        onCurrencyButtonPress,
        onAmountChange,
        prefixCharacter = '',
        hideCurrencySymbol = false,
        shouldUpdateSelection = true,
        moneyRequestAmountInputRef,
        disableKeyboard = true,
        onFormatAmount = defaultOnFormatAmount,
        formatAmountOnBlur,
        maxLength,
        hideFocusedState = true,
<<<<<<< HEAD
        shouldKeepUserInput = false,
=======
        autoGrow = true,
>>>>>>> 99886633
        ...props
    }: MoneyRequestAmountInputProps,
    forwardedRef: ForwardedRef<BaseTextInputRef>,
) {
    const {toLocaleDigit, numberFormat} = useLocalize();

    const textInput = useRef<BaseTextInputRef | null>(null);

    const decimals = CurrencyUtils.getCurrencyDecimals(currency);
<<<<<<< HEAD
    const selectedAmountAsString = CurrencyUtils.convertToFrontendAmountAsString(amount);
=======
    const selectedAmountAsString = amount ? onFormatAmount(amount, currency) : '';
>>>>>>> 99886633

    const [currentAmount, setCurrentAmount] = useState(selectedAmountAsString);

    const [selection, setSelection] = useState({
        start: selectedAmountAsString.length,
        end: selectedAmountAsString.length,
    });

    const forwardDeletePressedRef = useRef(false);

    /**
     * Sets the selection and the amount accordingly to the value passed to the input
     * @param {String} newAmount - Changed amount from user input
     */
    const setNewAmount = useCallback(
        (newAmount: string) => {
            // Remove spaces from the newAmount value because Safari on iOS adds spaces when pasting a copied value
            // More info: https://github.com/Expensify/App/issues/16974
            const newAmountWithoutSpaces = MoneyRequestUtils.stripSpacesFromAmount(newAmount);
            const finalAmount = newAmountWithoutSpaces.includes('.')
                ? MoneyRequestUtils.stripCommaFromAmount(newAmountWithoutSpaces)
                : MoneyRequestUtils.replaceCommasWithPeriod(newAmountWithoutSpaces);
            // Use a shallow copy of selection to trigger setSelection
            // More info: https://github.com/Expensify/App/issues/16385
            if (!MoneyRequestUtils.validateAmount(finalAmount, decimals)) {
                setSelection((prevSelection) => ({...prevSelection}));
                return;
            }

            // setCurrentAmount contains another setState(setSelection) making it error-prone since it is leading to setSelection being called twice for a single setCurrentAmount call. This solution introducing the hasSelectionBeenSet flag was chosen for its simplicity and lower risk of future errors https://github.com/Expensify/App/issues/23300#issuecomment-1766314724.

            let hasSelectionBeenSet = false;
            setCurrentAmount((prevAmount) => {
                const strippedAmount = MoneyRequestUtils.stripCommaFromAmount(finalAmount);
                const isForwardDelete = prevAmount.length > strippedAmount.length && forwardDeletePressedRef.current;
                if (!hasSelectionBeenSet) {
                    hasSelectionBeenSet = true;
                    setSelection((prevSelection) => getNewSelection(prevSelection, isForwardDelete ? strippedAmount.length : prevAmount.length, strippedAmount.length));
                }
                onAmountChange?.(strippedAmount);
                return strippedAmount;
            });
        },
        [decimals, onAmountChange],
    );

    useImperativeHandle(moneyRequestAmountInputRef, () => ({
        setNewAmount(amountValue: string) {
            setNewAmount(amountValue);
        },
        changeSelection(newSelection: Selection) {
            setSelection(newSelection);
        },
        changeAmount(newAmount: string) {
            setCurrentAmount(newAmount);
        },
        getAmount() {
            return currentAmount;
        },
        getSelection() {
            return selection;
        },
    }));

    useEffect(() => {
        if (!currency || typeof amount !== 'number' || (formatAmountOnBlur && textInput.current?.isFocused()) || shouldKeepUserInput) {
            return;
        }
<<<<<<< HEAD
        const frontendAmount = formatAmountOnBlur ? CurrencyUtils.convertToDisplayStringWithoutCurrency(amount, currency) : CurrencyUtils.convertToFrontendAmountAsString(amount);
=======
        const frontendAmount = onFormatAmount(amount, currency);
>>>>>>> 99886633
        setCurrentAmount(frontendAmount);

        // Only update selection if the amount prop was changed from the outside and is not the same as the current amount we just computed
        // In the line below the currentAmount is not immediately updated, it should still hold the previous value.
        if (frontendAmount !== currentAmount) {
            setSelection({
                start: frontendAmount.length,
                end: frontendAmount.length,
            });
        }

        // we want to re-initialize the state only when the amount changes
        // eslint-disable-next-line react-hooks/exhaustive-deps
    }, [amount, shouldKeepUserInput]);

    // Modifies the amount to match the decimals for changed currency.
    useEffect(() => {
        // If the changed currency supports decimals, we can return
        if (MoneyRequestUtils.validateAmount(currentAmount, decimals)) {
            return;
        }

        // If the changed currency doesn't support decimals, we can strip the decimals
        setNewAmount(MoneyRequestUtils.stripDecimalsFromAmount(currentAmount));

        // we want to update only when decimals change (setNewAmount also changes when decimals change).
        // eslint-disable-next-line react-hooks/exhaustive-deps
    }, [setNewAmount]);

    /**
     * Input handler to check for a forward-delete key (or keyboard shortcut) press.
     */
    const textInputKeyPress = ({nativeEvent}: NativeSyntheticEvent<KeyboardEvent>) => {
        const key = nativeEvent?.key.toLowerCase();
        if (Browser.isMobileSafari() && key === CONST.PLATFORM_SPECIFIC_KEYS.CTRL.DEFAULT) {
            // Optimistically anticipate forward-delete on iOS Safari (in cases where the Mac Accessiblity keyboard is being
            // used for input). If the Control-D shortcut doesn't get sent, the ref will still be reset on the next key press.
            forwardDeletePressedRef.current = true;
            return;
        }
        // Control-D on Mac is a keyboard shortcut for forward-delete. See https://support.apple.com/en-us/HT201236 for Mac keyboard shortcuts.
        // Also check for the keyboard shortcut on iOS in cases where a hardware keyboard may be connected to the device.
        const operatingSystem = getOperatingSystem();
        forwardDeletePressedRef.current = key === 'delete' || ((operatingSystem === CONST.OS.MAC_OS || operatingSystem === CONST.OS.IOS) && nativeEvent?.ctrlKey && key === 'd');
    };

    const formatAmount = useCallback(() => {
        if (!formatAmountOnBlur) {
            return;
        }
        const formattedAmount = onFormatAmount(amount, currency);
        if (maxLength && formattedAmount.length > maxLength) {
            return;
        }
        setCurrentAmount(formattedAmount);
        setSelection({
            start: formattedAmount.length,
            end: formattedAmount.length,
        });
    }, [amount, currency, onFormatAmount, formatAmountOnBlur, maxLength]);

    const formattedAmount = MoneyRequestUtils.replaceAllDigits(currentAmount, toLocaleDigit);

    return (
        <TextInputWithCurrencySymbol
            autoGrow={autoGrow}
            disableKeyboard={disableKeyboard}
            formattedAmount={formattedAmount}
            onChangeAmount={setNewAmount}
            onCurrencyButtonPress={onCurrencyButtonPress}
            onBlur={formatAmount}
            placeholder={numberFormat(0)}
            ref={(ref) => {
                if (typeof forwardedRef === 'function') {
                    forwardedRef(ref);
                } else if (forwardedRef?.current) {
                    // eslint-disable-next-line no-param-reassign
                    forwardedRef.current = ref;
                }
                textInput.current = ref;
            }}
            selectedCurrencyCode={currency}
            selection={selection}
            onSelectionChange={(e: NativeSyntheticEvent<TextInputSelectionChangeEventData>) => {
                if (!shouldUpdateSelection) {
                    return;
                }
                const maxSelection = formattedAmount.length;
                const start = Math.min(e.nativeEvent.selection.start, maxSelection);
                const end = Math.min(e.nativeEvent.selection.end, maxSelection);
                setSelection({start, end});
            }}
            onKeyPress={textInputKeyPress}
            hideCurrencySymbol={hideCurrencySymbol}
            prefixCharacter={prefixCharacter}
            isCurrencyPressable={isCurrencyPressable}
            style={props.inputStyle}
            containerStyle={props.containerStyle}
            prefixStyle={props.prefixStyle}
            prefixContainerStyle={props.prefixContainerStyle}
            touchableInputWrapperStyle={props.touchableInputWrapperStyle}
            maxLength={maxLength}
            hideFocusedState={hideFocusedState}
            onMouseDown={(event) => event.stopPropagation()}
        />
    );
}

MoneyRequestAmountInput.displayName = 'MoneyRequestAmountInput';

export default React.forwardRef(MoneyRequestAmountInput);
export type {CurrentMoney, MoneyRequestAmountInputProps, MoneyRequestAmountInputRef};<|MERGE_RESOLUTION|>--- conflicted
+++ resolved
@@ -78,15 +78,13 @@
     /** Hide the focus styles on TextInput */
     hideFocusedState?: boolean;
 
-<<<<<<< HEAD
     /** Whether the user input should be kept or not */
     shouldKeepUserInput?: boolean;
-=======
+
     /**
      * Autogrow input container length based on the entered text.
      */
     autoGrow?: boolean;
->>>>>>> 99886633
 };
 
 type Selection = {
@@ -102,7 +100,7 @@
     return {start: cursorPosition, end: cursorPosition};
 };
 
-const defaultOnFormatAmount = (amount: number) => CurrencyUtils.convertToFrontendAmount(amount).toString();
+const defaultOnFormatAmount = (amount: number) => CurrencyUtils.convertToFrontendAmountAsString(amount);
 
 function MoneyRequestAmountInput(
     {
@@ -120,11 +118,8 @@
         formatAmountOnBlur,
         maxLength,
         hideFocusedState = true,
-<<<<<<< HEAD
         shouldKeepUserInput = false,
-=======
         autoGrow = true,
->>>>>>> 99886633
         ...props
     }: MoneyRequestAmountInputProps,
     forwardedRef: ForwardedRef<BaseTextInputRef>,
@@ -134,11 +129,7 @@
     const textInput = useRef<BaseTextInputRef | null>(null);
 
     const decimals = CurrencyUtils.getCurrencyDecimals(currency);
-<<<<<<< HEAD
-    const selectedAmountAsString = CurrencyUtils.convertToFrontendAmountAsString(amount);
-=======
     const selectedAmountAsString = amount ? onFormatAmount(amount, currency) : '';
->>>>>>> 99886633
 
     const [currentAmount, setCurrentAmount] = useState(selectedAmountAsString);
 
@@ -207,11 +198,7 @@
         if (!currency || typeof amount !== 'number' || (formatAmountOnBlur && textInput.current?.isFocused()) || shouldKeepUserInput) {
             return;
         }
-<<<<<<< HEAD
-        const frontendAmount = formatAmountOnBlur ? CurrencyUtils.convertToDisplayStringWithoutCurrency(amount, currency) : CurrencyUtils.convertToFrontendAmountAsString(amount);
-=======
         const frontendAmount = onFormatAmount(amount, currency);
->>>>>>> 99886633
         setCurrentAmount(frontendAmount);
 
         // Only update selection if the amount prop was changed from the outside and is not the same as the current amount we just computed
