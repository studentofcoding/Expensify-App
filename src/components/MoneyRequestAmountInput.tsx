import type {ForwardedRef} from 'react';
import React, {useCallback, useEffect, useImperativeHandle, useRef, useState} from 'react';
import type {NativeSyntheticEvent, StyleProp, TextStyle, ViewStyle} from 'react-native';
import useLocalize from '@hooks/useLocalize';
import {useMouseContext} from '@hooks/useMouseContext';
import * as Browser from '@libs/Browser';
import * as CurrencyUtils from '@libs/CurrencyUtils';
import getOperatingSystem from '@libs/getOperatingSystem';
import * as MoneyRequestUtils from '@libs/MoneyRequestUtils';
import shouldIgnoreSelectionWhenUpdatedManually from '@libs/shouldIgnoreSelectionWhenUpdatedManually';
import CONST from '@src/CONST';
import isTextInputFocused from './TextInput/BaseTextInput/isTextInputFocused';
import type {BaseTextInputRef} from './TextInput/BaseTextInput/types';
import TextInputWithCurrencySymbol from './TextInputWithCurrencySymbol';
import type {TextInputWithCurrencySymbolProps} from './TextInputWithCurrencySymbol/types';

type CurrentMoney = {amount: string; currency: string};

type MoneyRequestAmountInputRef = {
    setNewAmount: (amountValue: string) => void;
    changeSelection: (newSelection: Selection) => void;
    changeAmount: (newAmount: string) => void;
    getAmount: () => string;
    getSelection: () => Selection;
};

type MoneyRequestAmountInputProps = {
    /** IOU amount saved in Onyx */
    amount?: number;

    /** A callback to format the amount number */
    onFormatAmount?: (amount: number, currency?: string) => string;

    /** Currency chosen by user or saved in Onyx */
    currency?: string;

    /** Whether the currency symbol is pressable */
    isCurrencyPressable?: boolean;

    /** Fired when back button pressed, navigates to currency selection page */
    onCurrencyButtonPress?: () => void;

    /** Function to call when the amount changes */
    onAmountChange?: (amount: string) => void;

    /** Whether to update the selection */
    shouldUpdateSelection?: boolean;

    /** Style for the input */
    inputStyle?: StyleProp<TextStyle>;

    /** Style for the container */
    containerStyle?: StyleProp<ViewStyle>;

    /** Reference to moneyRequestAmountInputRef */
    moneyRequestAmountInputRef?: ForwardedRef<MoneyRequestAmountInputRef>;

    /** Character to be shown before the amount */
    prefixCharacter?: string;

    /** Whether to hide the currency symbol */
    hideCurrencySymbol?: boolean;

    /** Whether to disable native keyboard on mobile */
    disableKeyboard?: boolean;

    /** Style for the prefix */
    prefixStyle?: StyleProp<TextStyle>;

    /** Style for the prefix container */
    prefixContainerStyle?: StyleProp<ViewStyle>;

    /** Style for the touchable input wrapper */
    touchableInputWrapperStyle?: StyleProp<ViewStyle>;

    /** Whether we want to format the display amount on blur */
    formatAmountOnBlur?: boolean;

    /** Max length for the amount input */
    maxLength?: number;

    /** Hide the focus styles on TextInput */
    hideFocusedState?: boolean;

    /** Whether the user input should be kept or not */
    shouldKeepUserInput?: boolean;

    /**
     * Autogrow input container length based on the entered text.
     */
    autoGrow?: boolean;

    /** The width of inner content */
    contentWidth?: number;
<<<<<<< HEAD

    /** The testID of the input. Used to locate this view in end-to-end tests. */
    testID?: string;
};
=======
} & Pick<TextInputWithCurrencySymbolProps, 'autoGrowExtraSpace'>;
>>>>>>> 38e9dbc6

type Selection = {
    start: number;
    end: number;
};

/**
 * Returns the new selection object based on the updated amount's length
 */
const getNewSelection = (oldSelection: Selection, prevLength: number, newLength: number): Selection => {
    const cursorPosition = oldSelection.end + (newLength - prevLength);
    return {start: cursorPosition, end: cursorPosition};
};

const defaultOnFormatAmount = (amount: number, currency?: string) => CurrencyUtils.convertToFrontendAmountAsString(amount, currency ?? CONST.CURRENCY.USD);

function MoneyRequestAmountInput(
    {
        amount = 0,
        currency = CONST.CURRENCY.USD,
        isCurrencyPressable = true,
        onCurrencyButtonPress,
        onAmountChange,
        prefixCharacter = '',
        hideCurrencySymbol = false,
        shouldUpdateSelection = true,
        moneyRequestAmountInputRef,
        disableKeyboard = true,
        onFormatAmount = defaultOnFormatAmount,
        formatAmountOnBlur,
        maxLength,
        hideFocusedState = true,
        shouldKeepUserInput = false,
        autoGrow = true,
        autoGrowExtraSpace,
        contentWidth,
        testID,
        ...props
    }: MoneyRequestAmountInputProps,
    forwardedRef: ForwardedRef<BaseTextInputRef>,
) {
    const {toLocaleDigit, numberFormat} = useLocalize();

    const textInput = useRef<BaseTextInputRef | null>(null);

    const amountRef = useRef<string | undefined>(undefined);

    const decimals = CurrencyUtils.getCurrencyDecimals(currency);
    const selectedAmountAsString = amount ? onFormatAmount(amount, currency) : '';

    const [currentAmount, setCurrentAmount] = useState(selectedAmountAsString);

    const [selection, setSelection] = useState({
        start: selectedAmountAsString.length,
        end: selectedAmountAsString.length,
    });

    const forwardDeletePressedRef = useRef(false);
    // The ref is used to ignore any onSelectionChange event that happens while we are updating the selection manually in setNewAmount
    const willSelectionBeUpdatedManually = useRef(false);

    /**
     * Sets the selection and the amount accordingly to the value passed to the input
     * @param {String} newAmount - Changed amount from user input
     */
    const setNewAmount = useCallback(
        (newAmount: string) => {
            // Remove spaces from the newAmount value because Safari on iOS adds spaces when pasting a copied value
            // More info: https://github.com/Expensify/App/issues/16974
            const newAmountWithoutSpaces = MoneyRequestUtils.stripSpacesFromAmount(newAmount);
            const finalAmount = newAmountWithoutSpaces.includes('.')
                ? MoneyRequestUtils.stripCommaFromAmount(newAmountWithoutSpaces)
                : MoneyRequestUtils.replaceCommasWithPeriod(newAmountWithoutSpaces);
            // Use a shallow copy of selection to trigger setSelection
            // More info: https://github.com/Expensify/App/issues/16385
            if (!MoneyRequestUtils.validateAmount(finalAmount, decimals)) {
                setSelection((prevSelection) => ({...prevSelection}));
                return;
            }

            // setCurrentAmount contains another setState(setSelection) making it error-prone since it is leading to setSelection being called twice for a single setCurrentAmount call. This solution introducing the hasSelectionBeenSet flag was chosen for its simplicity and lower risk of future errors https://github.com/Expensify/App/issues/23300#issuecomment-1766314724.

            willSelectionBeUpdatedManually.current = true;
            let hasSelectionBeenSet = false;
            const strippedAmount = MoneyRequestUtils.stripCommaFromAmount(finalAmount);
            amountRef.current = strippedAmount;
            setCurrentAmount((prevAmount) => {
                const isForwardDelete = prevAmount.length > strippedAmount.length && forwardDeletePressedRef.current;
                if (!hasSelectionBeenSet) {
                    hasSelectionBeenSet = true;
                    setSelection((prevSelection) => getNewSelection(prevSelection, isForwardDelete ? strippedAmount.length : prevAmount.length, strippedAmount.length));
                    willSelectionBeUpdatedManually.current = false;
                }
                onAmountChange?.(strippedAmount);
                return strippedAmount;
            });
        },
        [decimals, onAmountChange],
    );

    useImperativeHandle(moneyRequestAmountInputRef, () => ({
        setNewAmount(amountValue: string) {
            setNewAmount(amountValue);
        },
        changeSelection(newSelection: Selection) {
            setSelection(newSelection);
        },
        changeAmount(newAmount: string) {
            setCurrentAmount(newAmount);
        },
        getAmount() {
            return currentAmount;
        },
        getSelection() {
            return selection;
        },
    }));

    useEffect(() => {
        if ((!currency || typeof amount !== 'number' || (formatAmountOnBlur && isTextInputFocused(textInput))) ?? shouldKeepUserInput) {
            return;
        }
        const frontendAmount = onFormatAmount(amount, currency);
        setCurrentAmount(frontendAmount);

        // Only update selection if the amount prop was changed from the outside and is not the same as the current amount we just computed
        // In the line below the currentAmount is not immediately updated, it should still hold the previous value.
        if (frontendAmount !== currentAmount) {
            setSelection({
                start: frontendAmount.length,
                end: frontendAmount.length,
            });
        }

        // we want to re-initialize the state only when the amount changes
        // eslint-disable-next-line react-compiler/react-compiler, react-hooks/exhaustive-deps
    }, [amount, shouldKeepUserInput]);

    // Modifies the amount to match the decimals for changed currency.
    useEffect(() => {
        // If the changed currency supports decimals, we can return
        if (MoneyRequestUtils.validateAmount(currentAmount, decimals)) {
            return;
        }

        // If the changed currency doesn't support decimals, we can strip the decimals
        setNewAmount(MoneyRequestUtils.stripDecimalsFromAmount(currentAmount));

        // we want to update only when decimals change (setNewAmount also changes when decimals change).
        // eslint-disable-next-line react-compiler/react-compiler, react-hooks/exhaustive-deps
    }, [setNewAmount]);

    /**
     * Input handler to check for a forward-delete key (or keyboard shortcut) press.
     */
    const textInputKeyPress = ({nativeEvent}: NativeSyntheticEvent<KeyboardEvent>) => {
        const key = nativeEvent?.key.toLowerCase();
        if (Browser.isMobileSafari() && key === CONST.PLATFORM_SPECIFIC_KEYS.CTRL.DEFAULT) {
            // Optimistically anticipate forward-delete on iOS Safari (in cases where the Mac Accessiblity keyboard is being
            // used for input). If the Control-D shortcut doesn't get sent, the ref will still be reset on the next key press.
            forwardDeletePressedRef.current = true;
            return;
        }
        // Control-D on Mac is a keyboard shortcut for forward-delete. See https://support.apple.com/en-us/HT201236 for Mac keyboard shortcuts.
        // Also check for the keyboard shortcut on iOS in cases where a hardware keyboard may be connected to the device.
        const operatingSystem = getOperatingSystem();
        forwardDeletePressedRef.current = key === 'delete' || ((operatingSystem === CONST.OS.MAC_OS || operatingSystem === CONST.OS.IOS) && nativeEvent?.ctrlKey && key === 'd');
    };

    const formatAmount = useCallback(() => {
        if (!formatAmountOnBlur) {
            return;
        }
        const formattedAmount = onFormatAmount(amount, currency);
        if (maxLength && formattedAmount.length > maxLength) {
            return;
        }
        setCurrentAmount(formattedAmount);
        setSelection({
            start: formattedAmount.length,
            end: formattedAmount.length,
        });
    }, [amount, currency, onFormatAmount, formatAmountOnBlur, maxLength]);

    const formattedAmount = MoneyRequestUtils.replaceAllDigits(currentAmount, toLocaleDigit);

    const {setMouseDown, setMouseUp} = useMouseContext();
    const handleMouseDown = (e: React.MouseEvent<Element, MouseEvent>) => {
        e.stopPropagation();
        setMouseDown();
    };
    const handleMouseUp = (e: React.MouseEvent<Element, MouseEvent>) => {
        e.stopPropagation();
        setMouseUp();
    };

    return (
        <TextInputWithCurrencySymbol
            autoGrow={autoGrow}
            autoGrowExtraSpace={autoGrowExtraSpace}
            disableKeyboard={disableKeyboard}
            formattedAmount={formattedAmount}
            onChangeAmount={setNewAmount}
            onCurrencyButtonPress={onCurrencyButtonPress}
            onBlur={formatAmount}
            placeholder={numberFormat(0)}
            ref={(ref) => {
                if (typeof forwardedRef === 'function') {
                    forwardedRef(ref);
                } else if (forwardedRef?.current) {
                    // eslint-disable-next-line no-param-reassign
                    forwardedRef.current = ref;
                }
                // eslint-disable-next-line react-compiler/react-compiler
                textInput.current = ref;
            }}
            selectedCurrencyCode={currency}
            selection={selection}
            onSelectionChange={(selectionStart, selectionEnd) => {
                if (shouldIgnoreSelectionWhenUpdatedManually && willSelectionBeUpdatedManually.current) {
                    willSelectionBeUpdatedManually.current = false;
                    return;
                }
                if (!shouldUpdateSelection) {
                    return;
                }

                // When the amount is updated in setNewAmount on iOS, in onSelectionChange formattedAmount stores the value before the update. Using amountRef allows us to read the updated value
                const maxSelection = amountRef.current?.length ?? formattedAmount.length;
                amountRef.current = undefined;
                const start = Math.min(selectionStart, maxSelection);
                const end = Math.min(selectionEnd, maxSelection);
                setSelection({start, end});
            }}
            onKeyPress={textInputKeyPress}
            hideCurrencySymbol={hideCurrencySymbol}
            prefixCharacter={prefixCharacter}
            isCurrencyPressable={isCurrencyPressable}
            style={props.inputStyle}
            containerStyle={props.containerStyle}
            prefixStyle={props.prefixStyle}
            prefixContainerStyle={props.prefixContainerStyle}
            touchableInputWrapperStyle={props.touchableInputWrapperStyle}
            maxLength={maxLength}
            hideFocusedState={hideFocusedState}
            onMouseDown={handleMouseDown}
            onMouseUp={handleMouseUp}
            contentWidth={contentWidth}
            testID={testID}
        />
    );
}

MoneyRequestAmountInput.displayName = 'MoneyRequestAmountInput';

export default React.forwardRef(MoneyRequestAmountInput);
export type {CurrentMoney, MoneyRequestAmountInputProps, MoneyRequestAmountInputRef};<|MERGE_RESOLUTION|>--- conflicted
+++ resolved
@@ -92,14 +92,10 @@
 
     /** The width of inner content */
     contentWidth?: number;
-<<<<<<< HEAD
 
     /** The testID of the input. Used to locate this view in end-to-end tests. */
     testID?: string;
-};
-=======
 } & Pick<TextInputWithCurrencySymbolProps, 'autoGrowExtraSpace'>;
->>>>>>> 38e9dbc6
 
 type Selection = {
     start: number;
