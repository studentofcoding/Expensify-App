--- conflicted
+++ resolved
@@ -378,28 +378,18 @@
                         title={props.iouCreated || format(new Date(), CONST.DATE.FNS_FORMAT_STRING)}
                         description={translate('common.date')}
                         style={[styles.moneyRequestMenuItem, styles.mb2]}
-<<<<<<< HEAD
                         titleStyle={styles.flex1}
-                        // Note: This component is disabled until this field is editable in next PR
-                        disabled
-=======
                         onPress={() => Navigation.navigate(ROUTES.getMoneyRequestCreatedRoute(props.iouType, props.reportID))}
                         disabled={didConfirm || props.isReadOnly || !isTypeRequest}
->>>>>>> d1cf9be0
                     />
                     <MenuItemWithTopDescription
                         shouldShowRightIcon={!props.isReadOnly && isTypeRequest}
                         title={props.iouMerchant}
                         description={translate('common.merchant')}
                         style={[styles.moneyRequestMenuItem, styles.mb2]}
-<<<<<<< HEAD
                         titleStyle={styles.flex1}
-                        // Note: This component is disabled until this field is editable in next PR
-                        disabled
-=======
                         onPress={() => Navigation.navigate(ROUTES.getMoneyRequestMerchantRoute(props.iouType, props.reportID))}
                         disabled={didConfirm || props.isReadOnly || !isTypeRequest}
->>>>>>> d1cf9be0
                     />
                 </>
             )}
