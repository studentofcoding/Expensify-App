import {useIsFocused} from '@react-navigation/native';
import {format} from 'date-fns';
import {isEmpty} from 'lodash';
import lodashGet from 'lodash/get';
import PropTypes from 'prop-types';
import React, {useCallback, useEffect, useMemo, useReducer, useState} from 'react';
import {View} from 'react-native';
import {withOnyx} from 'react-native-onyx';
import _ from 'underscore';
import useLocalize from '@hooks/useLocalize';
import usePermissions from '@hooks/usePermissions';
import useTheme from '@hooks/useTheme';
import useThemeStyles from '@hooks/useThemeStyles';
import compose from '@libs/compose';
import * as CurrencyUtils from '@libs/CurrencyUtils';
import DistanceRequestUtils from '@libs/DistanceRequestUtils';
import * as IOUUtils from '@libs/IOUUtils';
import Log from '@libs/Log';
import * as MoneyRequestUtils from '@libs/MoneyRequestUtils';
import Navigation from '@libs/Navigation/Navigation';
import * as OptionsListUtils from '@libs/OptionsListUtils';
import * as PolicyUtils from '@libs/PolicyUtils';
import * as ReceiptUtils from '@libs/ReceiptUtils';
import * as ReportUtils from '@libs/ReportUtils';
import * as TransactionUtils from '@libs/TransactionUtils';
import {iouDefaultProps, iouPropTypes} from '@pages/iou/propTypes';
import * as IOU from '@userActions/IOU';
import CONST from '@src/CONST';
import ONYXKEYS from '@src/ONYXKEYS';
import ROUTES from '@src/ROUTES';
import ButtonWithDropdownMenu from './ButtonWithDropdownMenu';
import categoryPropTypes from './categoryPropTypes';
import ConfirmedRoute from './ConfirmedRoute';
import FormHelpMessage from './FormHelpMessage';
import Image from './Image';
import MenuItemWithTopDescription from './MenuItemWithTopDescription';
import optionPropTypes from './optionPropTypes';
import OptionsSelector from './OptionsSelector';
import ReceiptEmptyState from './ReceiptEmptyState';
import SettlementButton from './SettlementButton';
import ShowMoreButton from './ShowMoreButton';
import Switch from './Switch';
import tagPropTypes from './tagPropTypes';
import taxPropTypes from './taxPropTypes';
import Text from './Text';
import transactionPropTypes from './transactionPropTypes';
import withCurrentUserPersonalDetails, {withCurrentUserPersonalDetailsDefaultProps, withCurrentUserPersonalDetailsPropTypes} from './withCurrentUserPersonalDetails';

const propTypes = {
    /** Callback to inform parent modal of success */
    onConfirm: PropTypes.func,

    /** Callback to parent modal to send money */
    onSendMoney: PropTypes.func,

    /** Callback to inform a participant is selected */
    onSelectParticipant: PropTypes.func,

    /** Should we request a single or multiple participant selection from user */
    hasMultipleParticipants: PropTypes.bool.isRequired,

    /** IOU amount */
    iouAmount: PropTypes.number.isRequired,

    /** IOU comment */
    iouComment: PropTypes.string,

    /** IOU currency */
    iouCurrencyCode: PropTypes.string,

    /** IOU type */
    iouType: PropTypes.string,

    /** IOU date */
    iouCreated: PropTypes.string,

    /** IOU merchant */
    iouMerchant: PropTypes.string,

    /** IOU Category */
    iouCategory: PropTypes.string,

    /** IOU Tag */
    iouTag: PropTypes.string,

    /** IOU isBillable */
    iouIsBillable: PropTypes.bool,

    /** Callback to toggle the billable state */
    onToggleBillable: PropTypes.func,

    /** Selected participants from MoneyRequestModal with login / accountID */
    selectedParticipants: PropTypes.arrayOf(optionPropTypes).isRequired,

    /** Payee of the money request with login */
    payeePersonalDetails: optionPropTypes,

    /** Can the participants be modified or not */
    canModifyParticipants: PropTypes.bool,

    /** Should the list be read only, and not editable? */
    isReadOnly: PropTypes.bool,

    /** Depending on expense report or personal IOU report, respective bank account route */
    bankAccountRoute: PropTypes.string,

    ...withCurrentUserPersonalDetailsPropTypes,

    /** Current user session */
    session: PropTypes.shape({
        email: PropTypes.string.isRequired,
    }),

    /** The policyID of the request */
    policyID: PropTypes.string,

    /** The reportID of the request */
    reportID: PropTypes.string,

    /** File path of the receipt */
    receiptPath: PropTypes.string,

    /** File name of the receipt */
    receiptFilename: PropTypes.string,

    /** List styles for OptionsSelector */
    listStyles: PropTypes.oneOfType([PropTypes.arrayOf(PropTypes.object), PropTypes.object]),

    /** ID of the transaction that represents the money request */
    transactionID: PropTypes.string,

    /** Transaction that represents the money request */
    transaction: transactionPropTypes,

    /** Unit and rate used for if the money request is a distance request */
    mileageRate: PropTypes.shape({
        /** Unit used to represent distance */
        unit: PropTypes.oneOf([CONST.CUSTOM_UNITS.DISTANCE_UNIT_MILES, CONST.CUSTOM_UNITS.DISTANCE_UNIT_KILOMETERS]),

        /** Rate used to calculate the distance request amount */
        rate: PropTypes.number,

        /** The currency of the rate */
        currency: PropTypes.string,
    }),

    /** Whether the money request is a distance request */
    isDistanceRequest: PropTypes.bool,

    /** Whether the money request is a scan request */
    isScanRequest: PropTypes.bool,

    /** Whether we're editing a split bill */
    isEditingSplitBill: PropTypes.bool,

    /** Whether we should show the amount, date, and merchant fields. */
    shouldShowSmartScanFields: PropTypes.bool,

    /** A flag for verifying that the current report is a sub-report of a workspace chat */
    isPolicyExpenseChat: PropTypes.bool,

    /* Onyx Props */
    /** Collection of categories attached to a policy */
    policyCategories: PropTypes.objectOf(categoryPropTypes),

    /** Collection of tags attached to a policy */
    policyTags: tagPropTypes,

    /* Onyx Props */
    /** Collection of tax rates attached to a policy */
    policyTaxRates: taxPropTypes,

    /** Holds data related to Money Request view state, rather than the underlying Money Request data. */
    iou: iouPropTypes,
};

const defaultProps = {
    onConfirm: () => {},
    onSendMoney: () => {},
    onSelectParticipant: () => {},
    iouType: CONST.IOU.TYPE.REQUEST,
    iouCategory: '',
    iouTag: '',
    iouIsBillable: false,
    onToggleBillable: () => {},
    payeePersonalDetails: null,
    canModifyParticipants: false,
    isReadOnly: false,
    bankAccountRoute: '',
    session: {
        email: null,
    },
    policyID: '',
    reportID: '',
    ...withCurrentUserPersonalDetailsDefaultProps,
    receiptPath: '',
    receiptFilename: '',
    listStyles: [],
    policyCategories: {},
    policyTags: {},
    transactionID: '',
    transaction: {},
    mileageRate: {unit: CONST.CUSTOM_UNITS.DISTANCE_UNIT_MILES, rate: 0, currency: 'USD'},
    isDistanceRequest: false,
    isScanRequest: false,
    shouldShowSmartScanFields: true,
    isPolicyExpenseChat: false,
    iou: iouDefaultProps,
    policyTaxRates: {},
};

function MoneyRequestConfirmationList(props) {
    const theme = useTheme();
    const styles = useThemeStyles();
    // Destructure functions from props to pass it as a dependecy to useCallback/useMemo hooks.
    // Prop functions pass props itself as a "this" value to the function which means they change every time props change.
    const {onSendMoney, onConfirm, onSelectParticipant} = props;
    const {translate, toLocaleDigit} = useLocalize();
    const transaction = props.transaction;
    const {canUseViolations} = usePermissions();

    const isTypeRequest = props.iouType === CONST.IOU.TYPE.REQUEST;
    const isSplitBill = props.iouType === CONST.IOU.TYPE.SPLIT;
    const isTypeSend = props.iouType === CONST.IOU.TYPE.SEND;

    const isSplitWithScan = isSplitBill && props.isScanRequest;

    const {unit, rate, currency} = props.mileageRate;
    const distance = lodashGet(transaction, 'routes.route0.distance', 0);
    const shouldCalculateDistanceAmount = props.isDistanceRequest && props.iouAmount === 0;

    // A flag for showing the categories field
    const shouldShowCategories = props.isPolicyExpenseChat && (props.iouCategory || OptionsListUtils.hasEnabledOptions(_.values(props.policyCategories)));
    // A flag and a toggler for showing the rest of the form fields
    const [shouldExpandFields, toggleShouldExpandFields] = useReducer((state) => !state, false);

    // Do not hide fields in case of send money request
    const shouldShowAllFields = props.isDistanceRequest || shouldExpandFields || !props.shouldShowSmartScanFields || isTypeSend || props.isEditingSplitBill;

    // In Send Money and Split Bill with Scan flow, we don't allow the Merchant or Date to be edited. For distance requests, don't show the merchant as there's already another "Distance" menu item
    const shouldShowDate = shouldShowAllFields && !isTypeSend && !isSplitWithScan;
    const shouldShowMerchant = shouldShowAllFields && !isTypeSend && !props.isDistanceRequest && !isSplitWithScan;

    // Fetches the first tag list of the policy
    const policyTag = PolicyUtils.getTag(props.policyTags);
    const policyTagList = lodashGet(policyTag, 'tags', {});
    const policyTagListName = lodashGet(policyTag, 'name', translate('common.tag'));
    // A flag for showing the tags field
    const shouldShowTags = props.isPolicyExpenseChat && (props.iouTag || OptionsListUtils.hasEnabledOptions(_.values(policyTagList)));

    // A flag for showing tax fields - tax rate and tax amount
    const shouldShowTax = props.isPolicyExpenseChat && props.policy.isTaxTrackingEnabled;

    // A flag for showing the billable field
    const shouldShowBillable = !lodashGet(props.policy, 'disabledFields.defaultBillable', true);

    const hasRoute = TransactionUtils.hasRoute(transaction);
    const isDistanceRequestWithPendingRoute = props.isDistanceRequest && (!hasRoute || !rate);
    const formattedAmount = isDistanceRequestWithPendingRoute
        ? ''
        : CurrencyUtils.convertToDisplayString(
              shouldCalculateDistanceAmount ? DistanceRequestUtils.getDistanceRequestAmount(distance, unit, rate) : props.iouAmount,
              props.isDistanceRequest ? currency : props.iouCurrencyCode,
          );
    const formattedTaxAmount = CurrencyUtils.convertToDisplayString(props.transaction.taxAmount, props.iouCurrencyCode);

    const defaultTaxKey = props.policyTaxRates.defaultExternalID;
    const defaultTaxName = (defaultTaxKey && `${props.policyTaxRates.taxes[defaultTaxKey].name} (${props.policyTaxRates.taxes[defaultTaxKey].value}) • ${translate('common.default')}`) || '';
    const taxRateTitle = (props.transaction.taxRate && props.transaction.taxRate.text) || defaultTaxName;

    const isFocused = useIsFocused();
    const [formError, setFormError] = useState('');

    const [didConfirm, setDidConfirm] = useState(false);
    const [didConfirmSplit, setDidConfirmSplit] = useState(false);

    const shouldDisplayFieldError = useMemo(() => {
        if (!props.isEditingSplitBill) {
            return false;
        }

        return (props.hasSmartScanFailed && TransactionUtils.hasMissingSmartscanFields(transaction)) || (didConfirmSplit && TransactionUtils.areRequiredFieldsEmpty(transaction));
    }, [props.isEditingSplitBill, props.hasSmartScanFailed, transaction, didConfirmSplit]);

    const isMerchantEmpty = !props.iouMerchant || props.iouMerchant === CONST.TRANSACTION.PARTIAL_TRANSACTION_MERCHANT;
    const shouldDisplayMerchantError = props.isPolicyExpenseChat && !props.isScanRequest && isMerchantEmpty;

    useEffect(() => {
        if (shouldDisplayFieldError && props.hasSmartScanFailed) {
            setFormError('iou.receiptScanningFailed');
            return;
        }
        if (shouldDisplayFieldError && didConfirmSplit) {
            setFormError('iou.error.genericSmartscanFailureMessage');
            return;
        }
        // reset the form error whenever the screen gains or loses focus
        setFormError('');
    }, [isFocused, transaction, shouldDisplayFieldError, props.hasSmartScanFailed, didConfirmSplit]);

    useEffect(() => {
        if (!shouldCalculateDistanceAmount) {
            return;
        }

        const amount = DistanceRequestUtils.getDistanceRequestAmount(distance, unit, rate);
        IOU.setMoneyRequestAmount(amount);
    }, [shouldCalculateDistanceAmount, distance, rate, unit]);

    /**
     * Returns the participants with amount
     * @param {Array} participants
     * @returns {Array}
     */
    const getParticipantsWithAmount = useCallback(
        (participantsList) => {
            const iouAmount = IOUUtils.calculateAmount(participantsList.length, props.iouAmount, props.iouCurrencyCode);
            return OptionsListUtils.getIOUConfirmationOptionsFromParticipants(
                participantsList,
                props.iouAmount > 0 ? CurrencyUtils.convertToDisplayString(iouAmount, props.iouCurrencyCode) : '',
            );
        },
        [props.iouAmount, props.iouCurrencyCode],
    );

    // If completing a split bill fails, set didConfirm to false to allow the user to edit the fields again
    if (props.isEditingSplitBill && didConfirm) {
        setDidConfirm(false);
    }

    const splitOrRequestOptions = useMemo(() => {
        let text;
        if (isSplitBill && props.iouAmount === 0) {
            text = translate('iou.split');
        } else if ((props.receiptPath && isTypeRequest) || isDistanceRequestWithPendingRoute) {
            text = translate('iou.request');
            if (props.iouAmount !== 0) {
                text = translate('iou.requestAmount', {amount: formattedAmount});
            }
        } else {
            const translationKey = isSplitBill ? 'iou.splitAmount' : 'iou.requestAmount';
            text = translate(translationKey, {amount: formattedAmount});
        }
        return [
            {
                text: text[0].toUpperCase() + text.slice(1),
                value: props.iouType,
            },
        ];
    }, [isSplitBill, isTypeRequest, props.iouType, props.iouAmount, props.receiptPath, formattedAmount, isDistanceRequestWithPendingRoute, translate]);

    const selectedParticipants = useMemo(() => _.filter(props.selectedParticipants, (participant) => participant.selected), [props.selectedParticipants]);
    const payeePersonalDetails = useMemo(() => props.payeePersonalDetails || props.currentUserPersonalDetails, [props.payeePersonalDetails, props.currentUserPersonalDetails]);
    const canModifyParticipants = !props.isReadOnly && props.canModifyParticipants && props.hasMultipleParticipants;
    const shouldDisablePaidBySection = canModifyParticipants;

    const optionSelectorSections = useMemo(() => {
        const sections = [];
        const unselectedParticipants = _.filter(props.selectedParticipants, (participant) => !participant.selected);
        if (props.hasMultipleParticipants) {
            const formattedSelectedParticipants = getParticipantsWithAmount(selectedParticipants);
            let formattedParticipantsList = _.union(formattedSelectedParticipants, unselectedParticipants);

            if (!canModifyParticipants) {
                formattedParticipantsList = _.map(formattedParticipantsList, (participant) => ({
                    ...participant,
                    isDisabled: ReportUtils.isOptimisticPersonalDetail(participant.accountID),
                }));
            }

            const myIOUAmount = IOUUtils.calculateAmount(selectedParticipants.length, props.iouAmount, props.iouCurrencyCode, true);
            const formattedPayeeOption = OptionsListUtils.getIOUConfirmationOptionsFromPayeePersonalDetail(
                payeePersonalDetails,
                props.iouAmount > 0 ? CurrencyUtils.convertToDisplayString(myIOUAmount, props.iouCurrencyCode) : '',
            );

            sections.push(
                {
                    title: translate('moneyRequestConfirmationList.paidBy'),
                    data: [formattedPayeeOption],
                    shouldShow: true,
                    indexOffset: 0,
                    isDisabled: shouldDisablePaidBySection,
                },
                {
                    title: translate('moneyRequestConfirmationList.splitWith'),
                    data: formattedParticipantsList,
                    shouldShow: true,
                    indexOffset: 1,
                },
            );
        } else {
            const formattedSelectedParticipants = _.map(props.selectedParticipants, (participant) => ({
                ...participant,
                isDisabled: ReportUtils.isOptimisticPersonalDetail(participant.accountID),
            }));
            sections.push({
                title: translate('common.to'),
                data: formattedSelectedParticipants,
                shouldShow: true,
                indexOffset: 0,
            });
        }
        return sections;
    }, [
        props.selectedParticipants,
        props.hasMultipleParticipants,
        props.iouAmount,
        props.iouCurrencyCode,
        getParticipantsWithAmount,
        selectedParticipants,
        payeePersonalDetails,
        translate,
        shouldDisablePaidBySection,
        canModifyParticipants,
    ]);

    const selectedOptions = useMemo(() => {
        if (!props.hasMultipleParticipants) {
            return [];
        }
        return [...selectedParticipants, OptionsListUtils.getIOUConfirmationOptionsFromPayeePersonalDetail(payeePersonalDetails)];
    }, [selectedParticipants, props.hasMultipleParticipants, payeePersonalDetails]);

    useEffect(() => {
        if (!props.isDistanceRequest) {
            return;
        }

        /*
         Set pending waypoints based on the route status. We should handle this dynamically to cover cases such as:
         When the user completes the initial steps of the IOU flow offline and then goes online on the confirmation page.
         In this scenario, the route will be fetched from the server, and the waypoints will no longer be pending.
        */
        IOU.setMoneyRequestPendingFields(props.transactionID, {waypoints: isDistanceRequestWithPendingRoute ? CONST.RED_BRICK_ROAD_PENDING_ACTION.ADD : null});

        const distanceMerchant = DistanceRequestUtils.getDistanceMerchant(hasRoute, distance, unit, rate, currency, translate, toLocaleDigit);
<<<<<<< HEAD
        IOU.setMoneyRequestMerchant(props.transactionID, distanceMerchant, false);
    }, [hasRoute, distance, unit, rate, currency, translate, toLocaleDigit, props.isDistanceRequest, props.transactionID]);
=======
        IOU.setMoneyRequestMerchant_temporaryForRefactor(props.transactionID, distanceMerchant);
    }, [isDistanceRequestWithPendingRoute, hasRoute, distance, unit, rate, currency, translate, toLocaleDigit, props.isDistanceRequest, props.transactionID]);
>>>>>>> 02f06134

    /**
     * @param {Object} option
     */
    const selectParticipant = useCallback(
        (option) => {
            // Return early if selected option is currently logged in user.
            if (option.accountID === props.session.accountID) {
                return;
            }
            onSelectParticipant(option);
        },
        [props.session.accountID, onSelectParticipant],
    );

    /**
     * Navigate to report details or profile of selected user
     * @param {Object} option
     */
    const navigateToReportOrUserDetail = (option) => {
        if (option.accountID) {
            const activeRoute = Navigation.getActiveRouteWithoutParams();

            Navigation.navigate(ROUTES.PROFILE.getRoute(option.accountID, activeRoute));
        } else if (option.reportID) {
            Navigation.navigate(ROUTES.REPORT_WITH_ID_DETAILS.getRoute(option.reportID));
        }
    };

    /**
     * @param {String} paymentMethod
     */
    const confirm = useCallback(
        (paymentMethod) => {
            if (_.isEmpty(selectedParticipants)) {
                return;
            }
            if (props.iouCategory && props.iouCategory.length > CONST.API_TRANSACTION_CATEGORY_MAX_LENGTH) {
                setFormError('iou.error.invalidCategoryLength');
                return;
            }
            if (props.iouType === CONST.IOU.TYPE.SEND) {
                if (!paymentMethod) {
                    return;
                }

                setDidConfirm(true);

                Log.info(`[IOU] Sending money via: ${paymentMethod}`);
                onSendMoney(paymentMethod);
            } else {
                // validate the amount for distance requests
                const decimals = CurrencyUtils.getCurrencyDecimals(props.iouCurrencyCode);
                if (props.isDistanceRequest && !isDistanceRequestWithPendingRoute && !MoneyRequestUtils.validateAmount(String(props.iouAmount), decimals)) {
                    setFormError('common.error.invalidAmount');
                    return;
                }

                if (props.isEditingSplitBill && TransactionUtils.areRequiredFieldsEmpty(transaction)) {
                    setDidConfirmSplit(true);
                    setFormError('iou.error.genericSmartscanFailureMessage');
                    return;
                }

                setDidConfirm(true);
                onConfirm(selectedParticipants);
            }
        },
        [
            selectedParticipants,
            onSendMoney,
            onConfirm,
            props.isEditingSplitBill,
            props.iouType,
            props.isDistanceRequest,
            props.iouCategory,
            isDistanceRequestWithPendingRoute,
            props.iouCurrencyCode,
            props.iouAmount,
            transaction,
        ],
    );

    const footerContent = useMemo(() => {
        if (props.isReadOnly) {
            return;
        }

        const shouldShowSettlementButton = props.iouType === CONST.IOU.TYPE.SEND;
        const shouldDisableButton = selectedParticipants.length === 0 || shouldDisplayMerchantError;

        const button = shouldShowSettlementButton ? (
            <SettlementButton
                pressOnEnter
                isDisabled={shouldDisableButton}
                onPress={confirm}
                enablePaymentsRoute={ROUTES.IOU_SEND_ENABLE_PAYMENTS}
                addBankAccountRoute={props.bankAccountRoute}
                addDebitCardRoute={ROUTES.IOU_SEND_ADD_DEBIT_CARD}
                currency={props.iouCurrencyCode}
                policyID={props.policyID}
                buttonSize={CONST.DROPDOWN_BUTTON_SIZE.LARGE}
                kycWallAnchorAlignment={{
                    horizontal: CONST.MODAL.ANCHOR_ORIGIN_HORIZONTAL.LEFT,
                    vertical: CONST.MODAL.ANCHOR_ORIGIN_VERTICAL.BOTTOM,
                }}
                paymentMethodDropdownAnchorAlignment={{
                    horizontal: CONST.MODAL.ANCHOR_ORIGIN_HORIZONTAL.RIGHT,
                    vertical: CONST.MODAL.ANCHOR_ORIGIN_VERTICAL.BOTTOM,
                }}
                shouldShowPersonalBankAccountOption
                enterKeyEventListenerPriority={1}
            />
        ) : (
            <ButtonWithDropdownMenu
                pressOnEnter
                isDisabled={shouldDisableButton}
                onPress={(_event, value) => confirm(value)}
                options={splitOrRequestOptions}
                buttonSize={CONST.DROPDOWN_BUTTON_SIZE.LARGE}
                enterKeyEventListenerPriority={1}
            />
        );

        return (
            <>
                {!_.isEmpty(formError) && (
                    <FormHelpMessage
                        style={[styles.ph1, styles.mb2]}
                        isError
                        message={translate(formError)}
                    />
                )}
                {button}
            </>
        );
    }, [
        props.isReadOnly,
        props.iouType,
        props.bankAccountRoute,
        props.iouCurrencyCode,
        props.policyID,
        selectedParticipants.length,
        shouldDisplayMerchantError,
        confirm,
        splitOrRequestOptions,
        formError,
        styles.ph1,
        styles.mb2,
        translate,
    ]);

    const {image: receiptImage, thumbnail: receiptThumbnail} =
        props.receiptPath && props.receiptFilename ? ReceiptUtils.getThumbnailAndImageURIs(transaction, props.receiptPath, props.receiptFilename) : {};
    return (
        <OptionsSelector
            sections={optionSelectorSections}
            onSelectRow={canModifyParticipants ? selectParticipant : navigateToReportOrUserDetail}
            onAddToSelection={selectParticipant}
            onConfirmSelection={confirm}
            selectedOptions={selectedOptions}
            canSelectMultipleOptions={canModifyParticipants}
            disableArrowKeysActions={!canModifyParticipants}
            boldStyle
            showTitleTooltip
            shouldTextInputAppearBelowOptions
            shouldShowTextInput={false}
            shouldUseStyleForChildren={false}
            optionHoveredStyle={canModifyParticipants ? styles.hoveredComponentBG : {}}
            footerContent={(!isEmpty(props.iou.id) || props.isEditingSplitBill) && footerContent}
            listStyles={props.listStyles}
            shouldAllowScrollingChildren
        >
            {props.isDistanceRequest && (
                <View style={styles.confirmationListMapItem}>
                    <ConfirmedRoute transaction={props.transaction} />
                </View>
            )}
            {receiptImage || receiptThumbnail ? (
                <Image
                    style={styles.moneyRequestImage}
                    source={{uri: receiptThumbnail || receiptImage}}
                    // AuthToken is required when retrieving the image from the server
                    // but we don't need it to load the blob:// or file:// image when starting a money request / split bill
                    // So if we have a thumbnail, it means we're retrieving the image from the server
                    isAuthTokenRequired={!_.isEmpty(receiptThumbnail)}
                />
            ) : (
                // The empty receipt component should only show for IOU Requests of a paid policy ("Team" or "Corporate")
                PolicyUtils.isPaidGroupPolicy(props.policy) &&
                !props.isDistanceRequest &&
                props.iouType === CONST.IOU.TYPE.REQUEST && (
                    <ReceiptEmptyState
                        onPress={() =>
                            Navigation.navigate(
                                ROUTES.MONEY_REQUEST_STEP_SCAN.getRoute(
                                    CONST.IOU.ACTION.CREATE,
                                    props.iouType,
                                    transaction.transactionID,
                                    props.reportID,
                                    Navigation.getActiveRouteWithoutParams(),
                                ),
                            )
                        }
                    />
                )
            )}
            {props.shouldShowSmartScanFields && (
                <MenuItemWithTopDescription
                    shouldShowRightIcon={!props.isReadOnly && !props.isDistanceRequest}
                    title={formattedAmount}
                    description={translate('iou.amount')}
                    interactive={!props.isReadOnly}
                    onPress={() => {
                        if (props.isDistanceRequest) {
                            return;
                        }
                        if (props.isEditingSplitBill) {
                            Navigation.navigate(ROUTES.EDIT_SPLIT_BILL.getRoute(props.reportID, props.reportActionID, CONST.EDIT_REQUEST_FIELD.AMOUNT));
                            return;
                        }
                        Navigation.navigate(ROUTES.MONEY_REQUEST_AMOUNT.getRoute(props.iouType, props.reportID));
                    }}
                    style={[styles.moneyRequestMenuItem, styles.mt2]}
                    titleStyle={styles.moneyRequestConfirmationAmount}
                    disabled={didConfirm}
                    brickRoadIndicator={shouldDisplayFieldError && TransactionUtils.isAmountMissing(transaction) ? CONST.BRICK_ROAD_INDICATOR_STATUS.ERROR : ''}
                    error={shouldDisplayFieldError && TransactionUtils.isAmountMissing(transaction) ? translate('common.error.enterAmount') : ''}
                />
            )}
            <MenuItemWithTopDescription
                shouldShowRightIcon={!props.isReadOnly}
                shouldParseTitle
                title={props.iouComment}
                description={translate('common.description')}
                onPress={() => {
                    Navigation.navigate(
                        ROUTES.MONEY_REQUEST_STEP_DESCRIPTION.getRoute(
                            CONST.IOU.ACTION.EDIT,
                            props.iouType,
                            transaction.transactionID,
                            props.reportID,
                            Navigation.getActiveRouteWithoutParams(),
                        ),
                    );
                }}
                style={[styles.moneyRequestMenuItem]}
                titleStyle={styles.flex1}
                disabled={didConfirm}
                interactive={!props.isReadOnly}
                numberOfLinesTitle={2}
            />
            {!shouldShowAllFields && (
                <ShowMoreButton
                    containerStyle={[styles.mt1, styles.mb2]}
                    onPress={toggleShouldExpandFields}
                />
            )}
            {shouldShowAllFields && (
                <>
                    {shouldShowDate && (
                        <MenuItemWithTopDescription
                            shouldShowRightIcon={!props.isReadOnly}
                            title={props.iouCreated || format(new Date(), CONST.DATE.FNS_FORMAT_STRING)}
                            description={translate('common.date')}
                            style={[styles.moneyRequestMenuItem]}
                            titleStyle={styles.flex1}
                            onPress={() => {
                                if (props.isEditingSplitBill) {
                                    Navigation.navigate(ROUTES.EDIT_SPLIT_BILL.getRoute(props.reportID, props.reportActionID, CONST.EDIT_REQUEST_FIELD.DATE));
                                    return;
                                }
                                Navigation.navigate(ROUTES.MONEY_REQUEST_DATE.getRoute(props.iouType, props.reportID));
                            }}
                            disabled={didConfirm}
                            interactive={!props.isReadOnly}
                            brickRoadIndicator={shouldDisplayFieldError && TransactionUtils.isCreatedMissing(transaction) ? CONST.BRICK_ROAD_INDICATOR_STATUS.ERROR : ''}
                            error={shouldDisplayFieldError && TransactionUtils.isCreatedMissing(transaction) ? translate('common.error.enterDate') : ''}
                        />
                    )}
                    {props.isDistanceRequest && (
                        <MenuItemWithTopDescription
                            shouldShowRightIcon={!props.isReadOnly && isTypeRequest}
                            title={props.iouMerchant}
                            description={translate('common.distance')}
                            style={[styles.moneyRequestMenuItem]}
                            titleStyle={styles.flex1}
                            onPress={() => Navigation.navigate(ROUTES.MONEY_REQUEST_DISTANCE.getRoute(props.iouType, props.reportID))}
                            disabled={didConfirm || !isTypeRequest}
                            interactive={!props.isReadOnly}
                        />
                    )}
                    {shouldShowMerchant && (
                        <MenuItemWithTopDescription
                            shouldShowRightIcon={!props.isReadOnly}
                            title={isMerchantEmpty ? '' : props.iouMerchant}
                            description={translate('common.merchant')}
                            style={[styles.moneyRequestMenuItem]}
                            titleStyle={styles.flex1}
                            onPress={() => {
                                Navigation.navigate(
                                    ROUTES.MONEY_REQUEST_STEP_MERCHANT.getRoute(
                                        CONST.IOU.ACTION.EDIT,
                                        props.iouType,
                                        transaction.transactionID,
                                        props.reportID,
                                        Navigation.getActiveRouteWithoutParams(),
                                    ),
                                );
                            }}
                            disabled={didConfirm}
                            interactive={!props.isReadOnly}
                            brickRoadIndicator={
                                props.isPolicyExpenseChat && shouldDisplayFieldError && TransactionUtils.isMerchantMissing(transaction) ? CONST.BRICK_ROAD_INDICATOR_STATUS.ERROR : ''
                            }
                            error={
                                shouldDisplayMerchantError || (props.isPolicyExpenseChat && shouldDisplayFieldError && TransactionUtils.isMerchantMissing(transaction))
                                    ? translate('common.error.enterMerchant')
                                    : ''
                            }
                        />
                    )}
                    {shouldShowCategories && (
                        <MenuItemWithTopDescription
                            shouldShowRightIcon={!props.isReadOnly}
                            title={props.iouCategory}
                            description={translate('common.category')}
                            numberOfLinesTitle={2}
                            onPress={() => {
                                if (props.isEditingSplitBill) {
                                    Navigation.navigate(ROUTES.EDIT_SPLIT_BILL.getRoute(props.reportID, props.reportActionID, CONST.EDIT_REQUEST_FIELD.CATEGORY));
                                    return;
                                }
                                Navigation.navigate(ROUTES.MONEY_REQUEST_CATEGORY.getRoute(props.iouType, props.reportID));
                            }}
                            style={[styles.moneyRequestMenuItem]}
                            titleStyle={styles.flex1}
                            disabled={didConfirm}
                            interactive={!props.isReadOnly}
                            rightLabel={canUseViolations && Boolean(props.policy.requiresCategory) ? translate('common.required') : ''}
                        />
                    )}
                    {shouldShowTags && (
                        <MenuItemWithTopDescription
                            shouldShowRightIcon={!props.isReadOnly}
                            title={PolicyUtils.getCleanedTagName(props.iouTag)}
                            description={policyTagListName}
                            numberOfLinesTitle={2}
                            onPress={() => {
                                if (props.isEditingSplitBill) {
                                    Navigation.navigate(
                                        ROUTES.MONEY_REQUEST_STEP_TAG.getRoute(
                                            CONST.IOU.ACTION.EDIT,
                                            CONST.IOU.TYPE.SPLIT,
                                            props.transaction.transactionID,
                                            props.reportID,
                                            Navigation.getActiveRouteWithoutParams(),
                                        ),
                                    );
                                    return;
                                }
                                Navigation.navigate(ROUTES.MONEY_REQUEST_TAG.getRoute(props.iouType, props.reportID));
                            }}
                            style={[styles.moneyRequestMenuItem]}
                            disabled={didConfirm}
                            interactive={!props.isReadOnly}
                            rightLabel={canUseViolations && Boolean(props.policy.requiresTag) ? translate('common.required') : ''}
                        />
                    )}

                    {shouldShowTax && (
                        <MenuItemWithTopDescription
                            shouldShowRightIcon={!props.isReadOnly}
                            title={taxRateTitle}
                            description={props.policyTaxRates.name}
                            style={[styles.moneyRequestMenuItem]}
                            titleStyle={styles.flex1}
                            onPress={() =>
                                Navigation.navigate(
                                    ROUTES.MONEY_REQUEST_STEP_TAX_RATE.getRoute(props.iouType, props.transaction.transactionID, props.reportID, Navigation.getActiveRouteWithoutParams()),
                                )
                            }
                            disabled={didConfirm}
                            interactive={!props.isReadOnly}
                        />
                    )}

                    {shouldShowTax && (
                        <MenuItemWithTopDescription
                            shouldShowRightIcon={!props.isReadOnly}
                            title={formattedTaxAmount}
                            description={props.policyTaxRates.name}
                            style={[styles.moneyRequestMenuItem]}
                            titleStyle={styles.flex1}
                            onPress={() =>
                                Navigation.navigate(
                                    ROUTES.MONEY_REQUEST_STEP_TAX_AMOUNT.getRoute(props.iouType, props.transaction.transactionID, props.reportID, Navigation.getActiveRouteWithoutParams()),
                                )
                            }
                            disabled={didConfirm}
                            interactive={!props.isReadOnly}
                        />
                    )}

                    {shouldShowBillable && (
                        <View style={[styles.flexRow, styles.justifyContentBetween, styles.alignItemsCenter, styles.ml5, styles.mr8, styles.optionRow]}>
                            <Text color={!props.iouIsBillable ? theme.textSupporting : undefined}>{translate('common.billable')}</Text>
                            <Switch
                                accessibilityLabel={translate('common.billable')}
                                isOn={props.iouIsBillable}
                                onToggle={props.onToggleBillable}
                            />
                        </View>
                    )}
                </>
            )}
        </OptionsSelector>
    );
}

MoneyRequestConfirmationList.propTypes = propTypes;
MoneyRequestConfirmationList.defaultProps = defaultProps;
MoneyRequestConfirmationList.displayName = 'MoneyRequestConfirmationList';

export default compose(
    withCurrentUserPersonalDetails,
    withOnyx({
        session: {
            key: ONYXKEYS.SESSION,
        },
        policyCategories: {
            key: ({policyID}) => `${ONYXKEYS.COLLECTION.POLICY_CATEGORIES}${policyID}`,
        },
        policyTags: {
            key: ({policyID}) => `${ONYXKEYS.COLLECTION.POLICY_TAGS}${policyID}`,
        },
        mileageRate: {
            key: ({policyID}) => `${ONYXKEYS.COLLECTION.POLICY}${policyID}`,
            selector: DistanceRequestUtils.getDefaultMileageRate,
        },
        splitTransactionDraft: {
            key: ({transactionID}) => `${ONYXKEYS.COLLECTION.SPLIT_TRANSACTION_DRAFT}${transactionID}`,
        },
        policy: {
            key: ({policyID}) => `${ONYXKEYS.COLLECTION.POLICY}${policyID}`,
        },
        policyTaxRates: {
            key: ({policyID}) => `${ONYXKEYS.COLLECTION.POLICY_TAX_RATE}${policyID}`,
        },
        iou: {
            key: ONYXKEYS.IOU,
        },
    }),
)(MoneyRequestConfirmationList);<|MERGE_RESOLUTION|>--- conflicted
+++ resolved
@@ -435,13 +435,8 @@
         IOU.setMoneyRequestPendingFields(props.transactionID, {waypoints: isDistanceRequestWithPendingRoute ? CONST.RED_BRICK_ROAD_PENDING_ACTION.ADD : null});
 
         const distanceMerchant = DistanceRequestUtils.getDistanceMerchant(hasRoute, distance, unit, rate, currency, translate, toLocaleDigit);
-<<<<<<< HEAD
         IOU.setMoneyRequestMerchant(props.transactionID, distanceMerchant, false);
-    }, [hasRoute, distance, unit, rate, currency, translate, toLocaleDigit, props.isDistanceRequest, props.transactionID]);
-=======
-        IOU.setMoneyRequestMerchant_temporaryForRefactor(props.transactionID, distanceMerchant);
     }, [isDistanceRequestWithPendingRoute, hasRoute, distance, unit, rate, currency, translate, toLocaleDigit, props.isDistanceRequest, props.transactionID]);
->>>>>>> 02f06134
 
     /**
      * @param {Object} option
