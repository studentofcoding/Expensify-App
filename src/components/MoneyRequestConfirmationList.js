--- conflicted
+++ resolved
@@ -579,11 +579,7 @@
                             disabled={didConfirm || props.isReadOnly || !isTypeRequest}
                         />
                     )}
-<<<<<<< HEAD
-                    {shouldShowSmartScanFields && !props.isDistanceRequest && (
-=======
                     {shouldShowMerchant && (
->>>>>>> 82192107
                         <MenuItemWithTopDescription
                             shouldShowRightIcon={!props.isReadOnly && isTypeRequest}
                             title={props.iouMerchant}
