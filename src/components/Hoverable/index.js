--- conflicted
+++ resolved
@@ -57,15 +57,10 @@
     render() {
         return (
             <View
-<<<<<<< HEAD
                 style={this.props.containerStyle}
-                onMouseEnter={this.toggleHoverState}
-                onMouseLeave={this.toggleHoverState}
-=======
                 ref={el => this.wrapperView = el}
                 onMouseEnter={() => this.setIsHovered(true)}
                 onMouseLeave={() => this.setIsHovered(false)}
->>>>>>> 6193a0ab
             >
                 { // If this.props.children is a function, call it to provide the hover state to the children.
                     _.isFunction(this.props.children)
