--- conflicted
+++ resolved
@@ -31,13 +31,10 @@
 import Navigation from '../libs/Navigation/Navigation';
 import ROUTES from '../ROUTES';
 import useNativeDriver from '../libs/useNativeDriver';
-<<<<<<< HEAD
-=======
 import * as ReportUtils from '../libs/ReportUtils';
 import * as ReportActionsUtils from '../libs/ReportActionsUtils';
 import ONYXKEYS from '../ONYXKEYS';
 import * as Policy from '../libs/actions/Policy';
->>>>>>> 25f7ac14
 import useNetwork from '../hooks/useNetwork';
 
 /**
