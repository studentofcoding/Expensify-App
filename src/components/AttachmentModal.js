--- conflicted
+++ resolved
@@ -116,11 +116,7 @@
 function AttachmentModal(props) {
     const theme = useTheme();
     const styles = useThemeStyles();
-<<<<<<< HEAD
-=======
     const StyleUtils = useStyleUtils();
-    const onModalHideCallbackRef = useRef(null);
->>>>>>> 320dc965
     const [isModalOpen, setIsModalOpen] = useState(props.defaultOpen);
     const [shouldLoadAttachment, setShouldLoadAttachment] = useState(false);
     const [isAttachmentInvalid, setIsAttachmentInvalid] = useState(false);
@@ -377,8 +373,8 @@
                 icon: Expensicons.Camera,
                 text: props.translate('common.replace'),
                 onSelected: () => {
+                    closeModal();
                     Navigation.navigate(ROUTES.EDIT_REQUEST.getRoute(props.report.reportID, CONST.EDIT_REQUEST_FIELD.RECEIPT));
-                    closeModal();
                 },
             });
         }
