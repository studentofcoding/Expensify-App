import React, {useState, useCallback} from 'react';
import PropTypes from 'prop-types';
import {View, Animated, Keyboard} from 'react-native';
import Str from 'expensify-common/lib/str';
import lodashGet from 'lodash/get';
import lodashExtend from 'lodash/extend';
import _ from 'underscore';
import CONST from '../CONST';
import Modal from './Modal';
import AttachmentView from './AttachmentView';
import AttachmentCarousel from './AttachmentCarousel';
import styles from '../styles/styles';
import * as StyleUtils from '../styles/StyleUtils';
import * as FileUtils from '../libs/fileDownload/FileUtils';
import themeColors from '../styles/themes/default';
import compose from '../libs/compose';
import withWindowDimensions, {windowDimensionsPropTypes} from './withWindowDimensions';
import Button from './Button';
import HeaderWithBackButton from './HeaderWithBackButton';
import fileDownload from '../libs/fileDownload';
import withLocalize, {withLocalizePropTypes} from './withLocalize';
import ConfirmModal from './ConfirmModal';
import HeaderGap from './HeaderGap';
import SafeAreaConsumer from './SafeAreaConsumer';
import addEncryptedAuthTokenToURL from '../libs/addEncryptedAuthTokenToURL';
import reportPropTypes from '../pages/reportPropTypes';

/**
 * Modal render prop component that exposes modal launching triggers that can be used
 * to display a full size image or PDF modally with optional confirmation button.
 */

const propTypes = {
    /** Optional source (URL, SVG function) for the image shown. If not passed in via props must be specified when modal is opened. */
    source: PropTypes.oneOfType([PropTypes.string, PropTypes.func]),

    /** Optional callback to fire when we want to preview an image and approve it for use. */
    onConfirm: PropTypes.func,

    /** Whether the modal should be open by default */
    defaultOpen: PropTypes.bool,

    /** Optional callback to fire when we want to do something after modal show. */
    onModalShow: PropTypes.func,

    /** Optional callback to fire when we want to do something after modal hide. */
    onModalHide: PropTypes.func,

    /** Optional callback to fire when we want to do something after attachment carousel changes. */
    onCarouselAttachmentChange: PropTypes.func,

    /** Optional original filename when uploading */
    originalFileName: PropTypes.string,

    /** A function as a child to pass modal launching methods to */
    children: PropTypes.func,

    /** Whether source url requires authentication */
    isAuthTokenRequired: PropTypes.bool,

    /** Determines if download Button should be shown or not */
    allowDownload: PropTypes.bool,

    /** Title shown in the header of the modal */
    headerTitle: PropTypes.string,

    /** The report that has this attachment */
    report: reportPropTypes,

    ...withLocalizePropTypes,

    ...windowDimensionsPropTypes,
};

const defaultProps = {
    source: '',
    onConfirm: null,
    defaultOpen: false,
    originalFileName: '',
    children: null,
    isAuthTokenRequired: false,
    allowDownload: false,
    headerTitle: null,
    report: {},
    onModalShow: () => {},
    onModalHide: () => {},
    onCarouselAttachmentChange: () => {},
};

function AttachmentModal(props) {
    const [isModalOpen, setIsModalOpen] = useState(props.defaultOpen);
    const [shouldLoadAttachment, setShouldLoadAttachment] = useState(false);
    const [isAttachmentInvalid, setIsAttachmentInvalid] = useState(false);
<<<<<<< HEAD
    const [isAuthTokenRequired] = useState(props.isAuthTokenRequired);
    const [attachmentInvalidReasonTitle, setAttachmentInvalidReasonTitle] = useState('');
=======
    const [isAuthTokenRequired, setIsAuthTokenRequired] = useState(props.isAuthTokenRequired);
    const [attachmentInvalidReasonTitle, setAttachmentInvalidReasonTitle] = useState(null);
>>>>>>> 405d8727
    const [attachmentInvalidReason, setAttachmentInvalidReason] = useState(null);
    const [source, setSource] = useState(props.source);
    const [modalType, setModalType] = useState(CONST.MODAL.MODAL_TYPE.CENTERED_UNSWIPEABLE);
    const [isConfirmButtonDisabled, setIsConfirmButtonDisabled] = useState(false);
    const [confirmButtonFadeAnimation] = useState(new Animated.Value(1));
    const [file, setFile] = useState(
        props.originalFileName
            ? {
                  name: props.originalFileName,
              }
            : undefined,
    );

    const onCarouselAttachmentChange = props.onCarouselAttachmentChange;

    /**
     * Keeps the attachment source in sync with the attachment displayed currently in the carousel.
     * @param {{ source: String, isAuthTokenRequired: Boolean, file: { name: string } }} attachment
     */
    const onNavigate = useCallback(
        (attachment) => {
            setSource(attachment.source);
            setFile(attachment.file);
            setIsAuthTokenRequired(attachment.isAuthTokenRequired);
            onCarouselAttachmentChange(attachment);
        },
        [onCarouselAttachmentChange],
    );

    /**
     * If our attachment is a PDF, return the unswipeable Modal type.
     * @param {String} sourceURL
     * @param {Object} _file
     * @returns {String}
     */
    const getModalType = useCallback(
        (sourceURL, _file) =>
            sourceURL && (Str.isPDF(sourceURL) || (_file && Str.isPDF(_file.name || props.translate('attachmentView.unknownFilename'))))
                ? CONST.MODAL.MODAL_TYPE.CENTERED_UNSWIPEABLE
                : CONST.MODAL.MODAL_TYPE.CENTERED,
        // eslint-disable-next-line react-hooks/exhaustive-deps
        [props.translate],
    );
    /**
     * Download the currently viewed attachment.
     */
    const downloadAttachment = useCallback(() => {
        let sourceURL = source;
        if (isAuthTokenRequired) {
            sourceURL = addEncryptedAuthTokenToURL(sourceURL);
        }

        fileDownload(sourceURL, file.name);

        // At ios, if the keyboard is open while opening the attachment, then after downloading
        // the attachment keyboard will show up. So, to fix it we need to dismiss the keyboard.
        Keyboard.dismiss();
    }, [isAuthTokenRequired, source, file]);

    /**
     * Execute the onConfirm callback and close the modal.
     */
    const submitAndClose = useCallback(() => {
        // If the modal has already been closed or the confirm button is disabled
        // do not submit.
        if (!isModalOpen || isConfirmButtonDisabled) {
            return;
        }

        if (props.onConfirm) {
            props.onConfirm(lodashExtend(file, {source}));
        }

        setIsModalOpen(false);
        // eslint-disable-next-line react-hooks/exhaustive-deps
    }, [isModalOpen, isConfirmButtonDisabled, props.onConfirm, file, source]);

    /**
     * Close the confirm modal.
     */
    const closeConfirmModal = useCallback(() => {
        setIsAttachmentInvalid(false);
    }, []);
    /**
     * @param {Object} _file
     * @returns {Boolean}
     */
    const isValidFile = useCallback(
        (_file) => {
            const {fileExtension} = FileUtils.splitExtensionFromFileName(lodashGet(_file, 'name', ''));
            if (_.contains(CONST.API_ATTACHMENT_VALIDATIONS.UNALLOWED_EXTENSIONS, fileExtension.toLowerCase())) {
                const invalidReason = props.translate('attachmentPicker.notAllowedExtension');

                setIsAttachmentInvalid(true);
                setAttachmentInvalidReasonTitle(props.translate('attachmentPicker.wrongFileType'));
                setAttachmentInvalidReason(invalidReason);
                return false;
            }

            if (lodashGet(_file, 'size', 0) > CONST.API_ATTACHMENT_VALIDATIONS.MAX_SIZE) {
                setIsAttachmentInvalid(true);
                setAttachmentInvalidReasonTitle(props.translate('attachmentPicker.attachmentTooLarge'));
                setAttachmentInvalidReason(props.translate('attachmentPicker.sizeExceeded'));
                return false;
            }

            if (lodashGet(_file, 'size', 0) < CONST.API_ATTACHMENT_VALIDATIONS.MIN_SIZE) {
                setIsAttachmentInvalid(true);
                setAttachmentInvalidReasonTitle(props.translate('attachmentPicker.attachmentTooSmall'));
                setAttachmentInvalidReason(props.translate('attachmentPicker.sizeNotMet'));
                return false;
            }

            return true;
        },
        // eslint-disable-next-line react-hooks/exhaustive-deps
        [props.translate],
    );
    /**
     * @param {Object} _file
     */
    const validateAndDisplayFileToUpload = useCallback(
        (_file) => {
            if (!_file) {
                return;
            }

            if (!isValidFile(_file)) {
                return;
            }

            if (_file instanceof File) {
                const inputSource = URL.createObjectURL(_file);
                const inputModalType = getModalType(inputSource, _file);
                setIsModalOpen(true);
                setSource(inputSource);
                setFile(_file);
                setModalType(inputModalType);
            } else {
                const inputModalType = getModalType(_file.uri, _file);
                setIsModalOpen(true);
                setSource(_file.uri);
                setFile(_file);
                setModalType(inputModalType);
            }
        },
        [isValidFile, getModalType],
    );

    /**
     * In order to gracefully hide/show the confirm button when the keyboard
     * opens/closes, apply an animation to fade the confirm button out/in. And since
     * we're only updating the opacity of the confirm button, we must also conditionally
     * disable it.
     *
     * @param {Boolean} shouldFadeOut If true, fade out confirm button. Otherwise fade in.
     */
    const updateConfirmButtonVisibility = useCallback(
        (shouldFadeOut) => {
            setIsConfirmButtonDisabled(shouldFadeOut);
            const toValue = shouldFadeOut ? 0 : 1;

            Animated.timing(confirmButtonFadeAnimation, {
                toValue,
                duration: 100,
                useNativeDriver: true,
            }).start();
        },
        [confirmButtonFadeAnimation],
    );

    /**
     * close the modal
     */
    const closeModal = useCallback(() => {
        setIsModalOpen(false);
    }, []);

    /**
     *  open the modal
     */
    const openModal = useCallback(() => {
        setIsModalOpen(true);
    }, []);

    const sourceForAttachmentView = props.source || source;
    return (
        <>
            <Modal
                type={modalType}
                onSubmit={submitAndClose}
                onClose={closeModal}
                isVisible={isModalOpen}
                backgroundColor={themeColors.componentBG}
                onModalShow={() => {
                    props.onModalShow();
                    setShouldLoadAttachment(true);
                }}
                onModalHide={(e) => {
                    props.onModalHide(e);
                    setShouldLoadAttachment(false);
                }}
                propagateSwipe
            >
                {props.isSmallScreenWidth && <HeaderGap />}
                <HeaderWithBackButton
                    title={props.headerTitle || props.translate('common.attachment')}
                    shouldShowBorderBottom
                    shouldShowDownloadButton={props.allowDownload}
                    onDownloadButtonPress={() => downloadAttachment(source)}
                    shouldShowCloseButton={!props.isSmallScreenWidth}
                    shouldShowBackButton={props.isSmallScreenWidth}
                    onBackButtonPress={closeModal}
                    onCloseButtonPress={closeModal}
                />
                <View style={styles.imageModalImageCenterContainer}>
                    {!_.isEmpty(props.report) ? (
                        <AttachmentCarousel
                            report={props.report}
                            onNavigate={onNavigate}
                            source={props.source}
                            onToggleKeyboard={updateConfirmButtonVisibility}
                        />
                    ) : (
                        Boolean(sourceForAttachmentView) &&
                        shouldLoadAttachment && (
                            <AttachmentView
                                containerStyles={[styles.mh5]}
                                source={sourceForAttachmentView}
                                isAuthTokenRequired={isAuthTokenRequired}
                                file={file}
                                onToggleKeyboard={updateConfirmButtonVisibility}
                            />
                        )
                    )}
                </View>
                {/* If we have an onConfirm method show a confirmation button */}
                {Boolean(props.onConfirm) && (
                    <SafeAreaConsumer>
                        {({safeAreaPaddingBottomStyle}) => (
                            <Animated.View style={[StyleUtils.fade(confirmButtonFadeAnimation), safeAreaPaddingBottomStyle]}>
                                <Button
                                    success
                                    style={[styles.buttonConfirm, props.isSmallScreenWidth ? {} : styles.attachmentButtonBigScreen]}
                                    textStyles={[styles.buttonConfirmText]}
                                    text={props.translate('common.send')}
                                    onPress={submitAndClose}
                                    disabled={isConfirmButtonDisabled}
                                    pressOnEnter
                                />
                            </Animated.View>
                        )}
                    </SafeAreaConsumer>
                )}
            </Modal>

            <ConfirmModal
                title={attachmentInvalidReasonTitle}
                onConfirm={closeConfirmModal}
                onCancel={closeConfirmModal}
                isVisible={isAttachmentInvalid}
                prompt={attachmentInvalidReason}
                confirmText={props.translate('common.close')}
                shouldShowCancelButton={false}
            />

            {props.children &&
                props.children({
                    displayFileInModal: validateAndDisplayFileToUpload,
                    show: openModal,
                })}
        </>
    );
}

AttachmentModal.propTypes = propTypes;
AttachmentModal.defaultProps = defaultProps;
AttachmentModal.displayName = 'AttachmentModal';
export default compose(withWindowDimensions, withLocalize)(AttachmentModal);<|MERGE_RESOLUTION|>--- conflicted
+++ resolved
@@ -91,13 +91,8 @@
     const [isModalOpen, setIsModalOpen] = useState(props.defaultOpen);
     const [shouldLoadAttachment, setShouldLoadAttachment] = useState(false);
     const [isAttachmentInvalid, setIsAttachmentInvalid] = useState(false);
-<<<<<<< HEAD
-    const [isAuthTokenRequired] = useState(props.isAuthTokenRequired);
+    const [isAuthTokenRequired, setIsAuthTokenRequired] = useState(props.isAuthTokenRequired);
     const [attachmentInvalidReasonTitle, setAttachmentInvalidReasonTitle] = useState('');
-=======
-    const [isAuthTokenRequired, setIsAuthTokenRequired] = useState(props.isAuthTokenRequired);
-    const [attachmentInvalidReasonTitle, setAttachmentInvalidReasonTitle] = useState(null);
->>>>>>> 405d8727
     const [attachmentInvalidReason, setAttachmentInvalidReason] = useState(null);
     const [source, setSource] = useState(props.source);
     const [modalType, setModalType] = useState(CONST.MODAL.MODAL_TYPE.CENTERED_UNSWIPEABLE);
