import React, {PureComponent} from 'react';
import PropTypes from 'prop-types';
import {View, Animated, Keyboard} from 'react-native';
import Str from 'expensify-common/lib/str';
import lodashGet from 'lodash/get';
import lodashExtend from 'lodash/extend';
import _ from 'underscore';
import CONST from '../CONST';
import Navigation from '../libs/Navigation/Navigation';
import Modal from './Modal';
import AttachmentView from './AttachmentView';
import AttachmentCarousel from './AttachmentCarousel';
import styles from '../styles/styles';
import * as StyleUtils from '../styles/StyleUtils';
import * as FileUtils from '../libs/fileDownload/FileUtils';
import themeColors from '../styles/themes/default';
import compose from '../libs/compose';
import withWindowDimensions, {windowDimensionsPropTypes} from './withWindowDimensions';
import Button from './Button';
import HeaderWithCloseButton from './HeaderWithCloseButton';
import fileDownload from '../libs/fileDownload';
import withLocalize, {withLocalizePropTypes} from './withLocalize';
import ConfirmModal from './ConfirmModal';
import HeaderGap from './HeaderGap';
import SafeAreaConsumer from './SafeAreaConsumer';

/**
 * Modal render prop component that exposes modal launching triggers that can be used
 * to display a full size image or PDF modally with optional confirmation button.
 */

const propTypes = {
    /** Optional source (URL, SVG function) for the image shown. If not passed in via props must be specified when modal is opened. */
    source: PropTypes.oneOfType([PropTypes.string, PropTypes.func]),

    /** Optional callback to fire when we want to preview an image and approve it for use. */
    onConfirm: PropTypes.func,

    /** Optional callback to fire when we want to do something after modal hide. */
    onModalHide: PropTypes.func,

    /** Optional original filename when uploading */
    originalFileName: PropTypes.string,

    /** A function as a child to pass modal launching methods to */
    children: PropTypes.func.isRequired,

    /** Whether source url requires authentication */
    isAuthTokenRequired: PropTypes.bool,

    /** Determines if download Button should be shown or not */
    allowDownload: PropTypes.bool,

    /** Title shown in the header of the modal */
    headerTitle: PropTypes.string,

    ...withLocalizePropTypes,

    ...windowDimensionsPropTypes,
};

const defaultProps = {
    source: '',
    onConfirm: null,
    originalFileName: '',
    isAuthTokenRequired: false,
    allowDownload: false,
    headerTitle: null,
    onModalHide: () => {},
};

class AttachmentModal extends PureComponent {
    constructor(props) {
        super(props);

        this.state = {
            isModalOpen: false,
            isConfirmModalOpen: false,
            reportID: null,
            file: {name: lodashGet(props, 'originalFileName', '')},
            isAttachmentInvalid: false,
            attachmentInvalidReasonTitle: null,
            attachmentInvalidReason: null,
            source: props.source,
            modalType: CONST.MODAL.MODAL_TYPE.CENTERED_UNSWIPEABLE,
            isConfirmButtonDisabled: false,
            confirmButtonFadeAnimation: new Animated.Value(1),
        };

        this.submitAndClose = this.submitAndClose.bind(this);
        this.closeConfirmModal = this.closeConfirmModal.bind(this);
        this.onNavigate = this.onNavigate.bind(this);
        this.validateAndDisplayFileToUpload = this.validateAndDisplayFileToUpload.bind(this);
        this.updateConfirmButtonVisibility = this.updateConfirmButtonVisibility.bind(this);
    }

    /**
     * Helps to navigate between next/previous attachments
     * by setting sourceURL and file in state
     * @param {Object} attachmentData
     */
    onNavigate(attachmentData) {
        this.setState(attachmentData);
    }

    /**
     * If our attachment is a PDF, return the unswipeable Modal type.
     * @param {String} sourceURL
     * @param {Object} file
     * @returns {String}
     */
    getModalType(sourceURL, file) {
        return (
            sourceURL
            && (
                Str.isPDF(sourceURL)
                || (
                    file
                    && Str.isPDF(file.name || this.props.translate('attachmentView.unknownFilename'))
                )
            )
        )
            ? CONST.MODAL.MODAL_TYPE.CENTERED_UNSWIPEABLE
            : CONST.MODAL.MODAL_TYPE.CENTERED;
    }

    /**
     * @param {String} sourceURL
     */
    downloadAttachment(sourceURL) {
        const originalFileName = lodashGet(this.state, 'file.name') || this.props.originalFileName;
        fileDownload(sourceURL, originalFileName);

        // At ios, if the keyboard is open while opening the attachment, then after downloading
        // the attachment keyboard will show up. So, to fix it we need to dismiss the keyboard.
        Keyboard.dismiss();
    }

    /**
     * Execute the onConfirm callback and close the modal.
     */
    submitAndClose() {
        // If the modal has already been closed or the confirm button is disabled
        // do not submit.
        if (!this.state.isModalOpen || this.state.isConfirmButtonDisabled) {
            return;
        }

        if (this.props.onConfirm) {
            this.props.onConfirm(lodashExtend(this.state.file, {source: this.state.source}));
        }

        this.setState({isModalOpen: false});
    }

    /**
     * Close the confirm modal.
     */
    closeConfirmModal() {
        this.setState({isAttachmentInvalid: false});
    }

    /**
     * @param {Object} file
     * @returns {Boolean}
     */
    isValidFile(file) {
        const {fileExtension} = FileUtils.splitExtensionFromFileName(lodashGet(file, 'name', ''));
        if (!_.contains(CONST.API_ATTACHMENT_VALIDATIONS.ALLOWED_EXTENSIONS, fileExtension.toLowerCase())) {
            const invalidReason = `${this.props.translate('attachmentPicker.notAllowedExtension')} ${CONST.API_ATTACHMENT_VALIDATIONS.ALLOWED_EXTENSIONS.join(', ')}`;
            this.setState({
                isAttachmentInvalid: true,
                attachmentInvalidReasonTitle: this.props.translate('attachmentPicker.wrongFileType'),
                attachmentInvalidReason: invalidReason,
            });
            return false;
        }

        if (lodashGet(file, 'size', 0) > CONST.API_ATTACHMENT_VALIDATIONS.MAX_SIZE) {
            this.setState({
                isAttachmentInvalid: true,
                attachmentInvalidReasonTitle: this.props.translate('attachmentPicker.attachmentTooLarge'),
                attachmentInvalidReason: this.props.translate('attachmentPicker.sizeExceeded'),
            });
            return false;
        }

        if (lodashGet(file, 'size', 0) < CONST.API_ATTACHMENT_VALIDATIONS.MIN_SIZE) {
            this.setState({
                isAttachmentInvalid: true,
                attachmentInvalidReasonTitle: this.props.translate('attachmentPicker.attachmentTooSmall'),
                attachmentInvalidReason: this.props.translate('attachmentPicker.sizeNotMet'),
            });
            return false;
        }

        return true;
    }

    /**
     * @param {Object} file
     */
    validateAndDisplayFileToUpload(file) {
        if (!file) {
            return;
        }

        if (!this.isValidFile(file)) {
            return;
        }

        if (file instanceof File) {
            const source = URL.createObjectURL(file);
            const modalType = this.getModalType(source, file);
            this.setState({
                isModalOpen: true, source, file, modalType,
            });
        } else {
            const modalType = this.getModalType(file.uri, file);
            this.setState({
                isModalOpen: true, source: file.uri, file, modalType,
            });
        }
    }

    /**
     * In order to gracefully hide/show the confirm button when the keyboard
     * opens/closes, apply an animation to fade the confirm button out/in. And since
     * we're only updating the opacity of the confirm button, we must also conditionally
     * disable it.
     *
     * @param {Boolean} shouldFadeOut If true, fade out confirm button. Otherwise fade in.
     */
    updateConfirmButtonVisibility(shouldFadeOut) {
        this.setState({isConfirmButtonDisabled: shouldFadeOut});
        const toValue = shouldFadeOut ? 0 : 1;

        Animated.timing(this.state.confirmButtonFadeAnimation, {
            toValue,
            duration: 100,
            useNativeDriver: true,
        }).start();
    }

    render() {
        const source = this.state.source;
<<<<<<< HEAD
        const originalFileName = lodashGet(this.state, 'file.name') || this.props.originalFileName;
        const {fileName, fileExtension} = FileUtils.splitExtensionFromFileName(originalFileName);
=======
>>>>>>> d42e443d

        return (
            <>
                <Modal
                    statusBarTranslucent={false}
                    type={this.state.modalType}
                    onSubmit={this.submitAndClose}
                    onClose={() => this.setState({isModalOpen: false})}
                    isVisible={this.state.isModalOpen}
                    backgroundColor={themeColors.componentBG}
                    onModalHide={this.props.onModalHide}
                    propagateSwipe
                >
                    {this.props.isSmallScreenWidth && <HeaderGap />}
                    <HeaderWithCloseButton
                        title={this.props.headerTitle || this.props.translate('common.attachment')}
                        shouldShowBorderBottom
                        shouldShowDownloadButton={this.props.allowDownload}
                        onDownloadButtonPress={() => this.downloadAttachment(source)}
                        onCloseButtonPress={() => this.setState({isModalOpen: false})}
                    />
                    <View style={styles.imageModalImageCenterContainer}>
                        {this.state.reportID ? (
                            <AttachmentCarousel
                                reportID={this.state.reportID}
                                onNavigate={this.onNavigate}
                                source={this.props.source}
                                onToggleKeyboard={this.updateConfirmButtonVisibility}
                            />
                        ) : (this.state.source && (
                            <AttachmentView
                                source={source}
                                isAuthTokenRequired={this.props.isAuthTokenRequired}
                                file={this.state.file}
                                onToggleKeyboard={this.updateConfirmButtonVisibility}
                            />
                        ))}
                    </View>
                    {/* If we have an onConfirm method show a confirmation button */}
                    {this.props.onConfirm && (
                        <SafeAreaConsumer>
                            {({safeAreaPaddingBottomStyle}) => (
                                <Animated.View style={[StyleUtils.fade(this.state.confirmButtonFadeAnimation), safeAreaPaddingBottomStyle]}>
                                    <Button
                                        success
                                        style={[styles.buttonConfirm, this.props.isSmallScreenWidth ? {} : styles.attachmentButtonBigScreen]}
                                        textStyles={[styles.buttonConfirmText]}
                                        text={this.props.translate('common.send')}
                                        onPress={this.submitAndClose}
                                        disabled={this.state.isConfirmButtonDisabled}
                                        pressOnEnter
                                    />
                                </Animated.View>
                            )}
                        </SafeAreaConsumer>
                    )}
                </Modal>

                <ConfirmModal
                    title={this.state.attachmentInvalidReasonTitle}
                    onConfirm={this.closeConfirmModal}
                    onCancel={this.closeConfirmModal}
                    isVisible={this.state.isAttachmentInvalid}
                    prompt={this.state.attachmentInvalidReason}
                    confirmText={this.props.translate('common.close')}
                    shouldShowCancelButton={false}
                />

                {this.props.children({
                    displayFileInModal: this.validateAndDisplayFileToUpload,
                    show: () => {
                        const route = Navigation.getActiveRoute();
                        let reportID = null;
                        if (route.includes('/r/')) {
                            reportID = route.replace('/r/', '');
                        }
                        this.setState({isModalOpen: true, reportID});
                    },
                })}
            </>
        );
    }
}

AttachmentModal.propTypes = propTypes;
AttachmentModal.defaultProps = defaultProps;
export default compose(
    withWindowDimensions,
    withLocalize,
)(AttachmentModal);<|MERGE_RESOLUTION|>--- conflicted
+++ resolved
@@ -244,12 +244,6 @@
 
     render() {
         const source = this.state.source;
-<<<<<<< HEAD
-        const originalFileName = lodashGet(this.state, 'file.name') || this.props.originalFileName;
-        const {fileName, fileExtension} = FileUtils.splitExtensionFromFileName(originalFileName);
-=======
->>>>>>> d42e443d
-
         return (
             <>
                 <Modal
