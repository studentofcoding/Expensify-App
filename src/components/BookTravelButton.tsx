import HybridAppModule from '@expensify/react-native-hybrid-app';
import {Str} from 'expensify-common';
import type {ReactElement} from 'react';
import React, {useCallback, useContext, useState} from 'react';
import {useOnyx} from 'react-native-onyx';
import useCurrentUserPersonalDetails from '@hooks/useCurrentUserPersonalDetails';
import useLocalize from '@hooks/useLocalize';
import usePermissions from '@hooks/usePermissions';
import usePolicy from '@hooks/usePolicy';
import useStyleUtils from '@hooks/useStyleUtils';
import useThemeStyles from '@hooks/useThemeStyles';
import {openTravelDotLink} from '@libs/actions/Link';
import {cleanupTravelProvisioningSession} from '@libs/actions/Travel';
import Log from '@libs/Log';
import Navigation from '@libs/Navigation/Navigation';
import {getActivePolicies, getAdminsPrivateEmailDomains, isPaidGroupPolicy} from '@libs/PolicyUtils';
import colors from '@styles/theme/colors';
import CONFIG from '@src/CONFIG';
import CONST from '@src/CONST';
import ONYXKEYS from '@src/ONYXKEYS';
import ROUTES from '@src/ROUTES';
import {isEmptyObject} from '@src/types/utils/EmptyObject';
import Button from './Button';
import ConfirmModal from './ConfirmModal';
import CustomStatusBarAndBackgroundContext from './CustomStatusBarAndBackground/CustomStatusBarAndBackgroundContext';
import DotIndicatorMessage from './DotIndicatorMessage';
import {RocketDude} from './Icon/Illustrations';
import Text from './Text';
import TextLink from './TextLink';

type BookTravelButtonProps = {
    text: string;
};

const navigateToAcceptTerms = (domain: string, isUserValidated?: boolean) => {
    // Remove the previous provision session infromation if any is cached.
    cleanupTravelProvisioningSession();
    if (isUserValidated) {
        Navigation.navigate(ROUTES.TRAVEL_TCS.getRoute(domain));
        return;
    }
    Navigation.navigate(ROUTES.SETTINGS_WALLET_VERIFY_ACCOUNT.getRoute(Navigation.getActiveRoute(), ROUTES.TRAVEL_TCS.getRoute(domain)));
};

function BookTravelButton({text}: BookTravelButtonProps) {
    const styles = useThemeStyles();
    const StyleUtils = useStyleUtils();
    const {translate} = useLocalize();
    const [activePolicyID] = useOnyx(ONYXKEYS.NVP_ACTIVE_POLICY_ID);
    const [isUserValidated] = useOnyx(ONYXKEYS.USER, {selector: (user) => !!user?.validated});
    const policy = usePolicy(activePolicyID);
    const [errorMessage, setErrorMessage] = useState<string | ReactElement>('');
    const [travelSettings] = useOnyx(ONYXKEYS.NVP_TRAVEL_SETTINGS);
    const [primaryLogin] = useOnyx(ONYXKEYS.ACCOUNT, {selector: (account) => account?.primaryLogin});
    const [sessionEmail] = useOnyx(ONYXKEYS.SESSION, {selector: (session) => session?.email});
    const primaryContactMethod = primaryLogin ?? sessionEmail ?? '';
    const {setRootStatusBarEnabled} = useContext(CustomStatusBarAndBackgroundContext);
    const {isBlockedFromSpotnanaTravel} = usePermissions();
    const [isPreventionModalVisible, setPreventionModalVisibility] = useState(false);
    const [policies] = useOnyx(ONYXKEYS.COLLECTION.POLICY);
    const {login: currentUserLogin} = useCurrentUserPersonalDetails();
    const activePolicies = getActivePolicies(policies, currentUserLogin);
    const groupPaidPolicies = activePolicies.filter((activePolicy) => activePolicy.type !== CONST.POLICY.TYPE.PERSONAL && isPaidGroupPolicy(activePolicy));
    // Flag indicating whether NewDot was launched exclusively for Travel,
    // e.g., when the user selects "Trips" from the Expensify Classic menu in HybridApp.
    const [wasNewDotLaunchedJustForTravel] = useOnyx(ONYXKEYS.IS_SINGLE_NEW_DOT_ENTRY);

    const hidePreventionModal = () => setPreventionModalVisibility(false);

    const bookATrip = useCallback(() => {
        setErrorMessage('');

        if (isBlockedFromSpotnanaTravel) {
            setPreventionModalVisibility(true);
            return;
        }

        // The primary login of the user is where Spotnana sends the emails with booking confirmations, itinerary etc. It can't be a phone number.
        if (!primaryContactMethod || Str.isSMSLogin(primaryContactMethod)) {
            setErrorMessage(
                <Text style={[styles.flexRow, StyleUtils.getDotIndicatorTextStyles(true)]}>
                    <Text style={[StyleUtils.getDotIndicatorTextStyles(true)]}>{translate('travel.phoneError.phrase1')}</Text>{' '}
                    <TextLink
                        style={[StyleUtils.getDotIndicatorTextStyles(true), styles.link]}
                        onPress={() => Navigation.navigate(ROUTES.SETTINGS_CONTACT_METHODS.getRoute(Navigation.getActiveRoute()))}
                    >
                        {translate('travel.phoneError.link')}
                    </TextLink>
                    <Text style={[StyleUtils.getDotIndicatorTextStyles(true)]}>{translate('travel.phoneError.phrase2')}</Text>
                </Text>,
            );
            return;
        }

        if (groupPaidPolicies.length < 1) {
            Navigation.navigate(ROUTES.TRAVEL_UPGRADE);
            return;
        }

        if (!isPaidGroupPolicy(policy)) {
            setErrorMessage(translate('travel.termsAndConditions.defaultWorkspaceError'));
            return;
        }

        const isPolicyProvisioned = policy?.travelSettings?.spotnanaCompanyID ?? policy?.travelSettings?.associatedTravelDomainAccountID;
        if (policy?.travelSettings?.hasAcceptedTerms ?? (travelSettings?.hasAcceptedTerms && isPolicyProvisioned)) {
            openTravelDotLink(policy?.id)
                ?.then(() => {
                    // When a user selects "Trips" in the Expensify Classic menu, the HybridApp opens the ManageTrips page in NewDot.
                    // The wasNewDotLaunchedJustForTravel flag indicates if NewDot was launched solely for this purpose.
                    if (!CONFIG.IS_HYBRID_APP || !wasNewDotLaunchedJustForTravel) {
                        return;
                    }

                    // Close NewDot if it was opened only for Travel, as its purpose is now fulfilled.
                    Log.info('[HybridApp] Returning to OldDot after opening TravelDot');
                    HybridAppModule.closeReactNativeApp({shouldSignOut: false, shouldSetNVP: false});
                    setRootStatusBarEnabled(false);
                })
                ?.catch(() => {
                    setErrorMessage(translate('travel.errorMessage'));
                });
        } else if (isPolicyProvisioned) {
            navigateToAcceptTerms(CONST.TRAVEL.DEFAULT_DOMAIN);
        } else {
            // Determine the domain to associate with the workspace during provisioning in Spotnana.
            // - If all admins share the same private domain, the workspace is tied to it automatically.
            // - If admins have multiple private domains, the user must select one.
            // - Public domains are not allowed; an error page is shown in that case.
            const adminDomains = getAdminsPrivateEmailDomains(policy);
            if (adminDomains.length === 0) {
                Navigation.navigate(ROUTES.TRAVEL_PUBLIC_DOMAIN_ERROR);
            } else if (adminDomains.length === 1) {
                const domain = adminDomains.at(0) ?? CONST.TRAVEL.DEFAULT_DOMAIN;
                if (isEmptyObject(policy?.address)) {
                    // Spotnana requires an address anytime an entity is created for a policy
                    Navigation.navigate(ROUTES.TRAVEL_WORKSPACE_ADDRESS.getRoute(domain));
                } else {
                    navigateToAcceptTerms(domain, !!isUserValidated);
                }
            } else {
                Navigation.navigate(ROUTES.TRAVEL_DOMAIN_SELECTOR);
            }
        }
    }, [
<<<<<<< HEAD
        policy,
        wasNewDotLaunchedJustForTravel,
        travelSettings,
        translate,
        primaryContactMethod,
        setRootStatusBarEnabled,
        isBlockedFromSpotnanaTravel,
        StyleUtils,
        styles,
        groupPaidPolicies.length,
=======
        isBlockedFromSpotnanaTravel,
        primaryContactMethod,
        policy,
        travelSettings?.hasAcceptedTerms,
        styles.flexRow,
        styles.link,
        StyleUtils,
        translate,
        wasNewDotLaunchedJustForTravel,
        setRootStatusBarEnabled,
        isUserValidated,
>>>>>>> 3f97d5e9
    ]);

    return (
        <>
            {!!errorMessage && (
                <DotIndicatorMessage
                    style={styles.mb1}
                    messages={{error: errorMessage}}
                    type="error"
                />
            )}
            <Button
                text={text}
                onPress={bookATrip}
                accessibilityLabel={translate('travel.bookTravel')}
                style={styles.w100}
                success
                large
            />
            <ConfirmModal
                title={translate('travel.blockedFeatureModal.title')}
                titleStyles={styles.textHeadlineH1}
                titleContainerStyles={styles.mb2}
                onConfirm={hidePreventionModal}
                onCancel={hidePreventionModal}
                image={RocketDude}
                imageStyles={StyleUtils.getBackgroundColorStyle(colors.ice600)}
                isVisible={isPreventionModalVisible}
                prompt={translate('travel.blockedFeatureModal.message')}
                promptStyles={styles.mb2}
                confirmText={translate('common.buttonConfirm')}
                shouldShowCancelButton={false}
            />
        </>
    );
}

BookTravelButton.displayName = 'BookTravelButton';

export default BookTravelButton;<|MERGE_RESOLUTION|>--- conflicted
+++ resolved
@@ -143,18 +143,6 @@
             }
         }
     }, [
-<<<<<<< HEAD
-        policy,
-        wasNewDotLaunchedJustForTravel,
-        travelSettings,
-        translate,
-        primaryContactMethod,
-        setRootStatusBarEnabled,
-        isBlockedFromSpotnanaTravel,
-        StyleUtils,
-        styles,
-        groupPaidPolicies.length,
-=======
         isBlockedFromSpotnanaTravel,
         primaryContactMethod,
         policy,
@@ -166,7 +154,7 @@
         wasNewDotLaunchedJustForTravel,
         setRootStatusBarEnabled,
         isUserValidated,
->>>>>>> 3f97d5e9
+        groupPaidPolicies.length,
     ]);
 
     return (
