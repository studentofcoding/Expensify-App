--- conflicted
+++ resolved
@@ -769,12 +769,9 @@
             fileExtension,
             isDistanceRequest,
             transactionID,
-<<<<<<< HEAD
             action,
             iouType,
-=======
             reportID,
->>>>>>> acc2e841
         ],
     );
 
