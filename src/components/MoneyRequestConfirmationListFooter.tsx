--- conflicted
+++ resolved
@@ -252,12 +252,12 @@
     // Do not hide fields in case of paying someone
     const shouldShowAllFields = !!isDistanceRequest || shouldExpandFields || !shouldShowSmartScanFields || isTypeSend || !!isEditingSplitBill;
     // Calculate the formatted tax amount based on the transaction's tax amount and the IOU currency code
-<<<<<<< HEAD
-    const formattedTaxAmount = CurrencyUtils.convertToDisplayString(Math.abs(transaction?.taxAmount ?? 0), iouCurrencyCode);
-=======
     const taxAmount = TransactionUtils.getTaxAmount(transaction, false);
+    console.log('MoneyRequestConfirmationListFooter taxAmount', taxAmount);
+
     const formattedTaxAmount = CurrencyUtils.convertToDisplayString(taxAmount, iouCurrencyCode);
->>>>>>> a78d1242
+    console.log('MoneyRequestConfirmationListFooter formattedTaxAmount', formattedTaxAmount);
+
     // Get the tax rate title based on the policy and transaction
     const taxRateTitle = TransactionUtils.getTaxName(policy, transaction);
     // Determine if the merchant error should be displayed
