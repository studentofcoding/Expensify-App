--- conflicted
+++ resolved
@@ -39,17 +39,6 @@
             Modal.onModalDidClose();
         }
         Modal.willAlertModalBecomeVisible(props.isVisible);
-<<<<<<< HEAD
-
-        // We prevent setting closeModal function to null when the component is invisible the first time it is rendered
-        if (prevIsVisible === props.isVisible && (!firstRenderRef.current || !props.isVisible)) {
-            firstRenderRef.current = false;
-            return;
-        }
-        firstRenderRef.current = false;
-=======
-        Modal.setCloseModal(props.isVisible ? () => props.onClose(props.anchorRef) : null);
->>>>>>> 1ed55e05
 
         // We want this effect to run strictly ONLY when isVisible prop changes
         // eslint-disable-next-line react-hooks/exhaustive-deps
