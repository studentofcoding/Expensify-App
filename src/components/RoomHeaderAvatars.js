import PropTypes from 'prop-types';
import React, {memo} from 'react';
import {View} from 'react-native';
import _ from 'underscore';
import * as UserUtils from '@libs/UserUtils';
<<<<<<< HEAD
import * as StyleUtils from '@styles/StyleUtils';
import useTheme from '@styles/themes/default';
=======
import useTheme from '@styles/themes/useTheme';
import useStyleUtils from '@styles/useStyleUtils';
>>>>>>> 6129c679
import useThemeStyles from '@styles/useThemeStyles';
import CONST from '@src/CONST';
import AttachmentModal from './AttachmentModal';
import Avatar from './Avatar';
import avatarPropTypes from './avatarPropTypes';
import PressableWithoutFocus from './Pressable/PressableWithoutFocus';
import Text from './Text';

const propTypes = {
    icons: PropTypes.arrayOf(avatarPropTypes),
};

const defaultProps = {
    icons: [],
};

function RoomHeaderAvatars(props) {
    const theme = useTheme();
    const styles = useThemeStyles();
    const StyleUtils = useStyleUtils();
    if (!props.icons.length) {
        return null;
    }

    if (props.icons.length === 1) {
        return (
            <AttachmentModal
                headerTitle={props.icons[0].name}
                source={UserUtils.getFullSizeAvatar(props.icons[0].source, props.icons[0].id)}
                isAuthTokenRequired
                isWorkspaceAvatar={props.icons[0].type === CONST.ICON_TYPE_WORKSPACE}
                originalFileName={props.icons[0].name}
            >
                {({show}) => (
                    <PressableWithoutFocus
                        style={[styles.noOutline]}
                        onPress={show}
                        role={CONST.ACCESSIBILITY_ROLE.IMAGEBUTTON}
                        accessibilityLabel={props.icons[0].name}
                    >
                        <Avatar
                            source={props.icons[0].source}
                            imageStyles={[styles.avatarLarge]}
                            size={CONST.AVATAR_SIZE.LARGE}
                            name={props.icons[0].name}
                            type={props.icons[0].type}
                            fallbackIcon={props.icons[0].fallbackIcon}
                        />
                    </PressableWithoutFocus>
                )}
            </AttachmentModal>
        );
    }

    const iconsToDisplay = props.icons.slice(0, CONST.REPORT.MAX_PREVIEW_AVATARS);

    const iconStyle = [
        styles.roomHeaderAvatar,

        // Due to border-box box-sizing, the Avatars have to be larger when bordered to visually match size with non-bordered Avatars
        StyleUtils.getAvatarStyle(CONST.AVATAR_SIZE.LARGE_BORDERED),
    ];
    return (
        <View style={styles.pointerEventsBoxNone}>
            <View style={[styles.flexRow, styles.wAuto, styles.ml3]}>
                {_.map(iconsToDisplay, (icon, index) => (
                    <View
                        key={`${icon.id}${index}`}
                        style={[styles.justifyContentCenter, styles.alignItemsCenter]}
                    >
                        <AttachmentModal
                            headerTitle={icon.name}
                            source={UserUtils.getFullSizeAvatar(icon.source, icon.id)}
                            isAuthTokenRequired
                            originalFileName={icon.name}
                            isWorkspaceAvatar={icon.type === CONST.ICON_TYPE_WORKSPACE}
                        >
                            {({show}) => (
                                <PressableWithoutFocus
                                    style={[styles.mln4, StyleUtils.getAvatarBorderRadius(CONST.AVATAR_SIZE.LARGE_BORDERED, icon.type)]}
                                    onPress={show}
                                    role={CONST.ACCESSIBILITY_ROLE.IMAGEBUTTON}
                                    accessibilityLabel={icon.name}
                                >
                                    <Avatar
                                        source={icon.source}
                                        size={CONST.AVATAR_SIZE.LARGE}
                                        containerStyles={[...iconStyle, StyleUtils.getAvatarBorderRadius(CONST.AVATAR_SIZE.LARGE_BORDERED, icon.type)]}
                                        name={icon.name}
                                        type={icon.type}
                                        fallbackIcon={icon.fallbackIcon}
                                    />
                                </PressableWithoutFocus>
                            )}
                        </AttachmentModal>
                        {index === CONST.REPORT.MAX_PREVIEW_AVATARS - 1 && props.icons.length - CONST.REPORT.MAX_PREVIEW_AVATARS !== 0 && (
                            <>
                                <View
                                    style={[
                                        styles.roomHeaderAvatarSize,
                                        styles.roomHeaderAvatar,
                                        styles.mln4,
                                        ...iconStyle,
                                        StyleUtils.getAvatarBorderRadius(CONST.AVATAR_SIZE.LARGE_BORDERED, icon.type),
                                        styles.roomHeaderAvatarOverlay,
                                    ]}
                                />
                                <Text style={styles.avatarInnerTextChat}>{`+${props.icons.length - CONST.REPORT.MAX_PREVIEW_AVATARS}`}</Text>
                            </>
                        )}
                    </View>
                ))}
            </View>
        </View>
    );
}

RoomHeaderAvatars.defaultProps = defaultProps;
RoomHeaderAvatars.propTypes = propTypes;
RoomHeaderAvatars.displayName = 'RoomHeaderAvatars';

export default memo(RoomHeaderAvatars);<|MERGE_RESOLUTION|>--- conflicted
+++ resolved
@@ -3,13 +3,7 @@
 import {View} from 'react-native';
 import _ from 'underscore';
 import * as UserUtils from '@libs/UserUtils';
-<<<<<<< HEAD
-import * as StyleUtils from '@styles/StyleUtils';
-import useTheme from '@styles/themes/default';
-=======
-import useTheme from '@styles/themes/useTheme';
 import useStyleUtils from '@styles/useStyleUtils';
->>>>>>> 6129c679
 import useThemeStyles from '@styles/useThemeStyles';
 import CONST from '@src/CONST';
 import AttachmentModal from './AttachmentModal';
@@ -27,7 +21,6 @@
 };
 
 function RoomHeaderAvatars(props) {
-    const theme = useTheme();
     const styles = useThemeStyles();
     const StyleUtils = useStyleUtils();
     if (!props.icons.length) {
