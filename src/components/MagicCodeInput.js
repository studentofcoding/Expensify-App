import React, {useEffect, useImperativeHandle, useRef, useState, forwardRef} from 'react';
import {StyleSheet, View} from 'react-native';
import PropTypes from 'prop-types';
import _ from 'underscore';
import styles from '../styles/styles';
import * as ValidationUtils from '../libs/ValidationUtils';
import CONST from '../CONST';
import Text from './Text';
import TextInput from './TextInput';
import FormHelpMessage from './FormHelpMessage';

const propTypes = {
    /** Name attribute for the input */
    name: PropTypes.string,

    /** Input value */
    value: PropTypes.string,

    /** Should the input auto focus */
    autoFocus: PropTypes.bool,

    /** Whether we should wait before focusing the TextInput, useful when using transitions  */
    shouldDelayFocus: PropTypes.bool,

    /** Error text to display */
    errorText: PropTypes.string,

    /** Specifies autocomplete hints for the system, so it can provide autofill */
    autoComplete: PropTypes.oneOf(['sms-otp', 'one-time-code']).isRequired,

    /* Should submit when the input is complete */
    shouldSubmitOnComplete: PropTypes.bool,

    innerRef: PropTypes.oneOfType([PropTypes.func, PropTypes.object]),

    /** Function to call when the input is changed  */
    onChangeText: PropTypes.func,

    /** Function to call when the input is submitted or fully complete */
    onFulfill: PropTypes.func,
};

const defaultProps = {
    value: undefined,
    name: '',
    autoFocus: true,
    shouldDelayFocus: false,
    errorText: '',
    shouldSubmitOnComplete: true,
    innerRef: null,
    onChangeText: () => {},
    onFulfill: () => {},
};

/**
 * Converts a given string into an array of numbers that must have the same
 * number of elements as the number of inputs.
 *
 * @param {String} value
 * @returns {Array}
 */
const decomposeString = (value) => {
    let arr = _.map(value.split('').slice(0, CONST.MAGIC_CODE_LENGTH), (v) => (ValidationUtils.isNumeric(v) ? v : CONST.MAGIC_CODE_EMPTY_CHAR));
    if (arr.length < CONST.MAGIC_CODE_LENGTH) {
        arr = arr.concat(Array(CONST.MAGIC_CODE_LENGTH - arr.length).fill(CONST.MAGIC_CODE_EMPTY_CHAR));
    }
    return arr;
};

/**
 * Converts an array of strings into a single string. If there are undefined or
 * empty values, it will replace them with a space.
 *
 * @param {Array} value
 * @returns {String}
 */
const composeToString = (value) => _.map(value, (v) => (v === undefined || v === '' ? CONST.MAGIC_CODE_EMPTY_CHAR : v)).join('');

const inputPlaceholderSlots = Array.from(Array(CONST.MAGIC_CODE_LENGTH).keys());

function MagicCodeInput(props) {
    const inputRefs = useRef([]);
    const [input, setInput] = useState('');
    const [focusedIndex, setFocusedIndex] = useState(0);
    const [editIndex, setEditIndex] = useState(0);

    useImperativeHandle(props.innerRef, () => ({
        focus() {
            setFocusedIndex(0);
            inputRefs.current[0].focus();
        },
        clear() {
            setInput('');
            setFocusedIndex(0);
            setEditIndex(0);
            inputRefs.current[0].focus();
            props.onChangeText('');
        },
    }));

    useEffect(() => {
        // Blurs the input and removes focus from the last input and, if it should submit
        // on complete, it will call the onFulfill callback.
        const numbers = decomposeString(props.value);
        if (!props.shouldSubmitOnComplete || _.filter(numbers, (n) => ValidationUtils.isNumeric(n)).length !== CONST.MAGIC_CODE_LENGTH) {
            return;
        }
        inputRefs.current[editIndex].blur();
        setFocusedIndex(undefined);
        props.onFulfill(props.value);

        // We have not added the editIndex as the dependency because we don't want to run this logic after focusing on an input to edit it after the user has completed the code.
        // eslint-disable-next-line react-hooks/exhaustive-deps
    }, [props.value, props.shouldSubmitOnComplete, props.onFulfill]);

    useEffect(() => {
        if (!props.autoFocus) {
            return;
        }

        let focusTimeout = null;
        if (props.shouldDelayFocus) {
            focusTimeout = setTimeout(() => inputRefs.current[0].focus(), CONST.ANIMATED_TRANSITION);
        }

        inputRefs.current[0].focus();

        return () => {
            if (!focusTimeout) {
                return;
            }
            clearTimeout(focusTimeout);
        };
    }, [props.autoFocus, props.shouldDelayFocus]);

    /**
     * Focuses on the input when it is pressed.
     *
     * @param {Object} event
     * @param {Number} index
     */
    const onFocus = (event) => {
        event.preventDefault();
        setInput('');
    };

    /**
     * Callback for the onPress event, updates the indexes
     * of the currently focused input.
     *
     * @param {Object} event
     * @param {Number} index
     */
    const onPress = (event, index) => {
        event.preventDefault();
        setInput('');
        setFocusedIndex(index);
        setEditIndex(index);
    };

    /**
     * Updates the magic inputs with the contents written in the
     * input. It spreads each number into each input and updates
     * the focused input on the next empty one, if exists.
     * It handles both fast typing and only one digit at a time
     * in a specific position.
     *
     * @param {String} value
     */
    const onChangeText = (value) => {
        if (_.isUndefined(value) || _.isEmpty(value) || !ValidationUtils.isNumeric(value)) {
            return;
        }

<<<<<<< HEAD
        this.setState(
            (prevState) => {
                const numbersArr = value
                    .trim()
                    .split('')
                    .slice(0, CONST.MAGIC_CODE_LENGTH - prevState.editIndex);
                const numbers = [
                    ...prevState.numbers.slice(0, prevState.editIndex),
                    ...numbersArr,
                    ...prevState.numbers.slice(numbersArr.length + prevState.editIndex, CONST.MAGIC_CODE_LENGTH),
                ];

                // Updates the focused input taking into consideration the last input
                // edited and the number of digits added by the user.
                const focusedIndex = Math.min(prevState.editIndex + (numbersArr.length - 1) + 1, CONST.MAGIC_CODE_LENGTH - 1);

                return {
                    numbers,
                    focusedIndex,
                    input: value,
                };
            },
            () => {
                const finalInput = this.composeToString(this.state.numbers);
                this.props.onChangeText(finalInput);

                // Blurs the input and removes focus from the last input and, if it should submit
                // on complete, it will call the onFulfill callback.
                if (this.props.shouldSubmitOnComplete && _.filter(this.state.numbers, (n) => ValidationUtils.isNumeric(n)).length === CONST.MAGIC_CODE_LENGTH) {
                    this.inputRefs[this.state.editIndex].blur();
                    this.setState({focusedIndex: undefined}, () => this.props.onFulfill(finalInput));
                }
            },
        );
    }
=======
        // Updates the focused input taking into consideration the last input
        // edited and the number of digits added by the user.
        const numbersArr = value
            .trim()
            .split('')
            .slice(0, CONST.MAGIC_CODE_LENGTH - editIndex);
        const updatedFocusedIndex = Math.min(editIndex + (numbersArr.length - 1) + 1, CONST.MAGIC_CODE_LENGTH - 1);

        let numbers = decomposeString(props.value);
        numbers = [...numbers.slice(0, editIndex), ...numbersArr, ...numbers.slice(numbersArr.length + editIndex, CONST.MAGIC_CODE_LENGTH)];

        setFocusedIndex(updatedFocusedIndex);
        setInput(value);

        const finalInput = composeToString(numbers);
        props.onChangeText(finalInput);
    };
>>>>>>> 6d17cc80

    /**
     * Handles logic related to certain key presses.
     *
     * NOTE: when using Android Emulator, this can only be tested using
     * hardware keyboard inputs.
     *
     * @param {Object} event
     */
    const onKeyPress = ({nativeEvent: {key: keyValue}}) => {
        if (keyValue === 'Backspace') {
<<<<<<< HEAD
            this.setState(
                ({numbers, focusedIndex}) => {
                    // If the currently focused index already has a value, it will delete
                    // that value but maintain the focus on the same input.
                    if (numbers[focusedIndex] !== CONST.MAGIC_CODE_EMPTY_CHAR) {
                        const newNumbers = [...numbers.slice(0, focusedIndex), CONST.MAGIC_CODE_EMPTY_CHAR, ...numbers.slice(focusedIndex + 1, CONST.MAGIC_CODE_LENGTH)];
                        return {
                            input: '',
                            numbers: newNumbers,
                            editIndex: focusedIndex,
                        };
                    }

                    const hasInputs = _.filter(numbers, (n) => ValidationUtils.isNumeric(n)).length !== 0;
                    let newNumbers = numbers;

                    // Fill the array with empty characters if there are no inputs.
                    if (focusedIndex === 0 && !hasInputs) {
                        newNumbers = Array(CONST.MAGIC_CODE_LENGTH).fill(CONST.MAGIC_CODE_EMPTY_CHAR);

                        // Deletes the value of the previous input and focuses on it.
                    } else if (focusedIndex !== 0) {
                        newNumbers = [...numbers.slice(0, Math.max(0, focusedIndex - 1)), CONST.MAGIC_CODE_EMPTY_CHAR, ...numbers.slice(focusedIndex, CONST.MAGIC_CODE_LENGTH)];
                    }

                    // Saves the input string so that it can compare to the change text
                    // event that will be triggered, this is a workaround for mobile that
                    // triggers the change text on the event after the key press.
                    return {
                        input: '',
                        numbers: newNumbers,
                        focusedIndex: Math.max(0, focusedIndex - 1),
                        editIndex: Math.max(0, focusedIndex - 1),
                    };
                },
                () => {
                    if (_.isUndefined(this.state.focusedIndex)) {
                        return;
                    }
                    this.inputRefs[this.state.focusedIndex].focus();
                },
            );
        } else if (keyValue === 'ArrowLeft' && !_.isUndefined(this.state.focusedIndex)) {
            this.setState(
                (prevState) => ({
                    input: '',
                    focusedIndex: Math.max(0, prevState.focusedIndex - 1),
                    editIndex: Math.max(0, prevState.focusedIndex - 1),
                }),
                () => this.inputRefs[this.state.focusedIndex].focus(),
            );
        } else if (keyValue === 'ArrowRight' && !_.isUndefined(this.state.focusedIndex)) {
            this.setState(
                (prevState) => ({
                    input: '',
                    focusedIndex: Math.min(prevState.focusedIndex + 1, CONST.MAGIC_CODE_LENGTH - 1),
                    editIndex: Math.min(prevState.focusedIndex + 1, CONST.MAGIC_CODE_LENGTH - 1),
                }),
                () => this.inputRefs[this.state.focusedIndex].focus(),
            );
        } else if (keyValue === 'Enter') {
            this.setState({input: ''});
            this.props.onFulfill(this.composeToString(this.state.numbers));
        }
    }
=======
            let numbers = decomposeString(props.value);

            // If the currently focused index already has a value, it will delete
            // that value but maintain the focus on the same input.
            if (numbers[focusedIndex] !== CONST.MAGIC_CODE_EMPTY_CHAR) {
                setInput('');
                numbers = [...numbers.slice(0, focusedIndex), CONST.MAGIC_CODE_EMPTY_CHAR, ...numbers.slice(focusedIndex + 1, CONST.MAGIC_CODE_LENGTH)];
                setEditIndex(focusedIndex);
                props.onChangeText(composeToString(numbers));
                return;
            }

            const hasInputs = _.filter(numbers, (n) => ValidationUtils.isNumeric(n)).length !== 0;
>>>>>>> 6d17cc80

            // Fill the array with empty characters if there are no inputs.
            if (focusedIndex === 0 && !hasInputs) {
                numbers = Array(CONST.MAGIC_CODE_LENGTH).fill(CONST.MAGIC_CODE_EMPTY_CHAR);

                // Deletes the value of the previous input and focuses on it.
            } else if (focusedIndex !== 0) {
                numbers = [...numbers.slice(0, Math.max(0, focusedIndex - 1)), CONST.MAGIC_CODE_EMPTY_CHAR, ...numbers.slice(focusedIndex, CONST.MAGIC_CODE_LENGTH)];
            }

<<<<<<< HEAD
    /**
     * Converts a given string into an array of numbers that must have the same
     * number of elements as the number of inputs.
     *
     * @param {String} value
     * @returns {Array}
     */
    decomposeString(value) {
        let arr = _.map(value.split('').slice(0, CONST.MAGIC_CODE_LENGTH), (v) => (ValidationUtils.isNumeric(v) ? v : CONST.MAGIC_CODE_EMPTY_CHAR));
        if (arr.length < CONST.MAGIC_CODE_LENGTH) {
            arr = arr.concat(Array(CONST.MAGIC_CODE_LENGTH - arr.length).fill(CONST.MAGIC_CODE_EMPTY_CHAR));
        }
        return arr;
    }

    /**
     * Converts an array of strings into a single string. If there are undefined or
     * empty values, it will replace them with a space.
     *
     * @param {Array} value
     * @returns {String}
     */
    composeToString(value) {
        return _.map(value, (v) => (v === undefined || v === '' ? CONST.MAGIC_CODE_EMPTY_CHAR : v)).join('');
    }

    render() {
        return (
            <>
                <View style={[styles.magicCodeInputContainer]}>
                    {_.map(this.inputPlaceholderSlots, (index) => (
                        <View
                            key={index}
                            style={[styles.w15]}
                        >
                            <View style={[styles.textInputContainer, this.state.focusedIndex === index ? styles.borderColorFocus : {}]}>
                                <Text style={[styles.magicCodeInput, styles.textAlignCenter]}>{this.state.numbers[index] || ''}</Text>
                            </View>
                            <View style={[StyleSheet.absoluteFillObject, styles.w100, styles.opacity0]}>
                                <TextInput
                                    ref={(ref) => (this.inputRefs[index] = ref)}
                                    autoFocus={index === 0 && this.props.autoFocus}
                                    inputMode="numeric"
                                    textContentType="oneTimeCode"
                                    name={this.props.name}
                                    maxLength={CONST.MAGIC_CODE_LENGTH}
                                    value={this.state.input}
                                    hideFocusedState
                                    autoComplete={index === 0 ? this.props.autoComplete : 'off'}
                                    keyboardType={CONST.KEYBOARD_TYPE.NUMBER_PAD}
                                    onChangeText={(value) => {
                                        // Do not run when the event comes from an input that is
                                        // not currently being responsible for the input, this is
                                        // necessary to avoid calls when the input changes due to
                                        // deleted characters. Only happens in mobile.
                                        if (index !== this.state.editIndex) {
                                            return;
                                        }
                                        this.onChangeText(value);
                                    }}
                                    onKeyPress={this.onKeyPress}
                                    onPress={(event) => this.onPress(event, index)}
                                    onFocus={this.onFocus}
                                />
                            </View>
                        </View>
                    ))}
                </View>
                {!_.isEmpty(this.props.errorText) && (
                    <FormHelpMessage
                        isError
                        message={this.props.errorText}
                    />
                )}
            </>
        );
    }
=======
            const newFocusedIndex = Math.max(0, focusedIndex - 1);

            // Saves the input string so that it can compare to the change text
            // event that will be triggered, this is a workaround for mobile that
            // triggers the change text on the event after the key press.
            setInput('');
            setFocusedIndex(newFocusedIndex);
            setEditIndex(newFocusedIndex);
            props.onChangeText(composeToString(numbers));

            if (!_.isUndefined(newFocusedIndex)) {
                inputRefs.current[newFocusedIndex].focus();
            }
        }
        if (keyValue === 'ArrowLeft' && !_.isUndefined(focusedIndex)) {
            const newFocusedIndex = Math.max(0, focusedIndex - 1);
            setInput('');
            setFocusedIndex(newFocusedIndex);
            setEditIndex(newFocusedIndex);
            inputRefs.current[newFocusedIndex].focus();
        } else if (keyValue === 'ArrowRight' && !_.isUndefined(focusedIndex)) {
            const newFocusedIndex = Math.min(focusedIndex + 1, CONST.MAGIC_CODE_LENGTH - 1);
            setInput('');
            setFocusedIndex(newFocusedIndex);
            setEditIndex(newFocusedIndex);
            inputRefs.current[newFocusedIndex].focus();
        } else if (keyValue === 'Enter') {
            setInput('');
            props.onFulfill(props.value);
        }
    };

    return (
        <>
            <View style={[styles.magicCodeInputContainer]}>
                {_.map(inputPlaceholderSlots, (index) => (
                    <View
                        key={index}
                        style={[styles.w15]}
                    >
                        <View style={[styles.textInputContainer, focusedIndex === index ? styles.borderColorFocus : {}]}>
                            <Text style={[styles.magicCodeInput, styles.textAlignCenter]}>{decomposeString(props.value)[index] || ''}</Text>
                        </View>
                        <View style={[StyleSheet.absoluteFillObject, styles.w100, styles.opacity0]}>
                            <TextInput
                                ref={(ref) => (inputRefs.current[index] = ref)}
                                autoFocus={index === 0 && props.autoFocus}
                                inputMode="numeric"
                                textContentType="oneTimeCode"
                                name={props.name}
                                maxLength={CONST.MAGIC_CODE_LENGTH}
                                value={input}
                                hideFocusedState
                                autoComplete={index === 0 ? props.autoComplete : 'off'}
                                keyboardType={CONST.KEYBOARD_TYPE.NUMBER_PAD}
                                onChangeText={(value) => {
                                    // Do not run when the event comes from an input that is
                                    // not currently being responsible for the input, this is
                                    // necessary to avoid calls when the input changes due to
                                    // deleted characters. Only happens in mobile.
                                    if (index !== editIndex) {
                                        return;
                                    }
                                    onChangeText(value);
                                }}
                                onKeyPress={onKeyPress}
                                onPress={(event) => onPress(event, index)}
                                onFocus={onFocus}
                            />
                        </View>
                    </View>
                ))}
            </View>
            {!_.isEmpty(props.errorText) && (
                <FormHelpMessage
                    isError
                    message={props.errorText}
                />
            )}
        </>
    );
>>>>>>> 6d17cc80
}

MagicCodeInput.propTypes = propTypes;
MagicCodeInput.defaultProps = defaultProps;

<<<<<<< HEAD
export default MagicCodeInput;
=======
export default forwardRef((props, ref) => (
    <MagicCodeInput
        // eslint-disable-next-line react/jsx-props-no-spreading
        {...props}
        innerRef={ref}
    />
));
>>>>>>> 6d17cc80
<|MERGE_RESOLUTION|>--- conflicted
+++ resolved
@@ -172,43 +172,6 @@
             return;
         }
 
-<<<<<<< HEAD
-        this.setState(
-            (prevState) => {
-                const numbersArr = value
-                    .trim()
-                    .split('')
-                    .slice(0, CONST.MAGIC_CODE_LENGTH - prevState.editIndex);
-                const numbers = [
-                    ...prevState.numbers.slice(0, prevState.editIndex),
-                    ...numbersArr,
-                    ...prevState.numbers.slice(numbersArr.length + prevState.editIndex, CONST.MAGIC_CODE_LENGTH),
-                ];
-
-                // Updates the focused input taking into consideration the last input
-                // edited and the number of digits added by the user.
-                const focusedIndex = Math.min(prevState.editIndex + (numbersArr.length - 1) + 1, CONST.MAGIC_CODE_LENGTH - 1);
-
-                return {
-                    numbers,
-                    focusedIndex,
-                    input: value,
-                };
-            },
-            () => {
-                const finalInput = this.composeToString(this.state.numbers);
-                this.props.onChangeText(finalInput);
-
-                // Blurs the input and removes focus from the last input and, if it should submit
-                // on complete, it will call the onFulfill callback.
-                if (this.props.shouldSubmitOnComplete && _.filter(this.state.numbers, (n) => ValidationUtils.isNumeric(n)).length === CONST.MAGIC_CODE_LENGTH) {
-                    this.inputRefs[this.state.editIndex].blur();
-                    this.setState({focusedIndex: undefined}, () => this.props.onFulfill(finalInput));
-                }
-            },
-        );
-    }
-=======
         // Updates the focused input taking into consideration the last input
         // edited and the number of digits added by the user.
         const numbersArr = value
@@ -226,7 +189,6 @@
         const finalInput = composeToString(numbers);
         props.onChangeText(finalInput);
     };
->>>>>>> 6d17cc80
 
     /**
      * Handles logic related to certain key presses.
@@ -238,73 +200,6 @@
      */
     const onKeyPress = ({nativeEvent: {key: keyValue}}) => {
         if (keyValue === 'Backspace') {
-<<<<<<< HEAD
-            this.setState(
-                ({numbers, focusedIndex}) => {
-                    // If the currently focused index already has a value, it will delete
-                    // that value but maintain the focus on the same input.
-                    if (numbers[focusedIndex] !== CONST.MAGIC_CODE_EMPTY_CHAR) {
-                        const newNumbers = [...numbers.slice(0, focusedIndex), CONST.MAGIC_CODE_EMPTY_CHAR, ...numbers.slice(focusedIndex + 1, CONST.MAGIC_CODE_LENGTH)];
-                        return {
-                            input: '',
-                            numbers: newNumbers,
-                            editIndex: focusedIndex,
-                        };
-                    }
-
-                    const hasInputs = _.filter(numbers, (n) => ValidationUtils.isNumeric(n)).length !== 0;
-                    let newNumbers = numbers;
-
-                    // Fill the array with empty characters if there are no inputs.
-                    if (focusedIndex === 0 && !hasInputs) {
-                        newNumbers = Array(CONST.MAGIC_CODE_LENGTH).fill(CONST.MAGIC_CODE_EMPTY_CHAR);
-
-                        // Deletes the value of the previous input and focuses on it.
-                    } else if (focusedIndex !== 0) {
-                        newNumbers = [...numbers.slice(0, Math.max(0, focusedIndex - 1)), CONST.MAGIC_CODE_EMPTY_CHAR, ...numbers.slice(focusedIndex, CONST.MAGIC_CODE_LENGTH)];
-                    }
-
-                    // Saves the input string so that it can compare to the change text
-                    // event that will be triggered, this is a workaround for mobile that
-                    // triggers the change text on the event after the key press.
-                    return {
-                        input: '',
-                        numbers: newNumbers,
-                        focusedIndex: Math.max(0, focusedIndex - 1),
-                        editIndex: Math.max(0, focusedIndex - 1),
-                    };
-                },
-                () => {
-                    if (_.isUndefined(this.state.focusedIndex)) {
-                        return;
-                    }
-                    this.inputRefs[this.state.focusedIndex].focus();
-                },
-            );
-        } else if (keyValue === 'ArrowLeft' && !_.isUndefined(this.state.focusedIndex)) {
-            this.setState(
-                (prevState) => ({
-                    input: '',
-                    focusedIndex: Math.max(0, prevState.focusedIndex - 1),
-                    editIndex: Math.max(0, prevState.focusedIndex - 1),
-                }),
-                () => this.inputRefs[this.state.focusedIndex].focus(),
-            );
-        } else if (keyValue === 'ArrowRight' && !_.isUndefined(this.state.focusedIndex)) {
-            this.setState(
-                (prevState) => ({
-                    input: '',
-                    focusedIndex: Math.min(prevState.focusedIndex + 1, CONST.MAGIC_CODE_LENGTH - 1),
-                    editIndex: Math.min(prevState.focusedIndex + 1, CONST.MAGIC_CODE_LENGTH - 1),
-                }),
-                () => this.inputRefs[this.state.focusedIndex].focus(),
-            );
-        } else if (keyValue === 'Enter') {
-            this.setState({input: ''});
-            this.props.onFulfill(this.composeToString(this.state.numbers));
-        }
-    }
-=======
             let numbers = decomposeString(props.value);
 
             // If the currently focused index already has a value, it will delete
@@ -318,7 +213,6 @@
             }
 
             const hasInputs = _.filter(numbers, (n) => ValidationUtils.isNumeric(n)).length !== 0;
->>>>>>> 6d17cc80
 
             // Fill the array with empty characters if there are no inputs.
             if (focusedIndex === 0 && !hasInputs) {
@@ -329,85 +223,6 @@
                 numbers = [...numbers.slice(0, Math.max(0, focusedIndex - 1)), CONST.MAGIC_CODE_EMPTY_CHAR, ...numbers.slice(focusedIndex, CONST.MAGIC_CODE_LENGTH)];
             }
 
-<<<<<<< HEAD
-    /**
-     * Converts a given string into an array of numbers that must have the same
-     * number of elements as the number of inputs.
-     *
-     * @param {String} value
-     * @returns {Array}
-     */
-    decomposeString(value) {
-        let arr = _.map(value.split('').slice(0, CONST.MAGIC_CODE_LENGTH), (v) => (ValidationUtils.isNumeric(v) ? v : CONST.MAGIC_CODE_EMPTY_CHAR));
-        if (arr.length < CONST.MAGIC_CODE_LENGTH) {
-            arr = arr.concat(Array(CONST.MAGIC_CODE_LENGTH - arr.length).fill(CONST.MAGIC_CODE_EMPTY_CHAR));
-        }
-        return arr;
-    }
-
-    /**
-     * Converts an array of strings into a single string. If there are undefined or
-     * empty values, it will replace them with a space.
-     *
-     * @param {Array} value
-     * @returns {String}
-     */
-    composeToString(value) {
-        return _.map(value, (v) => (v === undefined || v === '' ? CONST.MAGIC_CODE_EMPTY_CHAR : v)).join('');
-    }
-
-    render() {
-        return (
-            <>
-                <View style={[styles.magicCodeInputContainer]}>
-                    {_.map(this.inputPlaceholderSlots, (index) => (
-                        <View
-                            key={index}
-                            style={[styles.w15]}
-                        >
-                            <View style={[styles.textInputContainer, this.state.focusedIndex === index ? styles.borderColorFocus : {}]}>
-                                <Text style={[styles.magicCodeInput, styles.textAlignCenter]}>{this.state.numbers[index] || ''}</Text>
-                            </View>
-                            <View style={[StyleSheet.absoluteFillObject, styles.w100, styles.opacity0]}>
-                                <TextInput
-                                    ref={(ref) => (this.inputRefs[index] = ref)}
-                                    autoFocus={index === 0 && this.props.autoFocus}
-                                    inputMode="numeric"
-                                    textContentType="oneTimeCode"
-                                    name={this.props.name}
-                                    maxLength={CONST.MAGIC_CODE_LENGTH}
-                                    value={this.state.input}
-                                    hideFocusedState
-                                    autoComplete={index === 0 ? this.props.autoComplete : 'off'}
-                                    keyboardType={CONST.KEYBOARD_TYPE.NUMBER_PAD}
-                                    onChangeText={(value) => {
-                                        // Do not run when the event comes from an input that is
-                                        // not currently being responsible for the input, this is
-                                        // necessary to avoid calls when the input changes due to
-                                        // deleted characters. Only happens in mobile.
-                                        if (index !== this.state.editIndex) {
-                                            return;
-                                        }
-                                        this.onChangeText(value);
-                                    }}
-                                    onKeyPress={this.onKeyPress}
-                                    onPress={(event) => this.onPress(event, index)}
-                                    onFocus={this.onFocus}
-                                />
-                            </View>
-                        </View>
-                    ))}
-                </View>
-                {!_.isEmpty(this.props.errorText) && (
-                    <FormHelpMessage
-                        isError
-                        message={this.props.errorText}
-                    />
-                )}
-            </>
-        );
-    }
-=======
             const newFocusedIndex = Math.max(0, focusedIndex - 1);
 
             // Saves the input string so that it can compare to the change text
@@ -489,20 +304,15 @@
             )}
         </>
     );
->>>>>>> 6d17cc80
 }
 
 MagicCodeInput.propTypes = propTypes;
 MagicCodeInput.defaultProps = defaultProps;
 
-<<<<<<< HEAD
-export default MagicCodeInput;
-=======
 export default forwardRef((props, ref) => (
     <MagicCodeInput
         // eslint-disable-next-line react/jsx-props-no-spreading
         {...props}
         innerRef={ref}
     />
-));
->>>>>>> 6d17cc80
+));