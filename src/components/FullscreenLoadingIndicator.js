import React from 'react';
import PropTypes from 'prop-types';
import {ActivityIndicator, StyleSheet, View} from 'react-native';
import styles from '../styles/styles';
import themeColors from '../styles/themes/default';

const propTypes = {
<<<<<<< HEAD
    /* Controls whether the loader is mounted and displayed */
    visible: PropTypes.bool,
};

const defaultProps = {
    visible: true,
=======
    /** Controls whether the loader is mounted and displayed */
    visible: PropTypes.bool.isRequired,
>>>>>>> 16a570fa
};

/**
 * Loading indication component intended to cover the whole page, while the page prepares for initial render
 *
 * @returns {JSX.Element}
 */
const FullScreenLoadingIndicator = ({visible}) => visible && (
    <View style={[StyleSheet.absoluteFillObject, styles.fullScreenLoading]}>
        <ActivityIndicator color={themeColors.spinner} size="large" />
    </View>
);

FullScreenLoadingIndicator.propTypes = propTypes;
FullScreenLoadingIndicator.defaultProps = defaultProps;
export default FullScreenLoadingIndicator;<|MERGE_RESOLUTION|>--- conflicted
+++ resolved
@@ -5,17 +5,12 @@
 import themeColors from '../styles/themes/default';
 
 const propTypes = {
-<<<<<<< HEAD
-    /* Controls whether the loader is mounted and displayed */
+    /** Controls whether the loader is mounted and displayed */
     visible: PropTypes.bool,
 };
 
 const defaultProps = {
     visible: true,
-=======
-    /** Controls whether the loader is mounted and displayed */
-    visible: PropTypes.bool.isRequired,
->>>>>>> 16a570fa
 };
 
 /**
