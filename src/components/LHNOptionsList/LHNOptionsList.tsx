import {FlashList} from '@shopify/flash-list';
import type {ReactElement} from 'react';
import React, {memo, useCallback, useMemo} from 'react';
import {StyleSheet, View} from 'react-native';
import {withOnyx} from 'react-native-onyx';
<<<<<<< HEAD
import BlockingView from '@components/BlockingViews/BlockingView';
import Icon from '@components/Icon';
import * as Expensicons from '@components/Icon/Expensicons';
import LottieAnimations from '@components/LottieAnimations';
import Text from '@components/Text';
import withCurrentReportID from '@components/withCurrentReportID';
import useLocalize from '@hooks/useLocalize';
=======
>>>>>>> 60a86c9b
import usePermissions from '@hooks/usePermissions';
import useTheme from '@hooks/useTheme';
import useThemeStyles from '@hooks/useThemeStyles';
import useWindowDimensions from '@hooks/useWindowDimensions';
import * as ReportActionsUtils from '@libs/ReportActionsUtils';
import variables from '@styles/variables';
import CONST from '@src/CONST';
import ONYXKEYS from '@src/ONYXKEYS';
import OptionRowLHNData from './OptionRowLHNData';
import type {LHNOptionsListOnyxProps, LHNOptionsListProps, RenderItemProps} from './types';

const keyExtractor = (item: string) => `report_${item}`;

function LHNOptionsList({
    style,
    contentContainerStyles,
    data,
    onSelectRow,
    optionMode,
    shouldDisableFocusOptions = false,
    reports = {},
    reportActions = {},
    policy = {},
    preferredLocale = CONST.LOCALES.DEFAULT,
    personalDetails = {},
    transactions = {},
    draftComments = {},
    transactionViolations = {},
    onFirstItemRendered = () => {},
    reportIDsWithErrors = {},
}: LHNOptionsListProps) {
    const theme = useTheme();
    const styles = useThemeStyles();
    const {canUseViolations} = usePermissions();
    const {translate} = useLocalize();
    const {isExtraSmallScreenHeight, isSmallScreenWidth} = useWindowDimensions();
    const shouldShowEmptyLHN = isSmallScreenWidth && data.length === 0;

    // When the first item renders we want to call the onFirstItemRendered callback.
    // At this point in time we know that the list is actually displaying items.
    const hasCalledOnLayout = React.useRef(false);
    const onLayoutItem = useCallback(() => {
        if (hasCalledOnLayout.current) {
            return;
        }
        hasCalledOnLayout.current = true;

        onFirstItemRendered();
    }, [onFirstItemRendered]);

    const renderEmptyLHNSubtitle = useCallback(
        () => (
            <View>
                <Text
                    color={theme.placeholderText}
                    style={[styles.textAlignCenter]}
                >
                    {translate('common.emptyLHN.subtitleText1')}
                    <Icon
                        src={Expensicons.MagnifyingGlass}
                        width={variables.emptyLHNIconWidth}
                        height={variables.emptyLHNIconHeight}
                        small
                        inline
                        fill={theme.icon}
                        additionalStyles={styles.alignItemsCenter}
                    />
                    {translate('common.emptyLHN.subtitleText2')}
                    <Icon
                        src={Expensicons.Plus}
                        width={variables.emptyLHNIconWidth}
                        height={variables.emptyLHNIconHeight}
                        small
                        inline
                        fill={theme.icon}
                        additionalStyles={styles.alignItemsCenter}
                    />
                    {translate('common.emptyLHN.subtitleText3')}
                </Text>
            </View>
        ),
        [theme, styles.alignItemsCenter, styles.textAlignCenter, translate],
    );

    /**
     * Function which renders a row in the list
     */
    const renderItem = useCallback(
        ({item: reportID}: RenderItemProps): ReactElement => {
            const itemFullReport = reports?.[`${ONYXKEYS.COLLECTION.REPORT}${reportID}`] ?? null;
            const itemReportActions = reportActions?.[`${ONYXKEYS.COLLECTION.REPORT_ACTIONS}${reportID}`] ?? null;
            const itemParentReportActions = reportActions?.[`${ONYXKEYS.COLLECTION.REPORT_ACTIONS}${itemFullReport?.parentReportID}`] ?? null;
            const itemParentReportAction = itemParentReportActions?.[itemFullReport?.parentReportActionID ?? ''] ?? null;
            const itemPolicy = policy?.[`${ONYXKEYS.COLLECTION.POLICY}${itemFullReport?.policyID}`] ?? null;
            const transactionID = itemParentReportAction?.actionName === CONST.REPORT.ACTIONS.TYPE.IOU ? itemParentReportAction.originalMessage.IOUTransactionID ?? '' : '';
            const itemTransaction = transactions?.[`${ONYXKEYS.COLLECTION.TRANSACTION}${transactionID}`] ?? null;
            const itemComment = draftComments?.[`${ONYXKEYS.COLLECTION.REPORT_DRAFT_COMMENT}${reportID}`] ?? '';
            const sortedReportActions = ReportActionsUtils.getSortedReportActionsForDisplay(itemReportActions);
            const lastReportAction = sortedReportActions[0];
            const reportErrors = reportIDsWithErrors[reportID] ?? {};

            // Get the transaction for the last report action
            let lastReportActionTransactionID = '';

            if (lastReportAction?.actionName === CONST.REPORT.ACTIONS.TYPE.IOU) {
                lastReportActionTransactionID = lastReportAction.originalMessage?.IOUTransactionID ?? '';
            }
            const lastReportActionTransaction = transactions?.[`${ONYXKEYS.COLLECTION.TRANSACTION}${lastReportActionTransactionID}`] ?? {};

            return (
                <OptionRowLHNData
                    reportID={reportID}
                    fullReport={itemFullReport}
                    reportActions={itemReportActions}
                    parentReportAction={itemParentReportAction}
                    policy={itemPolicy}
                    personalDetails={personalDetails ?? {}}
                    transaction={itemTransaction}
                    lastReportActionTransaction={lastReportActionTransaction}
                    receiptTransactions={transactions}
                    viewMode={optionMode}
                    isFocused={!shouldDisableFocusOptions}
                    onSelectRow={onSelectRow}
                    preferredLocale={preferredLocale}
                    comment={itemComment}
                    transactionViolations={transactionViolations}
                    canUseViolations={canUseViolations}
                    onLayout={onLayoutItem}
                    reportErrors={reportErrors}
                />
            );
        },
        [
            draftComments,
            onSelectRow,
            optionMode,
            personalDetails,
            policy,
            preferredLocale,
            reportActions,
            reports,
            shouldDisableFocusOptions,
            transactions,
            transactionViolations,
            canUseViolations,
            onLayoutItem,
            reportIDsWithErrors,
        ],
    );

    const extraData = useMemo(() => [reportActions, reports, policy, personalDetails], [reportActions, reports, policy, personalDetails]);

    return (
<<<<<<< HEAD
        <View style={[style ?? styles.flex1, shouldShowEmptyLHN ? styles.emptyLHNWrapper : undefined]}>
            {shouldShowEmptyLHN ? (
                <BlockingView
                    animation={LottieAnimations.Fireworks}
                    animationStyles={styles.emptyLHNAnimation}
                    animationWebStyle={styles.emptyLHNAnimationWeb(isExtraSmallScreenHeight)}
                    title={translate('common.emptyLHN.title')}
                    shouldShowLink={false}
                    renderCustomSubtitle={renderEmptyLHNSubtitle}
                />
            ) : (
                <FlashList
                    indicatorStyle="white"
                    keyboardShouldPersistTaps="always"
                    contentContainerStyle={StyleSheet.flatten(contentContainerStyles)}
                    data={data}
                    testID="lhn-options-list"
                    keyExtractor={keyExtractor}
                    renderItem={renderItem}
                    estimatedItemSize={optionMode === CONST.OPTION_MODE.COMPACT ? variables.optionRowHeightCompact : variables.optionRowHeight}
                    extraData={[currentReportID]}
                    showsVerticalScrollIndicator={false}
                />
            )}
=======
        <View style={style ?? styles.flex1}>
            <FlashList
                indicatorStyle="white"
                keyboardShouldPersistTaps="always"
                contentContainerStyle={StyleSheet.flatten(contentContainerStyles)}
                data={data}
                testID="lhn-options-list"
                keyExtractor={keyExtractor}
                renderItem={renderItem}
                estimatedItemSize={optionMode === CONST.OPTION_MODE.COMPACT ? variables.optionRowHeightCompact : variables.optionRowHeight}
                extraData={extraData}
                showsVerticalScrollIndicator={false}
            />
>>>>>>> 60a86c9b
        </View>
    );
}

LHNOptionsList.displayName = 'LHNOptionsList';

export default withOnyx<LHNOptionsListProps, LHNOptionsListOnyxProps>({
    reports: {
        key: ONYXKEYS.COLLECTION.REPORT,
    },
    reportActions: {
        key: ONYXKEYS.COLLECTION.REPORT_ACTIONS,
    },
    policy: {
        key: ONYXKEYS.COLLECTION.POLICY,
    },
    preferredLocale: {
        key: ONYXKEYS.NVP_PREFERRED_LOCALE,
    },
    personalDetails: {
        key: ONYXKEYS.PERSONAL_DETAILS_LIST,
    },
    transactions: {
        key: ONYXKEYS.COLLECTION.TRANSACTION,
    },
    draftComments: {
        key: ONYXKEYS.COLLECTION.REPORT_DRAFT_COMMENT,
    },
    transactionViolations: {
        key: ONYXKEYS.COLLECTION.TRANSACTION_VIOLATIONS,
    },
})(memo(LHNOptionsList));

export type {LHNOptionsListProps};<|MERGE_RESOLUTION|>--- conflicted
+++ resolved
@@ -3,16 +3,12 @@
 import React, {memo, useCallback, useMemo} from 'react';
 import {StyleSheet, View} from 'react-native';
 import {withOnyx} from 'react-native-onyx';
-<<<<<<< HEAD
 import BlockingView from '@components/BlockingViews/BlockingView';
 import Icon from '@components/Icon';
 import * as Expensicons from '@components/Icon/Expensicons';
 import LottieAnimations from '@components/LottieAnimations';
 import Text from '@components/Text';
-import withCurrentReportID from '@components/withCurrentReportID';
 import useLocalize from '@hooks/useLocalize';
-=======
->>>>>>> 60a86c9b
 import usePermissions from '@hooks/usePermissions';
 import useTheme from '@hooks/useTheme';
 import useThemeStyles from '@hooks/useThemeStyles';
@@ -166,7 +162,6 @@
     const extraData = useMemo(() => [reportActions, reports, policy, personalDetails], [reportActions, reports, policy, personalDetails]);
 
     return (
-<<<<<<< HEAD
         <View style={[style ?? styles.flex1, shouldShowEmptyLHN ? styles.emptyLHNWrapper : undefined]}>
             {shouldShowEmptyLHN ? (
                 <BlockingView
@@ -187,25 +182,10 @@
                     keyExtractor={keyExtractor}
                     renderItem={renderItem}
                     estimatedItemSize={optionMode === CONST.OPTION_MODE.COMPACT ? variables.optionRowHeightCompact : variables.optionRowHeight}
-                    extraData={[currentReportID]}
+                    extraData={extraData}
                     showsVerticalScrollIndicator={false}
                 />
             )}
-=======
-        <View style={style ?? styles.flex1}>
-            <FlashList
-                indicatorStyle="white"
-                keyboardShouldPersistTaps="always"
-                contentContainerStyle={StyleSheet.flatten(contentContainerStyles)}
-                data={data}
-                testID="lhn-options-list"
-                keyExtractor={keyExtractor}
-                renderItem={renderItem}
-                estimatedItemSize={optionMode === CONST.OPTION_MODE.COMPACT ? variables.optionRowHeightCompact : variables.optionRowHeight}
-                extraData={extraData}
-                showsVerticalScrollIndicator={false}
-            />
->>>>>>> 60a86c9b
         </View>
     );
 }
