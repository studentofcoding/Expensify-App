import {useFocusEffect} from '@react-navigation/native';
import {ExpensiMark} from 'expensify-common';
import React, {useCallback, useRef, useState} from 'react';
import type {GestureResponderEvent, ViewStyle} from 'react-native';
import {StyleSheet, View} from 'react-native';
import DisplayNames from '@components/DisplayNames';
import Hoverable from '@components/Hoverable';
import Icon from '@components/Icon';
import * as Expensicons from '@components/Icon/Expensicons';
import MultipleAvatars from '@components/MultipleAvatars';
import OfflineWithFeedback from '@components/OfflineWithFeedback';
import PressableWithSecondaryInteraction from '@components/PressableWithSecondaryInteraction';
import SubscriptAvatar from '@components/SubscriptAvatar';
import Text from '@components/Text';
import Tooltip from '@components/Tooltip';
import useLocalize from '@hooks/useLocalize';
import useResponsiveLayout from '@hooks/useResponsiveLayout';
import useStyleUtils from '@hooks/useStyleUtils';
import useTheme from '@hooks/useTheme';
import useThemeStyles from '@hooks/useThemeStyles';
import DateUtils from '@libs/DateUtils';
import DomUtils from '@libs/DomUtils';
import * as OptionsListUtils from '@libs/OptionsListUtils';
import Performance from '@libs/Performance';
import ReportActionComposeFocusManager from '@libs/ReportActionComposeFocusManager';
import * as ReportUtils from '@libs/ReportUtils';
import * as ReportActionContextMenu from '@pages/home/report/ContextMenu/ReportActionContextMenu';
import CONST from '@src/CONST';
import {isEmptyObject} from '@src/types/utils/EmptyObject';
import type {OptionRowLHNProps} from './types';

const parser = new ExpensiMark();

function OptionRowLHN({reportID, isFocused = false, onSelectRow = () => {}, optionItem, viewMode = 'default', style, onLayout = () => {}, hasDraftComment}: OptionRowLHNProps) {
    const theme = useTheme();
    const styles = useThemeStyles();
    const popoverAnchor = useRef<View>(null);
    const StyleUtils = useStyleUtils();
    const isFocusedRef = useRef(true);
    const {shouldUseNarrowLayout} = useResponsiveLayout();

    const {translate} = useLocalize();
    const [isContextMenuActive, setIsContextMenuActive] = useState(false);

    useFocusEffect(
        useCallback(() => {
            isFocusedRef.current = true;
            return () => {
                isFocusedRef.current = false;
            };
        }, []),
    );

    const isInFocusMode = viewMode === CONST.OPTION_MODE.COMPACT;
    const sidebarInnerRowStyle = StyleSheet.flatten<ViewStyle>(
        isInFocusMode
            ? [styles.chatLinkRowPressable, styles.flexGrow1, styles.optionItemAvatarNameWrapper, styles.optionRowCompact, styles.justifyContentCenter]
            : [styles.chatLinkRowPressable, styles.flexGrow1, styles.optionItemAvatarNameWrapper, styles.optionRow, styles.justifyContentCenter],
    );

    if (!optionItem && !isFocused) {
        // rendering null as a render item causes the FlashList to render all
        // its children and consume signficant memory on the first render. We can avoid this by
        // rendering a placeholder view instead. This behaviour is only observed when we
        // first sign in to the App.
        // We can fix this by checking if the optionItem is null and the component is not focused.
        // Which means that the currentReportID is not the same as the reportID. The currentReportID
        // in this case is empty and hence the component is not focused.
        return <View style={sidebarInnerRowStyle} />;
    }

    if (!optionItem) {
        // This is the case when the component is focused and the optionItem is null.
        // For example, when you submit an expense in offline mode and click on the
        // generated expense report, we would only see the Report Details but no item in LHN.
        return null;
    }

    const hasBrickError = optionItem.brickRoadIndicator === CONST.BRICK_ROAD_INDICATOR_STATUS.ERROR;
    const shouldShowGreenDotIndicator = !hasBrickError && ReportUtils.requiresAttentionFromCurrentUser(optionItem, optionItem.parentReportAction);
    const textStyle = isFocused ? styles.sidebarLinkActiveText : styles.sidebarLinkText;
    const textUnreadStyle = optionItem?.isUnread && optionItem.notificationPreference !== CONST.REPORT.NOTIFICATION_PREFERENCE.MUTE ? [textStyle, styles.sidebarLinkTextBold] : [textStyle];
    const displayNameStyle = [styles.optionDisplayName, styles.optionDisplayNameCompact, styles.pre, textUnreadStyle, style];
    const alternateTextStyle = isInFocusMode
        ? [textStyle, styles.textLabelSupporting, styles.optionAlternateTextCompact, styles.ml2, style]
        : [textStyle, styles.optionAlternateText, styles.textLabelSupporting, style];

    const contentContainerStyles = isInFocusMode ? [styles.flex1, styles.flexRow, styles.overflowHidden, StyleUtils.getCompactContentContainerStyles()] : [styles.flex1];
    const hoveredBackgroundColor = !!styles.sidebarLinkHover && 'backgroundColor' in styles.sidebarLinkHover ? styles.sidebarLinkHover.backgroundColor : theme.sidebar;
    const focusedBackgroundColor = styles.sidebarLinkActive.backgroundColor;

    /**
     * Show the ReportActionContextMenu modal popover.
     *
     * @param [event] - A press event.
     */
    const showPopover = (event: MouseEvent | GestureResponderEvent) => {
        if (!isFocusedRef.current && shouldUseNarrowLayout) {
            return;
        }
        setIsContextMenuActive(true);
        ReportActionContextMenu.showContextMenu(
            CONST.CONTEXT_MENU_TYPES.REPORT,
            event,
            '',
            popoverAnchor.current,
            reportID,
            '-1',
            reportID,
            undefined,
            () => {},
            () => setIsContextMenuActive(false),
            false,
            false,
            optionItem.isPinned,
            !!optionItem.isUnread,
        );
    };

    const emojiCode = optionItem.status?.emojiCode ?? '';
    const statusText = optionItem.status?.text ?? '';
    const statusClearAfterDate = optionItem.status?.clearAfter ?? '';
    const formattedDate = DateUtils.getStatusUntilDate(statusClearAfterDate);
    const statusContent = formattedDate ? `${statusText ? `${statusText} ` : ''}(${formattedDate})` : statusText;
    const report = ReportUtils.getReport(optionItem.reportID ?? '-1');
    const isStatusVisible = !!emojiCode && ReportUtils.isOneOnOneChat(!isEmptyObject(report) ? report : undefined);

    const isGroupChat = ReportUtils.isGroupChat(optionItem) || ReportUtils.isDeprecatedGroupDM(optionItem);

<<<<<<< HEAD
    const fullTitle = isGroupChat ? ReportUtils.getGroupChatName(undefined, false, report) : optionItem.text;
=======
    const fullTitle = isGroupChat ? ReportUtils.getGroupChatName(undefined, false, optionItem.reportID ?? '-1') : optionItem.text;
>>>>>>> d2af4635
    const subscriptAvatarBorderColor = isFocused ? focusedBackgroundColor : theme.sidebar;
    return (
        <OfflineWithFeedback
            pendingAction={optionItem.pendingAction}
            errors={optionItem.allReportErrors}
            shouldShowErrorMessages={false}
            needsOffscreenAlphaCompositing
        >
            <Hoverable>
                {(hovered) => (
                    <PressableWithSecondaryInteraction
                        ref={popoverAnchor}
                        onPress={(event) => {
                            Performance.markStart(CONST.TIMING.OPEN_REPORT);

                            event?.preventDefault();
                            // Enable Composer to focus on clicking the same chat after opening the context menu.
                            ReportActionComposeFocusManager.focus();
                            onSelectRow(optionItem, popoverAnchor);
                        }}
                        onMouseDown={(event) => {
                            // Allow composer blur on right click
                            if (!event) {
                                return;
                            }

                            // Prevent composer blur on left click
                            event.preventDefault();
                        }}
                        testID={optionItem.reportID}
                        onSecondaryInteraction={(event) => {
                            showPopover(event);
                            // Ensure that we blur the composer when opening context menu, so that only one component is focused at a time
                            if (DomUtils.getActiveElement()) {
                                (DomUtils.getActiveElement() as HTMLElement | null)?.blur();
                            }
                        }}
                        withoutFocusOnSecondaryInteraction
                        activeOpacity={0.8}
                        style={[
                            styles.flexRow,
                            styles.alignItemsCenter,
                            styles.justifyContentBetween,
                            styles.sidebarLink,
                            styles.sidebarLinkInnerLHN,
                            StyleUtils.getBackgroundColorStyle(theme.sidebar),
                            isFocused ? styles.sidebarLinkActive : null,
                            (hovered || isContextMenuActive) && !isFocused ? styles.sidebarLinkHover : null,
                        ]}
                        role={CONST.ROLE.BUTTON}
                        accessibilityLabel={translate('accessibilityHints.navigatesToChat')}
                        onLayout={onLayout}
                        needsOffscreenAlphaCompositing={(optionItem?.icons?.length ?? 0) >= 2}
                    >
                        <View style={sidebarInnerRowStyle}>
                            <View style={[styles.flexRow, styles.alignItemsCenter]}>
                                {(optionItem.icons?.length ?? 0) > 0 &&
                                    (optionItem.shouldShowSubscript ? (
                                        <SubscriptAvatar
                                            backgroundColor={hovered && !isFocused ? hoveredBackgroundColor : subscriptAvatarBorderColor}
                                            mainAvatar={optionItem.icons?.[0]}
                                            secondaryAvatar={optionItem.icons?.[1]}
                                            size={isInFocusMode ? CONST.AVATAR_SIZE.SMALL : CONST.AVATAR_SIZE.DEFAULT}
                                        />
                                    ) : (
                                        <MultipleAvatars
                                            icons={optionItem.icons ?? []}
                                            isFocusMode={isInFocusMode}
                                            size={isInFocusMode ? CONST.AVATAR_SIZE.SMALL : CONST.AVATAR_SIZE.DEFAULT}
                                            secondAvatarStyle={[
                                                StyleUtils.getBackgroundAndBorderStyle(theme.sidebar),
                                                isFocused ? StyleUtils.getBackgroundAndBorderStyle(focusedBackgroundColor) : undefined,
                                                hovered && !isFocused ? StyleUtils.getBackgroundAndBorderStyle(hoveredBackgroundColor) : undefined,
                                            ]}
                                            shouldShowTooltip={OptionsListUtils.shouldOptionShowTooltip(optionItem)}
                                        />
                                    ))}
                                <View style={contentContainerStyles}>
                                    <View style={[styles.flexRow, styles.alignItemsCenter, styles.mw100, styles.overflowHidden]}>
                                        <DisplayNames
                                            accessibilityLabel={translate('accessibilityHints.chatUserDisplayNames')}
                                            fullTitle={fullTitle ?? ''}
                                            displayNamesWithTooltips={optionItem.displayNamesWithTooltips ?? []}
                                            tooltipEnabled
                                            numberOfLines={1}
                                            textStyles={displayNameStyle}
                                            shouldUseFullTitle={
                                                !!optionItem.isChatRoom ||
                                                !!optionItem.isPolicyExpenseChat ||
                                                !!optionItem.isTaskReport ||
                                                !!optionItem.isThread ||
                                                !!optionItem.isMoneyRequestReport ||
                                                !!optionItem.isInvoiceReport ||
                                                ReportUtils.isGroupChat(report) ||
                                                ReportUtils.isSystemChat(report)
                                            }
                                        />
                                        {isStatusVisible && (
                                            <Tooltip
                                                text={statusContent}
                                                shiftVertical={-4}
                                            >
                                                <Text style={styles.ml1}>{emojiCode}</Text>
                                            </Tooltip>
                                        )}
                                    </View>
                                    {optionItem.alternateText ? (
                                        <Text
                                            style={alternateTextStyle}
                                            numberOfLines={1}
                                            accessibilityLabel={translate('accessibilityHints.lastChatMessagePreview')}
                                        >
                                            {parser.htmlToText(optionItem.alternateText)}
                                        </Text>
                                    ) : null}
                                </View>
                                {optionItem?.descriptiveText ? (
                                    <View style={[styles.flexWrap]}>
                                        <Text style={[styles.textLabel]}>{optionItem.descriptiveText}</Text>
                                    </View>
                                ) : null}
                                {hasBrickError && (
                                    <View style={[styles.alignItemsCenter, styles.justifyContentCenter]}>
                                        <Icon
                                            src={Expensicons.DotIndicator}
                                            fill={theme.danger}
                                        />
                                    </View>
                                )}
                            </View>
                        </View>
                        <View
                            style={[styles.flexRow, styles.alignItemsCenter]}
                            accessible={false}
                        >
                            {shouldShowGreenDotIndicator && (
                                <View style={styles.ml2}>
                                    <Icon
                                        src={Expensicons.DotIndicator}
                                        fill={theme.success}
                                    />
                                </View>
                            )}
                            {hasDraftComment && optionItem.isAllowedToComment && (
                                <View
                                    style={styles.ml2}
                                    accessibilityLabel={translate('sidebarScreen.draftedMessage')}
                                >
                                    <Icon
                                        testID="Pencil Icon"
                                        fill={theme.icon}
                                        src={Expensicons.Pencil}
                                    />
                                </View>
                            )}
                            {!shouldShowGreenDotIndicator && !hasBrickError && optionItem.isPinned && (
                                <View
                                    style={styles.ml2}
                                    accessibilityLabel={translate('sidebarScreen.chatPinned')}
                                >
                                    <Icon
                                        testID="Pin Icon"
                                        fill={theme.icon}
                                        src={Expensicons.Pin}
                                    />
                                </View>
                            )}
                        </View>
                    </PressableWithSecondaryInteraction>
                )}
            </Hoverable>
        </OfflineWithFeedback>
    );
}

OptionRowLHN.displayName = 'OptionRowLHN';

export default React.memo(OptionRowLHN);<|MERGE_RESOLUTION|>--- conflicted
+++ resolved
@@ -127,11 +127,7 @@
 
     const isGroupChat = ReportUtils.isGroupChat(optionItem) || ReportUtils.isDeprecatedGroupDM(optionItem);
 
-<<<<<<< HEAD
     const fullTitle = isGroupChat ? ReportUtils.getGroupChatName(undefined, false, report) : optionItem.text;
-=======
-    const fullTitle = isGroupChat ? ReportUtils.getGroupChatName(undefined, false, optionItem.reportID ?? '-1') : optionItem.text;
->>>>>>> d2af4635
     const subscriptAvatarBorderColor = isFocused ? focusedBackgroundColor : theme.sidebar;
     return (
         <OfflineWithFeedback
