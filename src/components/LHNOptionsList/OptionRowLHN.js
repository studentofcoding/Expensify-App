import _ from 'underscore';
import React, {useState, useRef, useCallback} from 'react';
import PropTypes from 'prop-types';
import {View, StyleSheet} from 'react-native';
import lodashGet from 'lodash/get';
import {useFocusEffect} from '@react-navigation/native';
import * as optionRowStyles from '../../styles/optionRowStyles';
import styles from '../../styles/styles';
import * as StyleUtils from '../../styles/StyleUtils';
import DateUtils from '../../libs/DateUtils';
import Icon from '../Icon';
import * as Expensicons from '../Icon/Expensicons';
import MultipleAvatars from '../MultipleAvatars';
import Hoverable from '../Hoverable';
import DisplayNames from '../DisplayNames';
import Text from '../Text';
import SubscriptAvatar from '../SubscriptAvatar';
import CONST from '../../CONST';
import themeColors from '../../styles/themes/default';
import OfflineWithFeedback from '../OfflineWithFeedback';
import PressableWithSecondaryInteraction from '../PressableWithSecondaryInteraction';
import * as ReportActionContextMenu from '../../pages/home/report/ContextMenu/ReportActionContextMenu';
import * as ContextMenuActions from '../../pages/home/report/ContextMenu/ContextMenuActions';
import * as OptionsListUtils from '../../libs/OptionsListUtils';
import * as ReportUtils from '../../libs/ReportUtils';
import useLocalize from '../../hooks/useLocalize';
import Permissions from '../../libs/Permissions';
import Tooltip from '../Tooltip';
import DomUtils from '../../libs/DomUtils';
import useWindowDimensions from '../../hooks/useWindowDimensions';
import ReportActionComposeFocusManager from '../../libs/ReportActionComposeFocusManager';

const propTypes = {
    /** Style for hovered state */
    // eslint-disable-next-line react/forbid-prop-types
    hoverStyle: PropTypes.object,

    /** List of betas available to current user */
    betas: PropTypes.arrayOf(PropTypes.string),

    /** The ID of the report that the option is for */
    reportID: PropTypes.string.isRequired,

    /** Whether this option is currently in focus so we can modify its style */
    isFocused: PropTypes.bool,

    /** A function that is called when an option is selected. Selected option is passed as a param */
    onSelectRow: PropTypes.func,

    /** Toggle between compact and default view */
    viewMode: PropTypes.oneOf(_.values(CONST.OPTION_MODE)),

    style: PropTypes.oneOfType([PropTypes.arrayOf(PropTypes.object), PropTypes.object]),

    /** The item that should be rendered */
    // eslint-disable-next-line react/forbid-prop-types
    optionItem: PropTypes.object,
};

const defaultProps = {
    hoverStyle: styles.sidebarLinkHoverLHN,
    viewMode: 'default',
    onSelectRow: () => {},
    style: null,
    optionItem: null,
    isFocused: false,
    betas: [],
};

function OptionRowLHN(props) {
    const popoverAnchor = useRef(null);
    const isFocusedRef = useRef(true);
    const {isSmallScreenWidth} = useWindowDimensions();

    const {translate} = useLocalize();

    const optionItem = props.optionItem;
    const [isContextMenuActive, setIsContextMenuActive] = useState(false);

    useFocusEffect(
        useCallback(() => {
            isFocusedRef.current = true;
            return () => {
                isFocusedRef.current = false;
            };
        }, []),
    );

    if (!optionItem) {
        return null;
    }

    const isHidden = optionItem.notificationPreference === CONST.REPORT.NOTIFICATION_PREFERENCE.HIDDEN;
    if (isHidden && !props.isFocused && !optionItem.isPinned) {
        return null;
    }

    const textStyle = props.isFocused ? styles.sidebarLinkActiveText : styles.sidebarLinkText;
    const textUnreadStyle = optionItem.isUnread ? [textStyle, styles.sidebarLinkTextBold] : [textStyle];
    const displayNameStyle = StyleUtils.combineStyles([styles.optionDisplayName, styles.optionDisplayNameCompact, styles.pre, ...textUnreadStyle], props.style);
    const alternateTextStyle = StyleUtils.combineStyles(
        props.viewMode === CONST.OPTION_MODE.COMPACT
            ? [textStyle, styles.optionAlternateText, styles.pre, styles.textLabelSupporting, styles.optionAlternateTextCompact, styles.ml2]
            : [textStyle, styles.optionAlternateText, styles.pre, styles.textLabelSupporting],
        props.style,
    );
    const contentContainerStyles =
        props.viewMode === CONST.OPTION_MODE.COMPACT ? [styles.flex1, styles.flexRow, styles.overflowHidden, optionRowStyles.compactContentContainerStyles] : [styles.flex1];
    const sidebarInnerRowStyle = StyleSheet.flatten(
        props.viewMode === CONST.OPTION_MODE.COMPACT
            ? [styles.chatLinkRowPressable, styles.flexGrow1, styles.optionItemAvatarNameWrapper, styles.optionRowCompact, styles.justifyContentCenter]
            : [styles.chatLinkRowPressable, styles.flexGrow1, styles.optionItemAvatarNameWrapper, styles.optionRow, styles.justifyContentCenter],
    );
    const hoveredBackgroundColor = props.hoverStyle && props.hoverStyle.backgroundColor ? props.hoverStyle.backgroundColor : themeColors.sidebar;
    const focusedBackgroundColor = styles.sidebarLinkActiveLHN.backgroundColor;

    const hasBrickError = optionItem.brickRoadIndicator === CONST.BRICK_ROAD_INDICATOR_STATUS.ERROR;
    const defaultSubscriptSize = optionItem.isExpenseRequest ? CONST.AVATAR_SIZE.SMALL_NORMAL : CONST.AVATAR_SIZE.DEFAULT;
    const shouldShowGreenDotIndicator =
        !hasBrickError && (optionItem.isUnreadWithMention || optionItem.isWaitingForTaskCompleteFromAssignee || ReportUtils.isWaitingForIOUActionFromCurrentUser(optionItem));

    /**
     * Show the ReportActionContextMenu modal popover.
     *
     * @param {Object} [event] - A press event.
     */
    const showPopover = (event) => {
        if (!isFocusedRef.current && isSmallScreenWidth) {
            return;
        }
        setIsContextMenuActive(true);
        ReportActionContextMenu.showContextMenu(
            ContextMenuActions.CONTEXT_MENU_TYPES.REPORT,
            event,
            '',
            popoverAnchor,
            props.reportID,
            '0',
            props.reportID,
            '',
            () => {},
            () => setIsContextMenuActive(false),
            false,
            false,
            optionItem.isPinned,
            optionItem.isUnread,
        );
    };

    const emojiCode = lodashGet(optionItem, 'status.emojiCode', '');
    const statusText = lodashGet(optionItem, 'status.text', '');
    const statusClearAfterDate = lodashGet(optionItem, 'status.clearAfter', '');
    const formattedDate = DateUtils.getStatusUntilDate(statusClearAfterDate);
    const statusContent = formattedDate ? `${statusText} (${formattedDate})` : statusText;
    const isStatusVisible = Permissions.canUseCustomStatus(props.betas) && !!emojiCode && ReportUtils.isOneOnOneChat(optionItem);

    return (
        <OfflineWithFeedback
            pendingAction={optionItem.pendingAction}
            errors={optionItem.allReportErrors}
            shouldShowErrorMessages={false}
            needsOffscreenAlphaCompositing
        >
            <Hoverable>
                {(hovered) => (
                    <PressableWithSecondaryInteraction
                        ref={popoverAnchor}
                        onPress={(e) => {
                            if (e) {
                                e.preventDefault();
                            }
                            // Enable Composer to focus on clicking the same chat after opening the context menu.
                            ReportActionComposeFocusManager.focus();
                            props.onSelectRow(optionItem, popoverAnchor);
                        }}
                        onMouseDown={(e) => {
                            // Allow composer blur on right click
                            if (!e) {
                                return;
                            }

                            // Prevent composer blur on left click
                            e.preventDefault();
                        }}
                        testID={optionItem.reportID}
                        onSecondaryInteraction={(e) => {
                            showPopover(e);
<<<<<<< HEAD
                            // // Ensure that we blur the composer when opening context menu, so that only one component is focused at a time
=======
                            // Ensure that we blur the composer when opening context menu, so that only one component is focused at a time
>>>>>>> 3aa0000c
                            DomUtils.getActiveElement().blur();
                        }}
                        withoutFocusOnSecondaryInteraction
                        activeOpacity={0.8}
                        style={[
                            styles.flexRow,
                            styles.alignItemsCenter,
                            styles.justifyContentBetween,
                            styles.sidebarLinkLHN,
                            styles.sidebarLinkInnerLHN,
                            StyleUtils.getBackgroundColorStyle(themeColors.sidebar),
                            props.isFocused ? styles.sidebarLinkActive : null,
                            (hovered || isContextMenuActive) && !props.isFocused ? props.hoverStyle : null,
                        ]}
                        accessibilityRole={CONST.ACCESSIBILITY_ROLE.BUTTON}
                        accessibilityLabel={translate('accessibilityHints.navigatesToChat')}
                        needsOffscreenAlphaCompositing={props.optionItem.icons.length >= 2}
                    >
                        <View style={sidebarInnerRowStyle}>
                            <View style={[styles.flexRow, styles.alignItemsCenter]}>
                                {!_.isEmpty(optionItem.icons) &&
                                    (optionItem.shouldShowSubscript ? (
                                        <SubscriptAvatar
                                            backgroundColor={props.isFocused ? themeColors.activeComponentBG : themeColors.sidebar}
                                            mainAvatar={optionItem.icons[0]}
                                            secondaryAvatar={optionItem.icons[1]}
                                            size={props.viewMode === CONST.OPTION_MODE.COMPACT ? CONST.AVATAR_SIZE.SMALL : defaultSubscriptSize}
                                        />
                                    ) : (
                                        <MultipleAvatars
                                            icons={optionItem.icons}
                                            isFocusMode={props.viewMode === CONST.OPTION_MODE.COMPACT}
                                            size={props.viewMode === CONST.OPTION_MODE.COMPACT ? CONST.AVATAR_SIZE.SMALL : CONST.AVATAR_SIZE.DEFAULT}
                                            secondAvatarStyle={[
                                                StyleUtils.getBackgroundAndBorderStyle(themeColors.sidebar),
                                                props.isFocused ? StyleUtils.getBackgroundAndBorderStyle(focusedBackgroundColor) : undefined,
                                                hovered && !props.isFocused ? StyleUtils.getBackgroundAndBorderStyle(hoveredBackgroundColor) : undefined,
                                            ]}
                                            shouldShowTooltip={OptionsListUtils.shouldOptionShowTooltip(optionItem)}
                                        />
                                    ))}
                                <View style={contentContainerStyles}>
                                    <View style={[styles.flexRow, styles.alignItemsCenter, styles.mw100, styles.overflowHidden]}>
                                        <DisplayNames
                                            accessibilityLabel={translate('accessibilityHints.chatUserDisplayNames')}
                                            fullTitle={optionItem.text}
                                            displayNamesWithTooltips={optionItem.displayNamesWithTooltips}
                                            tooltipEnabled
                                            numberOfLines={1}
                                            textStyles={displayNameStyle}
                                            shouldUseFullTitle={
                                                optionItem.isChatRoom || optionItem.isPolicyExpenseChat || optionItem.isTaskReport || optionItem.isThread || optionItem.isMoneyRequestReport
                                            }
                                        />
                                        {isStatusVisible && (
                                            <Tooltip
                                                text={statusContent}
                                                shiftVertical={-4}
                                            >
                                                <Text style={styles.ml1}>{emojiCode}</Text>
                                            </Tooltip>
                                        )}
                                    </View>
                                    {optionItem.alternateText ? (
                                        <Text
                                            style={alternateTextStyle}
                                            numberOfLines={1}
                                            accessibilityLabel={translate('accessibilityHints.lastChatMessagePreview')}
                                        >
                                            {optionItem.isLastMessageDeletedParentAction ? translate('parentReportAction.deletedMessage') : optionItem.alternateText}
                                        </Text>
                                    ) : null}
                                </View>
                                {optionItem.descriptiveText ? (
                                    <View style={[styles.flexWrap]}>
                                        <Text style={[styles.textLabel]}>{optionItem.descriptiveText}</Text>
                                    </View>
                                ) : null}
                                {hasBrickError && (
                                    <View style={[styles.alignItemsCenter, styles.justifyContentCenter]}>
                                        <Icon
                                            src={Expensicons.DotIndicator}
                                            fill={themeColors.danger}
                                        />
                                    </View>
                                )}
                            </View>
                        </View>
                        <View
                            style={[styles.flexRow, styles.alignItemsCenter]}
                            accessible={false}
                        >
                            {shouldShowGreenDotIndicator && (
                                <View style={styles.ml2}>
                                    <Icon
                                        src={Expensicons.DotIndicator}
                                        fill={themeColors.success}
                                    />
                                </View>
                            )}
                            {optionItem.hasDraftComment && optionItem.isAllowedToComment && (
                                <View
                                    style={styles.ml2}
                                    accessibilityLabel={translate('sidebarScreen.draftedMessage')}
                                >
                                    <Icon src={Expensicons.Pencil} />
                                </View>
                            )}
                            {!shouldShowGreenDotIndicator && optionItem.isPinned && (
                                <View
                                    style={styles.ml2}
                                    accessibilityLabel={translate('sidebarScreen.chatPinned')}
                                >
                                    <Icon src={Expensicons.Pin} />
                                </View>
                            )}
                        </View>
                    </PressableWithSecondaryInteraction>
                )}
            </Hoverable>
        </OfflineWithFeedback>
    );
}

OptionRowLHN.propTypes = propTypes;
OptionRowLHN.defaultProps = defaultProps;
OptionRowLHN.displayName = 'OptionRowLHN';

export default React.memo(OptionRowLHN);

export {propTypes, defaultProps};<|MERGE_RESOLUTION|>--- conflicted
+++ resolved
@@ -185,11 +185,7 @@
                         testID={optionItem.reportID}
                         onSecondaryInteraction={(e) => {
                             showPopover(e);
-<<<<<<< HEAD
-                            // // Ensure that we blur the composer when opening context menu, so that only one component is focused at a time
-=======
                             // Ensure that we blur the composer when opening context menu, so that only one component is focused at a time
->>>>>>> 3aa0000c
                             DomUtils.getActiveElement().blur();
                         }}
                         withoutFocusOnSecondaryInteraction
