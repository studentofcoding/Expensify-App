--- conflicted
+++ resolved
@@ -56,13 +56,9 @@
 };
 
 function OptionRowLHN(props) {
-<<<<<<< HEAD
     const popoverAnchor = useRef(null);
 
-    const localize = useLocalize();
-=======
     const {translate} = useLocalize();
->>>>>>> be2c81fb
 
     const optionItem = props.optionItem;
     const [isContextMenuActive, setIsContextMenuActive] = useState(false);
