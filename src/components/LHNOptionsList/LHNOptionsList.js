import {FlashList} from '@shopify/flash-list';
import lodashGet from 'lodash/get';
import PropTypes from 'prop-types';
import React, {useCallback} from 'react';
import {View} from 'react-native';
import {withOnyx} from 'react-native-onyx';
import _ from 'underscore';
import participantPropTypes from '@components/participantPropTypes';
import transactionPropTypes from '@components/transactionPropTypes';
import withCurrentReportID, {withCurrentReportIDDefaultProps, withCurrentReportIDPropTypes} from '@components/withCurrentReportID';
import compose from '@libs/compose';
import * as OptionsListUtils from '@libs/OptionsListUtils';
import * as ReportUtils from '@libs/ReportUtils';
import reportActionPropTypes from '@pages/home/report/reportActionPropTypes';
import reportPropTypes from '@pages/reportPropTypes';
import stylePropTypes from '@styles/stylePropTypes';
import useThemeStyles from '@styles/useThemeStyles';
import variables from '@styles/variables';
import CONST from '@src/CONST';
import ONYXKEYS from '@src/ONYXKEYS';
import OptionRowLHNData from './OptionRowLHNData';

const propTypes = {
    /** Wrapper style for the section list */
    style: stylePropTypes,

    /** Extra styles for the section list container */
    contentContainerStyles: stylePropTypes.isRequired,

    /** Sections for the section list */
    data: PropTypes.arrayOf(PropTypes.string).isRequired,

    /** Callback to fire when a row is selected */
    onSelectRow: PropTypes.func.isRequired,

    /** Toggle between compact and default view of the option */
    optionMode: PropTypes.oneOf(_.values(CONST.OPTION_MODE)).isRequired,

    /** Whether to allow option focus or not */
    shouldDisableFocusOptions: PropTypes.bool,

    /** The policy which the user has access to and which the report could be tied to */
    policy: PropTypes.shape({
        /** The ID of the policy */
        id: PropTypes.string,
        /** Name of the policy */
        name: PropTypes.string,
        /** Avatar of the policy */
        avatar: PropTypes.string,
    }),

    /** All reports shared with the user */
    reports: PropTypes.objectOf(reportPropTypes),

    /** Array of report actions for this report */
    reportActions: PropTypes.objectOf(PropTypes.shape(reportActionPropTypes)),

    /** Indicates which locale the user currently has selected */
    preferredLocale: PropTypes.string,

    /** List of users' personal details */
    personalDetails: PropTypes.objectOf(participantPropTypes),

    /** The transaction from the parent report action */
    transactions: PropTypes.objectOf(transactionPropTypes),
    /** List of draft comments */
    draftComments: PropTypes.objectOf(PropTypes.string),
    ...withCurrentReportIDPropTypes,
};

const defaultProps = {
    style: undefined,
    shouldDisableFocusOptions: false,
    reportActions: {},
    reports: {},
    policy: {},
    preferredLocale: CONST.LOCALES.DEFAULT,
    personalDetails: {},
    transactions: {},
    draftComments: {},
    ...withCurrentReportIDDefaultProps,
};

const keyExtractor = (item) => `report_${item}`;

function LHNOptionsList({
    style,
    contentContainerStyles,
    data,
    onSelectRow,
    optionMode,
    shouldDisableFocusOptions,
    reports,
    reportActions,
    policy,
    preferredLocale,
    personalDetails,
    transactions,
    draftComments,
    currentReportID,
}) {
    const styles = useThemeStyles();
    /**
     * Function which renders a row in the list
     *
     * @param {Object} params
     * @param {Object} params.item
     *
     * @return {Component}
     */
    const renderItem = useCallback(
        ({item: reportID}) => {
            const itemFullReport = reports[`${ONYXKEYS.COLLECTION.REPORT}${reportID}`] || {};
            const itemReportActions = reportActions[`${ONYXKEYS.COLLECTION.REPORT_ACTIONS}${reportID}`];
            const itemParentReportActions = reportActions[`${ONYXKEYS.COLLECTION.REPORT_ACTIONS}${itemFullReport.parentReportID}`] || {};
            const itemParentReportAction = itemParentReportActions[itemFullReport.parentReportActionID] || {};
            const itemPolicy = policy[`${ONYXKEYS.COLLECTION.POLICY}${itemFullReport.policyID}`] || {};
            const transactionID = lodashGet(itemParentReportAction, ['originalMessage', 'IOUTransactionID'], '');
            const itemTransaction = transactionID ? transactions[`${ONYXKEYS.COLLECTION.TRANSACTION}${transactionID}`] : {};
            const itemComment = draftComments[`${ONYXKEYS.COLLECTION.REPORT_DRAFT_COMMENT}${reportID}`] || '';
<<<<<<< HEAD
            const participants = [...(itemFullReport.participantAccountIDs || []), itemFullReport.ownerAccountID];

            const participantsPersonalDetails = OptionsListUtils.getPersonalDetailsForAccountIDs(participants, personalDetails);
=======
            const participantsPersonalDetails = OptionsListUtils.getPersonalDetailsForAccountIDs(ReportUtils.getParticipantsIDs(itemFullReport), personalDetails);
>>>>>>> 2e8de3ff

            return (
                <OptionRowLHNData
                    reportID={reportID}
                    fullReport={itemFullReport}
                    reportActions={itemReportActions}
                    parentReportAction={itemParentReportAction}
                    policy={itemPolicy}
                    personalDetails={participantsPersonalDetails}
                    transaction={itemTransaction}
                    receiptTransactions={transactions}
                    viewMode={optionMode}
                    isFocused={!shouldDisableFocusOptions && reportID === currentReportID}
                    onSelectRow={onSelectRow}
                    preferredLocale={preferredLocale}
                    comment={itemComment}
                />
            );
        },
        [currentReportID, draftComments, onSelectRow, optionMode, personalDetails, policy, preferredLocale, reportActions, reports, shouldDisableFocusOptions, transactions],
    );

    return (
        <View style={style || styles.flex1}>
            <FlashList
                indicatorStyle="white"
                keyboardShouldPersistTaps="always"
                contentContainerStyle={contentContainerStyles}
                data={data}
                testID="lhn-options-list"
                keyExtractor={keyExtractor}
                renderItem={renderItem}
                estimatedItemSize={optionMode === CONST.OPTION_MODE.COMPACT ? variables.optionRowHeightCompact : variables.optionRowHeight}
                extraData={[currentReportID]}
                showsVerticalScrollIndicator={false}
            />
        </View>
    );
}

LHNOptionsList.propTypes = propTypes;
LHNOptionsList.defaultProps = defaultProps;
LHNOptionsList.displayName = 'LHNOptionsList';

export default compose(
    withCurrentReportID,
    withOnyx({
        reports: {
            key: ONYXKEYS.COLLECTION.REPORT,
        },
        reportActions: {
            key: ONYXKEYS.COLLECTION.REPORT_ACTIONS,
        },
        policy: {
            key: ONYXKEYS.COLLECTION.POLICY,
        },
        preferredLocale: {
            key: ONYXKEYS.NVP_PREFERRED_LOCALE,
        },
        personalDetails: {
            key: ONYXKEYS.PERSONAL_DETAILS_LIST,
        },
        transactions: {
            key: ONYXKEYS.COLLECTION.TRANSACTION,
        },
        draftComments: {
            key: ONYXKEYS.COLLECTION.REPORT_DRAFT_COMMENT,
        },
    }),
)(LHNOptionsList);<|MERGE_RESOLUTION|>--- conflicted
+++ resolved
@@ -118,13 +118,9 @@
             const transactionID = lodashGet(itemParentReportAction, ['originalMessage', 'IOUTransactionID'], '');
             const itemTransaction = transactionID ? transactions[`${ONYXKEYS.COLLECTION.TRANSACTION}${transactionID}`] : {};
             const itemComment = draftComments[`${ONYXKEYS.COLLECTION.REPORT_DRAFT_COMMENT}${reportID}`] || '';
-<<<<<<< HEAD
-            const participants = [...(itemFullReport.participantAccountIDs || []), itemFullReport.ownerAccountID];
+            const participants = [ReportUtils.getParticipantsIDs(itemFullReport), itemFullReport.ownerAccountID];
 
             const participantsPersonalDetails = OptionsListUtils.getPersonalDetailsForAccountIDs(participants, personalDetails);
-=======
-            const participantsPersonalDetails = OptionsListUtils.getPersonalDetailsForAccountIDs(ReportUtils.getParticipantsIDs(itemFullReport), personalDetails);
->>>>>>> 2e8de3ff
 
             return (
                 <OptionRowLHNData
