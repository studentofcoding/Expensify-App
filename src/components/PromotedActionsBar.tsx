import React from 'react';
import type {StyleProp, ViewStyle} from 'react-native';
import {View} from 'react-native';
import useTheme from '@hooks/useTheme';
import useThemeStyles from '@hooks/useThemeStyles';
import {getPinMenuItem, getShareMenuItem} from '@libs/HeaderUtils';
import {translateLocal} from '@libs/Localize';
import isSearchTopmostFullScreenRoute from '@libs/Navigation/helpers/isSearchTopmostFullScreenRoute';
import Navigation from '@libs/Navigation/Navigation';
import {changeMoneyRequestHoldStatus} from '@libs/ReportUtils';
import {joinRoom, navigateToAndOpenReport, navigateToAndOpenReportWithAccountIDs} from '@userActions/Report';
import {callFunctionIfActionIsAllowed} from '@userActions/Session';
import CONST from '@src/CONST';
import type {ReportAction} from '@src/types/onyx';
import type OnyxReport from '@src/types/onyx/Report';
import Button from './Button';
import type {ThreeDotsMenuItem} from './HeaderWithBackButton/types';
import * as Expensicons from './Icon/Expensicons';

type PromotedAction = {
    key: string;
} & ThreeDotsMenuItem;

type BasePromotedActions = typeof CONST.PROMOTED_ACTIONS.PIN | typeof CONST.PROMOTED_ACTIONS.JOIN;

type PromotedActionsType = Record<BasePromotedActions, (report: OnyxReport) => PromotedAction> & {
    [CONST.PROMOTED_ACTIONS.SHARE]: (report: OnyxReport, backTo?: string) => PromotedAction;
} & {
    [CONST.PROMOTED_ACTIONS.MESSAGE]: (params: {reportID?: string; accountID?: number; login?: string}) => PromotedAction;
} & {
    [CONST.PROMOTED_ACTIONS.HOLD]: (params: {
        isTextHold: boolean;
        reportAction: ReportAction | undefined;
        reportID?: string;
        isDelegateAccessRestricted: boolean;
        setIsNoDelegateAccessMenuVisible: (isVisible: boolean) => void;
        currentSearchHash?: number;
    }) => PromotedAction;
};

const PromotedActions = {
    pin: (report) => ({
        key: CONST.PROMOTED_ACTIONS.PIN,
        ...getPinMenuItem(report),
    }),
    share: (report, backTo) => ({
        key: CONST.PROMOTED_ACTIONS.SHARE,
        ...getShareMenuItem(report, backTo),
    }),
    join: (report) => ({
        key: CONST.PROMOTED_ACTIONS.JOIN,
        icon: Expensicons.ChatBubbles,
        text: translateLocal('common.join'),
        onSelected: callFunctionIfActionIsAllowed(() => {
            Navigation.dismissModal();
            joinRoom(report);
        }),
    }),
    message: ({reportID, accountID, login}) => ({
        key: CONST.PROMOTED_ACTIONS.MESSAGE,
        icon: Expensicons.CommentBubbles,
        text: translateLocal('common.message'),
        onSelected: () => {
            if (reportID) {
                Navigation.navigateToReportWithPolicyCheck({reportID});
                return;
            }

            // The accountID might be optimistic, so we should use the login if we have it
            if (login) {
                navigateToAndOpenReport([login], false);
                return;
            }
            if (accountID) {
                navigateToAndOpenReportWithAccountIDs([accountID]);
            }
        },
    }),
    hold: ({isTextHold, reportAction, isDelegateAccessRestricted, setIsNoDelegateAccessMenuVisible, currentSearchHash}) => ({
        key: CONST.PROMOTED_ACTIONS.HOLD,
        icon: Expensicons.Stopwatch,
        text: translateLocal(`iou.${isTextHold ? 'hold' : 'unhold'}`),
        onSelected: () => {
            if (isDelegateAccessRestricted) {
                setIsNoDelegateAccessMenuVisible(true); // Show the menu
                return;
            }

            if (!isTextHold) {
                Navigation.goBack();
            }
<<<<<<< HEAD
            const targetedReportID = reportID ?? reportAction?.childReportID;

            if (!isSearchTopmostFullScreenRoute()) {
                changeMoneyRequestHoldStatus(reportAction, ROUTES.REPORT_WITH_ID.getRoute(targetedReportID));
=======

            if (!isSearchTopmostFullScreenRoute() && isTextHold) {
                changeMoneyRequestHoldStatus(reportAction);
>>>>>>> 994c3cdd
                return;
            }

            changeMoneyRequestHoldStatus(reportAction, currentSearchHash);
        },
    }),
} satisfies PromotedActionsType;

type PromotedActionsBarProps = {
    /** The list of actions to show */
    promotedActions: PromotedAction[];

    /** The style of the container */
    containerStyle?: StyleProp<ViewStyle>;
};

function PromotedActionsBar({promotedActions, containerStyle}: PromotedActionsBarProps) {
    const theme = useTheme();
    const styles = useThemeStyles();

    if (promotedActions.length === 0) {
        return null;
    }

    return (
        <View style={[styles.flexRow, styles.ph5, styles.mb5, styles.gap2, styles.mw100, styles.w100, styles.justifyContentCenter, containerStyle]}>
            {promotedActions.map(({key, onSelected, ...props}) => (
                <View
                    style={[styles.flex1, styles.mw50]}
                    key={key}
                >
                    <Button
                        onPress={onSelected}
                        iconFill={theme.icon}
                        // eslint-disable-next-line react/jsx-props-no-spreading
                        {...props}
                    />
                </View>
            ))}
        </View>
    );
}

PromotedActionsBar.displayName = 'PromotedActionsBar';

export default PromotedActionsBar;

export {PromotedActions};
export type {PromotedAction, PromotedActionsBarProps};<|MERGE_RESOLUTION|>--- conflicted
+++ resolved
@@ -89,16 +89,9 @@
             if (!isTextHold) {
                 Navigation.goBack();
             }
-<<<<<<< HEAD
-            const targetedReportID = reportID ?? reportAction?.childReportID;
 
             if (!isSearchTopmostFullScreenRoute()) {
-                changeMoneyRequestHoldStatus(reportAction, ROUTES.REPORT_WITH_ID.getRoute(targetedReportID));
-=======
-
-            if (!isSearchTopmostFullScreenRoute() && isTextHold) {
                 changeMoneyRequestHoldStatus(reportAction);
->>>>>>> 994c3cdd
                 return;
             }
 
