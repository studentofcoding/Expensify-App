--- conflicted
+++ resolved
@@ -92,11 +92,7 @@
             }
             const targetedReportID = reportID ?? reportAction?.childReportID ?? '';
 
-<<<<<<< HEAD
-            if (topmostCentralPaneRoute?.name !== SCREENS.SEARCH.CENTRAL_PANE) {
-=======
-            if (!isSearchTopmostFullScreenRoute() && isTextHold) {
->>>>>>> 4fe7c70e
+            if (!isSearchTopmostFullScreenRoute()) {
                 changeMoneyRequestHoldStatus(reportAction, ROUTES.REPORT_WITH_ID.getRoute(targetedReportID));
                 return;
             }
