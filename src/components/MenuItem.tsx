import ExpensiMark from 'expensify-common/lib/ExpensiMark';
import type {ImageContentFit} from 'expo-image';
import type {ForwardedRef, ReactNode} from 'react';
import React, {forwardRef, useContext, useMemo} from 'react';
import type {GestureResponderEvent, StyleProp, TextStyle, ViewStyle} from 'react-native';
import {View} from 'react-native';
import type {AnimatedStyle} from 'react-native-reanimated';
import type {ValueOf} from 'type-fest';
import useStyleUtils from '@hooks/useStyleUtils';
import useTheme from '@hooks/useTheme';
import useThemeStyles from '@hooks/useThemeStyles';
import useWindowDimensions from '@hooks/useWindowDimensions';
import ControlSelection from '@libs/ControlSelection';
import convertToLTR from '@libs/convertToLTR';
import * as DeviceCapabilities from '@libs/DeviceCapabilities';
import getButtonState from '@libs/getButtonState';
import type {MaybePhraseKey} from '@libs/Localize';
import type {AvatarSource} from '@libs/UserUtils';
import variables from '@styles/variables';
import * as Session from '@userActions/Session';
import CONST from '@src/CONST';
import type {Icon as IconType} from '@src/types/onyx/OnyxCommon';
import type IconAsset from '@src/types/utils/IconAsset';
import Avatar from './Avatar';
import Badge from './Badge';
import DisplayNames from './DisplayNames';
import type {DisplayNameWithTooltip} from './DisplayNames/types';
import FormHelpMessage from './FormHelpMessage';
import Hoverable from './Hoverable';
import Icon from './Icon';
import * as Expensicons from './Icon/Expensicons';
import * as defaultWorkspaceAvatars from './Icon/WorkspaceDefaultAvatars';
import {MenuItemGroupContext} from './MenuItemGroup';
import MultipleAvatars from './MultipleAvatars';
import PressableWithSecondaryInteraction from './PressableWithSecondaryInteraction';
import RenderHTML from './RenderHTML';
import SelectCircle from './SelectCircle';
import SubscriptAvatar from './SubscriptAvatar';
import Text from './Text';

type IconProps = {
    /** Flag to choose between avatar image or an icon */
    iconType?: typeof CONST.ICON_TYPE_ICON;

    /** Icon to display on the left side of component */
    icon: IconAsset | IconType[];
};

type AvatarProps = {
    iconType?: typeof CONST.ICON_TYPE_AVATAR | typeof CONST.ICON_TYPE_WORKSPACE;

    icon: AvatarSource | IconType[];
};

type NoIcon = {
    iconType?: undefined;

    icon?: undefined;
};

type MenuItemBaseProps = {
    /** Function to fire when component is pressed */
    onPress?: (event: GestureResponderEvent | KeyboardEvent) => void | Promise<void>;

    /** Whether the menu item should be interactive at all */
    interactive?: boolean;

    /** Text to be shown as badge near the right end. */
    badgeText?: string;

    /** Used to apply offline styles to child text components */
    style?: StyleProp<ViewStyle>;

    /** Outer wrapper styles */
    outerWrapperStyle?: StyleProp<ViewStyle>;

    /** Any additional styles to apply */
    wrapperStyle?: StyleProp<ViewStyle>;

    /** Any additional styles to apply on the outer element */
    containerStyle?: StyleProp<ViewStyle>;

    /** Used to apply styles specifically to the title */
    titleStyle?: ViewStyle;

    /** Any additional styles to apply on the badge element */
    badgeStyle?: ViewStyle;

    /** Any adjustments to style when menu item is hovered or pressed */
    hoverAndPressStyle?: StyleProp<AnimatedStyle<ViewStyle>>;

    /** Additional styles to style the description text below the title */
    descriptionTextStyle?: StyleProp<TextStyle>;

    /** The fill color to pass into the icon. */
    iconFill?: string;

    /** Secondary icon to display on the left side of component, right of the icon */
    secondaryIcon?: IconAsset;

    /** The fill color to pass into the secondary icon. */
    secondaryIconFill?: string;

    /** Icon Width */
    iconWidth?: number;

    /** Icon Height */
    iconHeight?: number;

    /** Any additional styles to pass to the icon container. */
    iconStyles?: StyleProp<ViewStyle>;

    /** A fallback avatar icon to display when there is an error on loading avatar from remote URL. */
    fallbackIcon?: IconAsset;

    /** An icon to display under the main item */
    furtherDetailsIcon?: IconAsset;

    /** Boolean whether to display the title right icon */
    shouldShowTitleIcon?: boolean;

    /** Icon to display at right side of title */
    titleIcon?: IconAsset;

    /** Boolean whether to display the right icon */
    shouldShowRightIcon?: boolean;

    /** Overrides the icon for shouldShowRightIcon */
    iconRight?: IconAsset;

    /** Should render component on the right */
    shouldShowRightComponent?: boolean;

    /** Component to be displayed on the right */
    rightComponent?: ReactNode;

    /** A description text to show under the title */
    description?: string;

    /** Should the description be shown above the title (instead of the other way around) */
    shouldShowDescriptionOnTop?: boolean;

    /** Error to display below the title */
    error?: string;

    /** Error to display at the bottom of the component */
    errorText?: MaybePhraseKey;

    /** A boolean flag that gives the icon a green fill if true */
    success?: boolean;

    /** Whether item is focused or active */
    focused?: boolean;

    /** Should we disable this menu item? */
    disabled?: boolean;

    /** Text that appears above the title */
    label?: string;

    isLabelHoverable?: boolean;

    /** Label to be displayed on the right */
    rightLabel?: string;

    /** Text to display for the item */
    title?: string;

    /** A right-aligned subtitle for this menu option */
    subtitle?: string | number;

    /** Should the title show with normal font weight (not bold) */
    shouldShowBasicTitle?: boolean;

    /** Should we make this selectable with a checkbox */
    shouldShowSelectedState?: boolean;

    /** Whether this item is selected */
    isSelected?: boolean;

    /** Prop to identify if we should load avatars vertically instead of diagonally */
    shouldStackHorizontally?: boolean;

    /** Prop to represent the size of the avatar images to be shown */
    avatarSize?: (typeof CONST.AVATAR_SIZE)[keyof typeof CONST.AVATAR_SIZE];

    /** Avatars to show on the right of the menu item */
    floatRightAvatars?: IconType[];

    /** Prop to represent the size of the float right avatar images to be shown */
    floatRightAvatarSize?: ValueOf<typeof CONST.AVATAR_SIZE>;

    /** Whether the secondary right avatar should show as a subscript */
    shouldShowSubscriptRightAvatar?: boolean;

    /** Affects avatar size  */
    viewMode?: ValueOf<typeof CONST.OPTION_MODE>;

    /** Used to truncate the text with an ellipsis after computing the text layout */
    numberOfLinesTitle?: number;

    /** Used to truncate the description with an ellipsis after computing the text layout */
    numberOfLinesDescription?: number;

    /**  Whether we should use small avatar subscript sizing the for menu item */
    isSmallAvatarSubscriptMenu?: boolean;

    /** The type of brick road indicator to show. */
    brickRoadIndicator?: ValueOf<typeof CONST.BRICK_ROAD_INDICATOR_STATUS>;

    /** Should render the content in HTML format */
    shouldRenderAsHTML?: boolean;

    /** Should we grey out the menu item when it is disabled? */
    shouldGreyOutWhenDisabled?: boolean;

    /** Should we use default cursor for disabled content */
    shouldUseDefaultCursorWhenDisabled?: boolean;

    /** The action accept for anonymous user or not */
    isAnonymousAction?: boolean;

    /** Flag to indicate whether or not text selection should be disabled from long-pressing the menu item. */
    shouldBlockSelection?: boolean;

    /** Whether should render title as HTML or as Text */
    shouldParseTitle?: boolean;

    /** Should check anonymous user in onPress function */
    shouldCheckActionAllowedOnPress?: boolean;

    /** Text to display under the main item */
    furtherDetails?: string;

    /** The function that should be called when this component is LongPressed or right-clicked. */
    onSecondaryInteraction?: (event: GestureResponderEvent | MouseEvent) => void;

    /** Array of objects that map display names to their corresponding tooltip */
    titleWithTooltips?: DisplayNameWithTooltip[] | undefined;

    /** Icon should be displayed in its own color */
    displayInDefaultIconColor?: boolean;

    /** Determines how the icon should be resized to fit its container */
    contentFit?: ImageContentFit;

    /** Is this in the Pane */
    isPaneMenu?: boolean;

    /** Adds padding to the left of the text when there is no icon. */
    shouldPutLeftPaddingWhenNoIcon?: boolean;
};

type MenuItemProps = (IconProps | AvatarProps | NoIcon) & MenuItemBaseProps;

function truncateMarkdown(text = '', options: { limit?: number; ellipsis?: boolean } = {}): string {
  const { limit, ellipsis } = options || {};

  if (Number.isNaN(parseInt(limit as unknown as string, 10)) || text.length <= (limit ?? 0)) {
    return text;
  }

  let outputText = replaceFormatMarkersWithPlaceholders(text);
  outputText = truncate(outputText, limit ?? 0, ellipsis ?? false);
  outputText = replaceFormatPlaceholdersWithMarkers(outputText);
  return outputText;
}

function MenuItem(
    {
        interactive = true,
        onPress,
        badgeText,
        style,
        wrapperStyle,
        outerWrapperStyle,
        containerStyle,
        titleStyle,
        hoverAndPressStyle,
        descriptionTextStyle,
        badgeStyle,
        viewMode = CONST.OPTION_MODE.DEFAULT,
        numberOfLinesTitle = 1,
        numberOfLinesDescription = 2,
        icon,
        iconFill,
        secondaryIcon,
        secondaryIconFill,
        iconType = CONST.ICON_TYPE_ICON,
        iconWidth,
        iconHeight,
        iconStyles,
        fallbackIcon = Expensicons.FallbackAvatar,
        shouldShowTitleIcon = false,
        titleIcon,
        shouldShowRightIcon = false,
        iconRight = Expensicons.ArrowRight,
        furtherDetailsIcon,
        furtherDetails,
        description,
        error,
        errorText,
        success = false,
        focused = false,
        disabled = false,
        title,
        subtitle,
        shouldShowBasicTitle,
        label,
        isLabelHoverable = true,
        rightLabel,
        shouldShowSelectedState = false,
        isSelected = false,
        shouldStackHorizontally = false,
        shouldShowDescriptionOnTop = false,
        shouldShowRightComponent = false,
        rightComponent,
        floatRightAvatars = [],
        floatRightAvatarSize,
        shouldShowSubscriptRightAvatar = false,
        avatarSize = CONST.AVATAR_SIZE.DEFAULT,
        isSmallAvatarSubscriptMenu = false,
        brickRoadIndicator,
        shouldRenderAsHTML = false,
        shouldGreyOutWhenDisabled = true,
        shouldUseDefaultCursorWhenDisabled = false,
        isAnonymousAction = false,
        shouldBlockSelection = false,
        shouldParseTitle = false,
        shouldCheckActionAllowedOnPress = true,
        onSecondaryInteraction,
        titleWithTooltips,
        displayInDefaultIconColor = false,
        contentFit = 'cover',
        isPaneMenu = false,
        shouldPutLeftPaddingWhenNoIcon = false,
    }: MenuItemProps,
    ref: ForwardedRef<View>,
) {
    const theme = useTheme();
    const styles = useThemeStyles();
    const StyleUtils = useStyleUtils();
    const combinedStyle = [style, styles.popoverMenuItem];
    const {isSmallScreenWidth} = useWindowDimensions();
    const {isExecuting, singleExecution, waitForNavigate} = useContext(MenuItemGroupContext) ?? {};

    const isDeleted = style && Array.isArray(style) ? style.includes(styles.offlineFeedback.deleted) : false;
    const descriptionVerticalMargin = shouldShowDescriptionOnTop ? styles.mb1 : styles.mt1;
    const fallbackAvatarSize = viewMode === CONST.OPTION_MODE.COMPACT ? CONST.AVATAR_SIZE.SMALL : CONST.AVATAR_SIZE.DEFAULT;
    const combinedTitleTextStyle = StyleUtils.combineStyles(
        [
            styles.flexShrink1,
            styles.popoverMenuText,
            // eslint-disable-next-line no-nested-ternary
            shouldPutLeftPaddingWhenNoIcon || (icon && !Array.isArray(icon)) ? (avatarSize === CONST.AVATAR_SIZE.SMALL ? styles.ml2 : styles.ml3) : {},
            shouldShowBasicTitle ? {} : styles.textStrong,
            numberOfLinesTitle !== 1 ? styles.preWrap : styles.pre,
            interactive && disabled ? {...styles.userSelectNone} : {},
            styles.ltr,
            isDeleted ? styles.offlineFeedback.deleted : {},
        ],
        titleStyle ?? {},
    );
    const descriptionTextStyles = StyleUtils.combineStyles<TextStyle>([
        styles.textLabelSupporting,
        icon && !Array.isArray(icon) ? styles.ml3 : {},
        title ? descriptionVerticalMargin : StyleUtils.getFontSizeStyle(variables.fontSizeNormal),
        (descriptionTextStyle as TextStyle) || styles.breakWord,
        isDeleted ? styles.offlineFeedback.deleted : {},
    ]);

    const html = useMemo(() => {
        if (!title || !shouldParseTitle) {
            return '';
        }
        const parser = new ExpensiMark();
        return parser.replace(title);
    }, [title, shouldParseTitle]);

    const processedTitle = useMemo(() => {
        let titleToWrap = '';
        if (shouldRenderAsHTML) {
            titleToWrap = title ? convertToLTR(title) : '';
        }

        if (shouldParseTitle) {
            titleToWrap = html;
        }

        return titleToWrap ? `<comment>${titleToWrap}</comment>` : '';
    }, [title, shouldRenderAsHTML, shouldParseTitle, html]);

    const hasPressableRightComponent = iconRight || (shouldShowRightComponent && rightComponent);

    const renderTitleContent = () => {
        if (title && titleWithTooltips && Array.isArray(titleWithTooltips) && titleWithTooltips.length > 0) {
            return (
                <DisplayNames
                    fullTitle={title}
                    displayNamesWithTooltips={titleWithTooltips}
                    tooltipEnabled
                    numberOfLines={1}
                />
            );
        }

        return title ? convertToLTR(title) : '';
    };

    const onPressAction = (event: GestureResponderEvent | KeyboardEvent | undefined) => {
        if (disabled || !interactive) {
            return;
        }

        if (event?.type === 'click') {
            (event.currentTarget as HTMLElement).blur();
        }

        if (onPress && event) {
            if (!singleExecution || !waitForNavigate) {
                onPress(event);
                return;
            }
            singleExecution(
                waitForNavigate(() => {
                    onPress(event);
                }),
            )();
        }
    };

    return (
        <View>
            {!!label && !isLabelHoverable && (
                <View style={[styles.ph5]}>
                    <Text style={StyleUtils.combineStyles([styles.sidebarLinkText, styles.optionAlternateText, styles.textLabelSupporting, styles.pre])}>{label}</Text>
                </View>
            )}
            <Hoverable>
                {(isHovered) => (
                    <PressableWithSecondaryInteraction
                        onPress={shouldCheckActionAllowedOnPress ? Session.checkIfActionIsAllowed(onPressAction, isAnonymousAction) : onPressAction}
                        onPressIn={() => shouldBlockSelection && isSmallScreenWidth && DeviceCapabilities.canUseTouchScreen() && ControlSelection.block()}
                        onPressOut={ControlSelection.unblock}
                        onSecondaryInteraction={onSecondaryInteraction}
                        wrapperStyle={outerWrapperStyle}
                        style={({pressed}) =>
                            [
                                containerStyle,
                                errorText ? styles.pb5 : {},
                                combinedStyle,
                                !interactive && styles.cursorDefault,
                                StyleUtils.getButtonBackgroundColorStyle(getButtonState(focused || isHovered, pressed, success, disabled, interactive), true),
                                ...(Array.isArray(wrapperStyle) ? wrapperStyle : [wrapperStyle]),
                                !focused && (isHovered || pressed) && hoverAndPressStyle,
                                shouldGreyOutWhenDisabled && disabled && styles.buttonOpacityDisabled,
                            ] as StyleProp<ViewStyle>
                        }
                        disabledStyle={shouldUseDefaultCursorWhenDisabled && [styles.cursorDefault]}
                        disabled={disabled || isExecuting}
                        ref={ref}
                        role={CONST.ROLE.MENUITEM}
                        accessibilityLabel={title ? title.toString() : ''}
                        accessible
                    >
                        {({pressed}) => (
                            <>
                                <View style={[styles.flexColumn, styles.flex1]}>
                                    {!!label && isLabelHoverable && (
                                        <View style={icon ? styles.mb2 : null}>
                                            <Text style={StyleUtils.combineStyles([styles.sidebarLinkText, styles.optionAlternateText, styles.textLabelSupporting, styles.pre])}>
                                                {label}
                                            </Text>
                                        </View>
                                    )}
                                    <View style={[styles.flexRow, styles.pointerEventsAuto, disabled && !shouldUseDefaultCursorWhenDisabled && styles.cursorDisabled]}>
                                        {!!icon && Array.isArray(icon) && (
                                            <MultipleAvatars
                                                isHovered={isHovered}
                                                isPressed={pressed}
                                                icons={icon as IconType[]}
                                                size={avatarSize}
                                                secondAvatarStyle={[
                                                    StyleUtils.getBackgroundAndBorderStyle(theme.sidebar),
                                                    pressed && interactive ? StyleUtils.getBackgroundAndBorderStyle(theme.buttonPressedBG) : undefined,
                                                    isHovered && !pressed && interactive ? StyleUtils.getBackgroundAndBorderStyle(theme.border) : undefined,
                                                ]}
                                            />
                                        )}
                                        {!icon && shouldPutLeftPaddingWhenNoIcon && <View style={[styles.popoverMenuIcon, iconStyles, StyleUtils.getAvatarWidthStyle(avatarSize)]} />}
                                        {icon && !Array.isArray(icon) && (
                                            <View style={[styles.popoverMenuIcon, iconStyles, StyleUtils.getAvatarWidthStyle(avatarSize)]}>
                                                {typeof icon !== 'string' && iconType === CONST.ICON_TYPE_ICON && (
                                                    <Icon
                                                        contentFit={contentFit}
                                                        hovered={isHovered}
                                                        pressed={pressed}
                                                        src={icon}
                                                        width={iconWidth}
                                                        height={iconHeight}
                                                        fill={
                                                            displayInDefaultIconColor
                                                                ? undefined
                                                                : iconFill ??
                                                                  StyleUtils.getIconFillColor(getButtonState(focused || isHovered, pressed, success, disabled, interactive), true, isPaneMenu)
                                                        }
                                                    />
                                                )}
                                                {icon && iconType === CONST.ICON_TYPE_WORKSPACE && (
                                                    <Avatar
                                                        imageStyles={[styles.alignSelfCenter]}
                                                        size={CONST.AVATAR_SIZE.DEFAULT}
                                                        source={icon as AvatarSource}
                                                        fallbackIcon={fallbackIcon}
                                                        name={title}
                                                        type={CONST.ICON_TYPE_WORKSPACE}
                                                    />
                                                )}
                                                {iconType === CONST.ICON_TYPE_AVATAR && (
                                                    <Avatar
                                                        imageStyles={[styles.alignSelfCenter]}
                                                        source={icon as AvatarSource}
                                                        fallbackIcon={fallbackIcon}
                                                        size={avatarSize}
                                                    />
                                                )}
                                            </View>
                                        )}
                                        {secondaryIcon && (
                                            <View style={[styles.popoverMenuIcon, iconStyles]}>
                                                <Icon
                                                    contentFit={contentFit}
                                                    src={secondaryIcon}
                                                    width={iconWidth}
                                                    height={iconHeight}
                                                    fill={
                                                        secondaryIconFill ?? StyleUtils.getIconFillColor(getButtonState(focused || isHovered, pressed, success, disabled, interactive), true)
                                                    }
                                                />
                                            </View>
                                        )}
                                        <View style={[styles.justifyContentCenter, styles.flex1, StyleUtils.getMenuItemTextContainerStyle(isSmallAvatarSubscriptMenu)]}>
                                            {!!description && shouldShowDescriptionOnTop && (
                                                <Text
                                                    style={descriptionTextStyles}
                                                    numberOfLines={numberOfLinesDescription}
                                                >
                                                    {description}
                                                </Text>
                                            )}
                                            <View style={[styles.flexRow, styles.alignItemsCenter]}>
                                                {!!title && (shouldRenderAsHTML || (shouldParseTitle && !!html.length)) && (
                                                    <View style={styles.renderHTMLTitle}>
                                                        <RenderHTML html={processedTitle} />
                                                    </View>
                                                )}
                                                {!shouldRenderAsHTML && !shouldParseTitle && !!title && (
                                                    <Text
                                                        style={combinedTitleTextStyle}
                                                        numberOfLines={numberOfLinesTitle || undefined}
                                                        dataSet={{[CONST.SELECTION_SCRAPER_HIDDEN_ELEMENT]: interactive && disabled}}
                                                    >
                                                        {renderTitleContent()}
                                                    </Text>
                                                )}
                                                {shouldShowTitleIcon && titleIcon && (
                                                    <View style={[styles.ml2]}>
                                                        <Icon
                                                            src={titleIcon}
                                                            fill={theme.iconSuccessFill}
                                                        />
                                                    </View>
                                                )}
                                            </View>
                                            {!!description && !shouldShowDescriptionOnTop && (
                                                <Text
                                                    style={descriptionTextStyles}
                                                    numberOfLines={numberOfLinesDescription}
                                                >
                                                    {description}
                                                </Text>
                                            )}
                                            {!!error && (
                                                <View style={[styles.mt1]}>
                                                    <Text style={[styles.textLabelError]}>{error}</Text>
                                                </View>
                                            )}
                                            {!!furtherDetails && (
                                                <View style={[styles.flexRow, styles.mt1, styles.alignItemsCenter]}>
                                                    {!!furtherDetailsIcon && (
                                                        <Icon
                                                            src={furtherDetailsIcon}
                                                            height={variables.iconSizeNormal}
                                                            width={variables.iconSizeNormal}
                                                            inline
                                                        />
                                                    )}
                                                    <Text
                                                        style={furtherDetailsIcon ? [styles.furtherDetailsText, styles.ph2, styles.pt1] : styles.textLabelSupporting}
                                                        numberOfLines={2}
                                                    >
                                                        {furtherDetails}
                                                    </Text>
                                                </View>
                                            )}
                                        </View>
                                    </View>
                                </View>
                                <View style={[styles.flexRow, styles.menuItemTextContainer, !hasPressableRightComponent && styles.pointerEventsNone]}>
                                    {badgeText && (
                                        <Badge
                                            text={badgeText}
                                            textStyles={styles.textStrong}
                                            badgeStyles={[
                                                styles.alignSelfCenter,
                                                styles.badgeBordered,
                                                brickRoadIndicator ? styles.mr2 : undefined,
                                                focused || isHovered || pressed ? styles.activeItemBadge : {},
                                                badgeStyle,
                                            ]}
                                        />
                                    )}
                                    {/* Since subtitle can be of type number, we should allow 0 to be shown */}
                                    {(subtitle === 0 || subtitle) && (
                                        <View style={[styles.justifyContentCenter, styles.mr1]}>
                                            <Text style={[styles.textLabelSupporting, ...(combinedStyle as TextStyle[])]}>{subtitle}</Text>
                                        </View>
                                    )}
                                    {floatRightAvatars?.length > 0 && (
                                        <View style={[styles.alignItemsCenter, styles.justifyContentCenter, brickRoadIndicator ? styles.mr2 : styles.mrn2]}>
                                            {shouldShowSubscriptRightAvatar ? (
                                                <SubscriptAvatar
                                                    backgroundColor={isHovered ? theme.activeComponentBG : theme.componentBG}
                                                    mainAvatar={floatRightAvatars[0]}
                                                    secondaryAvatar={floatRightAvatars[1]}
                                                    size={floatRightAvatarSize ?? fallbackAvatarSize}
                                                />
                                            ) : (
                                                <MultipleAvatars
                                                    isHovered={isHovered}
                                                    isPressed={pressed}
                                                    icons={floatRightAvatars}
                                                    size={floatRightAvatarSize ?? fallbackAvatarSize}
                                                    fallbackIcon={defaultWorkspaceAvatars.WorkspaceBuilding}
                                                    shouldStackHorizontally={shouldStackHorizontally}
                                                    isFocusMode
                                                />
                                            )}
                                        </View>
                                    )}
                                    {!!brickRoadIndicator && (
                                        <View style={[styles.alignItemsCenter, styles.justifyContentCenter, styles.ml1, styles.mr2]}>
                                            <Icon
                                                src={Expensicons.DotIndicator}
                                                fill={brickRoadIndicator === 'error' ? theme.danger : theme.success}
                                            />
                                        </View>
                                    )}
<<<<<<< HEAD
                                    <View style={[styles.justifyContentCenter, styles.flex1, StyleUtils.getMenuItemTextContainerStyle(isSmallAvatarSubscriptMenu)]}>
                                        {!!description && shouldShowDescriptionOnTop && (
                                            <Text
                                                style={descriptionTextStyles}
                                                numberOfLines={2}
                                            >
                                                {description}
                                            </Text>
                                        )}
                                        <View style={[styles.flexRow, styles.alignItemsCenter]}>
                                            {!!title && (shouldRenderAsHTML || (shouldParseTitle && !!html.length)) && (
                                                <View style={styles.renderHTMLTitle}>
                                                    <RenderHTML html={truncateMarkdown(getProcessedTitle, { limit: 100, ellipsis: true })} />
                                                </View>
                                            )}
                                            {!shouldRenderAsHTML && !shouldParseTitle && !!title && (
                                                <Text
                                                    style={combinedTitleTextStyle}
                                                    numberOfLines={numberOfLinesTitle || undefined}
                                                    dataSet={{[CONST.SELECTION_SCRAPER_HIDDEN_ELEMENT]: interactive && disabled}}
                                                >
                                                    {renderTitleContent()}
                                                </Text>
                                            )}
                                            {shouldShowTitleIcon && titleIcon && (
                                                <View style={[styles.ml2]}>
                                                    <Icon
                                                        src={titleIcon}
                                                        fill={theme.iconSuccessFill}
                                                    />
                                                </View>
                                            )}
=======
                                    {!title && !!rightLabel && (
                                        <View style={styles.justifyContentCenter}>
                                            <Text style={styles.rightLabelMenuItem}>{rightLabel}</Text>
>>>>>>> c50ae179
                                        </View>
                                    )}
                                    {shouldShowRightIcon && (
                                        <View style={[styles.popoverMenuIcon, styles.pointerEventsAuto, disabled && !shouldUseDefaultCursorWhenDisabled && styles.cursorDisabled]}>
                                            <Icon
                                                src={iconRight}
                                                fill={StyleUtils.getIconFillColor(getButtonState(focused || isHovered, pressed, success, disabled, interactive))}
                                            />
                                        </View>
                                    )}
                                    {shouldShowRightComponent && rightComponent}
                                    {shouldShowSelectedState && <SelectCircle isChecked={isSelected} />}
                                </View>
                                {!!errorText && (
                                    <FormHelpMessage
                                        isError
                                        shouldShowRedDotIndicator={false}
                                        message={errorText}
                                        style={styles.menuItemError}
                                    />
                                )}
                            </>
                        )}
                    </PressableWithSecondaryInteraction>
                )}
            </Hoverable>
        </View>
    );
}

MenuItem.displayName = 'MenuItem';

export type {IconProps, AvatarProps, NoIcon, MenuItemBaseProps, MenuItemProps};
export default forwardRef(MenuItem);<|MERGE_RESOLUTION|>--- conflicted
+++ resolved
@@ -656,44 +656,9 @@
                                             />
                                         </View>
                                     )}
-<<<<<<< HEAD
-                                    <View style={[styles.justifyContentCenter, styles.flex1, StyleUtils.getMenuItemTextContainerStyle(isSmallAvatarSubscriptMenu)]}>
-                                        {!!description && shouldShowDescriptionOnTop && (
-                                            <Text
-                                                style={descriptionTextStyles}
-                                                numberOfLines={2}
-                                            >
-                                                {description}
-                                            </Text>
-                                        )}
-                                        <View style={[styles.flexRow, styles.alignItemsCenter]}>
-                                            {!!title && (shouldRenderAsHTML || (shouldParseTitle && !!html.length)) && (
-                                                <View style={styles.renderHTMLTitle}>
-                                                    <RenderHTML html={truncateMarkdown(getProcessedTitle, { limit: 100, ellipsis: true })} />
-                                                </View>
-                                            )}
-                                            {!shouldRenderAsHTML && !shouldParseTitle && !!title && (
-                                                <Text
-                                                    style={combinedTitleTextStyle}
-                                                    numberOfLines={numberOfLinesTitle || undefined}
-                                                    dataSet={{[CONST.SELECTION_SCRAPER_HIDDEN_ELEMENT]: interactive && disabled}}
-                                                >
-                                                    {renderTitleContent()}
-                                                </Text>
-                                            )}
-                                            {shouldShowTitleIcon && titleIcon && (
-                                                <View style={[styles.ml2]}>
-                                                    <Icon
-                                                        src={titleIcon}
-                                                        fill={theme.iconSuccessFill}
-                                                    />
-                                                </View>
-                                            )}
-=======
                                     {!title && !!rightLabel && (
                                         <View style={styles.justifyContentCenter}>
                                             <Text style={styles.rightLabelMenuItem}>{rightLabel}</Text>
->>>>>>> c50ae179
                                         </View>
                                     )}
                                     {shouldShowRightIcon && (
