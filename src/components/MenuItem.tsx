--- conflicted
+++ resolved
@@ -592,38 +592,12 @@
                                                         {description}
                                                     </Text>
                                                 )}
-<<<<<<< HEAD
-                                                <View style={[styles.flexRow, styles.alignItemsCenter]}>
-                                                    {!!title && (shouldRenderAsHTML || (shouldParseTitle && !!html.length)) && (
-                                                        <View style={styles.renderHTMLTitle}>
-                                                            <RenderHTML html={parser.truncateHTML(processedTitle, maxDescLength)} />
-                                                        </View>
-                                                    )}
-                                                    {!shouldRenderAsHTML && !shouldParseTitle && !!title && (
-                                                        <Text
-                                                            style={combinedTitleTextStyle}
-                                                            numberOfLines={numberOfLinesTitle || undefined}
-                                                            dataSet={{[CONST.SELECTION_SCRAPER_HIDDEN_ELEMENT]: interactive && disabled}}
-                                                        >
-                                                            {renderTitleContent()}
-                                                        </Text>
-                                                    )}
-                                                    {shouldShowTitleIcon && titleIcon && (
-                                                        <View style={[styles.ml2]}>
-                                                            <Icon
-                                                                src={titleIcon}
-                                                                fill={theme.iconSuccessFill}
-                                                            />
-                                                        </View>
-                                                    )}
-                                                </View>
-=======
                                                 {(!!title || !!shouldShowTitleIcon) && (
                                                     <View style={[styles.flexRow, styles.alignItemsCenter]}>
                                                         {!!title && (shouldRenderAsHTML || (shouldParseTitle && !!html.length)) && (
-                                                            <View style={styles.renderHTMLTitle}>
-                                                                <RenderHTML html={processedTitle} />
-                                                            </View>
+                                                             <View style={styles.renderHTMLTitle}>
+                                                             <RenderHTML html={parser.truncateHTML(processedTitle, maxDescLength)} />
+                                                         </View>
                                                         )}
                                                         {!shouldRenderAsHTML && !shouldParseTitle && !!title && (
                                                             <Text
@@ -644,7 +618,6 @@
                                                         )}
                                                     </View>
                                                 )}
->>>>>>> a4e20bf1
                                                 {!!description && !shouldShowDescriptionOnTop && (
                                                     <Text
                                                         style={descriptionTextStyles}
