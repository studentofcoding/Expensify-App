import type {MaterialTopTabBarProps} from '@react-navigation/material-top-tabs/lib/typescript/src/types';
import React, {useEffect, useMemo, useState} from 'react';
import {View} from 'react-native';
import FocusTrapContainerElement from '@components/FocusTrap/FocusTrapContainerElement';
import * as Expensicons from '@components/Icon/Expensicons';
import type {LocaleContextProps} from '@components/LocaleContextProvider';
import useLocalize from '@hooks/useLocalize';
import useTheme from '@hooks/useTheme';
import useThemeStyles from '@hooks/useThemeStyles';
import CONST from '@src/CONST';
import type IconAsset from '@src/types/utils/IconAsset';
import getBackgroundColor from './getBackground';
import getOpacity from './getOpacity';
import TabSelectorItem from './TabSelectorItem';

type TabSelectorProps = MaterialTopTabBarProps & {
    /* Callback fired when tab is pressed */
    onTabPress?: (name: string) => void;

    /** Callback to register focus trap container element */
    onFocusTrapContainerElementChanged?: (element: HTMLElement | null) => void;

    /** Whether to show the label when the tab is inactive */
    shouldShowLabelWhenInactive?: boolean;
};

type IconAndTitle = {
    icon: IconAsset;
    title: string;
};

function getIconAndTitle(route: string, translate: LocaleContextProps['translate']): IconAndTitle {
    switch (route) {
        case CONST.TAB_REQUEST.MANUAL:
            return {icon: Expensicons.Pencil, title: translate('tabSelector.manual')};
        case CONST.TAB_REQUEST.SCAN:
            return {icon: Expensicons.ReceiptScan, title: translate('tabSelector.scan')};
        case CONST.TAB.NEW_CHAT:
            return {icon: Expensicons.User, title: translate('tabSelector.chat')};
        case CONST.TAB.NEW_ROOM:
            return {icon: Expensicons.Hashtag, title: translate('tabSelector.room')};
        case CONST.TAB_REQUEST.DISTANCE:
            return {icon: Expensicons.Car, title: translate('common.distance')};
<<<<<<< HEAD
        case CONST.TAB.SHARE.SHARE:
            return {icon: Expensicons.UploadAlt, title: translate('common.share')};
        case CONST.TAB.SHARE.SUBMIT:
            return {icon: Expensicons.Receipt, title: translate('common.submit')};
=======
        case CONST.TAB_REQUEST.PER_DIEM:
            return {icon: Expensicons.CalendarSolid, title: translate('common.perDiem')};
>>>>>>> 629220d9
        default:
            throw new Error(`Route ${route} has no icon nor title set.`);
    }
}

function TabSelector({state, navigation, onTabPress = () => {}, position, onFocusTrapContainerElementChanged, shouldShowLabelWhenInactive = true}: TabSelectorProps) {
    const {translate} = useLocalize();
    const theme = useTheme();
    const styles = useThemeStyles();
    const defaultAffectedAnimatedTabs = useMemo(() => Array.from({length: state.routes.length}, (v, i) => i), [state.routes.length]);
    const [affectedAnimatedTabs, setAffectedAnimatedTabs] = useState(defaultAffectedAnimatedTabs);

    useEffect(() => {
        // It is required to wait transition end to reset affectedAnimatedTabs because tabs style is still animating during transition.
        setTimeout(() => {
            setAffectedAnimatedTabs(defaultAffectedAnimatedTabs);
        }, CONST.ANIMATED_TRANSITION);
    }, [defaultAffectedAnimatedTabs, state.index]);

    return (
        <FocusTrapContainerElement onContainerElementChanged={onFocusTrapContainerElementChanged}>
            <View style={styles.tabSelector}>
                {state.routes.map((route, index) => {
                    const isActive = index === state.index;
                    const activeOpacity = getOpacity({routesLength: state.routes.length, tabIndex: index, active: true, affectedTabs: affectedAnimatedTabs, position, isActive});
                    const inactiveOpacity = getOpacity({routesLength: state.routes.length, tabIndex: index, active: false, affectedTabs: affectedAnimatedTabs, position, isActive});
                    const backgroundColor = getBackgroundColor({routesLength: state.routes.length, tabIndex: index, affectedTabs: affectedAnimatedTabs, theme, position, isActive});
                    const {icon, title} = getIconAndTitle(route.name, translate);

                    const onPress = () => {
                        if (isActive) {
                            return;
                        }

                        setAffectedAnimatedTabs([state.index, index]);

                        const event = navigation.emit({
                            type: 'tabPress',
                            target: route.key,
                            canPreventDefault: true,
                        });

                        if (!event.defaultPrevented) {
                            // The `merge: true` option makes sure that the params inside the tab screen are preserved
                            navigation.navigate({key: route.key, merge: true});
                        }

                        onTabPress(route.name);
                    };

                    return (
                        <TabSelectorItem
                            key={route.name}
                            icon={icon}
                            title={title}
                            onPress={onPress}
                            activeOpacity={activeOpacity}
                            inactiveOpacity={inactiveOpacity}
                            backgroundColor={backgroundColor}
                            isActive={isActive}
                            shouldShowLabelWhenInactive={shouldShowLabelWhenInactive}
                        />
                    );
                })}
            </View>
        </FocusTrapContainerElement>
    );
}

TabSelector.displayName = 'TabSelector';

export default TabSelector;

export type {TabSelectorProps};<|MERGE_RESOLUTION|>--- conflicted
+++ resolved
@@ -41,15 +41,12 @@
             return {icon: Expensicons.Hashtag, title: translate('tabSelector.room')};
         case CONST.TAB_REQUEST.DISTANCE:
             return {icon: Expensicons.Car, title: translate('common.distance')};
-<<<<<<< HEAD
         case CONST.TAB.SHARE.SHARE:
             return {icon: Expensicons.UploadAlt, title: translate('common.share')};
         case CONST.TAB.SHARE.SUBMIT:
             return {icon: Expensicons.Receipt, title: translate('common.submit')};
-=======
         case CONST.TAB_REQUEST.PER_DIEM:
             return {icon: Expensicons.CalendarSolid, title: translate('common.perDiem')};
->>>>>>> 629220d9
         default:
             throw new Error(`Route ${route} has no icon nor title set.`);
     }
