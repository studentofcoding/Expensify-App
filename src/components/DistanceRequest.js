import React, {useEffect, useMemo, useState, useRef} from 'react';
import {ScrollView, View} from 'react-native';
import {withOnyx} from 'react-native-onyx';
import lodashGet from 'lodash/get';
import lodashIsNil from 'lodash/isNil';
import PropTypes from 'prop-types';
import _ from 'underscore';

import CONST from '../CONST';
import ROUTES from '../ROUTES';
import ONYXKEYS from '../ONYXKEYS';

import styles from '../styles/styles';
import variables from '../styles/variables';
import theme from '../styles/themes/default';

import transactionPropTypes from './transactionPropTypes';

import useNetwork from '../hooks/useNetwork';
import usePrevious from '../hooks/usePrevious';
import useLocalize from '../hooks/useLocalize';

import * as ErrorUtils from '../libs/ErrorUtils';
import Navigation from '../libs/Navigation/Navigation';
import * as MapboxToken from '../libs/actions/MapboxToken';
import * as Transaction from '../libs/actions/Transaction';
import * as TransactionUtils from '../libs/TransactionUtils';
import * as IOUUtils from '../libs/IOUUtils';

import Button from './Button';
import DistanceMapView from './DistanceMapView';
import LinearGradient from './LinearGradient';
import * as Expensicons from './Icon/Expensicons';
import PendingMapView from './MapView/PendingMapView';
import DotIndicatorMessage from './DotIndicatorMessage';
import MenuItemWithTopDescription from './MenuItemWithTopDescription';
import {iouPropTypes} from '../pages/iou/propTypes';
import reportPropTypes from '../pages/reportPropTypes';
import * as IOU from '../libs/actions/IOU';
import * as StyleUtils from '../styles/StyleUtils';
import ScreenWrapper from './ScreenWrapper';
import FullPageNotFoundView from './BlockingViews/FullPageNotFoundView';
import HeaderWithBackButton from './HeaderWithBackButton';

const MAX_WAYPOINTS = 25;
const MAX_WAYPOINTS_TO_DISPLAY = 4;

const propTypes = {
    /** Holds data related to Money Request view state, rather than the underlying Money Request data. */
    iou: iouPropTypes,

    /** Type of money request (i.e. IOU) */
    iouType: PropTypes.oneOf(_.values(CONST.IOU.MONEY_REQUEST_TYPE)),

    /** The report to which the distance request is associated */
    report: reportPropTypes,

    /** The optimistic transaction for this request */
    transaction: transactionPropTypes,

    /** Data about Mapbox token for calling Mapbox API */
    mapboxAccessToken: PropTypes.shape({
        /** Temporary token for Mapbox API */
        token: PropTypes.string,

        /** Time when the token will expire in ISO 8601 */
        expiration: PropTypes.string,
    }),

    /** React Navigation route */
    route: PropTypes.shape({
        /** Params from the route */
        params: PropTypes.shape({
            /** The type of IOU report, i.e. bill, request, send */
            iouType: PropTypes.string,

            /** The report ID of the IOU */
            reportID: PropTypes.string,
        }),
    }).isRequired,
};

const defaultProps = {
    iou: {},
    iouType: '',
    report: {},
    transaction: {},
    mapboxAccessToken: {
        token: '',
    },
};

function DistanceRequest({iou, iouType, report, transaction, mapboxAccessToken, route}) {
    const [shouldShowGradient, setShouldShowGradient] = useState(false);
    const [scrollContainerHeight, setScrollContainerHeight] = useState(0);
    const [scrollContentHeight, setScrollContentHeight] = useState(0);
    const {isOffline} = useNetwork();
    const {translate} = useLocalize();

    const isEditing = lodashGet(route, 'path', '').includes('address');
    const reportID = lodashGet(report, 'reportID', '');
    const waypoints = useMemo(() => lodashGet(transaction, 'comment.waypoints', {}), [transaction]);
    const previousWaypoints = usePrevious(waypoints);
    const numberOfWaypoints = _.size(waypoints);
    const numberOfPreviousWaypoints = _.size(previousWaypoints);
    const scrollViewRef = useRef(null);

    const lastWaypointIndex = numberOfWaypoints - 1;
    const isLoadingRoute = lodashGet(transaction, 'comment.isLoading', false);
    const hasRouteError = !!lodashGet(transaction, 'errorFields.route');
<<<<<<< HEAD
    const haveWaypointsChanged = !_.isEqual(previousWaypoints, waypoints);
    const hasRoute = TransactionUtils.hasRoute(transaction);
    const validatedWaypoints = TransactionUtils.getValidWaypoints(waypoints);
    const isRouteAbsentWithoutErrors = !hasRoute && !hasRouteError;
    const shouldFetchRoute = (haveWaypointsChanged || isRouteAbsentWithoutErrors) && !isLoadingRoute && _.size(validatedWaypoints) > 1;
=======
    const doesRouteExist = lodashHas(transaction, 'routes.route0.geometry.coordinates');
    const validatedWaypoints = TransactionUtils.getValidWaypoints(waypoints);
    const previousValidatedWaypoints = usePrevious(validatedWaypoints);
    const haveValidatedWaypointsChanged = !_.isEqual(previousValidatedWaypoints, validatedWaypoints);
    const shouldFetchRoute = (!doesRouteExist || haveValidatedWaypointsChanged) && !isLoadingRoute && _.size(validatedWaypoints) > 1;
>>>>>>> a211b6dc
    const waypointMarkers = useMemo(
        () =>
            _.filter(
                _.map(waypoints, (waypoint, key) => {
                    if (!waypoint || lodashIsNil(waypoint.lat) || lodashIsNil(waypoint.lng)) {
                        return;
                    }

                    const index = TransactionUtils.getWaypointIndex(key);
                    let MarkerComponent;
                    if (index === 0) {
                        MarkerComponent = Expensicons.DotIndicatorUnfilled;
                    } else if (index === lastWaypointIndex) {
                        MarkerComponent = Expensicons.Location;
                    } else {
                        MarkerComponent = Expensicons.DotIndicator;
                    }

                    return {
                        id: `${waypoint.lng},${waypoint.lat},${index}`,
                        coordinate: [waypoint.lng, waypoint.lat],
                        markerComponent: () => (
                            <MarkerComponent
                                width={CONST.MAP_MARKER_SIZE}
                                height={CONST.MAP_MARKER_SIZE}
                                fill={theme.icon}
                            />
                        ),
                    };
                }),
                (waypoint) => waypoint,
            ),
        [waypoints, lastWaypointIndex],
    );

    // Show up to the max number of waypoints plus 1/2 of one to hint at scrolling
    const halfMenuItemHeight = Math.floor(variables.optionRowHeight / 2);
    const scrollContainerMaxHeight = variables.optionRowHeight * MAX_WAYPOINTS_TO_DISPLAY + halfMenuItemHeight;

    useEffect(() => {
        MapboxToken.init();
        return MapboxToken.stop;
    }, []);

    useEffect(() => {
        if (!iou.transactionID || !_.isEmpty(waypoints)) {
            return;
        }
        // Create the initial start and stop waypoints
        Transaction.createInitialWaypoints(iou.transactionID);
    }, [iou.transactionID, waypoints]);

    const updateGradientVisibility = (event = {}) => {
        // If a waypoint extends past the bottom of the visible area show the gradient, else hide it.
        const visibleAreaEnd = lodashGet(event, 'nativeEvent.contentOffset.y', 0) + scrollContainerHeight;
        setShouldShowGradient(visibleAreaEnd < scrollContentHeight);
    };
    useEffect(() => {
        if (isOffline || !shouldFetchRoute) {
            return;
        }

        Transaction.getRoute(iou.transactionID, validatedWaypoints);
    }, [shouldFetchRoute, iou.transactionID, validatedWaypoints, isOffline]);

    useEffect(() => {
        if (numberOfWaypoints <= numberOfPreviousWaypoints) {
            return;
        }
        scrollViewRef.current.scrollToEnd({animated: true});
    }, [numberOfPreviousWaypoints, numberOfWaypoints]);

    useEffect(updateGradientVisibility, [scrollContainerHeight, scrollContentHeight]);

    const navigateBack = () => {
        Navigation.goBack(isEditing ? ROUTES.getMoneyRequestConfirmationRoute(iouType, reportID) : null);
    };

    const navigateToNextPage = () => {
        if (isEditing) {
            Navigation.goBack(ROUTES.getMoneyRequestConfirmationRoute(iouType, reportID));
            return;
        }

        IOU.navigateToNextPage(iou, iouType, reportID, report);
    };

    const content = (
        <ScrollView contentContainerStyle={styles.flexGrow1}>
            <View
                style={styles.distanceRequestContainer(scrollContainerMaxHeight)}
                onLayout={(event = {}) => setScrollContainerHeight(lodashGet(event, 'nativeEvent.layout.height', 0))}
            >
                <ScrollView
                    onContentSizeChange={(width, height) => setScrollContentHeight(height)}
                    onScroll={updateGradientVisibility}
                    scrollEventThrottle={variables.distanceScrollEventThrottle}
                    ref={scrollViewRef}
                >
                    {_.map(waypoints, (waypoint, key) => {
                        // key is of the form waypoint0, waypoint1, ...
                        const index = TransactionUtils.getWaypointIndex(key);
                        let descriptionKey = 'distance.waypointDescription.';
                        let waypointIcon;
                        if (index === 0) {
                            descriptionKey += 'start';
                            waypointIcon = Expensicons.DotIndicatorUnfilled;
                        } else if (index === lastWaypointIndex) {
                            descriptionKey += 'finish';
                            waypointIcon = Expensicons.Location;
                        } else {
                            descriptionKey += 'stop';
                            waypointIcon = Expensicons.DotIndicator;
                        }

                        return (
                            <MenuItemWithTopDescription
                                description={translate(descriptionKey)}
                                title={lodashGet(waypoints, [`waypoint${index}`, 'address'], '')}
                                iconFill={theme.icon}
                                secondaryIcon={waypointIcon}
                                secondaryIconFill={theme.icon}
                                shouldShowRightIcon
                                onPress={() => Navigation.navigate(ROUTES.getMoneyRequestWaypointRoute('request', index))}
                                key={key}
                            />
                        );
                    })}
                </ScrollView>
                {shouldShowGradient && (
                    <LinearGradient
                        style={[styles.pAbsolute, styles.b0, styles.l0, styles.r0, {height: halfMenuItemHeight}]}
                        colors={[StyleUtils.getTransparentColor(theme.modalBackground), theme.modalBackground]}
                    />
                )}
                {hasRouteError && (
                    <DotIndicatorMessage
                        style={[styles.mh5, styles.mv3]}
                        messages={ErrorUtils.getLatestErrorField(transaction, 'route')}
                        type="error"
                    />
                )}
            </View>
            <View style={[styles.flexRow, styles.justifyContentCenter, styles.pt1]}>
                <Button
                    small
                    icon={Expensicons.Plus}
                    onPress={() => Transaction.addStop(iou.transactionID)}
                    text={translate('distance.addStop')}
                    isDisabled={numberOfWaypoints === MAX_WAYPOINTS}
                    innerStyles={[styles.ph10]}
                />
            </View>
            <View style={styles.mapViewContainer}>
                {!isOffline && Boolean(mapboxAccessToken.token) ? (
                    <DistanceMapView
                        accessToken={mapboxAccessToken.token}
                        mapPadding={CONST.MAPBOX.PADDING}
                        pitchEnabled={false}
                        initialState={{
                            zoom: CONST.MAPBOX.DEFAULT_ZOOM,
                            location: CONST.MAPBOX.DEFAULT_COORDINATE,
                        }}
                        directionCoordinates={lodashGet(transaction, 'routes.route0.geometry.coordinates', [])}
                        style={styles.mapView}
                        waypoints={waypointMarkers}
                        styleURL={CONST.MAPBOX.STYLE_URL}
                        overlayStyle={styles.m4}
                    />
                ) : (
                    <PendingMapView
                        title={translate('distance.mapPending.title')}
                        subtitle={isOffline ? translate('distance.mapPending.subtitle') : translate('distance.mapPending.onlineSubtitle')}
                    />
                )}
            </View>
            <Button
                success
                style={[styles.w100, styles.mb4, styles.ph4, styles.flexShrink0]}
                onPress={navigateToNextPage}
                isDisabled={_.size(validatedWaypoints) < 2 || hasRouteError || isOffline}
                text={translate('common.next')}
            />
        </ScrollView>
    );

    if (!isEditing) {
        return content;
    }

    return (
        <ScreenWrapper
            includeSafeAreaPaddingBottom={false}
            shouldEnableKeyboardAvoidingView={false}
        >
            {({safeAreaPaddingBottomStyle}) => (
                <FullPageNotFoundView shouldShow={!IOUUtils.isValidMoneyRequestType(iouType)}>
                    <View style={[styles.flex1, safeAreaPaddingBottomStyle]}>
                        <HeaderWithBackButton
                            title={translate('common.distance')}
                            onBackButonBackButtonPress={navigateBack}
                        />
                        {content}
                    </View>
                </FullPageNotFoundView>
            )}
        </ScreenWrapper>
    );
}

DistanceRequest.displayName = 'DistanceRequest';
DistanceRequest.propTypes = propTypes;
DistanceRequest.defaultProps = defaultProps;
export default withOnyx({
    transaction: {
        key: (props) => `${ONYXKEYS.COLLECTION.TRANSACTION}${props.iou.transactionID}`,
    },
    mapboxAccessToken: {
        key: ONYXKEYS.MAPBOX_ACCESS_TOKEN,
    },
})(DistanceRequest);<|MERGE_RESOLUTION|>--- conflicted
+++ resolved
@@ -108,19 +108,12 @@
     const lastWaypointIndex = numberOfWaypoints - 1;
     const isLoadingRoute = lodashGet(transaction, 'comment.isLoading', false);
     const hasRouteError = !!lodashGet(transaction, 'errorFields.route');
-<<<<<<< HEAD
-    const haveWaypointsChanged = !_.isEqual(previousWaypoints, waypoints);
     const hasRoute = TransactionUtils.hasRoute(transaction);
-    const validatedWaypoints = TransactionUtils.getValidWaypoints(waypoints);
-    const isRouteAbsentWithoutErrors = !hasRoute && !hasRouteError;
-    const shouldFetchRoute = (haveWaypointsChanged || isRouteAbsentWithoutErrors) && !isLoadingRoute && _.size(validatedWaypoints) > 1;
-=======
-    const doesRouteExist = lodashHas(transaction, 'routes.route0.geometry.coordinates');
     const validatedWaypoints = TransactionUtils.getValidWaypoints(waypoints);
     const previousValidatedWaypoints = usePrevious(validatedWaypoints);
     const haveValidatedWaypointsChanged = !_.isEqual(previousValidatedWaypoints, validatedWaypoints);
-    const shouldFetchRoute = (!doesRouteExist || haveValidatedWaypointsChanged) && !isLoadingRoute && _.size(validatedWaypoints) > 1;
->>>>>>> a211b6dc
+    const isRouteAbsentWithoutErrors = !hasRoute && !hasRouteError;
+    const shouldFetchRoute = (isRouteAbsentWithoutErrors || haveValidatedWaypointsChanged) && !isLoadingRoute && _.size(validatedWaypoints) > 1;
     const waypointMarkers = useMemo(
         () =>
             _.filter(
