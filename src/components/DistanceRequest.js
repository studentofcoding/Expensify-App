import React, {useEffect, useState} from 'react';
import {ScrollView, View} from 'react-native';
import lodashGet from 'lodash/get';
import _ from 'underscore';
import PropTypes from 'prop-types';
import {withOnyx} from 'react-native-onyx';
import ONYXKEYS from '../ONYXKEYS';
<<<<<<< HEAD
import {MapView} from '@hayata/react-native-test-package';
=======
import * as Transaction from '../libs/actions/Transaction';
import MenuItemWithTopDescription from './MenuItemWithTopDescription';
import withLocalize, {withLocalizePropTypes} from './withLocalize';
import compose from '../libs/compose';
import * as Expensicons from './Icon/Expensicons';
import theme from '../styles/themes/default';
import Button from './Button';
import styles from '../styles/styles';
import variables from '../styles/variables';
import LinearGradient from './LinearGradient';

const MAX_WAYPOINTS = 25;
const MAX_WAYPOINTS_TO_DISPLAY = 4;
>>>>>>> 58f6ab58

const propTypes = {
    /** The transactionID of this request */
    transactionID: PropTypes.string,

    /** The optimistic transaction for this request */
    transaction: PropTypes.shape({
        /** The transactionID of this request */
        transactionID: PropTypes.string,

        /** The comment object on the transaction */
        comment: PropTypes.shape({
            /** The waypoints defining the distance request */
            waypoints: PropTypes.shape({
                /** The latitude of the waypoint */
                lat: PropTypes.number,

                /** The longitude of the waypoint */
                lng: PropTypes.number,

                /** The address of the waypoint */
                address: PropTypes.string,
            }),
        }),
    }),

    ...withLocalizePropTypes,
};

const defaultProps = {
    transactionID: '',
    transaction: {},
};

function DistanceRequest({transactionID, transaction, translate}) {
    const [shouldShowGradient, setShouldShowGradient] = useState(false);
    const [scrollContainerHeight, setScrollContainerHeight] = useState(0);
    const [scrollContentHeight, setScrollContentHeight] = useState(0);

    const waypoints = lodashGet(transaction, 'comment.waypoints', {});
    const numberOfWaypoints = _.size(waypoints);
    const lastWaypointIndex = numberOfWaypoints - 1;

    // Show up to the max number of waypoints plus 1/2 of one to hint at scrolling
    const halfMenuItemHeight = Math.floor(variables.baseMenuItemHeight / 2);
    const scrollContainerMaxHeight = variables.baseMenuItemHeight * MAX_WAYPOINTS_TO_DISPLAY + halfMenuItemHeight;

    useEffect(() => {
        if (!transaction.transactionID || !_.isEmpty(waypoints)) {
            return;
        }
        // Create the initial start and stop waypoints
        Transaction.createInitialWaypoints(transaction.transactionID);
    }, [transaction.transactionID, waypoints]);

    const updateGradientVisibility = (event = {}) => {
        // If a waypoint extends past the bottom of the visible area show the gradient, else hide it.
        const visibleAreaEnd = lodashGet(event, 'nativeEvent.contentOffset.y', 0) + scrollContainerHeight;
        setShouldShowGradient(visibleAreaEnd < scrollContentHeight);
    };

    useEffect(updateGradientVisibility, [scrollContainerHeight, scrollContentHeight]);

    return (
<<<<<<< HEAD
        <View style={[styles.flex1, styles.flexColumn, styles.w100, styles.alignItemsCenter, styles.mt4, {padding: 10}]}>
            <Text>Distance Request</Text>
            <Text>transactionID: {props.transactionID}</Text>
            <View
                style={{
                    height: 400,
                    width: '100%',
                    borderRadius: 10,
                    overflow: 'hidden',
                }}
            >
                <MapView
                    accessToken="pk.eyJ1IjoiaGF5YXRhIiwiYSI6ImNsa3N5NTIzbTA3NHIzZW15Y2thOWVuZXIifQ.m6e2A0jWN3xuytd00Gj3iA"
                    style={{flex: 1}}
                />
            </View>
        </View>
=======
        <>
            <View
                style={{maxHeight: scrollContainerMaxHeight}}
                onLayout={(event = {}) => setScrollContainerHeight(lodashGet(event, 'nativeEvent.layout.height', 0))}
            >
                <ScrollView
                    onContentSizeChange={(width, height) => setScrollContentHeight(height)}
                    onScroll={updateGradientVisibility}
                    scrollEventThrottle={16}
                >
                    {_.map(waypoints, (waypoint, key) => {
                        // key is of the form waypoint0, waypoint1, ...
                        const index = Number(key.replace('waypoint', ''));
                        let descriptionKey = 'distance.waypointDescription.';
                        let waypointIcon;
                        if (index === 0) {
                            descriptionKey += 'start';
                            waypointIcon = Expensicons.DotIndicatorUnfilled;
                        } else if (index === lastWaypointIndex) {
                            descriptionKey += 'finish';
                            waypointIcon = Expensicons.Location;
                        } else {
                            descriptionKey += 'stop';
                            waypointIcon = Expensicons.DotIndicator;
                        }

                        return (
                            <MenuItemWithTopDescription
                                description={translate(descriptionKey)}
                                icon={Expensicons.DragHandles}
                                secondaryIcon={waypointIcon}
                                secondaryIconFill={theme.icon}
                                shouldShowRightIcon
                                key={key}
                            />
                        );
                    })}
                </ScrollView>
                {shouldShowGradient && (
                    <LinearGradient
                        style={[styles.pAbsolute, styles.b0, styles.l0, styles.r0, {height: halfMenuItemHeight}]}
                        colors={[theme.transparent, theme.modalBackground]}
                    />
                )}
            </View>
            <View style={[styles.flexRow, styles.justifyContentCenter, styles.pt1]}>
                <Button
                    small
                    icon={Expensicons.Plus}
                    onPress={() => Transaction.addStop(transactionID, lastWaypointIndex + 1)}
                    text={translate('distance.addStop')}
                    isDisabled={numberOfWaypoints === MAX_WAYPOINTS}
                    innerStyles={[styles.ph10]}
                />
            </View>
        </>
>>>>>>> 58f6ab58
    );
}

DistanceRequest.displayName = 'DistanceRequest';
DistanceRequest.propTypes = propTypes;
DistanceRequest.defaultProps = defaultProps;
export default compose(
    withLocalize,
    withOnyx({
        transaction: {
            key: (props) => `${ONYXKEYS.COLLECTION.TRANSACTION}${props.transactionID}`,
            selector: (transaction) => (transaction ? {transactionID: transaction.transactionID, comment: {waypoints: lodashGet(transaction, 'comment.waypoints')}} : null),
        },
    }),
)(DistanceRequest);<|MERGE_RESOLUTION|>--- conflicted
+++ resolved
@@ -4,10 +4,8 @@
 import _ from 'underscore';
 import PropTypes from 'prop-types';
 import {withOnyx} from 'react-native-onyx';
+import {MapView} from '@hayata/react-native-test-package';
 import ONYXKEYS from '../ONYXKEYS';
-<<<<<<< HEAD
-import {MapView} from '@hayata/react-native-test-package';
-=======
 import * as Transaction from '../libs/actions/Transaction';
 import MenuItemWithTopDescription from './MenuItemWithTopDescription';
 import withLocalize, {withLocalizePropTypes} from './withLocalize';
@@ -21,7 +19,6 @@
 
 const MAX_WAYPOINTS = 25;
 const MAX_WAYPOINTS_TO_DISPLAY = 4;
->>>>>>> 58f6ab58
 
 const propTypes = {
     /** The transactionID of this request */
@@ -86,25 +83,6 @@
     useEffect(updateGradientVisibility, [scrollContainerHeight, scrollContentHeight]);
 
     return (
-<<<<<<< HEAD
-        <View style={[styles.flex1, styles.flexColumn, styles.w100, styles.alignItemsCenter, styles.mt4, {padding: 10}]}>
-            <Text>Distance Request</Text>
-            <Text>transactionID: {props.transactionID}</Text>
-            <View
-                style={{
-                    height: 400,
-                    width: '100%',
-                    borderRadius: 10,
-                    overflow: 'hidden',
-                }}
-            >
-                <MapView
-                    accessToken="pk.eyJ1IjoiaGF5YXRhIiwiYSI6ImNsa3N5NTIzbTA3NHIzZW15Y2thOWVuZXIifQ.m6e2A0jWN3xuytd00Gj3iA"
-                    style={{flex: 1}}
-                />
-            </View>
-        </View>
-=======
         <>
             <View
                 style={{maxHeight: scrollContainerMaxHeight}}
@@ -150,6 +128,19 @@
                     />
                 )}
             </View>
+            <View
+                style={{
+                    height: 400,
+                    width: '100%',
+                    borderRadius: 10,
+                    overflow: 'hidden',
+                }}
+            >
+                <MapView
+                    accessToken="pk.eyJ1IjoiaGF5YXRhIiwiYSI6ImNsa3N5NTIzbTA3NHIzZW15Y2thOWVuZXIifQ.m6e2A0jWN3xuytd00Gj3iA"
+                    style={{flex: 1}}
+                />
+            </View>
             <View style={[styles.flexRow, styles.justifyContentCenter, styles.pt1]}>
                 <Button
                     small
@@ -161,7 +152,6 @@
                 />
             </View>
         </>
->>>>>>> 58f6ab58
     );
 }
 
