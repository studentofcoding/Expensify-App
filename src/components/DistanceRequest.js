import React, {useEffect, useMemo, useState, useRef} from 'react';
import {ScrollView, View} from 'react-native';
import {withOnyx} from 'react-native-onyx';
import lodashGet from 'lodash/get';
import lodashHas from 'lodash/has';
import lodashIsNull from 'lodash/isNull';
import PropTypes from 'prop-types';
import _ from 'underscore';
import CONST from '../CONST';
import ROUTES from '../ROUTES';
import ONYXKEYS from '../ONYXKEYS';
import styles from '../styles/styles';
import variables from '../styles/variables';
import LinearGradient from './LinearGradient';
import * as MapboxToken from '../libs/actions/MapboxToken';
import BlockingView from './BlockingViews/BlockingView';
import useNetwork from '../hooks/useNetwork';
import useLocalize from '../hooks/useLocalize';
import Navigation from '../libs/Navigation/Navigation';
import reportPropTypes from '../pages/reportPropTypes';
import DotIndicatorMessage from './DotIndicatorMessage';
import * as ErrorUtils from '../libs/ErrorUtils';
import usePrevious from '../hooks/usePrevious';
import theme from '../styles/themes/default';
import * as Transaction from '../libs/actions/Transaction';
import * as TransactionUtils from '../libs/TransactionUtils';
<<<<<<< HEAD
=======
import * as IOUUtils from '../libs/IOUUtils';

>>>>>>> c413f705
import Button from './Button';
import MapView from './MapView';
import * as Expensicons from './Icon/Expensicons';
import MenuItemWithTopDescription from './MenuItemWithTopDescription';
import * as StyleUtils from '../styles/StyleUtils';
<<<<<<< HEAD
import transactionPropTypes from './transactionPropTypes';
=======
import ScreenWrapper from './ScreenWrapper';
import FullPageNotFoundView from './BlockingViews/FullPageNotFoundView';
import HeaderWithBackButton from './HeaderWithBackButton';
>>>>>>> c413f705

const MAX_WAYPOINTS = 25;
const MAX_WAYPOINTS_TO_DISPLAY = 4;

const propTypes = {
    /** The transactionID of this request */
    transactionID: PropTypes.string,

    /** The report to which the distance request is associated */
    report: reportPropTypes,

    /** Data about Mapbox token for calling Mapbox API */
    mapboxAccessToken: PropTypes.shape({
        /** Temporary token for Mapbox API */
        token: PropTypes.string,

        /** Time when the token will expire in ISO 8601 */
        expiration: PropTypes.string,
    }),

<<<<<<< HEAD
    /** Are we editing an existing distance request, or creating a new one? */
    isEditingRequest: PropTypes.bool,

    /** Called on submit of this page */
    onSubmit: PropTypes.func.isRequired,

    /* Onyx Props */
    transaction: transactionPropTypes,
=======
    /** React Navigation route */
    route: PropTypes.shape({
        /** Params from the route */
        params: PropTypes.shape({
            /** The type of IOU report, i.e. bill, request, send */
            iouType: PropTypes.string,

            /** The report ID of the IOU */
            reportID: PropTypes.string,
        }),
    }).isRequired,
>>>>>>> c413f705
};

const defaultProps = {
    transactionID: '',
    report: {},
    isEditingRequest: false,
    mapboxAccessToken: {
        token: '',
    },
    transaction: {},
};

<<<<<<< HEAD
function DistanceRequest({transactionID, report, mapboxAccessToken, isEditingRequest, onSubmit, transaction}) {
=======
function DistanceRequest({iou, iouType, report, transaction, mapboxAccessToken, route}) {
>>>>>>> c413f705
    const [shouldShowGradient, setShouldShowGradient] = useState(false);
    const [scrollContainerHeight, setScrollContainerHeight] = useState(0);
    const [scrollContentHeight, setScrollContentHeight] = useState(0);
    const {isOffline} = useNetwork();
    const {translate} = useLocalize();

<<<<<<< HEAD
    const waypoints = lodashGet(transaction, 'comment.waypoints', {});
=======
    const isEditing = lodashGet(route, 'path', '').includes('address');
    const reportID = lodashGet(report, 'reportID', '');
    const waypoints = useMemo(() => lodashGet(transaction, 'comment.waypoints', {}), [transaction]);
>>>>>>> c413f705
    const previousWaypoints = usePrevious(waypoints);
    const numberOfWaypoints = _.size(waypoints);
    const numberOfPreviousWaypoints = _.size(previousWaypoints);
    const scrollViewRef = useRef(null);

    const lastWaypointIndex = numberOfWaypoints - 1;
    const isLoadingRoute = lodashGet(transaction, 'comment.isLoading', false);
    const hasRouteError = !!lodashGet(transaction, 'errorFields.route');
    const haveWaypointsChanged = !_.isEqual(previousWaypoints, waypoints);
    const doesRouteExist = lodashHas(transaction, 'routes.route0.geometry.coordinates');
    const validatedWaypoints = TransactionUtils.getValidWaypoints(waypoints);
    const shouldFetchRoute = (!doesRouteExist || haveWaypointsChanged) && !isLoadingRoute && _.size(validatedWaypoints) > 1;
    const waypointMarkers = useMemo(
        () =>
            _.filter(
                _.map(waypoints, (waypoint, key) => {
                    if (!waypoint || !lodashHas(waypoint, 'lat') || !lodashHas(waypoint, 'lng') || lodashIsNull(waypoint.lat) || lodashIsNull(waypoint.lng)) {
                        return;
                    }

                    const index = TransactionUtils.getWaypointIndex(key);
                    let MarkerComponent;
                    if (index === 0) {
                        MarkerComponent = Expensicons.DotIndicatorUnfilled;
                    } else if (index === lastWaypointIndex) {
                        MarkerComponent = Expensicons.Location;
                    } else {
                        MarkerComponent = Expensicons.DotIndicator;
                    }

                    return {
                        id: `${waypoint.lng},${waypoint.lat},${index}`,
                        coordinate: [waypoint.lng, waypoint.lat],
                        markerComponent: () => (
                            <MarkerComponent
                                width={CONST.MAP_MARKER_SIZE}
                                height={CONST.MAP_MARKER_SIZE}
                                fill={theme.icon}
                            />
                        ),
                    };
                }),
                (waypoint) => waypoint,
            ),
        [waypoints, lastWaypointIndex],
    );

    // Show up to the max number of waypoints plus 1/2 of one to hint at scrolling
    const halfMenuItemHeight = Math.floor(variables.optionRowHeight / 2);
    const scrollContainerMaxHeight = variables.optionRowHeight * MAX_WAYPOINTS_TO_DISPLAY + halfMenuItemHeight;

    useEffect(() => {
        MapboxToken.init();
        return MapboxToken.stop;
    }, []);

    useEffect(() => {
        if (!transactionID || !_.isEmpty(waypoints)) {
            return;
        }
        // Create the initial start and stop waypoints
        Transaction.createInitialWaypoints(transactionID);
    }, [transactionID, waypoints]);

    const updateGradientVisibility = (event = {}) => {
        // If a waypoint extends past the bottom of the visible area show the gradient, else hide it.
        const visibleAreaEnd = lodashGet(event, 'nativeEvent.contentOffset.y', 0) + scrollContainerHeight;
        setShouldShowGradient(visibleAreaEnd < scrollContentHeight);
    };
    useEffect(() => {
        if (isOffline || !shouldFetchRoute) {
            return;
        }

        Transaction.getRoute(transactionID, validatedWaypoints);
    }, [shouldFetchRoute, transactionID, validatedWaypoints, isOffline]);

    useEffect(() => {
        if (numberOfWaypoints <= numberOfPreviousWaypoints) {
            return;
        }
        scrollViewRef.current.scrollToEnd({animated: true});
    }, [numberOfPreviousWaypoints, numberOfWaypoints]);

    useEffect(updateGradientVisibility, [scrollContainerHeight, scrollContentHeight]);

    const navigateBack = () => {
        Navigation.goBack(isEditing ? ROUTES.getMoneyRequestConfirmationRoute(iouType, reportID) : null);
    };

    const navigateToNextPage = () => {
        if (isEditing) {
            Navigation.goBack(ROUTES.getMoneyRequestConfirmationRoute(iouType, reportID));
            return;
        }

        IOU.navigateToNextPage(iou, iouType, reportID, report);
    };

    const content = (
        <ScrollView contentContainerStyle={styles.flexGrow1}>
            <View
                style={styles.distanceRequestContainer(scrollContainerMaxHeight)}
                onLayout={(event = {}) => setScrollContainerHeight(lodashGet(event, 'nativeEvent.layout.height', 0))}
            >
                <ScrollView
                    onContentSizeChange={(width, height) => setScrollContentHeight(height)}
                    onScroll={updateGradientVisibility}
                    scrollEventThrottle={variables.distanceScrollEventThrottle}
                    ref={scrollViewRef}
                >
                    {_.map(waypoints, (waypoint, key) => {
                        // key is of the form waypoint0, waypoint1, ...
                        const index = TransactionUtils.getWaypointIndex(key);
                        let descriptionKey = 'distance.waypointDescription.';
                        let waypointIcon;
                        if (index === 0) {
                            descriptionKey += 'start';
                            waypointIcon = Expensicons.DotIndicatorUnfilled;
                        } else if (index === lastWaypointIndex) {
                            descriptionKey += 'finish';
                            waypointIcon = Expensicons.Location;
                        } else {
                            descriptionKey += 'stop';
                            waypointIcon = Expensicons.DotIndicator;
                        }

                        return (
                            <MenuItemWithTopDescription
                                description={translate(descriptionKey)}
                                title={lodashGet(waypoints, [`waypoint${index}`, 'address'], '')}
                                iconFill={theme.icon}
                                secondaryIcon={waypointIcon}
                                secondaryIconFill={theme.icon}
                                shouldShowRightIcon
                                onPress={() =>
                                    Navigation.navigate(
                                        isEditingRequest ? ROUTES.getMoneyRequestEditWaypointRoute(report.reportID, index) : ROUTES.getMoneyRequestWaypointRoute('request', index),
                                    )
                                }
                                key={key}
                            />
                        );
                    })}
                </ScrollView>
                {shouldShowGradient && (
                    <LinearGradient
                        style={[styles.pAbsolute, styles.b0, styles.l0, styles.r0, {height: halfMenuItemHeight}]}
                        colors={[StyleUtils.getTransparentColor(theme.modalBackground), theme.modalBackground]}
                    />
                )}
                {hasRouteError && (
                    <DotIndicatorMessage
                        style={[styles.mh5, styles.mv3]}
                        messages={ErrorUtils.getLatestErrorField(transaction, 'route')}
                        type="error"
                    />
                )}
            </View>
            <View style={[styles.flexRow, styles.justifyContentCenter, styles.pt1]}>
                <Button
                    small
                    icon={Expensicons.Plus}
                    onPress={() => Transaction.addStop(transactionID)}
                    text={translate('distance.addStop')}
                    isDisabled={numberOfWaypoints === MAX_WAYPOINTS}
                    innerStyles={[styles.ph10]}
                />
            </View>
            <View style={styles.mapViewContainer}>
                {!isOffline && Boolean(mapboxAccessToken.token) ? (
                    <MapView
                        accessToken={mapboxAccessToken.token}
                        mapPadding={CONST.MAPBOX.PADDING}
                        pitchEnabled={false}
                        initialState={{
                            zoom: CONST.MAPBOX.DEFAULT_ZOOM,
                            location: CONST.MAPBOX.DEFAULT_COORDINATE,
                        }}
                        directionCoordinates={lodashGet(transaction, 'routes.route0.geometry.coordinates', [])}
                        style={styles.mapView}
                        waypoints={waypointMarkers}
                        styleURL={CONST.MAPBOX.STYLE_URL}
                    />
                ) : (
                    <View style={[styles.mapPendingView]}>
                        <BlockingView
                            icon={Expensicons.EmptyStateRoutePending}
                            title={translate('distance.mapPending.title')}
                            subtitle={isOffline ? translate('distance.mapPending.subtitle') : translate('distance.mapPending.onlineSubtitle')}
                            shouldShowLink={false}
                        />
                    </View>
                )}
            </View>
            <Button
                isLoading={transaction.isLoading}
                success
                style={[styles.w100, styles.mb4, styles.ph4, styles.flexShrink0]}
<<<<<<< HEAD
                onPress={() => onSubmit(waypoints)}
                isDisabled={waypointMarkers.length < 2}
                text={translate(isEditingRequest ? 'common.save' : 'common.next')}
=======
                onPress={navigateToNextPage}
                isDisabled={_.size(validatedWaypoints) < 2 || hasRouteError || isOffline}
                text={translate('common.next')}
>>>>>>> c413f705
            />
        </ScrollView>
    );

    if (!isEditing) {
        return content;
    }

    return (
        <ScreenWrapper
            includeSafeAreaPaddingBottom={false}
            shouldEnableKeyboardAvoidingView={false}
        >
            {({safeAreaPaddingBottomStyle}) => (
                <FullPageNotFoundView shouldShow={!IOUUtils.isValidMoneyRequestType(iouType)}>
                    <View style={[styles.flex1, safeAreaPaddingBottomStyle]}>
                        <HeaderWithBackButton
                            title={translate('common.distance')}
                            onBackButonBackButtonPress={navigateBack}
                        />
                        {content}
                    </View>
                </FullPageNotFoundView>
            )}
        </ScreenWrapper>
    );
}

DistanceRequest.displayName = 'DistanceRequest';
DistanceRequest.propTypes = propTypes;
DistanceRequest.defaultProps = defaultProps;
export default withOnyx({
    transaction: {
        key: (props) => `${ONYXKEYS.COLLECTION.TRANSACTION}${props.transactionID}`,
    },
    mapboxAccessToken: {
        key: ONYXKEYS.MAPBOX_ACCESS_TOKEN,
    },
})(DistanceRequest);<|MERGE_RESOLUTION|>--- conflicted
+++ resolved
@@ -24,23 +24,16 @@
 import theme from '../styles/themes/default';
 import * as Transaction from '../libs/actions/Transaction';
 import * as TransactionUtils from '../libs/TransactionUtils';
-<<<<<<< HEAD
-=======
 import * as IOUUtils from '../libs/IOUUtils';
-
->>>>>>> c413f705
 import Button from './Button';
 import MapView from './MapView';
 import * as Expensicons from './Icon/Expensicons';
 import MenuItemWithTopDescription from './MenuItemWithTopDescription';
 import * as StyleUtils from '../styles/StyleUtils';
-<<<<<<< HEAD
 import transactionPropTypes from './transactionPropTypes';
-=======
 import ScreenWrapper from './ScreenWrapper';
 import FullPageNotFoundView from './BlockingViews/FullPageNotFoundView';
 import HeaderWithBackButton from './HeaderWithBackButton';
->>>>>>> c413f705
 
 const MAX_WAYPOINTS = 25;
 const MAX_WAYPOINTS_TO_DISPLAY = 4;
@@ -61,7 +54,6 @@
         expiration: PropTypes.string,
     }),
 
-<<<<<<< HEAD
     /** Are we editing an existing distance request, or creating a new one? */
     isEditingRequest: PropTypes.bool,
 
@@ -70,7 +62,7 @@
 
     /* Onyx Props */
     transaction: transactionPropTypes,
-=======
+
     /** React Navigation route */
     route: PropTypes.shape({
         /** Params from the route */
@@ -82,7 +74,6 @@
             reportID: PropTypes.string,
         }),
     }).isRequired,
->>>>>>> c413f705
 };
 
 const defaultProps = {
@@ -95,24 +86,16 @@
     transaction: {},
 };
 
-<<<<<<< HEAD
-function DistanceRequest({transactionID, report, mapboxAccessToken, isEditingRequest, onSubmit, transaction}) {
-=======
-function DistanceRequest({iou, iouType, report, transaction, mapboxAccessToken, route}) {
->>>>>>> c413f705
+function DistanceRequest({transactionID, iou, iouType, report, transaction, mapboxAccessToken, route, isEditingRequest, onSubmit, transaction}) {
     const [shouldShowGradient, setShouldShowGradient] = useState(false);
     const [scrollContainerHeight, setScrollContainerHeight] = useState(0);
     const [scrollContentHeight, setScrollContentHeight] = useState(0);
     const {isOffline} = useNetwork();
     const {translate} = useLocalize();
 
-<<<<<<< HEAD
-    const waypoints = lodashGet(transaction, 'comment.waypoints', {});
-=======
     const isEditing = lodashGet(route, 'path', '').includes('address');
     const reportID = lodashGet(report, 'reportID', '');
     const waypoints = useMemo(() => lodashGet(transaction, 'comment.waypoints', {}), [transaction]);
->>>>>>> c413f705
     const previousWaypoints = usePrevious(waypoints);
     const numberOfWaypoints = _.size(waypoints);
     const numberOfPreviousWaypoints = _.size(previousWaypoints);
@@ -312,15 +295,11 @@
                 isLoading={transaction.isLoading}
                 success
                 style={[styles.w100, styles.mb4, styles.ph4, styles.flexShrink0]}
-<<<<<<< HEAD
                 onPress={() => onSubmit(waypoints)}
-                isDisabled={waypointMarkers.length < 2}
-                text={translate(isEditingRequest ? 'common.save' : 'common.next')}
-=======
+                // @TODO figure out how to resolve this
                 onPress={navigateToNextPage}
                 isDisabled={_.size(validatedWaypoints) < 2 || hasRouteError || isOffline}
-                text={translate('common.next')}
->>>>>>> c413f705
+                text={translate(isEditingRequest ? 'common.save' : 'common.next')}
             />
         </ScrollView>
     );
