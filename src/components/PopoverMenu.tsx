--- conflicted
+++ resolved
@@ -272,49 +272,6 @@
                         <OfflineWithFeedback
                             // eslint-disable-next-line react/no-array-index-key
                             key={`${item.text}_${menuIndex}`}
-<<<<<<< HEAD
-                            icon={item.icon}
-                            iconWidth={item.iconWidth}
-                            iconHeight={item.iconHeight}
-                            iconFill={item.iconFill}
-                            additionalIconStyles={item.additionalIconStyles}
-                            contentFit={item.contentFit}
-                            title={item.text}
-                            shouldShowSelectedItemCheck={shouldShowSelectedItemCheck}
-                            titleStyle={StyleSheet.flatten([styles.flex1, item.titleStyle])}
-                            shouldCheckActionAllowedOnPress={false}
-                            description={item.description}
-                            numberOfLinesDescription={item.numberOfLinesDescription}
-                            onPress={() => selectItem(menuIndex)}
-                            focused={focusedIndex === menuIndex}
-                            displayInDefaultIconColor={item.displayInDefaultIconColor}
-                            shouldShowRightIcon={item.shouldShowRightIcon}
-                            shouldShowRightComponent={item.shouldShowRightComponent}
-                            iconRight={item.iconRight}
-                            rightComponent={item.rightComponent}
-                            shouldPutLeftPaddingWhenNoIcon={item.shouldPutLeftPaddingWhenNoIcon}
-                            label={item.label}
-                            style={{backgroundColor: item.isSelected ? theme.activeComponentBG : undefined}}
-                            isLabelHoverable={item.isLabelHoverable}
-                            floatRightAvatars={item.floatRightAvatars}
-                            floatRightAvatarSize={item.floatRightAvatarSize}
-                            shouldShowSubscriptRightAvatar={item.shouldShowSubscriptRightAvatar}
-                            disabled={item.disabled}
-                            onFocus={() => setFocusedIndex(menuIndex)}
-                            success={item.success}
-                            containerStyle={item.containerStyle}
-                            shouldRenderTooltip={item.shouldRenderTooltip}
-                            tooltipAnchorAlignment={item.tooltipAnchorAlignment}
-                            tooltipShiftHorizontal={item.tooltipShiftHorizontal}
-                            tooltipShiftVertical={item.tooltipShiftVertical}
-                            tooltipWrapperStyle={item.tooltipWrapperStyle}
-                            renderTooltipContent={item.renderTooltipContent}
-                            numberOfLinesTitle={item.numberOfLinesTitle}
-                            interactive={item.interactive}
-                            isSelected={item.isSelected}
-                            badgeText={item.badgeText}
-                        />
-=======
                             pendingAction={item.pendingAction}
                         >
                             <FocusableMenuItem
@@ -322,6 +279,7 @@
                                 iconWidth={item.iconWidth}
                                 iconHeight={item.iconHeight}
                                 iconFill={item.iconFill}
+                                additionalIconStyles={item.additionalIconStyles}
                                 contentFit={item.contentFit}
                                 title={item.text}
                                 shouldShowSelectedItemCheck={shouldShowSelectedItemCheck}
@@ -359,7 +317,6 @@
                                 badgeText={item.badgeText}
                             />
                         </OfflineWithFeedback>
->>>>>>> 6d8e739f
                     ))}
                 </ScrollView>
             </FocusTrapForModal>
