import type {RefObject} from 'react';
import React, {useEffect, useRef, useState} from 'react';
import {View} from 'react-native';
import type {ModalProps} from 'react-native-modal';
import useArrowKeyFocusManager from '@hooks/useArrowKeyFocusManager';
import useKeyboardShortcut from '@hooks/useKeyboardShortcut';
import useResponsiveLayout from '@hooks/useResponsiveLayout';
import useThemeStyles from '@hooks/useThemeStyles';
import CONST from '@src/CONST';
import type {AnchorPosition} from '@src/styles';
import type AnchorAlignment from '@src/types/utils/AnchorAlignment';
import FocusableMenuItem from './FocusableMenuItem';
import FocusTrapForModal from './FocusTrap/FocusTrapForModal';
import * as Expensicons from './Icon/Expensicons';
import type {MenuItemProps} from './MenuItem';
import MenuItem from './MenuItem';
import PopoverWithMeasuredContent from './PopoverWithMeasuredContent';
import Text from './Text';

type PopoverMenuItem = MenuItemProps & {
    /** Text label */
    text: string;

    /** A callback triggered when this item is selected */
    onSelected?: () => void;

    /** Sub menu items to be rendered after a menu item is selected */
    subMenuItems?: PopoverMenuItem[];

    /** Determines whether the menu item is disabled or not */
    disabled?: boolean;
};

type PopoverModalProps = Pick<ModalProps, 'animationIn' | 'animationOut' | 'animationInTiming'>;

type PopoverMenuProps = Partial<PopoverModalProps> & {
    /** Callback method fired when the user requests to close the modal */
    onClose: () => void;

    /** State that determines whether to display the modal or not */
    isVisible: boolean;

    /** Callback to fire when a CreateMenu item is selected */
    onItemSelected: (selectedItem: PopoverMenuItem, index: number) => void;

    /** Menu items to be rendered on the list */
    menuItems: PopoverMenuItem[];

    /** Optional non-interactive text to display as a header for any create menu */
    headerText?: string;

    /** Whether disable the animations */
    disableAnimation?: boolean;

    /** The horizontal and vertical anchors points for the popover */
    anchorPosition: AnchorPosition;

    /** Ref of the anchor */
    anchorRef: RefObject<View | HTMLDivElement>;

    /** Where the popover should be positioned relative to the anchor points. */
    anchorAlignment?: AnchorAlignment;

    /** Whether we don't want to show overlay */
    withoutOverlay?: boolean;

    /** Should we announce the Modal visibility changes? */
    shouldSetModalVisibility?: boolean;

    /** Whether we want to show the popover on the right side of the screen */
    fromSidebarMediumScreen?: boolean;

    /**
     * Whether the modal should enable the new focus manager.
     * We are attempting to migrate to a new refocus manager, adding this property for gradual migration.
     * */
    shouldEnableNewFocusManagement?: boolean;
};

function PopoverMenu({
    menuItems,
    onItemSelected,
    isVisible,
    anchorPosition,
    anchorRef,
    onClose,
    headerText,
    fromSidebarMediumScreen,
    anchorAlignment = {
        horizontal: CONST.MODAL.ANCHOR_ORIGIN_HORIZONTAL.LEFT,
        vertical: CONST.MODAL.ANCHOR_ORIGIN_VERTICAL.BOTTOM,
    },
    animationIn = 'fadeIn',
    animationOut = 'fadeOut',
    animationInTiming = CONST.ANIMATED_TRANSITION,
    disableAnimation = true,
    withoutOverlay = false,
    shouldSetModalVisibility = true,
    shouldEnableNewFocusManagement,
}: PopoverMenuProps) {
    const styles = useThemeStyles();
    const {shouldUseNarrowLayout} = useResponsiveLayout();
    const selectedItemIndex = useRef<number | null>(null);

    const [currentMenuItems, setCurrentMenuItems] = useState(menuItems);
    const [enteredSubMenuIndexes, setEnteredSubMenuIndexes] = useState<number[]>([]);

    const [focusedIndex, setFocusedIndex] = useArrowKeyFocusManager({initialFocusedIndex: -1, maxIndex: currentMenuItems.length - 1, isActive: isVisible});

    const selectItem = (index: number) => {
        const selectedItem = currentMenuItems[index];
        if (selectedItem?.subMenuItems) {
            setCurrentMenuItems([...selectedItem.subMenuItems]);
            setEnteredSubMenuIndexes([...enteredSubMenuIndexes, index]);
        } else {
            selectedItemIndex.current = index;
            onItemSelected(selectedItem, index);
        }
    };

    const getPreviousSubMenu = () => {
        let currentItems = menuItems;
        for (let i = 0; i < enteredSubMenuIndexes.length - 1; i++) {
            const nextItems = currentItems[enteredSubMenuIndexes[i]].subMenuItems;
            if (!nextItems) {
                return currentItems;
            }
            currentItems = nextItems;
        }
        return currentItems;
    };

    const renderBackButtonItem = () => {
        const previousMenuItems = getPreviousSubMenu();
        const previouslySelectedItem = previousMenuItems[enteredSubMenuIndexes[enteredSubMenuIndexes.length - 1]];

        return (
            <MenuItem
                key={previouslySelectedItem.text}
                icon={Expensicons.BackArrow}
                iconFill="gray"
                title={previouslySelectedItem.text}
                shouldCheckActionAllowedOnPress={false}
                description={previouslySelectedItem.description}
                onPress={() => {
                    setCurrentMenuItems(previousMenuItems);
                    enteredSubMenuIndexes.splice(-1);
                }}
            />
        );
    };

    useKeyboardShortcut(
        CONST.KEYBOARD_SHORTCUTS.ENTER,
        () => {
            if (focusedIndex === -1) {
                return;
            }
            selectItem(focusedIndex);
            setFocusedIndex(-1); // Reset the focusedIndex on selecting any menu
        },
        {isActive: isVisible},
    );

    const onModalHide = () => {
        setFocusedIndex(-1);
        if (selectedItemIndex.current !== null) {
            currentMenuItems[selectedItemIndex.current].onSelected?.();
            selectedItemIndex.current = null;
        }
    };

    useEffect(() => {
        if (menuItems.length === 0) {
            return;
        }
        setEnteredSubMenuIndexes([]);
        setCurrentMenuItems(menuItems);
    }, [menuItems]);

    return (
        <PopoverWithMeasuredContent
            anchorPosition={anchorPosition}
            anchorRef={anchorRef}
            anchorAlignment={anchorAlignment}
            onClose={() => {
                setCurrentMenuItems(menuItems);
                setEnteredSubMenuIndexes([]);
                onClose();
            }}
            isVisible={isVisible}
            onModalHide={onModalHide}
            animationIn={animationIn}
            animationOut={animationOut}
            animationInTiming={animationInTiming}
            disableAnimation={disableAnimation}
            fromSidebarMediumScreen={fromSidebarMediumScreen}
            withoutOverlay={withoutOverlay}
            shouldSetModalVisibility={shouldSetModalVisibility}
            shouldEnableNewFocusManagement={shouldEnableNewFocusManagement}
        >
<<<<<<< HEAD
            <FocusTrapForModal active={isVisible}>
                <View style={isSmallScreenWidth ? {} : styles.createMenuContainer}>
                    {!!headerText && <Text style={[styles.createMenuHeaderText, styles.ml3]}>{headerText}</Text>}
                    {enteredSubMenuIndexes.length > 0 && renderBackButtonItem()}
                    {currentMenuItems.map((item, menuIndex) => (
                        <FocusableMenuItem
                            key={item.text}
                            icon={item.icon}
                            iconWidth={item.iconWidth}
                            iconHeight={item.iconHeight}
                            iconFill={item.iconFill}
                            contentFit={item.contentFit}
                            title={item.text}
                            shouldCheckActionAllowedOnPress={false}
                            description={item.description}
                            numberOfLinesDescription={item.numberOfLinesDescription}
                            onPress={() => selectItem(menuIndex)}
                            focused={focusedIndex === menuIndex}
                            displayInDefaultIconColor={item.displayInDefaultIconColor}
                            shouldShowRightIcon={item.shouldShowRightIcon}
                            iconRight={item.iconRight}
                            shouldPutLeftPaddingWhenNoIcon={item.shouldPutLeftPaddingWhenNoIcon}
                            label={item.label}
                            isLabelHoverable={item.isLabelHoverable}
                            floatRightAvatars={item.floatRightAvatars}
                            floatRightAvatarSize={item.floatRightAvatarSize}
                            shouldShowSubscriptRightAvatar={item.shouldShowSubscriptRightAvatar}
                            disabled={item.disabled}
                            onFocus={() => setFocusedIndex(menuIndex)}
                            success={item.success}
                            containerStyle={item.containerStyle}
                        />
                    ))}
                </View>
            </FocusTrapForModal>
=======
            <View style={shouldUseNarrowLayout ? {} : styles.createMenuContainer}>
                {!!headerText && <Text style={[styles.createMenuHeaderText, styles.ml3]}>{headerText}</Text>}
                {enteredSubMenuIndexes.length > 0 && renderBackButtonItem()}
                {currentMenuItems.map((item, menuIndex) => (
                    <FocusableMenuItem
                        key={item.text}
                        icon={item.icon}
                        iconWidth={item.iconWidth}
                        iconHeight={item.iconHeight}
                        iconFill={item.iconFill}
                        contentFit={item.contentFit}
                        title={item.text}
                        shouldCheckActionAllowedOnPress={false}
                        description={item.description}
                        numberOfLinesDescription={item.numberOfLinesDescription}
                        onPress={() => selectItem(menuIndex)}
                        focused={focusedIndex === menuIndex}
                        displayInDefaultIconColor={item.displayInDefaultIconColor}
                        shouldShowRightIcon={item.shouldShowRightIcon}
                        iconRight={item.iconRight}
                        shouldPutLeftPaddingWhenNoIcon={item.shouldPutLeftPaddingWhenNoIcon}
                        label={item.label}
                        isLabelHoverable={item.isLabelHoverable}
                        floatRightAvatars={item.floatRightAvatars}
                        floatRightAvatarSize={item.floatRightAvatarSize}
                        shouldShowSubscriptRightAvatar={item.shouldShowSubscriptRightAvatar}
                        disabled={item.disabled}
                        onFocus={() => setFocusedIndex(menuIndex)}
                        success={item.success}
                        containerStyle={item.containerStyle}
                    />
                ))}
            </View>
>>>>>>> e6cce566
        </PopoverWithMeasuredContent>
    );
}

PopoverMenu.displayName = 'PopoverMenu';

export default React.memo(PopoverMenu);
export type {PopoverMenuItem, PopoverMenuProps};<|MERGE_RESOLUTION|>--- conflicted
+++ resolved
@@ -199,9 +199,8 @@
             shouldSetModalVisibility={shouldSetModalVisibility}
             shouldEnableNewFocusManagement={shouldEnableNewFocusManagement}
         >
-<<<<<<< HEAD
             <FocusTrapForModal active={isVisible}>
-                <View style={isSmallScreenWidth ? {} : styles.createMenuContainer}>
+                <View style={shouldUseNarrowLayout ? {} : styles.createMenuContainer}>
                     {!!headerText && <Text style={[styles.createMenuHeaderText, styles.ml3]}>{headerText}</Text>}
                     {enteredSubMenuIndexes.length > 0 && renderBackButtonItem()}
                     {currentMenuItems.map((item, menuIndex) => (
@@ -235,41 +234,6 @@
                     ))}
                 </View>
             </FocusTrapForModal>
-=======
-            <View style={shouldUseNarrowLayout ? {} : styles.createMenuContainer}>
-                {!!headerText && <Text style={[styles.createMenuHeaderText, styles.ml3]}>{headerText}</Text>}
-                {enteredSubMenuIndexes.length > 0 && renderBackButtonItem()}
-                {currentMenuItems.map((item, menuIndex) => (
-                    <FocusableMenuItem
-                        key={item.text}
-                        icon={item.icon}
-                        iconWidth={item.iconWidth}
-                        iconHeight={item.iconHeight}
-                        iconFill={item.iconFill}
-                        contentFit={item.contentFit}
-                        title={item.text}
-                        shouldCheckActionAllowedOnPress={false}
-                        description={item.description}
-                        numberOfLinesDescription={item.numberOfLinesDescription}
-                        onPress={() => selectItem(menuIndex)}
-                        focused={focusedIndex === menuIndex}
-                        displayInDefaultIconColor={item.displayInDefaultIconColor}
-                        shouldShowRightIcon={item.shouldShowRightIcon}
-                        iconRight={item.iconRight}
-                        shouldPutLeftPaddingWhenNoIcon={item.shouldPutLeftPaddingWhenNoIcon}
-                        label={item.label}
-                        isLabelHoverable={item.isLabelHoverable}
-                        floatRightAvatars={item.floatRightAvatars}
-                        floatRightAvatarSize={item.floatRightAvatarSize}
-                        shouldShowSubscriptRightAvatar={item.shouldShowSubscriptRightAvatar}
-                        disabled={item.disabled}
-                        onFocus={() => setFocusedIndex(menuIndex)}
-                        success={item.success}
-                        containerStyle={item.containerStyle}
-                    />
-                ))}
-            </View>
->>>>>>> e6cce566
         </PopoverWithMeasuredContent>
     );
 }
