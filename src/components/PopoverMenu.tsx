import type {ImageContentFit} from 'expo-image';
import type {RefObject} from 'react';
import React, {useEffect, useRef, useState} from 'react';
import {View} from 'react-native';
import type {ModalProps} from 'react-native-modal';
import useArrowKeyFocusManager from '@hooks/useArrowKeyFocusManager';
import useKeyboardShortcut from '@hooks/useKeyboardShortcut';
import useThemeStyles from '@hooks/useThemeStyles';
import useWindowDimensions from '@hooks/useWindowDimensions';
import CONST from '@src/CONST';
import type {AnchorPosition} from '@src/styles';
import type AnchorAlignment from '@src/types/utils/AnchorAlignment';
import type IconAsset from '@src/types/utils/IconAsset';
import * as Expensicons from './Icon/Expensicons';
import MenuItem from './MenuItem';
import PopoverWithMeasuredContent from './PopoverWithMeasuredContent';
import Text from './Text';

type PopoverMenuItem = {
    /** An icon element displayed on the left side */
    icon: IconAsset;

    /** Text label */
    text: string;

    /** A callback triggered when this item is selected */
    onSelected: () => void;

    /** A description text to show under the title */
    description?: string;

    /** The fill color to pass into the icon. */
    iconFill?: string;

    /** Icon Width */
    iconWidth?: number;

    /** Icon Height */
    iconHeight?: number;

    /** Icon should be displayed in its own color */
    displayInDefaultIconColor?: boolean;

    /** Determines how the icon should be resized to fit its container */
    contentFit?: ImageContentFit;

    /** Sub menu items to be rendered after a menu item is selected */
    subMenuItems?: PopoverMenuItem[];

    /** Determines whether an icon should be displayed on the right side of the menu item. */
    shouldShowRightIcon?: boolean;

    /** Adds padding to the left of the text when there is no icon. */
    shouldPutLeftPaddingWhenNoIcon?: boolean;
};

type PopoverModalProps = Pick<ModalProps, 'animationIn' | 'animationOut' | 'animationInTiming'>;

type PopoverMenuProps = Partial<PopoverModalProps> & {
    /** Callback method fired when the user requests to close the modal */
    onClose: () => void;

    /** State that determines whether to display the modal or not */
    isVisible: boolean;

    /** Callback to fire when a CreateMenu item is selected */
    onItemSelected: (selectedItem: PopoverMenuItem, index: number) => void;

    /** Menu items to be rendered on the list */
    menuItems: PopoverMenuItem[];

    /** Optional non-interactive text to display as a header for any create menu */
    headerText?: string;

    /** Whether disable the animations */
    disableAnimation?: boolean;

    /** The horizontal and vertical anchors points for the popover */
    anchorPosition: AnchorPosition;

    /** Ref of the anchor */
<<<<<<< HEAD
    anchorRef: RefObject<HTMLDivElement | View>;
=======
    anchorRef: RefObject<View | HTMLDivElement>;
>>>>>>> 56c02189

    /** Where the popover should be positioned relative to the anchor points. */
    anchorAlignment?: AnchorAlignment;

    /** Whether we don't want to show overlay */
    withoutOverlay?: boolean;

    /** Should we announce the Modal visibility changes? */
    shouldSetModalVisibility?: boolean;

    /** Whether we want to show the popover on the right side of the screen */
    fromSidebarMediumScreen?: boolean;
};

function PopoverMenu({
    menuItems,
    onItemSelected,
    isVisible,
    anchorPosition,
    anchorRef,
    onClose,
    headerText,
    fromSidebarMediumScreen,
    anchorAlignment = {
        horizontal: CONST.MODAL.ANCHOR_ORIGIN_HORIZONTAL.LEFT,
        vertical: CONST.MODAL.ANCHOR_ORIGIN_VERTICAL.BOTTOM,
    },
    animationIn = 'fadeIn',
    animationOut = 'fadeOut',
    animationInTiming = CONST.ANIMATED_TRANSITION,
    disableAnimation = true,
    withoutOverlay = false,
    shouldSetModalVisibility = true,
}: PopoverMenuProps) {
    const styles = useThemeStyles();
    const {isSmallScreenWidth} = useWindowDimensions();
    const selectedItemIndex = useRef<number | null>(null);

    const [currentMenuItems, setCurrentMenuItems] = useState(menuItems);
    const [enteredSubMenuIndexes, setEnteredSubMenuIndexes] = useState<number[]>([]);

    const [focusedIndex, setFocusedIndex] = useArrowKeyFocusManager({initialFocusedIndex: -1, maxIndex: currentMenuItems.length - 1, isActive: isVisible});

    const selectItem = (index: number) => {
        const selectedItem = currentMenuItems[index];
        if (selectedItem?.subMenuItems) {
            setCurrentMenuItems([...selectedItem.subMenuItems]);
            setEnteredSubMenuIndexes([...enteredSubMenuIndexes, index]);
        } else {
            onItemSelected(selectedItem, index);
            selectedItemIndex.current = index;
        }
    };

    const getPreviousSubMenu = () => {
        let currentItems = menuItems;
        for (let i = 0; i < enteredSubMenuIndexes.length - 1; i++) {
            const nextItems = currentItems[enteredSubMenuIndexes[i]].subMenuItems;
            if (!nextItems) {
                return currentItems;
            }
            currentItems = nextItems;
        }
        return currentItems;
    };

    const renderBackButtonItem = () => {
        const previousMenuItems = getPreviousSubMenu();
        const previouslySelectedItem = previousMenuItems[enteredSubMenuIndexes[enteredSubMenuIndexes.length - 1]];

        return (
            <MenuItem
                key={previouslySelectedItem.text}
                icon={Expensicons.BackArrow}
                iconFill="gray"
                title={previouslySelectedItem.text}
                shouldCheckActionAllowedOnPress={false}
                description={previouslySelectedItem.description}
                onPress={() => {
                    setCurrentMenuItems(previousMenuItems);
                    enteredSubMenuIndexes.splice(-1);
                }}
            />
        );
    };

    useKeyboardShortcut(
        CONST.KEYBOARD_SHORTCUTS.ENTER,
        () => {
            if (focusedIndex === -1) {
                return;
            }
            selectItem(focusedIndex);
            setFocusedIndex(-1); // Reset the focusedIndex on selecting any menu
        },
        {isActive: isVisible},
    );

    const onModalHide = () => {
        setFocusedIndex(-1);
        if (selectedItemIndex.current !== null) {
            currentMenuItems[selectedItemIndex.current].onSelected();
            selectedItemIndex.current = null;
        }
    };

    useEffect(() => {
        if (menuItems.length === 0) {
            return;
        }
        setEnteredSubMenuIndexes([]);
        setCurrentMenuItems(menuItems);
    }, [menuItems]);

    return (
        <PopoverWithMeasuredContent
            anchorPosition={anchorPosition}
            anchorRef={anchorRef}
            anchorAlignment={anchorAlignment}
            onClose={() => {
                setCurrentMenuItems(menuItems);
                setEnteredSubMenuIndexes([]);
                onClose();
            }}
            isVisible={isVisible}
            onModalHide={onModalHide}
            animationIn={animationIn}
            animationOut={animationOut}
            animationInTiming={animationInTiming}
            disableAnimation={disableAnimation}
            fromSidebarMediumScreen={fromSidebarMediumScreen}
            withoutOverlay={withoutOverlay}
            shouldSetModalVisibility={shouldSetModalVisibility}
        >
            <View style={isSmallScreenWidth ? {} : styles.createMenuContainer}>
                {!!headerText && <Text style={[styles.createMenuHeaderText, styles.ml3]}>{headerText}</Text>}
                {enteredSubMenuIndexes.length > 0 && renderBackButtonItem()}
                {currentMenuItems.map((item, menuIndex) => (
                    <MenuItem
                        key={item.text}
                        icon={item.icon}
                        iconWidth={item.iconWidth}
                        iconHeight={item.iconHeight}
                        iconFill={item.iconFill}
                        contentFit={item.contentFit}
                        title={item.text}
                        shouldCheckActionAllowedOnPress={false}
                        description={item.description}
                        onPress={() => selectItem(menuIndex)}
                        focused={focusedIndex === menuIndex}
                        displayInDefaultIconColor={item.displayInDefaultIconColor}
                        shouldShowRightIcon={item.shouldShowRightIcon}
                        shouldPutLeftPaddingWhenNoIcon={item.shouldPutLeftPaddingWhenNoIcon}
                    />
                ))}
            </View>
        </PopoverWithMeasuredContent>
    );
}

PopoverMenu.displayName = 'PopoverMenu';

export default React.memo(PopoverMenu);
export type {PopoverMenuItem};<|MERGE_RESOLUTION|>--- conflicted
+++ resolved
@@ -79,11 +79,7 @@
     anchorPosition: AnchorPosition;
 
     /** Ref of the anchor */
-<<<<<<< HEAD
-    anchorRef: RefObject<HTMLDivElement | View>;
-=======
     anchorRef: RefObject<View | HTMLDivElement>;
->>>>>>> 56c02189
 
     /** Where the popover should be positioned relative to the anchor points. */
     anchorAlignment?: AnchorAlignment;
