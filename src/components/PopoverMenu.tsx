--- conflicted
+++ resolved
@@ -218,15 +218,12 @@
                         shouldShowSubscriptRightAvatar={item.shouldShowSubscriptRightAvatar}
                         disabled={item.disabled}
                         onFocus={() => setFocusedIndex(menuIndex)}
-<<<<<<< HEAD
+                        success={item.success}
+                        containerStyle={item.containerStyle}
                         shouldRenderTooltip={item.shouldRenderTooltip}
                         shouldForceRenderingTooltipLeft={item.shouldForceRenderingTooltipLeft}
                         tooltipWrapperStyle={item.tooltipWrapperStyle}
                         renderTooltipContent={item.renderTooltipContent}
-=======
-                        success={item.success}
-                        containerStyle={item.containerStyle}
->>>>>>> 69060905
                     />
                 ))}
             </View>
