--- conflicted
+++ resolved
@@ -71,23 +71,6 @@
         });
 
         return (
-<<<<<<< HEAD
-            <KeyboardAvoidingView behavior="height">
-                <Tooltip absolute text={this.props.translate('common.new')}>
-                    <AnimatedPressable
-                        accessibilityLabel={this.props.accessibilityLabel}
-                        accessibilityRole={this.props.accessibilityRole}
-                        onPress={this.props.onPress}
-                        style={[
-                            styles.floatingActionButton,
-                            StyleUtils.getAnimatedFABStyle(rotate, backgroundColor),
-                        ]}
-                    >
-                        <AnimatedIcon src={Expensicons.Plus} fill={fill} />
-                    </AnimatedPressable>
-                </Tooltip>
-            </KeyboardAvoidingView>
-=======
             <Tooltip absolute text={this.props.translate('common.new')}>
                 <AnimatedPressable
                     accessibilityLabel={this.props.accessibilityLabel}
@@ -101,7 +84,6 @@
                     <AnimatedIcon src={Expensicons.Plus} fill={fill} />
                 </AnimatedPressable>
             </Tooltip>
->>>>>>> 952e5c39
         );
     }
 }
