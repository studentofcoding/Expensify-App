--- conflicted
+++ resolved
@@ -1,9 +1,6 @@
 import PropTypes from 'prop-types';
-<<<<<<< HEAD
+import sourcePropTypes from '@components/Image/sourcePropTypes';
 import translatableTextPropTypes from '@components/translatableTextPropTypes';
-=======
-import sourcePropTypes from '@components/Image/sourcePropTypes';
->>>>>>> 6365aebb
 
 const propTypes = {
     /** Input label */
