--- conflicted
+++ resolved
@@ -111,11 +111,8 @@
     onInputChange: () => {},
     shouldDelayFocus: false,
     submitOnEnter: false,
-<<<<<<< HEAD
+    icon: null,
     shouldUseDefaultValue: false,
-=======
-    icon: null,
->>>>>>> 9fdc940f
 };
 
 export {propTypes, defaultProps};