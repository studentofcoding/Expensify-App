--- conflicted
+++ resolved
@@ -24,15 +24,9 @@
                 );
             }
 
-<<<<<<< HEAD
-            // eslint-disable-next-line react/jsx-props-no-spreading
-            return (
-                <WrappedComponent
-=======
             return (
                 <WrappedComponent
                     // eslint-disable-next-line react/jsx-props-no-spreading
->>>>>>> 6d17cc80
                     {...this.props}
                     ref={this.props.forwardedRef}
                 />
@@ -48,13 +42,8 @@
         forwardedRef: undefined,
     };
     return React.forwardRef((props, ref) => (
-<<<<<<< HEAD
-        // eslint-disable-next-line react/jsx-props-no-spreading
-        <WithNavigationFallback
-=======
         <WithNavigationFallback
             // eslint-disable-next-line react/jsx-props-no-spreading
->>>>>>> 6d17cc80
             {...props}
             forwardedRef={ref}
         />
