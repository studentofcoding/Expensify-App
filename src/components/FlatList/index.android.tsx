--- conflicted
+++ resolved
@@ -1,13 +1,8 @@
 import {useFocusEffect} from '@react-navigation/native';
-<<<<<<< HEAD
-import React, {ForwardedRef, forwardRef, useCallback, useContext} from 'react';
-import {FlatList, FlatListProps, NativeScrollEvent, NativeSyntheticEvent} from 'react-native';
-=======
 import type {ForwardedRef} from 'react';
 import React, {forwardRef, useCallback, useContext} from 'react';
-import type {FlatListProps} from 'react-native';
+import type {FlatListProps, NativeScrollEvent, NativeSyntheticEvent} from 'react-native';
 import {FlatList} from 'react-native';
->>>>>>> bbfa5418
 import {ActionListContext} from '@pages/home/ReportScreenContext';
 
 // FlatList wrapped with the freeze component will lose its scroll state when frozen (only for Android).
