--- conflicted
+++ resolved
@@ -88,16 +88,8 @@
     const fallbackAvatar = isWorkspace ? ReportUtils.getDefaultWorkspaceAvatar(props.name) : props.fallbackIcon || Expensicons.FallbackAvatar;
 
     return (
-<<<<<<< HEAD
         <View style={[props.containerStyles, styles.pointerEventsNone]}>
-            {_.isFunction(props.source) || imageError ? (
-=======
-        <View
-            pointerEvents="none"
-            style={props.containerStyles}
-        >
             {_.isFunction(props.source) || (imageError && _.isFunction(fallbackAvatar)) ? (
->>>>>>> 44568ba2
                 <View style={iconStyle}>
                     <Icon
                         src={imageError ? fallbackAvatar : props.source}
