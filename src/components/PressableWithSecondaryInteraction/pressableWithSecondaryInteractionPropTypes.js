--- conflicted
+++ resolved
@@ -37,13 +37,13 @@
     /** Disable focus trap for the element on secondary interaction  */
     withoutFocusOnSecondaryInteraction: PropTypes.bool,
 
-<<<<<<< HEAD
+
     /** Opacity to reduce to when active  */
     activeOpacity: PropTypes.number,
-=======
+
     /** Used to apply styles to the Pressable */
     style: stylePropTypes,
->>>>>>> dd5fbb6d
+
 };
 
 const defaultProps = {
@@ -53,11 +53,8 @@
     preventDefaultContextMenu: true,
     inline: false,
     withoutFocusOnSecondaryInteraction: false,
-<<<<<<< HEAD
     activeOpacity: 1,
-=======
     enableLongPressWithHover: false,
->>>>>>> dd5fbb6d
 };
 
 export {propTypes, defaultProps};