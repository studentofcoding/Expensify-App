import {useFocusEffect} from '@react-navigation/native';
import type {ForwardedRef} from 'react';
import React, {useCallback, useEffect, useImperativeHandle, useRef, useState} from 'react';
import {View} from 'react-native';
import type {StyleProp, ViewStyle} from 'react-native';
import {useOnyx} from 'react-native-onyx';
import Button from '@components/Button';
import DotIndicatorMessage from '@components/DotIndicatorMessage';
import MagicCodeInput from '@components/MagicCodeInput';
import type {AutoCompleteVariant, MagicCodeInputHandle} from '@components/MagicCodeInput';
import OfflineWithFeedback from '@components/OfflineWithFeedback';
import PressableWithFeedback from '@components/Pressable/PressableWithFeedback';
import Text from '@components/Text';
import useLocalize from '@hooks/useLocalize';
import useNetwork from '@hooks/useNetwork';
import useStyleUtils from '@hooks/useStyleUtils';
import useTheme from '@hooks/useTheme';
import useThemeStyles from '@hooks/useThemeStyles';
import * as Browser from '@libs/Browser';
import * as ErrorUtils from '@libs/ErrorUtils';
import * as ValidationUtils from '@libs/ValidationUtils';
import * as User from '@userActions/User';
import CONST from '@src/CONST';
import type {TranslationPaths} from '@src/languages/types';
import ONYXKEYS from '@src/ONYXKEYS';
import type {ValidateMagicCodeAction} from '@src/types/onyx';
import type {Errors, PendingAction} from '@src/types/onyx/OnyxCommon';
import {isEmptyObject} from '@src/types/utils/EmptyObject';

type ValidateCodeFormHandle = {
    focus: () => void;
    focusLastSelected: () => void;
};

type ValidateCodeFormError = {
    validateCode?: TranslationPaths;
};

type ValidateCodeFormProps = {
    /** If the magic code has been resent previously */
    hasMagicCodeBeenSent?: boolean;

    /** Specifies autocomplete hints for the system, so it can provide autofill */
    autoComplete?: AutoCompleteVariant;

    /** Forwarded inner ref */
    innerRef?: ForwardedRef<ValidateCodeFormHandle>;

    /** The state of magic code that being sent */
    validateCodeAction?: ValidateMagicCodeAction;

    /** The pending action for submitting form */
    validatePendingAction?: PendingAction | null;

    /** The error of submitting  */
    validateError?: Errors;

    /** Function is called when submitting form  */
    handleSubmitForm: (validateCode: string) => void;

    /** Styles for the button */
    buttonStyles?: StyleProp<ViewStyle>;

    /** Function to clear error of the form */
    clearError: () => void;

    /** Function is called when validate code modal is mounted and on magic code resend */
    sendValidateCode: () => void;

<<<<<<< HEAD
    /** Whether the form is loading or not */
=======
    /** Wheather the form is loading or not */
>>>>>>> 99da1ac8
    isLoading?: boolean;
};

function BaseValidateCodeForm({
    hasMagicCodeBeenSent,
    autoComplete = 'one-time-code',
    innerRef = () => {},
    validateCodeAction,
    validatePendingAction,
    validateError,
    handleSubmitForm,
    clearError,
    sendValidateCode,
    buttonStyles,
    isLoading,
}: ValidateCodeFormProps) {
    const {translate} = useLocalize();
    const {isOffline} = useNetwork();
    const theme = useTheme();
    const styles = useThemeStyles();
    const StyleUtils = useStyleUtils();
    const [formError, setFormError] = useState<ValidateCodeFormError>({});
    const [validateCode, setValidateCode] = useState('');
    const inputValidateCodeRef = useRef<MagicCodeInputHandle>(null);
    const [account = {}] = useOnyx(ONYXKEYS.ACCOUNT);
    // eslint-disable-next-line @typescript-eslint/prefer-nullish-coalescing -- nullish coalescing doesn't achieve the same result in this case
    const shouldDisableResendValidateCode = !!isOffline || account?.isLoading;
    const focusTimeoutRef = useRef<NodeJS.Timeout | null>(null);
    const [timeRemaining, setTimeRemaining] = useState(CONST.REQUEST_CODE_DELAY as number);

    const timerRef = useRef<NodeJS.Timeout>();

    useImperativeHandle(innerRef, () => ({
        focus() {
            inputValidateCodeRef.current?.focus();
        },
        focusLastSelected() {
            if (!inputValidateCodeRef.current) {
                return;
            }
            if (focusTimeoutRef.current) {
                clearTimeout(focusTimeoutRef.current);
            }
            focusTimeoutRef.current = setTimeout(() => {
                inputValidateCodeRef.current?.focusLastSelected();
            }, CONST.ANIMATED_TRANSITION);
        },
    }));

    useFocusEffect(
        useCallback(() => {
            if (!inputValidateCodeRef.current) {
                return;
            }
            if (focusTimeoutRef.current) {
                clearTimeout(focusTimeoutRef.current);
            }

            // Keyboard won't show if we focus the input with a delay, so we need to focus immediately.
            if (!Browser.isMobileSafari()) {
                focusTimeoutRef.current = setTimeout(() => {
                    inputValidateCodeRef.current?.focusLastSelected();
                }, CONST.ANIMATED_TRANSITION);
            } else {
                inputValidateCodeRef.current?.focusLastSelected();
            }

            return () => {
                if (!focusTimeoutRef.current) {
                    return;
                }
                clearTimeout(focusTimeoutRef.current);
            };
        }, []),
    );

    useEffect(() => {
        if (!hasMagicCodeBeenSent) {
            return;
        }
        inputValidateCodeRef.current?.clear();
    }, [hasMagicCodeBeenSent]);

    useEffect(() => {
        if (timeRemaining > 0) {
            timerRef.current = setTimeout(() => {
                setTimeRemaining(timeRemaining - 1);
            }, 1000);
        }
        return () => {
            clearTimeout(timerRef.current);
        };
    }, [timeRemaining]);

    /**
     * Request a validate code / magic code be sent to verify this contact method
     */
    const resendValidateCode = () => {
        sendValidateCode();
        inputValidateCodeRef.current?.clear();
        setTimeRemaining(CONST.REQUEST_CODE_DELAY);
    };

    /**
     * Handle text input and clear formError upon text change
     */
    const onTextInput = useCallback(
        (text: string) => {
            setValidateCode(text);
            setFormError({});

            if (validateError) {
                clearError();
                User.clearValidateCodeActionError('actionVerified');
            }
        },
        [validateError, clearError],
    );

    /**
     * Check that all the form fields are valid, then trigger the submit callback
     */
    const validateAndSubmitForm = useCallback(() => {
        if (!validateCode.trim()) {
            setFormError({validateCode: 'validateCodeForm.error.pleaseFillMagicCode'});
            return;
        }

        if (!ValidationUtils.isValidValidateCode(validateCode)) {
            setFormError({validateCode: 'validateCodeForm.error.incorrectMagicCode'});
            return;
        }

        setFormError({});
        handleSubmitForm(validateCode);
    }, [validateCode, handleSubmitForm]);

    const shouldShowTimer = timeRemaining > 0 && !isOffline;
    return (
        <>
            <MagicCodeInput
                autoComplete={autoComplete}
                ref={inputValidateCodeRef}
                name="validateCode"
                value={validateCode}
                onChangeText={onTextInput}
                errorText={formError?.validateCode ? translate(formError?.validateCode) : ErrorUtils.getLatestErrorMessage(account ?? {})}
                hasError={!isEmptyObject(validateError)}
                onFulfill={validateAndSubmitForm}
                autoFocus={false}
            />
            {shouldShowTimer && (
                <Text style={[styles.mt5]}>
                    {translate('validateCodeForm.requestNewCode')}
                    <Text style={[styles.textBlue]}>00:{String(timeRemaining).padStart(2, '0')}</Text>
                </Text>
            )}
            <OfflineWithFeedback
                pendingAction={validateCodeAction?.pendingFields?.validateCodeSent}
                errors={ErrorUtils.getLatestErrorField(validateCodeAction, 'actionVerified')}
                errorRowStyles={[styles.mt2]}
                onClose={() => User.clearValidateCodeActionError('actionVerified')}
            >
                {!shouldShowTimer && (
                    <View style={[styles.mt5, styles.dFlex, styles.flexColumn, styles.alignItemsStart]}>
                        <PressableWithFeedback
                            disabled={shouldDisableResendValidateCode}
                            style={[styles.mr1]}
                            onPress={resendValidateCode}
                            underlayColor={theme.componentBG}
                            hoverDimmingValue={1}
                            pressDimmingValue={0.2}
                            role={CONST.ROLE.BUTTON}
                            accessibilityLabel={translate('validateCodeForm.magicCodeNotReceived')}
                        >
                            <Text style={[StyleUtils.getDisabledLinkStyles(shouldDisableResendValidateCode)]}>{translate('validateCodeForm.magicCodeNotReceived')}</Text>
                        </PressableWithFeedback>
                    </View>
                )}
            </OfflineWithFeedback>
            {!!hasMagicCodeBeenSent && (
                <DotIndicatorMessage
                    type="success"
                    style={[styles.mt6, styles.flex0]}
                    // eslint-disable-next-line @typescript-eslint/naming-convention
                    messages={{0: translate('validateCodeModal.successfulNewCodeRequest')}}
                />
            )}
            <OfflineWithFeedback
                shouldDisplayErrorAbove
                pendingAction={validatePendingAction}
                errors={validateError}
                errorRowStyles={[styles.mt2]}
                onClose={() => clearError()}
                style={buttonStyles}
            >
                <Button
                    isDisabled={isOffline}
                    text={translate('common.verify')}
                    onPress={validateAndSubmitForm}
                    style={[styles.mt4]}
                    success
                    large
                    // eslint-disable-next-line @typescript-eslint/prefer-nullish-coalescing
                    isLoading={account?.isLoading || isLoading}
                />
            </OfflineWithFeedback>
        </>
    );
}

BaseValidateCodeForm.displayName = 'BaseValidateCodeForm';

export type {ValidateCodeFormProps, ValidateCodeFormHandle};

export default BaseValidateCodeForm;<|MERGE_RESOLUTION|>--- conflicted
+++ resolved
@@ -67,11 +67,7 @@
     /** Function is called when validate code modal is mounted and on magic code resend */
     sendValidateCode: () => void;
 
-<<<<<<< HEAD
     /** Whether the form is loading or not */
-=======
-    /** Wheather the form is loading or not */
->>>>>>> 99da1ac8
     isLoading?: boolean;
 };
 
