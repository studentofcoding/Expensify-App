import React, {useCallback, useEffect, useRef} from 'react';
import {View} from 'react-native';
import {useOnyx} from 'react-native-onyx';
import HeaderWithBackButton from '@components/HeaderWithBackButton';
import Modal from '@components/Modal';
import ScreenWrapper from '@components/ScreenWrapper';
import ScrollView from '@components/ScrollView';
import Text from '@components/Text';
import useThemeStyles from '@hooks/useThemeStyles';
import useThreeDotsAnchorPosition from '@hooks/useThreeDotsAnchorPosition';
import Navigation from '@libs/Navigation/Navigation';
import CONST from '@src/CONST';
import ONYXKEYS from '@src/ONYXKEYS';
import type {ValidateCodeActionModalProps} from './type';
import ValidateCodeForm from './ValidateCodeForm';
import type {ValidateCodeFormHandle} from './ValidateCodeForm/BaseValidateCodeForm';

function ValidateCodeActionModal({
    isVisible,
    title,
    descriptionPrimary,
    descriptionSecondary,
    onClose,
    onModalHide,
    validateError,
    validatePendingAction,
    validateCodeActionErrorField,
    handleSubmitForm,
    clearError,
    footer,
    sendValidateCode,
    isLoading,
    shouldHandleNavigationBack,
    disableAnimation,
    threeDotsMenuItems = [],
    onThreeDotsButtonPress = () => {},
}: ValidateCodeActionModalProps) {
    const themeStyles = useThemeStyles();
    const firstRenderRef = useRef(true);
    const validateCodeFormRef = useRef<ValidateCodeFormHandle>(null);
    const styles = useThemeStyles();
<<<<<<< HEAD
    const {windowWidth} = useWindowDimensions();
=======
    const threeDotsAnchorPosition = useThreeDotsAnchorPosition(styles.threeDotsPopoverOffset);

>>>>>>> 2b6bec9a
    const [validateCodeAction] = useOnyx(ONYXKEYS.VALIDATE_ACTION_CODE);

    const hide = useCallback(() => {
        clearError();
        onClose?.();
        firstRenderRef.current = true;
    }, [onClose, clearError]);

    useEffect(() => {
        if (!firstRenderRef.current || !isVisible || validateCodeAction?.validateCodeSent) {
            return;
        }
        firstRenderRef.current = false;

        sendValidateCode();
        // We only want to send validate code on first render not on change of validateCodeSent, so we don't add it as a dependency.
        // eslint-disable-next-line react-compiler/react-compiler
        // eslint-disable-next-line react-hooks/exhaustive-deps
    }, [isVisible, sendValidateCode]);

    return (
        <Modal
            shouldHandleNavigationBack={shouldHandleNavigationBack}
            type={CONST.MODAL.MODAL_TYPE.RIGHT_DOCKED}
            isVisible={isVisible}
            onClose={hide}
            onModalHide={onModalHide ?? hide}
            onBackdropPress={() => Navigation.dismissModal()}
            hideModalContentWhileAnimating
            useNativeDriver
            shouldUseModalPaddingStyle={false}
            animationInTiming={disableAnimation ? 1 : undefined}
        >
            <ScreenWrapper
                includeSafeAreaPaddingBottom
                includePaddingTop
                shouldEnableMaxHeight
                testID={ValidateCodeActionModal.displayName}
                offlineIndicatorStyle={themeStyles.mtAuto}
            >
                <HeaderWithBackButton
                    title={title}
                    onBackButtonPress={hide}
                    threeDotsMenuItems={threeDotsMenuItems}
                    shouldShowThreeDotsButton={threeDotsMenuItems.length > 0}
                    shouldOverlayDots
                    threeDotsAnchorPosition={threeDotsAnchorPosition}
                    onThreeDotsButtonPress={onThreeDotsButtonPress}
                />

                <ScrollView
                    style={[styles.w100, styles.h100, styles.flex1]}
                    contentContainerStyle={styles.flexGrow1}
                    keyboardShouldPersistTaps="handled"
                >
                    <View style={[themeStyles.ph5, themeStyles.mt3, themeStyles.mb5, themeStyles.flex1]}>
                        <Text style={[themeStyles.mb3]}>{descriptionPrimary}</Text>
                        {!!descriptionSecondary && <Text style={[themeStyles.mb3]}>{descriptionSecondary}</Text>}
                        <ValidateCodeForm
                            isLoading={isLoading}
                            validatePendingAction={validatePendingAction}
                            validateCodeActionErrorField={validateCodeActionErrorField}
                            validateError={validateError}
                            handleSubmitForm={handleSubmitForm}
                            sendValidateCode={sendValidateCode}
                            clearError={clearError}
                            buttonStyles={[themeStyles.justifyContentEnd, themeStyles.flex1]}
                            ref={validateCodeFormRef}
                        />
                    </View>
                </ScrollView>
                {footer?.()}
            </ScreenWrapper>
        </Modal>
    );
}

ValidateCodeActionModal.displayName = 'ValidateCodeActionModal';

export default ValidateCodeActionModal;<|MERGE_RESOLUTION|>--- conflicted
+++ resolved
@@ -39,12 +39,7 @@
     const firstRenderRef = useRef(true);
     const validateCodeFormRef = useRef<ValidateCodeFormHandle>(null);
     const styles = useThemeStyles();
-<<<<<<< HEAD
-    const {windowWidth} = useWindowDimensions();
-=======
     const threeDotsAnchorPosition = useThreeDotsAnchorPosition(styles.threeDotsPopoverOffset);
-
->>>>>>> 2b6bec9a
     const [validateCodeAction] = useOnyx(ONYXKEYS.VALIDATE_ACTION_CODE);
 
     const hide = useCallback(() => {
