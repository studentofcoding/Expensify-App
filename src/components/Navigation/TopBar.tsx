--- conflicted
+++ resolved
@@ -22,16 +22,11 @@
     activeWorkspaceID?: string;
     shouldDisplaySearch?: boolean;
     shouldDisplayHelpButton?: boolean;
-    shouldDisplayLoadingBar?: boolean;
+    shouldShowLoadingBar?: boolean;
     cancelSearch?: () => void;
-    shouldShowLoadingBar?: boolean;
 };
 
-<<<<<<< HEAD
-function TopBar({breadcrumbLabel, activeWorkspaceID, shouldDisplaySearch = true, shouldDisplayHelpButton = true, shouldDisplayLoadingBar = true, cancelSearch}: TopBarProps) {
-=======
 function TopBar({breadcrumbLabel, activeWorkspaceID, shouldDisplaySearch = true, shouldDisplayHelpButton = true, cancelSearch, shouldShowLoadingBar = false}: TopBarProps) {
->>>>>>> c8835dcd
     const styles = useThemeStyles();
     const {translate} = useLocalize();
     const policy = usePolicy(activeWorkspaceID);
@@ -103,11 +98,7 @@
                 {shouldDisplayHelpButton && <HelpButton />}
                 {displaySearch && <SearchButton />}
             </View>
-<<<<<<< HEAD
-            {shouldDisplayLoadingBar && <LoadingBar shouldShow={isLoadingReportData ?? false} />}
-=======
             <LoadingBar shouldShow={(isLoadingReportData ?? false) || shouldShowLoadingBar} />
->>>>>>> c8835dcd
         </View>
     );
 }
