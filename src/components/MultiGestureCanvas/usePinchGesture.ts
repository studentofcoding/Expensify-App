/* eslint-disable no-param-reassign */
import {useCallback, useEffect, useState} from 'react';
import type {PinchGesture} from 'react-native-gesture-handler';
import {Gesture} from 'react-native-gesture-handler';
import {runOnJS, useAnimatedReaction, useSharedValue, withSpring} from 'react-native-reanimated';
import {SPRING_CONFIG, ZOOM_RANGE_BOUNCE_FACTORS} from './constants';
import type {MultiGestureCanvasVariables} from './types';

type UsePinchGestureProps = Pick<
    MultiGestureCanvasVariables,
    | 'canvasSize'
    | 'zoomScale'
    | 'zoomRange'
    | 'offsetX'
    | 'offsetY'
    | 'pinchTranslateX'
    | 'pinchTranslateY'
    | 'pinchScale'
    | 'shouldDisableTransformationGestures'
    | 'stopAnimation'
    | 'onScaleChanged'
>;

const usePinchGesture = ({
    canvasSize,
    zoomScale,
    zoomRange,
    offsetX,
    offsetY,
    pinchTranslateX: totalPinchTranslateX,
    pinchTranslateY: totalPinchTranslateY,
    pinchScale,
    shouldDisableTransformationGestures,
    stopAnimation,
    onScaleChanged,
}: UsePinchGestureProps): PinchGesture => {
    // The current pinch gesture event scale
    const currentPinchScale = useSharedValue(1);

    // Origin of the pinch gesture
    const pinchOrigin = {
        x: useSharedValue(0),
        y: useSharedValue(0),
    };

    // How much the content is translated during the pinch gesture
    // While the pinch gesture is running, the pan gesture is disabled
    // Therefore we need to add the translation separately
    const pinchTranslateX = useSharedValue(0);
    const pinchTranslateY = useSharedValue(0);

    // In order to keep track of the "bounce" effect when "overzooming"/"underzooming",
    // we need to have extra "bounce" translation variables
    const pinchBounceTranslateX = useSharedValue(0);
    const pinchBounceTranslateY = useSharedValue(0);

    const triggerScaleChangedEvent = () => {
        'worklet';

        if (onScaleChanged === undefined) {
            return;
        }

        runOnJS(onScaleChanged)(zoomScale.get());
    };

    // Update the total (pinch) translation based on the regular pinch + bounce
    useAnimatedReaction(
        () => [pinchTranslateX.get(), pinchTranslateY.get(), pinchBounceTranslateX.get(), pinchBounceTranslateY.get()],
        ([translateX, translateY, bounceX, bounceY]) => {
            // eslint-disable-next-line react-compiler/react-compiler
            totalPinchTranslateX.set(translateX + bounceX);
            totalPinchTranslateY.set(translateY + bounceY);
        },
    );

    /**
     * Calculates the adjusted focal point of the pinch gesture,
     * based on the canvas size and the current offset
     */
    const getAdjustedFocal = useCallback(
        (focalX: number, focalY: number) => {
            'worklet';

            return {
                x: focalX - (canvasSize.width / 2 + offsetX.get()),
                y: focalY - (canvasSize.height / 2 + offsetY.get()),
            };
        },
        [canvasSize.width, canvasSize.height, offsetX, offsetY],
    );

    // The pinch gesture is disabled when we release one of the fingers
    // On the next render, we need to re-enable the pinch gesture
    const [pinchEnabled, setPinchEnabled] = useState(true);
    useEffect(() => {
        if (pinchEnabled) {
            return;
        }
        setPinchEnabled(true);
    }, [pinchEnabled]);

    const pinchGesture = Gesture.Pinch()
        .enabled(pinchEnabled)
        // The first argument is not used, but must be defined
        .onTouchesDown((_evt, state) => {
<<<<<<< HEAD
=======
            // react-compiler optimization unintentionally make all the callbacks run on the JS thread.
            // Adding the worklet directive here will make all the callbacks run on UI thread back.

>>>>>>> a0a26092
            'worklet';

            // We don't want to activate pinch gesture when we are swiping in the pager
            if (!shouldDisableTransformationGestures.get()) {
                return;
            }

            state.fail();
        })
        .onStart((evt) => {
            stopAnimation();

            // Set the origin focal point of the pinch gesture at the start of the gesture
            const adjustedFocal = getAdjustedFocal(evt.focalX, evt.focalY);
            pinchOrigin.x.set(adjustedFocal.x);
            pinchOrigin.y.set(adjustedFocal.y);
        })
        .onChange((evt) => {
            'worklet';

            // Disable the pinch gesture if one finger is released,
            // to prevent the content from shaking/jumping
            if (evt.numberOfPointers !== 2) {
                runOnJS(setPinchEnabled)(false);
                return;
            }

            const newZoomScale = pinchScale.get() * evt.scale;
            // Limit the zoom scale to zoom range including bounce range
            if (zoomScale.get() >= zoomRange.min * ZOOM_RANGE_BOUNCE_FACTORS.min && zoomScale.get() <= zoomRange.max * ZOOM_RANGE_BOUNCE_FACTORS.max) {
                zoomScale.set(newZoomScale);
                currentPinchScale.set(evt.scale);

                triggerScaleChangedEvent();
            }

            // Calculate new pinch translation
            const adjustedFocal = getAdjustedFocal(evt.focalX, evt.focalY);
            const newPinchTranslateX = adjustedFocal.x + currentPinchScale.get() * pinchOrigin.x.get() * -1;
            const newPinchTranslateY = adjustedFocal.y + currentPinchScale.get() * pinchOrigin.y.get() * -1;

            // If the zoom scale is within the zoom range, we perform the regular pinch translation
            // Otherwise it means that we are "overzoomed" or "underzoomed", so we need to bounce back
            if (zoomScale.get() >= zoomRange.min && zoomScale.get() <= zoomRange.max) {
                pinchTranslateX.set(newPinchTranslateX);
                pinchTranslateY.set(newPinchTranslateY);
            } else {
                // Store x and y translation that is produced while bouncing
                // so we can revert the bounce once pinch gesture is released
                pinchBounceTranslateX.set(newPinchTranslateX - pinchTranslateX.get());
                pinchBounceTranslateY.set(newPinchTranslateY - pinchTranslateY.get());
            }
        })
        .onEnd(() => {
            // Add pinch translation to total offset and reset gesture variables
            offsetX.set((value) => value + pinchTranslateX.get());
            offsetY.set((value) => value + pinchTranslateY.get());
            pinchTranslateX.set(0);
            pinchTranslateY.set(0);
            currentPinchScale.set(1);

            // If the content was "overzoomed" or "underzoomed", we need to bounce back with an animation
            if (pinchBounceTranslateX.get() !== 0 || pinchBounceTranslateY.get() !== 0) {
                pinchBounceTranslateX.set(withSpring(0, SPRING_CONFIG));
                pinchBounceTranslateY.set(withSpring(0, SPRING_CONFIG));
            }

            if (zoomScale.get() < zoomRange.min) {
                // If the zoom scale is less than the minimum zoom scale, we need to set the zoom scale to the minimum
                pinchScale.set(zoomRange.min);
                zoomScale.set(withSpring(zoomRange.min, SPRING_CONFIG, triggerScaleChangedEvent));
            } else if (zoomScale.get() > zoomRange.max) {
                // If the zoom scale is higher than the maximum zoom scale, we need to set the zoom scale to the maximum
                pinchScale.set(zoomRange.max);
                zoomScale.set(withSpring(zoomRange.max, SPRING_CONFIG, triggerScaleChangedEvent));
            } else {
                // Otherwise, we just update the pinch scale offset
                pinchScale.set(zoomScale.get());
                triggerScaleChangedEvent();
            }
        });

    return pinchGesture;
};

export default usePinchGesture;<|MERGE_RESOLUTION|>--- conflicted
+++ resolved
@@ -104,12 +104,9 @@
         .enabled(pinchEnabled)
         // The first argument is not used, but must be defined
         .onTouchesDown((_evt, state) => {
-<<<<<<< HEAD
-=======
             // react-compiler optimization unintentionally make all the callbacks run on the JS thread.
             // Adding the worklet directive here will make all the callbacks run on UI thread back.
 
->>>>>>> a0a26092
             'worklet';
 
             // We don't want to activate pinch gesture when we are swiping in the pager
