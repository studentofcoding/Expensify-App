--- conflicted
+++ resolved
@@ -151,10 +151,6 @@
                     <Avatar
                         source={icons[0].source}
                         size={size}
-<<<<<<< HEAD
-=======
-                        fill={theme.iconSuccessFill}
->>>>>>> 27fd4e24
                         name={icons[0].name}
                         type={icons[0].type}
                         fallbackIcon={icons[0].fallbackIcon}
@@ -205,10 +201,6 @@
                                             StyleUtils.getAvatarBorderWidth(size),
                                         ]}
                                         source={icon.source ?? fallbackIcon}
-<<<<<<< HEAD
-=======
-                                        fill={theme.iconSuccessFill}
->>>>>>> 27fd4e24
                                         size={size}
                                         name={icon.name}
                                         type={icon.type}
@@ -272,10 +264,6 @@
                             <View>
                                 <Avatar
                                     source={icons[0].source ?? fallbackIcon}
-<<<<<<< HEAD
-=======
-                                    fill={theme.iconSuccessFill}
->>>>>>> 27fd4e24
                                     size={avatarSize}
                                     imageStyles={[singleAvatarStyle]}
                                     name={icons[0].name}
@@ -296,10 +284,6 @@
                                     <View>
                                         <Avatar
                                             source={icons[1].source ?? fallbackIcon}
-<<<<<<< HEAD
-=======
-                                            fill={theme.iconSuccessFill}
->>>>>>> 27fd4e24
                                             size={avatarSize}
                                             imageStyles={[singleAvatarStyle]}
                                             name={icons[1].name}
