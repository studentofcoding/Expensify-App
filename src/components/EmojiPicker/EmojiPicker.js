--- conflicted
+++ resolved
@@ -162,14 +162,9 @@
                     width: CONST.EMOJI_PICKER_SIZE.WIDTH,
                     height: CONST.EMOJI_PICKER_SIZE.HEIGHT,
                 }}
-<<<<<<< HEAD
-                anchorOrigin={this.state.emojiPopoverAnchorOrigin}
                 anchorRef={this.emojiPopoverAnchor}
-                measureContent={this.measureContent}
                 withoutOverlay
-=======
                 anchorAlignment={this.state.emojiPopoverAnchorOrigin}
->>>>>>> 9e43cb7d
             >
                 <EmojiPickerMenu
                     onEmojiSelected={this.selectEmoji}
