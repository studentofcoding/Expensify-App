--- conflicted
+++ resolved
@@ -33,31 +33,19 @@
 
     render() {
         return (
-<<<<<<< HEAD
             <Tooltip
                 text={this.props.translate(`emojiPicker.headers.${this.props.code}`)}
                 shiftVertical={-4}
-=======
-            <Pressable
-                onPress={this.props.onPress}
-                onHoverIn={() => this.setState({isHighlighted: true})}
-                onHoverOut={() => this.setState({isHighlighted: false})}
-                style={({pressed}) => [
-                    StyleUtils.getButtonBackgroundColorStyle(getButtonState(false, pressed)),
-                    styles.categoryShortcutButton,
-                    this.state.isHighlighted && styles.emojiItemHighlighted,
-                ]}
->>>>>>> 1b1e562a
             >
                 <Pressable
                     onPress={this.props.onPress}
                     onHoverIn={() => this.setState({isHighlighted: true})}
                     onHoverOut={() => this.setState({isHighlighted: false})}
-                    style={({pressed}) => ([
+                    style={({pressed}) => [
                         StyleUtils.getButtonBackgroundColorStyle(getButtonState(false, pressed)),
                         styles.categoryShortcutButton,
                         this.state.isHighlighted && styles.emojiItemHighlighted,
-                    ])}
+                    ]}
                 >
                     <Icon
                         fill={themeColors.icon}
