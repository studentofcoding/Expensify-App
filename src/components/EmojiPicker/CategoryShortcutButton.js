import React, {PureComponent, useState} from 'react';
import PropTypes from 'prop-types';
import Icon from '../Icon';
import Tooltip from '../Tooltip';
import withLocalize, {withLocalizePropTypes} from '../withLocalize';
import variables from '../../styles/variables';
import styles from '../../styles/styles';
import * as StyleUtils from '../../styles/StyleUtils';
import getButtonState from '../../libs/getButtonState';
import themeColors from '../../styles/themes/default';
import PressableWithoutFeedback from '../Pressable/PressableWithoutFeedback';
import CONST from '../../CONST';

const propTypes = {
    /** The emoji code of the category header */
    code: PropTypes.string.isRequired,

    /** The icon representation of the category that this button links to */
    icon: PropTypes.func.isRequired,

    /** The function to call when an emoji is selected */
    onPress: PropTypes.func.isRequired,

    ...withLocalizePropTypes,
};

function CategoryShortcutButton(props) {

    let [isHighlighted, setIsHighlighted] = useState(false)

    return (
        <Tooltip
            text={props.translate(`emojiPicker.headers.${props.code}`)}
            shiftVertical={-4}
        >
            <PressableWithoutFeedback
                onPress={props.onPress}
                onHoverIn={() => setIsHighlighted(true)}
                onHoverOut={() => setIsHighlighted(false)}
                style={({ pressed }) => [
                    StyleUtils.getButtonBackgroundColorStyle(getButtonState(false, pressed)),
                    styles.categoryShortcutButton,
                    isHighlighted && styles.emojiItemHighlighted,
                ]}
                accessibilityLabel={`emojiPicker.headers.${props.code}`}
                accessibilityRole="button"
            >
<<<<<<< HEAD
                <Icon
                    fill={themeColors.icon}
                    src={props.icon}
                    height={variables.iconSizeNormal}
                    width={variables.iconSizeNormal}
                />
            </PressableWithoutFeedback>
        </Tooltip>
    );
=======
                <PressableWithoutFeedback
                    onPress={this.props.onPress}
                    onHoverIn={() => this.setState({isHighlighted: true})}
                    onHoverOut={() => this.setState({isHighlighted: false})}
                    style={({pressed}) => [
                        StyleUtils.getButtonBackgroundColorStyle(getButtonState(false, pressed)),
                        styles.categoryShortcutButton,
                        this.state.isHighlighted && styles.emojiItemHighlighted,
                    ]}
                    accessibilityLabel={`emojiPicker.headers.${this.props.code}`}
                    accessibilityRole={CONST.ACCESSIBILITY_ROLE.BUTTON}
                >
                    <Icon
                        fill={themeColors.icon}
                        src={this.props.icon}
                        height={variables.iconSizeNormal}
                        width={variables.iconSizeNormal}
                    />
                </PressableWithoutFeedback>
            </Tooltip>
        );
    }
>>>>>>> a42c83b7
}
CategoryShortcutButton.propTypes = propTypes;

export default withLocalize(CategoryShortcutButton);<|MERGE_RESOLUTION|>--- conflicted
+++ resolved
@@ -1,4 +1,4 @@
-import React, {PureComponent, useState} from 'react';
+import React, {useState} from 'react';
 import PropTypes from 'prop-types';
 import Icon from '../Icon';
 import Tooltip from '../Tooltip';
@@ -26,7 +26,7 @@
 
 function CategoryShortcutButton(props) {
 
-    let [isHighlighted, setIsHighlighted] = useState(false)
+    let [isHighlighted, setIsHighlighted] = useState(false);
 
     return (
         <Tooltip
@@ -43,9 +43,8 @@
                     isHighlighted && styles.emojiItemHighlighted,
                 ]}
                 accessibilityLabel={`emojiPicker.headers.${props.code}`}
-                accessibilityRole="button"
+                accessibilityRole={CONST.ACCESSIBILITY_ROLE.BUTTON}
             >
-<<<<<<< HEAD
                 <Icon
                     fill={themeColors.icon}
                     src={props.icon}
@@ -55,31 +54,7 @@
             </PressableWithoutFeedback>
         </Tooltip>
     );
-=======
-                <PressableWithoutFeedback
-                    onPress={this.props.onPress}
-                    onHoverIn={() => this.setState({isHighlighted: true})}
-                    onHoverOut={() => this.setState({isHighlighted: false})}
-                    style={({pressed}) => [
-                        StyleUtils.getButtonBackgroundColorStyle(getButtonState(false, pressed)),
-                        styles.categoryShortcutButton,
-                        this.state.isHighlighted && styles.emojiItemHighlighted,
-                    ]}
-                    accessibilityLabel={`emojiPicker.headers.${this.props.code}`}
-                    accessibilityRole={CONST.ACCESSIBILITY_ROLE.BUTTON}
-                >
-                    <Icon
-                        fill={themeColors.icon}
-                        src={this.props.icon}
-                        height={variables.iconSizeNormal}
-                        width={variables.iconSizeNormal}
-                    />
-                </PressableWithoutFeedback>
-            </Tooltip>
-        );
-    }
->>>>>>> a42c83b7
 }
 CategoryShortcutButton.propTypes = propTypes;
-
+CategoryShortcutButton.displayName = 'CategoryShortcutButton';
 export default withLocalize(CategoryShortcutButton);