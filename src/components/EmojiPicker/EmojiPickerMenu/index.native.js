import React, {useState, useMemo} from 'react';
import {View} from 'react-native';
import {withOnyx} from 'react-native-onyx';
import PropTypes from 'prop-types';
import _ from 'underscore';
import Animated, {runOnUI, scrollTo, useAnimatedRef} from 'react-native-reanimated';
import useWindowDimensions from '../../../hooks/useWindowDimensions';
import compose from '../../../libs/compose';
import CONST from '../../../CONST';
import ONYXKEYS from '../../../ONYXKEYS';
import styles from '../../../styles/styles';
import emojis from '../../../../assets/emojis';
import EmojiPickerMenuItem from '../EmojiPickerMenuItem';
import Text from '../../Text';
import withLocalize, {withLocalizePropTypes} from '../../withLocalize';
import EmojiSkinToneList from '../EmojiSkinToneList';
import * as EmojiUtils from '../../../libs/EmojiUtils';
import * as User from '../../../libs/actions/User';
import TextInput from '../../TextInput';
import CategoryShortcutBar from '../CategoryShortcutBar';
import * as StyleUtils from '../../../styles/StyleUtils';

const propTypes = {
    /** Function to add the selected emoji to the main compose text input */
    onEmojiSelected: PropTypes.func.isRequired,

    /** Stores user's preferred skin tone */
    preferredSkinTone: PropTypes.oneOfType([PropTypes.number, PropTypes.string]),

<<<<<<< HEAD
    /** Stores user's frequently used emojis */
    // eslint-disable-next-line react/forbid-prop-types
    frequentlyUsedEmojis: PropTypes.arrayOf(PropTypes.object),

    /** Props related to the dimensions of the window */
    ...windowDimensionsPropTypes,

=======
>>>>>>> 52b8ddc2
    /** Props related to translation */
    ...withLocalizePropTypes,
};

const defaultProps = {
    preferredSkinTone: CONST.EMOJI_DEFAULT_SKIN_TONE,
    frequentlyUsedEmojis: [],
};

<<<<<<< HEAD
class EmojiPickerMenu extends Component {
    constructor(props) {
        super(props);

        // Ref for emoji FlatList
        this.emojiList = undefined;

        this.renderItem = this.renderItem.bind(this);
        this.isMobileLandscape = this.isMobileLandscape.bind(this);
        this.updatePreferredSkinTone = this.updatePreferredSkinTone.bind(this);
        this.filterEmojis = _.debounce(this.filterEmojis.bind(this), 300);
        this.scrollToHeader = this.scrollToHeader.bind(this);
        this.getItemLayout = this.getItemLayout.bind(this);

        const {filteredEmojis, headerRowIndices} = this.getInitialFilteredEmojisAndHeaderRowIndices();
        this.emojis = filteredEmojis;
        this.headerRowIndices = headerRowIndices;

        this.state = {
            filteredEmojis: this.emojis,
            headerIndices: this.headerRowIndices,
        };
    }

    // eslint-disable-next-line rulesdir/prefer-early-return
    componentDidUpdate(prevProps) {
        if (prevProps.frequentlyUsedEmojis !== this.props.frequentlyUsedEmojis) {
            const {filteredEmojis, headerRowIndices} = this.getInitialFilteredEmojisAndHeaderRowIndices();
            this.emojis = filteredEmojis;
            this.headerRowIndices = headerRowIndices;
            this.setState({
                filteredEmojis: this.emojis,
                headerIndices: this.headerRowIndices,
            });
        }
    }

    /**
     * Calculate the initial filtered emojis and header row indices
     * @returns {Object}
     */
    getInitialFilteredEmojisAndHeaderRowIndices() {
        const filteredEmojis = EmojiUtils.mergeEmojisWithFrequentlyUsedEmojis(emojis);

        // Get the header emojis along with the code, index and icon.
        // index is the actual header index starting at the first emoji and counting each one
        const headerEmojis = EmojiUtils.getHeaderEmojis(filteredEmojis);

        // This is the indices of each header's Row
        // The positions are static, and are calculated as index/numColumns (8 in our case)
        // This is because each row of 8 emojis counts as one index to the flatlist
        const headerRowIndices = _.map(headerEmojis, (headerEmoji) => Math.floor(headerEmoji.index / CONST.EMOJI_NUM_PER_ROW));

        return {filteredEmojis, headerRowIndices};
    }

    getItemLayout(data, index) {
        return {length: CONST.EMOJI_PICKER_ITEM_HEIGHT, offset: CONST.EMOJI_PICKER_ITEM_HEIGHT * index, index};
    }
=======
function EmojiPickerMenu({preferredLocale, onEmojiSelected, preferredSkinTone, translate}) {
    const emojiList = useAnimatedRef();
    const allEmojis = useMemo(() => EmojiUtils.mergeEmojisWithFrequentlyUsedEmojis(emojis), []);
    const headerEmojis = useMemo(() => EmojiUtils.getHeaderEmojis(allEmojis), [allEmojis]);
    const headerRowIndices = useMemo(() => _.map(headerEmojis, (headerEmoji) => Math.floor(headerEmoji.index / CONST.EMOJI_NUM_PER_ROW)), [headerEmojis]);
    const [filteredEmojis, setFilteredEmojis] = useState(allEmojis);
    const [headerIndices, setHeaderIndices] = useState(headerRowIndices);
    const {windowWidth} = useWindowDimensions();

    const getItemLayout = (data, index) => ({length: CONST.EMOJI_PICKER_ITEM_HEIGHT, offset: CONST.EMOJI_PICKER_ITEM_HEIGHT * index, index});
>>>>>>> 52b8ddc2

    /**
     * Filter the entire list of emojis to only emojis that have the search term in their keywords
     *
     * @param {String} searchTerm
     */
    const filterEmojis = _.debounce((searchTerm) => {
        const normalizedSearchTerm = searchTerm.toLowerCase().trim().replaceAll(':', '');

        if (emojiList.current) {
            emojiList.current.scrollToOffset({offset: 0, animated: false});
        }

        if (normalizedSearchTerm === '') {
            setFilteredEmojis(allEmojis);
            setHeaderIndices(headerRowIndices);

            return;
        }
        const newFilteredEmojiList = EmojiUtils.suggestEmojis(`:${normalizedSearchTerm}`, preferredLocale, allEmojis.length);

        setFilteredEmojis(newFilteredEmojiList);
        setHeaderIndices(undefined);
    }, 300);

    /**
     * @param {String} emoji
     * @param {Object} emojiObject
     */
    const addToFrequentAndSelectEmoji = (emoji, emojiObject) => {
        const frequentEmojiList = EmojiUtils.getFrequentlyUsedEmojis(emojiObject);
        User.updateFrequentlyUsedEmojis(frequentEmojiList);
        onEmojiSelected(emoji, emojiObject);
    };

    /**
     * @param {Number} skinTone
     */
    const updatePreferredSkinTone = (skinTone) => {
        if (preferredSkinTone === skinTone) {
            return;
        }

        User.updatePreferredSkinTone(skinTone);
    };

    const scrollToHeader = (headerIndex) => {
        const calculatedOffset = Math.floor(headerIndex / CONST.EMOJI_NUM_PER_ROW) * CONST.EMOJI_PICKER_HEADER_HEIGHT;
        emojiList.current.flashScrollIndicators();
        runOnUI(() => {
            'worklet';

            scrollTo(emojiList, 0, calculatedOffset, true);
        })();
    };

    /**
     * Return a unique key for each emoji item
     *
     * @param {Object} item
     * @param {Number} index
     * @returns {String}
     */
    const keyExtractor = (item, index) => `${index}${item.code}`;

    /**
     * Given an emoji item object, render a component based on its type.
     * Items with the code "SPACER" return nothing and are used to fill rows up to 8
     * so that the sticky headers function properly
     *
     * @param {Object} item
     * @returns {*}
     */
    const renderItem = ({item}) => {
        const {code, types} = item;
        if (item.spacer) {
            return null;
        }

        if (item.header) {
            return (
                <View style={styles.emojiHeaderContainer}>
                    <Text style={styles.textLabelSupporting}>{translate(`emojiPicker.headers.${code}`)}</Text>
                </View>
            );
        }

        const emojiCode = types && types[preferredSkinTone] ? types[preferredSkinTone] : code;

        return (
            <EmojiPickerMenuItem
                onPress={(emoji) => addToFrequentAndSelectEmoji(emoji, item)}
                emoji={emojiCode}
            />
        );
    };

    const isFiltered = allEmojis.length !== filteredEmojis.length;

    return (
        <View style={styles.emojiPickerContainer}>
            <View style={[styles.ph4, styles.pb1, styles.pt2]}>
                <TextInput
                    label={translate('common.search')}
                    accessibilityLabel={translate('common.search')}
                    accessibilityRole={CONST.ACCESSIBILITY_ROLE.TEXT}
                    onChangeText={filterEmojis}
                />
            </View>
            {!isFiltered && (
                <CategoryShortcutBar
                    headerEmojis={headerEmojis}
                    onPress={scrollToHeader}
                />
            )}
            <Animated.FlatList
                ref={emojiList}
                keyboardShouldPersistTaps="handled"
                data={filteredEmojis}
                renderItem={renderItem}
                keyExtractor={keyExtractor}
                numColumns={CONST.EMOJI_NUM_PER_ROW}
                style={[
                    StyleUtils.getEmojiPickerListHeight(isFiltered),
                    {
                        width: windowWidth,
                    },
                ]}
                stickyHeaderIndices={headerIndices}
                getItemLayout={getItemLayout}
                showsVerticalScrollIndicator
                // used because of a bug in RN where stickyHeaderIndices can't be updated after the list is rendered https://github.com/facebook/react-native/issues/25157
                removeClippedSubviews={false}
                contentContainerStyle={styles.flexGrow1}
                ListEmptyComponent={<Text style={[styles.disabledText]}>{translate('common.noResultsFound')}</Text>}
                alwaysBounceVertical={filteredEmojis.length !== 0}
            />
            <EmojiSkinToneList
                updatePreferredSkinTone={updatePreferredSkinTone}
                preferredSkinTone={preferredSkinTone}
            />
        </View>
    );
}

EmojiPickerMenu.displayName = 'EmojiPickerMenu';
EmojiPickerMenu.propTypes = propTypes;
EmojiPickerMenu.defaultProps = defaultProps;

export default compose(
    withLocalize,
    withOnyx({
        preferredSkinTone: {
            key: ONYXKEYS.PREFERRED_EMOJI_SKIN_TONE,
        },
        frequentlyUsedEmojis: {
            key: ONYXKEYS.FREQUENTLY_USED_EMOJIS,
        },
    }),
)(
    React.forwardRef((props, ref) => (
        <EmojiPickerMenu
            // eslint-disable-next-line react/jsx-props-no-spreading
            {...props}
            forwardedRef={ref}
        />
    )),
);<|MERGE_RESOLUTION|>--- conflicted
+++ resolved
@@ -1,4 +1,4 @@
-import React, {useState, useMemo} from 'react';
+import React, {useState, useMemo, useEffect} from 'react';
 import {View} from 'react-native';
 import {withOnyx} from 'react-native-onyx';
 import PropTypes from 'prop-types';
@@ -27,16 +27,10 @@
     /** Stores user's preferred skin tone */
     preferredSkinTone: PropTypes.oneOfType([PropTypes.number, PropTypes.string]),
 
-<<<<<<< HEAD
     /** Stores user's frequently used emojis */
     // eslint-disable-next-line react/forbid-prop-types
     frequentlyUsedEmojis: PropTypes.arrayOf(PropTypes.object),
 
-    /** Props related to the dimensions of the window */
-    ...windowDimensionsPropTypes,
-
-=======
->>>>>>> 52b8ddc2
     /** Props related to translation */
     ...withLocalizePropTypes,
 };
@@ -46,78 +40,24 @@
     frequentlyUsedEmojis: [],
 };
 
-<<<<<<< HEAD
-class EmojiPickerMenu extends Component {
-    constructor(props) {
-        super(props);
-
-        // Ref for emoji FlatList
-        this.emojiList = undefined;
-
-        this.renderItem = this.renderItem.bind(this);
-        this.isMobileLandscape = this.isMobileLandscape.bind(this);
-        this.updatePreferredSkinTone = this.updatePreferredSkinTone.bind(this);
-        this.filterEmojis = _.debounce(this.filterEmojis.bind(this), 300);
-        this.scrollToHeader = this.scrollToHeader.bind(this);
-        this.getItemLayout = this.getItemLayout.bind(this);
-
-        const {filteredEmojis, headerRowIndices} = this.getInitialFilteredEmojisAndHeaderRowIndices();
-        this.emojis = filteredEmojis;
-        this.headerRowIndices = headerRowIndices;
-
-        this.state = {
-            filteredEmojis: this.emojis,
-            headerIndices: this.headerRowIndices,
-        };
-    }
-
-    // eslint-disable-next-line rulesdir/prefer-early-return
-    componentDidUpdate(prevProps) {
-        if (prevProps.frequentlyUsedEmojis !== this.props.frequentlyUsedEmojis) {
-            const {filteredEmojis, headerRowIndices} = this.getInitialFilteredEmojisAndHeaderRowIndices();
-            this.emojis = filteredEmojis;
-            this.headerRowIndices = headerRowIndices;
-            this.setState({
-                filteredEmojis: this.emojis,
-                headerIndices: this.headerRowIndices,
-            });
-        }
-    }
-
-    /**
-     * Calculate the initial filtered emojis and header row indices
-     * @returns {Object}
-     */
-    getInitialFilteredEmojisAndHeaderRowIndices() {
-        const filteredEmojis = EmojiUtils.mergeEmojisWithFrequentlyUsedEmojis(emojis);
-
-        // Get the header emojis along with the code, index and icon.
-        // index is the actual header index starting at the first emoji and counting each one
-        const headerEmojis = EmojiUtils.getHeaderEmojis(filteredEmojis);
-
-        // This is the indices of each header's Row
-        // The positions are static, and are calculated as index/numColumns (8 in our case)
-        // This is because each row of 8 emojis counts as one index to the flatlist
-        const headerRowIndices = _.map(headerEmojis, (headerEmoji) => Math.floor(headerEmoji.index / CONST.EMOJI_NUM_PER_ROW));
-
-        return {filteredEmojis, headerRowIndices};
-    }
-
-    getItemLayout(data, index) {
-        return {length: CONST.EMOJI_PICKER_ITEM_HEIGHT, offset: CONST.EMOJI_PICKER_ITEM_HEIGHT * index, index};
-    }
-=======
-function EmojiPickerMenu({preferredLocale, onEmojiSelected, preferredSkinTone, translate}) {
+function EmojiPickerMenu({preferredLocale, onEmojiSelected, preferredSkinTone, translate, frequentlyUsedEmojis}) {
     const emojiList = useAnimatedRef();
-    const allEmojis = useMemo(() => EmojiUtils.mergeEmojisWithFrequentlyUsedEmojis(emojis), []);
+    const allEmojis = useMemo(() => EmojiUtils.mergeEmojisWithFrequentlyUsedEmojis(emojis), [frequentlyUsedEmojis]);
     const headerEmojis = useMemo(() => EmojiUtils.getHeaderEmojis(allEmojis), [allEmojis]);
     const headerRowIndices = useMemo(() => _.map(headerEmojis, (headerEmoji) => Math.floor(headerEmoji.index / CONST.EMOJI_NUM_PER_ROW)), [headerEmojis]);
     const [filteredEmojis, setFilteredEmojis] = useState(allEmojis);
     const [headerIndices, setHeaderIndices] = useState(headerRowIndices);
     const {windowWidth} = useWindowDimensions();
 
+    useEffect(() => {
+        setFilteredEmojis(allEmojis);
+    }, [allEmojis]);
+
+    useEffect(() => {
+        setHeaderIndices(headerRowIndices);
+    }, [headerRowIndices]);
+
     const getItemLayout = (data, index) => ({length: CONST.EMOJI_PICKER_ITEM_HEIGHT, offset: CONST.EMOJI_PICKER_ITEM_HEIGHT * index, index});
->>>>>>> 52b8ddc2
 
     /**
      * Filter the entire list of emojis to only emojis that have the search term in their keywords
