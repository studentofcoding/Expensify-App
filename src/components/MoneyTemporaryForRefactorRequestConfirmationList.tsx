--- conflicted
+++ resolved
@@ -215,12 +215,9 @@
     onToggleBillable,
     hasSmartScanFailed,
     reportActionID,
-<<<<<<< HEAD
     defaultMileageRate,
     lastSelectedDistanceRates,
-=======
     action = CONST.IOU.ACTION.CREATE,
->>>>>>> c416b1a2
 }: MoneyRequestConfirmationListProps) {
     const theme = useTheme();
     const styles = useThemeStyles();
@@ -283,15 +280,9 @@
 
     // A flag for showing the billable field
     const shouldShowBillable = policy?.disabledFields?.defaultBillable === false;
-<<<<<<< HEAD
-
+    const isMovingTransactionFromTrackExpense = IOUUtils.isMovingTransactionFromTrackExpense(action);
     const hasRoute = TransactionUtils.hasRoute(transaction, isDistanceRequest);
-    const isDistanceRequestWithPendingRoute = isDistanceRequest && (!hasRoute || !rate);
-=======
-    const isMovingTransactionFromTrackExpense = IOUUtils.isMovingTransactionFromTrackExpense(action);
-    const hasRoute = TransactionUtils.hasRoute(transaction);
     const isDistanceRequestWithPendingRoute = isDistanceRequest && (!hasRoute || !rate) && !isMovingTransactionFromTrackExpense;
->>>>>>> c416b1a2
     const formattedAmount = isDistanceRequestWithPendingRoute
         ? ''
         : CurrencyUtils.convertToDisplayString(
@@ -505,13 +496,8 @@
         IOU.setMoneyRequestPendingFields(transactionID, {waypoints: isDistanceRequestWithPendingRoute ? CONST.RED_BRICK_ROAD_PENDING_ACTION.ADD : null});
 
         const distanceMerchant = DistanceRequestUtils.getDistanceMerchant(hasRoute, distance, unit, rate ?? 0, currency ?? 'USD', translate, toLocaleDigit);
-<<<<<<< HEAD
         IOU.setMoneyRequestMerchant(transactionID, distanceMerchant, true);
-    }, [isDistanceRequestWithPendingRoute, hasRoute, distance, unit, rate, currency, translate, toLocaleDigit, isDistanceRequest, transactionID]);
-=======
-        IOU.setMoneyRequestMerchant(transaction?.transactionID ?? '', distanceMerchant, true);
-    }, [isDistanceRequestWithPendingRoute, hasRoute, distance, unit, rate, currency, translate, toLocaleDigit, isDistanceRequest, transaction, action, isMovingTransactionFromTrackExpense]);
->>>>>>> c416b1a2
+    }, [isDistanceRequestWithPendingRoute, hasRoute, distance, unit, rate, currency, translate, toLocaleDigit, isDistanceRequest, transactionID, isMovingTransactionFromTrackExpense]);
 
     // Auto select the category if there is only one enabled category and it is required
     useEffect(() => {
@@ -702,11 +688,7 @@
                             Navigation.navigate(ROUTES.EDIT_SPLIT_BILL.getRoute(reportID, reportActionID ?? '', CONST.EDIT_REQUEST_FIELD.AMOUNT));
                             return;
                         }
-<<<<<<< HEAD
-                        Navigation.navigate(ROUTES.MONEY_REQUEST_STEP_AMOUNT.getRoute(CONST.IOU.ACTION.CREATE, iouType, transactionID, reportID, Navigation.getActiveRouteWithoutParams()));
-=======
-                        Navigation.navigate(ROUTES.MONEY_REQUEST_STEP_AMOUNT.getRoute(action, iouType, transaction?.transactionID ?? '', reportID, Navigation.getActiveRouteWithoutParams()));
->>>>>>> c416b1a2
+                        Navigation.navigate(ROUTES.MONEY_REQUEST_STEP_AMOUNT.getRoute(action, iouType, transactionID, reportID, Navigation.getActiveRouteWithoutParams()));
                     }}
                     style={[styles.moneyRequestMenuItem, styles.mt2]}
                     titleStyle={styles.moneyRequestConfirmationAmount}
@@ -728,11 +710,7 @@
                     description={translate('common.description')}
                     onPress={() => {
                         Navigation.navigate(
-<<<<<<< HEAD
-                            ROUTES.MONEY_REQUEST_STEP_DESCRIPTION.getRoute(CONST.IOU.ACTION.CREATE, iouType, transactionID, reportID, Navigation.getActiveRouteWithoutParams()),
-=======
-                            ROUTES.MONEY_REQUEST_STEP_DESCRIPTION.getRoute(action, iouType, transaction?.transactionID ?? '', reportID, Navigation.getActiveRouteWithoutParams()),
->>>>>>> c416b1a2
+                            ROUTES.MONEY_REQUEST_STEP_DESCRIPTION.getRoute(action, iouType, transactionID, reportID, Navigation.getActiveRouteWithoutParams()),
                         );
                     }}
                     style={[styles.moneyRequestMenuItem]}
@@ -755,13 +733,9 @@
                     style={[styles.moneyRequestMenuItem]}
                     titleStyle={styles.flex1}
                     onPress={() =>
-<<<<<<< HEAD
-                        Navigation.navigate(ROUTES.MONEY_REQUEST_STEP_DISTANCE.getRoute(CONST.IOU.ACTION.CREATE, iouType, transactionID, reportID, Navigation.getActiveRouteWithoutParams()))
-=======
                         Navigation.navigate(
-                            ROUTES.MONEY_REQUEST_STEP_DISTANCE.getRoute(action, iouType, transaction?.transactionID ?? '', reportID, Navigation.getActiveRouteWithoutParams()),
+                            ROUTES.MONEY_REQUEST_STEP_DISTANCE.getRoute(action, iouType, transactionID, reportID, Navigation.getActiveRouteWithoutParams()),
                         )
->>>>>>> c416b1a2
                     }
                     // eslint-disable-next-line @typescript-eslint/prefer-nullish-coalescing
                     disabled={didConfirm}
@@ -769,48 +743,8 @@
                     interactive={!isReadOnly && !isMovingTransactionFromTrackExpense}
                 />
             ),
-            shouldShow: isDistanceRequest && !canUseP2PDistanceRequests,
-            isSupplementary: false,
-        },
-        {
-            item: (
-                <MenuItemWithTopDescription
-                    key={translate('common.distance')}
-                    shouldShowRightIcon={!isReadOnly}
-                    title={DistanceRequestUtils.getDistanceForDisplay(hasRoute, distance, unit, rate, translate)}
-                    description={translate('common.distance')}
-                    style={[styles.moneyRequestMenuItem]}
-                    titleStyle={styles.flex1}
-                    onPress={() =>
-                        Navigation.navigate(ROUTES.MONEY_REQUEST_STEP_DISTANCE.getRoute(CONST.IOU.ACTION.CREATE, iouType, transactionID, reportID, Navigation.getActiveRouteWithoutParams()))
-                    }
-                    disabled={didConfirm}
-                    interactive={!isReadOnly}
-                />
-            ),
-            shouldShow: isDistanceRequest && canUseP2PDistanceRequests,
-            isSupplementary: false,
-        },
-        {
-            item: (
-                <MenuItemWithTopDescription
-                    key={translate('common.rate')}
-                    shouldShowRightIcon={Boolean(rate) && !isReadOnly && isPolicyExpenseChat}
-                    title={DistanceRequestUtils.getRateForDisplay(hasRoute, unit, rate, currency, translate, toLocaleDigit, isOffline)}
-                    description={translate('common.rate')}
-                    style={[styles.moneyRequestMenuItem]}
-                    titleStyle={styles.flex1}
-                    onPress={() => {
-                        Navigation.navigate(
-                            ROUTES.MONEY_REQUEST_STEP_DISTANCE_RATE.getRoute(CONST.IOU.ACTION.CREATE, iouType, transactionID, reportID, Navigation.getActiveRouteWithoutParams()),
-                        );
-                    }}
-                    disabled={didConfirm}
-                    interactive={Boolean(rate) && !isReadOnly && isPolicyExpenseChat}
-                />
-            ),
-            shouldShow: isDistanceRequest && canUseP2PDistanceRequests,
-            isSupplementary: false,
+            shouldShow: isDistanceRequest,
+            isSupplementary: true,
         },
         {
             item: (
@@ -822,13 +756,7 @@
                     style={[styles.moneyRequestMenuItem]}
                     titleStyle={styles.flex1}
                     onPress={() => {
-<<<<<<< HEAD
-                        Navigation.navigate(ROUTES.MONEY_REQUEST_STEP_MERCHANT.getRoute(CONST.IOU.ACTION.CREATE, iouType, transactionID, reportID, Navigation.getActiveRouteWithoutParams()));
-=======
-                        Navigation.navigate(
-                            ROUTES.MONEY_REQUEST_STEP_MERCHANT.getRoute(action, iouType, transaction?.transactionID ?? '', reportID, Navigation.getActiveRouteWithoutParams()),
-                        );
->>>>>>> c416b1a2
+                        Navigation.navigate(ROUTES.MONEY_REQUEST_STEP_MERCHANT.getRoute(action, iouType, transactionID, reportID, Navigation.getActiveRouteWithoutParams()));
                     }}
                     disabled={didConfirm}
                     interactive={!isReadOnly}
@@ -851,11 +779,7 @@
                     style={[styles.moneyRequestMenuItem]}
                     titleStyle={styles.flex1}
                     onPress={() => {
-<<<<<<< HEAD
-                        Navigation.navigate(ROUTES.MONEY_REQUEST_STEP_DATE.getRoute(CONST.IOU.ACTION.CREATE, iouType, transactionID, reportID, Navigation.getActiveRouteWithoutParams()));
-=======
-                        Navigation.navigate(ROUTES.MONEY_REQUEST_STEP_DATE.getRoute(action, iouType, transaction?.transactionID ?? '', reportID, Navigation.getActiveRouteWithoutParams()));
->>>>>>> c416b1a2
+                        Navigation.navigate(ROUTES.MONEY_REQUEST_STEP_DATE.getRoute(action, iouType, transactionID, reportID, Navigation.getActiveRouteWithoutParams()));
                     }}
                     disabled={didConfirm}
                     interactive={!isReadOnly}
@@ -875,13 +799,7 @@
                     description={translate('common.category')}
                     numberOfLinesTitle={2}
                     onPress={() =>
-<<<<<<< HEAD
-                        Navigation.navigate(ROUTES.MONEY_REQUEST_STEP_CATEGORY.getRoute(CONST.IOU.ACTION.CREATE, iouType, transactionID, reportID, Navigation.getActiveRouteWithoutParams()))
-=======
-                        Navigation.navigate(
-                            ROUTES.MONEY_REQUEST_STEP_CATEGORY.getRoute(action, iouType, transaction?.transactionID ?? '', reportID, Navigation.getActiveRouteWithoutParams()),
-                        )
->>>>>>> c416b1a2
+                        Navigation.navigate(ROUTES.MONEY_REQUEST_STEP_CATEGORY.getRoute(action, iouType, transactionID, reportID, Navigation.getActiveRouteWithoutParams()))
                     }
                     style={[styles.moneyRequestMenuItem]}
                     titleStyle={styles.flex1}
@@ -905,11 +823,7 @@
                         numberOfLinesTitle={2}
                         onPress={() =>
                             Navigation.navigate(
-<<<<<<< HEAD
-                                ROUTES.MONEY_REQUEST_STEP_TAG.getRoute(CONST.IOU.ACTION.CREATE, iouType, index, transactionID, reportID, Navigation.getActiveRouteWithoutParams()),
-=======
-                                ROUTES.MONEY_REQUEST_STEP_TAG.getRoute(action, iouType, index, transaction?.transactionID ?? '', reportID, Navigation.getActiveRouteWithoutParams()),
->>>>>>> c416b1a2
+                                ROUTES.MONEY_REQUEST_STEP_TAG.getRoute(action, iouType, index, transactionID, reportID, Navigation.getActiveRouteWithoutParams()),
                             )
                         }
                         style={[styles.moneyRequestMenuItem]}
@@ -932,13 +846,7 @@
                     style={[styles.moneyRequestMenuItem]}
                     titleStyle={styles.flex1}
                     onPress={() =>
-<<<<<<< HEAD
-                        Navigation.navigate(ROUTES.MONEY_REQUEST_STEP_TAX_RATE.getRoute(CONST.IOU.ACTION.CREATE, iouType, transactionID, reportID, Navigation.getActiveRouteWithoutParams()))
-=======
-                        Navigation.navigate(
-                            ROUTES.MONEY_REQUEST_STEP_TAX_RATE.getRoute(action, iouType, transaction?.transactionID ?? '', reportID, Navigation.getActiveRouteWithoutParams()),
-                        )
->>>>>>> c416b1a2
+                        Navigation.navigate(ROUTES.MONEY_REQUEST_STEP_TAX_RATE.getRoute(action, iouType, transactionID, reportID, Navigation.getActiveRouteWithoutParams()))
                     }
                     disabled={didConfirm}
                     interactive={!isReadOnly}
@@ -958,11 +866,7 @@
                     titleStyle={styles.flex1}
                     onPress={() =>
                         Navigation.navigate(
-<<<<<<< HEAD
-                            ROUTES.MONEY_REQUEST_STEP_TAX_AMOUNT.getRoute(CONST.IOU.ACTION.CREATE, iouType, transactionID, reportID, Navigation.getActiveRouteWithoutParams()),
-=======
-                            ROUTES.MONEY_REQUEST_STEP_TAX_AMOUNT.getRoute(action, iouType, transaction?.transactionID ?? '', reportID, Navigation.getActiveRouteWithoutParams()),
->>>>>>> c416b1a2
+                            ROUTES.MONEY_REQUEST_STEP_TAX_AMOUNT.getRoute(action, iouType, transactionID, reportID, Navigation.getActiveRouteWithoutParams()),
                         )
                     }
                     disabled={didConfirm}
@@ -1068,7 +972,7 @@
                           <ReceiptEmptyState
                               onPress={() =>
                                   Navigation.navigate(
-                                      ROUTES.MONEY_REQUEST_STEP_SCAN.getRoute(CONST.IOU.ACTION.CREATE, iouType, transactionID, reportID, Navigation.getActiveRouteWithoutParams()),
+                                      ROUTES.MONEY_REQUEST_STEP_SCAN.getRoute(action, iouType, transactionID, reportID, Navigation.getActiveRouteWithoutParams()),
                                   )
                               }
                           />
