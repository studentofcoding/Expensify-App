import {useIsFocused} from '@react-navigation/native';
import {format} from 'date-fns';
import Str from 'expensify-common/lib/str';
<<<<<<< HEAD
import React, {useCallback, useEffect, useMemo, useReducer, useState} from 'react';
import {View} from 'react-native';
=======
import React, {useCallback, useEffect, useMemo, useReducer, useRef, useState} from 'react';
>>>>>>> fdca69cb
import type {StyleProp, ViewStyle} from 'react-native';
import {View} from 'react-native';
import type {OnyxEntry} from 'react-native-onyx';
import {withOnyx} from 'react-native-onyx';
import useCurrentUserPersonalDetails from '@hooks/useCurrentUserPersonalDetails';
import useLocalize from '@hooks/useLocalize';
import usePermissions from '@hooks/usePermissions';
import usePrevious from '@hooks/usePrevious';
import useTheme from '@hooks/useTheme';
import useThemeStyles from '@hooks/useThemeStyles';
import * as CurrencyUtils from '@libs/CurrencyUtils';
import type {DefaultMileageRate} from '@libs/DistanceRequestUtils';
import DistanceRequestUtils from '@libs/DistanceRequestUtils';
import * as IOUUtils from '@libs/IOUUtils';
import Log from '@libs/Log';
import * as MoneyRequestUtils from '@libs/MoneyRequestUtils';
import Navigation from '@libs/Navigation/Navigation';
import * as OptionsListUtils from '@libs/OptionsListUtils';
import * as PolicyUtils from '@libs/PolicyUtils';
import {isTaxTrackingEnabled} from '@libs/PolicyUtils';
import * as ReceiptUtils from '@libs/ReceiptUtils';
import * as ReportUtils from '@libs/ReportUtils';
import playSound, {SOUNDS} from '@libs/Sound';
import * as TransactionUtils from '@libs/TransactionUtils';
import tryResolveUrlFromApiRoot from '@libs/tryResolveUrlFromApiRoot';
import * as IOU from '@userActions/IOU';
import type {IOUAction, IOUType} from '@src/CONST';
import CONST from '@src/CONST';
import ONYXKEYS from '@src/ONYXKEYS';
import type {Route} from '@src/ROUTES';
import ROUTES from '@src/ROUTES';
import type * as OnyxTypes from '@src/types/onyx';
import type {Participant} from '@src/types/onyx/IOU';
import type {PaymentMethodType} from '@src/types/onyx/OriginalMessage';
import Button from './Button';
import ButtonWithDropdownMenu from './ButtonWithDropdownMenu';
import type {DropdownOption} from './ButtonWithDropdownMenu/types';
import ConfirmedRoute from './ConfirmedRoute';
import ConfirmModal from './ConfirmModal';
import FormHelpMessage from './FormHelpMessage';
import * as Expensicons from './Icon/Expensicons';
import MenuItemWithTopDescription from './MenuItemWithTopDescription';
import OptionsSelector from './OptionsSelector';
import PDFThumbnail from './PDFThumbnail';
import ReceiptEmptyState from './ReceiptEmptyState';
import ReceiptImage from './ReceiptImage';
import SettlementButton from './SettlementButton';
import Switch from './Switch';
import Text from './Text';

type MoneyRequestConfirmationListOnyxProps = {
    /** Collection of categories attached to a policy */
    policyCategories: OnyxEntry<OnyxTypes.PolicyCategories>;

    /** Collection of tags attached to a policy */
    policyTags: OnyxEntry<OnyxTypes.PolicyTagList>;

    /** The policy of the report */
    policy: OnyxEntry<OnyxTypes.Policy>;

    /** The session of the logged in user */
    session: OnyxEntry<OnyxTypes.Session>;

    /** Unit and rate used for if the expense is a distance expense */
    mileageRate: OnyxEntry<DefaultMileageRate>;
};

type MoneyRequestConfirmationListProps = MoneyRequestConfirmationListOnyxProps & {
    /** Callback to inform parent modal of success */
    onConfirm?: (selectedParticipants: Participant[]) => void;

    /** Callback to parent modal to pay someone */
    onSendMoney?: (paymentMethod: PaymentMethodType | undefined) => void;

    /** Callback to inform a participant is selected */
    onSelectParticipant?: (option: Participant) => void;

    /** Should we request a single or multiple participant selection from user */
    hasMultipleParticipants: boolean;

    /** IOU amount */
    iouAmount: number;

    /** IOU comment */
    iouComment?: string;

    /** IOU currency */
    iouCurrencyCode?: string;

    /** IOU type */
    iouType?: IOUType;

    /** IOU date */
    iouCreated?: string;

    /** IOU merchant */
    iouMerchant?: string;

    /** IOU Category */
    iouCategory?: string;

    /** IOU isBillable */
    iouIsBillable?: boolean;

    /** Callback to toggle the billable state */
    onToggleBillable?: (isOn: boolean) => void;

    /** Selected participants from MoneyRequestModal with login / accountID */
    selectedParticipants: Participant[];

    /** Payee of the expense with login */
    payeePersonalDetails?: OnyxTypes.PersonalDetails;

    /** Can the participants be modified or not */
    canModifyParticipants?: boolean;

    /** Should the list be read only, and not editable? */
    isReadOnly?: boolean;

    /** Depending on expense report or personal IOU report, respective bank account route */
    bankAccountRoute?: Route;

    /** The policyID of the request */
    policyID?: string;

    /** The reportID of the request */
    reportID?: string;

    /** File path of the receipt */
    receiptPath?: string;

    /** File name of the receipt */
    receiptFilename?: string;

    /** List styles for OptionsSelector */
    listStyles?: StyleProp<ViewStyle>;

    /** Transaction that represents the expense */
    transaction?: OnyxEntry<OnyxTypes.Transaction>;

    /** Whether the expense is a distance expense */
    isDistanceRequest?: boolean;

    /** Whether the expense is a scan expense */
    isScanRequest?: boolean;

    /** Whether we're editing a split expense */
    isEditingSplitBill?: boolean;

    /** Whether we should show the amount, date, and merchant fields. */
    shouldShowSmartScanFields?: boolean;

    /** A flag for verifying that the current report is a sub-report of a workspace chat */
    isPolicyExpenseChat?: boolean;

    /** Whether smart scan failed */
    hasSmartScanFailed?: boolean;

    reportActionID?: string;

    action?: IOUAction;
};

const getTaxAmount = (transaction: OnyxEntry<OnyxTypes.Transaction>, defaultTaxValue: string) => {
    // eslint-disable-next-line @typescript-eslint/prefer-nullish-coalescing
    const percentage = (transaction?.taxRate ? transaction?.taxRate?.data?.value : defaultTaxValue) || '';
    return TransactionUtils.calculateTaxAmount(percentage, transaction?.amount ?? 0);
};

function MoneyTemporaryForRefactorRequestConfirmationList({
    transaction = null,
    onSendMoney,
    onConfirm,
    onSelectParticipant,
    iouType = CONST.IOU.TYPE.REQUEST,
    isScanRequest = false,
    iouAmount,
    policyCategories,
    mileageRate,
    isDistanceRequest = false,
    policy,
    isPolicyExpenseChat = false,
    iouCategory = '',
    shouldShowSmartScanFields = true,
    isEditingSplitBill,
    policyTags,
    iouCurrencyCode,
    iouMerchant,
    hasMultipleParticipants,
    selectedParticipants: pickedParticipants,
    payeePersonalDetails,
    currencyList,
    session,
    isReadOnly = false,
    bankAccountRoute = '',
    policyID = '',
    reportID = '',
    receiptPath = '',
    iouComment,
    receiptFilename = '',
    listStyles,
    iouCreated,
    iouIsBillable = false,
    onToggleBillable,
    hasSmartScanFailed,
    reportActionID,
    action = CONST.IOU.ACTION.CREATE,
}: MoneyRequestConfirmationListProps) {
    const theme = useTheme();
    const styles = useThemeStyles();
    const {translate, toLocaleDigit} = useLocalize();
    const currentUserPersonalDetails = useCurrentUserPersonalDetails();
    const {canUseViolations} = usePermissions();

    const isTypeRequest = iouType === CONST.IOU.TYPE.REQUEST;
    const isTypeSplit = iouType === CONST.IOU.TYPE.SPLIT;
    const isTypeSend = iouType === CONST.IOU.TYPE.SEND;
    const isTypeTrackExpense = iouType === CONST.IOU.TYPE.TRACK_EXPENSE;

    const {unit, rate, currency} = mileageRate ?? {
        unit: CONST.CUSTOM_UNITS.DISTANCE_UNIT_MILES,
        rate: 0,
        currency: 'USD',
    };
    const distance = transaction?.routes?.route0.distance ?? 0;
    const shouldCalculateDistanceAmount = isDistanceRequest && iouAmount === 0;
    const taxRates = policy?.taxRates;

    // A flag for showing the categories field
    const shouldShowCategories = isPolicyExpenseChat && (!!iouCategory || OptionsListUtils.hasEnabledOptions(Object.values(policyCategories ?? {})));

    // A flag and a toggler for showing the rest of the form fields
    const [shouldExpandFields, toggleShouldExpandFields] = useReducer((state) => !state, false);

    // Do not hide fields in case of paying someone
    const shouldShowAllFields = isDistanceRequest || shouldExpandFields || !shouldShowSmartScanFields || isTypeSend || isEditingSplitBill;

    const shouldShowDate = (shouldShowSmartScanFields || isDistanceRequest) && !isTypeSend;
    const shouldShowMerchant = shouldShowSmartScanFields && !isDistanceRequest && !isTypeSend;

    const policyTagLists = useMemo(() => PolicyUtils.getTagLists(policyTags), [policyTags]);

    // A flag for showing the tags field
    const shouldShowTags = useMemo(() => isPolicyExpenseChat && OptionsListUtils.hasEnabledTags(policyTagLists), [isPolicyExpenseChat, policyTagLists]);

    // A flag for showing tax rate
    const shouldShowTax = isTaxTrackingEnabled(isPolicyExpenseChat, policy);

    // A flag for showing the billable field
    const shouldShowBillable = policy?.disabledFields?.defaultBillable === false;
    const isMovingTransactionFromTrackExpense = IOUUtils.isMovingTransactionFromTrackExpense(action);
    const hasRoute = TransactionUtils.hasRoute(transaction);
    const isDistanceRequestWithPendingRoute = isDistanceRequest && (!hasRoute || !rate) && !isMovingTransactionFromTrackExpense;
    const formattedAmount = isDistanceRequestWithPendingRoute
        ? ''
        : CurrencyUtils.convertToDisplayString(
              shouldCalculateDistanceAmount ? DistanceRequestUtils.getDistanceRequestAmount(distance, unit, rate ?? 0) : iouAmount,
              isDistanceRequest ? currency : iouCurrencyCode,
          );
    const formattedTaxAmount = CurrencyUtils.convertToDisplayString(transaction?.taxAmount, iouCurrencyCode);
    const taxRateTitle = taxRates && transaction ? TransactionUtils.getDefaultTaxName(taxRates, transaction) : '';

    const previousTransactionAmount = usePrevious(transaction?.amount);

    const isFocused = useIsFocused();
    const [formError, setFormError] = useState('');

    const [didConfirm, setDidConfirm] = useState(false);
    const [didConfirmSplit, setDidConfirmSplit] = useState(false);

    const [merchantError, setMerchantError] = useState(false);

    const [isAttachmentInvalid, setIsAttachmentInvalid] = useState(false);

    const navigateBack = () => {
        Navigation.goBack(ROUTES.MONEY_REQUEST_CREATE_TAB_SCAN.getRoute(CONST.IOU.ACTION.CREATE, iouType, transaction?.transactionID ?? '', reportID));
    };

    const shouldDisplayFieldError: boolean = useMemo(() => {
        if (!isEditingSplitBill) {
            return false;
        }

        return (!!hasSmartScanFailed && TransactionUtils.hasMissingSmartscanFields(transaction)) || (didConfirmSplit && TransactionUtils.areRequiredFieldsEmpty(transaction));
    }, [isEditingSplitBill, hasSmartScanFailed, transaction, didConfirmSplit]);

    const isMerchantEmpty = !iouMerchant || iouMerchant === CONST.TRANSACTION.PARTIAL_TRANSACTION_MERCHANT;
    const isMerchantRequired = isPolicyExpenseChat && !isScanRequest && shouldShowMerchant;

    const isCategoryRequired = canUseViolations && !!policy?.requiresCategory;

    useEffect(() => {
        if ((!isMerchantRequired && isMerchantEmpty) || !merchantError) {
            return;
        }
        if (!isMerchantEmpty && merchantError) {
            setMerchantError(false);
            if (formError === 'iou.error.invalidMerchant') {
                setFormError('');
            }
        }
    }, [formError, isMerchantEmpty, merchantError, isMerchantRequired]);

    useEffect(() => {
        if (shouldDisplayFieldError && hasSmartScanFailed) {
            setFormError('iou.receiptScanningFailed');
            return;
        }
        if (shouldDisplayFieldError && didConfirmSplit) {
            setFormError('iou.error.genericSmartscanFailureMessage');
            return;
        }
        if (merchantError) {
            setFormError('iou.error.invalidMerchant');
            return;
        }
        // reset the form error whenever the screen gains or loses focus
        setFormError('');
    }, [isFocused, transaction, shouldDisplayFieldError, hasSmartScanFailed, didConfirmSplit, isMerchantRequired, merchantError]);

    useEffect(() => {
        if (!shouldCalculateDistanceAmount) {
            return;
        }

        const amount = DistanceRequestUtils.getDistanceRequestAmount(distance, unit, rate ?? 0);
        IOU.setMoneyRequestAmount_temporaryForRefactor(transaction?.transactionID ?? '', amount, currency ?? '');
    }, [shouldCalculateDistanceAmount, distance, rate, unit, transaction, currency]);

    // Calculate and set tax amount in transaction draft
    useEffect(() => {
        const taxAmount = getTaxAmount(transaction, taxRates?.defaultValue ?? '').toString();
        const amountInSmallestCurrencyUnits = CurrencyUtils.convertToBackendAmount(Number.parseFloat(taxAmount));

        if (transaction?.taxAmount && previousTransactionAmount === transaction?.amount) {
            return IOU.setMoneyRequestTaxAmount(transaction?.transactionID, transaction?.taxAmount, true);
        }

        IOU.setMoneyRequestTaxAmount(transaction?.transactionID ?? '', amountInSmallestCurrencyUnits, true);
    }, [taxRates?.defaultValue, transaction, previousTransactionAmount]);

<<<<<<< HEAD
    // If completing a split bill fails, set didConfirm to false to allow the user to edit the fields again
=======
    /**
     * Returns the participants with amount
     */
    const getParticipantsWithAmount = useCallback(
        (participantsList: Participant[]) => {
            const amount = IOUUtils.calculateAmount(participantsList.length, iouAmount, iouCurrencyCode ?? '');
            return OptionsListUtils.getIOUConfirmationOptionsFromParticipants(participantsList, amount > 0 ? CurrencyUtils.convertToDisplayString(amount, iouCurrencyCode) : '');
        },
        [iouAmount, iouCurrencyCode],
    );

    // If completing a split expense fails, set didConfirm to false to allow the user to edit the fields again
>>>>>>> fdca69cb
    if (isEditingSplitBill && didConfirm) {
        setDidConfirm(false);
    }

    const splitOrRequestOptions: Array<DropdownOption<string>> = useMemo(() => {
        let text;
        if (isTypeTrackExpense) {
            text = translate('iou.trackExpense');
        } else if (isTypeSplit && iouAmount === 0) {
            text = translate('iou.splitExpense');
        } else if ((receiptPath && isTypeRequest) || isDistanceRequestWithPendingRoute) {
            text = translate('iou.submitExpense');
            if (iouAmount !== 0) {
                text = translate('iou.submitAmount', {amount: formattedAmount});
            }
        } else {
            const translationKey = isTypeSplit ? 'iou.splitAmount' : 'iou.submitAmount';
            text = translate(translationKey, {amount: formattedAmount});
        }
        return [
            {
                text: text[0].toUpperCase() + text.slice(1),
                value: iouType,
            },
        ];
    }, [isTypeTrackExpense, isTypeSplit, iouAmount, receiptPath, isTypeRequest, isDistanceRequestWithPendingRoute, iouType, translate, formattedAmount]);

    const selectedParticipants = useMemo(() => pickedParticipants.filter((participant) => participant.selected), [pickedParticipants]);
    const personalDetailsOfPayee = useMemo(() => payeePersonalDetails ?? currentUserPersonalDetails, [payeePersonalDetails, currentUserPersonalDetails]);

    const optionSelectorSections = useMemo(() => {
        const sections = [];
        if (hasMultipleParticipants) {
            const payeeOption = OptionsListUtils.getIOUConfirmationOptionsFromPayeePersonalDetail(personalDetailsOfPayee);
            const formattedParticipantsList = [payeeOption, ...selectedParticipants].map((participantOption) => ({
                ...participantOption,
                descriptiveText: null,
                amountProps: {
                    amount: transaction?.splitShares?.[participantOption.accountID]?.amount,
                    currency: iouCurrencyCode,
                    prefixCharacter: currencyList?.[iouCurrencyCode]?.symbol ?? iouCurrencyCode,
                    isCurrencyPressable: false,
                    hideCurrencySymbol: true,
                    onAmountChange: (value) => {},
                },
            }));

            sections.push({
                title: translate('moneyRequestConfirmationList.splitWith'),
                data: formattedParticipantsList,
                shouldShow: true,
            });
        } else {
            const formattedSelectedParticipants = selectedParticipants.map((participant) => ({
                ...participant,
                isDisabled: !participant.isPolicyExpenseChat && !participant.isSelfDM && ReportUtils.isOptimisticPersonalDetail(participant.accountID ?? -1),
            }));
            sections.push({
                title: translate('common.to'),
                data: formattedSelectedParticipants,
                shouldShow: true,
            });
        }
        return sections;
    }, [transaction?.splitShares, currencyList, selectedParticipants, hasMultipleParticipants, iouCurrencyCode, personalDetailsOfPayee, translate]);

    const selectedOptions = useMemo(() => {
        if (!hasMultipleParticipants) {
            return [];
        }
        return [...selectedParticipants, OptionsListUtils.getIOUConfirmationOptionsFromPayeePersonalDetail(personalDetailsOfPayee)];
    }, [selectedParticipants, hasMultipleParticipants, personalDetailsOfPayee]);

    useEffect(() => {
        if (!isDistanceRequest || isMovingTransactionFromTrackExpense) {
            return;
        }

        /*
         Set pending waypoints based on the route status. We should handle this dynamically to cover cases such as:
         When the user completes the initial steps of the IOU flow offline and then goes online on the confirmation page.
         In this scenario, the route will be fetched from the server, and the waypoints will no longer be pending.
        */
        IOU.setMoneyRequestPendingFields(transaction?.transactionID ?? '', {waypoints: isDistanceRequestWithPendingRoute ? CONST.RED_BRICK_ROAD_PENDING_ACTION.ADD : null});

        const distanceMerchant = DistanceRequestUtils.getDistanceMerchant(hasRoute, distance, unit, rate ?? 0, currency ?? 'USD', translate, toLocaleDigit);
        IOU.setMoneyRequestMerchant(transaction?.transactionID ?? '', distanceMerchant, true);
    }, [isDistanceRequestWithPendingRoute, hasRoute, distance, unit, rate, currency, translate, toLocaleDigit, isDistanceRequest, transaction, action, isMovingTransactionFromTrackExpense]);

    // Auto select the category if there is only one enabled category and it is required
    useEffect(() => {
        const enabledCategories = Object.values(policyCategories ?? {}).filter((category) => category.enabled);
        if (iouCategory || !shouldShowCategories || enabledCategories.length !== 1 || !isCategoryRequired) {
            return;
        }
        IOU.setMoneyRequestCategory(transaction?.transactionID ?? '', enabledCategories[0].name);
        // eslint-disable-next-line react-hooks/exhaustive-deps
    }, [shouldShowCategories, policyCategories, isCategoryRequired]);

    // Auto select the tag if there is only one enabled tag and it is required
    useEffect(() => {
        let updatedTagsString = TransactionUtils.getTag(transaction);
        policyTagLists.forEach((tagList, index) => {
            const enabledTags = Object.values(tagList.tags).filter((tag) => tag.enabled);
            const isTagListRequired = tagList.required === undefined ? false : tagList.required && canUseViolations;
            if (!isTagListRequired || enabledTags.length !== 1 || TransactionUtils.getTag(transaction, index)) {
                return;
            }
            updatedTagsString = IOUUtils.insertTagIntoTransactionTagsString(updatedTagsString, enabledTags[0] ? enabledTags[0].name : '', index);
        });
        if (updatedTagsString !== TransactionUtils.getTag(transaction) && updatedTagsString) {
            IOU.setMoneyRequestTag(transaction?.transactionID ?? '', updatedTagsString);
        }
        // eslint-disable-next-line react-hooks/exhaustive-deps
    }, [policyTagLists, policyTags, canUseViolations]);

    /**
     */
    const selectParticipant = useCallback(
        (option: Participant) => {
            // Return early if selected option is currently logged in user.
            if (option.accountID === session?.accountID) {
                return;
            }
            onSelectParticipant?.(option);
        },
        [session?.accountID, onSelectParticipant],
    );

    /**
     * Navigate to report details or profile of selected user
     */
    const navigateToReportOrUserDetail = (option: ReportUtils.OptionData) => {
        const activeRoute = Navigation.getActiveRouteWithoutParams();

        if (option.isSelfDM) {
            Navigation.navigate(ROUTES.PROFILE.getRoute(currentUserPersonalDetails.accountID, activeRoute));
            return;
        }

        if (option.accountID) {
            Navigation.navigate(ROUTES.PROFILE.getRoute(option.accountID, activeRoute));
        } else if (option.reportID) {
            Navigation.navigate(ROUTES.REPORT_WITH_ID_DETAILS.getRoute(option.reportID, activeRoute));
        }
    };

    /**
     * @param {String} paymentMethod
     */
    const confirm = useCallback(
        (paymentMethod: PaymentMethodType | undefined) => {
            if (selectedParticipants.length === 0) {
                return;
            }
            if ((isMerchantRequired && isMerchantEmpty) || (shouldDisplayFieldError && TransactionUtils.isMerchantMissing(transaction ?? null))) {
                setMerchantError(true);
                return;
            }

            if (iouType === CONST.IOU.TYPE.SEND) {
                if (!paymentMethod) {
                    return;
                }

                setDidConfirm(true);

                Log.info(`[IOU] Sending money via: ${paymentMethod}`);
                onSendMoney?.(paymentMethod);
            } else {
                // validate the amount for distance expenses
                const decimals = CurrencyUtils.getCurrencyDecimals(iouCurrencyCode);
                if (isDistanceRequest && !isDistanceRequestWithPendingRoute && !MoneyRequestUtils.validateAmount(String(iouAmount), decimals)) {
                    setFormError('common.error.invalidAmount');
                    return;
                }

                if (isEditingSplitBill && TransactionUtils.areRequiredFieldsEmpty(transaction ?? null)) {
                    setDidConfirmSplit(true);
                    setFormError('iou.error.genericSmartscanFailureMessage');
                    return;
                }

                playSound(SOUNDS.DONE);
                setDidConfirm(true);
                onConfirm?.(selectedParticipants);
            }
        },
        [
            selectedParticipants,
            isMerchantRequired,
            isMerchantEmpty,
            shouldDisplayFieldError,
            transaction,
            iouType,
            onSendMoney,
            iouCurrencyCode,
            isDistanceRequest,
            isDistanceRequestWithPendingRoute,
            iouAmount,
            isEditingSplitBill,
            onConfirm,
        ],
    );

    const footerContent = useMemo(() => {
        if (isReadOnly) {
            return;
        }

        const shouldShowSettlementButton = iouType === CONST.IOU.TYPE.SEND;
        const shouldDisableButton = selectedParticipants.length === 0;

        const button = shouldShowSettlementButton ? (
            <SettlementButton
                pressOnEnter
                isDisabled={shouldDisableButton}
                onPress={confirm}
                enablePaymentsRoute={ROUTES.IOU_SEND_ENABLE_PAYMENTS}
                addBankAccountRoute={bankAccountRoute}
                shouldShowPersonalBankAccountOption
                currency={iouCurrencyCode}
                policyID={policyID}
                buttonSize={CONST.DROPDOWN_BUTTON_SIZE.LARGE}
                kycWallAnchorAlignment={{
                    horizontal: CONST.MODAL.ANCHOR_ORIGIN_HORIZONTAL.LEFT,
                    vertical: CONST.MODAL.ANCHOR_ORIGIN_VERTICAL.BOTTOM,
                }}
                paymentMethodDropdownAnchorAlignment={{
                    horizontal: CONST.MODAL.ANCHOR_ORIGIN_HORIZONTAL.RIGHT,
                    vertical: CONST.MODAL.ANCHOR_ORIGIN_VERTICAL.BOTTOM,
                }}
                enterKeyEventListenerPriority={1}
            />
        ) : (
            <ButtonWithDropdownMenu
                success
                pressOnEnter
                isDisabled={shouldDisableButton}
                onPress={(event, value) => confirm(value as PaymentMethodType)}
                options={splitOrRequestOptions}
                buttonSize={CONST.DROPDOWN_BUTTON_SIZE.LARGE}
                enterKeyEventListenerPriority={1}
            />
        );

        return (
            <>
                {!!formError && (
                    <FormHelpMessage
                        style={[styles.ph1, styles.mb2]}
                        isError
                        message={formError}
                    />
                )}

                {button}
            </>
        );
    }, [isReadOnly, iouType, selectedParticipants.length, confirm, bankAccountRoute, iouCurrencyCode, policyID, splitOrRequestOptions, formError, styles.ph1, styles.mb2]);

    // An intermediate structure that helps us classify the fields as "primary" and "supplementary".
    // The primary fields are always shown to the user, while an extra action is needed to reveal the supplementary ones.
    const classifiedFields = [
        {
            item: (
                <MenuItemWithTopDescription
                    key={translate('iou.amount')}
                    shouldShowRightIcon={!isReadOnly && !isDistanceRequest}
                    title={formattedAmount}
                    description={translate('iou.amount')}
                    interactive={!isReadOnly}
                    onPress={() => {
                        if (isDistanceRequest) {
                            return;
                        }
                        if (isEditingSplitBill) {
                            Navigation.navigate(ROUTES.EDIT_SPLIT_BILL.getRoute(reportID, reportActionID ?? '', CONST.EDIT_REQUEST_FIELD.AMOUNT));
                            return;
                        }
                        Navigation.navigate(ROUTES.MONEY_REQUEST_STEP_AMOUNT.getRoute(action, iouType, transaction?.transactionID ?? '', reportID, Navigation.getActiveRouteWithoutParams()));
                    }}
                    style={[styles.moneyRequestMenuItem, styles.mt2]}
                    titleStyle={styles.moneyRequestConfirmationAmount}
                    disabled={didConfirm}
                    brickRoadIndicator={shouldDisplayFieldError && TransactionUtils.isAmountMissing(transaction ?? null) ? CONST.BRICK_ROAD_INDICATOR_STATUS.ERROR : undefined}
                    error={shouldDisplayFieldError && TransactionUtils.isAmountMissing(transaction ?? null) ? translate('common.error.enterAmount') : ''}
                />
            ),
            shouldShow: shouldShowSmartScanFields,
            isSupplementary: false,
        },
        {
            item: (
                <MenuItemWithTopDescription
                    key={translate('common.description')}
                    shouldShowRightIcon={!isReadOnly}
                    shouldParseTitle
                    title={iouComment}
                    description={translate('common.description')}
                    onPress={() => {
                        Navigation.navigate(
                            ROUTES.MONEY_REQUEST_STEP_DESCRIPTION.getRoute(action, iouType, transaction?.transactionID ?? '', reportID, Navigation.getActiveRouteWithoutParams()),
                        );
                    }}
                    style={[styles.moneyRequestMenuItem]}
                    titleStyle={styles.flex1}
                    disabled={didConfirm}
                    interactive={!isReadOnly}
                    numberOfLinesTitle={2}
                />
            ),
            shouldShow: true,
            isSupplementary: false,
        },
        {
            item: (
                <MenuItemWithTopDescription
                    key={translate('common.distance')}
                    shouldShowRightIcon={!isReadOnly && !isMovingTransactionFromTrackExpense}
                    title={isMerchantEmpty ? '' : iouMerchant}
                    description={translate('common.distance')}
                    style={[styles.moneyRequestMenuItem]}
                    titleStyle={styles.flex1}
                    onPress={() =>
                        Navigation.navigate(
                            ROUTES.MONEY_REQUEST_STEP_DISTANCE.getRoute(action, iouType, transaction?.transactionID ?? '', reportID, Navigation.getActiveRouteWithoutParams()),
                        )
                    }
                    // eslint-disable-next-line @typescript-eslint/prefer-nullish-coalescing
                    disabled={didConfirm}
                    // todo: handle edit for transaction while moving from track expense
                    interactive={!isReadOnly && !isMovingTransactionFromTrackExpense}
                />
            ),
            shouldShow: isDistanceRequest,
            isSupplementary: true,
        },
        {
            item: (
                <MenuItemWithTopDescription
                    key={translate('common.merchant')}
                    shouldShowRightIcon={!isReadOnly}
                    title={isMerchantEmpty ? '' : iouMerchant}
                    description={translate('common.merchant')}
                    style={[styles.moneyRequestMenuItem]}
                    titleStyle={styles.flex1}
                    onPress={() => {
                        Navigation.navigate(
                            ROUTES.MONEY_REQUEST_STEP_MERCHANT.getRoute(action, iouType, transaction?.transactionID ?? '', reportID, Navigation.getActiveRouteWithoutParams()),
                        );
                    }}
                    disabled={didConfirm}
                    interactive={!isReadOnly}
                    brickRoadIndicator={merchantError ? CONST.BRICK_ROAD_INDICATOR_STATUS.ERROR : undefined}
                    error={merchantError ? translate('common.error.fieldRequired') : ''}
                    rightLabel={isMerchantRequired ? translate('common.required') : ''}
                />
            ),
            shouldShow: shouldShowMerchant,
            isSupplementary: !isMerchantRequired,
        },
        {
            item: (
                <MenuItemWithTopDescription
                    key={translate('common.date')}
                    shouldShowRightIcon={!isReadOnly}
                    // eslint-disable-next-line @typescript-eslint/prefer-nullish-coalescing
                    title={iouCreated || format(new Date(), CONST.DATE.FNS_FORMAT_STRING)}
                    description={translate('common.date')}
                    style={[styles.moneyRequestMenuItem]}
                    titleStyle={styles.flex1}
                    onPress={() => {
                        Navigation.navigate(ROUTES.MONEY_REQUEST_STEP_DATE.getRoute(action, iouType, transaction?.transactionID ?? '', reportID, Navigation.getActiveRouteWithoutParams()));
                    }}
                    disabled={didConfirm}
                    interactive={!isReadOnly}
                    brickRoadIndicator={shouldDisplayFieldError && TransactionUtils.isCreatedMissing(transaction) ? CONST.BRICK_ROAD_INDICATOR_STATUS.ERROR : undefined}
                    error={shouldDisplayFieldError && TransactionUtils.isCreatedMissing(transaction) ? translate('common.error.enterDate') : ''}
                />
            ),
            shouldShow: shouldShowDate,
            isSupplementary: true,
        },
        {
            item: (
                <MenuItemWithTopDescription
                    key={translate('common.category')}
                    shouldShowRightIcon={!isReadOnly}
                    title={iouCategory}
                    description={translate('common.category')}
                    numberOfLinesTitle={2}
                    onPress={() =>
                        Navigation.navigate(
                            ROUTES.MONEY_REQUEST_STEP_CATEGORY.getRoute(action, iouType, transaction?.transactionID ?? '', reportID, Navigation.getActiveRouteWithoutParams()),
                        )
                    }
                    style={[styles.moneyRequestMenuItem]}
                    titleStyle={styles.flex1}
                    disabled={didConfirm}
                    interactive={!isReadOnly}
                    rightLabel={isCategoryRequired ? translate('common.required') : ''}
                />
            ),
            shouldShow: shouldShowCategories,
            isSupplementary: action === CONST.IOU.ACTION.CATEGORIZE ? false : !isCategoryRequired,
        },
        ...policyTagLists.map(({name, required}, index) => {
            const isTagRequired = required === undefined ? false : canUseViolations && required;
            return {
                item: (
                    <MenuItemWithTopDescription
                        key={name}
                        shouldShowRightIcon={!isReadOnly}
                        title={TransactionUtils.getTagForDisplay(transaction, index)}
                        description={name}
                        numberOfLinesTitle={2}
                        onPress={() =>
                            Navigation.navigate(
                                ROUTES.MONEY_REQUEST_STEP_TAG.getRoute(action, iouType, index, transaction?.transactionID ?? '', reportID, Navigation.getActiveRouteWithoutParams()),
                            )
                        }
                        style={[styles.moneyRequestMenuItem]}
                        disabled={didConfirm}
                        interactive={!isReadOnly}
                        rightLabel={isTagRequired ? translate('common.required') : ''}
                    />
                ),
                shouldShow: shouldShowTags,
                isSupplementary: !isTagRequired,
            };
        }),
        {
            item: (
                <MenuItemWithTopDescription
                    key={`${taxRates?.name}${taxRateTitle}`}
                    shouldShowRightIcon={!isReadOnly}
                    title={taxRateTitle}
                    description={taxRates?.name}
                    style={[styles.moneyRequestMenuItem]}
                    titleStyle={styles.flex1}
                    onPress={() =>
                        Navigation.navigate(
                            ROUTES.MONEY_REQUEST_STEP_TAX_RATE.getRoute(action, iouType, transaction?.transactionID ?? '', reportID, Navigation.getActiveRouteWithoutParams()),
                        )
                    }
                    disabled={didConfirm}
                    interactive={!isReadOnly}
                />
            ),
            shouldShow: shouldShowTax,
            isSupplementary: true,
        },
        {
            item: (
                <MenuItemWithTopDescription
                    key={`${taxRates?.name}${formattedTaxAmount}`}
                    shouldShowRightIcon={!isReadOnly}
                    title={formattedTaxAmount}
                    description={translate('iou.taxAmount')}
                    style={[styles.moneyRequestMenuItem]}
                    titleStyle={styles.flex1}
                    onPress={() =>
                        Navigation.navigate(
                            ROUTES.MONEY_REQUEST_STEP_TAX_AMOUNT.getRoute(action, iouType, transaction?.transactionID ?? '', reportID, Navigation.getActiveRouteWithoutParams()),
                        )
                    }
                    disabled={didConfirm}
                    interactive={!isReadOnly}
                />
            ),
            shouldShow: shouldShowTax,
            isSupplementary: true,
        },
        {
            item: (
                <View style={[styles.flexRow, styles.justifyContentBetween, styles.alignItemsCenter, styles.ml5, styles.mr8, styles.optionRow]}>
                    <Text color={!iouIsBillable ? theme.textSupporting : undefined}>{translate('common.billable')}</Text>
                    <Switch
                        accessibilityLabel={translate('common.billable')}
                        isOn={iouIsBillable}
                        onToggle={(isOn) => onToggleBillable?.(isOn)}
                    />
                </View>
            ),
            shouldShow: shouldShowBillable,
            isSupplementary: true,
        },
    ];

    const primaryFields = classifiedFields.filter((classifiedField) => classifiedField.shouldShow && !classifiedField.isSupplementary).map((primaryField) => primaryField.item);

    const supplementaryFields = classifiedFields
        .filter((classifiedField) => classifiedField.shouldShow && classifiedField.isSupplementary)
        .map((supplementaryField) => supplementaryField.item);

    const {
        image: receiptImage,
        thumbnail: receiptThumbnail,
        isThumbnail,
        fileExtension,
        isLocalFile,
    } = receiptPath && receiptFilename ? ReceiptUtils.getThumbnailAndImageURIs(transaction ?? null, receiptPath, receiptFilename) : ({} as ReceiptUtils.ThumbnailAndImageURI);

    const resolvedThumbnail = isLocalFile ? receiptThumbnail : tryResolveUrlFromApiRoot(receiptThumbnail ?? '');
    const resolvedReceiptImage = isLocalFile ? receiptImage : tryResolveUrlFromApiRoot(receiptImage ?? '');

    const receiptThumbnailContent = useMemo(
        () =>
            isLocalFile && Str.isPDF(receiptFilename) ? (
                <PDFThumbnail
                    // eslint-disable-next-line @typescript-eslint/non-nullable-type-assertion-style
                    previewSourceURL={resolvedThumbnail as string}
                    style={styles.moneyRequestImage}
                    // We don't support scaning password protected PDF receipt
                    enabled={!isAttachmentInvalid}
                    onPassword={() => setIsAttachmentInvalid(true)}
                />
            ) : (
                <ReceiptImage
                    style={styles.moneyRequestImage}
                    isThumbnail={isThumbnail}
                    // eslint-disable-next-line @typescript-eslint/prefer-nullish-coalescing
                    source={resolvedThumbnail || resolvedReceiptImage || ''}
                    // AuthToken is required when retrieving the image from the server
                    // but we don't need it to load the blob:// or file:// image when starting an expense/split
                    // So if we have a thumbnail, it means we're retrieving the image from the server
                    isAuthTokenRequired={!!receiptThumbnail}
                    fileExtension={fileExtension}
                />
            ),
        [isLocalFile, receiptFilename, resolvedThumbnail, styles.moneyRequestImage, isAttachmentInvalid, isThumbnail, resolvedReceiptImage, receiptThumbnail, fileExtension],
    );

    return (
        // @ts-expect-error This component is deprecated and will not be migrated to TypeScript (context: https://expensify.slack.com/archives/C01GTK53T8Q/p1709232289899589?thread_ts=1709156803.359359&cid=C01GTK53T8Q)
        <OptionsSelector
            sections={optionSelectorSections}
            onSelectRow={navigateToReportOrUserDetail}
            onAddToSelection={selectParticipant}
            onConfirmSelection={confirm}
            selectedOptions={selectedOptions}
            showTitleTooltip
            shouldTextInputAppearBelowOptions
            shouldShowTextInput={false}
            shouldUseStyleForChildren={false}
            footerContent={!isEditingSplitBill && footerContent}
            listStyles={listStyles}
            shouldAllowScrollingChildren
        >
            {isDistanceRequest && (
                <View style={styles.confirmationListMapItem}>
                    <ConfirmedRoute transaction={transaction ?? ({} as OnyxTypes.Transaction)} />
                </View>
            )}
            {(!isMovingTransactionFromTrackExpense || !hasRoute) &&
                // eslint-disable-next-line @typescript-eslint/prefer-nullish-coalescing
                (receiptImage || receiptThumbnail
                    ? receiptThumbnailContent
                    : // The empty receipt component should only show for IOU Requests of a paid policy ("Team" or "Corporate")
                      PolicyUtils.isPaidGroupPolicy(policy) &&
                      !isDistanceRequest &&
                      iouType === CONST.IOU.TYPE.REQUEST && (
                          <ReceiptEmptyState
                              onPress={() =>
                                  Navigation.navigate(
                                      ROUTES.MONEY_REQUEST_STEP_SCAN.getRoute(
                                          CONST.IOU.ACTION.CREATE,
                                          iouType,
                                          transaction?.transactionID ?? '',
                                          reportID,
                                          Navigation.getActiveRouteWithoutParams(),
                                      ),
                                  )
                              }
                          />
                      ))}
            {primaryFields}
            {!shouldShowAllFields && (
                <View style={[styles.flexRow, styles.justifyContentBetween, styles.mh3, styles.alignItemsCenter, styles.mb2, styles.mt1]}>
                    <View style={[styles.shortTermsHorizontalRule, styles.flex1, styles.mr0]} />
                    <Button
                        small
                        onPress={toggleShouldExpandFields}
                        text={translate('common.showMore')}
                        shouldShowRightIcon
                        iconRight={Expensicons.DownArrow}
                        iconFill={theme.icon}
                        style={styles.mh0}
                    />
                    <View style={[styles.shortTermsHorizontalRule, styles.flex1, styles.ml0]} />
                </View>
            )}
            {shouldShowAllFields && supplementaryFields}
            <ConfirmModal
                title={translate('attachmentPicker.wrongFileType')}
                onConfirm={navigateBack}
                onCancel={navigateBack}
                isVisible={isAttachmentInvalid}
                prompt={translate('attachmentPicker.protectedPDFNotSupported')}
                confirmText={translate('common.close')}
                shouldShowCancelButton={false}
            />
        </OptionsSelector>
    );
}

MoneyTemporaryForRefactorRequestConfirmationList.displayName = 'MoneyTemporaryForRefactorRequestConfirmationList';

export default withOnyx<MoneyRequestConfirmationListProps, MoneyRequestConfirmationListOnyxProps>({
    session: {
        key: ONYXKEYS.SESSION,
    },
    policyCategories: {
        key: ({policyID}) => `${ONYXKEYS.COLLECTION.POLICY_CATEGORIES}${policyID}`,
    },
    policyTags: {
        key: ({policyID}) => `${ONYXKEYS.COLLECTION.POLICY_TAGS}${policyID}`,
    },
    mileageRate: {
        key: ({policyID}) => `${ONYXKEYS.COLLECTION.POLICY}${policyID}`,
        selector: DistanceRequestUtils.getDefaultMileageRate,
    },
    policy: {
        key: ({policyID}) => `${ONYXKEYS.COLLECTION.POLICY}${policyID}`,
    },
    currencyList: {key: ONYXKEYS.CURRENCY_LIST},
})(MoneyTemporaryForRefactorRequestConfirmationList);<|MERGE_RESOLUTION|>--- conflicted
+++ resolved
@@ -1,12 +1,7 @@
 import {useIsFocused} from '@react-navigation/native';
 import {format} from 'date-fns';
 import Str from 'expensify-common/lib/str';
-<<<<<<< HEAD
 import React, {useCallback, useEffect, useMemo, useReducer, useState} from 'react';
-import {View} from 'react-native';
-=======
-import React, {useCallback, useEffect, useMemo, useReducer, useRef, useState} from 'react';
->>>>>>> fdca69cb
 import type {StyleProp, ViewStyle} from 'react-native';
 import {View} from 'react-native';
 import type {OnyxEntry} from 'react-native-onyx';
@@ -348,22 +343,7 @@
         IOU.setMoneyRequestTaxAmount(transaction?.transactionID ?? '', amountInSmallestCurrencyUnits, true);
     }, [taxRates?.defaultValue, transaction, previousTransactionAmount]);
 
-<<<<<<< HEAD
-    // If completing a split bill fails, set didConfirm to false to allow the user to edit the fields again
-=======
-    /**
-     * Returns the participants with amount
-     */
-    const getParticipantsWithAmount = useCallback(
-        (participantsList: Participant[]) => {
-            const amount = IOUUtils.calculateAmount(participantsList.length, iouAmount, iouCurrencyCode ?? '');
-            return OptionsListUtils.getIOUConfirmationOptionsFromParticipants(participantsList, amount > 0 ? CurrencyUtils.convertToDisplayString(amount, iouCurrencyCode) : '');
-        },
-        [iouAmount, iouCurrencyCode],
-    );
-
     // If completing a split expense fails, set didConfirm to false to allow the user to edit the fields again
->>>>>>> fdca69cb
     if (isEditingSplitBill && didConfirm) {
         setDidConfirm(false);
     }
