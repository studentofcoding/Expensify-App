--- conflicted
+++ resolved
@@ -277,13 +277,8 @@
         return (
             <View style={[styles.alignItemsCenter, ...additionalStyles]}>
                 <PressableWithoutFeedback
-<<<<<<< HEAD
                     onPress={() => this.setState((prev) => ({isMenuVisible: !prev.isMenuVisible}))}
-                    accessibilityRole="button"
-=======
-                    onPress={() => this.setState({isMenuVisible: true})}
                     accessibilityRole={CONST.ACCESSIBILITY_ROLE.IMAGEBUTTON}
->>>>>>> 01a18f02
                     accessibilityLabel={this.props.translate('avatarWithImagePicker.editImage')}
                 >
                     <View style={[styles.pRelative, styles.avatarLarge]}>
