--- conflicted
+++ resolved
@@ -358,72 +358,6 @@
                                                 openPicker({
                                                     onPicked: showAvatarCropModal,
                                                 });
-<<<<<<< HEAD
-                                            },
-                                        },
-                                    ];
-
-                                    // If current avatar isn't a default avatar, allow Remove Photo option
-                                    if (!this.props.isUsingDefaultAvatar) {
-                                        menuItems.push({
-                                            icon: Expensicons.Trashcan,
-                                            text: this.props.translate('avatarWithImagePicker.removePhoto'),
-                                            onSelected: () => {
-                                                this.setError(null, {});
-                                                this.props.onImageRemoved();
-                                            },
-                                        });
-
-                                        menuItems.push({
-                                            icon: Expensicons.Eye,
-                                            text: this.props.translate('avatarWithImagePicker.viewPhoto'),
-                                            onSelected: () => show(),
-                                        });
-                                    }
-                                    return (
-                                        <PopoverMenu
-                                            isVisible={this.state.isMenuVisible}
-                                            onClose={() => this.setState({isMenuVisible: false})}
-                                            onItemSelected={(item, index) => {
-                                                this.setState({isMenuVisible: false});
-                                                // In order for the file picker to open dynamically, the click
-                                                // function must be called from within a event handler that was initiated
-                                                // by the user on Safari.
-                                                if (index === 0 && Browser.isSafari()) {
-                                                    openPicker({
-                                                        onPicked: this.showAvatarCropModal,
-                                                    });
-                                                }
-                                            }}
-                                            menuItems={menuItems}
-                                            anchorPosition={this.props.anchorPosition}
-                                            withoutOverlay
-                                            anchorRef={this.anchorRef}
-                                            anchorAlignment={this.props.anchorAlignment}
-                                        />
-                                    );
-                                }}
-                            </AttachmentPicker>
-                        )}
-                    </AttachmentModal>
-                </View>
-                {this.state.validationError && (
-                    <DotIndicatorMessage
-                        style={[this.props.themeStyles.mt6]}
-                        messages={{0: [this.state.validationError, this.state.phraseParam]}}
-                        type="error"
-                    />
-                )}
-                <AvatarCropModal
-                    onClose={this.hideAvatarCropModal}
-                    isVisible={this.state.isAvatarCropModalOpen}
-                    onSave={this.props.onImageSelected}
-                    imageUri={this.state.imageUri}
-                    imageName={this.state.imageName}
-                    imageType={this.state.imageType}
-                    maskImage={this.props.editorMaskImage}
-                />
-=======
                                             }
                                         }}
                                         menuItems={menuItems}
@@ -437,12 +371,11 @@
                         </AttachmentPicker>
                     )}
                 </AttachmentModal>
->>>>>>> 42844eb8
             </View>
             {errorData.validationError && (
                 <DotIndicatorMessage
                     style={[styles.mt6]}
-                    messages={{0: translate(errorData.validationError, errorData.phraseParam)}}
+                    messages={{0: [errorData.validationError, errorData.phraseParam]}}
                     type="error"
                 />
             )}
