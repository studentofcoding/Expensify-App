--- conflicted
+++ resolved
@@ -107,11 +107,13 @@
  * a callback. This is the ios/android implementation
  * opening a modal with attachment options
  */
-<<<<<<< HEAD
-function AttachmentPicker({type = CONST.ATTACHMENT_PICKER_TYPE.FILE, children, shouldHideCameraOption = false, shouldHideGalleryOption = false}: AttachmentPickerProps) {
-=======
-function AttachmentPicker({type = CONST.ATTACHMENT_PICKER_TYPE.FILE, children, shouldHideCameraOption = false, shouldValidateImage = true}: AttachmentPickerProps) {
->>>>>>> 76c5c815
+function AttachmentPicker({
+    type = CONST.ATTACHMENT_PICKER_TYPE.FILE,
+    children,
+    shouldHideCameraOption = false,
+    shouldHideGalleryOption = false,
+    shouldValidateImage = true,
+}: AttachmentPickerProps) {
     const styles = useThemeStyles();
     const [isVisible, setIsVisible] = useState(false);
 
