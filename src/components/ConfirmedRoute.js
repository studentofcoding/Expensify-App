import React, {useEffect} from 'react';
import PropTypes from 'prop-types';

import {withOnyx} from 'react-native-onyx';
import lodashGet from 'lodash/get';
import lodashIsNil from 'lodash/isNil';
import _ from 'underscore';
import ONYXKEYS from '../ONYXKEYS';
import CONST from '../CONST';
import * as MapboxToken from '../libs/actions/MapboxToken';
import * as TransactionUtils from '../libs/TransactionUtils';
import * as Expensicons from './Icon/Expensicons';
import theme from '../styles/themes/default';
import styles from '../styles/styles';
import transactionPropTypes from './transactionPropTypes';
import PendingMapView from './MapView/PendingMapView';
import useNetwork from '../hooks/useNetwork';
<<<<<<< HEAD
import MapView from './MapView';
=======
import useLocalize from '../hooks/useLocalize';
import DistanceMapView from './DistanceMapView';
>>>>>>> 1862aff7

const propTypes = {
    /** Transaction that stores the distance request data */
    transaction: transactionPropTypes,

    /** Data about Mapbox token for calling Mapbox API */
    mapboxAccessToken: PropTypes.shape({
        /** Temporary token for Mapbox API */
        token: PropTypes.string,

        /** Time when the token will expire in ISO 8601 */
        expiration: PropTypes.string,
    }),
};

const defaultProps = {
    transaction: {},
    mapboxAccessToken: {
        token: '',
    },
};

const getWaypointMarkers = (waypoints) => {
    const numberOfWaypoints = _.size(waypoints);
    const lastWaypointIndex = numberOfWaypoints - 1;
    return _.filter(
        _.map(waypoints, (waypoint, key) => {
            if (!waypoint || lodashIsNil(waypoint.lat) || lodashIsNil(waypoint.lng)) {
                return;
            }

            const index = TransactionUtils.getWaypointIndex(key);
            let MarkerComponent;
            if (index === 0) {
                MarkerComponent = Expensicons.DotIndicatorUnfilled;
            } else if (index === lastWaypointIndex) {
                MarkerComponent = Expensicons.Location;
            } else {
                MarkerComponent = Expensicons.DotIndicator;
            }

            return {
                id: `${waypoint.lng},${waypoint.lat},${index}`,
                coordinate: [waypoint.lng, waypoint.lat],
                markerComponent: () => (
                    <MarkerComponent
                        width={CONST.MAP_MARKER_SIZE}
                        height={CONST.MAP_MARKER_SIZE}
                        fill={theme.icon}
                    />
                ),
            };
        }),
        (waypoint) => waypoint,
    );
};

function ConfirmedRoute({mapboxAccessToken, transaction}) {
    const {isOffline} = useNetwork();
    const {route0: route} = transaction.routes || {};
    const waypoints = lodashGet(transaction, 'comment.waypoints', {});
    const coordinates = lodashGet(route, 'geometry.coordinates', []);
    const waypointMarkers = getWaypointMarkers(waypoints);

    useEffect(() => {
        MapboxToken.init();
        return MapboxToken.stop;
    }, []);

    return (
        <>
            {!isOffline && Boolean(mapboxAccessToken.token) ? (
                <DistanceMapView
                    accessToken={mapboxAccessToken.token}
                    mapPadding={CONST.MAP_PADDING}
                    pitchEnabled={false}
                    initialState={{
                        zoom: CONST.MAPBOX.DEFAULT_ZOOM,
                        location: lodashGet(waypointMarkers, [0, 'coordinate'], CONST.MAPBOX.DEFAULT_COORDINATE),
                    }}
                    directionCoordinates={coordinates}
                    style={styles.mapView}
                    waypoints={waypointMarkers}
                    styleURL={CONST.MAPBOX.STYLE_URL}
                />
            ) : (
                <PendingMapView />
            )}
        </>
    );
}

export default withOnyx({
    transaction: {
        key: ({transactionID}) => `${ONYXKEYS.COLLECTION.TRANSACTION}${transactionID}`,
    },
    mapboxAccessToken: {
        key: ONYXKEYS.MAPBOX_ACCESS_TOKEN,
    },
})(ConfirmedRoute);

ConfirmedRoute.displayName = 'ConfirmedRoute';
ConfirmedRoute.propTypes = propTypes;
ConfirmedRoute.defaultProps = defaultProps;<|MERGE_RESOLUTION|>--- conflicted
+++ resolved
@@ -15,12 +15,7 @@
 import transactionPropTypes from './transactionPropTypes';
 import PendingMapView from './MapView/PendingMapView';
 import useNetwork from '../hooks/useNetwork';
-<<<<<<< HEAD
-import MapView from './MapView';
-=======
-import useLocalize from '../hooks/useLocalize';
 import DistanceMapView from './DistanceMapView';
->>>>>>> 1862aff7
 
 const propTypes = {
     /** Transaction that stores the distance request data */
