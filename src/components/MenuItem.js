import _ from 'underscore';
import React from 'react';
import {View} from 'react-native';
import Text from './Text';
import styles from '../styles/styles';
import themeColors from '../styles/themes/default';
import * as StyleUtils from '../styles/StyleUtils';
import Icon from './Icon';
import * as Expensicons from './Icon/Expensicons';
import getButtonState from '../libs/getButtonState';
import convertToLTR from '../libs/convertToLTR';
import Avatar from './Avatar';
import Badge from './Badge';
import CONST from '../CONST';
import menuItemPropTypes from './menuItemPropTypes';
import SelectCircle from './SelectCircle';
import colors from '../styles/colors';
import MultipleAvatars from './MultipleAvatars';
import * as defaultWorkspaceAvatars from './Icon/WorkspaceDefaultAvatars';
import PressableWithSecondaryInteraction from './PressableWithSecondaryInteraction';
import withWindowDimensions, {windowDimensionsPropTypes} from './withWindowDimensions';
import * as DeviceCapabilities from '../libs/DeviceCapabilities';
import ControlSelection from '../libs/ControlSelection';
import variables from '../styles/variables';
import * as Session from '../libs/actions/Session';

const propTypes = {
    ...menuItemPropTypes,
    ...windowDimensionsPropTypes,
};

const defaultProps = {
    badgeText: undefined,
    shouldShowRightIcon: false,
    shouldShowSelectedState: false,
    shouldShowBasicTitle: false,
    shouldShowDescriptionOnTop: false,
    shouldShowHeaderTitle: false,
    wrapperStyle: [],
    style: styles.popoverMenuItem,
    titleStyle: {},
    shouldShowTitleIcon: false,
    titleIcon: () => {},
    descriptionTextStyle: styles.breakWord,
    success: false,
    icon: undefined,
    iconWidth: undefined,
    iconHeight: undefined,
    description: undefined,
    iconRight: Expensicons.ArrowRight,
    iconStyles: [],
    iconFill: undefined,
    focused: false,
    disabled: false,
    isSelected: false,
    subtitle: undefined,
    iconType: CONST.ICON_TYPE_ICON,
    onPress: () => {},
    onSecondaryInteraction: undefined,
    interactive: true,
    fallbackIcon: Expensicons.FallbackAvatar,
    brickRoadIndicator: '',
    floatRightAvatars: [],
    shouldStackHorizontally: false,
    avatarSize: undefined,
    shouldBlockSelection: false,
    hoverAndPressStyle: [],
    furtherDetails: '',
    furtherDetailsIcon: undefined,
<<<<<<< HEAD
    isAnonymousAction: false,
=======
    numberOfLinesTitle: 1,
>>>>>>> 35e8d464
};

function MenuItem(props) {
    const isDeleted = _.contains(props.style, styles.offlineFeedback.deleted);
    const descriptionVerticalMargin = props.shouldShowDescriptionOnTop ? styles.mb1 : styles.mt1;
    const titleTextStyle = StyleUtils.combineStyles(
        [
            styles.flexShrink1,
            styles.popoverMenuText,
            props.icon && !_.isArray(props.icon) ? styles.ml3 : undefined,
            props.shouldShowBasicTitle ? undefined : styles.textStrong,
            props.shouldShowHeaderTitle ? styles.textHeadlineH1 : undefined,
            props.numberOfLinesTitle > 1 ? styles.preWrap : styles.pre,
            props.interactive && props.disabled ? {...styles.userSelectNone} : undefined,
            styles.ltr,
            isDeleted ? styles.offlineFeedback.deleted : undefined,
        ],
        props.titleStyle,
    );
    const descriptionTextStyle = StyleUtils.combineStyles([
        styles.textLabelSupporting,
        props.icon && !_.isArray(props.icon) ? styles.ml3 : undefined,
        styles.lineHeightNormal,
        props.title ? descriptionVerticalMargin : StyleUtils.getFontSizeStyle(variables.fontSizeNormal),
        props.descriptionTextStyle,
        isDeleted ? styles.offlineFeedback.deleted : undefined,
    ]);

    const fallbackAvatarSize = props.viewMode === CONST.OPTION_MODE.COMPACT ? CONST.AVATAR_SIZE.SMALL : CONST.AVATAR_SIZE.DEFAULT;

    return (
        <PressableWithSecondaryInteraction
            onPress={Session.checkIfActionIsAllowed((e) => {
                if (props.disabled || !props.interactive) {
                    return;
                }

                if (e && e.type === 'click') {
                    e.currentTarget.blur();
                }

                props.onPress(e);
            }, props.isAnonymousAction)}
            onPressIn={() => props.shouldBlockSelection && props.isSmallScreenWidth && DeviceCapabilities.canUseTouchScreen() && ControlSelection.block()}
            onPressOut={ControlSelection.unblock}
            onSecondaryInteraction={props.onSecondaryInteraction}
            style={({hovered, pressed}) => [
                props.style,
                !props.interactive && styles.cursorDefault,
                StyleUtils.getButtonBackgroundColorStyle(getButtonState(props.focused || hovered, pressed, props.success, props.disabled, props.interactive), true),
                (hovered || pressed) && props.hoverAndPressStyle,
                ...(_.isArray(props.wrapperStyle) ? props.wrapperStyle : [props.wrapperStyle]),
                props.disabled && styles.buttonOpacityDisabled,
            ]}
            disabled={props.disabled}
            ref={props.forwardedRef}
            accessibilityRole={CONST.ACCESSIBILITY_ROLE.MENUITEM}
            accessibilityLabel={props.title}
        >
            {({hovered, pressed}) => (
                <>
                    <View style={[styles.flexColumn, styles.flex1]}>
                        {Boolean(props.label) && (
                            <View style={props.icon ? styles.mb2 : null}>
                                <Text style={StyleUtils.combineStyles(styles.sidebarLinkText, styles.optionAlternateText, styles.textLabelSupporting, styles.pre)}>{props.label}</Text>
                            </View>
                        )}
                        <View style={[styles.flexRow, styles.pointerEventsAuto, props.disabled && styles.cursorDisabled]}>
                            {Boolean(props.icon) && _.isArray(props.icon) && (
                                <MultipleAvatars
                                    isHovered={hovered}
                                    isPressed={pressed}
                                    icons={props.icon}
                                    size={CONST.AVATAR_SIZE.DEFAULT}
                                    secondAvatarStyle={[
                                        StyleUtils.getBackgroundAndBorderStyle(themeColors.sidebar),
                                        pressed ? StyleUtils.getBackgroundAndBorderStyle(themeColors.buttonPressedBG) : undefined,
                                        hovered && !pressed ? StyleUtils.getBackgroundAndBorderStyle(themeColors.border) : undefined,
                                    ]}
                                />
                            )}
                            {Boolean(props.icon) && !_.isArray(props.icon) && (
                                <View style={[styles.popoverMenuIcon, ...props.iconStyles]}>
                                    {props.iconType === CONST.ICON_TYPE_ICON && (
                                        <Icon
                                            src={props.icon}
                                            width={props.iconWidth}
                                            height={props.iconHeight}
                                            fill={
                                                props.iconFill ||
                                                StyleUtils.getIconFillColor(getButtonState(props.focused || hovered, pressed, props.success, props.disabled, props.interactive), true)
                                            }
                                        />
                                    )}
                                    {props.iconType === CONST.ICON_TYPE_WORKSPACE && (
                                        <Avatar
                                            imageStyles={[styles.alignSelfCenter]}
                                            size={CONST.AVATAR_SIZE.DEFAULT}
                                            source={props.icon}
                                            fallbackIcon={props.fallbackIcon}
                                            name={props.title}
                                            type={CONST.ICON_TYPE_WORKSPACE}
                                        />
                                    )}
                                    {props.iconType === CONST.ICON_TYPE_AVATAR && (
                                        <Avatar
                                            imageStyles={[styles.avatarNormal, styles.alignSelfCenter]}
                                            source={props.icon}
                                            fallbackIcon={props.fallbackIcon}
                                        />
                                    )}
                                </View>
                            )}
                            <View style={[styles.justifyContentCenter, styles.menuItemTextContainer, styles.flex1]}>
                                {Boolean(props.description) && props.shouldShowDescriptionOnTop && (
                                    <Text
                                        style={descriptionTextStyle}
                                        numberOfLines={2}
                                    >
                                        {props.description}
                                    </Text>
                                )}
                                <View style={[styles.flexRow, styles.alignItemsCenter]}>
                                    {Boolean(props.title) && (
                                        <Text
                                            style={titleTextStyle}
                                            numberOfLines={props.numberOfLinesTitle}
                                        >
                                            {convertToLTR(props.title)}
                                        </Text>
                                    )}
                                    {Boolean(props.shouldShowTitleIcon) && (
                                        <View style={[styles.ml2]}>
                                            <Icon
                                                src={props.titleIcon}
                                                fill={themeColors.iconSuccessFill}
                                            />
                                        </View>
                                    )}
                                </View>
                                {Boolean(props.description) && !props.shouldShowDescriptionOnTop && (
                                    <Text
                                        style={descriptionTextStyle}
                                        numberOfLines={2}
                                    >
                                        {props.description}
                                    </Text>
                                )}
                                {Boolean(props.furtherDetails) && (
                                    <View style={[styles.flexRow, styles.mt1, styles.alignItemsCenter]}>
                                        <Icon
                                            src={props.furtherDetailsIcon}
                                            height={variables.iconSizeNormal}
                                            width={variables.iconSizeNormal}
                                            inline
                                        />
                                        <Text
                                            style={[styles.furtherDetailsText, styles.ph2, styles.pt1]}
                                            numberOfLines={2}
                                        >
                                            {props.furtherDetails}
                                        </Text>
                                    </View>
                                )}
                            </View>
                        </View>
                    </View>
                    <View style={[styles.flexRow, styles.menuItemTextContainer, styles.pointerEventsNone]}>
                        {Boolean(props.badgeText) && (
                            <Badge
                                text={props.badgeText}
                                badgeStyles={[styles.alignSelfCenter, props.brickRoadIndicator ? styles.mr2 : undefined, props.focused || hovered || pressed ? styles.hoveredButton : {}]}
                            />
                        )}
                        {/* Since subtitle can be of type number, we should allow 0 to be shown */}
                        {(props.subtitle || props.subtitle === 0) && (
                            <View style={[styles.justifyContentCenter, styles.mr1]}>
                                <Text style={[styles.textLabelSupporting, props.style]}>{props.subtitle}</Text>
                            </View>
                        )}
                        {!_.isEmpty(props.floatRightAvatars) && (
                            <View style={[styles.justifyContentCenter, props.brickRoadIndicator ? styles.mr2 : undefined]}>
                                <MultipleAvatars
                                    isHovered={hovered}
                                    isPressed={pressed}
                                    icons={props.floatRightAvatars}
                                    size={props.avatarSize || fallbackAvatarSize}
                                    fallbackIcon={defaultWorkspaceAvatars.WorkspaceBuilding}
                                    shouldStackHorizontally={props.shouldStackHorizontally}
                                />
                            </View>
                        )}
                        {Boolean(props.brickRoadIndicator) && (
                            <View style={[styles.alignItemsCenter, styles.justifyContentCenter, styles.ml1]}>
                                <Icon
                                    src={Expensicons.DotIndicator}
                                    fill={props.brickRoadIndicator === 'error' ? colors.red : colors.green}
                                />
                            </View>
                        )}
                        {Boolean(props.shouldShowRightIcon) && (
                            <View style={[styles.popoverMenuIcon, styles.pointerEventsAuto, props.disabled && styles.cursorDisabled]}>
                                <Icon
                                    src={props.iconRight}
                                    fill={StyleUtils.getIconFillColor(getButtonState(props.focused || hovered, pressed, props.success, props.disabled, props.interactive))}
                                />
                            </View>
                        )}
                        {props.shouldShowSelectedState && <SelectCircle isChecked={props.isSelected} />}
                    </View>
                </>
            )}
        </PressableWithSecondaryInteraction>
    );
}

MenuItem.propTypes = propTypes;
MenuItem.displayName = 'MenuItem';

const MenuItemWithWindowDimensions = withWindowDimensions(
    React.forwardRef((props, ref) => (
        <MenuItem
            // eslint-disable-next-line react/jsx-props-no-spreading
            {...props}
            forwardedRef={ref}
        />
    )),
);
MenuItemWithWindowDimensions.defaultProps = defaultProps;

export default MenuItemWithWindowDimensions;<|MERGE_RESOLUTION|>--- conflicted
+++ resolved
@@ -67,11 +67,8 @@
     hoverAndPressStyle: [],
     furtherDetails: '',
     furtherDetailsIcon: undefined,
-<<<<<<< HEAD
     isAnonymousAction: false,
-=======
     numberOfLinesTitle: 1,
->>>>>>> 35e8d464
 };
 
 function MenuItem(props) {
