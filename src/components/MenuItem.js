--- conflicted
+++ resolved
@@ -61,23 +61,7 @@
 };
 
 const MenuItem = (props) => {
-<<<<<<< HEAD
-    const titleTextStyle = StyleUtils.combineStyles(
-        [
-            styles.popoverMenuText,
-            props.icon ? styles.ml3 : undefined,
-            props.shouldShowBasicTitle ? undefined : styles.textStrong,
-            props.interactive && props.disabled ? {...styles.disabledText, ...styles.userSelectNone} : undefined,
-            styles.pre,
-            styles.ltr,
-            props.shouldShowHeaderTitle ? styles.textHeadlineH1 : undefined,
-            _.contains(props.style, styles.offlineFeedback.deleted) ? styles.offlineFeedback.deleted : undefined,
-        ],
-        props.titleStyle,
-    );
-=======
     const isDeleted = _.contains(props.style, styles.offlineFeedback.deleted);
->>>>>>> 6d17cc80
     const descriptionVerticalMargin = props.shouldShowDescriptionOnTop ? styles.mb1 : styles.mt1;
     const titleTextStyle = StyleUtils.combineStyles(
         [
@@ -243,13 +227,8 @@
 
 const MenuItemWithWindowDimensions = withWindowDimensions(
     React.forwardRef((props, ref) => (
-<<<<<<< HEAD
-        // eslint-disable-next-line react/jsx-props-no-spreading
-        <MenuItem
-=======
         <MenuItem
             // eslint-disable-next-line react/jsx-props-no-spreading
->>>>>>> 6d17cc80
             {...props}
             forwardedRef={ref}
         />
