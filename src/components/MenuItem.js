--- conflicted
+++ resolved
@@ -181,13 +181,9 @@
                     onPressOut={ControlSelection.unblock}
                     onSecondaryInteraction={props.onSecondaryInteraction}
                     style={({pressed}) => [
-<<<<<<< HEAD
+                        props.containerStyle,
                         props.errorText ? styles.pb5 : {},
-                        props.style,
-                        props.containerStyle,
-=======
                         style,
->>>>>>> 2f9ae2d3
                         !props.interactive && styles.cursorDefault,
                         StyleUtils.getButtonBackgroundColorStyle(getButtonState(props.focused || isHovered, pressed, props.success, props.disabled, props.interactive), true),
                         (isHovered || pressed) && props.hoverAndPressStyle,
