import _ from 'underscore';
import lodashGet from 'lodash/get';
import React, {useState, useEffect, useRef} from 'react';
import PropTypes from 'prop-types';
import {View, StyleSheet, InteractionManager} from 'react-native';
import styles from '../styles/styles';
import * as StyleUtils from '../styles/StyleUtils';
import optionPropTypes from './optionPropTypes';
import Icon from './Icon';
import * as Expensicons from './Icon/Expensicons';
import Button from './Button';
import MultipleAvatars from './MultipleAvatars';
import Hoverable from './Hoverable';
import DisplayNames from './DisplayNames';
import themeColors from '../styles/themes/default';
import withLocalize, {withLocalizePropTypes} from './withLocalize';
import Text from './Text';
import SelectCircle from './SelectCircle';
import SubscriptAvatar from './SubscriptAvatar';
import OfflineWithFeedback from './OfflineWithFeedback';
import CONST from '../CONST';
import * as ReportUtils from '../libs/ReportUtils';
import PressableWithFeedback from './Pressable/PressableWithFeedback';
import * as OptionsListUtils from '../libs/OptionsListUtils';

const propTypes = {
    /** Style for hovered state */
    // eslint-disable-next-line react/forbid-prop-types
    hoverStyle: PropTypes.object,

    /** Option to allow the user to choose from can be type 'report' or 'user' */
    option: optionPropTypes.isRequired,

    /** Whether this option is currently in focus so we can modify its style */
    optionIsFocused: PropTypes.bool,

    /** A function that is called when an option is selected. Selected option is passed as a param */
    onSelectRow: PropTypes.func,

    /** Whether we should show the selected state */
    showSelectedState: PropTypes.bool,

    /** Whether to show a button pill instead of a tickbox */
    shouldShowSelectedStateAsButton: PropTypes.bool,

    /** Text for button pill */
    selectedStateButtonText: PropTypes.string,

    /** Callback to fire when the multiple selector (tickbox or button) is clicked */
    onSelectedStatePressed: PropTypes.func,

    /** Whether we highlight selected option */
    highlightSelected: PropTypes.bool,

    /** Whether this item is selected */
    isSelected: PropTypes.bool,

    /** Display the text of the option in bold font style */
    boldStyle: PropTypes.bool,

    /** Whether to show the title tooltip */
    showTitleTooltip: PropTypes.bool,

    /** Whether this option should be disabled */
    isDisabled: PropTypes.bool,

    /** Whether to show a line separating options in list */
    shouldHaveOptionSeparator: PropTypes.bool,

    /** Whether to remove the lateral padding and align the content with the margins */
    shouldDisableRowInnerPadding: PropTypes.bool,

    /** Whether to prevent default focusing on select */
    shouldPreventDefaultFocusOnSelectRow: PropTypes.bool,

    /** Whether to wrap large text up to 2 lines */
    isMultilineSupported: PropTypes.bool,

    style: PropTypes.oneOfType([PropTypes.arrayOf(PropTypes.object), PropTypes.object]),

    ...withLocalizePropTypes,
};

const defaultProps = {
    hoverStyle: styles.sidebarLinkHover,
    showSelectedState: false,
    shouldShowSelectedStateAsButton: false,
    selectedStateButtonText: 'Select',
    onSelectedStatePressed: () => {},
    highlightSelected: false,
    isSelected: false,
    boldStyle: false,
    showTitleTooltip: false,
    onSelectRow: undefined,
    isDisabled: false,
    optionIsFocused: false,
    isMultilineSupported: false,
    style: null,
    shouldHaveOptionSeparator: false,
    shouldDisableRowInnerPadding: false,
    shouldPreventDefaultFocusOnSelectRow: false,
};

function OptionRow(props) {
    const pressableRef = useRef(null);
    const [isDisabled, setIsDisabled] = useState(props.isDisabled);

    useEffect(() => {
        setIsDisabled(props.isDisabled);
    }, [props.isDisabled]);

    const textStyle = props.optionIsFocused ? styles.sidebarLinkActiveText : styles.sidebarLinkText;
    const textUnreadStyle = props.boldStyle || props.option.boldStyle ? [textStyle, styles.sidebarLinkTextBold] : [textStyle];
    const displayNameStyle = StyleUtils.combineStyles(styles.optionDisplayName, textUnreadStyle, props.style, styles.pre, isDisabled ? styles.optionRowDisabled : {});
    const alternateTextStyle = StyleUtils.combineStyles(
        textStyle,
        styles.optionAlternateText,
        styles.textLabelSupporting,
        props.style,
        lodashGet(props.option, 'alternateTextMaxLines', 1) === 1 ? styles.pre : styles.preWrap,
    );
    const contentContainerStyles = [styles.flex1];
    const sidebarInnerRowStyle = StyleSheet.flatten([styles.chatLinkRowPressable, styles.flexGrow1, styles.optionItemAvatarNameWrapper, styles.optionRow, styles.justifyContentCenter]);
    const hoveredBackgroundColor = props.hoverStyle && props.hoverStyle.backgroundColor ? props.hoverStyle.backgroundColor : props.backgroundColor;
    const focusedBackgroundColor = styles.sidebarLinkActive.backgroundColor;
    const isMultipleParticipant = lodashGet(props.option, 'participantsList.length', 0) > 1;
    const defaultSubscriptSize = props.option.isExpenseRequest ? CONST.AVATAR_SIZE.SMALL_NORMAL : CONST.AVATAR_SIZE.DEFAULT;

    // We only create tooltips for the first 10 users or so since some reports have hundreds of users, causing performance to degrade.
    const displayNamesWithTooltips = ReportUtils.getDisplayNamesWithTooltips(
        (props.option.participantsList || (props.option.accountID ? [props.option] : [])).slice(0, 10),
        isMultipleParticipant,
    );
    let subscriptColor = themeColors.appBG;
    if (props.optionIsFocused) {
        subscriptColor = focusedBackgroundColor;
    }

    return (
        <OfflineWithFeedback
            pendingAction={props.option.pendingAction}
            errors={props.option.allReportErrors}
            shouldShowErrorMessages={false}
            needsOffscreenAlphaCompositing
        >
            <Hoverable>
                {(hovered) => (
                    <PressableWithFeedback
                        ref={(el) => (pressableRef.current = el)}
                        onPress={(e) => {
                            if (!props.onSelectRow) {
                                return;
                            }

<<<<<<< HEAD
        return (
            <OfflineWithFeedback
                pendingAction={this.props.option.pendingAction}
                errors={this.props.option.allReportErrors}
                shouldShowErrorMessages={false}
                needsOffscreenAlphaCompositing
            >
                <Hoverable>
                    {(hovered) => (
                        <PressableWithFeedback
                            ref={(el) => (pressableRef = el)}
                            onPress={(e) => {
                                if (!this.props.onSelectRow) {
                                    return;
                                }

                                this.setState({isDisabled: true});
                                if (e) {
                                    e.preventDefault();
                                }
                                let result = this.props.onSelectRow(this.props.option, pressableRef);
                                if (!(result instanceof Promise)) {
                                    result = Promise.resolve();
                                }
                                InteractionManager.runAfterInteractions(() => {
                                    result.finally(() => this.setState({isDisabled: this.props.isDisabled}));
                                });
                            }}
                            disabled={this.state.isDisabled}
                            style={[
                                styles.flexRow,
                                styles.alignItemsCenter,
                                styles.justifyContentBetween,
                                styles.sidebarLink,
                                this.props.shouldDisableRowInnerPadding ? null : styles.sidebarLinkInner,
                                this.props.optionIsFocused ? styles.sidebarLinkActive : null,
                                this.props.shouldHaveOptionSeparator && styles.borderTop,
                                !this.props.onSelectRow && !this.props.isDisabled ? styles.cursorDefault : null,
                                this.props.isSelected && this.props.highlightSelected && styles.optionRowSelected,
                            ]}
                            accessibilityLabel={this.props.option.text}
                            role={CONST.ACCESSIBILITY_ROLE.BUTTON}
                            hoverDimmingValue={1}
                            hoverStyle={this.props.hoverStyle}
                            needsOffscreenAlphaCompositing={lodashGet(this.props.option, 'icons.length', 0) >= 2}
                            onMouseDown={this.props.shouldPreventDefaultFocusOnSelectRow ? (e) => e.preventDefault() : undefined}
                        >
                            <View style={sidebarInnerRowStyle}>
                                <View style={[styles.flexRow, styles.alignItemsCenter]}>
                                    {!_.isEmpty(this.props.option.icons) &&
                                        (this.props.option.shouldShowSubscript ? (
                                            <SubscriptAvatar
                                                mainAvatar={this.props.option.icons[0]}
                                                secondaryAvatar={this.props.option.icons[1]}
                                                backgroundColor={hovered ? hoveredBackgroundColor : subscriptColor}
                                                size={defaultSubscriptSize}
                                            />
                                        ) : (
                                            <MultipleAvatars
                                                icons={this.props.option.icons}
                                                size={CONST.AVATAR_SIZE.DEFAULT}
                                                secondAvatarStyle={[StyleUtils.getBackgroundAndBorderStyle(hovered ? hoveredBackgroundColor : subscriptColor)]}
                                                shouldShowTooltip={this.props.showTitleTooltip && OptionsListUtils.shouldOptionShowTooltip(this.props.option)}
                                            />
                                        ))}
                                    <View style={contentContainerStyles}>
                                        <DisplayNames
                                            accessibilityLabel={this.props.translate('accessibilityHints.chatUserDisplayNames')}
                                            fullTitle={this.props.option.text}
                                            displayNamesWithTooltips={displayNamesWithTooltips}
                                            tooltipEnabled={this.props.showTitleTooltip}
                                            numberOfLines={this.props.isMultilineSupported ? 2 : 1}
                                            textStyles={displayNameStyle}
                                            shouldUseFullTitle={
                                                this.props.option.isChatRoom ||
                                                this.props.option.isPolicyExpenseChat ||
                                                this.props.option.isMoneyRequestReport ||
                                                this.props.option.isThread ||
                                                this.props.option.isTaskReport
                                            }
=======
                            setIsDisabled(true);
                            if (e) {
                                e.preventDefault();
                            }
                            let result = props.onSelectRow(props.option, pressableRef.current);
                            if (!(result instanceof Promise)) {
                                result = Promise.resolve();
                            }
                            InteractionManager.runAfterInteractions(() => {
                                result.finally(() => setIsDisabled(props.isDisabled));
                            });
                        }}
                        disabled={isDisabled}
                        style={[
                            styles.flexRow,
                            styles.alignItemsCenter,
                            styles.justifyContentBetween,
                            styles.sidebarLink,
                            props.shouldDisableRowInnerPadding ? null : styles.sidebarLinkInner,
                            props.optionIsFocused ? styles.sidebarLinkActive : null,
                            props.shouldHaveOptionSeparator && styles.borderTop,
                            !props.onSelectRow && !props.isDisabled ? styles.cursorDefault : null,
                            props.isSelected && props.highlightSelected && styles.optionRowSelected,
                        ]}
                        accessibilityLabel={props.option.text}
                        accessibilityRole={CONST.ACCESSIBILITY_ROLE.BUTTON}
                        hoverDimmingValue={1}
                        hoverStyle={props.hoverStyle}
                        needsOffscreenAlphaCompositing={lodashGet(props.option, 'icons.length', 0) >= 2}
                        onMouseDown={props.shouldPreventDefaultFocusOnSelectRow ? (e) => e.preventDefault() : undefined}
                    >
                        <View style={sidebarInnerRowStyle}>
                            <View style={[styles.flexRow, styles.alignItemsCenter]}>
                                {!_.isEmpty(props.option.icons) &&
                                    (props.option.shouldShowSubscript ? (
                                        <SubscriptAvatar
                                            mainAvatar={props.option.icons[0]}
                                            secondaryAvatar={props.option.icons[1]}
                                            backgroundColor={hovered ? hoveredBackgroundColor : subscriptColor}
                                            size={defaultSubscriptSize}
>>>>>>> be18d1e7
                                        />
                                    ) : (
                                        <MultipleAvatars
                                            icons={props.option.icons}
                                            size={CONST.AVATAR_SIZE.DEFAULT}
                                            secondAvatarStyle={[StyleUtils.getBackgroundAndBorderStyle(hovered ? hoveredBackgroundColor : subscriptColor)]}
                                            shouldShowTooltip={props.showTitleTooltip && OptionsListUtils.shouldOptionShowTooltip(props.option)}
                                        />
                                    ))}
                                <View style={contentContainerStyles}>
                                    <DisplayNames
                                        accessibilityLabel={props.translate('accessibilityHints.chatUserDisplayNames')}
                                        fullTitle={props.option.text}
                                        displayNamesWithTooltips={displayNamesWithTooltips}
                                        tooltipEnabled={props.showTitleTooltip}
                                        numberOfLines={props.isMultilineSupported ? 2 : 1}
                                        textStyles={displayNameStyle}
                                        shouldUseFullTitle={
                                            props.option.isChatRoom ||
                                            props.option.isPolicyExpenseChat ||
                                            props.option.isMoneyRequestReport ||
                                            props.option.isThread ||
                                            props.option.isTaskReport
                                        }
                                    />
                                    {props.option.alternateText ? (
                                        <Text
                                            style={alternateTextStyle}
                                            numberOfLines={lodashGet(props.option, 'alternateTextMaxLines', 1)}
                                        >
                                            {props.option.alternateText}
                                        </Text>
                                    ) : null}
<<<<<<< HEAD
                                    {this.props.option.brickRoadIndicator === CONST.BRICK_ROAD_INDICATOR_STATUS.ERROR && (
                                        <View style={[styles.alignItemsCenter, styles.justifyContentCenter]}>
                                            <Icon
                                                src={Expensicons.DotIndicator}
                                                fill={themeColors.danger}
                                            />
                                        </View>
                                    )}
                                    {this.props.showSelectedState && (
                                        <>
                                            {this.props.shouldShowSelectedStateAsButton && !this.props.isSelected ? (
                                                <Button
                                                    style={[styles.pl2]}
                                                    text={this.props.selectedStateButtonText}
                                                    onPress={() => this.props.onSelectedStatePressed(this.props.option)}
                                                    small
                                                />
                                            ) : (
                                                <PressableWithFeedback
                                                    onPress={() => this.props.onSelectedStatePressed(this.props.option)}
                                                    disabled={this.state.isDisabled}
                                                    role={CONST.ACCESSIBILITY_ROLE.CHECKBOX}
                                                    accessibilityLabel={CONST.ACCESSIBILITY_ROLE.CHECKBOX}
                                                >
                                                    <SelectCircle isChecked={this.props.isSelected} />
                                                </PressableWithFeedback>
                                            )}
                                        </>
                                    )}
                                    {this.props.isSelected && this.props.highlightSelected && (
                                        <View style={styles.defaultCheckmarkWrapper}>
                                            <Icon
                                                src={Expensicons.Checkmark}
                                                fill={themeColors.iconSuccessFill}
                                            />
                                        </View>
                                    )}
=======
>>>>>>> be18d1e7
                                </View>
                                {props.option.descriptiveText ? (
                                    <View style={[styles.flexWrap, styles.pl2]}>
                                        <Text style={[styles.textLabel]}>{props.option.descriptiveText}</Text>
                                    </View>
                                ) : null}
                                {props.option.brickRoadIndicator === CONST.BRICK_ROAD_INDICATOR_STATUS.ERROR && (
                                    <View style={[styles.alignItemsCenter, styles.justifyContentCenter]}>
                                        <Icon
                                            src={Expensicons.DotIndicator}
                                            fill={themeColors.danger}
                                        />
                                    </View>
                                )}
                                {props.showSelectedState && (
                                    <>
                                        {props.shouldShowSelectedStateAsButton && !props.isSelected ? (
                                            <Button
                                                style={[styles.pl2]}
                                                text={props.selectedStateButtonText}
                                                onPress={() => props.onSelectedStatePressed(props.option)}
                                                small
                                            />
                                        ) : (
                                            <PressableWithFeedback
                                                onPress={() => props.onSelectedStatePressed(props.option)}
                                                disabled={isDisabled}
                                                accessibilityRole={CONST.ACCESSIBILITY_ROLE.CHECKBOX}
                                                accessibilityLabel={CONST.ACCESSIBILITY_ROLE.CHECKBOX}
                                            >
                                                <SelectCircle isChecked={props.isSelected} />
                                            </PressableWithFeedback>
                                        )}
                                    </>
                                )}
                                {props.isSelected && props.highlightSelected && (
                                    <View style={styles.defaultCheckmarkWrapper}>
                                        <Icon
                                            src={Expensicons.Checkmark}
                                            fill={themeColors.iconSuccessFill}
                                        />
                                    </View>
                                )}
                            </View>
                        </View>
                        {Boolean(props.option.customIcon) && (
                            <View
                                style={[styles.flexRow, styles.alignItemsCenter]}
                                accessible={false}
                            >
                                <View>
                                    <Icon
                                        src={lodashGet(props.option, 'customIcon.src', '')}
                                        fill={lodashGet(props.option, 'customIcon.color')}
                                    />
                                </View>
                            </View>
                        )}
                    </PressableWithFeedback>
                )}
            </Hoverable>
        </OfflineWithFeedback>
    );
}

OptionRow.propTypes = propTypes;
OptionRow.defaultProps = defaultProps;

export default React.memo(
    withLocalize(OptionRow),
    (prevProps, nextProps) =>
        prevProps.isDisabled === nextProps.isDisabled &&
        prevProps.isMultilineSupported === nextProps.isMultilineSupported &&
        prevProps.isSelected === nextProps.isSelected &&
        prevProps.shouldHaveOptionSeparator === nextProps.shouldHaveOptionSeparator &&
        prevProps.selectedStateButtonText === nextProps.selectedStateButtonText &&
        prevProps.showSelectedState === nextProps.showSelectedState &&
        prevProps.highlightSelected === nextProps.highlightSelected &&
        prevProps.showTitleTooltip === nextProps.showTitleTooltip &&
        !_.isEqual(prevProps.option.icons, nextProps.option.icons) &&
        prevProps.optionIsFocused === nextProps.optionIsFocused &&
        prevProps.option.text === nextProps.option.text &&
        prevProps.option.alternateText === nextProps.option.alternateText &&
        prevProps.option.descriptiveText === nextProps.option.descriptiveText &&
        prevProps.option.brickRoadIndicator === nextProps.option.brickRoadIndicator &&
        prevProps.option.shouldShowSubscript === nextProps.option.shouldShowSubscript &&
        prevProps.option.ownerAccountID === nextProps.option.ownerAccountID &&
        prevProps.option.subtitle === nextProps.option.subtitle &&
        prevProps.option.pendingAction === nextProps.option.pendingAction &&
        prevProps.option.customIcon === nextProps.option.customIcon,
);<|MERGE_RESOLUTION|>--- conflicted
+++ resolved
@@ -152,88 +152,6 @@
                                 return;
                             }
 
-<<<<<<< HEAD
-        return (
-            <OfflineWithFeedback
-                pendingAction={this.props.option.pendingAction}
-                errors={this.props.option.allReportErrors}
-                shouldShowErrorMessages={false}
-                needsOffscreenAlphaCompositing
-            >
-                <Hoverable>
-                    {(hovered) => (
-                        <PressableWithFeedback
-                            ref={(el) => (pressableRef = el)}
-                            onPress={(e) => {
-                                if (!this.props.onSelectRow) {
-                                    return;
-                                }
-
-                                this.setState({isDisabled: true});
-                                if (e) {
-                                    e.preventDefault();
-                                }
-                                let result = this.props.onSelectRow(this.props.option, pressableRef);
-                                if (!(result instanceof Promise)) {
-                                    result = Promise.resolve();
-                                }
-                                InteractionManager.runAfterInteractions(() => {
-                                    result.finally(() => this.setState({isDisabled: this.props.isDisabled}));
-                                });
-                            }}
-                            disabled={this.state.isDisabled}
-                            style={[
-                                styles.flexRow,
-                                styles.alignItemsCenter,
-                                styles.justifyContentBetween,
-                                styles.sidebarLink,
-                                this.props.shouldDisableRowInnerPadding ? null : styles.sidebarLinkInner,
-                                this.props.optionIsFocused ? styles.sidebarLinkActive : null,
-                                this.props.shouldHaveOptionSeparator && styles.borderTop,
-                                !this.props.onSelectRow && !this.props.isDisabled ? styles.cursorDefault : null,
-                                this.props.isSelected && this.props.highlightSelected && styles.optionRowSelected,
-                            ]}
-                            accessibilityLabel={this.props.option.text}
-                            role={CONST.ACCESSIBILITY_ROLE.BUTTON}
-                            hoverDimmingValue={1}
-                            hoverStyle={this.props.hoverStyle}
-                            needsOffscreenAlphaCompositing={lodashGet(this.props.option, 'icons.length', 0) >= 2}
-                            onMouseDown={this.props.shouldPreventDefaultFocusOnSelectRow ? (e) => e.preventDefault() : undefined}
-                        >
-                            <View style={sidebarInnerRowStyle}>
-                                <View style={[styles.flexRow, styles.alignItemsCenter]}>
-                                    {!_.isEmpty(this.props.option.icons) &&
-                                        (this.props.option.shouldShowSubscript ? (
-                                            <SubscriptAvatar
-                                                mainAvatar={this.props.option.icons[0]}
-                                                secondaryAvatar={this.props.option.icons[1]}
-                                                backgroundColor={hovered ? hoveredBackgroundColor : subscriptColor}
-                                                size={defaultSubscriptSize}
-                                            />
-                                        ) : (
-                                            <MultipleAvatars
-                                                icons={this.props.option.icons}
-                                                size={CONST.AVATAR_SIZE.DEFAULT}
-                                                secondAvatarStyle={[StyleUtils.getBackgroundAndBorderStyle(hovered ? hoveredBackgroundColor : subscriptColor)]}
-                                                shouldShowTooltip={this.props.showTitleTooltip && OptionsListUtils.shouldOptionShowTooltip(this.props.option)}
-                                            />
-                                        ))}
-                                    <View style={contentContainerStyles}>
-                                        <DisplayNames
-                                            accessibilityLabel={this.props.translate('accessibilityHints.chatUserDisplayNames')}
-                                            fullTitle={this.props.option.text}
-                                            displayNamesWithTooltips={displayNamesWithTooltips}
-                                            tooltipEnabled={this.props.showTitleTooltip}
-                                            numberOfLines={this.props.isMultilineSupported ? 2 : 1}
-                                            textStyles={displayNameStyle}
-                                            shouldUseFullTitle={
-                                                this.props.option.isChatRoom ||
-                                                this.props.option.isPolicyExpenseChat ||
-                                                this.props.option.isMoneyRequestReport ||
-                                                this.props.option.isThread ||
-                                                this.props.option.isTaskReport
-                                            }
-=======
                             setIsDisabled(true);
                             if (e) {
                                 e.preventDefault();
@@ -259,7 +177,7 @@
                             props.isSelected && props.highlightSelected && styles.optionRowSelected,
                         ]}
                         accessibilityLabel={props.option.text}
-                        accessibilityRole={CONST.ACCESSIBILITY_ROLE.BUTTON}
+                        role={CONST.ACCESSIBILITY_ROLE.BUTTON}
                         hoverDimmingValue={1}
                         hoverStyle={props.hoverStyle}
                         needsOffscreenAlphaCompositing={lodashGet(props.option, 'icons.length', 0) >= 2}
@@ -274,7 +192,6 @@
                                             secondaryAvatar={props.option.icons[1]}
                                             backgroundColor={hovered ? hoveredBackgroundColor : subscriptColor}
                                             size={defaultSubscriptSize}
->>>>>>> be18d1e7
                                         />
                                     ) : (
                                         <MultipleAvatars
@@ -308,46 +225,6 @@
                                             {props.option.alternateText}
                                         </Text>
                                     ) : null}
-<<<<<<< HEAD
-                                    {this.props.option.brickRoadIndicator === CONST.BRICK_ROAD_INDICATOR_STATUS.ERROR && (
-                                        <View style={[styles.alignItemsCenter, styles.justifyContentCenter]}>
-                                            <Icon
-                                                src={Expensicons.DotIndicator}
-                                                fill={themeColors.danger}
-                                            />
-                                        </View>
-                                    )}
-                                    {this.props.showSelectedState && (
-                                        <>
-                                            {this.props.shouldShowSelectedStateAsButton && !this.props.isSelected ? (
-                                                <Button
-                                                    style={[styles.pl2]}
-                                                    text={this.props.selectedStateButtonText}
-                                                    onPress={() => this.props.onSelectedStatePressed(this.props.option)}
-                                                    small
-                                                />
-                                            ) : (
-                                                <PressableWithFeedback
-                                                    onPress={() => this.props.onSelectedStatePressed(this.props.option)}
-                                                    disabled={this.state.isDisabled}
-                                                    role={CONST.ACCESSIBILITY_ROLE.CHECKBOX}
-                                                    accessibilityLabel={CONST.ACCESSIBILITY_ROLE.CHECKBOX}
-                                                >
-                                                    <SelectCircle isChecked={this.props.isSelected} />
-                                                </PressableWithFeedback>
-                                            )}
-                                        </>
-                                    )}
-                                    {this.props.isSelected && this.props.highlightSelected && (
-                                        <View style={styles.defaultCheckmarkWrapper}>
-                                            <Icon
-                                                src={Expensicons.Checkmark}
-                                                fill={themeColors.iconSuccessFill}
-                                            />
-                                        </View>
-                                    )}
-=======
->>>>>>> be18d1e7
                                 </View>
                                 {props.option.descriptiveText ? (
                                     <View style={[styles.flexWrap, styles.pl2]}>
@@ -375,7 +252,7 @@
                                             <PressableWithFeedback
                                                 onPress={() => props.onSelectedStatePressed(props.option)}
                                                 disabled={isDisabled}
-                                                accessibilityRole={CONST.ACCESSIBILITY_ROLE.CHECKBOX}
+                                                role={CONST.ACCESSIBILITY_ROLE.CHECKBOX}
                                                 accessibilityLabel={CONST.ACCESSIBILITY_ROLE.CHECKBOX}
                                             >
                                                 <SelectCircle isChecked={props.isSelected} />
