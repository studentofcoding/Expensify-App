import _ from 'underscore';
import lodashGet from 'lodash/get';
import React, {Component} from 'react';
import PropTypes from 'prop-types';
import {View, StyleSheet, InteractionManager} from 'react-native';
import styles from '../styles/styles';
import * as StyleUtils from '../styles/StyleUtils';
import optionPropTypes from './optionPropTypes';
import Icon from './Icon';
import * as Expensicons from './Icon/Expensicons';
import Button from './Button';
import MultipleAvatars from './MultipleAvatars';
import Hoverable from './Hoverable';
import DisplayNames from './DisplayNames';
import themeColors from '../styles/themes/default';
import withLocalize, {withLocalizePropTypes} from './withLocalize';
import Text from './Text';
import SelectCircle from './SelectCircle';
import SubscriptAvatar from './SubscriptAvatar';
import OfflineWithFeedback from './OfflineWithFeedback';
import CONST from '../CONST';
import * as ReportUtils from '../libs/ReportUtils';
import PressableWithFeedback from './Pressable/PressableWithFeedback';
import * as OptionsListUtils from '../libs/OptionsListUtils';

const propTypes = {
    /** Style for hovered state */
    // eslint-disable-next-line react/forbid-prop-types
    hoverStyle: PropTypes.object,

    /** Option to allow the user to choose from can be type 'report' or 'user' */
    option: optionPropTypes.isRequired,

    /** Whether this option is currently in focus so we can modify its style */
    optionIsFocused: PropTypes.bool,

    /** A function that is called when an option is selected. Selected option is passed as a param */
    onSelectRow: PropTypes.func,

    /** Whether we should show the selected state */
    showSelectedState: PropTypes.bool,

<<<<<<< HEAD
    /** Whether to show a button pill instead of a tickbox */
    shouldShowSelectedStateAsButton: PropTypes.bool,

    /** Text for button pill */
    selectedStateButtonText: PropTypes.string,

    /** Callback to fire when the multiple selector (tickbox or button) is clicked */
    onSelectedStatePressed: PropTypes.func,
=======
    /** Whether we highlight selected option */
    highlightSelected: PropTypes.bool,
>>>>>>> 1baf33af

    /** Whether this item is selected */
    isSelected: PropTypes.bool,

    /** Display the text of the option in bold font style */
    boldStyle: PropTypes.bool,

    /** Whether to show the title tooltip */
    showTitleTooltip: PropTypes.bool,

    /** Whether this option should be disabled */
    isDisabled: PropTypes.bool,

    /** Whether to show a line separating options in list */
    shouldHaveOptionSeparator: PropTypes.bool,

    /** Whether to remove the lateral padding and align the content with the margins */
    shouldDisableRowInnerPadding: PropTypes.bool,

    /** Whether to wrap large text up to 2 lines */
    isMultilineSupported: PropTypes.bool,

    style: PropTypes.oneOfType([PropTypes.arrayOf(PropTypes.object), PropTypes.object]),

    ...withLocalizePropTypes,
};

const defaultProps = {
    hoverStyle: styles.sidebarLinkHover,
    showSelectedState: false,
<<<<<<< HEAD
    shouldShowSelectedStateAsButton: false,
    selectedStateButtonText: 'Select',
    onSelectedStatePressed: () => {},
=======
    highlightSelected: false,
>>>>>>> 1baf33af
    isSelected: false,
    boldStyle: false,
    showTitleTooltip: false,
    onSelectRow: undefined,
    isDisabled: false,
    optionIsFocused: false,
    isMultilineSupported: false,
    style: null,
    shouldHaveOptionSeparator: false,
    shouldDisableRowInnerPadding: false,
};

class OptionRow extends Component {
    constructor(props) {
        super(props);
        this.state = {
            isDisabled: this.props.isDisabled,
        };
    }

    // It is very important to use shouldComponentUpdate here so SectionList items will not unnecessarily re-render
    shouldComponentUpdate(nextProps, nextState) {
        return (
            this.state.isDisabled !== nextState.isDisabled ||
            this.props.isDisabled !== nextProps.isDisabled ||
            this.props.isMultilineSupported !== nextProps.isMultilineSupported ||
            this.props.isSelected !== nextProps.isSelected ||
            this.props.shouldHaveOptionSeparator !== nextProps.shouldHaveOptionSeparator ||
            this.props.selectedStateButtonText !== nextProps.selectedStateButtonText ||
            this.props.showSelectedState !== nextProps.showSelectedState ||
            this.props.highlightSelected !== nextProps.highlightSelected ||
            this.props.showTitleTooltip !== nextProps.showTitleTooltip ||
            !_.isEqual(this.props.option.icons, nextProps.option.icons) ||
            this.props.optionIsFocused !== nextProps.optionIsFocused ||
            this.props.option.text !== nextProps.option.text ||
            this.props.option.alternateText !== nextProps.option.alternateText ||
            this.props.option.descriptiveText !== nextProps.option.descriptiveText ||
            this.props.option.brickRoadIndicator !== nextProps.option.brickRoadIndicator ||
            this.props.option.shouldShowSubscript !== nextProps.option.shouldShowSubscript ||
            this.props.option.ownerAccountID !== nextProps.option.ownerAccountID ||
            this.props.option.subtitle !== nextProps.option.subtitle ||
            this.props.option.pendingAction !== nextProps.option.pendingAction ||
            this.props.option.customIcon !== nextProps.option.customIcon
        );
    }

    componentDidUpdate(prevProps) {
        if (this.props.isDisabled === prevProps.isDisabled) {
            return;
        }

        this.setState({isDisabled: this.props.isDisabled});
    }

    render() {
        let pressableRef = null;
        const textStyle = this.props.optionIsFocused ? styles.sidebarLinkActiveText : styles.sidebarLinkText;
        const textUnreadStyle = this.props.boldStyle || this.props.option.boldStyle ? [textStyle, styles.sidebarLinkTextBold] : [textStyle];
        const displayNameStyle = StyleUtils.combineStyles(styles.optionDisplayName, textUnreadStyle, this.props.style, styles.pre, this.state.isDisabled ? styles.optionRowDisabled : {});
        const alternateTextStyle = StyleUtils.combineStyles(
            textStyle,
            styles.optionAlternateText,
            styles.textLabelSupporting,
            this.props.style,
            lodashGet(this.props.option, 'alternateTextMaxLines', 1) === 1 ? styles.pre : styles.preWrap,
        );
        const contentContainerStyles = [styles.flex1];
        const sidebarInnerRowStyle = StyleSheet.flatten([styles.chatLinkRowPressable, styles.flexGrow1, styles.optionItemAvatarNameWrapper, styles.optionRow, styles.justifyContentCenter]);
        const hoveredBackgroundColor = this.props.hoverStyle && this.props.hoverStyle.backgroundColor ? this.props.hoverStyle.backgroundColor : this.props.backgroundColor;
        const focusedBackgroundColor = styles.sidebarLinkActive.backgroundColor;
        const isMultipleParticipant = lodashGet(this.props.option, 'participantsList.length', 0) > 1;
        const defaultSubscriptSize = this.props.option.isExpenseRequest ? CONST.AVATAR_SIZE.SMALL_NORMAL : CONST.AVATAR_SIZE.DEFAULT;

        // We only create tooltips for the first 10 users or so since some reports have hundreds of users, causing performance to degrade.
        const displayNamesWithTooltips = ReportUtils.getDisplayNamesWithTooltips(
            (this.props.option.participantsList || (this.props.option.accountID ? [this.props.option] : [])).slice(0, 10),
            isMultipleParticipant,
        );
        let subscriptColor = themeColors.appBG;
        if (this.props.optionIsFocused) {
            subscriptColor = focusedBackgroundColor;
        }

        return (
            <OfflineWithFeedback
                pendingAction={this.props.option.pendingAction}
                errors={this.props.option.allReportErrors}
                shouldShowErrorMessages={false}
                needsOffscreenAlphaCompositing
            >
                <Hoverable>
                    {(hovered) => (
                        <PressableWithFeedback
                            ref={(el) => (pressableRef = el)}
                            onPress={(e) => {
                                if (!this.props.onSelectRow) {
                                    return;
                                }

                                this.setState({isDisabled: true});
                                if (e) {
                                    e.preventDefault();
                                }
                                let result = this.props.onSelectRow(this.props.option, pressableRef);
                                if (!(result instanceof Promise)) {
                                    result = Promise.resolve();
                                }
                                InteractionManager.runAfterInteractions(() => {
                                    result.finally(() => this.setState({isDisabled: this.props.isDisabled}));
                                });
                            }}
                            disabled={this.state.isDisabled}
                            style={[
                                styles.flexRow,
                                styles.alignItemsCenter,
                                styles.justifyContentBetween,
                                styles.sidebarLink,
                                this.props.shouldDisableRowInnerPadding ? null : styles.sidebarLinkInner,
                                this.props.optionIsFocused ? styles.sidebarLinkActive : null,
                                this.props.shouldHaveOptionSeparator && styles.borderTop,
                                !this.props.onSelectRow && !this.props.isDisabled ? styles.cursorDefault : null,
                                this.props.isSelected && this.props.highlightSelected && styles.optionRowSelected,
                            ]}
                            accessibilityLabel={this.props.option.text}
                            accessibilityRole={CONST.ACCESSIBILITY_ROLE.BUTTON}
                            hoverDimmingValue={1}
                            hoverStyle={this.props.hoverStyle}
                        >
                            <View style={sidebarInnerRowStyle}>
                                <View style={[styles.flexRow, styles.alignItemsCenter]}>
                                    {!_.isEmpty(this.props.option.icons) &&
                                        (this.props.option.shouldShowSubscript ? (
                                            <SubscriptAvatar
                                                mainAvatar={this.props.option.icons[0]}
                                                secondaryAvatar={this.props.option.icons[1]}
                                                backgroundColor={hovered && !this.props.optionIsFocused ? hoveredBackgroundColor : subscriptColor}
                                                size={defaultSubscriptSize}
                                            />
                                        ) : (
                                            <MultipleAvatars
                                                icons={this.props.option.icons}
                                                size={CONST.AVATAR_SIZE.DEFAULT}
                                                secondAvatarStyle={[
                                                    StyleUtils.getBackgroundAndBorderStyle(themeColors.appBG),
                                                    this.props.optionIsFocused ? StyleUtils.getBackgroundAndBorderStyle(focusedBackgroundColor) : undefined,
                                                    hovered && !this.props.optionIsFocused ? StyleUtils.getBackgroundAndBorderStyle(hoveredBackgroundColor) : undefined,
                                                ]}
                                                shouldShowTooltip={this.props.showTitleTooltip && OptionsListUtils.shouldOptionShowTooltip(this.props.option)}
                                            />
                                        ))}
                                    <View style={contentContainerStyles}>
                                        <DisplayNames
                                            accessibilityLabel={this.props.translate('accessibilityHints.chatUserDisplayNames')}
                                            fullTitle={this.props.option.text}
                                            displayNamesWithTooltips={displayNamesWithTooltips}
                                            tooltipEnabled={this.props.showTitleTooltip}
                                            numberOfLines={this.props.isMultilineSupported ? 2 : 1}
                                            textStyles={displayNameStyle}
                                            shouldUseFullTitle={
                                                this.props.option.isChatRoom ||
                                                this.props.option.isPolicyExpenseChat ||
                                                this.props.option.isMoneyRequestReport ||
                                                this.props.option.isThread ||
                                                this.props.option.isTaskReport
                                            }
                                        />
                                        {this.props.option.alternateText ? (
                                            <Text
                                                style={alternateTextStyle}
                                                numberOfLines={lodashGet(this.props.option, 'alternateTextMaxLines', 1)}
                                            >
                                                {this.props.option.alternateText}
                                            </Text>
                                        ) : null}
                                    </View>
                                    {this.props.option.descriptiveText ? (
                                        <View style={[styles.flexWrap, styles.pl2]}>
                                            <Text style={[styles.textLabel]}>{this.props.option.descriptiveText}</Text>
                                        </View>
                                    ) : null}
                                    {this.props.option.brickRoadIndicator === CONST.BRICK_ROAD_INDICATOR_STATUS.ERROR && (
                                        <View style={[styles.alignItemsCenter, styles.justifyContentCenter]}>
                                            <Icon
                                                src={Expensicons.DotIndicator}
                                                fill={themeColors.danger}
                                            />
                                        </View>
                                    )}
<<<<<<< HEAD
                                    {this.props.showSelectedState && (
                                        <>
                                            {this.props.shouldShowSelectedStateAsButton && !this.props.isSelected ? (
                                                <Button
                                                    style={[styles.pl2]}
                                                    text={this.props.selectedStateButtonText}
                                                    onPress={() => this.props.onSelectedStatePressed(this.props.option)}
                                                    small
                                                />
                                            ) : (
                                                <PressableWithFeedback
                                                    onPress={() => this.props.onSelectedStatePressed(this.props.option)}
                                                    accessibilityRole={CONST.ACCESSIBILITY_ROLE.CHECKBOX}
                                                    accessibilityLabel={CONST.ACCESSIBILITY_ROLE.CHECKBOX}
                                                >
                                                    <SelectCircle isChecked={this.props.isSelected} />
                                                </PressableWithFeedback>
                                            )}
                                        </>
=======
                                    {this.props.showSelectedState && <SelectCircle isChecked={this.props.isSelected} />}
                                    {this.props.isSelected && this.props.highlightSelected && (
                                        <View style={styles.defaultCheckmarkWrapper}>
                                            <Icon
                                                src={Expensicons.Checkmark}
                                                fill={themeColors.iconSuccessFill}
                                            />
                                        </View>
>>>>>>> 1baf33af
                                    )}
                                </View>
                            </View>
                            {Boolean(this.props.option.customIcon) && (
                                <View
                                    style={[styles.flexRow, styles.alignItemsCenter]}
                                    accessible={false}
                                >
                                    <View>
                                        <Icon
                                            src={lodashGet(this.props.option, 'customIcon.src', '')}
                                            fill={lodashGet(this.props.option, 'customIcon.color')}
                                        />
                                    </View>
                                </View>
                            )}
                        </PressableWithFeedback>
                    )}
                </Hoverable>
            </OfflineWithFeedback>
        );
    }
}

OptionRow.propTypes = propTypes;
OptionRow.defaultProps = defaultProps;

export default withLocalize(OptionRow);<|MERGE_RESOLUTION|>--- conflicted
+++ resolved
@@ -40,7 +40,6 @@
     /** Whether we should show the selected state */
     showSelectedState: PropTypes.bool,
 
-<<<<<<< HEAD
     /** Whether to show a button pill instead of a tickbox */
     shouldShowSelectedStateAsButton: PropTypes.bool,
 
@@ -49,10 +48,8 @@
 
     /** Callback to fire when the multiple selector (tickbox or button) is clicked */
     onSelectedStatePressed: PropTypes.func,
-=======
     /** Whether we highlight selected option */
     highlightSelected: PropTypes.bool,
->>>>>>> 1baf33af
 
     /** Whether this item is selected */
     isSelected: PropTypes.bool,
@@ -83,13 +80,10 @@
 const defaultProps = {
     hoverStyle: styles.sidebarLinkHover,
     showSelectedState: false,
-<<<<<<< HEAD
     shouldShowSelectedStateAsButton: false,
     selectedStateButtonText: 'Select',
     onSelectedStatePressed: () => {},
-=======
     highlightSelected: false,
->>>>>>> 1baf33af
     isSelected: false,
     boldStyle: false,
     showTitleTooltip: false,
@@ -278,7 +272,6 @@
                                             />
                                         </View>
                                     )}
-<<<<<<< HEAD
                                     {this.props.showSelectedState && (
                                         <>
                                             {this.props.shouldShowSelectedStateAsButton && !this.props.isSelected ? (
@@ -298,8 +291,7 @@
                                                 </PressableWithFeedback>
                                             )}
                                         </>
-=======
-                                    {this.props.showSelectedState && <SelectCircle isChecked={this.props.isSelected} />}
+                                    )}
                                     {this.props.isSelected && this.props.highlightSelected && (
                                         <View style={styles.defaultCheckmarkWrapper}>
                                             <Icon
@@ -307,7 +299,6 @@
                                                 fill={themeColors.iconSuccessFill}
                                             />
                                         </View>
->>>>>>> 1baf33af
                                     )}
                                 </View>
                             </View>
