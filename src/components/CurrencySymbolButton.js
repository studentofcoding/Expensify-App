--- conflicted
+++ resolved
@@ -21,14 +21,8 @@
         <Tooltip text={translate('iOUCurrencySelection.selectCurrency')}>
             <PressableWithoutFeedback
                 onPress={onCurrencyButtonPress}
-<<<<<<< HEAD
-                accessibilityLabel={!disabled && translate('iOUCurrencySelection.selectCurrency')}
+                accessibilityLabel={translate('iOUCurrencySelection.selectCurrency')}
                 role={CONST.ACCESSIBILITY_ROLE.BUTTON}
-                disabled={disabled}
-=======
-                accessibilityLabel={translate('iOUCurrencySelection.selectCurrency')}
-                accessibilityRole={CONST.ACCESSIBILITY_ROLE.BUTTON}
->>>>>>> c435734d
             >
                 <Text style={styles.iouAmountText}>{currencySymbol}</Text>
             </PressableWithoutFeedback>
