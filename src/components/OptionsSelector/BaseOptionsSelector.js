import lodashGet from 'lodash/get';
import PropTypes from 'prop-types';
import React, {Component} from 'react';
import {InteractionManager, ScrollView, View} from 'react-native';
import _ from 'underscore';
import ArrowKeyFocusManager from '@components/ArrowKeyFocusManager';
import Button from '@components/Button';
import FixedFooter from '@components/FixedFooter';
import FormHelpMessage from '@components/FormHelpMessage';
import Icon from '@components/Icon';
import {Info} from '@components/Icon/Expensicons';
import OptionsList from '@components/OptionsList';
import {PressableWithoutFeedback} from '@components/Pressable';
import ShowMoreButton from '@components/ShowMoreButton';
import Text from '@components/Text';
import TextInput from '@components/TextInput';
import withLocalize, {withLocalizePropTypes} from '@components/withLocalize';
import withNavigation from '@components/withNavigation';
import withTheme, {withThemePropTypes} from '@components/withTheme';
import withThemeStyles, {withThemeStylesPropTypes} from '@components/withThemeStyles';
import compose from '@libs/compose';
import getPlatform from '@libs/getPlatform';
import KeyboardShortcut from '@libs/KeyboardShortcut';
import Navigation from '@libs/Navigation/Navigation';
import setSelection from '@libs/setSelection';
import CONST from '@src/CONST';
import ROUTES from '@src/ROUTES';
import {defaultProps as optionsSelectorDefaultProps, propTypes as optionsSelectorPropTypes} from './optionsSelectorPropTypes';

const propTypes = {
    /** padding bottom style of safe area */
    safeAreaPaddingBottomStyle: PropTypes.oneOfType([PropTypes.arrayOf(PropTypes.object), PropTypes.object]),

    /** Content container styles for OptionsList */
    contentContainerStyles: PropTypes.oneOfType([PropTypes.arrayOf(PropTypes.object), PropTypes.object]),

    /** List container styles for OptionsList */
    listContainerStyles: PropTypes.oneOfType([PropTypes.arrayOf(PropTypes.object), PropTypes.object]),

    /** List styles for OptionsList */
    listStyles: PropTypes.oneOfType([PropTypes.arrayOf(PropTypes.object), PropTypes.object]),

    /** Whether referral CTA should be displayed */
    shouldShowReferralCTA: PropTypes.bool,

    /** Referral content type */
    referralContentType: PropTypes.string,

    ...optionsSelectorPropTypes,
    ...withLocalizePropTypes,
    ...withThemeStylesPropTypes,
    ...withThemePropTypes,
};

const defaultProps = {
    shouldDelayFocus: false,
    shouldShowReferralCTA: false,
    referralContentType: CONST.REFERRAL_PROGRAM.CONTENT_TYPES.REFER_FRIEND,
    safeAreaPaddingBottomStyle: {},
    contentContainerStyles: [],
    listContainerStyles: undefined,
    listStyles: [],
    ...optionsSelectorDefaultProps,
};

class BaseOptionsSelector extends Component {
    constructor(props) {
        super(props);

        this.updateFocusedIndex = this.updateFocusedIndex.bind(this);
        this.scrollToIndex = this.scrollToIndex.bind(this);
        this.selectRow = this.selectRow.bind(this);
        this.handleReferralModal = this.handleReferralModal.bind(this);
        this.selectFocusedOption = this.selectFocusedOption.bind(this);
        this.addToSelection = this.addToSelection.bind(this);
        this.updateSearchValue = this.updateSearchValue.bind(this);
        this.incrementPage = this.incrementPage.bind(this);
        this.sliceSections = this.sliceSections.bind(this);
        this.calculateAllVisibleOptionsCount = this.calculateAllVisibleOptionsCount.bind(this);
<<<<<<< HEAD
        this.onLayout = this.onLayout.bind(this);
        this.setListRef = this.setListRef.bind(this);
=======
        this.debouncedUpdateSearchValue = _.debounce(this.updateSearchValue, CONST.TIMING.SEARCH_OPTION_LIST_DEBOUNCE_TIME);
>>>>>>> 6365aebb
        this.relatedTarget = null;

        this.focusListener = null;
        this.blurListener = null;
        this.isFocused = false;

        this.state = {
            sections: [],
            allOptions: [],
            focusedIndex: 0,
            shouldDisableRowSelection: false,
            shouldShowReferralModal: false,
            errorMessage: '',
            paginationPage: 1,
            value: '',
        };
    }

    componentDidMount() {
        this.focusListener = this.props.navigation.addListener('focus', () => {
            if ([CONST.PLATFORM.DESKTOP, CONST.PLATFORM.WEB].includes(getPlatform())) {
                this.subscribeToKeyboardShortcut();
            }

            if (this.props.autoFocus && this.textInput) {
                this.focusTimeout = setTimeout(() => {
                    this.textInput.focus();
                }, CONST.ANIMATED_TRANSITION);
            }

            this.isFocused = true;
        });

        this.blurListener = this.props.navigation.addListener('blur', () => {
            if ([CONST.PLATFORM.DESKTOP, CONST.PLATFORM.WEB].includes(getPlatform())) {
                this.unSubscribeFromKeyboardShortcut();
            }
            this.isFocused = false;
        });
        this.scrollToIndex(this.props.selectedOptions.length ? 0 : this.state.focusedIndex, false);

        /**
         * Execute the following code after all interactions have been completed.
         * Which means once we are sure that all navigation animations are done,
         * we will execute the callback passed to `runAfterInteractions`.
         */
        this.interactionTask = InteractionManager.runAfterInteractions(() => {
            const allOptions = this.flattenSections();
            const sections = this.sliceSections();
            const focusedIndex = this.getInitiallyFocusedIndex(allOptions);
            this.setState({
                sections,
                allOptions,
                focusedIndex,
            });
        });
    }

    componentDidUpdate(prevProps, prevState) {
        if (prevState.paginationPage !== this.state.paginationPage) {
            const newSections = this.sliceSections();

            this.setState({
                sections: newSections,
            });
        }

        if (_.isEqual(this.props.sections, prevProps.sections)) {
            return;
        }

        const newSections = this.sliceSections();
        const newOptions = this.flattenSections();

        if (prevProps.preferredLocale !== this.props.preferredLocale) {
            this.setState({
                sections: newSections,
                allOptions: newOptions,
            });
            return;
        }
        const newFocusedIndex = this.props.selectedOptions.length;
        const isNewFocusedIndex = newFocusedIndex !== this.state.focusedIndex;

        // eslint-disable-next-line react/no-did-update-set-state
        this.setState(
            {
                sections: newSections,
                allOptions: newOptions,
                focusedIndex: _.isNumber(this.props.focusedIndex) ? this.props.focusedIndex : newFocusedIndex,
            },
            () => {
                // If we just toggled an option on a multi-selection page or cleared the search input, scroll to top
                if (this.props.selectedOptions.length !== prevProps.selectedOptions.length || (!!prevState.value && !this.state.value)) {
                    this.scrollToIndex(0);
                    return;
                }

                // Otherwise, scroll to the focused index (as long as it's in range)
                if (this.state.allOptions.length <= this.state.focusedIndex || !isNewFocusedIndex) {
                    return;
                }
                this.scrollToIndex(this.state.focusedIndex);
            },
        );
    }

    componentWillUnmount() {
        this.interactionTask.cancel();
        this.focusListener();
        this.blurListener();
        if (this.focusTimeout) {
            clearTimeout(this.focusTimeout);
        }
    }

    onLayout() {
        if (this.props.selectedOptions.length === 0) {
            this.scrollToIndex(this.state.focusedIndex, false);
        }

        if (this.props.onLayout) {
            this.props.onLayout();
        }
    }

    /**
     * @param {Array<Object>} allOptions
     * @returns {Number}
     */
    getInitiallyFocusedIndex(allOptions) {
        let defaultIndex;
        if (this.props.shouldTextInputAppearBelowOptions) {
            defaultIndex = allOptions.length;
        } else if (this.props.focusedIndex >= 0) {
            defaultIndex = this.props.focusedIndex;
        } else {
            defaultIndex = this.props.selectedOptions.length;
        }
        if (_.isUndefined(this.props.initiallyFocusedOptionKey)) {
            return defaultIndex;
        }

        const indexOfInitiallyFocusedOption = _.findIndex(allOptions, (option) => option.keyForList === this.props.initiallyFocusedOptionKey);

        if (indexOfInitiallyFocusedOption >= 0) {
            return indexOfInitiallyFocusedOption;
        }

        return defaultIndex;
    }

    setListRef(ref) {
        this.list = ref;
    }

    /**
     * Maps sections to render only allowed count of them per section.
     *
     * @returns {Objects[]}
     */
    sliceSections() {
        return _.map(this.props.sections, (section) => {
            if (_.isEmpty(section.data)) {
                return section;
            }

            return {
                ...section,
                data: section.data.slice(0, CONST.MAX_OPTIONS_SELECTOR_PAGE_LENGTH * lodashGet(this.state, 'paginationPage', 1)),
            };
        });
    }

    /**
     * Calculates all currently visible options based on the sections that are currently being shown
     * and the number of items of those sections.
     *
     * @returns {Number}
     */
    calculateAllVisibleOptionsCount() {
        let count = 0;

        _.forEach(this.state.sections, (section) => {
            count += lodashGet(section, 'data.length', 0);
        });

        return count;
    }

    updateSearchValue(value) {
        this.setState({
            paginationPage: 1,
            errorMessage: value.length > this.props.maxLength ? this.props.translate('common.error.characterLimitExceedCounter', {length: value.length, limit: this.props.maxLength}) : '',
            value,
        });

        this.props.onChangeText(value);
    }

    handleReferralModal() {
        this.setState((prevState) => ({shouldShowReferralModal: !prevState.shouldShowReferralModal}));
    }

    subscribeToKeyboardShortcut() {
        const enterConfig = CONST.KEYBOARD_SHORTCUTS.ENTER;
        this.unsubscribeEnter = KeyboardShortcut.subscribe(
            enterConfig.shortcutKey,
            this.selectFocusedOption,
            enterConfig.descriptionKey,
            enterConfig.modifiers,
            true,
            () => !this.state.allOptions[this.state.focusedIndex],
        );

        const CTRLEnterConfig = CONST.KEYBOARD_SHORTCUTS.CTRL_ENTER;
        this.unsubscribeCTRLEnter = KeyboardShortcut.subscribe(
            CTRLEnterConfig.shortcutKey,
            () => {
                if (this.props.canSelectMultipleOptions) {
                    this.props.onConfirmSelection();
                    return;
                }

                const focusedOption = this.state.allOptions[this.state.focusedIndex];
                if (!focusedOption) {
                    return;
                }

                this.selectRow(focusedOption);
            },
            CTRLEnterConfig.descriptionKey,
            CTRLEnterConfig.modifiers,
            true,
        );
    }

    unSubscribeFromKeyboardShortcut() {
        if (this.unsubscribeEnter) {
            this.unsubscribeEnter();
        }

        if (this.unsubscribeCTRLEnter) {
            this.unsubscribeCTRLEnter();
        }
    }

    selectFocusedOption(e) {
        const focusedItemKey = lodashGet(e, ['target', 'attributes', 'data-testid', 'value']);
        const focusedOption = focusedItemKey ? _.find(this.state.allOptions, (option) => option.keyForList === focusedItemKey) : this.state.allOptions[this.state.focusedIndex];

        if (!focusedOption || !this.isFocused) {
            return;
        }

        if (this.props.canSelectMultipleOptions) {
            this.selectRow(focusedOption);
        } else if (!this.state.shouldDisableRowSelection) {
            this.setState({shouldDisableRowSelection: true});

            let result = this.selectRow(focusedOption);
            if (!(result instanceof Promise)) {
                result = Promise.resolve();
            }

            setTimeout(() => {
                result.finally(() => {
                    this.setState({shouldDisableRowSelection: false});
                });
            }, 500);
        }
    }

    focus() {
        if (!this.textInput) {
            return;
        }

        this.textInput.focus();
    }

    /**
     * Flattens the sections into a single array of options.
     * Each object in this array is enhanced to have:
     *
     *   1. A `sectionIndex`, which represents the index of the section it came from
     *   2. An `index`, which represents the index of the option within the section it came from.
     *
     * @returns {Array<Object>}
     */
    flattenSections() {
        const allOptions = [];
        this.disabledOptionsIndexes = [];
        let index = 0;
        _.each(this.props.sections, (section, sectionIndex) => {
            _.each(section.data, (option, optionIndex) => {
                allOptions.push({
                    ...option,
                    sectionIndex,
                    index: optionIndex,
                });
                if (section.isDisabled || option.isDisabled) {
                    this.disabledOptionsIndexes.push(index);
                }
                index += 1;
            });
        });
        return allOptions;
    }

    /**
     * @param {Number} index
     */
    updateFocusedIndex(index) {
        this.setState({focusedIndex: index}, () => this.scrollToIndex(index));
    }

    /**
     * Scrolls to the focused index within the SectionList
     *
     * @param {Number} index
     * @param {Boolean} animated
     */
    scrollToIndex(index, animated = true) {
        const option = this.state.allOptions[index];
        if (!this.list || !option) {
            return;
        }

        const itemIndex = option.index;
        const sectionIndex = option.sectionIndex;

        if (!lodashGet(this.state.sections, `[${sectionIndex}].data[${itemIndex}]`, null)) {
            return;
        }

        // Note: react-native's SectionList automatically strips out any empty sections.
        // So we need to reduce the sectionIndex to remove any empty sections in front of the one we're trying to scroll to.
        // Otherwise, it will cause an index-out-of-bounds error and crash the app.
        let adjustedSectionIndex = sectionIndex;
        for (let i = 0; i < sectionIndex; i++) {
            if (_.isEmpty(lodashGet(this.state.sections, `[${i}].data`))) {
                adjustedSectionIndex--;
            }
        }

        this.list.scrollToLocation({sectionIndex: adjustedSectionIndex, itemIndex, animated});
    }

    /**
     * Completes the follow-up actions after a row is selected
     *
     * @param {Object} option
     * @param {Object} ref
     * @returns {Promise}
     */
    selectRow(option, ref) {
        return new Promise((resolve) => {
            if (this.props.shouldShowTextInput && this.props.shouldPreventDefaultFocusOnSelectRow) {
                if (this.relatedTarget && ref === this.relatedTarget) {
                    this.textInput.focus();
                    this.relatedTarget = null;
                }
                if (this.textInput.isFocused()) {
                    setSelection(this.textInput, 0, this.state.value.length);
                }
            }
            const selectedOption = this.props.onSelectRow(option);
            resolve(selectedOption);

            if (!this.props.canSelectMultipleOptions) {
                return;
            }

            // Focus the first unselected item from the list (i.e: the best result according to the current search term)
            this.setState({
                focusedIndex: this.props.selectedOptions.length,
            });
        });
    }

    /**
     * Completes the follow-up action after clicking on multiple select button
     * @param {Object} option
     */
    addToSelection(option) {
        if (this.props.shouldShowTextInput && this.props.shouldPreventDefaultFocusOnSelectRow) {
            this.textInput.focus();
            if (this.textInput.isFocused()) {
                setSelection(this.textInput, 0, this.state.value.length);
            }
        }
        this.props.onAddToSelection(option);
    }

    /**
     * Increments a pagination page to show more items
     */
    incrementPage() {
        this.setState((prev) => ({
            paginationPage: prev.paginationPage + 1,
        }));
    }

    render() {
        const shouldShowShowMoreButton = this.state.allOptions.length > CONST.MAX_OPTIONS_SELECTOR_PAGE_LENGTH * this.state.paginationPage;
        const shouldShowFooter =
            !this.props.isReadOnly && (this.props.shouldShowConfirmButton || this.props.footerContent) && !(this.props.canSelectMultipleOptions && _.isEmpty(this.props.selectedOptions));
        const defaultConfirmButtonText = _.isUndefined(this.props.confirmButtonText) ? this.props.translate('common.confirm') : this.props.confirmButtonText;
        const shouldShowDefaultConfirmButton = !this.props.footerContent && defaultConfirmButtonText;
        const safeAreaPaddingBottomStyle = shouldShowFooter ? undefined : this.props.safeAreaPaddingBottomStyle;
        const listContainerStyles = this.props.listContainerStyles || [this.props.themeStyles.flex1];
        const optionHoveredStyle = this.props.optionHoveredStyle || this.props.themeStyles.hoveredComponentBG;

        const textInput = (
            <TextInput
                ref={(el) => (this.textInput = el)}
                label={this.props.textInputLabel}
                accessibilityLabel={this.props.textInputLabel}
                role={CONST.ROLE.PRESENTATION}
                onChangeText={this.debouncedUpdateSearchValue}
                errorText={this.state.errorMessage}
                onSubmitEditing={this.selectFocusedOption}
                placeholder={this.props.placeholderText}
                maxLength={this.props.maxLength + CONST.ADDITIONAL_ALLOWED_CHARACTERS}
                keyboardType={this.props.keyboardType}
                onBlur={(e) => {
                    if (!this.props.shouldPreventDefaultFocusOnSelectRow) {
                        return;
                    }
                    this.relatedTarget = e.relatedTarget;
                }}
                selectTextOnFocus
                blurOnSubmit={Boolean(this.state.allOptions.length)}
                spellCheck={false}
                shouldInterceptSwipe={this.props.shouldTextInputInterceptSwipe}
                isLoading={this.props.isLoadingNewOptions}
            />
        );
        const optionsList = (
            <OptionsList
                ref={this.setListRef}
                optionHoveredStyle={optionHoveredStyle}
                onSelectRow={this.props.onSelectRow ? this.selectRow : undefined}
                sections={this.state.sections}
                focusedIndex={this.state.focusedIndex}
                selectedOptions={this.props.selectedOptions}
                canSelectMultipleOptions={this.props.canSelectMultipleOptions}
                shouldShowMultipleOptionSelectorAsButton={this.props.shouldShowMultipleOptionSelectorAsButton}
                multipleOptionSelectorButtonText={this.props.multipleOptionSelectorButtonText}
                onAddToSelection={this.addToSelection}
                hideSectionHeaders={this.props.hideSectionHeaders}
                headerMessage={this.state.errorMessage ? '' : this.props.headerMessage}
                boldStyle={this.props.boldStyle}
                showTitleTooltip={this.props.showTitleTooltip}
                isDisabled={this.props.isDisabled}
                shouldHaveOptionSeparator={this.props.shouldHaveOptionSeparator}
                highlightSelectedOptions={this.props.highlightSelectedOptions}
                onLayout={this.onLayout}
                safeAreaPaddingBottomStyle={safeAreaPaddingBottomStyle}
                contentContainerStyles={this.props.contentContainerStyles}
                sectionHeaderStyle={this.props.sectionHeaderStyle}
                listContainerStyles={listContainerStyles}
                listStyles={this.props.listStyles}
                isLoading={!this.props.shouldShowOptions}
                showScrollIndicator={this.props.showScrollIndicator}
                isRowMultilineSupported={this.props.isRowMultilineSupported}
                isLoadingNewOptions={this.props.isLoadingNewOptions}
                shouldPreventDefaultFocusOnSelectRow={this.props.shouldPreventDefaultFocusOnSelectRow}
                nestedScrollEnabled={this.props.nestedScrollEnabled}
                bounces={!this.props.shouldTextInputAppearBelowOptions || !this.props.shouldAllowScrollingChildren}
                renderFooterContent={() =>
                    shouldShowShowMoreButton && (
                        <ShowMoreButton
                            containerStyle={{...this.props.themeStyles.mt2, ...this.props.themeStyles.mb5}}
                            currentCount={CONST.MAX_OPTIONS_SELECTOR_PAGE_LENGTH * this.state.paginationPage}
                            totalCount={this.state.allOptions.length}
                            onPress={this.incrementPage}
                        />
                    )
                }
            />
        );

        const optionsAndInputsBelowThem = (
            <>
                <View
                    style={[
                        this.props.themeStyles.flexGrow0,
                        this.props.themeStyles.flexShrink1,
                        this.props.themeStyles.flexBasisAuto,
                        this.props.themeStyles.w100,
                        this.props.themeStyles.flexRow,
                    ]}
                >
                    {optionsList}
                </View>
                <View
                    style={
                        this.props.shouldUseStyleForChildren
                            ? [this.props.themeStyles.ph5, this.props.themeStyles.pv5, this.props.themeStyles.flexGrow1, this.props.themeStyles.flexShrink0]
                            : []
                    }
                >
                    {this.props.children}
                    {this.props.shouldShowTextInput && textInput}
                </View>
            </>
        );

        return (
            <ArrowKeyFocusManager
                disabledIndexes={this.disabledOptionsIndexes}
                focusedIndex={this.state.focusedIndex}
                maxIndex={this.calculateAllVisibleOptionsCount() - 1}
                onFocusedIndexChanged={this.props.disableArrowKeysActions ? () => {} : this.updateFocusedIndex}
                shouldResetIndexOnEndReached={false}
            >
                <View style={[this.props.themeStyles.flexGrow1, this.props.themeStyles.flexShrink1, this.props.themeStyles.flexBasisAuto]}>
                    {/*
                     * The OptionsList component uses a SectionList which uses a VirtualizedList internally.
                     * VirtualizedList cannot be directly nested within ScrollViews of the same orientation.
                     * To work around this, we wrap the OptionsList component with a horizontal ScrollView.
                     */}
                    {this.props.shouldTextInputAppearBelowOptions && this.props.shouldAllowScrollingChildren && (
                        <ScrollView contentContainerStyle={[this.props.themeStyles.flexGrow1]}>
                            <ScrollView
                                horizontal
                                bounces={false}
                                contentContainerStyle={[this.props.themeStyles.flex1, this.props.themeStyles.flexColumn]}
                            >
                                {optionsAndInputsBelowThem}
                            </ScrollView>
                        </ScrollView>
                    )}

                    {this.props.shouldTextInputAppearBelowOptions && !this.props.shouldAllowScrollingChildren && optionsAndInputsBelowThem}

                    {!this.props.shouldTextInputAppearBelowOptions && (
                        <>
                            <View style={this.props.shouldUseStyleForChildren ? [this.props.themeStyles.ph5, this.props.themeStyles.pb3] : []}>
                                {this.props.children}
                                {this.props.shouldShowTextInput && textInput}
                                {Boolean(this.props.textInputAlert) && (
                                    <FormHelpMessage
                                        message={this.props.textInputAlert}
                                        style={[this.props.themeStyles.mb3]}
                                        isError={false}
                                    />
                                )}
                            </View>
                            {optionsList}
                        </>
                    )}
                </View>
                {this.props.shouldShowReferralCTA && (
                    <View style={[this.props.themeStyles.ph5, this.props.themeStyles.pb5, this.props.themeStyles.flexShrink0]}>
                        <PressableWithoutFeedback
                            onPress={() => {
                                Navigation.navigate(ROUTES.REFERRAL_DETAILS_MODAL.getRoute(this.props.referralContentType));
                            }}
                            style={[
                                this.props.themeStyles.p5,
                                this.props.themeStyles.w100,
                                this.props.themeStyles.br2,
                                this.props.themeStyles.highlightBG,
                                this.props.themeStyles.flexRow,
                                this.props.themeStyles.justifyContentBetween,
                                this.props.themeStyles.alignItemsCenter,
                                {gap: 10},
                            ]}
                            accessibilityLabel="referral"
                            role={CONST.ACCESSIBILITY_ROLE.BUTTON}
                        >
                            <Text>
                                {this.props.translate(`referralProgram.${this.props.referralContentType}.buttonText1`)}
                                <Text
                                    color={this.props.theme.success}
                                    style={this.props.themeStyles.textStrong}
                                >
                                    {this.props.translate(`referralProgram.${this.props.referralContentType}.buttonText2`)}
                                </Text>
                            </Text>
                            <Icon
                                src={Info}
                                height={20}
                                width={20}
                                fill={this.props.theme.icon}
                            />
                        </PressableWithoutFeedback>
                    </View>
                )}

                {shouldShowFooter && (
                    <FixedFooter>
                        {shouldShowDefaultConfirmButton && (
                            <Button
                                success
                                style={[this.props.themeStyles.w100]}
                                text={defaultConfirmButtonText}
                                onPress={this.props.onConfirmSelection}
                                pressOnEnter
                                enterKeyEventListenerPriority={1}
                            />
                        )}
                        {this.props.footerContent}
                    </FixedFooter>
                )}
            </ArrowKeyFocusManager>
        );
    }
}

BaseOptionsSelector.defaultProps = defaultProps;
BaseOptionsSelector.propTypes = propTypes;

export default compose(withLocalize, withNavigation, withThemeStyles, withTheme)(BaseOptionsSelector);<|MERGE_RESOLUTION|>--- conflicted
+++ resolved
@@ -77,12 +77,9 @@
         this.incrementPage = this.incrementPage.bind(this);
         this.sliceSections = this.sliceSections.bind(this);
         this.calculateAllVisibleOptionsCount = this.calculateAllVisibleOptionsCount.bind(this);
-<<<<<<< HEAD
         this.onLayout = this.onLayout.bind(this);
         this.setListRef = this.setListRef.bind(this);
-=======
         this.debouncedUpdateSearchValue = _.debounce(this.updateSearchValue, CONST.TIMING.SEARCH_OPTION_LIST_DEBOUNCE_TIME);
->>>>>>> 6365aebb
         this.relatedTarget = null;
 
         this.focusListener = null;
