import _ from 'underscore';
import lodashGet from 'lodash/get';
import React, {Component} from 'react';
import PropTypes from 'prop-types';
import {View} from 'react-native';
import Button from '../Button';
import FixedFooter from '../FixedFooter';
import OptionsList from '../OptionsList';
import CONST from '../../CONST';
import styles from '../../styles/styles';
import withLocalize, {withLocalizePropTypes} from '../withLocalize';
import withNavigationFocus, {withNavigationFocusPropTypes} from '../withNavigationFocus';
import TextInput from '../TextInput';
import ArrowKeyFocusManager from '../ArrowKeyFocusManager';
import KeyboardShortcut from '../../libs/KeyboardShortcut';
import {propTypes as optionsSelectorPropTypes, defaultProps as optionsSelectorDefaultProps} from './optionsSelectorPropTypes';
import setSelection from '../../libs/setSelection';
import compose from '../../libs/compose';
import getPlatform from '../../libs/getPlatform';

const propTypes = {
    /** padding bottom style of safe area */
    safeAreaPaddingBottomStyle: PropTypes.oneOfType([PropTypes.arrayOf(PropTypes.object), PropTypes.object]),

    /** Content container styles for OptionsList */
    contentContainerStyles: PropTypes.oneOfType([PropTypes.arrayOf(PropTypes.object), PropTypes.object]),

    /** List container styles for OptionsList */
    listContainerStyles: PropTypes.oneOfType([PropTypes.arrayOf(PropTypes.object), PropTypes.object]),

    /** List styles for OptionsList */
    listStyles: PropTypes.oneOfType([PropTypes.arrayOf(PropTypes.object), PropTypes.object]),

    ...optionsSelectorPropTypes,
    ...withLocalizePropTypes,
    ...withNavigationFocusPropTypes,
};

const defaultProps = {
    shouldDelayFocus: false,
    safeAreaPaddingBottomStyle: {},
    contentContainerStyles: [],
    listContainerStyles: [styles.flex1],
    listStyles: [],
    ...optionsSelectorDefaultProps,
};

class BaseOptionsSelector extends Component {
    constructor(props) {
        super(props);

        this.updateFocusedIndex = this.updateFocusedIndex.bind(this);
        this.scrollToIndex = this.scrollToIndex.bind(this);
        this.selectRow = this.selectRow.bind(this);
        this.selectFocusedOption = this.selectFocusedOption.bind(this);
        this.relatedTarget = null;

        const allOptions = this.flattenSections();
        const focusedIndex = this.getInitiallyFocusedIndex(allOptions);

        this.state = {
            allOptions,
            focusedIndex,
            shouldDisableRowSelection: false,
        };
    }

    componentDidMount() {
        this.subscribeToKeyboardShortcut();

        if (this.props.isFocused && this.props.autoFocus && this.textInput) {
            setTimeout(() => {
                this.textInput.focus();
            }, CONST.ANIMATED_TRANSITION);
        }

        this.scrollToIndex(this.props.selectedOptions.length ? 0 : this.state.focusedIndex, false);
    }

    componentDidUpdate(prevProps) {
        if (prevProps.isFocused !== this.props.isFocused) {
            if (this.props.isFocused) {
                this.subscribeToKeyboardShortcut();
            } else {
                this.unSubscribeFromKeyboardShortcut();
            }
        }

        // Screen coming back into focus, for example
        // when doing Cmd+Shift+K, then Cmd+K, then Cmd+Shift+K.
        // Only applies to platforms that support keyboard shortcuts
        if ([CONST.PLATFORM.DESKTOP, CONST.PLATFORM.WEB].includes(getPlatform()) && !prevProps.isFocused && this.props.isFocused && this.props.autoFocus && this.textInput) {
            setTimeout(() => {
                this.textInput.focus();
            }, CONST.ANIMATED_TRANSITION);
        }

        if (_.isEqual(this.props.sections, prevProps.sections)) {
            return;
        }

        const newOptions = this.flattenSections();

        if (prevProps.preferredLocale !== this.props.preferredLocale) {
            this.setState({
                allOptions: newOptions,
            });
            return;
        }
<<<<<<< HEAD
        const newFocusedIndex = this.props.selectedOptions.length;
        const isNewFocusedIndex = newFocusedIndex !== this.state.focusedIndex;
=======
>>>>>>> 4ea4a55a

        const newFocusedIndex = this.props.selectedOptions.length;
        // eslint-disable-next-line react/no-did-update-set-state
        this.setState(
            {
                allOptions: newOptions,
                focusedIndex: _.isNumber(this.props.initialFocusedIndex) ? this.props.initialFocusedIndex : newFocusedIndex,
            },
            () => {
                // If we just toggled an option on a multi-selection page or cleared the search input, scroll to top
                if (this.props.selectedOptions.length !== prevProps.selectedOptions.length || (!!prevProps.value && !this.props.value)) {
                    this.scrollToIndex(0);
                    return;
                }

                // Otherwise, scroll to the focused index (as long as it's in range)
                if (this.state.allOptions.length <= this.state.focusedIndex || !isNewFocusedIndex) {
                    return;
                }
                this.scrollToIndex(this.state.focusedIndex);
            },
        );
    }

    componentWillUnmount() {
        if (this.focusTimeout) {
            clearTimeout(this.focusTimeout);
        }

        this.unSubscribeFromKeyboardShortcut();
    }

    /**
     * @param {Array<Object>} allOptions
     * @returns {Number}
     */
    getInitiallyFocusedIndex(allOptions) {
        if (_.isNumber(this.props.initialFocusedIndex)) {
            return this.props.initialFocusedIndex;
        }

        if (this.props.selectedOptions.length > 0) {
            return this.props.selectedOptions.length;
        }
        const defaultIndex = this.props.shouldTextInputAppearBelowOptions ? allOptions.length : 0;
        if (_.isUndefined(this.props.initiallyFocusedOptionKey)) {
            return defaultIndex;
        }

        const indexOfInitiallyFocusedOption = _.findIndex(allOptions, (option) => option.keyForList === this.props.initiallyFocusedOptionKey);

        if (indexOfInitiallyFocusedOption >= 0) {
            return indexOfInitiallyFocusedOption;
        }

        return defaultIndex;
    }

    subscribeToKeyboardShortcut() {
        const enterConfig = CONST.KEYBOARD_SHORTCUTS.ENTER;
        this.unsubscribeEnter = KeyboardShortcut.subscribe(
            enterConfig.shortcutKey,
            this.selectFocusedOption,
            enterConfig.descriptionKey,
            enterConfig.modifiers,
            true,
            () => !this.state.allOptions[this.state.focusedIndex],
        );

        const CTRLEnterConfig = CONST.KEYBOARD_SHORTCUTS.CTRL_ENTER;
        this.unsubscribeCTRLEnter = KeyboardShortcut.subscribe(
            CTRLEnterConfig.shortcutKey,
            () => {
                if (this.props.canSelectMultipleOptions) {
                    this.props.onConfirmSelection();
                    return;
                }

                const focusedOption = this.state.allOptions[this.state.focusedIndex];
                if (!focusedOption) {
                    return;
                }

                this.selectRow(focusedOption);
            },
            CTRLEnterConfig.descriptionKey,
            CTRLEnterConfig.modifiers,
            true,
        );
    }

    unSubscribeFromKeyboardShortcut() {
        if (this.unsubscribeEnter) {
            this.unsubscribeEnter();
        }

        if (this.unsubscribeCTRLEnter) {
            this.unsubscribeCTRLEnter();
        }
    }

    selectFocusedOption() {
        const focusedOption = this.state.allOptions[this.state.focusedIndex];

        if (!focusedOption || !this.props.isFocused) {
            return;
        }

        if (this.props.canSelectMultipleOptions) {
            this.selectRow(focusedOption);
        } else if (!this.state.shouldDisableRowSelection) {
            this.setState({shouldDisableRowSelection: true});

            let result = this.selectRow(focusedOption);
            if (!(result instanceof Promise)) {
                result = Promise.resolve();
            }

            setTimeout(() => {
                result.finally(() => {
                    this.setState({shouldDisableRowSelection: false});
                });
            }, 500);
        }
    }

    focus() {
        if (!this.textInput) {
            return;
        }

        this.textInput.focus();
    }

    /**
     * Flattens the sections into a single array of options.
     * Each object in this array is enhanced to have:
     *
     *   1. A `sectionIndex`, which represents the index of the section it came from
     *   2. An `index`, which represents the index of the option within the section it came from.
     *
     * @returns {Array<Object>}
     */
    flattenSections() {
        const allOptions = [];
        this.disabledOptionsIndexes = [];
        let index = 0;
        _.each(this.props.sections, (section, sectionIndex) => {
            _.each(section.data, (option, optionIndex) => {
                allOptions.push({
                    ...option,
                    sectionIndex,
                    index: optionIndex,
                });
                if (section.isDisabled || option.isDisabled) {
                    this.disabledOptionsIndexes.push(index);
                }
                index += 1;
            });
        });
        return allOptions;
    }

    /**
     * @param {Number} index
     */
    updateFocusedIndex(index) {
        this.setState({focusedIndex: index}, () => this.scrollToIndex(index));
    }

    /**
     * Scrolls to the focused index within the SectionList
     *
     * @param {Number} index
     * @param {Boolean} animated
     */
    scrollToIndex(index, animated = true) {
        const option = this.state.allOptions[index];
        if (!this.list || !option) {
            return;
        }

        const itemIndex = option.index;
        const sectionIndex = option.sectionIndex;

        // Note: react-native's SectionList automatically strips out any empty sections.
        // So we need to reduce the sectionIndex to remove any empty sections in front of the one we're trying to scroll to.
        // Otherwise, it will cause an index-out-of-bounds error and crash the app.
        let adjustedSectionIndex = sectionIndex;
        for (let i = 0; i < sectionIndex; i++) {
            if (_.isEmpty(lodashGet(this.props.sections, `[${i}].data`))) {
                adjustedSectionIndex--;
            }
        }

        this.list.scrollToLocation({sectionIndex: adjustedSectionIndex, itemIndex, animated});
    }

    /**
     * Completes the follow-up actions after a row is selected
     *
     * @param {Object} option
     * @param {Object} ref
     * @returns {Promise}
     */
    selectRow(option, ref) {
        return new Promise((resolve) => {
            if (this.props.shouldShowTextInput && this.props.shouldFocusOnSelectRow) {
                if (this.relatedTarget && ref === this.relatedTarget) {
                    this.textInput.focus();
                    this.relatedTarget = null;
                }
                if (this.textInput.isFocused()) {
                    setSelection(this.textInput, 0, this.props.value.length);
                }
            }
            const selectedOption = this.props.onSelectRow(option);
            resolve(selectedOption);

            if (!this.props.canSelectMultipleOptions) {
                return;
            }

            // Focus the first unselected item from the list (i.e: the best result according to the current search term)
            this.setState({
                focusedIndex: this.props.selectedOptions.length,
            });
        });
    }

    render() {
        const shouldShowFooter =
            !this.props.isReadOnly && (this.props.shouldShowConfirmButton || this.props.footerContent) && !(this.props.canSelectMultipleOptions && _.isEmpty(this.props.selectedOptions));
        const defaultConfirmButtonText = _.isUndefined(this.props.confirmButtonText) ? this.props.translate('common.confirm') : this.props.confirmButtonText;
        const shouldShowDefaultConfirmButton = !this.props.footerContent && defaultConfirmButtonText;
        const safeAreaPaddingBottomStyle = shouldShowFooter ? undefined : this.props.safeAreaPaddingBottomStyle;
        const textInput = (
            <TextInput
                ref={(el) => (this.textInput = el)}
                value={this.props.value}
                label={this.props.textInputLabel}
                accessibilityLabel={this.props.textInputLabel}
                accessibilityRole={CONST.ACCESSIBILITY_ROLE.TEXT}
                onChangeText={this.props.onChangeText}
                onSubmitEditing={this.selectFocusedOption}
                placeholder={this.props.placeholderText}
                maxLength={this.props.maxLength}
                keyboardType={this.props.keyboardType}
                onBlur={(e) => {
                    if (!this.props.shouldFocusOnSelectRow) {
                        return;
                    }
                    this.relatedTarget = e.relatedTarget;
                }}
                selectTextOnFocus
                blurOnSubmit={Boolean(this.state.allOptions.length)}
                spellCheck={false}
            />
        );
        const optionsList = (
            <OptionsList
                ref={(el) => (this.list = el)}
                optionHoveredStyle={this.props.optionHoveredStyle}
                onSelectRow={this.props.onSelectRow ? this.selectRow : undefined}
                sections={this.props.sections}
                focusedIndex={this.state.focusedIndex}
                selectedOptions={this.props.selectedOptions}
                canSelectMultipleOptions={this.props.canSelectMultipleOptions}
                shouldShowMultipleOptionSelectorAsButton={this.props.shouldShowMultipleOptionSelectorAsButton}
                multipleOptionSelectorButtonText={this.props.multipleOptionSelectorButtonText}
                onAddToSelection={this.props.onAddToSelection}
                hideSectionHeaders={this.props.hideSectionHeaders}
                headerMessage={this.props.headerMessage}
                boldStyle={this.props.boldStyle}
                showTitleTooltip={this.props.showTitleTooltip}
                isDisabled={this.props.isDisabled}
                shouldHaveOptionSeparator={this.props.shouldHaveOptionSeparator}
                highlightSelectedOptions={this.props.highlightSelectedOptions}
                onLayout={() => {
                    if (this.props.selectedOptions.length === 0) {
                        this.scrollToIndex(this.state.focusedIndex, false);
                    }

                    if (this.props.onLayout) {
                        this.props.onLayout();
                    }
                }}
                contentContainerStyles={[safeAreaPaddingBottomStyle, ...this.props.contentContainerStyles]}
                listContainerStyles={this.props.listContainerStyles}
                listStyles={this.props.listStyles}
                isLoading={!this.props.shouldShowOptions}
                showScrollIndicator={this.props.showScrollIndicator}
                isRowMultilineSupported={this.props.isRowMultilineSupported}
            />
        );
        return (
            <ArrowKeyFocusManager
                disabledIndexes={this.disabledOptionsIndexes}
                focusedIndex={this.state.focusedIndex}
                maxIndex={this.state.allOptions.length - 1}
                onFocusedIndexChanged={this.props.disableArrowKeysActions ? () => {} : this.updateFocusedIndex}
                shouldResetIndexOnEndReached={false}
            >
                <View style={[styles.flexGrow1, styles.flexShrink1, styles.flexBasisAuto]}>
                    {this.props.shouldTextInputAppearBelowOptions ? (
                        <>
                            <View style={[styles.flexGrow0, styles.flexShrink1, styles.flexBasisAuto, styles.w100, styles.flexRow]}>{optionsList}</View>
                            <View style={this.props.shouldUseStyleForChildren ? [styles.ph5, styles.pv5, styles.flexGrow1, styles.flexShrink0] : []}>
                                {this.props.children}
                                {this.props.shouldShowTextInput && textInput}
                            </View>
                        </>
                    ) : (
                        <>
                            <View style={this.props.shouldUseStyleForChildren ? [styles.ph5, styles.pb3] : []}>
                                {this.props.children}
                                {this.props.shouldShowTextInput && textInput}
                            </View>
                            {optionsList}
                        </>
                    )}
                </View>
                {shouldShowFooter && (
                    <FixedFooter>
                        {shouldShowDefaultConfirmButton && (
                            <Button
                                success
                                style={[styles.w100]}
                                text={defaultConfirmButtonText}
                                onPress={this.props.onConfirmSelection}
                                pressOnEnter
                                enterKeyEventListenerPriority={1}
                            />
                        )}
                        {this.props.footerContent}
                    </FixedFooter>
                )}
            </ArrowKeyFocusManager>
        );
    }
}

BaseOptionsSelector.defaultProps = defaultProps;
BaseOptionsSelector.propTypes = propTypes;

export default compose(withLocalize, withNavigationFocus)(BaseOptionsSelector);<|MERGE_RESOLUTION|>--- conflicted
+++ resolved
@@ -107,13 +107,9 @@
             });
             return;
         }
-<<<<<<< HEAD
         const newFocusedIndex = this.props.selectedOptions.length;
         const isNewFocusedIndex = newFocusedIndex !== this.state.focusedIndex;
-=======
->>>>>>> 4ea4a55a
-
-        const newFocusedIndex = this.props.selectedOptions.length;
+
         // eslint-disable-next-line react/no-did-update-set-state
         this.setState(
             {
