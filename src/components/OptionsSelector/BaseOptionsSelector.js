--- conflicted
+++ resolved
@@ -72,74 +72,6 @@
                 return defaultIndex;
             }
 
-<<<<<<< HEAD
-        if (prevState.focusedIndex !== this.state.focusedIndex) {
-            this.focusedOption = this.state.allOptions[this.state.focusedIndex];
-        }
-
-        if (_.isEqual(this.props.sections, prevProps.sections)) {
-            return;
-        }
-
-        const newSections = this.sliceSections();
-        const newOptions = this.flattenSections();
-
-        if (prevProps.preferredLocale !== this.props.preferredLocale) {
-            this.setState({
-                sections: newSections,
-                allOptions: newOptions,
-            });
-            return;
-        }
-        const newFocusedIndex = this.props.selectedOptions.length;
-        const isNewFocusedIndex = newFocusedIndex !== this.state.focusedIndex;
-        const prevFocusedOption = _.find(newOptions, (option) => this.focusedOption && option.keyForList === this.focusedOption.keyForList);
-        const prevFocusedOptionIndex = prevFocusedOption ? _.findIndex(newOptions, (option) => this.focusedOption && option.keyForList === this.focusedOption.keyForList) : undefined;
-        // eslint-disable-next-line react/no-did-update-set-state
-        this.setState(
-            {
-                sections: newSections,
-                allOptions: newOptions,
-                focusedIndex: prevFocusedOptionIndex || (_.isNumber(this.props.focusedIndex) ? this.props.focusedIndex : newFocusedIndex),
-            },
-            () => {
-                // If we just toggled an option on a multi-selection page or cleared the search input, scroll to top
-                if (this.props.selectedOptions.length !== prevProps.selectedOptions.length || (!!prevState.value && !this.state.value)) {
-                    this.scrollToIndex(0);
-                    return;
-                }
-
-                // Otherwise, scroll to the focused index (as long as it's in range)
-                if (this.state.allOptions.length <= this.state.focusedIndex || !isNewFocusedIndex) {
-                    return;
-                }
-                this.scrollToIndex(this.state.focusedIndex);
-            },
-        );
-    }
-
-    componentWillUnmount() {
-        if (this.focusTimeout) {
-            clearTimeout(this.focusTimeout);
-        }
-
-        this.unSubscribeFromKeyboardShortcut();
-        this.unSubscribeActiveElement();
-    }
-
-    handleFocusIn() {
-        const activeElement = document.activeElement;
-        this.setState({
-            disableEnterShortCut: activeElement && this.accessibilityRoles.includes(activeElement.role) && activeElement.role !== CONST.ROLE.PRESENTATION,
-        });
-    }
-
-    handleFocusOut() {
-        this.setState({
-            disableEnterShortCut: false,
-        });
-    }
-=======
             const indexOfInitiallyFocusedOption = _.findIndex(allOptions, (option) => option.keyForList === props.initiallyFocusedOptionKey);
 
             return indexOfInitiallyFocusedOption;
@@ -170,7 +102,6 @@
     const prevValue = useRef(value);
 
     useImperativeHandle(props.forwardedRef, () => textInputRef.current);
->>>>>>> d2a9c6fa
 
     /**
      * Flattens the sections into a single array of options.
@@ -273,15 +204,6 @@
                 return;
             }
 
-<<<<<<< HEAD
-    subscribeActiveElement() {
-        if (!this.isWebOrDesktop) {
-            return;
-        }
-        document.addEventListener('focusin', this.handleFocusIn);
-        document.addEventListener('focusout', this.handleFocusOut);
-    }
-=======
             if (props.canSelectMultipleOptions) {
                 selectRow(localFocusedOption);
             } else if (!shouldDisableRowSelection) {
@@ -306,7 +228,6 @@
         const activeElement = document.activeElement;
         setDisableEnterShortCut(activeElement && accessibilityRoles.includes(activeElement.role) && activeElement.role !== CONST.ROLE.PRESENTATION);
     };
->>>>>>> d2a9c6fa
 
     const handleFocusOut = () => {
         setDisableEnterShortCut(false);
@@ -371,32 +292,8 @@
             return;
         }
 
-<<<<<<< HEAD
-        if (this.props.canSelectMultipleOptions) {
-            this.selectRow(focusedOption);
-        } else if (!this.state.shouldDisableRowSelection) {
-            this.setState({shouldDisableRowSelection: true});
-
-            let result = this.selectRow(focusedOption);
-            if (!(result instanceof Promise)) {
-                result = Promise.resolve();
-            }
-
-            setTimeout(() => {
-                result.finally(() => {
-                    this.setState({shouldDisableRowSelection: false});
-                });
-            }, 500);
-        }
-    }
-
-    // eslint-disable-next-line react/no-unused-class-component-methods
-    focus() {
-        if (!this.textInput) {
-=======
         const localFocusedOption = allOptions[focusedIndex];
         if (!localFocusedOption) {
->>>>>>> d2a9c6fa
             return;
         }
 
