import {useIsFocused} from '@react-navigation/native';
import lodashGet from 'lodash/get';
import PropTypes from 'prop-types';
import React, {forwardRef, useCallback, useEffect, useImperativeHandle, useMemo, useRef, useState} from 'react';
import {ScrollView, View} from 'react-native';
import _ from 'underscore';
import ArrowKeyFocusManager from '@components/ArrowKeyFocusManager';
import Button from '@components/Button';
import FixedFooter from '@components/FixedFooter';
import FormHelpMessage from '@components/FormHelpMessage';
import OptionsList from '@components/OptionsList';
import ReferralProgramCTA from '@components/ReferralProgramCTA';
import ShowMoreButton from '@components/ShowMoreButton';
import TextInput from '@components/TextInput';
import useKeyboardShortcut from '@hooks/useKeyboardShortcut';
import useLocalize from '@hooks/useLocalize';
import useThemeStyles from '@hooks/useThemeStyles';
import getPlatform from '@libs/getPlatform';
import KeyboardShortcut from '@libs/KeyboardShortcut';
import setSelection from '@libs/setSelection';
import CONST from '@src/CONST';
import {defaultProps as optionsSelectorDefaultProps, propTypes as optionsSelectorPropTypes} from './optionsSelectorPropTypes';

const propTypes = {
    /** padding bottom style of safe area */
    safeAreaPaddingBottomStyle: PropTypes.oneOfType([PropTypes.arrayOf(PropTypes.object), PropTypes.object]),

    /** Content container styles for OptionsList */
    contentContainerStyles: PropTypes.oneOfType([PropTypes.arrayOf(PropTypes.object), PropTypes.object]),

    /** List container styles for OptionsList */
    listContainerStyles: PropTypes.oneOfType([PropTypes.arrayOf(PropTypes.object), PropTypes.object]),

    /** List styles for OptionsList */
    listStyles: PropTypes.oneOfType([PropTypes.arrayOf(PropTypes.object), PropTypes.object]),

    /** Whether referral CTA should be displayed */
    shouldShowReferralCTA: PropTypes.bool,

    /** Referral content type */
    referralContentType: PropTypes.string,

    ...optionsSelectorPropTypes,
};

const defaultProps = {
    shouldShowReferralCTA: false,
    referralContentType: CONST.REFERRAL_PROGRAM.CONTENT_TYPES.REFER_FRIEND,
    safeAreaPaddingBottomStyle: {},
    contentContainerStyles: [],
    listContainerStyles: undefined,
    listStyles: [],
    ...optionsSelectorDefaultProps,
};

function BaseOptionsSelector(props) {
    const isFocused = useIsFocused();
    const {translate} = useLocalize();
    const themeStyles = useThemeStyles();

    const getInitiallyFocusedIndex = useCallback(
        (allOptions) => {
            let defaultIndex;
            if (props.shouldTextInputAppearBelowOptions) {
                defaultIndex = allOptions.length;
            } else if (props.focusedIndex >= 0) {
                defaultIndex = props.focusedIndex;
            } else {
                defaultIndex = props.selectedOptions.length;
            }
            if (_.isUndefined(props.initiallyFocusedOptionKey)) {
                return defaultIndex;
            }

            const indexOfInitiallyFocusedOption = _.findIndex(allOptions, (option) => option.keyForList === props.initiallyFocusedOptionKey);

            return indexOfInitiallyFocusedOption;
        },
        [props.shouldTextInputAppearBelowOptions, props.initiallyFocusedOptionKey, props.selectedOptions.length, props.focusedIndex],
    );

    const isWebOrDesktop = [CONST.PLATFORM.DESKTOP, CONST.PLATFORM.WEB].includes(getPlatform());
    const accessibilityRoles = _.values(CONST.ROLE);

    const [disabledOptionsIndexes, setDisabledOptionsIndexes] = useState([]);
    const [sections, setSections] = useState();
    const [shouldDisableRowSelection, setShouldDisableRowSelection] = useState(false);
    const [errorMessage, setErrorMessage] = useState('');
    const [value, setValue] = useState('');
    const [paginationPage, setPaginationPage] = useState(1);
    const [disableEnterShortCut, setDisableEnterShortCut] = useState(false);

    const relatedTarget = useRef(null);
    const listRef = useRef();
    const textInputRef = useRef();
    const enterSubscription = useRef();
    const CTRLEnterSubscription = useRef();
    const focusTimeout = useRef();
    const prevLocale = useRef(props.preferredLocale);
    const prevPaginationPage = useRef(paginationPage);
    const prevSelectedOptions = useRef(props.selectedOptions);
    const prevValue = useRef(value);

    useImperativeHandle(props.forwardedRef, () => textInputRef.current);

    /**
     * Flattens the sections into a single array of options.
     * Each object in this array is enhanced to have:
     *
     *   1. A `sectionIndex`, which represents the index of the section it came from
     *   2. An `index`, which represents the index of the option within the section it came from.
     *
     * @returns {Array<Object>}
     */
    const flattenSections = useCallback(() => {
        const calcAllOptions = [];
        const calcDisabledOptionsIndexes = [];
        let index = 0;
        _.each(props.sections, (section, sectionIndex) => {
            _.each(section.data, (option, optionIndex) => {
                calcAllOptions.push({
                    ...option,
                    sectionIndex,
                    index: optionIndex,
                });
                if (section.isDisabled || option.isDisabled) {
                    calcDisabledOptionsIndexes.push(index);
                }
                index += 1;
            });
        });

        setDisabledOptionsIndexes(calcDisabledOptionsIndexes);
        return calcAllOptions;
    }, [props.sections]);

    // eslint-disable-next-line react-hooks/exhaustive-deps
    const initialAllOptions = useMemo(() => flattenSections(), []);
    const [allOptions, setAllOptions] = useState(initialAllOptions);
    const [focusedIndex, setFocusedIndex] = useState(getInitiallyFocusedIndex(initialAllOptions));

    /**
     * Maps sections to render only allowed count of them per section.
     *
     * @returns {Objects[]}
     */
    const sliceSections = useCallback(
        () =>
            _.map(props.sections, (section) => {
                if (_.isEmpty(section.data)) {
                    return section;
                }

                const pagination = paginationPage || 1;

                return {
                    ...section,
                    data: section.data.slice(0, CONST.MAX_OPTIONS_SELECTOR_PAGE_LENGTH * pagination),
                };
            }),
        [paginationPage, props.sections],
    );

    /**
     * Completes the follow-up actions after a row is selected
     *
     * @param {Object} option
     * @param {Object} ref
     * @returns {Promise}
     */
    const selectRow = useCallback(
        (option, ref) =>
            new Promise((resolve) => {
                if (props.shouldShowTextInput && props.shouldPreventDefaultFocusOnSelectRow) {
                    if (relatedTarget.current && ref === relatedTarget.current) {
                        textInputRef.current.focus();
                        relatedTarget.current = null;
                    }
                    if (textInputRef.current.isFocused()) {
                        setSelection(textInputRef.current, 0, value.length);
                    }
                }
                const selectedOption = props.onSelectRow(option);
                resolve(selectedOption);

                if (!props.canSelectMultipleOptions) {
                    return;
                }

                // Focus the first unselected item from the list (i.e: the best result according to the current search term)
                setFocusedIndex(props.selectedOptions.length);
            }),
        // eslint-disable-next-line react-hooks/exhaustive-deps
        [props.shouldShowTextInput, props.shouldPreventDefaultFocusOnSelectRow, value.length, props.canSelectMultipleOptions, props.selectedOptions.length],
    );

    const selectFocusedOption = useCallback(
        (e) => {
            const focusedItemKey = lodashGet(e, ['target', 'attributes', 'id', 'value']);
            const focusedOption = focusedItemKey ? _.find(allOptions, (option) => option.keyForList === focusedItemKey) : allOptions[focusedIndex];

            if (!focusedOption || !isFocused) {
                return;
            }

            if (props.canSelectMultipleOptions) {
                selectRow(focusedOption);
            } else if (!shouldDisableRowSelection) {
                setShouldDisableRowSelection(true);

                let result = selectRow(focusedOption);
                if (!(result instanceof Promise)) {
                    result = Promise.resolve();
                }

                setTimeout(() => {
                    result.finally(() => {
                        setShouldDisableRowSelection(false);
                    });
                }, 500);
            }
        },
        [props.canSelectMultipleOptions, focusedIndex, allOptions, isFocused, selectRow, shouldDisableRowSelection],
    );

    const handleFocusIn = () => {
        const activeElement = document.activeElement;
        setDisableEnterShortCut(activeElement && accessibilityRoles.includes(activeElement.role) && activeElement.role !== CONST.ROLE.PRESENTATION);
    };
<<<<<<< HEAD

    const handleFocusOut = () => {
        setDisableEnterShortCut(false);
    };

    const subscribeActiveElement = () => {
        if (!isWebOrDesktop) {
=======

    const handleFocusOut = () => {
        setDisableEnterShortCut(false);
    };

    const subscribeActiveElement = () => {
        if (isWebOrDesktop) {
>>>>>>> 312e6222
            return;
        }
        document.addEventListener('focusin', handleFocusIn);
        document.addEventListener('focusout', handleFocusOut);
    };

    const subscribeToEnterShortcut = () => {
        const enterConfig = CONST.KEYBOARD_SHORTCUTS.ENTER;
        enterSubscription.current = KeyboardShortcut.subscribe(
            enterConfig.shortcutKey,
            selectFocusedOption,
            enterConfig.descriptionKey,
            enterConfig.modifiers,
            true,
            () => !allOptions[focusedIndex],
        );
    };

    const subscribeToCtrlEnterShortcut = () => {
        const CTRLEnterConfig = CONST.KEYBOARD_SHORTCUTS.CTRL_ENTER;
        CTRLEnterSubscription.current = KeyboardShortcut.subscribe(
            CTRLEnterConfig.shortcutKey,
            () => {
                if (props.canSelectMultipleOptions) {
                    props.onConfirmSelection();
                    return;
                }

                const focusedOption = allOptions[focusedIndex];
                if (!focusedOption) {
                    return;
                }

                selectRow(focusedOption);
            },
            CTRLEnterConfig.descriptionKey,
            CTRLEnterConfig.modifiers,
            true,
        );
    };

    const unSubscribeFromKeyboardShortcut = () => {
        if (enterSubscription.current) {
            enterSubscription.current();
        }

        if (CTRLEnterSubscription.current) {
            CTRLEnterSubscription.current();
        }
    };

    const selectOptions = useCallback(() => {
        if (props.canSelectMultipleOptions) {
            props.onConfirmSelection();
            return;
        }

        const focusedOption = allOptions[focusedIndex];
        if (!focusedOption) {
            return;
        }

        selectRow(focusedOption);
        // we don't need to include the whole props object as the dependency
        // eslint-disable-next-line react-hooks/exhaustive-deps
    }, [allOptions, focusedIndex, props.canSelectMultipleOptions, props.onConfirmSelection, selectRow]);

    useKeyboardShortcut(CONST.KEYBOARD_SHORTCUTS.ENTER, selectFocusedOption, {
        shouldBubble: !allOptions[focusedIndex],
        captureOnInputs: true,
    });
    useKeyboardShortcut(CONST.KEYBOARD_SHORTCUTS.CTRL_ENTER, selectOptions, {captureOnInputs: true});

    /**
     * Scrolls to the focused index within the SectionList
     *
     * @param {Number} index
     * @param {Boolean} animated
     */
    const scrollToIndex = useCallback(
        (index, animated = true) => {
            const option = allOptions[index];
            if (!listRef.current || !option) {
                return;
            }

            const itemIndex = option.index;
            const sectionIndex = option.sectionIndex;

            if (!lodashGet(sections, `[${sectionIndex}].data[${itemIndex}]`, null)) {
                return;
            }

            // Note: react-native's SectionList automatically strips out any empty sections.
            // So we need to reduce the sectionIndex to remove any empty sections in front of the one we're trying to scroll to.
            // Otherwise, it will cause an index-out-of-bounds error and crash the app.
            let adjustedSectionIndex = sectionIndex;
            for (let i = 0; i < sectionIndex; i++) {
                if (_.isEmpty(lodashGet(sections, `[${i}].data`))) {
                    adjustedSectionIndex--;
                }
            }

            listRef.current.scrollToLocation({sectionIndex: adjustedSectionIndex, itemIndex, animated});
        },
        [allOptions, sections],
    );

    useEffect(() => {
        subscribeToEnterShortcut();
        subscribeToCtrlEnterShortcut();
        subscribeActiveElement();

        if (props.isFocused && props.autoFocus && textInputRef.current) {
            focusTimeout.current = setTimeout(() => {
                textInputRef.current.focus();
            }, CONST.ANIMATED_TRANSITION);
        }

        scrollToIndex(props.selectedOptions.length ? 0 : focusedIndex, false);

        return () => {
            if (focusTimeout.current) {
                clearTimeout(focusTimeout.current);
            }

            unSubscribeFromKeyboardShortcut();
        };
        // we want to run this effect only once, when the component is mounted
        // eslint-disable-next-line react-hooks/exhaustive-deps
    }, []);
<<<<<<< HEAD

    useEffect(() => {
        // Unregister the shortcut before registering a new one to avoid lingering shortcut listener
        enterSubscription.current();
        if (!disableEnterShortCut) {
            subscribeToEnterShortcut();
        }
        // eslint-disable-next-line react-hooks/exhaustive-deps
    }, [disableEnterShortCut]);

    useEffect(() => {
        if (props.isFocused) {
            subscribeToEnterShortcut();
            subscribeToCtrlEnterShortcut();
        } else {
            unSubscribeFromKeyboardShortcut();
        }
        // eslint-disable-next-line react-hooks/exhaustive-deps
    }, [props.isFocused]);

    useEffect(() => {
        const newSections = sliceSections();

        if (prevPaginationPage.current !== paginationPage) {
            prevPaginationPage.current = paginationPage;
            setSections(newSections);
        }
        // eslint-disable-next-line react-hooks/exhaustive-deps
    }, [paginationPage]);

    // eslint-disable-next-line rulesdir/prefer-early-return
    useEffect(() => {
        // Screen coming back into focus, for example
        // when doing Cmd+Shift+K, then Cmd+K, then Cmd+Shift+K.
        // Only applies to platforms that support keyboard shortcuts
        if (isWebOrDesktop && isFocused && props.autoFocus && textInputRef.current) {
            setTimeout(() => {
                textInputRef.current.focus();
            }, CONST.ANIMATED_TRANSITION);
        }
        // eslint-disable-next-line react-hooks/exhaustive-deps
    }, [isFocused, props.autoFocus]);

    useEffect(() => {
        const newSections = sliceSections();
        const newOptions = flattenSections();

        if (prevLocale.current !== props.preferredLocale) {
            prevLocale.current = props.preferredLocale;
            setAllOptions(newOptions);
            setSections(newSections);
            return;
        }

        const newFocusedIndex = props.selectedOptions.length;

        setSections(newSections);
        setAllOptions(newOptions);
        setFocusedIndex(_.isNumber(props.focusedIndex) ? props.focusedIndex : newFocusedIndex);
        // we want to run this effect only when the sections change
        // eslint-disable-next-line react-hooks/exhaustive-deps
    }, [props.sections]);

    useEffect(() => {
        // If we just toggled an option on a multi-selection page or cleared the search input, scroll to top
        if (props.selectedOptions.length !== prevSelectedOptions.current.length || (!!prevValue.current && !value)) {
            prevSelectedOptions.current = props.selectedOptions;
            prevValue.current = value;
            scrollToIndex(0);
            return;
        }

        // Otherwise, scroll to the focused index (as long as it's in range)
        if (allOptions.length <= focusedIndex) {
=======

    useEffect(() => {
        if (disableEnterShortCut) {
            enterSubscription.current();
        } else {
            subscribeToEnterShortcut();
        }
        // eslint-disable-next-line react-hooks/exhaustive-deps
    }, [disableEnterShortCut]);

    useEffect(() => {
        if (props.isFocused) {
            subscribeToEnterShortcut();
            subscribeToCtrlEnterShortcut();
        } else {
            unSubscribeFromKeyboardShortcut();
        }
        // eslint-disable-next-line react-hooks/exhaustive-deps
    }, [props.isFocused]);

    useEffect(() => {
        const newSections = sliceSections();

        if (prevPaginationPage.current !== paginationPage) {
            prevPaginationPage.current = paginationPage;
            setSections(newSections);
        }
        // eslint-disable-next-line react-hooks/exhaustive-deps
    }, [paginationPage]);

    // eslint-disable-next-line rulesdir/prefer-early-return
    useEffect(() => {
        // Screen coming back into focus, for example
        // when doing Cmd+Shift+K, then Cmd+K, then Cmd+Shift+K.
        // Only applies to platforms that support keyboard shortcuts
        if (isWebOrDesktop && isFocused && props.autoFocus && textInputRef.current) {
            setTimeout(() => {
                textInputRef.current.focus();
            }, CONST.ANIMATED_TRANSITION);
        }
        // eslint-disable-next-line react-hooks/exhaustive-deps
    }, [isFocused, props.autoFocus]);

    useEffect(() => {
        const newSections = sliceSections();
        const newOptions = flattenSections();

        if (prevLocale.current !== props.preferredLocale) {
            prevLocale.current = props.preferredLocale;
            setAllOptions(newOptions);
            setSections(newSections);
            return;
        }

        const newFocusedIndex = props.selectedOptions.length;

        setSections(newSections);
        setAllOptions(newOptions);
        setFocusedIndex(_.isNumber(props.focusedIndex) ? props.focusedIndex : newFocusedIndex);
        // we want to run this effect only when the sections change
        // eslint-disable-next-line react-hooks/exhaustive-deps
    }, [props.sections]);

    useEffect(() => {
        // If we just toggled an option on a multi-selection page or cleared the search input, scroll to top
        if (props.selectedOptions.length !== prevSelectedOptions.current.length || (!!prevValue.current && !value)) {
            prevSelectedOptions.current = props.selectedOptions;
            prevValue.current = value;
            scrollToIndex(0);
            return;
        }

        // Otherwise, scroll to the focused index (as long as it's in range)
        if (allOptions.length <= focusedIndex || !props.sections.length) {
>>>>>>> 312e6222
            return;
        }
        scrollToIndex(focusedIndex);
        // eslint-disable-next-line react-hooks/exhaustive-deps
    }, [allOptions.length, focusedIndex, props.focusedIndex, props.selectedOptions, value]);

    const updateSearchValue = useCallback(
        (searchValue) => {
            setValue(searchValue);
            setErrorMessage(
                searchValue.length > props.maxLength
                    ? translate('common.error.characterLimitExceedCounter', {
                          length: searchValue.length,
                          limit: props.maxLength,
                      })
                    : '',
            );
            props.onChangeText(searchValue);
        },
        // eslint-disable-next-line react-hooks/exhaustive-deps
        [props.onChangeText, props.maxLength, translate],
    );

    const debouncedUpdateSearchValue = _.debounce(updateSearchValue, CONST.TIMING.SEARCH_OPTION_LIST_DEBOUNCE_TIME);

    /**
     * Calculates all currently visible options based on the sections that are currently being shown
     * and the number of items of those sections.
     *
     * @returns {Number}
     */
    const calculateAllVisibleOptionsCount = useCallback(() => {
        let count = 0;

        _.forEach(sections, (section) => {
            count += lodashGet(section, 'data.length', 0);
        });

        return count;
    }, [sections]);

    /**
     * @param {Number} index
     */
    const updateFocusedIndex = useCallback((index) => {
        setFocusedIndex(index);
    }, []);

    /**
     * Completes the follow-up action after clicking on multiple select button
     * @param {Object} option
     */
    const addToSelection = useCallback(
        (option) => {
            if (props.shouldShowTextInput && props.shouldPreventDefaultFocusOnSelectRow) {
                textInputRef.current.focus();
                if (textInputRef.current.isFocused()) {
                    setSelection(textInputRef.current, 0, value.length);
                }
            }
            props.onAddToSelection(option);
        },
        // eslint-disable-next-line react-hooks/exhaustive-deps
        [props.onAddToSelection, props.shouldShowTextInput, props.shouldPreventDefaultFocusOnSelectRow, value.length],
    );

    /**
     * Increments a pagination page to show more items
     */
    const incrementPage = useCallback(() => {
        setPaginationPage((prev) => prev + 1);
    }, []);

    const shouldShowShowMoreButton = allOptions.length > CONST.MAX_OPTIONS_SELECTOR_PAGE_LENGTH * paginationPage;
    const shouldShowFooter = !props.isReadOnly && (props.shouldShowConfirmButton || props.footerContent) && !(props.canSelectMultipleOptions && _.isEmpty(props.selectedOptions));
    const defaultConfirmButtonText = _.isUndefined(props.confirmButtonText) ? translate('common.confirm') : props.confirmButtonText;
    const shouldShowDefaultConfirmButton = !props.footerContent && defaultConfirmButtonText;
    const safeAreaPaddingBottomStyle = shouldShowFooter ? undefined : props.safeAreaPaddingBottomStyle;
    const listContainerStyles = props.listContainerStyles || [themeStyles.flex1];
    const optionHoveredStyle = props.optionHoveredStyle || themeStyles.hoveredComponentBG;

    const textInput = (
        <TextInput
            ref={textInputRef}
            label={props.textInputLabel}
            accessibilityLabel={props.textInputLabel}
            role={CONST.ROLE.PRESENTATION}
            onChangeText={debouncedUpdateSearchValue}
            errorText={errorMessage}
            onSubmitEditing={selectFocusedOption}
            placeholder={props.placeholderText}
            maxLength={props.maxLength + CONST.ADDITIONAL_ALLOWED_CHARACTERS}
            keyboardType={props.keyboardType}
            onBlur={(e) => {
                if (!props.shouldPreventDefaultFocusOnSelectRow) {
                    return;
                }
                relatedTarget.current = e.relatedTarget;
            }}
            selectTextOnFocus
            blurOnSubmit={Boolean(allOptions.length)}
            spellCheck={false}
            shouldInterceptSwipe={props.shouldTextInputInterceptSwipe}
            isLoading={props.isLoadingNewOptions}
            iconLeft={props.textIconLeft}
            testID="options-selector-input"
        />
    );
    const optionsList = (
        <OptionsList
            ref={listRef}
            optionHoveredStyle={optionHoveredStyle}
            onSelectRow={props.onSelectRow ? selectRow : undefined}
            sections={props.sections}
            focusedIndex={focusedIndex}
            selectedOptions={props.selectedOptions}
            disableFocusOptions={props.disableFocusOptions}
            canSelectMultipleOptions={props.canSelectMultipleOptions}
            shouldShowMultipleOptionSelectorAsButton={props.shouldShowMultipleOptionSelectorAsButton}
            multipleOptionSelectorButtonText={props.multipleOptionSelectorButtonText}
            onAddToSelection={addToSelection}
            hideSectionHeaders={props.hideSectionHeaders}
            headerMessage={errorMessage ? '' : props.headerMessage}
            boldStyle={props.boldStyle}
            showTitleTooltip={props.showTitleTooltip}
            isDisabled={props.isDisabled}
            shouldHaveOptionSeparator={props.shouldHaveOptionSeparator}
            highlightSelectedOptions={props.highlightSelectedOptions}
            onLayout={() => {
                if (props.selectedOptions.length === 0) {
                    scrollToIndex(focusedIndex, false);
                }

                if (props.onLayout) {
                    props.onLayout();
                }
            }}
            contentContainerStyles={[safeAreaPaddingBottomStyle, ...props.contentContainerStyles]}
            sectionHeaderStyle={props.sectionHeaderStyle}
            listContainerStyles={listContainerStyles}
            listStyles={props.listStyles}
            isLoading={!props.shouldShowOptions}
            showScrollIndicator={props.showScrollIndicator}
            isRowMultilineSupported={props.isRowMultilineSupported}
            isLoadingNewOptions={props.isLoadingNewOptions}
            shouldPreventDefaultFocusOnSelectRow={props.shouldPreventDefaultFocusOnSelectRow}
            nestedScrollEnabled={props.nestedScrollEnabled}
            bounces={!props.shouldTextInputAppearBelowOptions || !props.shouldAllowScrollingChildren}
            renderFooterContent={() =>
                shouldShowShowMoreButton && (
                    <ShowMoreButton
                        containerStyle={{...themeStyles.mt2, ...themeStyles.mb5}}
                        currentCount={CONST.MAX_OPTIONS_SELECTOR_PAGE_LENGTH * paginationPage}
                        totalCount={allOptions.length}
                        onPress={incrementPage}
                    />
                )
            }
        />
    );

    const optionsAndInputsBelowThem = (
        <>
            <View style={[themeStyles.flexGrow0, themeStyles.flexShrink1, themeStyles.flexBasisAuto, themeStyles.w100, themeStyles.flexRow]}>{optionsList}</View>
            <View style={props.shouldUseStyleForChildren ? [themeStyles.ph5, themeStyles.pv5, themeStyles.flexGrow1, themeStyles.flexShrink0] : []}>
                {props.children}
                {props.shouldShowTextInput && textInput}
            </View>
        </>
    );

    return (
        <ArrowKeyFocusManager
            disabledIndexes={disabledOptionsIndexes}
            focusedIndex={focusedIndex}
            maxIndex={calculateAllVisibleOptionsCount() - 1}
            onFocusedIndexChanged={props.disableArrowKeysActions ? () => {} : updateFocusedIndex}
            shouldResetIndexOnEndReached={false}
        >
            <View style={[themeStyles.flexGrow1, themeStyles.flexShrink1, themeStyles.flexBasisAuto]}>
                {/*
                 * The OptionsList component uses a SectionList which uses a VirtualizedList internally.
                 * VirtualizedList cannot be directly nested within ScrollViews of the same orientation.
                 * To work around this, we wrap the OptionsList component with a horizontal ScrollView.
                 */}
                {props.shouldTextInputAppearBelowOptions && props.shouldAllowScrollingChildren && (
                    <ScrollView contentContainerStyle={[themeStyles.flexGrow1]}>
                        <ScrollView
                            horizontal
                            bounces={false}
                            contentContainerStyle={[themeStyles.flex1, themeStyles.flexColumn]}
                        >
                            {optionsAndInputsBelowThem}
                        </ScrollView>
                    </ScrollView>
                )}

                {props.shouldTextInputAppearBelowOptions && !props.shouldAllowScrollingChildren && optionsAndInputsBelowThem}

                {!props.shouldTextInputAppearBelowOptions && (
                    <>
                        <View style={props.shouldUseStyleForChildren ? [themeStyles.ph5, themeStyles.pb3] : []}>
                            {props.children}
                            {props.shouldShowTextInput && textInput}
                            {Boolean(props.textInputAlert) && (
                                <FormHelpMessage
                                    message={props.textInputAlert}
                                    style={[themeStyles.mb3]}
                                    isError={false}
                                />
                            )}
                        </View>
                        {optionsList}
                    </>
                )}
            </View>
            {props.shouldShowReferralCTA && (
                <View style={[themeStyles.ph5, themeStyles.pb5, themeStyles.flexShrink0]}>
<<<<<<< HEAD
                    <ReferralProgramCTA referralContentType={props.referralContentType}/>
=======
                    <ReferralProgramCTA referralContentType={props.referralContentType} />
>>>>>>> 312e6222
                </View>
            )}

            {shouldShowFooter && (
                <FixedFooter>
                    {shouldShowDefaultConfirmButton && (
                        <Button
                            success
                            style={[themeStyles.w100]}
                            text={defaultConfirmButtonText}
                            onPress={props.onConfirmSelection}
                            pressOnEnter
                            enterKeyEventListenerPriority={1}
                        />
                    )}
                    {props.footerContent}
                </FixedFooter>
            )}
        </ArrowKeyFocusManager>
    );
}

BaseOptionsSelector.defaultProps = defaultProps;
BaseOptionsSelector.propTypes = propTypes;

const BaseOptionsSelectorWithRef = forwardRef((props, ref) => (
    <BaseOptionsSelector
        // eslint-disable-next-line react/jsx-props-no-spreading
        {...props}
        forwardedRef={ref}
    />
));

BaseOptionsSelectorWithRef.displayName = 'BaseOptionsSelectorWithRef';

export default BaseOptionsSelectorWithRef;<|MERGE_RESOLUTION|>--- conflicted
+++ resolved
@@ -227,7 +227,6 @@
         const activeElement = document.activeElement;
         setDisableEnterShortCut(activeElement && accessibilityRoles.includes(activeElement.role) && activeElement.role !== CONST.ROLE.PRESENTATION);
     };
-<<<<<<< HEAD
 
     const handleFocusOut = () => {
         setDisableEnterShortCut(false);
@@ -235,15 +234,6 @@
 
     const subscribeActiveElement = () => {
         if (!isWebOrDesktop) {
-=======
-
-    const handleFocusOut = () => {
-        setDisableEnterShortCut(false);
-    };
-
-    const subscribeActiveElement = () => {
-        if (isWebOrDesktop) {
->>>>>>> 312e6222
             return;
         }
         document.addEventListener('focusin', handleFocusIn);
@@ -375,7 +365,6 @@
         // we want to run this effect only once, when the component is mounted
         // eslint-disable-next-line react-hooks/exhaustive-deps
     }, []);
-<<<<<<< HEAD
 
     useEffect(() => {
         // Unregister the shortcut before registering a new one to avoid lingering shortcut listener
@@ -450,82 +439,6 @@
 
         // Otherwise, scroll to the focused index (as long as it's in range)
         if (allOptions.length <= focusedIndex) {
-=======
-
-    useEffect(() => {
-        if (disableEnterShortCut) {
-            enterSubscription.current();
-        } else {
-            subscribeToEnterShortcut();
-        }
-        // eslint-disable-next-line react-hooks/exhaustive-deps
-    }, [disableEnterShortCut]);
-
-    useEffect(() => {
-        if (props.isFocused) {
-            subscribeToEnterShortcut();
-            subscribeToCtrlEnterShortcut();
-        } else {
-            unSubscribeFromKeyboardShortcut();
-        }
-        // eslint-disable-next-line react-hooks/exhaustive-deps
-    }, [props.isFocused]);
-
-    useEffect(() => {
-        const newSections = sliceSections();
-
-        if (prevPaginationPage.current !== paginationPage) {
-            prevPaginationPage.current = paginationPage;
-            setSections(newSections);
-        }
-        // eslint-disable-next-line react-hooks/exhaustive-deps
-    }, [paginationPage]);
-
-    // eslint-disable-next-line rulesdir/prefer-early-return
-    useEffect(() => {
-        // Screen coming back into focus, for example
-        // when doing Cmd+Shift+K, then Cmd+K, then Cmd+Shift+K.
-        // Only applies to platforms that support keyboard shortcuts
-        if (isWebOrDesktop && isFocused && props.autoFocus && textInputRef.current) {
-            setTimeout(() => {
-                textInputRef.current.focus();
-            }, CONST.ANIMATED_TRANSITION);
-        }
-        // eslint-disable-next-line react-hooks/exhaustive-deps
-    }, [isFocused, props.autoFocus]);
-
-    useEffect(() => {
-        const newSections = sliceSections();
-        const newOptions = flattenSections();
-
-        if (prevLocale.current !== props.preferredLocale) {
-            prevLocale.current = props.preferredLocale;
-            setAllOptions(newOptions);
-            setSections(newSections);
-            return;
-        }
-
-        const newFocusedIndex = props.selectedOptions.length;
-
-        setSections(newSections);
-        setAllOptions(newOptions);
-        setFocusedIndex(_.isNumber(props.focusedIndex) ? props.focusedIndex : newFocusedIndex);
-        // we want to run this effect only when the sections change
-        // eslint-disable-next-line react-hooks/exhaustive-deps
-    }, [props.sections]);
-
-    useEffect(() => {
-        // If we just toggled an option on a multi-selection page or cleared the search input, scroll to top
-        if (props.selectedOptions.length !== prevSelectedOptions.current.length || (!!prevValue.current && !value)) {
-            prevSelectedOptions.current = props.selectedOptions;
-            prevValue.current = value;
-            scrollToIndex(0);
-            return;
-        }
-
-        // Otherwise, scroll to the focused index (as long as it's in range)
-        if (allOptions.length <= focusedIndex || !props.sections.length) {
->>>>>>> 312e6222
             return;
         }
         scrollToIndex(focusedIndex);
@@ -744,11 +657,7 @@
             </View>
             {props.shouldShowReferralCTA && (
                 <View style={[themeStyles.ph5, themeStyles.pb5, themeStyles.flexShrink0]}>
-<<<<<<< HEAD
-                    <ReferralProgramCTA referralContentType={props.referralContentType}/>
-=======
                     <ReferralProgramCTA referralContentType={props.referralContentType} />
->>>>>>> 312e6222
                 </View>
             )}
 
