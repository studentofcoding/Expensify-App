--- conflicted
+++ resolved
@@ -21,7 +21,10 @@
     shouldDelayFocus: PropTypes.bool,
 
     /** padding bottom style of safe area */
-    safeAreaPaddingBottomStyle: PropTypes.oneOfType([PropTypes.arrayOf(PropTypes.object), PropTypes.object]),
+    safeAreaPaddingBottomStyle: PropTypes.oneOfType([
+        PropTypes.arrayOf(PropTypes.object),
+        PropTypes.object,
+    ]),
 
     ...optionsSelectorPropTypes,
     ...withLocalizePropTypes,
@@ -114,25 +117,22 @@
         const newOptions = this.flattenSections();
         const newFocusedIndex = this.props.selectedOptions.length;
         // eslint-disable-next-line react/no-did-update-set-state
-        this.setState(
-            {
-                allOptions: newOptions,
-                focusedIndex: newFocusedIndex,
-            },
-            () => {
-                // If we just toggled an option on a multi-selection page or cleared the search input, scroll to top
-                if (this.props.selectedOptions.length !== prevProps.selectedOptions.length || this.props.value === '') {
-                    this.scrollToIndex(0);
-                    return;
-                }
-
-                // Otherwise, scroll to the focused index (as long as it's in range)
-                if (this.state.allOptions.length <= this.state.focusedIndex) {
-                    return;
-                }
-                this.scrollToIndex(this.state.focusedIndex);
-            },
-        );
+        this.setState({
+            allOptions: newOptions,
+            focusedIndex: newFocusedIndex,
+        }, () => {
+            // If we just toggled an option on a multi-selection page or cleared the search input, scroll to top
+            if (this.props.selectedOptions.length !== prevProps.selectedOptions.length || this.props.value === '') {
+                this.scrollToIndex(0);
+                return;
+            }
+
+            // Otherwise, scroll to the focused index (as long as it's in range)
+            if (this.state.allOptions.length <= this.state.focusedIndex) {
+                return;
+            }
+            this.scrollToIndex(this.state.focusedIndex);
+        });
     }
 
     componentWillUnmount() {
@@ -162,7 +162,7 @@
             return defaultIndex;
         }
 
-        const indexOfInitiallyFocusedOption = _.findIndex(allOptions, (option) => option.keyForList === this.props.initiallyFocusedOptionKey);
+        const indexOfInitiallyFocusedOption = _.findIndex(allOptions, option => option.keyForList === this.props.initiallyFocusedOptionKey);
 
         if (indexOfInitiallyFocusedOption >= 0) {
             return indexOfInitiallyFocusedOption;
@@ -268,12 +268,15 @@
     }
 
     render() {
-        const shouldShowFooter = (this.props.shouldShowConfirmButton || this.props.footerContent) && !(this.props.canSelectMultipleOptions && _.isEmpty(this.props.selectedOptions));
-        const defaultConfirmButtonText = _.isUndefined(this.props.confirmButtonText) ? this.props.translate('common.confirm') : this.props.confirmButtonText;
+        const shouldShowFooter = (this.props.shouldShowConfirmButton || this.props.footerContent)
+            && !(this.props.canSelectMultipleOptions && _.isEmpty(this.props.selectedOptions));
+        const defaultConfirmButtonText = _.isUndefined(this.props.confirmButtonText)
+            ? this.props.translate('common.confirm')
+            : this.props.confirmButtonText;
         const shouldShowDefaultConfirmButton = !this.props.footerContent && defaultConfirmButtonText;
         const textInput = (
             <TextInput
-                ref={(el) => (this.textInput = el)}
+                ref={el => this.textInput = el}
                 value={this.props.value}
                 label={this.props.textInputLabel}
                 onChangeText={this.props.onChangeText}
@@ -292,7 +295,7 @@
         );
         const optionsList = this.props.shouldShowOptions ? (
             <OptionsList
-                ref={(el) => (this.list = el)}
+                ref={el => this.list = el}
                 optionHoveredStyle={this.props.optionHoveredStyle}
                 onSelectRow={this.selectRow}
                 sections={this.props.sections}
@@ -316,9 +319,7 @@
                 }}
                 contentContainerStyles={shouldShowFooter ? undefined : [this.props.safeAreaPaddingBottomStyle]}
             />
-        ) : (
-            <FullScreenLoadingIndicator />
-        );
+        ) : <FullScreenLoadingIndicator />;
         return (
             <ArrowKeyFocusManager
                 disabledIndexes={this.disabledOptionsIndexes}
@@ -327,25 +328,6 @@
                 onFocusedIndexChanged={this.props.disableArrowKeysActions ? () => {} : this.updateFocusedIndex}
             >
                 <View style={[styles.flex1]}>
-<<<<<<< HEAD
-                    {this.props.shouldTextInputAppearBelowOptions ? (
-                        <>
-                            <View style={[styles.flexGrow0, styles.flexShrink1, styles.flexBasisAuto, styles.w100, styles.flexRow]}>{optionsList}</View>
-                            <View style={[styles.ph5, styles.pv5, styles.flexGrow1, styles.flexShrink0]}>
-                                {this.props.children}
-                                {this.props.shouldShowTextInput && textInput}
-                            </View>
-                        </>
-                    ) : (
-                        <>
-                            <View style={[styles.ph5, styles.pb3]}>
-                                {this.props.children}
-                                {this.props.shouldShowTextInput && textInput}
-                            </View>
-                            {optionsList}
-                        </>
-                    )}
-=======
                     {
                         this.props.shouldTextInputAppearBelowOptions
                             ? (
@@ -368,7 +350,6 @@
                                 </>
                             )
                     }
->>>>>>> cc78a083
                 </View>
                 {shouldShowFooter && (
                     <FixedFooter>
