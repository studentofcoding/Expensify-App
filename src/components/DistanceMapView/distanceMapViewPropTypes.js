--- conflicted
+++ resolved
@@ -28,11 +28,7 @@
         PropTypes.shape({
             id: PropTypes.string,
             coordinate: PropTypes.arrayOf(PropTypes.number),
-<<<<<<< HEAD
-            markerComponent: PropTypes.elementType,
-=======
             markerComponent: sourcePropTypes,
->>>>>>> a9339318
         }),
     ),
 
