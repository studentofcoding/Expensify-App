--- conflicted
+++ resolved
@@ -1,19 +1,11 @@
 import PropTypes from 'prop-types';
 import React, {useCallback} from 'react';
 import {View} from 'react-native';
-<<<<<<< HEAD
-import PropTypes from 'prop-types';
-import withLocalize, {withLocalizePropTypes} from '../../withLocalize';
-import * as Session from '../../../libs/actions/Session';
-import CONFIG from '../../../CONFIG';
-import styles from '../../../styles/styles';
-import CONST from '../../../CONST';
-=======
 import withLocalize, {withLocalizePropTypes} from '@components/withLocalize';
 import styles from '@styles/styles';
 import * as Session from '@userActions/Session';
 import CONFIG from '@src/CONFIG';
->>>>>>> a094cbb4
+import CONST from '../../../CONST';
 
 const propTypes = {
     /** Whether we're rendering in the Desktop Flow, if so show a different button. */
