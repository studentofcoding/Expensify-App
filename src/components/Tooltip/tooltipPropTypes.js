import PropTypes from 'prop-types';
import {windowDimensionsPropTypes} from '../withWindowDimensions';
import variables from '../../styles/variables';
import CONST from '../../CONST';

const propTypes = {
    /** Enable support for the absolute positioned native(View|Text) children. It will only work for single native child  */
    absolute: PropTypes.bool,

    /** The text to display in the tooltip. */
    text: PropTypes.string,

    /** Maximum number of lines to show in tooltip */
    numberOfLines: PropTypes.number,

    /** Styles to be assigned to the Tooltip wrapper views */
    containerStyles: PropTypes.arrayOf(PropTypes.object),

    /** Children to wrap with Tooltip. */
    children: PropTypes.node.isRequired,

    /** Props inherited from withWindowDimensions */
    ...windowDimensionsPropTypes,

    /** Any additional amount to manually adjust the horizontal position of the tooltip.
    A positive value shifts the tooltip to the right, and a negative value shifts it to the left. */
    shiftHorizontal: PropTypes.oneOfType([PropTypes.number, PropTypes.func]),

    /** Any additional amount to manually adjust the vertical position of the tooltip.
    A positive value shifts the tooltip down, and a negative value shifts it up. */
    shiftVertical: PropTypes.oneOfType([PropTypes.number, PropTypes.func]),

    /** Number of pixels to set max-width on tooltip  */
    maxWidth: PropTypes.number,

<<<<<<< HEAD
    /** Maximum number of lines to show in tooltip */
    numberOfLines: PropTypes.number,

    /** Accessibility prop. Sets the tabindex to 0 if true. Default is true. */
    focusable: PropTypes.bool,
=======
    /** Render custom content inside the tooltip. Note: This cannot be used together with the text props. */
    renderTooltipContent: PropTypes.func,
>>>>>>> 40c199b1
};

const defaultProps = {
    absolute: false,
    shiftHorizontal: 0,
    shiftVertical: 0,
    containerStyles: [],
    text: '',
    maxWidth: variables.sideBarWidth,
    numberOfLines: CONST.TOOLTIP_MAX_LINES,
<<<<<<< HEAD
    focusable: true,
=======
    renderTooltipContent: undefined,
>>>>>>> 40c199b1
};

export {
    propTypes,
    defaultProps,
};<|MERGE_RESOLUTION|>--- conflicted
+++ resolved
@@ -33,16 +33,11 @@
     /** Number of pixels to set max-width on tooltip  */
     maxWidth: PropTypes.number,
 
-<<<<<<< HEAD
-    /** Maximum number of lines to show in tooltip */
-    numberOfLines: PropTypes.number,
-
     /** Accessibility prop. Sets the tabindex to 0 if true. Default is true. */
     focusable: PropTypes.bool,
-=======
+
     /** Render custom content inside the tooltip. Note: This cannot be used together with the text props. */
     renderTooltipContent: PropTypes.func,
->>>>>>> 40c199b1
 };
 
 const defaultProps = {
@@ -53,11 +48,8 @@
     text: '',
     maxWidth: variables.sideBarWidth,
     numberOfLines: CONST.TOOLTIP_MAX_LINES,
-<<<<<<< HEAD
+    renderTooltipContent: undefined,
     focusable: true,
-=======
-    renderTooltipContent: undefined,
->>>>>>> 40c199b1
 };
 
 export {
