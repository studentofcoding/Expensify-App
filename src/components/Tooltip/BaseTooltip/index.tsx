--- conflicted
+++ resolved
@@ -189,11 +189,7 @@
         (e: MouseEvent) => {
             updateTargetAndMousePosition(e);
             if (React.isValidElement(children)) {
-<<<<<<< HEAD
-                // children.props.onMouseEnter(e);
-=======
                 children.props.onMouseEnter?.(e);
->>>>>>> 76e5b1cb
             }
         },
         [children, updateTargetAndMousePosition],
