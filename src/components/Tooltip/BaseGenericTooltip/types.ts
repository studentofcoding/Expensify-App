--- conflicted
+++ resolved
@@ -27,14 +27,10 @@
     /** Any additional amount to manually adjust the vertical position of the tooltip.
     A positive value shifts the tooltip down, and a negative value shifts it up. */
     shiftVertical?: number;
-<<<<<<< HEAD
-} & Pick<SharedTooltipProps, 'renderTooltipContent' | 'maxWidth' | 'numberOfLines' | 'text' | 'shouldForceRenderingBelow' | 'wrapperStyle' | 'anchorAlignment'>;
-=======
 } & Pick<
     SharedTooltipProps,
     'renderTooltipContent' | 'maxWidth' | 'numberOfLines' | 'text' | 'shouldForceRenderingBelow' | 'wrapperStyle' | 'anchorAlignment' | 'shouldUseOverlay' | 'onPressOverlay'
 >;
->>>>>>> 53eee53a
 
 // eslint-disable-next-line import/prefer-default-export
 export type {BaseGenericTooltipProps};