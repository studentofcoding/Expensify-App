--- conflicted
+++ resolved
@@ -271,11 +271,7 @@
             return React.cloneElement(child, {
                 ref: (node) => {
                     this.inputRefs[inputID] = node;
-<<<<<<< HEAD
-=======
-
-                    // Call the original ref, if any
->>>>>>> ebc03dbb
+
                     const {ref} = child;
                     if (_.isFunction(ref)) {
                         ref(node);
