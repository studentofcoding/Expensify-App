--- conflicted
+++ resolved
@@ -1,10 +1,6 @@
-<<<<<<< HEAD
-import React, {useState, useEffect, useCallback, useMemo, useRef, useImperativeHandle, forwardRef} from 'react';
-=======
->>>>>>> a094cbb4
 import lodashGet from 'lodash/get';
 import PropTypes from 'prop-types';
-import React, {useCallback, useEffect, useMemo, useRef, useState} from 'react';
+import React, {forwardRef, useCallback, useEffect, useImperativeHandle, useMemo, useRef, useState} from 'react';
 import {Keyboard, ScrollView, StyleSheet} from 'react-native';
 import {withOnyx} from 'react-native-onyx';
 import _ from 'underscore';
