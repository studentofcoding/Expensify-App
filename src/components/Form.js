import React, {useState, useEffect, useCallback, useMemo, useRef, useImperativeHandle, forwardRef} from 'react';
import lodashGet from 'lodash/get';
import {Keyboard, ScrollView, StyleSheet} from 'react-native';
import PropTypes from 'prop-types';
import _ from 'underscore';
import {withOnyx} from 'react-native-onyx';
import * as StyleUtils from '../styles/StyleUtils';
import compose from '../libs/compose';
import withLocalize, {withLocalizePropTypes} from './withLocalize';
import * as FormActions from '../libs/actions/FormActions';
import * as ErrorUtils from '../libs/ErrorUtils';
import styles from '../styles/styles';
import CONST from '../CONST';
import FormAlertWithSubmitButton from './FormAlertWithSubmitButton';
import FormSubmit from './FormSubmit';
import SafeAreaConsumer from './SafeAreaConsumer';
import ScrollViewWithContext from './ScrollViewWithContext';
import stylePropTypes from '../styles/stylePropTypes';
import {withNetwork} from './OnyxProvider';
import networkPropTypes from './networkPropTypes';
import Visibility from '../libs/Visibility';

const propTypes = {
    /** A unique Onyx key identifying the form */
    formID: PropTypes.string.isRequired,

    /** Text to be displayed in the submit button */
    submitButtonText: PropTypes.string,

    /** Controls the submit button's visibility */
    isSubmitButtonVisible: PropTypes.bool,

    /** Callback to validate the form */
    validate: PropTypes.func,

    /** Callback to submit the form */
    onSubmit: PropTypes.func.isRequired,

    /** Children to render. */
    children: PropTypes.oneOfType([PropTypes.func, PropTypes.node]).isRequired,

    /* Onyx Props */

    /** Contains the form state that must be accessed outside of the component */
    formState: PropTypes.shape({
        /** Controls the loading state of the form */
        isLoading: PropTypes.bool,

        /** Server side errors keyed by microtime */
        errors: PropTypes.objectOf(PropTypes.string),

        /** Field-specific server side errors keyed by microtime */
        errorFields: PropTypes.objectOf(PropTypes.objectOf(PropTypes.string)),
    }),

    /** Contains draft values for each input in the form */
    // eslint-disable-next-line react/forbid-prop-types
    draftValues: PropTypes.object,

    /** Should the button be enabled when offline */
    enabledWhenOffline: PropTypes.bool,

    /** Whether the form submit action is dangerous */
    isSubmitActionDangerous: PropTypes.bool,

    /** Whether the validate() method should run on input changes */
    shouldValidateOnChange: PropTypes.bool,

    /** Whether the validate() method should run on blur */
    shouldValidateOnBlur: PropTypes.bool,

    /** Whether ScrollWithContext should be used instead of regular ScrollView.
     *  Set to true when there's a nested Picker component in Form.
     */
    scrollContextEnabled: PropTypes.bool,

    /** Container styles */
    style: stylePropTypes,

    /** Submit button container styles */
    // eslint-disable-next-line react/forbid-prop-types
    submitButtonStyles: PropTypes.arrayOf(PropTypes.object),

    /** Custom content to display in the footer after submit button */
    footerContent: PropTypes.oneOfType([PropTypes.func, PropTypes.node]),

    /** Information about the network */
    network: networkPropTypes.isRequired,

    /** Style for the button */
    submitButtonStyle: PropTypes.oneOfType([PropTypes.arrayOf(PropTypes.object), PropTypes.object]),

    /** Style for the error message for submit button */
    errorMessageStyle: PropTypes.oneOfType([PropTypes.arrayOf(PropTypes.object), PropTypes.object]),

    submitButtonContainerStyles: PropTypes.oneOfType([PropTypes.arrayOf(PropTypes.object), PropTypes.object]),

    ...withLocalizePropTypes,
};

const defaultProps = {
    isSubmitButtonVisible: true,
    formState: {
        isLoading: false,
    },
    draftValues: {},
    enabledWhenOffline: false,
    isSubmitActionDangerous: false,
    scrollContextEnabled: false,
    shouldValidateOnChange: true,
    shouldValidateOnBlur: true,
    footerContent: null,
    style: [],
<<<<<<< HEAD
    errorMessageStyle: [],
=======
    submitButtonStyles: [],
>>>>>>> e213f7e8
    validate: () => ({}),
    submitButtonStyle: {},
    submitButtonContainerStyles: [],
    submitButtonText: '',
};

const Form = forwardRef((props, forwardedRef) => {
    const [errors, setErrors] = useState({});
    const [inputValues, setInputValues] = useState({...props.draftValues});
    const formRef = useRef(null);
    const formContentRef = useRef(null);
    const inputRefs = useRef({});
    const touchedInputs = useRef({});
    const focusedInput = useRef(null);
    const isFirstRender = useRef(true);

    const {validate, onSubmit, children} = props;

    const hasServerError = useMemo(() => Boolean(props.formState) && !_.isEmpty(props.formState.errors), [props.formState]);

    /**
     * @param {Object} values - An object containing the value of each inputID, e.g. {inputID1: value1, inputID2: value2}
     * @returns {Object} - An object containing the errors for each inputID, e.g. {inputID1: error1, inputID2: error2}
     */
    const onValidate = useCallback(
        (values, shouldClearServerError = true) => {
            const trimmedStringValues = {};
            _.each(values, (inputValue, inputID) => {
                if (_.isString(inputValue)) {
                    trimmedStringValues[inputID] = inputValue.trim();
                } else {
                    trimmedStringValues[inputID] = inputValue;
                }
            });

            if (shouldClearServerError) {
                FormActions.setErrors(props.formID, null);
            }
            FormActions.setErrorFields(props.formID, null);

            // Run any validations passed as a prop
            const validationErrors = validate(trimmedStringValues);

            // Validate the input for html tags. It should supercede any other error
            _.each(trimmedStringValues, (inputValue, inputID) => {
                // If the input value is empty OR is non-string, we don't need to validate it for HTML tags
                if (!inputValue || !_.isString(inputValue)) {
                    return;
                }
                const foundHtmlTagIndex = inputValue.search(CONST.VALIDATE_FOR_HTML_TAG_REGEX);
                const leadingSpaceIndex = inputValue.search(CONST.VALIDATE_FOR_LEADINGSPACES_HTML_TAG_REGEX);

                // Return early if there are no HTML characters
                if (leadingSpaceIndex === -1 && foundHtmlTagIndex === -1) {
                    return;
                }

                const matchedHtmlTags = inputValue.match(CONST.VALIDATE_FOR_HTML_TAG_REGEX);
                let isMatch = _.some(CONST.WHITELISTED_TAGS, (r) => r.test(inputValue));
                // Check for any matches that the original regex (foundHtmlTagIndex) matched
                if (matchedHtmlTags) {
                    // Check if any matched inputs does not match in WHITELISTED_TAGS list and return early if needed.
                    for (let i = 0; i < matchedHtmlTags.length; i++) {
                        const htmlTag = matchedHtmlTags[i];
                        isMatch = _.some(CONST.WHITELISTED_TAGS, (r) => r.test(htmlTag));
                        if (!isMatch) {
                            break;
                        }
                    }
                }

                if (isMatch && leadingSpaceIndex === -1) {
                    return;
                }

                // Add a validation error here because it is a string value that contains HTML characters
                validationErrors[inputID] = 'common.error.invalidCharacter';
            });

            if (!_.isObject(validationErrors)) {
                throw new Error('Validate callback must return an empty object or an object with shape {inputID: error}');
            }

            const touchedInputErrors = _.pick(validationErrors, (inputValue, inputID) => Boolean(touchedInputs.current[inputID]));

            if (!_.isEqual(errors, touchedInputErrors)) {
                setErrors(touchedInputErrors);
            }

            return touchedInputErrors;
        },
        [errors, touchedInputs, props.formID, validate],
    );

    useEffect(() => {
        // We want to skip Form validation on initial render.
        // This also avoids a bug where we immediately clear server errors when the loading indicator unmounts and Form remounts with server errors.
        if (isFirstRender.current) {
            isFirstRender.current = false;
            return;
        }

        onValidate(inputValues);

        // eslint-disable-next-line react-hooks/exhaustive-deps -- we just want to revalidate the form on update if the preferred locale changed on another device so that errors get translated
    }, [props.preferredLocale]);

    const errorMessage = useMemo(() => {
        const latestErrorMessage = ErrorUtils.getLatestErrorMessage(props.formState);
        return typeof latestErrorMessage === 'string' ? latestErrorMessage : '';
    }, [props.formState]);

    /**
     * @param {String} inputID - The inputID of the input being touched
     */
    const setTouchedInput = useCallback(
        (inputID) => {
            touchedInputs.current[inputID] = true;
        },
        [touchedInputs],
    );

    const submit = useCallback(() => {
        // Return early if the form is already submitting to avoid duplicate submission
        if (props.formState.isLoading) {
            return;
        }

        // Touches all form inputs so we can validate the entire form
        _.each(inputRefs.current, (inputRef, inputID) => (touchedInputs.current[inputID] = true));

        // Validate form and return early if any errors are found
        if (!_.isEmpty(onValidate(inputValues))) {
            return;
        }

        // Do not submit form if network is offline and the form is not enabled when offline
        if (props.network.isOffline && !props.enabledWhenOffline) {
            return;
        }

        // Call submit handler
        onSubmit(inputValues);
    }, [props.formState, onSubmit, inputRefs, inputValues, onValidate, touchedInputs, props.network.isOffline, props.enabledWhenOffline]);

    /**
     * Resets the form
     */
    const resetForm = useCallback(
        (optionalValue) => {
            _.each(inputValues, (inputRef, inputID) => {
                setInputValues((prevState) => {
                    const copyPrevState = _.clone(prevState);

                    touchedInputs.current[inputID] = false;
                    copyPrevState[inputID] = optionalValue[inputID] || '';

                    return copyPrevState;
                });
            });
            setErrors({});
        },
        [inputValues],
    );

    useImperativeHandle(forwardedRef, () => ({
        resetForm,
    }));

    /**
     * Loops over Form's children and automatically supplies Form props to them
     *
     * @param {Array | Function | Node} children - An array containing all Form children
     * @returns {React.Component}
     */
    const childrenWrapperWithProps = useCallback(
        (childNodes) => {
            const childrenElements = React.Children.map(childNodes, (child) => {
                // Just render the child if it is not a valid React element, e.g. text within a <Text> component
                if (!React.isValidElement(child)) {
                    return child;
                }

                // Depth first traversal of the render tree as the input element is likely to be the last node
                if (child.props.children) {
                    return React.cloneElement(child, {
                        children: childrenWrapperWithProps(child.props.children),
                    });
                }

                // Look for any inputs nested in a custom component, e.g AddressForm or IdentityForm
                if (_.isFunction(child.type)) {
                    const childNode = new child.type(child.props);

                    // If the custom component has a render method, use it to get the nested children
                    const nestedChildren = _.isFunction(childNode.render) ? childNode.render() : childNode;

                    // Render the custom component if it's a valid React element
                    // If the custom component has nested children, Loop over them and supply From props
                    if (React.isValidElement(nestedChildren) || lodashGet(nestedChildren, 'props.children')) {
                        return childrenWrapperWithProps(nestedChildren);
                    }

                    // Just render the child if it's custom component not a valid React element, or if it hasn't children
                    return child;
                }

                // We check if the child has the inputID prop.
                // We don't want to pass form props to non form components, e.g. View, Text, etc
                if (!child.props.inputID) {
                    return child;
                }

                // We clone the child passing down all form props
                const inputID = child.props.inputID;
                let defaultValue;

                // We need to make sure that checkboxes have correct
                // value assigned from the list of draft values
                // https://github.com/Expensify/App/issues/16885#issuecomment-1520846065
                if (_.isBoolean(props.draftValues[inputID])) {
                    defaultValue = props.draftValues[inputID];
                } else {
                    defaultValue = props.draftValues[inputID] || child.props.defaultValue;
                }

                // We want to initialize the input value if it's undefined
                if (_.isUndefined(inputValues[inputID])) {
                    inputValues[inputID] = _.isBoolean(defaultValue) ? defaultValue : defaultValue || '';
                }

                // We force the form to set the input value from the defaultValue props if there is a saved valid value
                if (child.props.shouldUseDefaultValue) {
                    inputValues[inputID] = child.props.defaultValue;
                }

                if (!_.isUndefined(child.props.value)) {
                    inputValues[inputID] = child.props.value;
                }

                const errorFields = lodashGet(props.formState, 'errorFields', {});
                const fieldErrorMessage =
                    _.chain(errorFields[inputID])
                        .keys()
                        .sortBy()
                        .reverse()
                        .map((key) => errorFields[inputID][key])
                        .first()
                        .value() || '';

                return React.cloneElement(child, {
                    ref: (node) => {
                        inputRefs.current[inputID] = node;

                        const {ref} = child;
                        if (_.isFunction(ref)) {
                            ref(node);
                        }
                    },
                    value: inputValues[inputID],
                    // As the text input is controlled, we never set the defaultValue prop
                    // as this is already happening by the value prop.
                    defaultValue: undefined,
                    errorText: errors[inputID] || fieldErrorMessage,
                    onFocus: (event) => {
                        focusedInput.current = inputID;
                        if (_.isFunction(child.props.onFocus)) {
                            child.props.onFocus(event);
                        }
                    },
                    onBlur: (event) => {
                        // Only run validation when user proactively blurs the input.
                        if (Visibility.isVisible() && Visibility.hasFocus()) {
                            // We delay the validation in order to prevent Checkbox loss of focus when
                            // the user are focusing a TextInput and proceeds to toggle a CheckBox in
                            // web and mobile web platforms.
                            setTimeout(() => {
                                setTouchedInput(inputID);
                                if (props.shouldValidateOnBlur) {
                                    onValidate(inputValues, !hasServerError);
                                }
                            }, 200);
                        }

                        if (_.isFunction(child.props.onBlur)) {
                            child.props.onBlur(event);
                        }
                    },
                    onTouched: () => {
                        setTouchedInput(inputID);
                    },
                    onInputChange: (value, key) => {
                        const inputKey = key || inputID;

                        if (focusedInput.current && focusedInput.current !== inputKey) {
                            setTouchedInput(focusedInput.current);
                        }

                        setInputValues((prevState) => {
                            const newState = {
                                ...prevState,
                                [inputKey]: value,
                            };

                            if (props.shouldValidateOnChange) {
                                onValidate(newState);
                            }
                            return newState;
                        });

                        if (child.props.shouldSaveDraft) {
                            FormActions.setDraftValues(props.formID, {[inputKey]: value});
                        }

                        if (child.props.onValueChange) {
                            child.props.onValueChange(value, inputKey);
                        }
                    },
                });
            });

            return childrenElements;
        },
        [
            errors,
            inputRefs,
            inputValues,
            onValidate,
            props.draftValues,
            props.formID,
            props.formState,
            setTouchedInput,
            props.shouldValidateOnBlur,
            props.shouldValidateOnChange,
            hasServerError,
        ],
    );

    const scrollViewContent = useCallback(
        (safeAreaPaddingBottomStyle) => (
            <FormSubmit
                ref={formContentRef}
                style={StyleSheet.flatten([props.style, safeAreaPaddingBottomStyle])}
                onSubmit={submit}
            >
                {childrenWrapperWithProps(_.isFunction(children) ? children({inputValues}) : children)}
                {props.isSubmitButtonVisible && (
                    <FormAlertWithSubmitButton
                        buttonText={props.submitButtonText}
                        isAlertVisible={_.size(errors) > 0 || Boolean(errorMessage) || !_.isEmpty(props.formState.errorFields)}
                        isLoading={props.formState.isLoading}
                        message={_.isEmpty(props.formState.errorFields) ? errorMessage : null}
                        onSubmit={submit}
                        footerContent={props.footerContent}
                        onFixTheErrorsLinkPressed={() => {
                            const errorFields = !_.isEmpty(errors) ? errors : props.formState.errorFields;
                            const focusKey = _.find(_.keys(inputRefs.current), (key) => _.keys(errorFields).includes(key));
                            const focusInput = inputRefs.current[focusKey];

                            // Dismiss the keyboard for non-text fields by checking if the component has the isFocused method, as only TextInput has this method.
                            if (typeof focusInput.isFocused !== 'function') {
                                Keyboard.dismiss();
                            }

                            // We subtract 10 to scroll slightly above the input
                            if (focusInput.measureLayout && typeof focusInput.measureLayout === 'function') {
                                // We measure relative to the content root, not the scroll view, as that gives
                                // consistent results across mobile and web
                                focusInput.measureLayout(formContentRef.current, (x, y) => formRef.current.scrollTo({y: y - 10, animated: false}));
                            }

                            // Focus the input after scrolling, as on the Web it gives a slightly better visual result
                            if (focusInput.focus && typeof focusInput.focus === 'function') {
                                focusInput.focus();
                            }
                        }}
<<<<<<< HEAD
                        containerStyles={[styles.mh0, styles.mt5, styles.flex1, ...props.submitButtonContainerStyles]}
=======
                        containerStyles={[styles.mh0, styles.mt5, styles.flex1, ...props.submitButtonStyles]}
>>>>>>> e213f7e8
                        enabledWhenOffline={props.enabledWhenOffline}
                        isSubmitActionDangerous={props.isSubmitActionDangerous}
                        buttonStyles={[...StyleUtils.parseStyleAsArray(props.submitButtonStyle)]}
                        useSmallerSubmitButtonSize={props.useSmallerSubmitButtonSize}
                        disablePressOnEnter
                        errorMessageStyle={props.errorMessageStyle}
                    />
                )}
            </FormSubmit>
        ),
        [
            childrenWrapperWithProps,
            errors,
            formContentRef,
            formRef,
            errorMessage,
            inputRefs,
            inputValues,
            submit,
            props.style,
            props.submitButtonContainerStyles,
            children,
            props.formState,
            props.footerContent,
            props.enabledWhenOffline,
            props.isSubmitActionDangerous,
            props.isSubmitButtonVisible,
            props.submitButtonText,
<<<<<<< HEAD
            props.submitButtonStyle,
            props.useSmallerSubmitButtonSize,
            props.errorMessageStyle,
=======
            props.submitButtonStyles,
>>>>>>> e213f7e8
        ],
    );

    useEffect(() => {
        _.each(inputRefs.current, (inputRef, inputID) => {
            if (inputRef) {
                return;
            }

            delete inputRefs.current[inputID];
            delete touchedInputs.current[inputID];

            setInputValues((prevState) => {
                const copyPrevState = _.clone(prevState);

                delete copyPrevState[inputID];

                return copyPrevState;
            });
        });
        // We need to verify that all references and values are still actual.
        // We should not store it when e.g. some input has been unmounted.
        // eslint-disable-next-line react-hooks/exhaustive-deps
    }, [children]);

    return (
        <SafeAreaConsumer>
            {({safeAreaPaddingBottomStyle}) =>
                props.scrollContextEnabled ? (
                    <ScrollViewWithContext
                        style={[styles.w100, styles.flex1]}
                        contentContainerStyle={styles.flexGrow1}
                        keyboardShouldPersistTaps="handled"
                        ref={formRef}
                    >
                        {scrollViewContent(safeAreaPaddingBottomStyle)}
                    </ScrollViewWithContext>
                ) : (
                    <ScrollView
                        style={[styles.w100, styles.flex1]}
                        contentContainerStyle={styles.flexGrow1}
                        keyboardShouldPersistTaps="handled"
                        ref={formRef}
                    >
                        {scrollViewContent(safeAreaPaddingBottomStyle)}
                    </ScrollView>
                )
            }
        </SafeAreaConsumer>
    );
});

Form.displayName = 'Form';
Form.propTypes = propTypes;
Form.defaultProps = defaultProps;

export default compose(
    withLocalize,
    withNetwork(),
    withOnyx({
        formState: {
            key: (props) => props.formID,
        },
        draftValues: {
            key: (props) => `${props.formID}Draft`,
        },
    }),
)(Form);<|MERGE_RESOLUTION|>--- conflicted
+++ resolved
@@ -87,13 +87,8 @@
     /** Information about the network */
     network: networkPropTypes.isRequired,
 
-    /** Style for the button */
-    submitButtonStyle: PropTypes.oneOfType([PropTypes.arrayOf(PropTypes.object), PropTypes.object]),
-
     /** Style for the error message for submit button */
     errorMessageStyle: PropTypes.oneOfType([PropTypes.arrayOf(PropTypes.object), PropTypes.object]),
-
-    submitButtonContainerStyles: PropTypes.oneOfType([PropTypes.arrayOf(PropTypes.object), PropTypes.object]),
 
     ...withLocalizePropTypes,
 };
@@ -111,14 +106,9 @@
     shouldValidateOnBlur: true,
     footerContent: null,
     style: [],
-<<<<<<< HEAD
     errorMessageStyle: [],
-=======
     submitButtonStyles: [],
->>>>>>> e213f7e8
     validate: () => ({}),
-    submitButtonStyle: {},
-    submitButtonContainerStyles: [],
     submitButtonText: '',
 };
 
@@ -492,11 +482,7 @@
                                 focusInput.focus();
                             }
                         }}
-<<<<<<< HEAD
-                        containerStyles={[styles.mh0, styles.mt5, styles.flex1, ...props.submitButtonContainerStyles]}
-=======
                         containerStyles={[styles.mh0, styles.mt5, styles.flex1, ...props.submitButtonStyles]}
->>>>>>> e213f7e8
                         enabledWhenOffline={props.enabledWhenOffline}
                         isSubmitActionDangerous={props.isSubmitActionDangerous}
                         buttonStyles={[...StyleUtils.parseStyleAsArray(props.submitButtonStyle)]}
@@ -517,7 +503,6 @@
             inputValues,
             submit,
             props.style,
-            props.submitButtonContainerStyles,
             children,
             props.formState,
             props.footerContent,
@@ -525,13 +510,9 @@
             props.isSubmitActionDangerous,
             props.isSubmitButtonVisible,
             props.submitButtonText,
-<<<<<<< HEAD
-            props.submitButtonStyle,
             props.useSmallerSubmitButtonSize,
             props.errorMessageStyle,
-=======
             props.submitButtonStyles,
->>>>>>> e213f7e8
         ],
     );
 
