--- conflicted
+++ resolved
@@ -2,7 +2,6 @@
 import React from 'react';
 import {ScrollView, View} from 'react-native';
 import PropTypes from 'prop-types';
-import lodashGet from 'lodash/get';
 import _ from 'underscore';
 import {withOnyx} from 'react-native-onyx';
 import compose from '../libs/compose';
@@ -34,17 +33,15 @@
 
     /** Contains the form state that must be accessed outside of the component */
     formState: PropTypes.shape({
+
         /** Controls the loading state of the form */
         isLoading: PropTypes.bool,
 
         /** Server side errors keyed by microtime */
         errors: PropTypes.objectOf(PropTypes.string),
-<<<<<<< HEAD
 
         /** Field-specific server side errors keyed by microtime */
         errorFields: PropTypes.objectOf(PropTypes.objectOf(PropTypes.string)),
-=======
->>>>>>> e09d2284
     }),
 
     /** Contains draft values for each input in the form */
@@ -62,10 +59,7 @@
     formState: {
         isLoading: false,
         errors: null,
-<<<<<<< HEAD
         errorFields: null,
-=======
->>>>>>> e09d2284
     },
     draftValues: {},
     enabledWhenOffline: false,
@@ -126,10 +120,7 @@
      */
     validate(values) {
         FormActions.setErrors(this.props.formID, null);
-<<<<<<< HEAD
         FormActions.setErrorFields(this.props.formID, null);
-=======
->>>>>>> e09d2284
         const validationErrors = this.props.validate(values);
 
         if (!_.isObject(validationErrors)) {
@@ -206,13 +197,8 @@
 
             return React.cloneElement(child, {
                 ref: node => this.inputRefs[inputID] = node,
-<<<<<<< HEAD
-                defaultValue,
-                errorText: this.state.errors[inputID] || fieldErrorMessage,
-=======
                 value: this.state.inputValues[inputID],
-                errorText: this.state.errors[inputID] || '',
->>>>>>> e09d2284
+                errorText: (this.state.errors[inputID] || fieldErrorMessage) || '',
                 onBlur: () => {
                     this.setTouchedInput(inputID);
                     this.validate(this.state.inputValues);
@@ -253,11 +239,7 @@
                             buttonText={this.props.submitButtonText}
                             isAlertVisible={_.size(this.state.errors) > 0 || Boolean(this.getErrorMessage())}
                             isLoading={this.props.formState.isLoading}
-<<<<<<< HEAD
                             message={_.isEmpty(this.props.formState.errorFields) ? this.getErrorMessage() : null}
-=======
-                            message={this.getErrorMessage()}
->>>>>>> e09d2284
                             onSubmit={this.submit}
                             onFixTheErrorsLinkPressed={() => {
                                 this.inputRefs[_.first(_.keys(this.state.errors))].focus();
