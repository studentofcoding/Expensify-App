--- conflicted
+++ resolved
@@ -9,11 +9,8 @@
 import Tooltip from '../Tooltip';
 import * as Expensicons from '../Icon/Expensicons';
 import ThreeDotsMenuItemPropTypes from './ThreeDotsMenuItemPropTypes';
-<<<<<<< HEAD
 import CONST from '../../CONST';
-=======
 import PressableWithoutFeedback from '../Pressable/PressableWithoutFeedback';
->>>>>>> 79f18eca
 
 const propTypes = {
     ...withLocalizePropTypes,
