--- conflicted
+++ resolved
@@ -186,32 +186,10 @@
     const renderProductTrainingTooltip = useCallback(() => {
         const tooltip = TOOLTIPS[tooltipName];
         return (
-<<<<<<< HEAD
             <View
                 fsClass={CONST.FULL_STORY.UNMASK}
                 testID={CONST.FULL_STORY.UNMASK}
-                style={[styles.alignItemsCenter, styles.flexRow, styles.justifyContentCenter, styles.flexWrap, styles.textAlignCenter, styles.gap3, styles.p2]}
             >
-                <Icon
-                    src={Expensicons.Lightbulb}
-                    fill={theme.tooltipHighlightText}
-                    medium
-                />
-                <Text style={[styles.productTrainingTooltipText, styles.textWrap, styles.mw100]}>
-                    {tooltip.content.map(({text, isBold}) => {
-                        const translatedText = translate(text);
-                        return (
-                            <Text
-                                key={text}
-                                style={[styles.productTrainingTooltipText, isBold && styles.textBold]}
-                            >
-                                {translatedText}
-                            </Text>
-                        );
-                    })}
-                </Text>
-=======
-            <View>
                 <View style={[styles.alignItemsCenter, styles.flexRow, styles.justifyContentCenter, styles.flexWrap, styles.textAlignCenter, styles.gap3, styles.p2]}>
                     <Icon
                         src={Expensicons.Lightbulb}
@@ -245,7 +223,6 @@
                         />
                     </View>
                 )}
->>>>>>> 628a9159
             </View>
         );
     }, [
