--- conflicted
+++ resolved
@@ -1019,7 +1019,6 @@
                     <ConfirmedRoute transaction={transaction ?? ({} as OnyxTypes.Transaction)} />
                 </View>
             )}
-<<<<<<< HEAD
             {isTypeInvoice && (
                 <MenuItem
                     key={translate('workspace.invoices.sendFrom')}
@@ -1040,10 +1039,7 @@
                     disabled={didConfirm || !canUpdateSenderWorkspace}
                 />
             )}
-            {(!isMovingTransactionFromTrackExpense || !hasRoute) &&
-=======
             {!isDistanceRequest &&
->>>>>>> 94147d40
                 // eslint-disable-next-line @typescript-eslint/prefer-nullish-coalescing
                 (receiptImage || receiptThumbnail
                     ? receiptThumbnailContent
