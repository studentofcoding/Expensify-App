--- conflicted
+++ resolved
@@ -262,16 +262,10 @@
     const distanceRequestAmount = DistanceRequestUtils.getDistanceRequestAmount(distance, unit ?? CONST.CUSTOM_UNITS.DISTANCE_UNIT_MILES, rate ?? 0);
     const formattedAmount = isDistanceRequestWithPendingRoute
         ? ''
-<<<<<<< HEAD
-        : CurrencyUtils.convertToDisplayString(shouldCalculateDistanceAmount ? distanceRequestAmount : iouAmount, isDistanceRequest ? currency : iouCurrencyCode);
-    const formattedTaxAmount = CurrencyUtils.convertToDisplayString(transaction?.taxAmount, iouCurrencyCode);
-    const taxRateTitle = TransactionUtils.getTaxName(policy, transaction);
-=======
         : CurrencyUtils.convertToDisplayString(
-              shouldCalculateDistanceAmount ? DistanceRequestUtils.getDistanceRequestAmount(distance, unit ?? CONST.CUSTOM_UNITS.DISTANCE_UNIT_MILES, rate ?? 0) : iouAmount,
+              shouldCalculateDistanceAmount ? distanceRequestAmount : iouAmount,
               isDistanceRequest ? currency : iouCurrencyCode,
           );
->>>>>>> 83d1efe5
 
     const previousTransactionAmount = usePrevious(transaction?.amount);
     const previousTransactionCurrency = usePrevious(transaction?.currency);
