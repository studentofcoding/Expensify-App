--- conflicted
+++ resolved
@@ -1134,6 +1134,7 @@
                 {isTypeInvoice && (
                     <MenuItem
                         key={translate('workspace.invoices.sendFrom')}
+                        avatarID={senderWorkspace?.id}
                         shouldShowRightIcon={!isReadOnly && canUpdateSenderWorkspace}
                         title={senderWorkspace?.name}
                         icon={senderWorkspace?.avatarURL ? senderWorkspace?.avatarURL : getDefaultWorkspaceAvatar(senderWorkspace?.name)}
@@ -1208,6 +1209,7 @@
             reportID,
             senderWorkspace?.avatarURL,
             senderWorkspace?.name,
+            senderWorkspace?.id,
             shouldShowAllFields,
             styles.confirmationListMapItem,
             styles.flex1,
@@ -1231,74 +1233,8 @@
             canSelectMultiple={false}
             shouldPreventDefaultFocusOnSelectRow
             footerContent={footerContent}
-<<<<<<< HEAD
-            listStyles={listStyles}
-            shouldAllowScrollingChildren
-        >
-            {isDistanceRequest && (
-                <View style={styles.confirmationListMapItem}>
-                    <ConfirmedRoute transaction={transaction ?? ({} as OnyxTypes.Transaction)} />
-                </View>
-            )}
-            {isTypeInvoice && (
-                <MenuItem
-                    avatarID={senderWorkspace?.id}
-                    key={translate('workspace.invoices.sendFrom')}
-                    shouldShowRightIcon={!isReadOnly && canUpdateSenderWorkspace}
-                    title={senderWorkspace?.name}
-                    icon={senderWorkspace?.avatarURL ? senderWorkspace?.avatarURL : getDefaultWorkspaceAvatar(senderWorkspace?.name)}
-                    iconType={CONST.ICON_TYPE_WORKSPACE}
-                    description={translate('workspace.common.workspace')}
-                    label={translate('workspace.invoices.sendFrom')}
-                    isLabelHoverable={false}
-                    interactive={!isReadOnly && canUpdateSenderWorkspace}
-                    onPress={() => {
-                        Navigation.navigate(ROUTES.MONEY_REQUEST_STEP_SEND_FROM.getRoute(iouType, transaction?.transactionID ?? '', reportID, Navigation.getActiveRouteWithoutParams()));
-                    }}
-                    style={styles.moneyRequestMenuItem}
-                    labelStyle={styles.mt2}
-                    titleStyle={styles.flex1}
-                    disabled={didConfirm || !canUpdateSenderWorkspace}
-                />
-            )}
-            {!isDistanceRequest &&
-                // eslint-disable-next-line @typescript-eslint/prefer-nullish-coalescing
-                (receiptImage || receiptThumbnail
-                    ? receiptThumbnailContent
-                    : // The empty receipt component should only show for IOU Requests of a paid policy ("Team" or "Corporate")
-                      PolicyUtils.isPaidGroupPolicy(policy) &&
-                      !isDistanceRequest &&
-                      iouType === CONST.IOU.TYPE.SUBMIT && (
-                          <ReceiptEmptyState
-                              onPress={() =>
-                                  Navigation.navigate(
-                                      ROUTES.MONEY_REQUEST_STEP_SCAN.getRoute(CONST.IOU.ACTION.CREATE, iouType, transactionID, reportID, Navigation.getActiveRouteWithoutParams()),
-                                  )
-                              }
-                          />
-                      ))}
-            {primaryFields}
-            {!shouldShowAllFields && (
-                <ShowMoreButton
-                    containerStyle={[styles.mt1, styles.mb2]}
-                    onPress={toggleShouldExpandFields}
-                />
-            )}
-            {shouldShowAllFields && supplementaryFields}
-            <ConfirmModal
-                title={translate('attachmentPicker.wrongFileType')}
-                onConfirm={navigateBack}
-                onCancel={navigateBack}
-                isVisible={isAttachmentInvalid}
-                prompt={translate('attachmentPicker.protectedPDFNotSupported')}
-                confirmText={translate('common.close')}
-                shouldShowCancelButton={false}
-            />
-        </OptionsSelector>
-=======
             listFooterContent={listFooterContent}
         />
->>>>>>> c04628aa
     );
 }
 
