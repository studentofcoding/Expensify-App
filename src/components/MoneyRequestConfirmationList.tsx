import {useIsFocused} from '@react-navigation/native';
import {format} from 'date-fns';
import Str from 'expensify-common/lib/str';
import React, {useCallback, useEffect, useMemo, useReducer, useState} from 'react';
import {View} from 'react-native';
import type {StyleProp, ViewStyle} from 'react-native';
import {withOnyx} from 'react-native-onyx';
import type {OnyxCollection, OnyxEntry} from 'react-native-onyx';
import useCurrentUserPersonalDetails from '@hooks/useCurrentUserPersonalDetails';
import useDebouncedState from '@hooks/useDebouncedState';
import useLocalize from '@hooks/useLocalize';
import useNetwork from '@hooks/useNetwork';
import usePermissions from '@hooks/usePermissions';
import usePrevious from '@hooks/usePrevious';
import useTheme from '@hooks/useTheme';
import useThemeStyles from '@hooks/useThemeStyles';
import * as CurrencyUtils from '@libs/CurrencyUtils';
import DistanceRequestUtils from '@libs/DistanceRequestUtils';
import type {MileageRate} from '@libs/DistanceRequestUtils';
import * as IOUUtils from '@libs/IOUUtils';
import Log from '@libs/Log';
import * as MoneyRequestUtils from '@libs/MoneyRequestUtils';
import Navigation from '@libs/Navigation/Navigation';
import * as OptionsListUtils from '@libs/OptionsListUtils';
import * as PolicyUtils from '@libs/PolicyUtils';
import {isTaxTrackingEnabled} from '@libs/PolicyUtils';
import * as ReceiptUtils from '@libs/ReceiptUtils';
import * as ReportUtils from '@libs/ReportUtils';
import {getDefaultWorkspaceAvatar} from '@libs/ReportUtils';
import playSound, {SOUNDS} from '@libs/Sound';
import * as TransactionUtils from '@libs/TransactionUtils';
import tryResolveUrlFromApiRoot from '@libs/tryResolveUrlFromApiRoot';
import * as UserUtils from '@libs/UserUtils';
import * as IOU from '@userActions/IOU';
import type {IOUAction, IOUType} from '@src/CONST';
import CONST from '@src/CONST';
import ONYXKEYS from '@src/ONYXKEYS';
import ROUTES from '@src/ROUTES';
import type {Route} from '@src/ROUTES';
import type * as OnyxTypes from '@src/types/onyx';
import type {Participant} from '@src/types/onyx/IOU';
import type {PaymentMethodType} from '@src/types/onyx/OriginalMessage';
import type {SplitShares} from '@src/types/onyx/Transaction';
import ButtonWithDropdownMenu from './ButtonWithDropdownMenu';
import type {DropdownOption} from './ButtonWithDropdownMenu/types';
import ConfirmedRoute from './ConfirmedRoute';
import ConfirmModal from './ConfirmModal';
import FormHelpMessage from './FormHelpMessage';
import MenuItem from './MenuItem';
import MenuItemWithTopDescription from './MenuItemWithTopDescription';
import {usePersonalDetails} from './OnyxProvider';
import OptionsSelector from './OptionsSelector';
import PDFThumbnail from './PDFThumbnail';
import ReceiptEmptyState from './ReceiptEmptyState';
import ReceiptImage from './ReceiptImage';
import SettlementButton from './SettlementButton';
import ShowMoreButton from './ShowMoreButton';
import Switch from './Switch';
import Text from './Text';

type MoneyRequestConfirmationListOnyxProps = {
    /** Collection of categories attached to a policy */
    policyCategories: OnyxEntry<OnyxTypes.PolicyCategories>;

    /** Collection of tags attached to a policy */
    policyTags: OnyxEntry<OnyxTypes.PolicyTagList>;

    /** The policy of the report */
    policy: OnyxEntry<OnyxTypes.Policy>;

    /** The session of the logged in user */
    session: OnyxEntry<OnyxTypes.Session>;

    /** Unit and rate used for if the expense is a distance expense */
    mileageRates: OnyxEntry<Record<string, MileageRate>>;

    /** Mileage rate default for the policy */
    defaultMileageRate: OnyxEntry<MileageRate>;

    /** Last selected distance rates */
    lastSelectedDistanceRates: OnyxEntry<Record<string, string>>;

    /** The list of all policies */
    allPolicies: OnyxCollection<OnyxTypes.Policy>;

    /** List of currencies */
    currencyList: OnyxEntry<OnyxTypes.CurrencyList>;
};

type MoneyRequestConfirmationListProps = MoneyRequestConfirmationListOnyxProps & {
    /** Callback to inform parent modal of success */
    onConfirm?: (selectedParticipants: Participant[]) => void;

    /** Callback to parent modal to pay someone */
    onSendMoney?: (paymentMethod: PaymentMethodType | undefined) => void;

    /** Callback to inform a participant is selected */
    onSelectParticipant?: (option: Participant) => void;

    /** Should we request a single or multiple participant selection from user */
    hasMultipleParticipants: boolean;

    /** IOU amount */
    iouAmount: number;

    /** IOU comment */
    iouComment?: string;

    /** IOU currency */
    iouCurrencyCode?: string;

    /** IOU type */
    iouType?: Exclude<IOUType, typeof CONST.IOU.TYPE.REQUEST | typeof CONST.IOU.TYPE.SEND>;

    /** IOU date */
    iouCreated?: string;

    /** IOU merchant */
    iouMerchant?: string;

    /** IOU Category */
    iouCategory?: string;

    /** IOU isBillable */
    iouIsBillable?: boolean;

    /** Callback to toggle the billable state */
    onToggleBillable?: (isOn: boolean) => void;

    /** Selected participants from MoneyRequestModal with login / accountID */
    selectedParticipants: Participant[];

    /** Payee of the expense with login */
    payeePersonalDetails?: OnyxEntry<OnyxTypes.PersonalDetails>;

    /** Should the list be read only, and not editable? */
    isReadOnly?: boolean;

    /** Depending on expense report or personal IOU report, respective bank account route */
    bankAccountRoute?: Route;

    /** The policyID of the request */
    policyID?: string;

    /** The reportID of the request */
    reportID?: string;

    /** File path of the receipt */
    receiptPath?: string;

    /** File name of the receipt */
    receiptFilename?: string;

    /** List styles for OptionsSelector */
    listStyles?: StyleProp<ViewStyle>;

    /** Transaction that represents the expense */
    transaction?: OnyxEntry<OnyxTypes.Transaction>;

    /** Whether the expense is a distance expense */
    isDistanceRequest?: boolean;

    /** Whether we're editing a split expense */
    isEditingSplitBill?: boolean;

    /** Whether we should show the amount, date, and merchant fields. */
    shouldShowSmartScanFields?: boolean;

    /** A flag for verifying that the current report is a sub-report of a workspace chat */
    isPolicyExpenseChat?: boolean;

    /** Whether smart scan failed */
    hasSmartScanFailed?: boolean;

    /** The ID of the report action */
    reportActionID?: string;

    /** The action to take */
    action?: IOUAction;
};

const getTaxAmount = (transaction: OnyxEntry<OnyxTypes.Transaction>, defaultTaxValue: string) => {
    const percentage = (transaction?.taxRate ? transaction?.taxRate?.data?.value : defaultTaxValue) ?? '';
    return TransactionUtils.calculateTaxAmount(percentage, transaction?.amount ?? 0);
};

function MoneyRequestConfirmationList({
    transaction = null,
    onSendMoney,
    onConfirm,
    onSelectParticipant,
    iouType = CONST.IOU.TYPE.SUBMIT,
    iouAmount,
    policyCategories,
    mileageRates,
    isDistanceRequest = false,
    policy,
    isPolicyExpenseChat = false,
    iouCategory = '',
    shouldShowSmartScanFields = true,
    isEditingSplitBill,
    policyTags,
    iouCurrencyCode,
    iouMerchant,
    hasMultipleParticipants,
    selectedParticipants: selectedParticipantsProp,
    payeePersonalDetails: payeePersonalDetailsProp,
    session,
    isReadOnly = false,
    bankAccountRoute = '',
    policyID = '',
    reportID = '',
    receiptPath = '',
    iouComment,
    receiptFilename = '',
    listStyles,
    iouCreated,
    iouIsBillable = false,
    onToggleBillable,
    hasSmartScanFailed,
    reportActionID,
    defaultMileageRate,
    lastSelectedDistanceRates,
    allPolicies,
    action = CONST.IOU.ACTION.CREATE,
    currencyList,
}: MoneyRequestConfirmationListProps) {
    const theme = useTheme();
    const styles = useThemeStyles();
    const {translate, toLocaleDigit} = useLocalize();
    const currentUserPersonalDetails = useCurrentUserPersonalDetails();
    const personalDetails = usePersonalDetails();
    const {canUseP2PDistanceRequests, canUseViolations} = usePermissions(iouType);
    const {isOffline} = useNetwork();

    const isTypeRequest = iouType === CONST.IOU.TYPE.SUBMIT;
    const isTypeSplit = iouType === CONST.IOU.TYPE.SPLIT;
    const isTypeSend = iouType === CONST.IOU.TYPE.PAY;
    const isTypeTrackExpense = iouType === CONST.IOU.TYPE.TRACK;
    const isTypeInvoice = iouType === CONST.IOU.TYPE.INVOICE;
    const isScanRequest = useMemo(() => TransactionUtils.isScanRequest(transaction), [transaction]);

    const transactionID = transaction?.transactionID ?? '';
    const customUnitRateID = TransactionUtils.getRateID(transaction) ?? '';

    useEffect(() => {
        if (customUnitRateID || !canUseP2PDistanceRequests) {
            return;
        }
        if (!customUnitRateID) {
            const rateID = lastSelectedDistanceRates?.[policy?.id ?? ''] ?? defaultMileageRate?.customUnitRateID ?? '';
            IOU.setCustomUnitRateID(transactionID, rateID);
        }
    }, [defaultMileageRate, customUnitRateID, lastSelectedDistanceRates, policy?.id, canUseP2PDistanceRequests, transactionID]);

    const policyCurrency = policy?.outputCurrency ?? PolicyUtils.getPersonalPolicy()?.outputCurrency ?? CONST.CURRENCY.USD;

    const mileageRate = TransactionUtils.isCustomUnitRateIDForP2P(transaction)
        ? DistanceRequestUtils.getRateForP2P(policyCurrency)
        : mileageRates?.[customUnitRateID] ?? DistanceRequestUtils.getDefaultMileageRate(policy);

    const {unit, rate} = mileageRate ?? {};

    const prevRate = usePrevious(rate);
    const shouldCalculateDistanceAmount = isDistanceRequest && (iouAmount === 0 || prevRate !== rate);

    const currency = (mileageRate as MileageRate)?.currency ?? policyCurrency;

    const distance = TransactionUtils.getDistance(transaction);
    const taxRates = policy?.taxRates ?? null;

    // A flag for showing the categories field
    const shouldShowCategories = isPolicyExpenseChat && (!!iouCategory || OptionsListUtils.hasEnabledOptions(Object.values(policyCategories ?? {})));

    // A flag and a toggler for showing the rest of the form fields
    const [shouldExpandFields, toggleShouldExpandFields] = useReducer((state) => !state, false);

    // Do not hide fields in case of paying someone
    const shouldShowAllFields = !!isDistanceRequest || shouldExpandFields || !shouldShowSmartScanFields || isTypeSend || !!isEditingSplitBill;

    // In Send Money and Split Bill with Scan flow, we don't allow the Merchant or Date to be edited. For distance requests, don't show the merchant as there's already another "Distance" menu item
    const shouldShowDate = (shouldShowSmartScanFields || isDistanceRequest) && !isTypeSend;
    const shouldShowMerchant = shouldShowSmartScanFields && !isDistanceRequest && !isTypeSend;

    const policyTagLists = useMemo(() => PolicyUtils.getTagLists(policyTags), [policyTags]);

    const senderWorkspace = useMemo(() => {
        const senderWorkspaceParticipant = selectedParticipantsProp.find((participant) => participant.isSender);
        return allPolicies?.[`${ONYXKEYS.COLLECTION.POLICY}${senderWorkspaceParticipant?.policyID}`];
    }, [allPolicies, selectedParticipantsProp]);

    const canUpdateSenderWorkspace = useMemo(() => PolicyUtils.canSendInvoice(allPolicies) && !!transaction?.isFromGlobalCreate, [allPolicies, transaction?.isFromGlobalCreate]);

    // A flag for showing the tags field
    const shouldShowTags = useMemo(() => isPolicyExpenseChat && OptionsListUtils.hasEnabledTags(policyTagLists), [isPolicyExpenseChat, policyTagLists]);

    // A flag for showing tax rate
    const shouldShowTax = isTaxTrackingEnabled(isPolicyExpenseChat, policy);

    // A flag for showing the billable field
    const shouldShowBillable = policy?.disabledFields?.defaultBillable === false;
    const isMovingTransactionFromTrackExpense = IOUUtils.isMovingTransactionFromTrackExpense(action);
    const hasRoute = TransactionUtils.hasRoute(transaction, isDistanceRequest);
    const isDistanceRequestWithPendingRoute = isDistanceRequest && (!hasRoute || !rate) && !isMovingTransactionFromTrackExpense;
    const formattedAmount = isDistanceRequestWithPendingRoute
        ? ''
        : CurrencyUtils.convertToDisplayString(
              shouldCalculateDistanceAmount ? DistanceRequestUtils.getDistanceRequestAmount(distance, unit ?? CONST.CUSTOM_UNITS.DISTANCE_UNIT_MILES, rate ?? 0) : iouAmount,
              isDistanceRequest ? currency : iouCurrencyCode,
          );
    const formattedTaxAmount = CurrencyUtils.convertToDisplayString(transaction?.taxAmount, iouCurrencyCode);
    const taxRateTitle = taxRates && transaction ? TransactionUtils.getDefaultTaxName(taxRates, transaction) : '';

    const previousTransactionAmount = usePrevious(transaction?.amount);

    const isFocused = useIsFocused();
    const [formError, debouncedFormError, setFormError] = useDebouncedState('');

    const [didConfirm, setDidConfirm] = useState(false);
    const [didConfirmSplit, setDidConfirmSplit] = useState(false);

    const [isAttachmentInvalid, setIsAttachmentInvalid] = useState(false);

    const navigateBack = () => {
        Navigation.goBack(ROUTES.MONEY_REQUEST_CREATE_TAB_SCAN.getRoute(CONST.IOU.ACTION.CREATE, iouType, transactionID, reportID));
    };

    const shouldDisplayFieldError: boolean = useMemo(() => {
        if (!isEditingSplitBill) {
            return false;
        }

        return (!!hasSmartScanFailed && TransactionUtils.hasMissingSmartscanFields(transaction)) || (didConfirmSplit && TransactionUtils.areRequiredFieldsEmpty(transaction));
    }, [isEditingSplitBill, hasSmartScanFailed, transaction, didConfirmSplit]);

    const isMerchantEmpty = useMemo(() => !iouMerchant || TransactionUtils.isMerchantMissing(transaction), [transaction, iouMerchant]);
    const isMerchantRequired = isPolicyExpenseChat && (!isScanRequest || isEditingSplitBill) && shouldShowMerchant;
    const shouldDisplayMerchantError = isMerchantRequired && (shouldDisplayFieldError || formError === 'iou.error.invalidMerchant') && isMerchantEmpty;

    const isCategoryRequired = canUseViolations && !!policy?.requiresCategory;

    useEffect(() => {
        if (shouldDisplayFieldError && hasSmartScanFailed) {
            setFormError('iou.receiptScanningFailed');
            return;
        }
        if (shouldDisplayFieldError && didConfirmSplit) {
            setFormError('iou.error.genericSmartscanFailureMessage');
            return;
        }
        // reset the form error whenever the screen gains or loses focus
        setFormError('');

        // eslint-disable-next-line react-hooks/exhaustive-deps -- we don't want this effect to run if it's just setFormError that changes
    }, [isFocused, transaction, shouldDisplayFieldError, hasSmartScanFailed, didConfirmSplit]);

    useEffect(() => {
        if (!shouldCalculateDistanceAmount) {
            return;
        }

        const amount = DistanceRequestUtils.getDistanceRequestAmount(distance, unit ?? CONST.CUSTOM_UNITS.DISTANCE_UNIT_MILES, rate ?? 0);
        IOU.setMoneyRequestAmount(transactionID, amount, currency ?? '');
    }, [shouldCalculateDistanceAmount, distance, rate, unit, transactionID, currency]);

    // Calculate and set tax amount in transaction draft
    useEffect(() => {
        const taxAmount = getTaxAmount(transaction, taxRates?.defaultValue ?? '').toString();
        const amountInSmallestCurrencyUnits = CurrencyUtils.convertToBackendAmount(Number.parseFloat(taxAmount));

        if (transaction?.taxAmount && previousTransactionAmount === transaction?.amount) {
            return IOU.setMoneyRequestTaxAmount(transaction?.transactionID, transaction?.taxAmount, true);
        }

        IOU.setMoneyRequestTaxAmount(transactionID, amountInSmallestCurrencyUnits, true);
    }, [taxRates?.defaultValue, transaction, transactionID, previousTransactionAmount]);

    // If completing a split expense fails, set didConfirm to false to allow the user to edit the fields again
    if (isEditingSplitBill && didConfirm) {
        setDidConfirm(false);
    }

    const splitOrRequestOptions: Array<DropdownOption<string>> = useMemo(() => {
        let text;
        if (isTypeInvoice) {
            text = translate('iou.sendInvoice', {amount: formattedAmount});
        } else if (isTypeTrackExpense) {
            text = translate('iou.trackExpense');
        } else if (isTypeSplit && iouAmount === 0) {
            text = translate('iou.splitExpense');
        } else if ((receiptPath && isTypeRequest) || isDistanceRequestWithPendingRoute) {
            text = translate('iou.submitExpense');
            if (iouAmount !== 0) {
                text = translate('iou.submitAmount', {amount: formattedAmount});
            }
        } else {
            const translationKey = isTypeSplit ? 'iou.splitAmount' : 'iou.submitAmount';
            text = translate(translationKey, {amount: formattedAmount});
        }
        return [
            {
                text: text[0].toUpperCase() + text.slice(1),
                value: iouType,
            },
        ];
    }, [isTypeTrackExpense, isTypeSplit, iouAmount, receiptPath, isTypeRequest, isDistanceRequestWithPendingRoute, iouType, translate, formattedAmount, isTypeInvoice]);

    const onSplitShareChange = useCallback(
        (accountID: number, value: number) => {
            if (!transaction?.transactionID) {
                return;
            }
            const amountInCents = CurrencyUtils.convertToBackendAmount(value);
            IOU.setIndividualShare(transaction?.transactionID, accountID, amountInCents);
        },
        [transaction],
    );

    useEffect(() => {
        if (!isTypeSplit || !transaction?.splitShares) {
            return;
        }

        const splitSharesMap: SplitShares = transaction.splitShares;
        const shares: number[] = Object.values(splitSharesMap).map((splitShare) => splitShare?.amount ?? 0);
        const sumOfShares = shares?.reduce((prev, current): number => prev + current, 0);
        if (sumOfShares !== iouAmount) {
            setFormError(translate('iou.error.invalidSplit'));
            return;
        }

        const participantsWithAmount = Object.keys(transaction?.splitShares ?? {})
            .filter((accountID: string): boolean => (transaction?.splitShares?.[Number(accountID)]?.amount ?? 0) > 0)
            .map((accountID) => Number(accountID));

        // A split must have at least two participants with amounts bigger than 0
        if (participantsWithAmount.length === 1) {
            setFormError(translate('iou.error.invalidSplitParticipants'));
            return;
        }

        setFormError('');
    }, [isTypeSplit, transaction?.splitShares, iouAmount, iouCurrencyCode, setFormError, translate]);

    useEffect(() => {
        if (!isTypeSplit || !transaction?.splitShares) {
            return;
        }
        IOU.adjustRemainingSplitShares(transaction);
    }, [isTypeSplit, transaction]);

    const selectedParticipants = useMemo(() => selectedParticipantsProp.filter((participant) => participant.selected), [selectedParticipantsProp]);
    const payeePersonalDetails = useMemo(() => payeePersonalDetailsProp ?? currentUserPersonalDetails, [payeePersonalDetailsProp, currentUserPersonalDetails]);
<<<<<<< HEAD
    const shouldShowReadOnlySplits = useMemo(() => isPolicyExpenseChat || isReadOnly || isScanRequest, [isPolicyExpenseChat, isReadOnly, isScanRequest]);
    const splitParticipants = useMemo(() => {
        const payeeOption = OptionsListUtils.getIOUConfirmationOptionsFromPayeePersonalDetail(payeePersonalDetails);
        if (shouldShowReadOnlySplits) {
            return [payeeOption, ...selectedParticipants].map((participantOption: Participant) => {
                const isPayer = participantOption.accountID === payeeOption.accountID;
                let amount: number | undefined = 0;
                if (iouAmount > 0) {
                    amount =
                        isPolicyExpenseChat || !transaction?.comment?.splits
                            ? IOUUtils.calculateAmount(selectedParticipants.length, iouAmount, iouCurrencyCode ?? '', isPayer)
                            : transaction.comment.splits.find((split) => split.accountID === participantOption.accountID)?.amount;
                }
                return {
                    ...participantOption,
                    descriptiveText: amount ? CurrencyUtils.convertToDisplayString(amount, iouCurrencyCode) : '',
                };
            });
        }

        const currencySymbol = currencyList?.[iouCurrencyCode ?? '']?.symbol ?? iouCurrencyCode;
        return [payeeOption, ...selectedParticipants].map((participantOption: Participant) => ({
            ...participantOption,
            tabIndex: -1,
            shouldShowAmountInput: true,
            amountInputProps: {
                amount: transaction?.splitShares?.[participantOption.accountID ?? 0]?.amount,
                currency: iouCurrencyCode,
                prefixCharacter: currencySymbol,
                formatAmountOnChange: !transaction?.splitShares?.[participantOption.accountID ?? 0]?.isModified,
                onAmountChange: (value: string) => onSplitShareChange(participantOption.accountID ?? 0, Number(value)),
            },
        }));
    }, [transaction, iouCurrencyCode, isPolicyExpenseChat, onSplitShareChange, payeePersonalDetails, selectedParticipants, currencyList, iouAmount, shouldShowReadOnlySplits]);

    const isSplitModified = useMemo(() => {
        if (!transaction?.splitShares) {
            return;
        }
        return Object.keys(transaction.splitShares).some((key) => transaction.splitShares?.[Number(key) ?? -1]?.isModified);
    }, [transaction?.splitShares]);

=======
    const payeeTooltipDetails = useMemo(
        () => ReportUtils.getDisplayNamesWithTooltips(OptionsListUtils.getPersonalDetailsForAccountIDs([payeePersonalDetails.accountID], personalDetails), false),
        [payeePersonalDetails.accountID, personalDetails],
    );
    const payeeIcons = [
        {
            source: UserUtils.getAvatar(payeePersonalDetails.avatar, payeePersonalDetails.accountID) ?? '',
            name: payeePersonalDetails.login ?? '',
            type: CONST.ICON_TYPE_AVATAR,
            id: payeePersonalDetails.accountID,
        },
    ];
    const canModifyParticipants = !isReadOnly && canModifyParticipantsProp && hasMultipleParticipants;
    const shouldDisablePaidBySection = canModifyParticipants;
>>>>>>> 54d971a5
    const optionSelectorSections = useMemo(() => {
        const sections = [];
        if (hasMultipleParticipants) {
<<<<<<< HEAD
            sections.push({
                title: translate('moneyRequestConfirmationList.splitAmounts'),
                data: splitParticipants,
                shouldShow: true,
                shouldShowActionButton: !shouldShowReadOnlySplits && isSplitModified,
                onActionButtonPress: () => IOU.resetSplitShares(transaction),
                actionButtonTitle: translate('common.reset'),
            });
=======
            const formattedSelectedParticipants = getParticipantsWithAmount(selectedParticipants);
            let formattedParticipantsList = [...new Set([...formattedSelectedParticipants, ...unselectedParticipants])];

            if (!canModifyParticipants) {
                formattedParticipantsList = formattedParticipantsList.map((participant) => ({
                    ...participant,
                    isDisabled: ReportUtils.isOptimisticPersonalDetail(participant.accountID ?? -1),
                }));
            }

            const myIOUAmount = IOUUtils.calculateAmount(selectedParticipants.length, iouAmount, iouCurrencyCode ?? '', true);

            const formattedPayeeOption = OptionsListUtils.getIOUConfirmationOptionsFromPayeePersonalDetail(
                payeePersonalDetails,
                iouAmount > 0 ? CurrencyUtils.convertToDisplayString(myIOUAmount, iouCurrencyCode) : '',
            );

            sections.push(
                {
                    title: translate('moneyRequestConfirmationList.paidBy'),
                    data: [formattedPayeeOption],
                    shouldShow: true,
                    isDisabled: shouldDisablePaidBySection,
                },
                {
                    title: translate('moneyRequestConfirmationList.splitWith'),
                    data: formattedParticipantsList,
                    shouldShow: true,
                },
            );
>>>>>>> 54d971a5
        } else {
            const formattedSelectedParticipants = selectedParticipants.map((participant) => ({
                ...participant,
                isDisabled: !participant.isPolicyExpenseChat && !participant.isSelfDM && ReportUtils.isOptimisticPersonalDetail(participant.accountID ?? -1),
            }));
            sections.push({
                title: translate('common.to'),
                data: formattedSelectedParticipants,
                shouldShow: true,
            });
        }
        return sections;
    }, [selectedParticipants, hasMultipleParticipants, translate, splitParticipants, transaction, shouldShowReadOnlySplits, isSplitModified]);

    const selectedOptions = useMemo(() => {
        if (!hasMultipleParticipants) {
            return [];
        }
        return [...selectedParticipants, OptionsListUtils.getIOUConfirmationOptionsFromPayeePersonalDetail(payeePersonalDetails)];
    }, [selectedParticipants, hasMultipleParticipants, payeePersonalDetails]);

    useEffect(() => {
        if (!isDistanceRequest || isMovingTransactionFromTrackExpense) {
            return;
        }

        /*
         Set pending waypoints based on the route status. We should handle this dynamically to cover cases such as:
         When the user completes the initial steps of the IOU flow offline and then goes online on the confirmation page.
         In this scenario, the route will be fetched from the server, and the waypoints will no longer be pending.
        */
        IOU.setMoneyRequestPendingFields(transactionID, {waypoints: isDistanceRequestWithPendingRoute ? CONST.RED_BRICK_ROAD_PENDING_ACTION.ADD : null});

        const distanceMerchant = DistanceRequestUtils.getDistanceMerchant(hasRoute, distance, unit, rate ?? 0, currency ?? CONST.CURRENCY.USD, translate, toLocaleDigit);
        IOU.setMoneyRequestMerchant(transactionID, distanceMerchant, true);
    }, [
        isDistanceRequestWithPendingRoute,
        hasRoute,
        distance,
        unit,
        rate,
        currency,
        translate,
        toLocaleDigit,
        isDistanceRequest,
        transaction,
        transactionID,
        action,
        isMovingTransactionFromTrackExpense,
    ]);

    // Auto select the category if there is only one enabled category and it is required
    useEffect(() => {
        const enabledCategories = Object.values(policyCategories ?? {}).filter((category) => category.enabled);
        if (iouCategory || !shouldShowCategories || enabledCategories.length !== 1 || !isCategoryRequired) {
            return;
        }
        IOU.setMoneyRequestCategory(transactionID, enabledCategories[0].name);
        // eslint-disable-next-line react-hooks/exhaustive-deps
    }, [shouldShowCategories, policyCategories, isCategoryRequired]);

    // Auto select the tag if there is only one enabled tag and it is required
    useEffect(() => {
        let updatedTagsString = TransactionUtils.getTag(transaction);
        policyTagLists.forEach((tagList, index) => {
            const enabledTags = Object.values(tagList.tags).filter((tag) => tag.enabled);
            const isTagListRequired = tagList.required === undefined ? false : tagList.required && canUseViolations;
            if (!isTagListRequired || enabledTags.length !== 1 || TransactionUtils.getTag(transaction, index)) {
                return;
            }
            updatedTagsString = IOUUtils.insertTagIntoTransactionTagsString(updatedTagsString, enabledTags[0] ? enabledTags[0].name : '', index);
        });
        if (updatedTagsString !== TransactionUtils.getTag(transaction) && updatedTagsString) {
            IOU.setMoneyRequestTag(transactionID, updatedTagsString);
        }
    }, [policyTagLists, transaction, transactionID, policyTags, canUseViolations]);

    /**
     */
    const selectParticipant = useCallback(
        (option: Participant) => {
            // Return early if selected option is currently logged in user.
            if (option.accountID === session?.accountID) {
                return;
            }
            onSelectParticipant?.(option);
        },
        [session?.accountID, onSelectParticipant],
    );

    /**
     * Navigate to report details or profile of selected user
     */
    const navigateToReportOrUserDetail = (option: ReportUtils.OptionData) => {
        const activeRoute = Navigation.getActiveRouteWithoutParams();

        if (option.isSelfDM) {
            Navigation.navigate(ROUTES.PROFILE.getRoute(currentUserPersonalDetails.accountID, activeRoute));
            return;
        }

        if (option.accountID) {
            Navigation.navigate(ROUTES.PROFILE.getRoute(option.accountID, activeRoute));
        } else if (option.reportID) {
            Navigation.navigate(ROUTES.REPORT_WITH_ID_DETAILS.getRoute(option.reportID, activeRoute));
        }
    };

    /**
     * @param {String} paymentMethod
     */
    const confirm = useCallback(
        (paymentMethod: PaymentMethodType | undefined) => {
            if (selectedParticipants.length === 0) {
                return;
            }
            if (!isEditingSplitBill && isMerchantRequired && (isMerchantEmpty || (shouldDisplayFieldError && TransactionUtils.isMerchantMissing(transaction ?? null)))) {
                setFormError('iou.error.invalidMerchant');
                return;
            }
            if (iouCategory.length > CONST.API_TRANSACTION_CATEGORY_MAX_LENGTH) {
                setFormError('iou.error.invalidCategoryLength');
                return;
            }

            if (formError) {
                return;
            }

            if (iouType === CONST.IOU.TYPE.PAY) {
                if (!paymentMethod) {
                    return;
                }

                setDidConfirm(true);

                Log.info(`[IOU] Sending money via: ${paymentMethod}`);
                onSendMoney?.(paymentMethod);
            } else {
                // validate the amount for distance expenses
                const decimals = CurrencyUtils.getCurrencyDecimals(iouCurrencyCode);
                if (isDistanceRequest && !isDistanceRequestWithPendingRoute && !MoneyRequestUtils.validateAmount(String(iouAmount), decimals)) {
                    setFormError('common.error.invalidAmount');
                    return;
                }

                if (isEditingSplitBill && TransactionUtils.areRequiredFieldsEmpty(transaction ?? null)) {
                    setDidConfirmSplit(true);
                    setFormError('iou.error.genericSmartscanFailureMessage');
                    return;
                }

                playSound(SOUNDS.DONE);
                setDidConfirm(true);
                onConfirm?.(selectedParticipants);
            }
        },
        [
            selectedParticipants,
            isMerchantRequired,
            isMerchantEmpty,
            shouldDisplayFieldError,
            transaction,
            iouType,
            onSendMoney,
            iouCurrencyCode,
            isDistanceRequest,
            iouCategory,
            isDistanceRequestWithPendingRoute,
            iouAmount,
            isEditingSplitBill,
            formError,
            setFormError,
            onConfirm,
        ],
    );

    const footerContent = useMemo(() => {
        if (isReadOnly) {
            return;
        }

        const shouldShowSettlementButton = iouType === CONST.IOU.TYPE.PAY;
        const shouldDisableButton = selectedParticipants.length === 0;

        const button = shouldShowSettlementButton ? (
            <SettlementButton
                pressOnEnter
                isDisabled={shouldDisableButton}
                onPress={confirm}
                enablePaymentsRoute={ROUTES.IOU_SEND_ENABLE_PAYMENTS}
                addBankAccountRoute={bankAccountRoute}
                shouldShowPersonalBankAccountOption
                currency={iouCurrencyCode}
                policyID={policyID}
                buttonSize={CONST.DROPDOWN_BUTTON_SIZE.LARGE}
                kycWallAnchorAlignment={{
                    horizontal: CONST.MODAL.ANCHOR_ORIGIN_HORIZONTAL.LEFT,
                    vertical: CONST.MODAL.ANCHOR_ORIGIN_VERTICAL.BOTTOM,
                }}
                paymentMethodDropdownAnchorAlignment={{
                    horizontal: CONST.MODAL.ANCHOR_ORIGIN_HORIZONTAL.RIGHT,
                    vertical: CONST.MODAL.ANCHOR_ORIGIN_VERTICAL.BOTTOM,
                }}
                enterKeyEventListenerPriority={1}
            />
        ) : (
            <ButtonWithDropdownMenu
                success
                pressOnEnter
                isDisabled={shouldDisableButton}
                onPress={(event, value) => confirm(value as PaymentMethodType)}
                options={splitOrRequestOptions}
                buttonSize={CONST.DROPDOWN_BUTTON_SIZE.LARGE}
                enterKeyEventListenerPriority={1}
            />
        );

        return (
            <>
                {!!formError && (
                    <FormHelpMessage
                        style={[styles.ph1, styles.mb2]}
                        isError
                        message={!shouldShowReadOnlySplits ? debouncedFormError : formError}
                    />
                )}

                {button}
            </>
        );
    }, [
        isReadOnly,
        iouType,
        selectedParticipants.length,
        confirm,
        bankAccountRoute,
        iouCurrencyCode,
        policyID,
        splitOrRequestOptions,
        formError,
        debouncedFormError,
        shouldShowReadOnlySplits,
        styles.ph1,
        styles.mb2,
    ]);

    // An intermediate structure that helps us classify the fields as "primary" and "supplementary".
    // The primary fields are always shown to the user, while an extra action is needed to reveal the supplementary ones.
    const classifiedFields = [
        {
            item: (
                <MenuItemWithTopDescription
                    key={translate('iou.amount')}
                    shouldShowRightIcon={!isReadOnly && !isDistanceRequest}
                    title={formattedAmount}
                    description={translate('iou.amount')}
                    interactive={!isReadOnly}
                    onPress={() => {
                        if (isDistanceRequest) {
                            return;
                        }

                        Navigation.navigate(ROUTES.MONEY_REQUEST_STEP_AMOUNT.getRoute(action, iouType, transactionID, reportID, Navigation.getActiveRouteWithoutParams()));
                    }}
                    style={[styles.moneyRequestMenuItem, styles.mt2]}
                    titleStyle={styles.moneyRequestConfirmationAmount}
                    disabled={didConfirm}
                    brickRoadIndicator={shouldDisplayFieldError && TransactionUtils.isAmountMissing(transaction ?? null) ? CONST.BRICK_ROAD_INDICATOR_STATUS.ERROR : undefined}
                    error={shouldDisplayFieldError && TransactionUtils.isAmountMissing(transaction ?? null) ? translate('common.error.enterAmount') : ''}
                />
            ),
            shouldShow: shouldShowSmartScanFields,
            isSupplementary: false,
        },
        {
            item: (
                <MenuItemWithTopDescription
                    key={translate('common.description')}
                    shouldShowRightIcon={!isReadOnly}
                    shouldParseTitle
                    title={iouComment}
                    description={translate('common.description')}
                    onPress={() => {
                        Navigation.navigate(
                            ROUTES.MONEY_REQUEST_STEP_DESCRIPTION.getRoute(action, iouType, transactionID, reportID, Navigation.getActiveRouteWithoutParams(), reportActionID),
                        );
                    }}
                    style={[styles.moneyRequestMenuItem]}
                    titleStyle={styles.flex1}
                    disabled={didConfirm}
                    interactive={!isReadOnly}
                    numberOfLinesTitle={2}
                />
            ),
            shouldShow: true,
            isSupplementary: false,
        },
        {
            item: (
                <MenuItemWithTopDescription
                    key={translate('common.distance')}
                    shouldShowRightIcon={!isReadOnly && !isMovingTransactionFromTrackExpense}
                    title={isMerchantEmpty ? '' : iouMerchant}
                    description={translate('common.distance')}
                    style={[styles.moneyRequestMenuItem]}
                    titleStyle={styles.flex1}
                    onPress={() => Navigation.navigate(ROUTES.MONEY_REQUEST_STEP_DISTANCE.getRoute(action, iouType, transactionID, reportID, Navigation.getActiveRouteWithoutParams()))}
                    disabled={didConfirm}
                    // todo: handle edit for transaction while moving from track expense
                    interactive={!isReadOnly && !isMovingTransactionFromTrackExpense}
                />
            ),
            shouldShow: isDistanceRequest && !canUseP2PDistanceRequests,
            isSupplementary: false,
        },
        {
            item: (
                <MenuItemWithTopDescription
                    key={translate('common.distance')}
                    shouldShowRightIcon={!isReadOnly}
                    title={DistanceRequestUtils.getDistanceForDisplay(hasRoute, distance, unit, rate, translate)}
                    description={translate('common.distance')}
                    style={[styles.moneyRequestMenuItem]}
                    titleStyle={styles.flex1}
                    onPress={() => Navigation.navigate(ROUTES.MONEY_REQUEST_STEP_DISTANCE.getRoute(action, iouType, transactionID, reportID, Navigation.getActiveRouteWithoutParams()))}
                    disabled={didConfirm}
                    interactive={!isReadOnly}
                />
            ),
            shouldShow: isDistanceRequest && canUseP2PDistanceRequests,
            isSupplementary: false,
        },
        {
            item: (
                <MenuItemWithTopDescription
                    key={translate('common.rate')}
                    shouldShowRightIcon={Boolean(rate) && !isReadOnly && isPolicyExpenseChat}
                    title={DistanceRequestUtils.getRateForDisplay(unit, rate, currency, translate, toLocaleDigit, isOffline)}
                    description={translate('common.rate')}
                    style={[styles.moneyRequestMenuItem]}
                    titleStyle={styles.flex1}
                    onPress={() => Navigation.navigate(ROUTES.MONEY_REQUEST_STEP_DISTANCE_RATE.getRoute(action, iouType, transactionID, reportID, Navigation.getActiveRouteWithoutParams()))}
                    disabled={didConfirm}
                    interactive={Boolean(rate) && !isReadOnly && isPolicyExpenseChat}
                />
            ),
            shouldShow: isDistanceRequest && canUseP2PDistanceRequests,
            isSupplementary: false,
        },
        {
            item: (
                <MenuItemWithTopDescription
                    key={translate('common.merchant')}
                    shouldShowRightIcon={!isReadOnly}
                    title={isMerchantEmpty ? '' : iouMerchant}
                    description={translate('common.merchant')}
                    style={[styles.moneyRequestMenuItem]}
                    titleStyle={styles.flex1}
                    onPress={() => {
                        Navigation.navigate(ROUTES.MONEY_REQUEST_STEP_MERCHANT.getRoute(action, iouType, transactionID, reportID, Navigation.getActiveRouteWithoutParams()));
                    }}
                    disabled={didConfirm}
                    interactive={!isReadOnly}
                    brickRoadIndicator={shouldDisplayMerchantError ? CONST.BRICK_ROAD_INDICATOR_STATUS.ERROR : undefined}
                    error={shouldDisplayMerchantError ? translate('common.error.fieldRequired') : ''}
                    rightLabel={isMerchantRequired ? translate('common.required') : ''}
                />
            ),
            shouldShow: shouldShowMerchant,
            isSupplementary: !isMerchantRequired,
        },
        {
            item: (
                <MenuItemWithTopDescription
                    key={translate('common.date')}
                    shouldShowRightIcon={!isReadOnly}
                    // eslint-disable-next-line @typescript-eslint/prefer-nullish-coalescing
                    title={iouCreated || format(new Date(), CONST.DATE.FNS_FORMAT_STRING)}
                    description={translate('common.date')}
                    style={[styles.moneyRequestMenuItem]}
                    titleStyle={styles.flex1}
                    onPress={() => {
                        Navigation.navigate(ROUTES.MONEY_REQUEST_STEP_DATE.getRoute(action, iouType, transactionID, reportID, Navigation.getActiveRouteWithoutParams()));
                    }}
                    disabled={didConfirm}
                    interactive={!isReadOnly}
                    brickRoadIndicator={shouldDisplayFieldError && TransactionUtils.isCreatedMissing(transaction) ? CONST.BRICK_ROAD_INDICATOR_STATUS.ERROR : undefined}
                    error={shouldDisplayFieldError && TransactionUtils.isCreatedMissing(transaction) ? translate('common.error.enterDate') : ''}
                />
            ),
            shouldShow: shouldShowDate,
            isSupplementary: true,
        },
        {
            item: (
                <MenuItemWithTopDescription
                    key={translate('common.category')}
                    shouldShowRightIcon={!isReadOnly}
                    title={iouCategory}
                    description={translate('common.category')}
                    numberOfLinesTitle={2}
                    onPress={() =>
                        Navigation.navigate(ROUTES.MONEY_REQUEST_STEP_CATEGORY.getRoute(action, iouType, transactionID, reportID, Navigation.getActiveRouteWithoutParams(), reportActionID))
                    }
                    style={[styles.moneyRequestMenuItem]}
                    titleStyle={styles.flex1}
                    disabled={didConfirm}
                    interactive={!isReadOnly}
                    rightLabel={isCategoryRequired ? translate('common.required') : ''}
                />
            ),
            shouldShow: shouldShowCategories,
            isSupplementary: action === CONST.IOU.ACTION.CATEGORIZE ? false : !isCategoryRequired,
        },
        ...policyTagLists.map(({name, required}, index) => {
            const isTagRequired = required === undefined ? false : canUseViolations && required;
            return {
                item: (
                    <MenuItemWithTopDescription
                        key={name}
                        shouldShowRightIcon={!isReadOnly}
                        title={TransactionUtils.getTagForDisplay(transaction, index)}
                        description={name}
                        numberOfLinesTitle={2}
                        onPress={() =>
                            Navigation.navigate(
                                ROUTES.MONEY_REQUEST_STEP_TAG.getRoute(action, iouType, index, transactionID, reportID, Navigation.getActiveRouteWithoutParams(), reportActionID),
                            )
                        }
                        style={[styles.moneyRequestMenuItem]}
                        disabled={didConfirm}
                        interactive={!isReadOnly}
                        rightLabel={isTagRequired ? translate('common.required') : ''}
                    />
                ),
                shouldShow: shouldShowTags,
                isSupplementary: !isTagRequired,
            };
        }),
        {
            item: (
                <MenuItemWithTopDescription
                    key={`${taxRates?.name}${taxRateTitle}`}
                    shouldShowRightIcon={!isReadOnly}
                    title={taxRateTitle}
                    description={taxRates?.name}
                    style={[styles.moneyRequestMenuItem]}
                    titleStyle={styles.flex1}
                    onPress={() => Navigation.navigate(ROUTES.MONEY_REQUEST_STEP_TAX_RATE.getRoute(action, iouType, transactionID, reportID, Navigation.getActiveRouteWithoutParams()))}
                    disabled={didConfirm}
                    interactive={!isReadOnly}
                />
            ),
            shouldShow: shouldShowTax,
            isSupplementary: true,
        },
        {
            item: (
                <MenuItemWithTopDescription
                    key={`${taxRates?.name}${formattedTaxAmount}`}
                    shouldShowRightIcon={!isReadOnly}
                    title={formattedTaxAmount}
                    description={translate('iou.taxAmount')}
                    style={[styles.moneyRequestMenuItem]}
                    titleStyle={styles.flex1}
                    onPress={() => Navigation.navigate(ROUTES.MONEY_REQUEST_STEP_TAX_AMOUNT.getRoute(action, iouType, transactionID, reportID, Navigation.getActiveRouteWithoutParams()))}
                    disabled={didConfirm}
                    interactive={!isReadOnly}
                />
            ),
            shouldShow: shouldShowTax,
            isSupplementary: true,
        },
        {
            item: (
                <View style={[styles.flexRow, styles.justifyContentBetween, styles.alignItemsCenter, styles.ml5, styles.mr8, styles.optionRow]}>
                    <Text color={!iouIsBillable ? theme.textSupporting : undefined}>{translate('common.billable')}</Text>
                    <Switch
                        accessibilityLabel={translate('common.billable')}
                        isOn={iouIsBillable}
                        onToggle={(isOn) => onToggleBillable?.(isOn)}
                    />
                </View>
            ),
            shouldShow: shouldShowBillable,
            isSupplementary: true,
        },
    ];

    const primaryFields = classifiedFields.filter((classifiedField) => classifiedField.shouldShow && !classifiedField.isSupplementary).map((primaryField) => primaryField.item);

    const supplementaryFields = classifiedFields
        .filter((classifiedField) => classifiedField.shouldShow && classifiedField.isSupplementary)
        .map((supplementaryField) => supplementaryField.item);

    const {
        image: receiptImage,
        thumbnail: receiptThumbnail,
        isThumbnail,
        fileExtension,
        isLocalFile,
    } = receiptPath && receiptFilename ? ReceiptUtils.getThumbnailAndImageURIs(transaction ?? null, receiptPath, receiptFilename) : ({} as ReceiptUtils.ThumbnailAndImageURI);

    const resolvedThumbnail = isLocalFile ? receiptThumbnail : tryResolveUrlFromApiRoot(receiptThumbnail ?? '');
    const resolvedReceiptImage = isLocalFile ? receiptImage : tryResolveUrlFromApiRoot(receiptImage ?? '');

    const receiptThumbnailContent = useMemo(
        () =>
            isLocalFile && Str.isPDF(receiptFilename) ? (
                <PDFThumbnail
                    // eslint-disable-next-line @typescript-eslint/non-nullable-type-assertion-style
                    previewSourceURL={resolvedReceiptImage as string}
                    style={styles.moneyRequestImage}
                    // We don't support scaning password protected PDF receipt
                    enabled={!isAttachmentInvalid}
                    onPassword={() => setIsAttachmentInvalid(true)}
                />
            ) : (
                <ReceiptImage
                    style={styles.moneyRequestImage}
                    isThumbnail={isThumbnail}
                    // eslint-disable-next-line @typescript-eslint/prefer-nullish-coalescing
                    source={resolvedThumbnail || resolvedReceiptImage || ''}
                    // AuthToken is required when retrieving the image from the server
                    // but we don't need it to load the blob:// or file:// image when starting an expense/split
                    // So if we have a thumbnail, it means we're retrieving the image from the server
                    isAuthTokenRequired={!!receiptThumbnail}
                    fileExtension={fileExtension}
                />
            ),
        [isLocalFile, receiptFilename, resolvedThumbnail, styles.moneyRequestImage, isAttachmentInvalid, isThumbnail, resolvedReceiptImage, receiptThumbnail, fileExtension],
    );

    return (
<<<<<<< HEAD
        // @ts-expect-error This component is deprecated and will not be migrated to TypeScript (context: https://expensify.slack.com/archives/C01GTK53T8Q/p1709232289899589?thread_ts=1709156803.359359&cid=C01GTK53T8Q)
        <OptionsSelector
            sections={optionSelectorSections}
            onSelectRow={navigateToReportOrUserDetail}
            onAddToSelection={selectParticipant}
            onConfirmSelection={confirm}
            selectedOptions={selectedOptions}
            disableArrowKeysActions
            boldStyle
            showTitleTooltip
            shouldTextInputAppearBelowOptions
            shouldShowTextInput={false}
            shouldUseStyleForChildren={false}
            footerContent={footerContent}
            listStyles={listStyles}
            shouldAllowScrollingChildren
        >
            {isDistanceRequest && (
                <View style={styles.confirmationListMapItem}>
                    <ConfirmedRoute transaction={transaction ?? ({} as OnyxTypes.Transaction)} />
                </View>
            )}
            {isTypeInvoice && (
=======
        <>
            {/** Hide it temporarily, it will back when https://github.com/Expensify/App/pull/40386 is merged */}
            {isTypeSplit && action === CONST.IOU.ACTION.CREATE && false && (
>>>>>>> 54d971a5
                <MenuItem
                    key={translate('moneyRequestConfirmationList.paidBy')}
                    label={translate('moneyRequestConfirmationList.paidBy')}
                    interactive={!isPolicyExpenseChat && !isReadOnly}
                    description={payeePersonalDetails.login ?? ReportUtils.getDisplayNameForParticipant(payeePersonalDetails.accountID)}
                    title={payeePersonalDetails.displayName ?? ReportUtils.getDisplayNameForParticipant(payeePersonalDetails.accountID)}
                    icon={payeeIcons}
                    onPress={() => {
                        Navigation.navigate(
                            ROUTES.MONEY_REQUEST_STEP_SPLIT_PAYER.getRoute(action, iouType, transaction?.transactionID ?? '', reportID, Navigation.getActiveRouteWithoutParams()),
                        );
                    }}
                    shouldShowRightIcon={!isPolicyExpenseChat && !isReadOnly}
                    titleWithTooltips={payeePersonalDetails?.isOptimisticPersonalDetail ? undefined : payeeTooltipDetails}
                />
            )}
            {/** @ts-expect-error This component is deprecated and will not be migrated to TypeScript (context: https://expensify.slack.com/archives/C01GTK53T8Q/p1709232289899589?thread_ts=1709156803.359359&cid=C01GTK53T8Q) */}
            <OptionsSelector
                sections={optionSelectorSections}
                onSelectRow={canModifyParticipants ? selectParticipant : navigateToReportOrUserDetail}
                onAddToSelection={selectParticipant}
                onConfirmSelection={confirm}
                selectedOptions={selectedOptions}
                canSelectMultipleOptions={canModifyParticipants}
                disableArrowKeysActions={!canModifyParticipants}
                boldStyle
                showTitleTooltip
                shouldTextInputAppearBelowOptions
                shouldShowTextInput={false}
                shouldUseStyleForChildren={false}
                optionHoveredStyle={canModifyParticipants ? styles.hoveredComponentBG : {}}
                footerContent={footerContent}
                listStyles={listStyles}
                shouldAllowScrollingChildren
            >
                {isDistanceRequest && (
                    <View style={styles.confirmationListMapItem}>
                        <ConfirmedRoute transaction={transaction ?? ({} as OnyxTypes.Transaction)} />
                    </View>
                )}
                {isTypeInvoice && (
                    <MenuItem
                        key={translate('workspace.invoices.sendFrom')}
                        shouldShowRightIcon={!isReadOnly && canUpdateSenderWorkspace}
                        title={senderWorkspace?.name}
                        icon={senderWorkspace?.avatar ? senderWorkspace?.avatar : getDefaultWorkspaceAvatar(senderWorkspace?.name)}
                        iconType={CONST.ICON_TYPE_WORKSPACE}
                        description={translate('workspace.common.workspace')}
                        label={translate('workspace.invoices.sendFrom')}
                        isLabelHoverable={false}
                        interactive={!isReadOnly && canUpdateSenderWorkspace}
                        onPress={() => {
                            Navigation.navigate(ROUTES.MONEY_REQUEST_STEP_SEND_FROM.getRoute(iouType, transaction?.transactionID ?? '', reportID, Navigation.getActiveRouteWithoutParams()));
                        }}
                        style={styles.moneyRequestMenuItem}
                        labelStyle={styles.mt2}
                        titleStyle={styles.flex1}
                        disabled={didConfirm || !canUpdateSenderWorkspace}
                    />
                )}
                {!isDistanceRequest &&
                    // eslint-disable-next-line @typescript-eslint/prefer-nullish-coalescing
                    (receiptImage || receiptThumbnail
                        ? receiptThumbnailContent
                        : // The empty receipt component should only show for IOU Requests of a paid policy ("Team" or "Corporate")
                          PolicyUtils.isPaidGroupPolicy(policy) &&
                          !isDistanceRequest &&
                          iouType === CONST.IOU.TYPE.SUBMIT && (
                              <ReceiptEmptyState
                                  onPress={() =>
                                      Navigation.navigate(
                                          ROUTES.MONEY_REQUEST_STEP_SCAN.getRoute(CONST.IOU.ACTION.CREATE, iouType, transactionID, reportID, Navigation.getActiveRouteWithoutParams()),
                                      )
                                  }
                              />
                          ))}
                {primaryFields}
                {!shouldShowAllFields && (
                    <ShowMoreButton
                        containerStyle={[styles.mt1, styles.mb2]}
                        onPress={toggleShouldExpandFields}
                    />
                )}
                {shouldShowAllFields && supplementaryFields}
                <ConfirmModal
                    title={translate('attachmentPicker.wrongFileType')}
                    onConfirm={navigateBack}
                    onCancel={navigateBack}
                    isVisible={isAttachmentInvalid}
                    prompt={translate('attachmentPicker.protectedPDFNotSupported')}
                    confirmText={translate('common.close')}
                    shouldShowCancelButton={false}
                />
            </OptionsSelector>
        </>
    );
}

MoneyRequestConfirmationList.displayName = 'MoneyRequestConfirmationList';

export default withOnyx<MoneyRequestConfirmationListProps, MoneyRequestConfirmationListOnyxProps>({
    session: {
        key: ONYXKEYS.SESSION,
    },
    policyCategories: {
        key: ({policyID}) => `${ONYXKEYS.COLLECTION.POLICY_CATEGORIES}${policyID}`,
    },
    policyTags: {
        key: ({policyID}) => `${ONYXKEYS.COLLECTION.POLICY_TAGS}${policyID}`,
    },
    defaultMileageRate: {
        key: ({policyID}) => `${ONYXKEYS.COLLECTION.POLICY}${policyID}`,
        selector: DistanceRequestUtils.getDefaultMileageRate,
    },
    mileageRates: {
        key: ({policyID}) => `${ONYXKEYS.COLLECTION.POLICY}${policyID}`,
        selector: DistanceRequestUtils.getMileageRates,
    },
    policy: {
        key: ({policyID}) => `${ONYXKEYS.COLLECTION.POLICY}${policyID}`,
    },
    lastSelectedDistanceRates: {
        key: ONYXKEYS.NVP_LAST_SELECTED_DISTANCE_RATES,
    },
    allPolicies: {
        key: ONYXKEYS.COLLECTION.POLICY,
    },
    currencyList: {
        key: ONYXKEYS.CURRENCY_LIST,
    },
})(MoneyRequestConfirmationList);<|MERGE_RESOLUTION|>--- conflicted
+++ resolved
@@ -449,10 +449,10 @@
         IOU.adjustRemainingSplitShares(transaction);
     }, [isTypeSplit, transaction]);
 
+    const payeePersonalDetails = useMemo(() => payeePersonalDetailsProp ?? currentUserPersonalDetails, [payeePersonalDetailsProp, currentUserPersonalDetails]);
     const selectedParticipants = useMemo(() => selectedParticipantsProp.filter((participant) => participant.selected), [selectedParticipantsProp]);
-    const payeePersonalDetails = useMemo(() => payeePersonalDetailsProp ?? currentUserPersonalDetails, [payeePersonalDetailsProp, currentUserPersonalDetails]);
-<<<<<<< HEAD
     const shouldShowReadOnlySplits = useMemo(() => isPolicyExpenseChat || isReadOnly || isScanRequest, [isPolicyExpenseChat, isReadOnly, isScanRequest]);
+
     const splitParticipants = useMemo(() => {
         const payeeOption = OptionsListUtils.getIOUConfirmationOptionsFromPayeePersonalDetail(payeePersonalDetails);
         if (shouldShowReadOnlySplits) {
@@ -494,7 +494,6 @@
         return Object.keys(transaction.splitShares).some((key) => transaction.splitShares?.[Number(key) ?? -1]?.isModified);
     }, [transaction?.splitShares]);
 
-=======
     const payeeTooltipDetails = useMemo(
         () => ReportUtils.getDisplayNamesWithTooltips(OptionsListUtils.getPersonalDetailsForAccountIDs([payeePersonalDetails.accountID], personalDetails), false),
         [payeePersonalDetails.accountID, personalDetails],
@@ -507,13 +506,9 @@
             id: payeePersonalDetails.accountID,
         },
     ];
-    const canModifyParticipants = !isReadOnly && canModifyParticipantsProp && hasMultipleParticipants;
-    const shouldDisablePaidBySection = canModifyParticipants;
->>>>>>> 54d971a5
     const optionSelectorSections = useMemo(() => {
         const sections = [];
         if (hasMultipleParticipants) {
-<<<<<<< HEAD
             sections.push({
                 title: translate('moneyRequestConfirmationList.splitAmounts'),
                 data: splitParticipants,
@@ -522,38 +517,6 @@
                 onActionButtonPress: () => IOU.resetSplitShares(transaction),
                 actionButtonTitle: translate('common.reset'),
             });
-=======
-            const formattedSelectedParticipants = getParticipantsWithAmount(selectedParticipants);
-            let formattedParticipantsList = [...new Set([...formattedSelectedParticipants, ...unselectedParticipants])];
-
-            if (!canModifyParticipants) {
-                formattedParticipantsList = formattedParticipantsList.map((participant) => ({
-                    ...participant,
-                    isDisabled: ReportUtils.isOptimisticPersonalDetail(participant.accountID ?? -1),
-                }));
-            }
-
-            const myIOUAmount = IOUUtils.calculateAmount(selectedParticipants.length, iouAmount, iouCurrencyCode ?? '', true);
-
-            const formattedPayeeOption = OptionsListUtils.getIOUConfirmationOptionsFromPayeePersonalDetail(
-                payeePersonalDetails,
-                iouAmount > 0 ? CurrencyUtils.convertToDisplayString(myIOUAmount, iouCurrencyCode) : '',
-            );
-
-            sections.push(
-                {
-                    title: translate('moneyRequestConfirmationList.paidBy'),
-                    data: [formattedPayeeOption],
-                    shouldShow: true,
-                    isDisabled: shouldDisablePaidBySection,
-                },
-                {
-                    title: translate('moneyRequestConfirmationList.splitWith'),
-                    data: formattedParticipantsList,
-                    shouldShow: true,
-                },
-            );
->>>>>>> 54d971a5
         } else {
             const formattedSelectedParticipants = selectedParticipants.map((participant) => ({
                 ...participant,
@@ -1089,35 +1052,9 @@
     );
 
     return (
-<<<<<<< HEAD
-        // @ts-expect-error This component is deprecated and will not be migrated to TypeScript (context: https://expensify.slack.com/archives/C01GTK53T8Q/p1709232289899589?thread_ts=1709156803.359359&cid=C01GTK53T8Q)
-        <OptionsSelector
-            sections={optionSelectorSections}
-            onSelectRow={navigateToReportOrUserDetail}
-            onAddToSelection={selectParticipant}
-            onConfirmSelection={confirm}
-            selectedOptions={selectedOptions}
-            disableArrowKeysActions
-            boldStyle
-            showTitleTooltip
-            shouldTextInputAppearBelowOptions
-            shouldShowTextInput={false}
-            shouldUseStyleForChildren={false}
-            footerContent={footerContent}
-            listStyles={listStyles}
-            shouldAllowScrollingChildren
-        >
-            {isDistanceRequest && (
-                <View style={styles.confirmationListMapItem}>
-                    <ConfirmedRoute transaction={transaction ?? ({} as OnyxTypes.Transaction)} />
-                </View>
-            )}
-            {isTypeInvoice && (
-=======
         <>
             {/** Hide it temporarily, it will back when https://github.com/Expensify/App/pull/40386 is merged */}
             {isTypeSplit && action === CONST.IOU.ACTION.CREATE && false && (
->>>>>>> 54d971a5
                 <MenuItem
                     key={translate('moneyRequestConfirmationList.paidBy')}
                     label={translate('moneyRequestConfirmationList.paidBy')}
@@ -1137,18 +1074,16 @@
             {/** @ts-expect-error This component is deprecated and will not be migrated to TypeScript (context: https://expensify.slack.com/archives/C01GTK53T8Q/p1709232289899589?thread_ts=1709156803.359359&cid=C01GTK53T8Q) */}
             <OptionsSelector
                 sections={optionSelectorSections}
-                onSelectRow={canModifyParticipants ? selectParticipant : navigateToReportOrUserDetail}
+                onSelectRow={navigateToReportOrUserDetail}
                 onAddToSelection={selectParticipant}
                 onConfirmSelection={confirm}
                 selectedOptions={selectedOptions}
-                canSelectMultipleOptions={canModifyParticipants}
-                disableArrowKeysActions={!canModifyParticipants}
+                disableArrowKeysActions
                 boldStyle
                 showTitleTooltip
                 shouldTextInputAppearBelowOptions
                 shouldShowTextInput={false}
                 shouldUseStyleForChildren={false}
-                optionHoveredStyle={canModifyParticipants ? styles.hoveredComponentBG : {}}
                 footerContent={footerContent}
                 listStyles={listStyles}
                 shouldAllowScrollingChildren
