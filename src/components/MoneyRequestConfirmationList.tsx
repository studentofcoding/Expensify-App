import {useIsFocused} from '@react-navigation/native';
import {format} from 'date-fns';
import Str from 'expensify-common/lib/str';
import React, {useCallback, useEffect, useMemo, useReducer, useRef, useState} from 'react';
import {View} from 'react-native';
import type {StyleProp, ViewStyle} from 'react-native';
import {withOnyx} from 'react-native-onyx';
import type {OnyxEntry} from 'react-native-onyx';
import type {ValueOf} from 'type-fest';
import useCurrentUserPersonalDetails from '@hooks/useCurrentUserPersonalDetails';
import useLocalize from '@hooks/useLocalize';
import usePermissions from '@hooks/usePermissions';
import usePrevious from '@hooks/usePrevious';
import useTheme from '@hooks/useTheme';
import useThemeStyles from '@hooks/useThemeStyles';
import * as CurrencyUtils from '@libs/CurrencyUtils';
import DistanceRequestUtils from '@libs/DistanceRequestUtils';
import type {DefaultMileageRate} from '@libs/DistanceRequestUtils';
import * as IOUUtils from '@libs/IOUUtils';
import Log from '@libs/Log';
import * as MoneyRequestUtils from '@libs/MoneyRequestUtils';
import Navigation from '@libs/Navigation/Navigation';
import * as OptionsListUtils from '@libs/OptionsListUtils';
import * as PolicyUtils from '@libs/PolicyUtils';
import {isTaxTrackingEnabled} from '@libs/PolicyUtils';
import * as ReceiptUtils from '@libs/ReceiptUtils';
import * as ReportUtils from '@libs/ReportUtils';
import playSound, {SOUNDS} from '@libs/Sound';
import * as TransactionUtils from '@libs/TransactionUtils';
import * as IOU from '@userActions/IOU';
import CONST from '@src/CONST';
import ONYXKEYS from '@src/ONYXKEYS';
import ROUTES from '@src/ROUTES';
import type {Route} from '@src/ROUTES';
import type * as OnyxTypes from '@src/types/onyx';
import type {Participant} from '@src/types/onyx/IOU';
import type {PaymentMethodType} from '@src/types/onyx/OriginalMessage';
import Button from './Button';
import ButtonWithDropdownMenu from './ButtonWithDropdownMenu';
import type {DropdownOption} from './ButtonWithDropdownMenu/types';
import ConfirmedRoute from './ConfirmedRoute';
import ConfirmModal from './ConfirmModal';
import FormHelpMessage from './FormHelpMessage';
import * as Expensicons from './Icon/Expensicons';
import MenuItemWithTopDescription from './MenuItemWithTopDescription';
import OptionsSelector from './OptionsSelector';
import PDFThumbnail from './PDFThumbnail';
import ReceiptEmptyState from './ReceiptEmptyState';
import ReceiptImage from './ReceiptImage';
import SettlementButton from './SettlementButton';
import Switch from './Switch';
import Text from './Text';

type MoneyRequestConfirmationListOnyxProps = {
    /** Collection of categories attached to a policy */
    policyCategories: OnyxEntry<OnyxTypes.PolicyCategories>;

    /** Collection of tags attached to a policy */
    policyTags: OnyxEntry<OnyxTypes.PolicyTagList>;

    /** The policy of the report */
    policy: OnyxEntry<OnyxTypes.Policy>;

    /** The session of the logged in user */
    session: OnyxEntry<OnyxTypes.Session>;

    /** Unit and rate used for if the money request is a distance request */
    mileageRate: OnyxEntry<DefaultMileageRate>;
};

type MoneyRequestConfirmationListProps = MoneyRequestConfirmationListOnyxProps & {
    /** Callback to inform parent modal of success */
    onConfirm?: (selectedParticipants: Participant[]) => void;

    /** Callback to parent modal to send money */
    onSendMoney?: (paymentMethod: PaymentMethodType | undefined) => void;

    /** Callback to inform a participant is selected */
    onSelectParticipant?: (option: Participant) => void;

    /** Should we request a single or multiple participant selection from user */
    hasMultipleParticipants: boolean;

    /** IOU amount */
    iouAmount: number;

    /** IOU comment */
    iouComment?: string;

    /** IOU currency */
    iouCurrencyCode?: string;

    /** IOU type */
    iouType?: ValueOf<typeof CONST.IOU.TYPE>;

    /** IOU date */
    iouCreated?: string;

    /** IOU merchant */
    iouMerchant?: string;

    /** IOU Category */
    iouCategory?: string;

    /** IOU isBillable */
    iouIsBillable?: boolean;

    /** Callback to toggle the billable state */
    onToggleBillable?: (isOn: boolean) => void;

    /** Selected participants from MoneyRequestModal with login / accountID */
    selectedParticipants: Participant[];

    /** Payee of the money request with login */
    payeePersonalDetails?: OnyxEntry<OnyxTypes.PersonalDetails>;

    /** Can the participants be modified or not */
    canModifyParticipants?: boolean;

    /** Should the list be read only, and not editable? */
    isReadOnly?: boolean;

    /** Depending on expense report or personal IOU report, respective bank account route */
    bankAccountRoute?: Route;

    /** The policyID of the request */
    policyID?: string;

    /** The reportID of the request */
    reportID?: string;

    /** File path of the receipt */
    receiptPath?: string;

    /** File name of the receipt */
    receiptFilename?: string;

    /** List styles for OptionsSelector */
    listStyles?: StyleProp<ViewStyle>;

    /** Transaction that represents the money request */
    transaction?: OnyxEntry<OnyxTypes.Transaction>;

    /** Whether the money request is a distance request */
    isDistanceRequest?: boolean;

    /** Whether the money request is a scan request */
    isScanRequest?: boolean;

    /** Whether we're editing a split bill */
    isEditingSplitBill?: boolean;

    /** Whether we should show the amount, date, and merchant fields. */
    shouldShowSmartScanFields?: boolean;

    /** A flag for verifying that the current report is a sub-report of a workspace chat */
    isPolicyExpenseChat?: boolean;

    /** Whether smart scan failed */
    hasSmartScanFailed?: boolean;

    reportActionID?: string;
};

const getTaxAmount = (transaction: OnyxEntry<OnyxTypes.Transaction>, defaultTaxValue: string) => {
    // eslint-disable-next-line @typescript-eslint/prefer-nullish-coalescing
    const percentage = (transaction?.taxRate ? transaction?.taxRate?.data?.value : defaultTaxValue) || '';
    return TransactionUtils.calculateTaxAmount(percentage, transaction?.amount ?? 0);
};

function MoneyRequestConfirmationList({
    transaction = null,
    onSendMoney,
    onConfirm,
    onSelectParticipant,
    iouType = CONST.IOU.TYPE.REQUEST,
    isScanRequest = false,
    iouAmount,
    policyCategories,
    mileageRate,
    isDistanceRequest = false,
    policy,
    isPolicyExpenseChat = false,
    iouCategory = '',
    shouldShowSmartScanFields = true,
    isEditingSplitBill,
    policyTags,
    iouCurrencyCode,
    iouMerchant,
    hasMultipleParticipants,
    selectedParticipants: pickedParticipants,
    payeePersonalDetails,
    canModifyParticipants = false,
    session,
    isReadOnly = false,
    bankAccountRoute = '',
    policyID = '',
    reportID = '',
    receiptPath = '',
    iouComment,
    receiptFilename = '',
    listStyles,
    iouCreated,
    iouIsBillable = false,
    onToggleBillable,
    hasSmartScanFailed,
    reportActionID,
}: MoneyRequestConfirmationListProps) {
    const theme = useTheme();
    const styles = useThemeStyles();
    const {translate, toLocaleDigit} = useLocalize();
    const currentUserPersonalDetails = useCurrentUserPersonalDetails();
    const {canUseViolations} = usePermissions();

    const isTypeRequest = iouType === CONST.IOU.TYPE.REQUEST;
    const isTypeSplit = iouType === CONST.IOU.TYPE.SPLIT;
    const isTypeSend = iouType === CONST.IOU.TYPE.SEND;
    const isTypeTrackExpense = iouType === CONST.IOU.TYPE.TRACK_EXPENSE;

    const {unit, rate, currency} = mileageRate ?? {
        unit: CONST.CUSTOM_UNITS.DISTANCE_UNIT_MILES,
        rate: 0,
        currency: 'USD',
    };
    const distance = transaction?.routes?.route0.distance ?? 0;
    const shouldCalculateDistanceAmount = isDistanceRequest && iouAmount === 0;
    const taxRates = policy?.taxRates;

    // A flag for showing the categories field
    const shouldShowCategories = isPolicyExpenseChat && (!!iouCategory || OptionsListUtils.hasEnabledOptions(Object.values(policyCategories ?? {})));

    // A flag and a toggler for showing the rest of the form fields
    const [shouldExpandFields, toggleShouldExpandFields] = useReducer((state) => !state, false);

    // Do not hide fields in case of send money request
    const shouldShowAllFields = isDistanceRequest || shouldExpandFields || !shouldShowSmartScanFields || isTypeSend || isEditingSplitBill;

    const shouldShowDate = (shouldShowSmartScanFields || isDistanceRequest) && !isTypeSend;
    const shouldShowMerchant = shouldShowSmartScanFields && !isDistanceRequest && !isTypeSend;

    const policyTagLists = useMemo(() => PolicyUtils.getTagLists(policyTags), [policyTags]);

    // A flag for showing the tags field
    const shouldShowTags = useMemo(() => isPolicyExpenseChat && OptionsListUtils.hasEnabledTags(policyTagLists), [isPolicyExpenseChat, policyTagLists]);

    // A flag for showing tax rate
    const shouldShowTax = isTaxTrackingEnabled(isPolicyExpenseChat, policy);

    // A flag for showing the billable field
    const shouldShowBillable = policy?.disabledFields?.defaultBillable === false;

    const hasRoute = TransactionUtils.hasRoute(transaction);
    const isDistanceRequestWithPendingRoute = isDistanceRequest && (!hasRoute || !rate);
    const formattedAmount = isDistanceRequestWithPendingRoute
        ? ''
        : CurrencyUtils.convertToDisplayString(
              shouldCalculateDistanceAmount ? DistanceRequestUtils.getDistanceRequestAmount(distance, unit, rate ?? 0) : iouAmount,
              isDistanceRequest ? currency : iouCurrencyCode,
          );
    const formattedTaxAmount = CurrencyUtils.convertToDisplayString(transaction?.taxAmount, iouCurrencyCode);
    const taxRateTitle = taxRates && transaction ? TransactionUtils.getDefaultTaxName(taxRates, transaction) : '';

<<<<<<< HEAD
    const previousTransactionAmount = usePrevious(transaction?.amount);
=======
    const defaultTaxKey = taxRates?.defaultExternalID;
    const defaultTaxName = (defaultTaxKey && `${taxRates.taxes[defaultTaxKey].name} (${taxRates.taxes[defaultTaxKey].value}) ${CONST.DOT_SEPARATOR} ${translate('common.default')}`) ?? '';
    // eslint-disable-next-line @typescript-eslint/prefer-nullish-coalescing -- nullish coalescing is not working when a left hand side value is ''
    const taxRateTitle = transaction?.taxRate?.text || defaultTaxName;
>>>>>>> db9e01cc

    const isFocused = useIsFocused();
    const [formError, setFormError] = useState('');

    const [didConfirm, setDidConfirm] = useState(false);
    const [didConfirmSplit, setDidConfirmSplit] = useState(false);

    const [merchantError, setMerchantError] = useState(false);

    const [isAttachmentInvalid, setIsAttachmentInvalid] = useState(false);

    const navigateBack = () => {
        Navigation.goBack(ROUTES.MONEY_REQUEST_CREATE_TAB_SCAN.getRoute(CONST.IOU.ACTION.CREATE, iouType, transaction?.transactionID ?? '', reportID));
    };

    const shouldDisplayFieldError: boolean = useMemo(() => {
        if (!isEditingSplitBill) {
            return false;
        }

        return (!!hasSmartScanFailed && TransactionUtils.hasMissingSmartscanFields(transaction)) || (didConfirmSplit && TransactionUtils.areRequiredFieldsEmpty(transaction));
    }, [isEditingSplitBill, hasSmartScanFailed, transaction, didConfirmSplit]);

    const isMerchantEmpty = !iouMerchant || iouMerchant === CONST.TRANSACTION.PARTIAL_TRANSACTION_MERCHANT;
    const isMerchantRequired = isPolicyExpenseChat && !isScanRequest && shouldShowMerchant;

    const isCategoryRequired = canUseViolations && !!policy?.requiresCategory;

    useEffect(() => {
        if ((!isMerchantRequired && isMerchantEmpty) || !merchantError) {
            return;
        }
        if (!isMerchantEmpty && merchantError) {
            setMerchantError(false);
            if (formError === 'iou.error.invalidMerchant') {
                setFormError('');
            }
        }
    }, [formError, isMerchantEmpty, merchantError, isMerchantRequired]);

    useEffect(() => {
        if (shouldDisplayFieldError && hasSmartScanFailed) {
            setFormError('iou.receiptScanningFailed');
            return;
        }
        if (shouldDisplayFieldError && didConfirmSplit) {
            setFormError('iou.error.genericSmartscanFailureMessage');
            return;
        }
        if (merchantError) {
            setFormError('iou.error.invalidMerchant');
            return;
        }
        // reset the form error whenever the screen gains or loses focus
        setFormError('');
    }, [isFocused, transaction, shouldDisplayFieldError, hasSmartScanFailed, didConfirmSplit, isMerchantRequired, merchantError]);

    useEffect(() => {
        if (!shouldCalculateDistanceAmount) {
            return;
        }

        const amount = DistanceRequestUtils.getDistanceRequestAmount(distance, unit, rate ?? 0);
        IOU.setMoneyRequestAmount_temporaryForRefactor(transaction?.transactionID ?? '', amount, currency ?? '');
    }, [shouldCalculateDistanceAmount, distance, rate, unit, transaction, currency]);

    // Calculate and set tax amount in transaction draft
    useEffect(() => {
        const taxAmount = getTaxAmount(transaction, taxRates?.defaultValue ?? '').toString();
        const amountInSmallestCurrencyUnits = CurrencyUtils.convertToBackendAmount(Number.parseFloat(taxAmount));

        if (transaction?.taxAmount && previousTransactionAmount === transaction?.amount) {
            return IOU.setMoneyRequestTaxAmount(transaction?.transactionID, transaction?.taxAmount, true);
        }

        IOU.setMoneyRequestTaxAmount(transaction?.transactionID ?? '', amountInSmallestCurrencyUnits, true);
    }, [taxRates?.defaultValue, transaction, previousTransactionAmount]);

    /**
     * Returns the participants with amount
     */
    const getParticipantsWithAmount = useCallback(
        (participantsList: Participant[]) => {
            const amount = IOUUtils.calculateAmount(participantsList.length, iouAmount, iouCurrencyCode ?? '');
            return OptionsListUtils.getIOUConfirmationOptionsFromParticipants(participantsList, amount > 0 ? CurrencyUtils.convertToDisplayString(amount, iouCurrencyCode) : '');
        },
        [iouAmount, iouCurrencyCode],
    );

    // If completing a split bill fails, set didConfirm to false to allow the user to edit the fields again
    if (isEditingSplitBill && didConfirm) {
        setDidConfirm(false);
    }

    const splitOrRequestOptions: Array<DropdownOption<string>> = useMemo(() => {
        let text;
        if (isTypeTrackExpense) {
            text = translate('iou.trackExpense');
        } else if (isTypeSplit && iouAmount === 0) {
            text = translate('iou.split');
        } else if ((receiptPath && isTypeRequest) || isDistanceRequestWithPendingRoute) {
            text = translate('iou.request');
            if (iouAmount !== 0) {
                text = translate('iou.requestAmount', {amount: formattedAmount});
            }
        } else {
            const translationKey = isTypeSplit ? 'iou.splitAmount' : 'iou.requestAmount';
            text = translate(translationKey, {amount: formattedAmount});
        }
        return [
            {
                text: text[0].toUpperCase() + text.slice(1),
                value: iouType,
            },
        ];
    }, [isTypeTrackExpense, isTypeSplit, iouAmount, receiptPath, isTypeRequest, isDistanceRequestWithPendingRoute, iouType, translate, formattedAmount]);

    const selectedParticipants = useMemo(() => pickedParticipants.filter((participant) => participant.selected), [pickedParticipants]);
    const personalDetailsOfPayee = useMemo(() => payeePersonalDetails ?? currentUserPersonalDetails, [payeePersonalDetails, currentUserPersonalDetails]);
    const userCanModifyParticipants = useRef(!isReadOnly && canModifyParticipants && hasMultipleParticipants);
    useEffect(() => {
        userCanModifyParticipants.current = !isReadOnly && canModifyParticipants && hasMultipleParticipants;
    }, [isReadOnly, canModifyParticipants, hasMultipleParticipants]);
    const shouldDisablePaidBySection = userCanModifyParticipants.current;

    const optionSelectorSections = useMemo(() => {
        const sections = [];
        const unselectedParticipants = pickedParticipants.filter((participant) => !participant.selected);
        if (hasMultipleParticipants) {
            const formattedSelectedParticipants = getParticipantsWithAmount(selectedParticipants);
            let formattedParticipantsList = [...new Set([...formattedSelectedParticipants, ...unselectedParticipants])];

            if (!canModifyParticipants) {
                formattedParticipantsList = formattedParticipantsList.map((participant) => ({
                    ...participant,
                    isDisabled: ReportUtils.isOptimisticPersonalDetail(participant.accountID ?? -1),
                }));
            }

            const myIOUAmount = IOUUtils.calculateAmount(selectedParticipants.length, iouAmount, iouCurrencyCode ?? '', true);
            const formattedPayeeOption = OptionsListUtils.getIOUConfirmationOptionsFromPayeePersonalDetail(
                personalDetailsOfPayee,
                iouAmount > 0 ? CurrencyUtils.convertToDisplayString(myIOUAmount, iouCurrencyCode) : '',
            );

            sections.push(
                {
                    title: translate('moneyRequestConfirmationList.paidBy'),
                    data: [formattedPayeeOption],
                    shouldShow: true,
                    isDisabled: shouldDisablePaidBySection,
                },
                {
                    title: translate('moneyRequestConfirmationList.splitWith'),
                    data: formattedParticipantsList,
                    shouldShow: true,
                },
            );
        } else {
            const formattedSelectedParticipants = selectedParticipants.map((participant) => ({
                ...participant,
                isDisabled: !participant.isPolicyExpenseChat && !participant.isSelfDM && ReportUtils.isOptimisticPersonalDetail(participant.accountID ?? -1),
            }));
            sections.push({
                title: translate('common.to'),
                data: formattedSelectedParticipants,
                shouldShow: true,
            });
        }
        return sections;
    }, [
        selectedParticipants,
        pickedParticipants,
        hasMultipleParticipants,
        iouAmount,
        iouCurrencyCode,
        getParticipantsWithAmount,
        personalDetailsOfPayee,
        translate,
        shouldDisablePaidBySection,
        canModifyParticipants,
    ]);

    const selectedOptions = useMemo(() => {
        if (!hasMultipleParticipants) {
            return [];
        }
        return [...selectedParticipants, OptionsListUtils.getIOUConfirmationOptionsFromPayeePersonalDetail(personalDetailsOfPayee)];
    }, [selectedParticipants, hasMultipleParticipants, personalDetailsOfPayee]);

    useEffect(() => {
        if (!isDistanceRequest) {
            return;
        }

        /*
         Set pending waypoints based on the route status. We should handle this dynamically to cover cases such as:
         When the user completes the initial steps of the IOU flow offline and then goes online on the confirmation page.
         In this scenario, the route will be fetched from the server, and the waypoints will no longer be pending.
        */
        IOU.setMoneyRequestPendingFields(transaction?.transactionID ?? '', {waypoints: isDistanceRequestWithPendingRoute ? CONST.RED_BRICK_ROAD_PENDING_ACTION.ADD : null});

        const distanceMerchant = DistanceRequestUtils.getDistanceMerchant(hasRoute, distance, unit, rate ?? 0, currency ?? 'USD', translate, toLocaleDigit);
        IOU.setMoneyRequestMerchant(transaction?.transactionID ?? '', distanceMerchant, true);
    }, [isDistanceRequestWithPendingRoute, hasRoute, distance, unit, rate, currency, translate, toLocaleDigit, isDistanceRequest, transaction]);

    // Auto select the category if there is only one enabled category and it is required
    useEffect(() => {
        const enabledCategories = Object.values(policyCategories ?? {}).filter((category) => category.enabled);
        if (iouCategory || !shouldShowCategories || enabledCategories.length !== 1 || !isCategoryRequired) {
            return;
        }
        IOU.setMoneyRequestCategory(transaction?.transactionID ?? '', enabledCategories[0].name);
    }, [iouCategory, shouldShowCategories, policyCategories, transaction, isCategoryRequired]);

    // Auto select the tag if there is only one enabled tag and it is required
    useEffect(() => {
        let updatedTagsString = TransactionUtils.getTag(transaction);
        policyTagLists.forEach((tagList, index) => {
            const enabledTags = Object.values(tagList.tags).filter((tag) => tag.enabled);
            const isTagListRequired = tagList.required === undefined ? false : tagList.required && canUseViolations;
            if (!isTagListRequired || enabledTags.length !== 1 || TransactionUtils.getTag(transaction, index)) {
                return;
            }
            updatedTagsString = IOUUtils.insertTagIntoTransactionTagsString(updatedTagsString, enabledTags[0] ? enabledTags[0].name : '', index);
        });
        if (updatedTagsString !== TransactionUtils.getTag(transaction) && updatedTagsString) {
            IOU.setMoneyRequestTag(transaction?.transactionID ?? '', updatedTagsString);
        }
    }, [policyTagLists, transaction, policyTags, canUseViolations]);

    /**
     */
    const selectParticipant = useCallback(
        (option: Participant) => {
            // Return early if selected option is currently logged in user.
            if (option.accountID === session?.accountID) {
                return;
            }
            onSelectParticipant?.(option);
        },
        [session?.accountID, onSelectParticipant],
    );

    /**
     * Navigate to report details or profile of selected user
     */
    const navigateToReportOrUserDetail = (option: ReportUtils.OptionData) => {
        const activeRoute = Navigation.getActiveRouteWithoutParams();

        if (option.isSelfDM) {
            Navigation.navigate(ROUTES.PROFILE.getRoute(currentUserPersonalDetails.accountID, activeRoute));
            return;
        }

        if (option.accountID) {
            Navigation.navigate(ROUTES.PROFILE.getRoute(option.accountID, activeRoute));
        } else if (option.reportID) {
            Navigation.navigate(ROUTES.REPORT_WITH_ID_DETAILS.getRoute(option.reportID, activeRoute));
        }
    };

    /**
     * @param {String} paymentMethod
     */
    const confirm = useCallback(
        (paymentMethod: PaymentMethodType | undefined) => {
            if (selectedParticipants.length === 0) {
                return;
            }
            if ((isMerchantRequired && isMerchantEmpty) || (shouldDisplayFieldError && TransactionUtils.isMerchantMissing(transaction ?? null))) {
                setMerchantError(true);
                return;
            }

            if (iouType === CONST.IOU.TYPE.SEND) {
                if (!paymentMethod) {
                    return;
                }

                setDidConfirm(true);

                Log.info(`[IOU] Sending money via: ${paymentMethod}`);
                onSendMoney?.(paymentMethod);
            } else {
                // validate the amount for distance requests
                const decimals = CurrencyUtils.getCurrencyDecimals(iouCurrencyCode);
                if (isDistanceRequest && !isDistanceRequestWithPendingRoute && !MoneyRequestUtils.validateAmount(String(iouAmount), decimals)) {
                    setFormError('common.error.invalidAmount');
                    return;
                }

                if (isEditingSplitBill && TransactionUtils.areRequiredFieldsEmpty(transaction ?? null)) {
                    setDidConfirmSplit(true);
                    setFormError('iou.error.genericSmartscanFailureMessage');
                    return;
                }

                playSound(SOUNDS.DONE);
                setDidConfirm(true);
                onConfirm?.(selectedParticipants);
            }
        },
        [
            selectedParticipants,
            isMerchantRequired,
            isMerchantEmpty,
            shouldDisplayFieldError,
            transaction,
            iouType,
            onSendMoney,
            iouCurrencyCode,
            isDistanceRequest,
            isDistanceRequestWithPendingRoute,
            iouAmount,
            isEditingSplitBill,
            onConfirm,
        ],
    );

    const footerContent = useMemo(() => {
        if (isReadOnly) {
            return;
        }

        const shouldShowSettlementButton = iouType === CONST.IOU.TYPE.SEND;
        const shouldDisableButton = selectedParticipants.length === 0;

        const button = shouldShowSettlementButton ? (
            <SettlementButton
                pressOnEnter
                isDisabled={shouldDisableButton}
                onPress={confirm}
                enablePaymentsRoute={ROUTES.IOU_SEND_ENABLE_PAYMENTS}
                addBankAccountRoute={bankAccountRoute}
                shouldShowPersonalBankAccountOption
                currency={iouCurrencyCode}
                policyID={policyID}
                buttonSize={CONST.DROPDOWN_BUTTON_SIZE.LARGE}
                kycWallAnchorAlignment={{
                    horizontal: CONST.MODAL.ANCHOR_ORIGIN_HORIZONTAL.LEFT,
                    vertical: CONST.MODAL.ANCHOR_ORIGIN_VERTICAL.BOTTOM,
                }}
                paymentMethodDropdownAnchorAlignment={{
                    horizontal: CONST.MODAL.ANCHOR_ORIGIN_HORIZONTAL.RIGHT,
                    vertical: CONST.MODAL.ANCHOR_ORIGIN_VERTICAL.BOTTOM,
                }}
                enterKeyEventListenerPriority={1}
            />
        ) : (
            <ButtonWithDropdownMenu
                success
                pressOnEnter
                isDisabled={shouldDisableButton}
                onPress={(event, value) => confirm(value as PaymentMethodType)}
                options={splitOrRequestOptions}
                buttonSize={CONST.DROPDOWN_BUTTON_SIZE.LARGE}
                enterKeyEventListenerPriority={1}
            />
        );

        return (
            <>
                {!!formError && (
                    <FormHelpMessage
                        style={[styles.ph1, styles.mb2]}
                        isError
                        message={formError}
                    />
                )}

                {button}
            </>
        );
    }, [isReadOnly, iouType, selectedParticipants.length, confirm, bankAccountRoute, iouCurrencyCode, policyID, splitOrRequestOptions, formError, styles.ph1, styles.mb2]);

    // An intermediate structure that helps us classify the fields as "primary" and "supplementary".
    // The primary fields are always shown to the user, while an extra action is needed to reveal the supplementary ones.
    const classifiedFields = [
        {
            item: (
                <MenuItemWithTopDescription
                    key={translate('iou.amount')}
                    shouldShowRightIcon={!isReadOnly && !isDistanceRequest}
                    title={formattedAmount}
                    description={translate('iou.amount')}
                    interactive={!isReadOnly}
                    onPress={() => {
                        if (isDistanceRequest) {
                            return;
                        }
                        if (isEditingSplitBill) {
                            Navigation.navigate(ROUTES.EDIT_SPLIT_BILL.getRoute(reportID, reportActionID ?? '', CONST.EDIT_REQUEST_FIELD.AMOUNT));
                            return;
                        }
                        Navigation.navigate(
                            ROUTES.MONEY_REQUEST_STEP_AMOUNT.getRoute(CONST.IOU.ACTION.CREATE, iouType, transaction?.transactionID ?? '', reportID, Navigation.getActiveRouteWithoutParams()),
                        );
                    }}
                    style={[styles.moneyRequestMenuItem, styles.mt2]}
                    titleStyle={styles.moneyRequestConfirmationAmount}
                    disabled={didConfirm}
                    brickRoadIndicator={shouldDisplayFieldError && TransactionUtils.isAmountMissing(transaction ?? null) ? CONST.BRICK_ROAD_INDICATOR_STATUS.ERROR : undefined}
                    error={shouldDisplayFieldError && TransactionUtils.isAmountMissing(transaction ?? null) ? translate('common.error.enterAmount') : ''}
                />
            ),
            shouldShow: shouldShowSmartScanFields,
            isSupplementary: false,
        },
        {
            item: (
                <MenuItemWithTopDescription
                    key={translate('common.description')}
                    shouldShowRightIcon={!isReadOnly}
                    shouldParseTitle
                    title={iouComment}
                    description={translate('common.description')}
                    onPress={() => {
                        Navigation.navigate(
                            ROUTES.MONEY_REQUEST_STEP_DESCRIPTION.getRoute(
                                CONST.IOU.ACTION.CREATE,
                                iouType,
                                transaction?.transactionID ?? '',
                                reportID,
                                Navigation.getActiveRouteWithoutParams(),
                                reportActionID,
                            ),
                        );
                    }}
                    style={[styles.moneyRequestMenuItem]}
                    titleStyle={styles.flex1}
                    disabled={didConfirm}
                    interactive={!isReadOnly}
                    numberOfLinesTitle={2}
                />
            ),
            shouldShow: true,
            isSupplementary: false,
        },
        {
            item: (
                <MenuItemWithTopDescription
                    key={translate('common.distance')}
                    shouldShowRightIcon={!isReadOnly}
                    title={isMerchantEmpty ? '' : iouMerchant}
                    description={translate('common.distance')}
                    style={[styles.moneyRequestMenuItem]}
                    titleStyle={styles.flex1}
                    onPress={() =>
                        Navigation.navigate(
                            ROUTES.MONEY_REQUEST_STEP_DISTANCE.getRoute(
                                CONST.IOU.ACTION.CREATE,
                                iouType,
                                transaction?.transactionID ?? '',
                                reportID,
                                Navigation.getActiveRouteWithoutParams(),
                            ),
                        )
                    }
                    // eslint-disable-next-line @typescript-eslint/prefer-nullish-coalescing
                    disabled={didConfirm}
                    interactive={!isReadOnly}
                />
            ),
            shouldShow: isDistanceRequest,
            isSupplementary: true,
        },
        {
            item: (
                <MenuItemWithTopDescription
                    key={translate('common.merchant')}
                    shouldShowRightIcon={!isReadOnly}
                    title={isMerchantEmpty ? '' : iouMerchant}
                    description={translate('common.merchant')}
                    style={[styles.moneyRequestMenuItem]}
                    titleStyle={styles.flex1}
                    onPress={() => {
                        Navigation.navigate(
                            ROUTES.MONEY_REQUEST_STEP_MERCHANT.getRoute(
                                CONST.IOU.ACTION.CREATE,
                                iouType,
                                transaction?.transactionID ?? '',
                                reportID,
                                Navigation.getActiveRouteWithoutParams(),
                            ),
                        );
                    }}
                    disabled={didConfirm}
                    interactive={!isReadOnly}
                    brickRoadIndicator={merchantError ? CONST.BRICK_ROAD_INDICATOR_STATUS.ERROR : undefined}
                    error={merchantError ? translate('common.error.fieldRequired') : ''}
                    rightLabel={isMerchantRequired ? translate('common.required') : ''}
                />
            ),
            shouldShow: shouldShowMerchant,
            isSupplementary: !isMerchantRequired,
        },
        {
            item: (
                <MenuItemWithTopDescription
                    key={translate('common.date')}
                    shouldShowRightIcon={!isReadOnly}
                    // eslint-disable-next-line @typescript-eslint/prefer-nullish-coalescing
                    title={iouCreated || format(new Date(), CONST.DATE.FNS_FORMAT_STRING)}
                    description={translate('common.date')}
                    style={[styles.moneyRequestMenuItem]}
                    titleStyle={styles.flex1}
                    onPress={() => {
                        Navigation.navigate(
                            ROUTES.MONEY_REQUEST_STEP_DATE.getRoute(CONST.IOU.ACTION.CREATE, iouType, transaction?.transactionID ?? '', reportID, Navigation.getActiveRouteWithoutParams()),
                        );
                    }}
                    disabled={didConfirm}
                    interactive={!isReadOnly}
                    brickRoadIndicator={shouldDisplayFieldError && TransactionUtils.isCreatedMissing(transaction) ? CONST.BRICK_ROAD_INDICATOR_STATUS.ERROR : undefined}
                    error={shouldDisplayFieldError && TransactionUtils.isCreatedMissing(transaction) ? translate('common.error.enterDate') : ''}
                />
            ),
            shouldShow: shouldShowDate,
            isSupplementary: true,
        },
        {
            item: (
                <MenuItemWithTopDescription
                    key={translate('common.category')}
                    shouldShowRightIcon={!isReadOnly}
                    title={iouCategory}
                    description={translate('common.category')}
                    numberOfLinesTitle={2}
                    onPress={() =>
                        Navigation.navigate(
                            ROUTES.MONEY_REQUEST_STEP_CATEGORY.getRoute(
                                CONST.IOU.ACTION.CREATE,
                                iouType,
                                transaction?.transactionID ?? '',
                                reportID,
                                Navigation.getActiveRouteWithoutParams(),
                                reportActionID,
                            ),
                        )
                    }
                    style={[styles.moneyRequestMenuItem]}
                    titleStyle={styles.flex1}
                    disabled={didConfirm}
                    interactive={!isReadOnly}
                    rightLabel={isCategoryRequired ? translate('common.required') : ''}
                />
            ),
            shouldShow: shouldShowCategories,
            isSupplementary: !isCategoryRequired,
        },
        ...policyTagLists.map(({name, required}, index) => {
            const isTagRequired = required === undefined ? false : canUseViolations && required;
            return {
                item: (
                    <MenuItemWithTopDescription
                        key={name}
                        shouldShowRightIcon={!isReadOnly}
                        title={TransactionUtils.getTagForDisplay(transaction, index)}
                        description={name}
                        numberOfLinesTitle={2}
                        onPress={() =>
                            Navigation.navigate(
                                ROUTES.MONEY_REQUEST_STEP_TAG.getRoute(
                                    CONST.IOU.ACTION.CREATE,
                                    iouType,
                                    index,
                                    transaction?.transactionID ?? '',
                                    reportID,
                                    Navigation.getActiveRouteWithoutParams(),
                                    reportActionID,
                                ),
                            )
                        }
                        style={[styles.moneyRequestMenuItem]}
                        disabled={didConfirm}
                        interactive={!isReadOnly}
                        rightLabel={isTagRequired ? translate('common.required') : ''}
                    />
                ),
                shouldShow: shouldShowTags,
                isSupplementary: !isTagRequired,
            };
        }),
        {
            item: (
                <MenuItemWithTopDescription
                    key={`${taxRates?.name}${taxRateTitle}`}
                    shouldShowRightIcon={!isReadOnly}
                    title={taxRateTitle}
                    description={taxRates?.name}
                    style={[styles.moneyRequestMenuItem]}
                    titleStyle={styles.flex1}
                    onPress={() =>
                        Navigation.navigate(
                            ROUTES.MONEY_REQUEST_STEP_TAX_RATE.getRoute(
                                CONST.IOU.ACTION.CREATE,
                                iouType,
                                transaction?.transactionID ?? '',
                                reportID,
                                Navigation.getActiveRouteWithoutParams(),
                            ),
                        )
                    }
                    disabled={didConfirm}
                    interactive={!isReadOnly}
                />
            ),
            shouldShow: shouldShowTax,
            isSupplementary: true,
        },
        {
            item: (
                <MenuItemWithTopDescription
                    key={`${taxRates?.name}${formattedTaxAmount}`}
                    shouldShowRightIcon={!isReadOnly}
                    title={formattedTaxAmount}
                    description={translate('iou.taxAmount')}
                    style={[styles.moneyRequestMenuItem]}
                    titleStyle={styles.flex1}
                    onPress={() =>
                        Navigation.navigate(
                            ROUTES.MONEY_REQUEST_STEP_TAX_AMOUNT.getRoute(
                                CONST.IOU.ACTION.CREATE,
                                iouType,
                                transaction?.transactionID ?? '',
                                reportID,
                                Navigation.getActiveRouteWithoutParams(),
                            ),
                        )
                    }
                    disabled={didConfirm}
                    interactive={!isReadOnly}
                />
            ),
            shouldShow: shouldShowTax,
            isSupplementary: true,
        },
        {
            item: (
                <View style={[styles.flexRow, styles.justifyContentBetween, styles.alignItemsCenter, styles.ml5, styles.mr8, styles.optionRow]}>
                    <Text color={!iouIsBillable ? theme.textSupporting : undefined}>{translate('common.billable')}</Text>
                    <Switch
                        accessibilityLabel={translate('common.billable')}
                        isOn={iouIsBillable}
                        onToggle={(isOn) => onToggleBillable?.(isOn)}
                    />
                </View>
            ),
            shouldShow: shouldShowBillable,
            isSupplementary: true,
        },
    ];

    const primaryFields = classifiedFields.filter((classifiedField) => classifiedField.shouldShow && !classifiedField.isSupplementary).map((primaryField) => primaryField.item);

    const supplementaryFields = classifiedFields
        .filter((classifiedField) => classifiedField.shouldShow && classifiedField.isSupplementary)
        .map((supplementaryField) => supplementaryField.item);

    const {
        image: receiptImage,
        thumbnail: receiptThumbnail,
        isThumbnail,
        fileExtension,
        isLocalFile,
    } = receiptPath && receiptFilename ? ReceiptUtils.getThumbnailAndImageURIs(transaction ?? null, receiptPath, receiptFilename) : ({} as ReceiptUtils.ThumbnailAndImageURI);

    const receiptThumbnailContent = useMemo(
        () =>
            isLocalFile && Str.isPDF(receiptFilename) ? (
                <PDFThumbnail
                    // eslint-disable-next-line @typescript-eslint/non-nullable-type-assertion-style
                    previewSourceURL={receiptImage as string}
                    style={styles.moneyRequestImage}
                    // We don't support scaning password protected PDF receipt
                    enabled={!isAttachmentInvalid}
                    onPassword={() => setIsAttachmentInvalid(true)}
                />
            ) : (
                <ReceiptImage
                    style={styles.moneyRequestImage}
                    isThumbnail={isThumbnail}
                    // eslint-disable-next-line @typescript-eslint/prefer-nullish-coalescing
                    source={receiptThumbnail || receiptImage || ''}
                    // AuthToken is required when retrieving the image from the server
                    // but we don't need it to load the blob:// or file:// image when starting a money request / split bill
                    // So if we have a thumbnail, it means we're retrieving the image from the server
                    isAuthTokenRequired={!!receiptThumbnail}
                    fileExtension={fileExtension}
                />
            ),
        [isLocalFile, receiptFilename, receiptImage, styles.moneyRequestImage, isAttachmentInvalid, isThumbnail, receiptThumbnail, fileExtension],
    );

    return (
        // @ts-expect-error This component is deprecated and will not be migrated to TypeScript (context: https://expensify.slack.com/archives/C01GTK53T8Q/p1709232289899589?thread_ts=1709156803.359359&cid=C01GTK53T8Q)
        <OptionsSelector
            sections={optionSelectorSections}
            onSelectRow={userCanModifyParticipants.current ? selectParticipant : navigateToReportOrUserDetail}
            onAddToSelection={selectParticipant}
            onConfirmSelection={confirm}
            selectedOptions={selectedOptions}
            canSelectMultipleOptions={userCanModifyParticipants.current}
            disableArrowKeysActions={!userCanModifyParticipants.current}
            boldStyle
            showTitleTooltip
            shouldTextInputAppearBelowOptions
            shouldShowTextInput={false}
            shouldUseStyleForChildren={false}
            optionHoveredStyle={userCanModifyParticipants.current ? styles.hoveredComponentBG : {}}
            footerContent={!isEditingSplitBill && footerContent}
            listStyles={listStyles}
            shouldAllowScrollingChildren
        >
            {isDistanceRequest && (
                <View style={styles.confirmationListMapItem}>
                    <ConfirmedRoute transaction={transaction ?? ({} as OnyxTypes.Transaction)} />
                </View>
            )}
            {
                // eslint-disable-next-line @typescript-eslint/prefer-nullish-coalescing
                receiptImage || receiptThumbnail
                    ? receiptThumbnailContent
                    : // The empty receipt component should only show for IOU Requests of a paid policy ("Team" or "Corporate")
                      PolicyUtils.isPaidGroupPolicy(policy) &&
                      !isDistanceRequest &&
                      iouType === CONST.IOU.TYPE.REQUEST && (
                          <ReceiptEmptyState
                              onPress={() =>
                                  Navigation.navigate(
                                      ROUTES.MONEY_REQUEST_STEP_SCAN.getRoute(
                                          CONST.IOU.ACTION.CREATE,
                                          iouType,
                                          transaction?.transactionID ?? '',
                                          reportID,
                                          Navigation.getActiveRouteWithoutParams(),
                                      ),
                                  )
                              }
                          />
                      )
            }
            {primaryFields}
            {!shouldShowAllFields && (
                <View style={[styles.flexRow, styles.justifyContentBetween, styles.mh3, styles.alignItemsCenter, styles.mb2, styles.mt1]}>
                    <View style={[styles.shortTermsHorizontalRule, styles.flex1, styles.mr0]} />
                    <Button
                        small
                        onPress={toggleShouldExpandFields}
                        text={translate('common.showMore')}
                        shouldShowRightIcon
                        iconRight={Expensicons.DownArrow}
                        iconFill={theme.icon}
                        style={styles.mh0}
                    />
                    <View style={[styles.shortTermsHorizontalRule, styles.flex1, styles.ml0]} />
                </View>
            )}
            {shouldShowAllFields && supplementaryFields}
            <ConfirmModal
                title={translate('attachmentPicker.wrongFileType')}
                onConfirm={navigateBack}
                onCancel={navigateBack}
                isVisible={isAttachmentInvalid}
                prompt={translate('attachmentPicker.protectedPDFNotSupported')}
                confirmText={translate('common.close')}
                shouldShowCancelButton={false}
            />
        </OptionsSelector>
    );
}

MoneyRequestConfirmationList.displayName = 'MoneyRequestConfirmationList';

export default withOnyx<MoneyRequestConfirmationListProps, MoneyRequestConfirmationListOnyxProps>({
    session: {
        key: ONYXKEYS.SESSION,
    },
    policyCategories: {
        key: ({policyID}) => `${ONYXKEYS.COLLECTION.POLICY_CATEGORIES}${policyID}`,
    },
    policyTags: {
        key: ({policyID}) => `${ONYXKEYS.COLLECTION.POLICY_TAGS}${policyID}`,
    },
    mileageRate: {
        key: ({policyID}) => `${ONYXKEYS.COLLECTION.POLICY}${policyID}`,
        selector: DistanceRequestUtils.getDefaultMileageRate,
    },
    policy: {
        key: ({policyID}) => `${ONYXKEYS.COLLECTION.POLICY}${policyID}`,
    },
})(MoneyRequestConfirmationList);<|MERGE_RESOLUTION|>--- conflicted
+++ resolved
@@ -260,14 +260,10 @@
     const formattedTaxAmount = CurrencyUtils.convertToDisplayString(transaction?.taxAmount, iouCurrencyCode);
     const taxRateTitle = taxRates && transaction ? TransactionUtils.getDefaultTaxName(taxRates, transaction) : '';
 
-<<<<<<< HEAD
-    const previousTransactionAmount = usePrevious(transaction?.amount);
-=======
     const defaultTaxKey = taxRates?.defaultExternalID;
     const defaultTaxName = (defaultTaxKey && `${taxRates.taxes[defaultTaxKey].name} (${taxRates.taxes[defaultTaxKey].value}) ${CONST.DOT_SEPARATOR} ${translate('common.default')}`) ?? '';
     // eslint-disable-next-line @typescript-eslint/prefer-nullish-coalescing -- nullish coalescing is not working when a left hand side value is ''
     const taxRateTitle = transaction?.taxRate?.text || defaultTaxName;
->>>>>>> db9e01cc
 
     const isFocused = useIsFocused();
     const [formError, setFormError] = useState('');
