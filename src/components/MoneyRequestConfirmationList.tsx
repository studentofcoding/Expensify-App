import {useIsFocused} from '@react-navigation/native';
import {format} from 'date-fns';
import {Str} from 'expensify-common';
import React, {useCallback, useEffect, useMemo, useReducer, useState} from 'react';
import type {TextStyle} from 'react-native';
import {View} from 'react-native';
import {withOnyx} from 'react-native-onyx';
import type {OnyxCollection, OnyxEntry} from 'react-native-onyx';
import useCurrentUserPersonalDetails from '@hooks/useCurrentUserPersonalDetails';
import useDebouncedState from '@hooks/useDebouncedState';
import useLocalize from '@hooks/useLocalize';
import {MouseProvider} from '@hooks/useMouseContext';
import useNetwork from '@hooks/useNetwork';
import usePermissions from '@hooks/usePermissions';
import usePrevious from '@hooks/usePrevious';
import useStyleUtils from '@hooks/useStyleUtils';
import useTheme from '@hooks/useTheme';
import useThemeStyles from '@hooks/useThemeStyles';
import * as CurrencyUtils from '@libs/CurrencyUtils';
import DistanceRequestUtils from '@libs/DistanceRequestUtils';
import type {MileageRate} from '@libs/DistanceRequestUtils';
import * as IOUUtils from '@libs/IOUUtils';
import Log from '@libs/Log';
import * as MoneyRequestUtils from '@libs/MoneyRequestUtils';
import Navigation from '@libs/Navigation/Navigation';
import * as OptionsListUtils from '@libs/OptionsListUtils';
import * as PolicyUtils from '@libs/PolicyUtils';
import {getCustomUnitRate, isTaxTrackingEnabled} from '@libs/PolicyUtils';
import * as ReceiptUtils from '@libs/ReceiptUtils';
import * as ReportUtils from '@libs/ReportUtils';
import {getDefaultWorkspaceAvatar} from '@libs/ReportUtils';
import playSound, {SOUNDS} from '@libs/Sound';
import * as TransactionUtils from '@libs/TransactionUtils';
import tryResolveUrlFromApiRoot from '@libs/tryResolveUrlFromApiRoot';
import * as IOU from '@userActions/IOU';
import type {IOUAction, IOUType} from '@src/CONST';
import CONST from '@src/CONST';
import ONYXKEYS from '@src/ONYXKEYS';
import ROUTES from '@src/ROUTES';
import type {Route} from '@src/ROUTES';
import type * as OnyxTypes from '@src/types/onyx';
import type {Participant} from '@src/types/onyx/IOU';
import type {PaymentMethodType} from '@src/types/onyx/OriginalMessage';
import type {SplitShares} from '@src/types/onyx/Transaction';
import ButtonWithDropdownMenu from './ButtonWithDropdownMenu';
import type {DropdownOption} from './ButtonWithDropdownMenu/types';
import ConfirmedRoute from './ConfirmedRoute';
import ConfirmModal from './ConfirmModal';
import FormHelpMessage from './FormHelpMessage';
import MenuItem from './MenuItem';
import MenuItemWithTopDescription from './MenuItemWithTopDescription';
import MoneyRequestAmountInput from './MoneyRequestAmountInput';
import PDFThumbnail from './PDFThumbnail';
import {PressableWithFeedback} from './Pressable';
import PressableWithoutFocus from './Pressable/PressableWithoutFocus';
import ReceiptEmptyState from './ReceiptEmptyState';
import ReceiptImage from './ReceiptImage';
import SelectionList from './SelectionList';
import type {SectionListDataType} from './SelectionList/types';
import UserListItem from './SelectionList/UserListItem';
import SettlementButton from './SettlementButton';
import ShowMoreButton from './ShowMoreButton';
import Switch from './Switch';
import Text from './Text';

type MoneyRequestConfirmationListOnyxProps = {
    /** Collection of categories attached to a policy */
    policyCategories: OnyxEntry<OnyxTypes.PolicyCategories>;

    /** Collection of draft categories attached to a policy */
    policyCategoriesDraft: OnyxEntry<OnyxTypes.PolicyCategories>;

    /** Collection of tags attached to a policy */
    policyTags: OnyxEntry<OnyxTypes.PolicyTagList>;

    /** The policy of the report */
    policy: OnyxEntry<OnyxTypes.Policy>;

    /** The draft policy of the report */
    policyDraft: OnyxEntry<OnyxTypes.Policy>;

    /** Unit and rate used for if the expense is a distance expense */
    mileageRates: OnyxEntry<Record<string, MileageRate>>;

    /** Mileage rate default for the policy */
    defaultMileageRate: OnyxEntry<MileageRate>;

    /** Last selected distance rates */
    lastSelectedDistanceRates: OnyxEntry<Record<string, string>>;

    /** The list of all policies */
    allPolicies: OnyxCollection<OnyxTypes.Policy>;

    /** List of currencies */
    currencyList: OnyxEntry<OnyxTypes.CurrencyList>;
};

type MoneyRequestConfirmationListProps = MoneyRequestConfirmationListOnyxProps & {
    /** Callback to inform parent modal of success */
    onConfirm?: (selectedParticipants: Participant[]) => void;

    /** Callback to parent modal to pay someone */
    onSendMoney?: (paymentMethod: PaymentMethodType | undefined) => void;

    /** IOU amount */
    iouAmount: number;

    /** IOU comment */
    iouComment?: string;

    /** IOU currency */
    iouCurrencyCode?: string;

    /** IOU type */
    iouType?: Exclude<IOUType, typeof CONST.IOU.TYPE.REQUEST | typeof CONST.IOU.TYPE.SEND>;

    /** IOU date */
    iouCreated?: string;

    /** IOU merchant */
    iouMerchant?: string;

    /** IOU Category */
    iouCategory?: string;

    /** IOU isBillable */
    iouIsBillable?: boolean;

    /** Callback to toggle the billable state */
    onToggleBillable?: (isOn: boolean) => void;

    /** Selected participants from MoneyRequestModal with login / accountID */
    selectedParticipants: Participant[];

    /** Payee of the expense with login */
    payeePersonalDetails?: OnyxEntry<OnyxTypes.PersonalDetails> | null;

    /** Should the list be read only, and not editable? */
    isReadOnly?: boolean;

    /** Depending on expense report or personal IOU report, respective bank account route */
    bankAccountRoute?: Route;

    /** The policyID of the request */
    policyID?: string;

    /** The reportID of the request */
    reportID?: string;

    /** File path of the receipt */
    receiptPath?: string;

    /** File name of the receipt */
    receiptFilename?: string;

    /** Transaction that represents the expense */
    transaction?: OnyxEntry<OnyxTypes.Transaction>;

    /** Whether the expense is a distance expense */
    isDistanceRequest?: boolean;

    /** Whether we're editing a split expense */
    isEditingSplitBill?: boolean;

    /** Whether we can navigate to receipt page */
    shouldDisplayReceipt?: boolean;

    /** Whether we should show the amount, date, and merchant fields. */
    shouldShowSmartScanFields?: boolean;

    /** A flag for verifying that the current report is a sub-report of a workspace chat */
    isPolicyExpenseChat?: boolean;

    /** Whether smart scan failed */
    hasSmartScanFailed?: boolean;

    /** The ID of the report action */
    reportActionID?: string;

    /** The action to take */
    action?: IOUAction;
};

type MoneyRequestConfirmationListItem = Participant | ReportUtils.OptionData;

function MoneyRequestConfirmationList({
    transaction,
    onSendMoney,
    onConfirm,
    iouType = CONST.IOU.TYPE.SUBMIT,
    iouAmount,
    policyCategories: policyCategoriesReal,
    policyCategoriesDraft,
    mileageRates,
    isDistanceRequest = false,
    policy: policyReal,
    policyDraft,
    isPolicyExpenseChat = false,
    iouCategory = '',
    shouldShowSmartScanFields = true,
    isEditingSplitBill,
    policyTags,
    iouCurrencyCode,
    iouMerchant,
    selectedParticipants: selectedParticipantsProp,
    payeePersonalDetails: payeePersonalDetailsProp,
    isReadOnly = false,
    bankAccountRoute = '',
    policyID = '',
    reportID = '',
    receiptPath = '',
    iouComment,
    receiptFilename = '',
    iouCreated,
    iouIsBillable = false,
    onToggleBillable,
    hasSmartScanFailed,
    reportActionID,
    defaultMileageRate,
    lastSelectedDistanceRates,
    allPolicies,
    action = CONST.IOU.ACTION.CREATE,
    currencyList,
    shouldDisplayReceipt = false,
}: MoneyRequestConfirmationListProps) {
    const policy = policyReal ?? policyDraft;
    const policyCategories = policyCategoriesReal ?? policyCategoriesDraft;
    const theme = useTheme();
    const styles = useThemeStyles();
    const StyleUtils = useStyleUtils();
    const {translate, toLocaleDigit} = useLocalize();
    const currentUserPersonalDetails = useCurrentUserPersonalDetails();
    const {canUseP2PDistanceRequests, canUseViolations} = usePermissions(iouType);
    const {isOffline} = useNetwork();

    const isTypeRequest = iouType === CONST.IOU.TYPE.SUBMIT;
    const isTypeSplit = iouType === CONST.IOU.TYPE.SPLIT;
    const isTypeSend = iouType === CONST.IOU.TYPE.PAY;
    const isTypeTrackExpense = iouType === CONST.IOU.TYPE.TRACK;
    const isTypeInvoice = iouType === CONST.IOU.TYPE.INVOICE;
    const isScanRequest = useMemo(() => TransactionUtils.isScanRequest(transaction), [transaction]);

    const transactionID = transaction?.transactionID ?? '-1';
    const customUnitRateID = TransactionUtils.getRateID(transaction) ?? '-1';

    useEffect(() => {
        if (customUnitRateID || !canUseP2PDistanceRequests) {
            return;
        }
        if (!customUnitRateID) {
            const rateID = lastSelectedDistanceRates?.[policy?.id ?? ''] ?? defaultMileageRate?.customUnitRateID ?? '';
            IOU.setCustomUnitRateID(transactionID, rateID);
        }
    }, [defaultMileageRate, customUnitRateID, lastSelectedDistanceRates, policy?.id, canUseP2PDistanceRequests, transactionID]);

    const policyCurrency = policy?.outputCurrency ?? PolicyUtils.getPersonalPolicy()?.outputCurrency ?? CONST.CURRENCY.USD;

    const mileageRate = TransactionUtils.isCustomUnitRateIDForP2P(transaction) ? DistanceRequestUtils.getRateForP2P(policyCurrency) : mileageRates?.[customUnitRateID] ?? defaultMileageRate;

    const {unit, rate} = mileageRate ?? {};

    const distance = TransactionUtils.getDistance(transaction);
    const prevRate = usePrevious(rate);
    const prevDistance = usePrevious(distance);
    const shouldCalculateDistanceAmount = isDistanceRequest && (iouAmount === 0 || prevRate !== rate || prevDistance !== distance);

    const currency = (mileageRate as MileageRate)?.currency ?? policyCurrency;

    const taxRates = policy?.taxRates ?? null;

    // A flag for showing the categories field
    const shouldShowCategories = isPolicyExpenseChat && (!!iouCategory || OptionsListUtils.hasEnabledOptions(Object.values(policyCategories ?? {})));

    // A flag and a toggler for showing the rest of the form fields
    const [shouldExpandFields, toggleShouldExpandFields] = useReducer((state) => !state, false);

    // Do not hide fields in case of paying someone
    const shouldShowAllFields = !!isDistanceRequest || shouldExpandFields || !shouldShowSmartScanFields || isTypeSend || !!isEditingSplitBill;

    // In Send Money and Split Bill with Scan flow, we don't allow the Merchant or Date to be edited. For distance requests, don't show the merchant as there's already another "Distance" menu item
    const shouldShowDate = (shouldShowSmartScanFields || isDistanceRequest) && !isTypeSend;
    const shouldShowMerchant = shouldShowSmartScanFields && !isDistanceRequest && !isTypeSend;

    const policyTagLists = useMemo(() => PolicyUtils.getTagLists(policyTags), [policyTags]);

    const senderWorkspace = useMemo(() => {
        const senderWorkspaceParticipant = selectedParticipantsProp.find((participant) => participant.isSender);
        return allPolicies?.[`${ONYXKEYS.COLLECTION.POLICY}${senderWorkspaceParticipant?.policyID}`];
    }, [allPolicies, selectedParticipantsProp]);

    const canUpdateSenderWorkspace = useMemo(() => {
        const isInvoiceRoomParticipant = selectedParticipantsProp.some((participant) => participant.isInvoiceRoom);

        return PolicyUtils.canSendInvoice(allPolicies) && !!transaction?.isFromGlobalCreate && !isInvoiceRoomParticipant;
    }, [allPolicies, selectedParticipantsProp, transaction?.isFromGlobalCreate]);

    const canModifyTaxFields = !isReadOnly && !isDistanceRequest;

    // A flag for showing the tags field
    // TODO: remove the !isTypeInvoice from this condition after BE supports tags for invoices: https://github.com/Expensify/App/issues/41281
    const shouldShowTags = useMemo(() => isPolicyExpenseChat && OptionsListUtils.hasEnabledTags(policyTagLists) && !isTypeInvoice, [isPolicyExpenseChat, policyTagLists, isTypeInvoice]);

    const shouldShowTax = isTaxTrackingEnabled(isPolicyExpenseChat, policy, isDistanceRequest) && !isTypeInvoice;

    // A flag for showing the billable field
    const shouldShowBillable = policy?.disabledFields?.defaultBillable === false;
    const isMovingTransactionFromTrackExpense = IOUUtils.isMovingTransactionFromTrackExpense(action);
    const hasRoute = TransactionUtils.hasRoute(transaction, isDistanceRequest);
    const isDistanceRequestWithPendingRoute = isDistanceRequest && (!hasRoute || !rate) && !isMovingTransactionFromTrackExpense;
    const formattedAmount = isDistanceRequestWithPendingRoute
        ? ''
        : CurrencyUtils.convertToDisplayString(
              shouldCalculateDistanceAmount ? DistanceRequestUtils.getDistanceRequestAmount(distance, unit ?? CONST.CUSTOM_UNITS.DISTANCE_UNIT_MILES, rate ?? 0) : iouAmount,
              isDistanceRequest ? currency : iouCurrencyCode,
          );
    const formattedTaxAmount = CurrencyUtils.convertToDisplayString(transaction?.taxAmount, iouCurrencyCode);
    const taxRateTitle = TransactionUtils.getTaxName(policy, transaction);

    const previousTransactionAmount = usePrevious(transaction?.amount);
    const previousTransactionCurrency = usePrevious(transaction?.currency);

    const isFocused = useIsFocused();
    const [formError, debouncedFormError, setFormError] = useDebouncedState('');

    const [didConfirm, setDidConfirm] = useState(false);
    const [didConfirmSplit, setDidConfirmSplit] = useState(false);

    const [isAttachmentInvalid, setIsAttachmentInvalid] = useState(false);
    const [invalidAttachmentPromt, setInvalidAttachmentPromt] = useState(translate('attachmentPicker.protectedPDFNotSupported'));

    const navigateBack = useCallback(
        () => Navigation.goBack(ROUTES.MONEY_REQUEST_CREATE_TAB_SCAN.getRoute(CONST.IOU.ACTION.CREATE, iouType, transactionID, reportID)),
        [iouType, reportID, transactionID],
    );

    const shouldDisplayFieldError: boolean = useMemo(() => {
        if (!isEditingSplitBill) {
            return false;
        }

        return (!!hasSmartScanFailed && TransactionUtils.hasMissingSmartscanFields(transaction)) || (didConfirmSplit && TransactionUtils.areRequiredFieldsEmpty(transaction));
    }, [isEditingSplitBill, hasSmartScanFailed, transaction, didConfirmSplit]);

    const isMerchantEmpty = useMemo(() => !iouMerchant || TransactionUtils.isMerchantMissing(transaction), [transaction, iouMerchant]);
    const isMerchantRequired = (isPolicyExpenseChat || isTypeInvoice) && (!isScanRequest || isEditingSplitBill) && shouldShowMerchant;
    const shouldDisplayMerchantError = isMerchantRequired && (shouldDisplayFieldError || formError === 'iou.error.invalidMerchant') && isMerchantEmpty;

    const isCategoryRequired = !!policy?.requiresCategory;

    useEffect(() => {
        if (shouldDisplayFieldError && hasSmartScanFailed) {
            setFormError('iou.receiptScanningFailed');
            return;
        }
        if (shouldDisplayFieldError && didConfirmSplit) {
            setFormError('iou.error.genericSmartscanFailureMessage');
            return;
        }
        // reset the form error whenever the screen gains or loses focus
        setFormError('');

        // eslint-disable-next-line react-hooks/exhaustive-deps -- we don't want this effect to run if it's just setFormError that changes
    }, [isFocused, transaction, shouldDisplayFieldError, hasSmartScanFailed, didConfirmSplit]);

    useEffect(() => {
        if (!shouldCalculateDistanceAmount) {
            return;
        }

        const amount = DistanceRequestUtils.getDistanceRequestAmount(distance, unit ?? CONST.CUSTOM_UNITS.DISTANCE_UNIT_MILES, rate ?? 0);
        IOU.setMoneyRequestAmount(transactionID, amount, currency ?? '');
    }, [shouldCalculateDistanceAmount, distance, rate, unit, transactionID, currency]);

    // Calculate and set tax amount in transaction draft
    useEffect(() => {
        if (!shouldShowTax || (transaction?.taxAmount !== undefined && previousTransactionAmount === transaction?.amount && previousTransactionCurrency === transaction?.currency)) {
            return;
        }

        let taxableAmount: number;
        let taxCode: string;
        if (isDistanceRequest) {
            const customUnitRate = getCustomUnitRate(policy, customUnitRateID);
            taxCode = customUnitRate?.attributes?.taxRateExternalID ?? '';
            taxableAmount = DistanceRequestUtils.getTaxableAmount(policy, customUnitRateID, TransactionUtils.getDistance(transaction));
        } else {
            taxableAmount = transaction?.amount ?? 0;
            taxCode = transaction?.taxCode ?? TransactionUtils.getDefaultTaxCode(policy, transaction) ?? '';
        }
        const taxPercentage = TransactionUtils.getTaxValue(policy, transaction, taxCode) ?? '';
        const taxAmount = TransactionUtils.calculateTaxAmount(taxPercentage, taxableAmount);
        const taxAmountInSmallestCurrencyUnits = CurrencyUtils.convertToBackendAmount(Number.parseFloat(taxAmount.toString()));
        IOU.setMoneyRequestTaxAmount(transaction?.transactionID ?? '', taxAmountInSmallestCurrencyUnits);
    }, [policy, shouldShowTax, previousTransactionAmount, previousTransactionCurrency, transaction, isDistanceRequest, customUnitRateID]);

    // If completing a split expense fails, set didConfirm to false to allow the user to edit the fields again
    if (isEditingSplitBill && didConfirm) {
        setDidConfirm(false);
    }

    const splitOrRequestOptions: Array<DropdownOption<string>> = useMemo(() => {
        let text;
        if (isTypeInvoice) {
            text = translate('iou.sendInvoice', {amount: formattedAmount});
        } else if (isTypeTrackExpense) {
            text = translate('iou.trackExpense');
        } else if (isTypeSplit && iouAmount === 0) {
            text = translate('iou.splitExpense');
        } else if ((receiptPath && isTypeRequest) || isDistanceRequestWithPendingRoute) {
            text = translate('iou.submitExpense');
            if (iouAmount !== 0) {
                text = translate('iou.submitAmount', {amount: formattedAmount});
            }
        } else {
            const translationKey = isTypeSplit ? 'iou.splitAmount' : 'iou.submitAmount';
            text = translate(translationKey, {amount: formattedAmount});
        }
        return [
            {
                text: text[0].toUpperCase() + text.slice(1),
                value: iouType,
            },
        ];
    }, [isTypeTrackExpense, isTypeSplit, iouAmount, receiptPath, isTypeRequest, isDistanceRequestWithPendingRoute, iouType, translate, formattedAmount, isTypeInvoice]);

    const onSplitShareChange = useCallback(
        (accountID: number, value: number) => {
            if (!transaction?.transactionID) {
                return;
            }
            const amountInCents = CurrencyUtils.convertToBackendAmount(value);
            IOU.setIndividualShare(transaction?.transactionID, accountID, amountInCents);
        },
        [transaction],
    );

    useEffect(() => {
        if (!isTypeSplit || !transaction?.splitShares) {
            return;
        }

        const splitSharesMap: SplitShares = transaction.splitShares;
        const shares: number[] = Object.values(splitSharesMap).map((splitShare) => splitShare?.amount ?? 0);
        const sumOfShares = shares?.reduce((prev, current): number => prev + current, 0);
        if (sumOfShares !== iouAmount) {
            setFormError('iou.error.invalidSplit');
            return;
        }

        const participantsWithAmount = Object.keys(transaction?.splitShares ?? {})
            .filter((accountID: string): boolean => (transaction?.splitShares?.[Number(accountID)]?.amount ?? 0) > 0)
            .map((accountID) => Number(accountID));

        // A split must have at least two participants with amounts bigger than 0
        if (participantsWithAmount.length === 1) {
            setFormError('iou.error.invalidSplitParticipants');
            return;
        }

        setFormError('');
    }, [isTypeSplit, transaction?.splitShares, iouAmount, iouCurrencyCode, setFormError, translate]);

    useEffect(() => {
        if (!isTypeSplit || !transaction?.splitShares) {
            return;
        }
        IOU.adjustRemainingSplitShares(transaction);
    }, [isTypeSplit, transaction]);

    const selectedParticipants = useMemo(() => selectedParticipantsProp.filter((participant) => participant.selected), [selectedParticipantsProp]);
    const payeePersonalDetails = useMemo(() => payeePersonalDetailsProp ?? currentUserPersonalDetails, [payeePersonalDetailsProp, currentUserPersonalDetails]);
    const shouldShowReadOnlySplits = useMemo(() => isPolicyExpenseChat || isReadOnly || isScanRequest, [isPolicyExpenseChat, isReadOnly, isScanRequest]);

    const splitParticipants = useMemo(() => {
        if (!isTypeSplit) {
            return [];
        }

        const payeeOption = OptionsListUtils.getIOUConfirmationOptionsFromPayeePersonalDetail(payeePersonalDetails);
        if (shouldShowReadOnlySplits) {
            return [payeeOption, ...selectedParticipants].map((participantOption: Participant) => {
                const isPayer = participantOption.accountID === payeeOption.accountID;
                let amount: number | undefined = 0;
                if (iouAmount > 0) {
                    amount =
                        transaction?.comment?.splits?.find((split) => split.accountID === participantOption.accountID)?.amount ??
                        IOUUtils.calculateAmount(selectedParticipants.length, iouAmount, iouCurrencyCode ?? '', isPayer);
                }
                return {
                    ...participantOption,
                    isSelected: false,
                    rightElement: (
                        <View style={[styles.flexWrap, styles.pl2]}>
                            <Text style={[styles.textLabel]}>{amount ? CurrencyUtils.convertToDisplayString(amount, iouCurrencyCode) : ''}</Text>
                        </View>
                    ),
                };
            });
        }

        const currencySymbol = currencyList?.[iouCurrencyCode ?? '']?.symbol ?? iouCurrencyCode;
        const prefixPadding = StyleUtils.getCharacterPadding(currencySymbol ?? '');
        const formattedTotalAmount = CurrencyUtils.convertToDisplayStringWithoutCurrency(iouAmount, iouCurrencyCode);
        const amountWidth = StyleUtils.getWidthStyle(formattedTotalAmount.length * 9 + prefixPadding);

        return [payeeOption, ...selectedParticipants].map((participantOption: Participant) => ({
            ...participantOption,
            tabIndex: -1,
            isSelected: false,
            rightElement: (
                <MoneyRequestAmountInput
                    autoGrow={false}
                    amount={transaction?.splitShares?.[participantOption.accountID ?? -1]?.amount}
                    currency={iouCurrencyCode}
                    prefixCharacter={currencySymbol}
                    disableKeyboard={false}
                    isCurrencyPressable={false}
                    hideFocusedState={false}
                    hideCurrencySymbol
                    formatAmountOnBlur
                    prefixContainerStyle={[styles.pv0]}
                    inputStyle={[styles.optionRowAmountInput, amountWidth] as TextStyle[]}
                    containerStyle={[styles.textInputContainer, amountWidth]}
                    touchableInputWrapperStyle={[styles.ml3]}
                    onFormatAmount={CurrencyUtils.convertToDisplayStringWithoutCurrency}
                    onAmountChange={(value: string) => onSplitShareChange(participantOption.accountID ?? -1, Number(value))}
                    maxLength={formattedTotalAmount.length}
                />
            ),
        }));
    }, [
        isTypeSplit,
        payeePersonalDetails,
        shouldShowReadOnlySplits,
        currencyList,
        iouCurrencyCode,
        StyleUtils,
        iouAmount,
        selectedParticipants,
        styles.flexWrap,
        styles.pl2,
        styles.textLabel,
        styles.pv0,
        styles.optionRowAmountInput,
        styles.textInputContainer,
        styles.ml3,
        transaction?.comment?.splits,
        transaction?.splitShares,
        onSplitShareChange,
    ]);

    const isSplitModified = useMemo(() => {
        if (!transaction?.splitShares) {
            return;
        }
        return Object.keys(transaction.splitShares).some((key) => transaction.splitShares?.[Number(key) ?? -1]?.isModified);
    }, [transaction?.splitShares]);

    const getSplitSectionHeader = useCallback(
        () => (
            <View style={[styles.mt2, styles.mb1, styles.flexRow, styles.justifyContentBetween]}>
                <Text style={[styles.ph5, styles.textLabelSupporting]}>{translate('iou.participants')}</Text>
                {!shouldShowReadOnlySplits && isSplitModified && (
                    <PressableWithFeedback
                        onPress={() => {
                            IOU.resetSplitShares(transaction);
                        }}
                        accessibilityLabel={CONST.ROLE.BUTTON}
                        role={CONST.ROLE.BUTTON}
                        shouldUseAutoHitSlop
                    >
                        <Text style={[styles.pr5, styles.textLabelSupporting, styles.link]}>{translate('common.reset')}</Text>
                    </PressableWithFeedback>
                )}
            </View>
        ),
        [
            isSplitModified,
            shouldShowReadOnlySplits,
            styles.flexRow,
            styles.justifyContentBetween,
            styles.link,
            styles.mb1,
            styles.mt2,
            styles.ph5,
            styles.pr5,
            styles.textLabelSupporting,
            transaction,
            translate,
        ],
    );

    const sections = useMemo(() => {
        const options: Array<SectionListDataType<MoneyRequestConfirmationListItem>> = [];
        if (isTypeSplit) {
            options.push(
                ...[
                    {
                        title: translate('moneyRequestConfirmationList.paidBy'),
                        data: [OptionsListUtils.getIOUConfirmationOptionsFromPayeePersonalDetail(payeePersonalDetails)],
                        shouldShow: true,
                    },
                    {
                        CustomSectionHeader: getSplitSectionHeader,
                        data: splitParticipants,
                        shouldShow: true,
                    },
                ],
            );
            options.push();
        } else {
            const formattedSelectedParticipants = selectedParticipants.map((participant) => ({
                ...participant,
                isSelected: false,
                isDisabled: !participant.isInvoiceRoom && !participant.isPolicyExpenseChat && !participant.isSelfDM && ReportUtils.isOptimisticPersonalDetail(participant.accountID ?? -1),
            }));
            options.push({
                title: translate('common.to'),
                data: formattedSelectedParticipants,
                shouldShow: true,
            });
        }

        return options;
    }, [isTypeSplit, translate, payeePersonalDetails, getSplitSectionHeader, splitParticipants, selectedParticipants]);

    useEffect(() => {
        if (!isDistanceRequest || isMovingTransactionFromTrackExpense) {
            return;
        }

        /*
         Set pending waypoints based on the route status. We should handle this dynamically to cover cases such as:
         When the user completes the initial steps of the IOU flow offline and then goes online on the confirmation page.
         In this scenario, the route will be fetched from the server, and the waypoints will no longer be pending.
        */
        IOU.setMoneyRequestPendingFields(transactionID, {waypoints: isDistanceRequestWithPendingRoute ? CONST.RED_BRICK_ROAD_PENDING_ACTION.ADD : null});

        const distanceMerchant = DistanceRequestUtils.getDistanceMerchant(hasRoute, distance, unit, rate ?? 0, currency ?? CONST.CURRENCY.USD, translate, toLocaleDigit);
        IOU.setMoneyRequestMerchant(transactionID, distanceMerchant, true);
    }, [
        isDistanceRequestWithPendingRoute,
        hasRoute,
        distance,
        unit,
        rate,
        currency,
        translate,
        toLocaleDigit,
        isDistanceRequest,
        transaction,
        transactionID,
        action,
        isMovingTransactionFromTrackExpense,
    ]);

    // Auto select the category if there is only one enabled category and it is required
    useEffect(() => {
        const enabledCategories = Object.values(policyCategories ?? {}).filter((category) => category.enabled);
        if (iouCategory || !shouldShowCategories || enabledCategories.length !== 1 || !isCategoryRequired) {
            return;
        }
        IOU.setMoneyRequestCategory(transactionID, enabledCategories[0].name);
        // Keep 'transaction' out to ensure that we autoselect the option only once
        // eslint-disable-next-line react-hooks/exhaustive-deps
    }, [shouldShowCategories, policyCategories, isCategoryRequired]);

    // Auto select the tag if there is only one enabled tag and it is required
    useEffect(() => {
        let updatedTagsString = TransactionUtils.getTag(transaction);
        policyTagLists.forEach((tagList, index) => {
            const enabledTags = Object.values(tagList.tags).filter((tag) => tag.enabled);
            const isTagListRequired = tagList.required ?? false;
            if (!isTagListRequired || enabledTags.length !== 1 || TransactionUtils.getTag(transaction, index)) {
                return;
            }
            updatedTagsString = IOUUtils.insertTagIntoTransactionTagsString(updatedTagsString, enabledTags[0] ? enabledTags[0].name : '', index);
        });
        if (updatedTagsString !== TransactionUtils.getTag(transaction) && updatedTagsString) {
            IOU.setMoneyRequestTag(transactionID, updatedTagsString);
        }
        // Keep 'transaction' out to ensure that we autoselect the option only once
        // eslint-disable-next-line react-hooks/exhaustive-deps
    }, [policyTagLists, policyTags]);

    /**
     * Navigate to report details or profile of selected user
     */
    const navigateToReportOrUserDetail = (option: MoneyRequestConfirmationListItem) => {
        const activeRoute = Navigation.getActiveRouteWithoutParams();

        if (option.isSelfDM) {
            Navigation.navigate(ROUTES.PROFILE.getRoute(currentUserPersonalDetails.accountID, activeRoute));
            return;
        }

        if (option.accountID) {
            Navigation.navigate(ROUTES.PROFILE.getRoute(option.accountID, activeRoute));
        } else if (option.reportID) {
            Navigation.navigate(ROUTES.REPORT_WITH_ID_DETAILS.getRoute(option.reportID, activeRoute));
        }
    };

    /**
     * @param {String} paymentMethod
     */
    const confirm = useCallback(
        (paymentMethod: PaymentMethodType | undefined) => {
            if (selectedParticipants.length === 0) {
                return;
            }
            if (!isEditingSplitBill && isMerchantRequired && (isMerchantEmpty || (shouldDisplayFieldError && TransactionUtils.isMerchantMissing(transaction)))) {
                setFormError('iou.error.invalidMerchant');
                return;
            }
            if (iouCategory.length > CONST.API_TRANSACTION_CATEGORY_MAX_LENGTH) {
                setFormError('iou.error.invalidCategoryLength');
                return;
            }

            if (formError) {
                return;
            }

            if (iouType === CONST.IOU.TYPE.PAY) {
                if (!paymentMethod) {
                    return;
                }

                setDidConfirm(true);

                Log.info(`[IOU] Sending money via: ${paymentMethod}`);
                onSendMoney?.(paymentMethod);
            } else {
                // validate the amount for distance expenses
                const decimals = CurrencyUtils.getCurrencyDecimals(iouCurrencyCode);
                if (isDistanceRequest && !isDistanceRequestWithPendingRoute && !MoneyRequestUtils.validateAmount(String(iouAmount), decimals)) {
                    setFormError('common.error.invalidAmount');
                    return;
                }

                if (isEditingSplitBill && TransactionUtils.areRequiredFieldsEmpty(transaction)) {
                    setDidConfirmSplit(true);
                    setFormError('iou.error.genericSmartscanFailureMessage');
                    return;
                }

                playSound(SOUNDS.DONE);
                setDidConfirm(true);
                onConfirm?.(selectedParticipants);
            }
        },
        [
            selectedParticipants,
            isMerchantRequired,
            isMerchantEmpty,
            shouldDisplayFieldError,
            transaction,
            iouType,
            onSendMoney,
            iouCurrencyCode,
            isDistanceRequest,
            iouCategory,
            isDistanceRequestWithPendingRoute,
            iouAmount,
            isEditingSplitBill,
            formError,
            setFormError,
            onConfirm,
        ],
    );

    const footerContent = useMemo(() => {
        if (isReadOnly) {
            return;
        }

        const shouldShowSettlementButton = iouType === CONST.IOU.TYPE.PAY;
        const shouldDisableButton = selectedParticipants.length === 0;

        const button = shouldShowSettlementButton ? (
            <SettlementButton
                pressOnEnter
                isDisabled={shouldDisableButton}
                onPress={confirm}
                enablePaymentsRoute={ROUTES.IOU_SEND_ENABLE_PAYMENTS}
                addBankAccountRoute={bankAccountRoute}
                shouldShowPersonalBankAccountOption
                currency={iouCurrencyCode}
                policyID={policyID}
                buttonSize={CONST.DROPDOWN_BUTTON_SIZE.LARGE}
                kycWallAnchorAlignment={{
                    horizontal: CONST.MODAL.ANCHOR_ORIGIN_HORIZONTAL.LEFT,
                    vertical: CONST.MODAL.ANCHOR_ORIGIN_VERTICAL.BOTTOM,
                }}
                paymentMethodDropdownAnchorAlignment={{
                    horizontal: CONST.MODAL.ANCHOR_ORIGIN_HORIZONTAL.RIGHT,
                    vertical: CONST.MODAL.ANCHOR_ORIGIN_VERTICAL.BOTTOM,
                }}
                enterKeyEventListenerPriority={1}
                useKeyboardShortcuts
            />
        ) : (
            <ButtonWithDropdownMenu
                success
                pressOnEnter
                isDisabled={shouldDisableButton}
                onPress={(event, value) => confirm(value as PaymentMethodType)}
                options={splitOrRequestOptions}
                buttonSize={CONST.DROPDOWN_BUTTON_SIZE.LARGE}
                enterKeyEventListenerPriority={1}
                useKeyboardShortcuts
            />
        );

        return (
            <>
                {!!formError && (
                    <FormHelpMessage
                        style={[styles.ph1, styles.mb2]}
                        isError
                        message={!shouldShowReadOnlySplits ? debouncedFormError : formError}
                    />
                )}

                {button}
            </>
        );
    }, [
        isReadOnly,
        iouType,
        selectedParticipants.length,
        confirm,
        bankAccountRoute,
        iouCurrencyCode,
        policyID,
        splitOrRequestOptions,
        formError,
        debouncedFormError,
        shouldShowReadOnlySplits,
        styles.ph1,
        styles.mb2,
    ]);

    // An intermediate structure that helps us classify the fields as "primary" and "supplementary".
    // The primary fields are always shown to the user, while an extra action is needed to reveal the supplementary ones.
    const classifiedFields = [
        {
            item: (
                <MenuItemWithTopDescription
                    key={translate('iou.amount')}
                    shouldShowRightIcon={!isReadOnly && !isDistanceRequest}
                    title={formattedAmount}
                    description={translate('iou.amount')}
                    interactive={!isReadOnly}
                    onPress={() => {
                        if (isDistanceRequest) {
                            return;
                        }

                        Navigation.navigate(ROUTES.MONEY_REQUEST_STEP_AMOUNT.getRoute(action, iouType, transactionID, reportID, Navigation.getActiveRouteWithoutParams()));
                    }}
                    style={[styles.moneyRequestMenuItem, styles.mt2]}
                    titleStyle={styles.moneyRequestConfirmationAmount}
                    disabled={didConfirm}
                    brickRoadIndicator={shouldDisplayFieldError && TransactionUtils.isAmountMissing(transaction) ? CONST.BRICK_ROAD_INDICATOR_STATUS.ERROR : undefined}
                    errorText={shouldDisplayFieldError && TransactionUtils.isAmountMissing(transaction) ? translate('common.error.enterAmount') : ''}
                />
            ),
            shouldShow: shouldShowSmartScanFields,
            isSupplementary: false,
        },
        {
            item: (
                <MenuItemWithTopDescription
                    key={translate('common.description')}
                    shouldShowRightIcon={!isReadOnly}
                    shouldParseTitle
                    title={iouComment}
                    description={translate('common.description')}
                    onPress={() => {
                        Navigation.navigate(
                            ROUTES.MONEY_REQUEST_STEP_DESCRIPTION.getRoute(action, iouType, transactionID, reportID, Navigation.getActiveRouteWithoutParams(), reportActionID),
                        );
                    }}
                    style={[styles.moneyRequestMenuItem]}
                    titleStyle={styles.flex1}
                    disabled={didConfirm}
                    interactive={!isReadOnly}
                    numberOfLinesTitle={2}
                />
            ),
            shouldShow: true,
            isSupplementary: false,
        },
        {
            item: (
                <MenuItemWithTopDescription
                    key={translate('common.distance')}
                    shouldShowRightIcon={!isReadOnly && !isMovingTransactionFromTrackExpense}
                    title={isMerchantEmpty ? '' : iouMerchant}
                    description={translate('common.distance')}
                    style={[styles.moneyRequestMenuItem]}
                    titleStyle={styles.flex1}
                    onPress={() => Navigation.navigate(ROUTES.MONEY_REQUEST_STEP_DISTANCE.getRoute(action, iouType, transactionID, reportID, Navigation.getActiveRouteWithoutParams()))}
                    disabled={didConfirm}
                    // todo: handle edit for transaction while moving from track expense
                    interactive={!isReadOnly && !isMovingTransactionFromTrackExpense}
                />
            ),
            shouldShow: isDistanceRequest && !canUseP2PDistanceRequests,
            isSupplementary: false,
        },
        {
            item: (
                <MenuItemWithTopDescription
                    key={translate('common.distance')}
                    shouldShowRightIcon={!isReadOnly}
                    title={DistanceRequestUtils.getDistanceForDisplay(hasRoute, distance, unit, rate, translate)}
                    description={translate('common.distance')}
                    style={[styles.moneyRequestMenuItem]}
                    titleStyle={styles.flex1}
                    onPress={() => Navigation.navigate(ROUTES.MONEY_REQUEST_STEP_DISTANCE.getRoute(action, iouType, transactionID, reportID, Navigation.getActiveRouteWithoutParams()))}
                    disabled={didConfirm}
                    interactive={!isReadOnly}
                />
            ),
            shouldShow: isDistanceRequest && canUseP2PDistanceRequests,
            isSupplementary: false,
        },
        {
            item: (
                <MenuItemWithTopDescription
                    key={translate('common.rate')}
                    shouldShowRightIcon={!!rate && !isReadOnly && isPolicyExpenseChat}
                    title={DistanceRequestUtils.getRateForDisplay(unit, rate, currency, translate, toLocaleDigit, isOffline)}
                    description={translate('common.rate')}
                    style={[styles.moneyRequestMenuItem]}
                    titleStyle={styles.flex1}
                    onPress={() => Navigation.navigate(ROUTES.MONEY_REQUEST_STEP_DISTANCE_RATE.getRoute(action, iouType, transactionID, reportID, Navigation.getActiveRouteWithoutParams()))}
                    disabled={didConfirm}
                    interactive={!!rate && !isReadOnly && isPolicyExpenseChat}
                />
            ),
            shouldShow: isDistanceRequest && canUseP2PDistanceRequests,
            isSupplementary: false,
        },
        {
            item: (
                <MenuItemWithTopDescription
                    key={translate('common.merchant')}
                    shouldShowRightIcon={!isReadOnly}
                    title={isMerchantEmpty ? '' : iouMerchant}
                    description={translate('common.merchant')}
                    style={[styles.moneyRequestMenuItem]}
                    titleStyle={styles.flex1}
                    onPress={() => {
                        Navigation.navigate(ROUTES.MONEY_REQUEST_STEP_MERCHANT.getRoute(action, iouType, transactionID, reportID, Navigation.getActiveRouteWithoutParams()));
                    }}
                    disabled={didConfirm}
                    interactive={!isReadOnly}
                    brickRoadIndicator={shouldDisplayMerchantError ? CONST.BRICK_ROAD_INDICATOR_STATUS.ERROR : undefined}
                    errorText={shouldDisplayMerchantError ? translate('common.error.fieldRequired') : ''}
                    rightLabel={isMerchantRequired && !shouldDisplayMerchantError ? translate('common.required') : ''}
                    numberOfLinesTitle={2}
                />
            ),
            shouldShow: shouldShowMerchant,
            isSupplementary: !isMerchantRequired,
        },
        {
            item: (
                <MenuItemWithTopDescription
                    key={translate('common.date')}
                    shouldShowRightIcon={!isReadOnly}
                    // eslint-disable-next-line @typescript-eslint/prefer-nullish-coalescing
                    title={iouCreated || format(new Date(), CONST.DATE.FNS_FORMAT_STRING)}
                    description={translate('common.date')}
                    style={[styles.moneyRequestMenuItem]}
                    titleStyle={styles.flex1}
                    onPress={() => {
                        Navigation.navigate(ROUTES.MONEY_REQUEST_STEP_DATE.getRoute(action, iouType, transactionID, reportID, Navigation.getActiveRouteWithoutParams(), reportActionID));
                    }}
                    disabled={didConfirm}
                    interactive={!isReadOnly}
                    brickRoadIndicator={shouldDisplayFieldError && TransactionUtils.isCreatedMissing(transaction) ? CONST.BRICK_ROAD_INDICATOR_STATUS.ERROR : undefined}
                    errorText={shouldDisplayFieldError && TransactionUtils.isCreatedMissing(transaction) ? translate('common.error.enterDate') : ''}
                />
            ),
            shouldShow: shouldShowDate,
            isSupplementary: true,
        },
        {
            item: (
                <MenuItemWithTopDescription
                    key={translate('common.category')}
                    shouldShowRightIcon={!isReadOnly}
                    title={iouCategory}
                    description={translate('common.category')}
                    numberOfLinesTitle={2}
                    onPress={() =>
                        Navigation.navigate(ROUTES.MONEY_REQUEST_STEP_CATEGORY.getRoute(action, iouType, transactionID, reportID, Navigation.getActiveRouteWithoutParams(), reportActionID))
                    }
                    style={[styles.moneyRequestMenuItem]}
                    titleStyle={styles.flex1}
                    disabled={didConfirm}
                    interactive={!isReadOnly}
                    rightLabel={isCategoryRequired && canUseViolations ? translate('common.required') : ''}
                />
            ),
            shouldShow: shouldShowCategories,
            isSupplementary: action === CONST.IOU.ACTION.CATEGORIZE ? false : !isCategoryRequired,
        },
        ...policyTagLists.map(({name, required}, index) => {
            const isTagRequired = required ?? false;
            return {
                item: (
                    <MenuItemWithTopDescription
                        key={name}
                        shouldShowRightIcon={!isReadOnly}
                        title={TransactionUtils.getTagForDisplay(transaction, index)}
                        description={name}
                        numberOfLinesTitle={2}
                        onPress={() =>
                            Navigation.navigate(
                                ROUTES.MONEY_REQUEST_STEP_TAG.getRoute(action, iouType, index, transactionID, reportID, Navigation.getActiveRouteWithoutParams(), reportActionID),
                            )
                        }
                        style={[styles.moneyRequestMenuItem]}
                        disabled={didConfirm}
                        interactive={!isReadOnly}
                        rightLabel={isTagRequired && canUseViolations ? translate('common.required') : ''}
                    />
                ),
                shouldShow: shouldShowTags,
                isSupplementary: !isTagRequired,
            };
        }),
        {
            item: (
                <MenuItemWithTopDescription
                    key={`${taxRates?.name}${taxRateTitle}`}
                    shouldShowRightIcon={canModifyTaxFields}
                    title={taxRateTitle}
                    description={taxRates?.name}
                    style={[styles.moneyRequestMenuItem]}
                    titleStyle={styles.flex1}
                    onPress={() => Navigation.navigate(ROUTES.MONEY_REQUEST_STEP_TAX_RATE.getRoute(action, iouType, transactionID, reportID, Navigation.getActiveRouteWithoutParams()))}
                    disabled={didConfirm}
                    interactive={canModifyTaxFields}
                />
            ),
            shouldShow: shouldShowTax,
            isSupplementary: true,
        },
        {
            item: (
                <MenuItemWithTopDescription
                    key={`${taxRates?.name}${formattedTaxAmount}`}
                    shouldShowRightIcon={canModifyTaxFields}
                    title={formattedTaxAmount}
                    description={translate('iou.taxAmount')}
                    style={[styles.moneyRequestMenuItem]}
                    titleStyle={styles.flex1}
                    onPress={() => Navigation.navigate(ROUTES.MONEY_REQUEST_STEP_TAX_AMOUNT.getRoute(action, iouType, transactionID, reportID, Navigation.getActiveRouteWithoutParams()))}
                    disabled={didConfirm}
                    interactive={canModifyTaxFields}
                />
            ),
            shouldShow: shouldShowTax,
            isSupplementary: true,
        },
        {
            item: (
                <View style={[styles.flexRow, styles.justifyContentBetween, styles.alignItemsCenter, styles.ml5, styles.mr8, styles.optionRow]}>
                    <Text color={!iouIsBillable ? theme.textSupporting : undefined}>{translate('common.billable')}</Text>
                    <Switch
                        accessibilityLabel={translate('common.billable')}
                        isOn={iouIsBillable}
                        onToggle={(isOn) => onToggleBillable?.(isOn)}
                    />
                </View>
            ),
            shouldShow: shouldShowBillable,
            isSupplementary: true,
        },
    ];

    const primaryFields = classifiedFields.filter((classifiedField) => classifiedField.shouldShow && !classifiedField.isSupplementary).map((primaryField) => primaryField.item);

    const supplementaryFields = classifiedFields
        .filter((classifiedField) => classifiedField.shouldShow && classifiedField.isSupplementary)
        .map((supplementaryField) => supplementaryField.item);

    const {
        image: receiptImage,
        thumbnail: receiptThumbnail,
        isThumbnail,
        fileExtension,
        isLocalFile,
    } = receiptPath && receiptFilename ? ReceiptUtils.getThumbnailAndImageURIs(transaction, receiptPath, receiptFilename) : ({} as ReceiptUtils.ThumbnailAndImageURI);

    const resolvedThumbnail = isLocalFile ? receiptThumbnail : tryResolveUrlFromApiRoot(receiptThumbnail ?? '');
    const resolvedReceiptImage = isLocalFile ? receiptImage : tryResolveUrlFromApiRoot(receiptImage ?? '');

    const receiptThumbnailContent = useMemo(
        () => (
            <View style={styles.moneyRequestImage}>
                {isLocalFile && Str.isPDF(receiptFilename) ? (
                    <PressableWithoutFocus
                        onPress={() => Navigation.navigate(ROUTES.TRANSACTION_RECEIPT.getRoute(reportID ?? '', transactionID ?? ''))}
                        accessibilityRole={CONST.ROLE.BUTTON}
                        accessibilityLabel={translate('accessibilityHints.viewAttachment')}
                        disabled={!shouldDisplayReceipt}
                        disabledStyle={styles.cursorDefault}
                    >
                        <PDFThumbnail
                            // eslint-disable-next-line @typescript-eslint/non-nullable-type-assertion-style
                            previewSourceURL={resolvedReceiptImage as string}
                            // We don't support scanning password protected PDF receipt
                            enabled={!isAttachmentInvalid}
                            onPassword={() => {
                                setIsAttachmentInvalid(true);
                                setInvalidAttachmentPromt(translate('attachmentPicker.protectedPDFNotSupported'));
                            }}
                            onLoadError={() => {
                                setInvalidAttachmentPromt(translate('attachmentPicker.errorWhileSelectingCorruptedAttachment'));
                                setIsAttachmentInvalid(true);
                            }}
                        />
                    </PressableWithoutFocus>
                ) : (
                    <PressableWithoutFocus
                        onPress={() => Navigation.navigate(ROUTES.TRANSACTION_RECEIPT.getRoute(reportID ?? '', transactionID ?? ''))}
                        disabled={!shouldDisplayReceipt || isThumbnail}
                        accessibilityRole={CONST.ROLE.BUTTON}
                        accessibilityLabel={translate('accessibilityHints.viewAttachment')}
                        disabledStyle={styles.cursorDefault}
                    >
                        <ReceiptImage
                            isThumbnail={isThumbnail}
                            // eslint-disable-next-line @typescript-eslint/prefer-nullish-coalescing
                            source={resolvedThumbnail || resolvedReceiptImage || ''}
                            // AuthToken is required when retrieving the image from the server
                            // but we don't need it to load the blob:// or file:// image when starting an expense/split
                            // So if we have a thumbnail, it means we're retrieving the image from the server
                            isAuthTokenRequired={!!receiptThumbnail && !isLocalFile}
                            fileExtension={fileExtension}
                            shouldUseThumbnailImage
                            shouldUseInitialObjectPosition={isDistanceRequest}
                        />
                    </PressableWithoutFocus>
                )}
            </View>
        ),
        [
            isLocalFile,
            receiptFilename,
            resolvedThumbnail,
            styles.moneyRequestImage,
            isAttachmentInvalid,
            isThumbnail,
            resolvedReceiptImage,
            receiptThumbnail,
            fileExtension,
            isDistanceRequest,
            reportID,
            transactionID,
            translate,
            styles.cursorDefault,
            shouldDisplayReceipt,
        ],
    );

    const listFooterContent = useMemo(
        () => (
            <>
                {isTypeInvoice && (
                    <MenuItem
                        key={translate('workspace.invoices.sendFrom')}
                        avatarID={senderWorkspace?.id}
                        shouldShowRightIcon={!isReadOnly && canUpdateSenderWorkspace}
                        title={senderWorkspace?.name}
                        icon={senderWorkspace?.avatarURL ? senderWorkspace?.avatarURL : getDefaultWorkspaceAvatar(senderWorkspace?.name)}
                        iconType={CONST.ICON_TYPE_WORKSPACE}
                        description={translate('workspace.common.workspace')}
                        label={translate('workspace.invoices.sendFrom')}
                        isLabelHoverable={false}
                        interactive={!isReadOnly && canUpdateSenderWorkspace}
                        onPress={() => {
                            Navigation.navigate(
                                ROUTES.MONEY_REQUEST_STEP_SEND_FROM.getRoute(iouType, transaction?.transactionID ?? '-1', reportID, Navigation.getActiveRouteWithoutParams()),
                            );
                        }}
                        style={styles.moneyRequestMenuItem}
                        labelStyle={styles.mt2}
                        titleStyle={styles.flex1}
                        disabled={didConfirm}
                    />
                )}
                {isDistanceRequest && (
                    <View style={styles.confirmationListMapItem}>
                        <ConfirmedRoute transaction={transaction ?? ({} as OnyxTypes.Transaction)} />
                    </View>
                )}
                {!isDistanceRequest &&
                    // eslint-disable-next-line @typescript-eslint/prefer-nullish-coalescing
                    (receiptImage || receiptThumbnail
                        ? receiptThumbnailContent
                        : // The empty receipt component should only show for IOU Requests of a paid policy ("Team" or "Corporate")
                          PolicyUtils.isPaidGroupPolicy(policy) &&
                          !isDistanceRequest &&
                          iouType === CONST.IOU.TYPE.SUBMIT && (
                              <ReceiptEmptyState
                                  onPress={() =>
                                      Navigation.navigate(
                                          ROUTES.MONEY_REQUEST_STEP_SCAN.getRoute(CONST.IOU.ACTION.CREATE, iouType, transactionID, reportID, Navigation.getActiveRouteWithoutParams()),
                                      )
                                  }
                              />
                          ))}
                {primaryFields}
                {!shouldShowAllFields && (
                    <ShowMoreButton
                        containerStyle={[styles.mt1, styles.mb2]}
                        onPress={toggleShouldExpandFields}
                    />
                )}
                <View style={[styles.mb5]}>{shouldShowAllFields && supplementaryFields}</View>
                <ConfirmModal
                    title={translate('attachmentPicker.attachmentError')}
                    onConfirm={navigateBack}
                    onCancel={navigateBack}
                    isVisible={isAttachmentInvalid}
                    prompt={invalidAttachmentPromt}
                    confirmText={translate('common.close')}
                    shouldShowCancelButton={false}
                />
            </>
        ),
        [
            canUpdateSenderWorkspace,
            didConfirm,
            iouType,
            isAttachmentInvalid,
            isDistanceRequest,
            isReadOnly,
            isTypeInvoice,
            navigateBack,
            policy,
            primaryFields,
            receiptImage,
            receiptThumbnail,
            receiptThumbnailContent,
            reportID,
            senderWorkspace?.avatarURL,
            senderWorkspace?.name,
            senderWorkspace?.id,
            shouldShowAllFields,
            styles.confirmationListMapItem,
            styles.flex1,
            styles.mb2,
            styles.mb5,
            styles.moneyRequestMenuItem,
            styles.mt1,
            styles.mt2,
            supplementaryFields,
            transaction,
            transactionID,
            translate,
            invalidAttachmentPromt,
        ],
    );

    return (
        <MouseProvider>
            <SelectionList<MoneyRequestConfirmationListItem>
                sections={sections}
                ListItem={UserListItem}
                onSelectRow={navigateToReportOrUserDetail}
                shouldDebounceRowSelect
                canSelectMultiple={false}
                shouldPreventDefaultFocusOnSelectRow
                footerContent={footerContent}
                listFooterContent={listFooterContent}
                containerStyle={[styles.flexBasisAuto]}
<<<<<<< HEAD
                disableKeyboardShortcuts
=======
                removeClippedSubviews={false}
>>>>>>> 75c104bf
            />
        </MouseProvider>
    );
}

MoneyRequestConfirmationList.displayName = 'MoneyRequestConfirmationList';

export default withOnyx<MoneyRequestConfirmationListProps, MoneyRequestConfirmationListOnyxProps>({
    policyCategories: {
        key: ({policyID}) => `${ONYXKEYS.COLLECTION.POLICY_CATEGORIES}${policyID}`,
    },
    policyCategoriesDraft: {
        key: ({policyID}) => `${ONYXKEYS.COLLECTION.POLICY_CATEGORIES_DRAFT}${policyID}`,
    },
    policyTags: {
        key: ({policyID}) => `${ONYXKEYS.COLLECTION.POLICY_TAGS}${policyID}`,
    },
    defaultMileageRate: {
        key: ({policyID}) => `${ONYXKEYS.COLLECTION.POLICY}${policyID}`,
        selector: DistanceRequestUtils.getDefaultMileageRate,
    },
    mileageRates: {
        key: ({policyID}) => `${ONYXKEYS.COLLECTION.POLICY}${policyID}`,
        selector: (policy: OnyxEntry<OnyxTypes.Policy>) => DistanceRequestUtils.getMileageRates(policy),
    },
    policy: {
        key: ({policyID}) => `${ONYXKEYS.COLLECTION.POLICY}${policyID}`,
    },
    policyDraft: {
        key: ({policyID}) => `${ONYXKEYS.COLLECTION.POLICY_DRAFTS}${policyID}`,
    },
    lastSelectedDistanceRates: {
        key: ONYXKEYS.NVP_LAST_SELECTED_DISTANCE_RATES,
    },
    allPolicies: {
        key: ONYXKEYS.COLLECTION.POLICY,
    },
    currencyList: {
        key: ONYXKEYS.CURRENCY_LIST,
    },
})(MoneyRequestConfirmationList);<|MERGE_RESOLUTION|>--- conflicted
+++ resolved
@@ -1284,11 +1284,8 @@
                 footerContent={footerContent}
                 listFooterContent={listFooterContent}
                 containerStyle={[styles.flexBasisAuto]}
-<<<<<<< HEAD
                 disableKeyboardShortcuts
-=======
                 removeClippedSubviews={false}
->>>>>>> 75c104bf
             />
         </MouseProvider>
     );
