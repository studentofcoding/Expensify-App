import {useFocusEffect, useIsFocused} from '@react-navigation/native';
import lodashIsEqual from 'lodash/isEqual';
import React, {memo, useCallback, useEffect, useMemo, useRef, useState} from 'react';
import {InteractionManager, View} from 'react-native';
import type {OnyxEntry} from 'react-native-onyx';
import {useOnyx} from 'react-native-onyx';
import useCurrentUserPersonalDetails from '@hooks/useCurrentUserPersonalDetails';
import useDebouncedState from '@hooks/useDebouncedState';
import useLocalize from '@hooks/useLocalize';
import {MouseProvider} from '@hooks/useMouseContext';
import usePrevious from '@hooks/usePrevious';
import useThemeStyles from '@hooks/useThemeStyles';
import blurActiveElement from '@libs/Accessibility/blurActiveElement';
import {
    adjustRemainingSplitShares,
    resetSplitShares,
    setCustomUnitRateID,
    setIndividualShare,
    setMoneyRequestAmount,
    setMoneyRequestCategory,
    setMoneyRequestMerchant,
    setMoneyRequestPendingFields,
    setMoneyRequestTag,
    setMoneyRequestTaxAmount,
    setMoneyRequestTaxRate,
    setSplitShares,
} from '@libs/actions/IOU';
import {convertToBackendAmount, convertToDisplayString, convertToDisplayStringWithoutCurrency, getCurrencyDecimals} from '@libs/CurrencyUtils';
import DistanceRequestUtils from '@libs/DistanceRequestUtils';
import {calculateAmount, insertTagIntoTransactionTagsString, isMovingTransactionFromTrackExpense as isMovingTransactionFromTrackExpenseUtil} from '@libs/IOUUtils';
import Log from '@libs/Log';
import {validateAmount} from '@libs/MoneyRequestUtils';
import Navigation from '@libs/Navigation/Navigation';
import {getIOUConfirmationOptionsFromPayeePersonalDetail, hasEnabledOptions, isSelectedManagerMcTest} from '@libs/OptionsListUtils';
import Permissions from '@libs/Permissions';
import {getDistanceRateCustomUnitRate, getTagLists, isTaxTrackingEnabled} from '@libs/PolicyUtils';
import type {OptionData} from '@libs/ReportUtils';
import playSound, {SOUNDS} from '@libs/Sound';
import {
    areRequiredFieldsEmpty,
    calculateTaxAmount,
    getDefaultTaxCode,
    getDistanceInMeters,
    getRateID,
    getTag,
    getTaxValue,
    hasMissingSmartscanFields,
    hasRoute as hasRouteUtil,
    isMerchantMissing,
    isScanRequest as isScanRequestUtil,
} from '@libs/TransactionUtils';
import {hasInvoicingDetails} from '@userActions/Policy/Policy';
import type {IOUAction, IOUType} from '@src/CONST';
import CONST from '@src/CONST';
import type {TranslationPaths} from '@src/languages/types';
import ONYXKEYS from '@src/ONYXKEYS';
import ROUTES from '@src/ROUTES';
import type {Route} from '@src/ROUTES';
import type * as OnyxTypes from '@src/types/onyx';
import type {Attendee, Participant} from '@src/types/onyx/IOU';
import type {PaymentMethodType} from '@src/types/onyx/OriginalMessage';
import type {SplitShares} from '@src/types/onyx/Transaction';
import ButtonWithDropdownMenu from './ButtonWithDropdownMenu';
import type {DropdownOption} from './ButtonWithDropdownMenu/types';
import FormHelpMessage from './FormHelpMessage';
import MoneyRequestAmountInput from './MoneyRequestAmountInput';
import MoneyRequestConfirmationListFooter from './MoneyRequestConfirmationListFooter';
import {PressableWithFeedback} from './Pressable';
import {useProductTrainingContext} from './ProductTrainingContext';
import SelectionList from './SelectionList';
import type {SectionListDataType} from './SelectionList/types';
import UserListItem from './SelectionList/UserListItem';
import SettlementButton from './SettlementButton';
import Text from './Text';
import EducationalTooltip from './Tooltip/EducationalTooltip';

type MoneyRequestConfirmationListProps = {
    /** Callback to inform parent modal of success */
    onConfirm?: (selectedParticipants: Participant[]) => void;

    /** Callback to parent modal to pay someone */
    onSendMoney?: (paymentMethod: PaymentMethodType | undefined) => void;

    /** IOU amount */
    iouAmount: number;

    /** IOU attendees list */
    iouAttendees?: Attendee[];

    /** IOU comment */
    iouComment?: string;

    /** IOU currency */
    iouCurrencyCode?: string;

    /** IOU type */
    iouType?: Exclude<IOUType, typeof CONST.IOU.TYPE.REQUEST | typeof CONST.IOU.TYPE.SEND>;

    /** IOU date */
    iouCreated?: string;

    /** IOU merchant */
    iouMerchant?: string;

    /** IOU Category */
    iouCategory?: string;

    /** IOU isBillable */
    iouIsBillable?: boolean;

    /** Callback to toggle the billable state */
    onToggleBillable?: (isOn: boolean) => void;

    /** Selected participants from MoneyRequestModal with login / accountID */
    selectedParticipants: Participant[];

    /** Payee of the expense with login */
    payeePersonalDetails?: OnyxEntry<OnyxTypes.PersonalDetails> | null;

    /** Should the list be read only, and not editable? */
    isReadOnly?: boolean;

    /** Depending on expense report or personal IOU report, respective bank account route */
    bankAccountRoute?: Route;

    /** The policyID of the request */
    policyID?: string;

    /** The reportID of the request */
    reportID?: string;

    /** File path of the receipt */
    receiptPath?: string;

    /** File name of the receipt */
    receiptFilename?: string;

    /** Transaction that represents the expense */
    transaction?: OnyxEntry<OnyxTypes.Transaction>;

    /** Whether the expense is a distance expense */
    isDistanceRequest?: boolean;

    /** Whether the expense is a per diem expense */
    isPerDiemRequest?: boolean;

    /** Whether we're editing a split expense */
    isEditingSplitBill?: boolean;

    /** Whether we can navigate to receipt page */
    shouldDisplayReceipt?: boolean;

    /** Whether we should show the amount, date, and merchant fields. */
    shouldShowSmartScanFields?: boolean;

    /** A flag for verifying that the current report is a sub-report of a workspace chat */
    isPolicyExpenseChat?: boolean;

    /** Whether smart scan failed */
    hasSmartScanFailed?: boolean;

    /** The ID of the report action */
    reportActionID?: string;

    /** The action to take */
    action?: IOUAction;

    /** Should play sound on confirmation */
    shouldPlaySound?: boolean;

    /** Whether the expense is confirmed or not */
    isConfirmed?: boolean;
};

type MoneyRequestConfirmationListItem = Participant | OptionData;

function MoneyRequestConfirmationList({
    transaction,
    onSendMoney,
    onConfirm,
    iouType = CONST.IOU.TYPE.SUBMIT,
    iouAmount,
    isDistanceRequest = false,
    isPerDiemRequest = false,
    isPolicyExpenseChat = false,
    iouCategory = '',
    shouldShowSmartScanFields = true,
    isEditingSplitBill,
    iouCurrencyCode,
    iouMerchant,
    selectedParticipants: selectedParticipantsProp,
    payeePersonalDetails: payeePersonalDetailsProp,
    isReadOnly = false,
    bankAccountRoute = '',
    policyID,
    reportID = '',
    receiptPath = '',
    iouAttendees,
    iouComment,
    receiptFilename = '',
    iouCreated,
    iouIsBillable = false,
    onToggleBillable,
    hasSmartScanFailed,
    reportActionID,
    action = CONST.IOU.ACTION.CREATE,
    shouldDisplayReceipt = false,
    shouldPlaySound = true,
    isConfirmed,
}: MoneyRequestConfirmationListProps) {
    const [policyCategoriesReal] = useOnyx(`${ONYXKEYS.COLLECTION.POLICY_CATEGORIES}${policyID}`);
    const [policyTags] = useOnyx(`${ONYXKEYS.COLLECTION.POLICY_TAGS}${policyID}`);
    const [policyReal] = useOnyx(`${ONYXKEYS.COLLECTION.POLICY}${policyID}`);
    const [policyDraft] = useOnyx(`${ONYXKEYS.COLLECTION.POLICY_DRAFTS}${policyID}`);
    const [defaultMileageRate] = useOnyx(`${ONYXKEYS.COLLECTION.POLICY_DRAFTS}${policyID}`, {
        selector: (selectedPolicy) => DistanceRequestUtils.getDefaultMileageRate(selectedPolicy),
    });
    const [policyCategoriesDraft] = useOnyx(`${ONYXKEYS.COLLECTION.POLICY_CATEGORIES_DRAFT}${policyID}`);
    const [lastSelectedDistanceRates] = useOnyx(ONYXKEYS.NVP_LAST_SELECTED_DISTANCE_RATES);
    const [currencyList] = useOnyx(ONYXKEYS.CURRENCY_LIST);
    const [betas] = useOnyx(ONYXKEYS.BETAS);
    const {shouldShowProductTrainingTooltip, renderProductTrainingTooltip} = useProductTrainingContext(
        CONST.PRODUCT_TRAINING_TOOLTIP_NAMES.SCAN_TEST_CONFIRMATION,
        Permissions.canUseManagerMcTest(betas) && selectedParticipantsProp.some((participant) => isSelectedManagerMcTest(participant.login)),
    );

    const policy = policyReal ?? policyDraft;
    const policyCategories = policyCategoriesReal ?? policyCategoriesDraft;

    const styles = useThemeStyles();
    const {translate, toLocaleDigit} = useLocalize();
    const currentUserPersonalDetails = useCurrentUserPersonalDetails();

    const isTypeRequest = iouType === CONST.IOU.TYPE.SUBMIT;
    const isTypeSplit = iouType === CONST.IOU.TYPE.SPLIT;
    const isTypeSend = iouType === CONST.IOU.TYPE.PAY;
    const isTypeTrackExpense = iouType === CONST.IOU.TYPE.TRACK;
    const isTypeInvoice = iouType === CONST.IOU.TYPE.INVOICE;
    const isScanRequest = useMemo(() => isScanRequestUtil(transaction), [transaction]);
    const isCreateExpenseFlow = transaction?.isFromGlobalCreate && !isPerDiemRequest;

    const transactionID = transaction?.transactionID;
    const customUnitRateID = getRateID(transaction);

    useEffect(() => {
        if (customUnitRateID !== '-1' || !isDistanceRequest || !transactionID || !policy?.id) {
            return;
        }

        const defaultRate = defaultMileageRate?.customUnitRateID;
        const lastSelectedRate = lastSelectedDistanceRates?.[policy.id] ?? defaultRate;
        const rateID = lastSelectedRate;

        if (!rateID) {
            return;
        }

        setCustomUnitRateID(transactionID, rateID);
    }, [defaultMileageRate, customUnitRateID, lastSelectedDistanceRates, policy?.id, transactionID, isDistanceRequest]);

    const mileageRate = DistanceRequestUtils.getRate({transaction, policy, policyDraft});
    const rate = mileageRate.rate;
    const prevRate = usePrevious(rate);
    const unit = mileageRate.unit;
    const prevUnit = usePrevious(unit);
    const currency = mileageRate.currency ?? CONST.CURRENCY.USD;
    const prevCurrency = usePrevious(currency);

    // A flag for showing the categories field
    const shouldShowCategories = (isPolicyExpenseChat || isTypeInvoice) && (!!iouCategory || hasEnabledOptions(Object.values(policyCategories ?? {})));

    const shouldShowMerchant = shouldShowSmartScanFields && !isDistanceRequest && !isTypeSend && !isPerDiemRequest;

    const policyTagLists = useMemo(() => getTagLists(policyTags), [policyTags]);

    const shouldShowTax = isTaxTrackingEnabled(isPolicyExpenseChat, policy, isDistanceRequest, isPerDiemRequest);

    const previousTransactionAmount = usePrevious(transaction?.amount);
    const previousTransactionCurrency = usePrevious(transaction?.currency);
    const previousTransactionModifiedCurrency = usePrevious(transaction?.modifiedCurrency);
    const previousCustomUnitRateID = usePrevious(customUnitRateID);
    useEffect(() => {
        // previousTransaction is in the condition because if it is falsey, it means this is the first time the useEffect is triggered after we load it, so we should calculate the default
        // tax even if the other parameters are the same against their previous values.
        if (
            !shouldShowTax ||
            !transaction ||
            !transactionID ||
            (transaction.taxCode &&
                previousTransactionModifiedCurrency === transaction.modifiedCurrency &&
                previousTransactionCurrency === transaction.currency &&
                previousCustomUnitRateID === customUnitRateID)
        ) {
            return;
        }
        const defaultTaxCode = getDefaultTaxCode(policy, transaction);
        setMoneyRequestTaxRate(transactionID, defaultTaxCode ?? '');
    }, [customUnitRateID, policy, previousCustomUnitRateID, previousTransactionCurrency, previousTransactionModifiedCurrency, shouldShowTax, transaction, transactionID]);

    const isMovingTransactionFromTrackExpense = isMovingTransactionFromTrackExpenseUtil(action);

    const distance = getDistanceInMeters(transaction, unit);
    const prevDistance = usePrevious(distance);

    const shouldCalculateDistanceAmount = isDistanceRequest && (iouAmount === 0 || prevRate !== rate || prevDistance !== distance || prevCurrency !== currency || prevUnit !== unit);

    const hasRoute = hasRouteUtil(transaction, isDistanceRequest);
    const isDistanceRequestWithPendingRoute = isDistanceRequest && (!hasRoute || !rate) && !isMovingTransactionFromTrackExpense;
    const distanceRequestAmount = DistanceRequestUtils.getDistanceRequestAmount(distance, unit ?? CONST.CUSTOM_UNITS.DISTANCE_UNIT_MILES, rate ?? 0);
    const formattedAmount = isDistanceRequestWithPendingRoute
        ? ''
        : convertToDisplayString(shouldCalculateDistanceAmount ? distanceRequestAmount : iouAmount, isDistanceRequest ? currency : iouCurrencyCode);
    const formattedAmountPerAttendee = isDistanceRequestWithPendingRoute
        ? ''
        : convertToDisplayString(
              (shouldCalculateDistanceAmount ? distanceRequestAmount : iouAmount) / (iouAttendees?.length && iouAttendees.length > 0 ? iouAttendees.length : 1),
              isDistanceRequest ? currency : iouCurrencyCode,
          );
    const isFocused = useIsFocused();
    const [formError, debouncedFormError, setFormError] = useDebouncedState<TranslationPaths | ''>('');

    const [didConfirm, setDidConfirm] = useState(isConfirmed);
    const [didConfirmSplit, setDidConfirmSplit] = useState(false);

    // Clear the form error if it's set to one among the list passed as an argument
    const clearFormErrors = useCallback(
        (errors: string[]) => {
            if (!errors.includes(formError)) {
                return;
            }

            setFormError('');
        },
        [formError, setFormError],
    );

    const shouldDisplayFieldError: boolean = useMemo(() => {
        if (!isEditingSplitBill) {
            return false;
        }

        return (!!hasSmartScanFailed && hasMissingSmartscanFields(transaction)) || (didConfirmSplit && areRequiredFieldsEmpty(transaction));
    }, [isEditingSplitBill, hasSmartScanFailed, transaction, didConfirmSplit]);

    const isMerchantEmpty = useMemo(() => !iouMerchant || isMerchantMissing(transaction), [transaction, iouMerchant]);
    const isMerchantRequired = isPolicyExpenseChat && (!isScanRequest || isEditingSplitBill) && shouldShowMerchant;

    const isCategoryRequired = !!policy?.requiresCategory;

    useEffect(() => {
        if (shouldDisplayFieldError && didConfirmSplit) {
            setFormError('iou.error.genericSmartscanFailureMessage');
            return;
        }
        if (shouldDisplayFieldError && hasSmartScanFailed) {
            setFormError('iou.receiptScanningFailed');
            return;
        }
        // reset the form error whenever the screen gains or loses focus
        setFormError('');

        // eslint-disable-next-line react-compiler/react-compiler, react-hooks/exhaustive-deps -- we don't want this effect to run if it's just setFormError that changes
    }, [isFocused, transaction, shouldDisplayFieldError, hasSmartScanFailed, didConfirmSplit]);

    useEffect(() => {
        // We want this effect to run only when the transaction is moving from Self DM to a workspace chat
        if (!transactionID || !isDistanceRequest || !isMovingTransactionFromTrackExpense || !isPolicyExpenseChat) {
            return;
        }

        const errorKey = 'iou.error.invalidRate';
        const policyRates = DistanceRequestUtils.getMileageRates(policy);

        // If the selected rate belongs to the policy, clear the error
        if (customUnitRateID && Object.keys(policyRates).includes(customUnitRateID)) {
            clearFormErrors([errorKey]);
            return;
        }

        // If there is a distance rate in the policy that matches the rate and unit of the currently selected mileage rate, select it automatically
        const matchingRate = Object.values(policyRates).find((policyRate) => policyRate.rate === mileageRate.rate && policyRate.unit === mileageRate.unit);
        if (matchingRate?.customUnitRateID) {
            setCustomUnitRateID(transactionID, matchingRate.customUnitRateID);
            return;
        }

        // If none of the above conditions are met, display the rate error
        setFormError(errorKey);
    }, [isDistanceRequest, isPolicyExpenseChat, transactionID, mileageRate, customUnitRateID, policy, isMovingTransactionFromTrackExpense, setFormError, clearFormErrors]);

    const routeError = Object.values(transaction?.errorFields?.route ?? {}).at(0);
    const isFirstUpdatedDistanceAmount = useRef(false);

    useEffect(() => {
        if (isFirstUpdatedDistanceAmount.current) {
            return;
        }
        if (!isDistanceRequest || !transactionID) {
            return;
        }
        const amount = DistanceRequestUtils.getDistanceRequestAmount(distance, unit ?? CONST.CUSTOM_UNITS.DISTANCE_UNIT_MILES, rate ?? 0);
        setMoneyRequestAmount(transactionID, amount, currency ?? '');
        isFirstUpdatedDistanceAmount.current = true;
    }, [distance, rate, unit, transactionID, currency, isDistanceRequest]);

    useEffect(() => {
        if (!shouldCalculateDistanceAmount || !transactionID) {
            return;
        }

        const amount = distanceRequestAmount;
        setMoneyRequestAmount(transactionID, amount, currency ?? '');

        // If it's a split request among individuals, set the split shares
        const participantAccountIDs: number[] = selectedParticipantsProp.map((participant) => participant.accountID ?? CONST.DEFAULT_NUMBER_ID);
        if (isTypeSplit && !isPolicyExpenseChat && amount && transaction?.currency) {
            setSplitShares(transaction, amount, currency, participantAccountIDs);
        }
    }, [shouldCalculateDistanceAmount, distanceRequestAmount, transactionID, currency, isTypeSplit, isPolicyExpenseChat, selectedParticipantsProp, transaction]);

    const previousTaxCode = usePrevious(transaction?.taxCode);

    // Calculate and set tax amount in transaction draft
    useEffect(() => {
        if (
            !shouldShowTax ||
            !transaction ||
            (transaction.taxAmount !== undefined &&
                previousTransactionAmount === transaction.amount &&
                previousTransactionCurrency === transaction.currency &&
                previousCustomUnitRateID === customUnitRateID &&
                previousTaxCode === transaction.taxCode)
        ) {
            return;
        }

        let taxableAmount: number | undefined;
        let taxCode: string | undefined;
        if (isDistanceRequest) {
            if (customUnitRateID) {
                const customUnitRate = getDistanceRateCustomUnitRate(policy, customUnitRateID);
                taxCode = customUnitRate?.attributes?.taxRateExternalID;
                taxableAmount = DistanceRequestUtils.getTaxableAmount(policy, customUnitRateID, distance);
            }
        } else {
            taxableAmount = transaction.amount ?? 0;
            taxCode = transaction.taxCode ?? getDefaultTaxCode(policy, transaction) ?? '';
        }

        if (taxCode && taxableAmount) {
            const taxPercentage = getTaxValue(policy, transaction, taxCode) ?? '';
            const taxAmount = calculateTaxAmount(taxPercentage, taxableAmount, transaction.currency);
            const taxAmountInSmallestCurrencyUnits = convertToBackendAmount(Number.parseFloat(taxAmount.toString()));
            setMoneyRequestTaxAmount(transaction.transactionID, taxAmountInSmallestCurrencyUnits);
        }
    }, [
        policy,
        shouldShowTax,
        previousTransactionAmount,
        previousTransactionCurrency,
        transaction,
        isDistanceRequest,
        customUnitRateID,
        previousCustomUnitRateID,
        previousTaxCode,
        distance,
    ]);

    // If completing a split expense fails, set didConfirm to false to allow the user to edit the fields again
    if (isEditingSplitBill && didConfirm) {
        setDidConfirm(false);
    }

    useEffect(() => {
        setDidConfirm(isConfirmed);
    }, [isConfirmed]);

    const splitOrRequestOptions: Array<DropdownOption<string>> = useMemo(() => {
        let text;
        if (isTypeInvoice) {
            if (hasInvoicingDetails(policy)) {
                text = translate('iou.sendInvoice', {amount: formattedAmount});
            } else {
                text = translate('common.next');
            }
        } else if (isTypeTrackExpense) {
            text = translate('iou.createExpense');
            if (iouAmount !== 0) {
                text = translate('iou.createExpenseWithAmount', {amount: formattedAmount});
            }
        } else if (isTypeSplit && iouAmount === 0) {
            text = translate('iou.splitExpense');
        } else if ((receiptPath && isTypeRequest) || isDistanceRequestWithPendingRoute || isPerDiemRequest) {
            text = translate('iou.createExpense');
            if (iouAmount !== 0) {
                text = translate('iou.createExpenseWithAmount', {amount: formattedAmount});
            }
        } else {
            const translationKey = isTypeSplit ? 'iou.splitAmount' : 'iou.createExpenseWithAmount';
            text = translate(translationKey, {amount: formattedAmount});
        }
        return [
            {
                text: text[0].toUpperCase() + text.slice(1),
                value: iouType,
            },
        ];
    }, [
        isTypeInvoice,
        isTypeTrackExpense,
        isTypeSplit,
        iouAmount,
        receiptPath,
        isTypeRequest,
        isDistanceRequestWithPendingRoute,
        isPerDiemRequest,
        iouType,
        policy,
        translate,
        formattedAmount,
    ]);

    const onSplitShareChange = useCallback(
        (accountID: number, value: number) => {
            if (!transaction?.transactionID) {
                return;
            }
            const amountInCents = convertToBackendAmount(value);
            setIndividualShare(transaction?.transactionID, accountID, amountInCents);
        },
        [transaction],
    );

    useEffect(() => {
        if (!isTypeSplit || !transaction?.splitShares) {
            return;
        }

        const splitSharesMap: SplitShares = transaction.splitShares;
        const shares: number[] = Object.values(splitSharesMap).map((splitShare) => splitShare?.amount ?? 0);
        const sumOfShares = shares?.reduce((prev, current): number => prev + current, 0);
        if (sumOfShares !== iouAmount) {
            setFormError('iou.error.invalidSplit');
            return;
        }

        const participantsWithAmount = Object.keys(transaction?.splitShares ?? {})
            .filter((accountID: string): boolean => (transaction?.splitShares?.[Number(accountID)]?.amount ?? 0) > 0)
            .map((accountID) => Number(accountID));

        // A split must have at least two participants with amounts bigger than 0
        if (participantsWithAmount.length === 1) {
            setFormError('iou.error.invalidSplitParticipants');
            return;
        }

        // Amounts should be bigger than 0 for the split bill creator (yourself)
        if (transaction?.splitShares[currentUserPersonalDetails.accountID] && (transaction.splitShares[currentUserPersonalDetails.accountID]?.amount ?? 0) === 0) {
            setFormError('iou.error.invalidSplitYourself');
            return;
        }

        setFormError('');
    }, [isFocused, transaction, isTypeSplit, transaction?.splitShares, currentUserPersonalDetails.accountID, iouAmount, iouCurrencyCode, setFormError, translate]);

    useEffect(() => {
        if (!isTypeSplit || !transaction?.splitShares) {
            return;
        }
        adjustRemainingSplitShares(transaction);
    }, [isTypeSplit, transaction]);

    const selectedParticipants = useMemo(() => selectedParticipantsProp.filter((participant) => participant.selected), [selectedParticipantsProp]);
    const payeePersonalDetails = useMemo(() => payeePersonalDetailsProp ?? currentUserPersonalDetails, [payeePersonalDetailsProp, currentUserPersonalDetails]);
    const shouldShowReadOnlySplits = useMemo(() => isPolicyExpenseChat || isReadOnly || isScanRequest, [isPolicyExpenseChat, isReadOnly, isScanRequest]);

    const splitParticipants = useMemo(() => {
        if (!isTypeSplit) {
            return [];
        }

        const payeeOption = getIOUConfirmationOptionsFromPayeePersonalDetail(payeePersonalDetails);
        if (shouldShowReadOnlySplits) {
            return [payeeOption, ...selectedParticipants].map((participantOption: Participant) => {
                const isPayer = participantOption.accountID === payeeOption.accountID;
                let amount: number | undefined = 0;
                if (iouAmount > 0) {
                    amount =
                        transaction?.comment?.splits?.find((split) => split.accountID === participantOption.accountID)?.amount ??
                        calculateAmount(selectedParticipants.length, iouAmount, iouCurrencyCode ?? '', isPayer);
                }
                return {
                    ...participantOption,
                    isSelected: false,
                    isInteractive: false,
                    rightElement: (
                        <View style={[styles.flexWrap, styles.pl2]}>
                            <Text style={[styles.textLabel]}>{amount ? convertToDisplayString(amount, iouCurrencyCode) : ''}</Text>
                        </View>
                    ),
                };
            });
        }

        const currencySymbol = currencyList?.[iouCurrencyCode ?? '']?.symbol ?? iouCurrencyCode;
        const formattedTotalAmount = convertToDisplayStringWithoutCurrency(iouAmount, iouCurrencyCode);

        return [payeeOption, ...selectedParticipants].map((participantOption: Participant) => ({
            ...participantOption,
            tabIndex: -1,
            isSelected: false,
            isInteractive: false,
            rightElement: (
                <MoneyRequestAmountInput
                    autoGrow={false}
                    amount={transaction?.splitShares?.[participantOption.accountID ?? CONST.DEFAULT_NUMBER_ID]?.amount}
                    currency={iouCurrencyCode}
                    prefixCharacter={currencySymbol}
                    disableKeyboard={false}
                    isCurrencyPressable={false}
                    hideFocusedState={false}
                    hideCurrencySymbol
                    formatAmountOnBlur
                    prefixContainerStyle={[styles.pv0]}
                    inputStyle={[styles.optionRowAmountInput]}
                    containerStyle={[styles.textInputContainer]}
                    touchableInputWrapperStyle={[styles.ml3]}
                    onFormatAmount={convertToDisplayStringWithoutCurrency}
                    onAmountChange={(value: string) => onSplitShareChange(participantOption.accountID ?? CONST.DEFAULT_NUMBER_ID, Number(value))}
                    maxLength={formattedTotalAmount.length}
                    contentWidth={formattedTotalAmount.length * 8}
                />
            ),
        }));
    }, [
        isTypeSplit,
        payeePersonalDetails,
        shouldShowReadOnlySplits,
        currencyList,
        iouCurrencyCode,
        iouAmount,
        selectedParticipants,
        styles.flexWrap,
        styles.pl2,
        styles.textLabel,
        styles.pv0,
        styles.optionRowAmountInput,
        styles.textInputContainer,
        styles.ml3,
        transaction?.comment?.splits,
        transaction?.splitShares,
        onSplitShareChange,
    ]);

    const isSplitModified = useMemo(() => {
        if (!transaction?.splitShares) {
            return;
        }
        return Object.keys(transaction.splitShares).some((key) => transaction.splitShares?.[Number(key) ?? -1]?.isModified);
    }, [transaction?.splitShares]);

    const getSplitSectionHeader = useCallback(
        () => (
            <View style={[styles.mt2, styles.mb1, styles.flexRow, styles.justifyContentBetween]}>
                <Text style={[styles.ph5, styles.textLabelSupporting]}>{translate('iou.participants')}</Text>
                {!shouldShowReadOnlySplits && !!isSplitModified && (
                    <PressableWithFeedback
                        onPress={() => {
                            resetSplitShares(transaction);
                        }}
                        accessibilityLabel={CONST.ROLE.BUTTON}
                        role={CONST.ROLE.BUTTON}
                        shouldUseAutoHitSlop
                    >
                        <Text style={[styles.pr5, styles.textLabelSupporting, styles.link]}>{translate('common.reset')}</Text>
                    </PressableWithFeedback>
                )}
            </View>
        ),
        [
            isSplitModified,
            shouldShowReadOnlySplits,
            styles.flexRow,
            styles.justifyContentBetween,
            styles.link,
            styles.mb1,
            styles.mt2,
            styles.ph5,
            styles.pr5,
            styles.textLabelSupporting,
            transaction,
            translate,
        ],
    );

    const sections = useMemo(() => {
        const options: Array<SectionListDataType<MoneyRequestConfirmationListItem>> = [];
        if (isTypeSplit) {
            options.push(
                ...[
                    {
                        title: translate('moneyRequestConfirmationList.paidBy'),
                        data: [getIOUConfirmationOptionsFromPayeePersonalDetail(payeePersonalDetails)],
                        shouldShow: true,
                    },
                    {
                        CustomSectionHeader: getSplitSectionHeader,
                        data: splitParticipants,
                        shouldShow: true,
                    },
                ],
            );
            options.push();
        } else {
            const formattedSelectedParticipants = selectedParticipants.map((participant) => ({
                ...participant,
                isSelected: false,
                isInteractive: isCreateExpenseFlow,
                shouldShowRightIcon: isCreateExpenseFlow,
            }));
            options.push({
                title: translate('common.to'),
                data: formattedSelectedParticipants,
                shouldShow: true,
            });
        }

        return options;
    }, [isTypeSplit, translate, payeePersonalDetails, getSplitSectionHeader, splitParticipants, selectedParticipants, isCreateExpenseFlow]);

    useEffect(() => {
        if (!isDistanceRequest || (isMovingTransactionFromTrackExpense && !isPolicyExpenseChat) || !transactionID) {
            // We don't want to recalculate the distance merchant when moving a transaction from Track Expense to a 1:1 chat, because the distance rate will be the same default P2P rate.
            // When moving to a policy chat (e.g. sharing with an accountant), we should recalculate the distance merchant with the policy's rate.
            return;
        }

        /*
         Set pending waypoints based on the route status. We should handle this dynamically to cover cases such as:
         When the user completes the initial steps of the IOU flow offline and then goes online on the confirmation page.
         In this scenario, the route will be fetched from the server, and the waypoints will no longer be pending.
        */
        setMoneyRequestPendingFields(transactionID, {waypoints: isDistanceRequestWithPendingRoute ? CONST.RED_BRICK_ROAD_PENDING_ACTION.ADD : null});

        const distanceMerchant = DistanceRequestUtils.getDistanceMerchant(hasRoute, distance, unit, rate ?? 0, currency ?? CONST.CURRENCY.USD, translate, toLocaleDigit);
        setMoneyRequestMerchant(transactionID, distanceMerchant, true);
    }, [
        isDistanceRequestWithPendingRoute,
        hasRoute,
        distance,
        unit,
        rate,
        currency,
        translate,
        toLocaleDigit,
        isDistanceRequest,
        isPolicyExpenseChat,
        transaction,
        transactionID,
        action,
        isMovingTransactionFromTrackExpense,
    ]);

    // Auto select the category if there is only one enabled category and it is required
    useEffect(() => {
        const enabledCategories = Object.values(policyCategories ?? {}).filter((category) => category.enabled);
        if (!transactionID || iouCategory || !shouldShowCategories || enabledCategories.length !== 1 || !isCategoryRequired) {
            return;
        }
        setMoneyRequestCategory(transactionID, enabledCategories.at(0)?.name ?? '', policy?.id);
        // Keep 'transaction' out to ensure that we autoselect the option only once
        // eslint-disable-next-line react-compiler/react-compiler, react-hooks/exhaustive-deps
    }, [shouldShowCategories, policyCategories, isCategoryRequired, policy?.id]);

    // Auto select the tag if there is only one enabled tag and it is required
    useEffect(() => {
        if (!transactionID) {
            return;
        }

        let updatedTagsString = getTag(transaction);
        policyTagLists.forEach((tagList, index) => {
            const isTagListRequired = tagList.required ?? false;
            if (!isTagListRequired) {
                return;
            }
            const enabledTags = Object.values(tagList.tags).filter((tag) => tag.enabled);
            if (enabledTags.length !== 1 || getTag(transaction, index)) {
                return;
            }
            updatedTagsString = insertTagIntoTransactionTagsString(updatedTagsString, enabledTags.at(0)?.name ?? '', index);
        });
        if (updatedTagsString !== getTag(transaction) && updatedTagsString) {
            setMoneyRequestTag(transactionID, updatedTagsString);
        }
        // Keep 'transaction' out to ensure that we autoselect the option only once
        // eslint-disable-next-line react-compiler/react-compiler, react-hooks/exhaustive-deps
    }, [transactionID, policyTagLists, policyTags]);

    /**
     * Navigate to the participant step
     */
    const navigateToParticipantPage = () => {
        if (!isCreateExpenseFlow) {
            return;
        }

<<<<<<< HEAD
        Navigation.navigate(ROUTES.MONEY_REQUEST_STEP_PARTICIPANTS.getRoute(CONST.IOU.TYPE.CREATE, transactionID, transaction.reportID), {forceReplace: true});
=======
        const newIOUType = iouType === CONST.IOU.TYPE.SUBMIT || iouType === CONST.IOU.TYPE.TRACK ? CONST.IOU.TYPE.CREATE : iouType;
        Navigation.navigate(ROUTES.MONEY_REQUEST_STEP_PARTICIPANTS.getRoute(newIOUType, transactionID, transaction.reportID));
>>>>>>> 88494d0f
    };

    /**
     * @param {String} paymentMethod
     */
    const confirm = useCallback(
        (paymentMethod: PaymentMethodType | undefined) => {
            if (!!routeError || !transactionID) {
                return;
            }
            if (iouType === CONST.IOU.TYPE.INVOICE && !hasInvoicingDetails(policy)) {
                Navigation.navigate(ROUTES.MONEY_REQUEST_STEP_COMPANY_INFO.getRoute(iouType, transactionID, reportID, Navigation.getActiveRoute()));
                return;
            }

            if (selectedParticipants.length === 0) {
                setFormError('iou.error.noParticipantSelected');
                return;
            }
            if (!isEditingSplitBill && isMerchantRequired && (isMerchantEmpty || (shouldDisplayFieldError && isMerchantMissing(transaction)))) {
                setFormError('iou.error.invalidMerchant');
                return;
            }
            if (iouCategory.length > CONST.API_TRANSACTION_CATEGORY_MAX_LENGTH) {
                setFormError('iou.error.invalidCategoryLength');
                return;
            }

            if (isPerDiemRequest && (transaction.comment?.customUnit?.subRates ?? []).length === 0) {
                setFormError('iou.error.invalidSubrateLength');
                return;
            }

            if (iouType !== CONST.IOU.TYPE.PAY) {
                // validate the amount for distance expenses
                const decimals = getCurrencyDecimals(iouCurrencyCode);
                if (isDistanceRequest && !isDistanceRequestWithPendingRoute && !validateAmount(String(iouAmount), decimals, CONST.IOU.DISTANCE_REQUEST_AMOUNT_MAX_LENGTH)) {
                    setFormError('common.error.invalidAmount');
                    return;
                }

                if (isEditingSplitBill && areRequiredFieldsEmpty(transaction)) {
                    setDidConfirmSplit(true);
                    setFormError('iou.error.genericSmartscanFailureMessage');
                    return;
                }

                if (formError) {
                    return;
                }

                if (shouldPlaySound) {
                    playSound(SOUNDS.DONE);
                }
                onConfirm?.(selectedParticipants);
            } else {
                if (!paymentMethod) {
                    return;
                }
                if (formError) {
                    return;
                }
                Log.info(`[IOU] Sending money via: ${paymentMethod}`);
                if (shouldPlaySound) {
                    playSound(SOUNDS.DONE);
                }
                onSendMoney?.(paymentMethod);
            }
        },
        [
            selectedParticipants,
            isEditingSplitBill,
            isMerchantRequired,
            isMerchantEmpty,
            shouldDisplayFieldError,
            transaction,
            iouCategory.length,
            formError,
            iouType,
            setFormError,
            onSendMoney,
            iouCurrencyCode,
            isDistanceRequest,
            isPerDiemRequest,
            isDistanceRequestWithPendingRoute,
            iouAmount,
            onConfirm,
            shouldPlaySound,
            transactionID,
            reportID,
            policy,
            routeError,
        ],
    );

    const focusTimeoutRef = useRef<NodeJS.Timeout | null>(null);
    useFocusEffect(
        useCallback(() => {
            focusTimeoutRef.current = setTimeout(() => {
                InteractionManager.runAfterInteractions(() => {
                    blurActiveElement();
                });
            }, CONST.ANIMATED_TRANSITION);
            return () => focusTimeoutRef.current && clearTimeout(focusTimeoutRef.current);
        }, []),
    );

    const errorMessage = useMemo(() => {
        if (routeError) {
            return routeError;
        }
        if (isTypeSplit && !shouldShowReadOnlySplits) {
            return debouncedFormError && translate(debouncedFormError);
        }
        return formError && translate(formError);
    }, [routeError, isTypeSplit, shouldShowReadOnlySplits, debouncedFormError, formError, translate]);

    const footerContent = useMemo(() => {
        if (isReadOnly) {
            return;
        }

        const shouldShowSettlementButton = iouType === CONST.IOU.TYPE.PAY;

        const button = shouldShowSettlementButton ? (
            <SettlementButton
                pressOnEnter
                onPress={confirm}
                enablePaymentsRoute={ROUTES.IOU_SEND_ENABLE_PAYMENTS}
                addBankAccountRoute={bankAccountRoute}
                shouldShowPersonalBankAccountOption
                currency={iouCurrencyCode}
                policyID={policyID}
                buttonSize={CONST.DROPDOWN_BUTTON_SIZE.LARGE}
                kycWallAnchorAlignment={{
                    horizontal: CONST.MODAL.ANCHOR_ORIGIN_HORIZONTAL.LEFT,
                    vertical: CONST.MODAL.ANCHOR_ORIGIN_VERTICAL.BOTTOM,
                }}
                paymentMethodDropdownAnchorAlignment={{
                    horizontal: CONST.MODAL.ANCHOR_ORIGIN_HORIZONTAL.RIGHT,
                    vertical: CONST.MODAL.ANCHOR_ORIGIN_VERTICAL.BOTTOM,
                }}
                enterKeyEventListenerPriority={1}
                useKeyboardShortcuts
                isLoading={isConfirmed}
            />
        ) : (
            <ButtonWithDropdownMenu
                pressOnEnter
                onPress={(event, value) => confirm(value as PaymentMethodType)}
                options={splitOrRequestOptions}
                buttonSize={CONST.DROPDOWN_BUTTON_SIZE.LARGE}
                enterKeyEventListenerPriority={1}
                isLoading={isConfirmed}
                useKeyboardShortcuts
            />
        );

        return (
            <>
                {!!errorMessage && (
                    <FormHelpMessage
                        style={[styles.ph1, styles.mb2]}
                        isError
                        message={errorMessage}
                    />
                )}
                <EducationalTooltip
                    shouldRender={shouldShowProductTrainingTooltip}
                    renderTooltipContent={renderProductTrainingTooltip}
                    anchorAlignment={{
                        horizontal: CONST.MODAL.ANCHOR_ORIGIN_HORIZONTAL.CENTER,
                        vertical: CONST.MODAL.ANCHOR_ORIGIN_VERTICAL.BOTTOM,
                    }}
                    wrapperStyle={styles.productTrainingTooltipWrapper}
                    shouldHideOnNavigate
                    shiftVertical={-10}
                >
                    <View>{button}</View>
                </EducationalTooltip>
            </>
        );
    }, [
        isReadOnly,
        iouType,
        confirm,
        bankAccountRoute,
        iouCurrencyCode,
        policyID,
        isConfirmed,
        splitOrRequestOptions,
        errorMessage,
        styles.ph1,
        styles.mb2,
        styles.productTrainingTooltipWrapper,
        shouldShowProductTrainingTooltip,
        renderProductTrainingTooltip,
    ]);

    const listFooterContent = (
        <MoneyRequestConfirmationListFooter
            action={action}
            currency={currency}
            didConfirm={!!didConfirm}
            distance={distance}
            formattedAmount={formattedAmount}
            formattedAmountPerAttendee={formattedAmountPerAttendee}
            formError={formError}
            hasRoute={hasRoute}
            iouAttendees={iouAttendees}
            iouCategory={iouCategory}
            iouComment={iouComment}
            iouCreated={iouCreated}
            iouCurrencyCode={iouCurrencyCode}
            iouIsBillable={iouIsBillable}
            iouMerchant={iouMerchant}
            iouType={iouType}
            isCategoryRequired={isCategoryRequired}
            isDistanceRequest={isDistanceRequest}
            isPerDiemRequest={isPerDiemRequest}
            isEditingSplitBill={isEditingSplitBill}
            isMerchantEmpty={isMerchantEmpty}
            isMerchantRequired={isMerchantRequired}
            isPolicyExpenseChat={isPolicyExpenseChat}
            isReadOnly={isReadOnly}
            isTypeInvoice={isTypeInvoice}
            onToggleBillable={onToggleBillable}
            policy={policy}
            policyTags={policyTags}
            policyTagLists={policyTagLists}
            rate={rate}
            receiptFilename={receiptFilename}
            receiptPath={receiptPath}
            reportActionID={reportActionID}
            reportID={reportID}
            selectedParticipants={selectedParticipantsProp}
            shouldDisplayFieldError={shouldDisplayFieldError}
            shouldDisplayReceipt={shouldDisplayReceipt}
            shouldShowCategories={shouldShowCategories}
            shouldShowMerchant={shouldShowMerchant}
            shouldShowSmartScanFields={shouldShowSmartScanFields}
            shouldShowAmountField={!isPerDiemRequest}
            shouldShowTax={shouldShowTax}
            transaction={transaction}
            transactionID={transactionID}
            unit={unit}
        />
    );

    return (
        <MouseProvider>
            <SelectionList<MoneyRequestConfirmationListItem>
                sections={sections}
                ListItem={UserListItem}
                onSelectRow={navigateToParticipantPage}
                shouldSingleExecuteRowSelect
                canSelectMultiple={false}
                shouldPreventDefaultFocusOnSelectRow
                shouldShowListEmptyContent={false}
                footerContent={footerContent}
                listFooterContent={listFooterContent}
                containerStyle={[styles.flexBasisAuto]}
                removeClippedSubviews={false}
                disableKeyboardShortcuts
            />
        </MouseProvider>
    );
}

MoneyRequestConfirmationList.displayName = 'MoneyRequestConfirmationList';

export default memo(
    MoneyRequestConfirmationList,
    (prevProps, nextProps) =>
        lodashIsEqual(prevProps.transaction, nextProps.transaction) &&
        prevProps.onSendMoney === nextProps.onSendMoney &&
        prevProps.onConfirm === nextProps.onConfirm &&
        prevProps.iouType === nextProps.iouType &&
        prevProps.iouAmount === nextProps.iouAmount &&
        prevProps.isDistanceRequest === nextProps.isDistanceRequest &&
        prevProps.isPolicyExpenseChat === nextProps.isPolicyExpenseChat &&
        prevProps.iouCategory === nextProps.iouCategory &&
        prevProps.shouldShowSmartScanFields === nextProps.shouldShowSmartScanFields &&
        prevProps.isEditingSplitBill === nextProps.isEditingSplitBill &&
        prevProps.iouCurrencyCode === nextProps.iouCurrencyCode &&
        prevProps.iouMerchant === nextProps.iouMerchant &&
        lodashIsEqual(prevProps.selectedParticipants, nextProps.selectedParticipants) &&
        lodashIsEqual(prevProps.payeePersonalDetails, nextProps.payeePersonalDetails) &&
        prevProps.isReadOnly === nextProps.isReadOnly &&
        prevProps.bankAccountRoute === nextProps.bankAccountRoute &&
        prevProps.policyID === nextProps.policyID &&
        prevProps.reportID === nextProps.reportID &&
        prevProps.receiptPath === nextProps.receiptPath &&
        prevProps.iouAttendees === nextProps.iouAttendees &&
        prevProps.iouComment === nextProps.iouComment &&
        prevProps.receiptFilename === nextProps.receiptFilename &&
        prevProps.iouCreated === nextProps.iouCreated &&
        prevProps.iouIsBillable === nextProps.iouIsBillable &&
        prevProps.onToggleBillable === nextProps.onToggleBillable &&
        prevProps.hasSmartScanFailed === nextProps.hasSmartScanFailed &&
        prevProps.reportActionID === nextProps.reportActionID &&
        lodashIsEqual(prevProps.action, nextProps.action) &&
        prevProps.shouldDisplayReceipt === nextProps.shouldDisplayReceipt,
);<|MERGE_RESOLUTION|>--- conflicted
+++ resolved
@@ -805,12 +805,8 @@
             return;
         }
 
-<<<<<<< HEAD
-        Navigation.navigate(ROUTES.MONEY_REQUEST_STEP_PARTICIPANTS.getRoute(CONST.IOU.TYPE.CREATE, transactionID, transaction.reportID), {forceReplace: true});
-=======
         const newIOUType = iouType === CONST.IOU.TYPE.SUBMIT || iouType === CONST.IOU.TYPE.TRACK ? CONST.IOU.TYPE.CREATE : iouType;
-        Navigation.navigate(ROUTES.MONEY_REQUEST_STEP_PARTICIPANTS.getRoute(newIOUType, transactionID, transaction.reportID));
->>>>>>> 88494d0f
+        Navigation.navigate(ROUTES.MONEY_REQUEST_STEP_PARTICIPANTS.getRoute(newIOUType, transactionID, transaction.reportID), {forceReplace: true});
     };
 
     /**
