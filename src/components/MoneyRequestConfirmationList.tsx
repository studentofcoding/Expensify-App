import {useFocusEffect, useIsFocused} from '@react-navigation/native';
import lodashIsEqual from 'lodash/isEqual';
import React, {memo, useCallback, useEffect, useMemo, useRef, useState} from 'react';
import {InteractionManager, View} from 'react-native';
import type {OnyxEntry} from 'react-native-onyx';
import {useOnyx} from 'react-native-onyx';
import useCurrentUserPersonalDetails from '@hooks/useCurrentUserPersonalDetails';
import useDebouncedState from '@hooks/useDebouncedState';
import useIsKeyboardShown from '@hooks/useIsKeyboardShown';
import useLocalize from '@hooks/useLocalize';
import {MouseProvider} from '@hooks/useMouseContext';
import usePrevious from '@hooks/usePrevious';
import useThemeStyles from '@hooks/useThemeStyles';
import blurActiveElement from '@libs/Accessibility/blurActiveElement';
import * as CurrencyUtils from '@libs/CurrencyUtils';
import DistanceRequestUtils from '@libs/DistanceRequestUtils';
import * as IOUUtils from '@libs/IOUUtils';
import Log from '@libs/Log';
import * as MoneyRequestUtils from '@libs/MoneyRequestUtils';
import Navigation from '@libs/Navigation/Navigation';
import * as OptionsListUtils from '@libs/OptionsListUtils';
import * as PolicyUtils from '@libs/PolicyUtils';
import {getDistanceRateCustomUnitRate, isTaxTrackingEnabled} from '@libs/PolicyUtils';
import * as ReportUtils from '@libs/ReportUtils';
import playSound, {SOUNDS} from '@libs/Sound';
import * as TransactionUtils from '@libs/TransactionUtils';
import * as IOU from '@userActions/IOU';
import {hasInvoicingDetails} from '@userActions/Policy/Policy';
import type {IOUAction, IOUType} from '@src/CONST';
import CONST from '@src/CONST';
import type {TranslationPaths} from '@src/languages/types';
import ONYXKEYS from '@src/ONYXKEYS';
import ROUTES from '@src/ROUTES';
import type {Route} from '@src/ROUTES';
import type * as OnyxTypes from '@src/types/onyx';
import type {Attendee, Participant} from '@src/types/onyx/IOU';
import type {PaymentMethodType} from '@src/types/onyx/OriginalMessage';
import type {SplitShares} from '@src/types/onyx/Transaction';
import ButtonWithDropdownMenu from './ButtonWithDropdownMenu';
import type {DropdownOption} from './ButtonWithDropdownMenu/types';
import FormHelpMessage from './FormHelpMessage';
import MoneyRequestAmountInput from './MoneyRequestAmountInput';
import MoneyRequestConfirmationListFooter from './MoneyRequestConfirmationListFooter';
import {PressableWithFeedback} from './Pressable';
import SelectionList from './SelectionList';
import type {SectionListDataType} from './SelectionList/types';
import UserListItem from './SelectionList/UserListItem';
import SettlementButton from './SettlementButton';
import Text from './Text';

type MoneyRequestConfirmationListProps = {
    /** Callback to inform parent modal of success */
    onConfirm?: (selectedParticipants: Participant[]) => void;

    /** Callback to parent modal to pay someone */
    onSendMoney?: (paymentMethod: PaymentMethodType | undefined) => void;

    /** IOU amount */
    iouAmount: number;

    /** IOU attendees list */
    iouAttendees?: Attendee[];

    /** IOU comment */
    iouComment?: string;

    /** IOU currency */
    iouCurrencyCode?: string;

    /** IOU type */
    iouType?: Exclude<IOUType, typeof CONST.IOU.TYPE.REQUEST | typeof CONST.IOU.TYPE.SEND>;

    /** IOU date */
    iouCreated?: string;

    /** IOU merchant */
    iouMerchant?: string;

    /** IOU Category */
    iouCategory?: string;

    /** IOU isBillable */
    iouIsBillable?: boolean;

    /** Callback to toggle the billable state */
    onToggleBillable?: (isOn: boolean) => void;

    /** Selected participants from MoneyRequestModal with login / accountID */
    selectedParticipants: Participant[];

    /** Payee of the expense with login */
    payeePersonalDetails?: OnyxEntry<OnyxTypes.PersonalDetails> | null;

    /** Should the list be read only, and not editable? */
    isReadOnly?: boolean;

    /** Depending on expense report or personal IOU report, respective bank account route */
    bankAccountRoute?: Route;

    /** The policyID of the request */
    policyID?: string;

    /** The reportID of the request */
    reportID?: string;

    /** File path of the receipt */
    receiptPath?: string;

    /** File name of the receipt */
    receiptFilename?: string;

    /** Transaction that represents the expense */
    transaction?: OnyxEntry<OnyxTypes.Transaction>;

    /** Whether the expense is a distance expense */
    isDistanceRequest?: boolean;

    /** Whether we're editing a split expense */
    isEditingSplitBill?: boolean;

    /** Whether we can navigate to receipt page */
    shouldDisplayReceipt?: boolean;

    /** Whether we should show the amount, date, and merchant fields. */
    shouldShowSmartScanFields?: boolean;

    /** A flag for verifying that the current report is a sub-report of a workspace chat */
    isPolicyExpenseChat?: boolean;

    /** Whether smart scan failed */
    hasSmartScanFailed?: boolean;

    /** The ID of the report action */
    reportActionID?: string;

    /** The action to take */
    action?: IOUAction;

    /** Should play sound on confirmation */
    shouldPlaySound?: boolean;

    /** Whether the expense is confirmed or not */
    isConfirmed?: boolean;
};

type MoneyRequestConfirmationListItem = Participant | ReportUtils.OptionData;

function MoneyRequestConfirmationList({
    transaction,
    onSendMoney,
    onConfirm,
    iouType = CONST.IOU.TYPE.SUBMIT,
    iouAmount,
    isDistanceRequest = false,
    isPolicyExpenseChat = false,
    iouCategory = '',
    shouldShowSmartScanFields = true,
    isEditingSplitBill,
    iouCurrencyCode,
    iouMerchant,
    selectedParticipants: selectedParticipantsProp,
    payeePersonalDetails: payeePersonalDetailsProp,
    isReadOnly = false,
    bankAccountRoute = '',
    policyID,
    reportID = '',
    receiptPath = '',
    iouAttendees,
    iouComment,
    receiptFilename = '',
    iouCreated,
    iouIsBillable = false,
    onToggleBillable,
    hasSmartScanFailed,
    reportActionID,
    action = CONST.IOU.ACTION.CREATE,
    shouldDisplayReceipt = false,
    shouldPlaySound = true,
    isConfirmed,
}: MoneyRequestConfirmationListProps) {
    const [policyCategoriesReal] = useOnyx(`${ONYXKEYS.COLLECTION.POLICY_CATEGORIES}${policyID ?? '-1'}`);
    const [policyTags] = useOnyx(`${ONYXKEYS.COLLECTION.POLICY_TAGS}${policyID ?? '-1'}`);
    const [policyReal] = useOnyx(`${ONYXKEYS.COLLECTION.POLICY}${policyID ?? '-1'}`);
    const [policyDraft] = useOnyx(`${ONYXKEYS.COLLECTION.POLICY_DRAFTS}${policyID ?? '-1'}`);
    const [defaultMileageRate] = useOnyx(`${ONYXKEYS.COLLECTION.POLICY_DRAFTS}${policyID ?? '-1'}`, {
        selector: (selectedPolicy) => DistanceRequestUtils.getDefaultMileageRate(selectedPolicy),
    });
    const [policyCategoriesDraft] = useOnyx(`${ONYXKEYS.COLLECTION.POLICY_CATEGORIES_DRAFT}${policyID ?? '-1'}`);
    const [lastSelectedDistanceRates] = useOnyx(ONYXKEYS.NVP_LAST_SELECTED_DISTANCE_RATES);
    const [currencyList] = useOnyx(ONYXKEYS.CURRENCY_LIST);

    const policy = policyReal ?? policyDraft;
    const policyCategories = policyCategoriesReal ?? policyCategoriesDraft;

    const styles = useThemeStyles();
    const {translate, toLocaleDigit} = useLocalize();
    const currentUserPersonalDetails = useCurrentUserPersonalDetails();
<<<<<<< HEAD
    const {canUseP2PDistanceRequests} = usePermissions(iouType);
    const isKeyboardShown = useIsKeyboardShown();
=======
>>>>>>> 2ef91b8b

    const isTypeRequest = iouType === CONST.IOU.TYPE.SUBMIT;
    const isTypeSplit = iouType === CONST.IOU.TYPE.SPLIT;
    const isTypeSend = iouType === CONST.IOU.TYPE.PAY;
    const isTypeTrackExpense = iouType === CONST.IOU.TYPE.TRACK;
    const isTypeInvoice = iouType === CONST.IOU.TYPE.INVOICE;
    const isScanRequest = useMemo(() => TransactionUtils.isScanRequest(transaction), [transaction]);

    const transactionID = transaction?.transactionID ?? '-1';
    const customUnitRateID = TransactionUtils.getRateID(transaction) ?? '-1';

    useEffect(() => {
        if ((customUnitRateID && customUnitRateID !== '-1') || !isDistanceRequest) {
            return;
        }

        const defaultRate = defaultMileageRate?.customUnitRateID ?? '';
        const lastSelectedRate = lastSelectedDistanceRates?.[policy?.id ?? ''] ?? defaultRate;
        const rateID = lastSelectedRate;
        IOU.setCustomUnitRateID(transactionID, rateID);
    }, [defaultMileageRate, customUnitRateID, lastSelectedDistanceRates, policy?.id, transactionID, isDistanceRequest]);

    const mileageRate = DistanceRequestUtils.getRate({transaction, policy, policyDraft});
    const rate = mileageRate.rate;
    const prevRate = usePrevious(rate);
    const unit = mileageRate.unit;
    const currency = mileageRate.currency ?? CONST.CURRENCY.USD;
    const prevCurrency = usePrevious(currency);

    // A flag for showing the categories field
    const shouldShowCategories = (isPolicyExpenseChat || isTypeInvoice) && (!!iouCategory || OptionsListUtils.hasEnabledOptions(Object.values(policyCategories ?? {})));

    const shouldShowMerchant = shouldShowSmartScanFields && !isDistanceRequest && !isTypeSend;

    const policyTagLists = useMemo(() => PolicyUtils.getTagLists(policyTags), [policyTags]);

    const shouldShowTax = isTaxTrackingEnabled(isPolicyExpenseChat, policy, isDistanceRequest);

    const previousTransactionAmount = usePrevious(transaction?.amount);
    const previousTransactionCurrency = usePrevious(transaction?.currency);
    const previousTransactionModifiedCurrency = usePrevious(transaction?.modifiedCurrency);
    const previousCustomUnitRateID = usePrevious(customUnitRateID);
    useEffect(() => {
        // previousTransaction is in the condition because if it is falsey, it means this is the first time the useEffect is triggered after we load it, so we should calculate the default
        // tax even if the other parameters are the same against their previous values.
        if (
            !shouldShowTax ||
            !transaction ||
            (transaction.taxCode &&
                previousTransactionModifiedCurrency === transaction.modifiedCurrency &&
                previousTransactionCurrency === transaction.currency &&
                previousCustomUnitRateID === customUnitRateID)
        ) {
            return;
        }
        const defaultTaxCode = TransactionUtils.getDefaultTaxCode(policy, transaction);
        IOU.setMoneyRequestTaxRate(transactionID, defaultTaxCode ?? '');
    }, [customUnitRateID, policy, previousCustomUnitRateID, previousTransactionCurrency, previousTransactionModifiedCurrency, shouldShowTax, transaction, transactionID]);

    const isMovingTransactionFromTrackExpense = IOUUtils.isMovingTransactionFromTrackExpense(action);

    const distance = TransactionUtils.getDistanceInMeters(transaction, unit);
    const prevDistance = usePrevious(distance);

    const shouldCalculateDistanceAmount = isDistanceRequest && (iouAmount === 0 || prevRate !== rate || prevDistance !== distance || prevCurrency !== currency);

    const hasRoute = TransactionUtils.hasRoute(transaction, isDistanceRequest);
    const isDistanceRequestWithPendingRoute = isDistanceRequest && (!hasRoute || !rate) && !isMovingTransactionFromTrackExpense;
    const distanceRequestAmount = DistanceRequestUtils.getDistanceRequestAmount(distance, unit ?? CONST.CUSTOM_UNITS.DISTANCE_UNIT_MILES, rate ?? 0);
    const formattedAmount = isDistanceRequestWithPendingRoute
        ? ''
        : CurrencyUtils.convertToDisplayString(shouldCalculateDistanceAmount ? distanceRequestAmount : iouAmount, isDistanceRequest ? currency : iouCurrencyCode);
    const formattedAmountPerAttendee = isDistanceRequestWithPendingRoute
        ? ''
        : CurrencyUtils.convertToDisplayString(
              (shouldCalculateDistanceAmount ? distanceRequestAmount : iouAmount) / (iouAttendees?.length && iouAttendees.length > 0 ? iouAttendees.length : 1),
              isDistanceRequest ? currency : iouCurrencyCode,
          );
    const isFocused = useIsFocused();
    const [formError, debouncedFormError, setFormError] = useDebouncedState<TranslationPaths | ''>('');

    const [didConfirm, setDidConfirm] = useState(isConfirmed);
    const [didConfirmSplit, setDidConfirmSplit] = useState(false);

    const shouldDisplayFieldError: boolean = useMemo(() => {
        if (!isEditingSplitBill) {
            return false;
        }

        return (!!hasSmartScanFailed && TransactionUtils.hasMissingSmartscanFields(transaction)) || (didConfirmSplit && TransactionUtils.areRequiredFieldsEmpty(transaction));
    }, [isEditingSplitBill, hasSmartScanFailed, transaction, didConfirmSplit]);

    const isMerchantEmpty = useMemo(() => !iouMerchant || TransactionUtils.isMerchantMissing(transaction), [transaction, iouMerchant]);
    const isMerchantRequired = isPolicyExpenseChat && (!isScanRequest || isEditingSplitBill) && shouldShowMerchant;

    const isCategoryRequired = !!policy?.requiresCategory;

    const shouldDisableParticipant = (participant: Participant): boolean => {
        if (ReportUtils.isDraftReport(participant.reportID)) {
            return true;
        }

        if (!participant.isInvoiceRoom && !participant.isPolicyExpenseChat && !participant.isSelfDM && ReportUtils.isOptimisticPersonalDetail(participant.accountID ?? -1)) {
            return true;
        }

        return false;
    };

    const routeError = Object.values(transaction?.errorFields?.route ?? {}).at(0);

    useEffect(() => {
        if (shouldDisplayFieldError && didConfirmSplit) {
            setFormError('iou.error.genericSmartscanFailureMessage');
            return;
        }
        if (shouldDisplayFieldError && hasSmartScanFailed) {
            setFormError('iou.receiptScanningFailed');
            return;
        }
        // reset the form error whenever the screen gains or loses focus
        setFormError('');

        // eslint-disable-next-line react-compiler/react-compiler, react-hooks/exhaustive-deps -- we don't want this effect to run if it's just setFormError that changes
    }, [isFocused, transaction, shouldDisplayFieldError, hasSmartScanFailed, didConfirmSplit]);

    const isFirstUpdatedDistanceAmount = useRef(false);

    useEffect(() => {
        if (isFirstUpdatedDistanceAmount.current) {
            return;
        }
        if (!isDistanceRequest) {
            return;
        }
        const amount = DistanceRequestUtils.getDistanceRequestAmount(distance, unit ?? CONST.CUSTOM_UNITS.DISTANCE_UNIT_MILES, rate ?? 0);
        IOU.setMoneyRequestAmount(transactionID, amount, currency ?? '');
        isFirstUpdatedDistanceAmount.current = true;
    }, [distance, rate, unit, transactionID, currency, isDistanceRequest]);

    useEffect(() => {
        if (!shouldCalculateDistanceAmount) {
            return;
        }

        const amount = distanceRequestAmount;
        IOU.setMoneyRequestAmount(transactionID, amount, currency ?? '');

        // If it's a split request among individuals, set the split shares
        const participantAccountIDs: number[] = selectedParticipantsProp.map((participant) => participant.accountID ?? -1);
        if (isTypeSplit && !isPolicyExpenseChat && amount && transaction?.currency) {
            IOU.setSplitShares(transaction, amount, currency, participantAccountIDs);
        }
    }, [shouldCalculateDistanceAmount, distanceRequestAmount, transactionID, currency, isTypeSplit, isPolicyExpenseChat, selectedParticipantsProp, transaction]);

    const previousTaxCode = usePrevious(transaction?.taxCode);

    // Calculate and set tax amount in transaction draft
    useEffect(() => {
        if (
            !shouldShowTax ||
            !transaction ||
            (transaction.taxAmount !== undefined &&
                previousTransactionAmount === transaction.amount &&
                previousTransactionCurrency === transaction.currency &&
                previousCustomUnitRateID === customUnitRateID &&
                previousTaxCode === transaction.taxCode)
        ) {
            return;
        }

        let taxableAmount: number;
        let taxCode: string;
        if (isDistanceRequest) {
            const customUnitRate = getDistanceRateCustomUnitRate(policy, customUnitRateID);
            taxCode = customUnitRate?.attributes?.taxRateExternalID ?? '';
            taxableAmount = DistanceRequestUtils.getTaxableAmount(policy, customUnitRateID, distance);
        } else {
            taxableAmount = transaction.amount ?? 0;
            taxCode = transaction.taxCode ?? TransactionUtils.getDefaultTaxCode(policy, transaction) ?? '';
        }
        const taxPercentage = TransactionUtils.getTaxValue(policy, transaction, taxCode) ?? '';
        const taxAmount = TransactionUtils.calculateTaxAmount(taxPercentage, taxableAmount, transaction.currency);
        const taxAmountInSmallestCurrencyUnits = CurrencyUtils.convertToBackendAmount(Number.parseFloat(taxAmount.toString()));
        IOU.setMoneyRequestTaxAmount(transaction.transactionID ?? '', taxAmountInSmallestCurrencyUnits);
    }, [
        policy,
        shouldShowTax,
        previousTransactionAmount,
        previousTransactionCurrency,
        transaction,
        isDistanceRequest,
        customUnitRateID,
        previousCustomUnitRateID,
        previousTaxCode,
        distance,
    ]);

    // If completing a split expense fails, set didConfirm to false to allow the user to edit the fields again
    if (isEditingSplitBill && didConfirm) {
        setDidConfirm(false);
    }

    useEffect(() => {
        setDidConfirm(isConfirmed);
    }, [isConfirmed]);

    const splitOrRequestOptions: Array<DropdownOption<string>> = useMemo(() => {
        let text;
        if (isTypeInvoice) {
            if (hasInvoicingDetails(policy)) {
                text = translate('iou.sendInvoice', {amount: formattedAmount});
            } else {
                text = translate('common.next');
            }
        } else if (isTypeTrackExpense) {
            text = translate('iou.trackExpense');
        } else if (isTypeSplit && iouAmount === 0) {
            text = translate('iou.splitExpense');
        } else if ((receiptPath && isTypeRequest) || isDistanceRequestWithPendingRoute) {
            text = translate('iou.submitExpense');
            if (iouAmount !== 0) {
                text = translate('iou.submitAmount', {amount: formattedAmount});
            }
        } else {
            const translationKey = isTypeSplit ? 'iou.splitAmount' : 'iou.submitAmount';
            text = translate(translationKey, {amount: formattedAmount});
        }
        return [
            {
                text: text[0].toUpperCase() + text.slice(1),
                value: iouType,
            },
        ];
    }, [isTypeTrackExpense, isTypeSplit, iouAmount, receiptPath, isTypeRequest, policy, isDistanceRequestWithPendingRoute, iouType, translate, formattedAmount, isTypeInvoice]);

    const onSplitShareChange = useCallback(
        (accountID: number, value: number) => {
            if (!transaction?.transactionID) {
                return;
            }
            const amountInCents = CurrencyUtils.convertToBackendAmount(value);
            IOU.setIndividualShare(transaction?.transactionID, accountID, amountInCents);
        },
        [transaction],
    );

    useEffect(() => {
        if (!isTypeSplit || !transaction?.splitShares) {
            return;
        }

        const splitSharesMap: SplitShares = transaction.splitShares;
        const shares: number[] = Object.values(splitSharesMap).map((splitShare) => splitShare?.amount ?? 0);
        const sumOfShares = shares?.reduce((prev, current): number => prev + current, 0);
        if (sumOfShares !== iouAmount) {
            setFormError('iou.error.invalidSplit');
            return;
        }

        const participantsWithAmount = Object.keys(transaction?.splitShares ?? {})
            .filter((accountID: string): boolean => (transaction?.splitShares?.[Number(accountID)]?.amount ?? 0) > 0)
            .map((accountID) => Number(accountID));

        // A split must have at least two participants with amounts bigger than 0
        if (participantsWithAmount.length === 1) {
            setFormError('iou.error.invalidSplitParticipants');
            return;
        }

        // Amounts should be bigger than 0 for the split bill creator (yourself)
        if (transaction?.splitShares[currentUserPersonalDetails.accountID] && (transaction.splitShares[currentUserPersonalDetails.accountID]?.amount ?? 0) === 0) {
            setFormError('iou.error.invalidSplitYourself');
            return;
        }

        setFormError('');
    }, [isFocused, transaction, isTypeSplit, transaction?.splitShares, currentUserPersonalDetails.accountID, iouAmount, iouCurrencyCode, setFormError, translate]);

    useEffect(() => {
        if (!isTypeSplit || !transaction?.splitShares) {
            return;
        }
        IOU.adjustRemainingSplitShares(transaction);
    }, [isTypeSplit, transaction]);

    const selectedParticipants = useMemo(() => selectedParticipantsProp.filter((participant) => participant.selected), [selectedParticipantsProp]);
    const payeePersonalDetails = useMemo(() => payeePersonalDetailsProp ?? currentUserPersonalDetails, [payeePersonalDetailsProp, currentUserPersonalDetails]);
    const shouldShowReadOnlySplits = useMemo(() => isPolicyExpenseChat || isReadOnly || isScanRequest, [isPolicyExpenseChat, isReadOnly, isScanRequest]);

    const splitParticipants = useMemo(() => {
        if (!isTypeSplit) {
            return [];
        }

        const payeeOption = OptionsListUtils.getIOUConfirmationOptionsFromPayeePersonalDetail(payeePersonalDetails);
        if (shouldShowReadOnlySplits) {
            return [payeeOption, ...selectedParticipants].map((participantOption: Participant) => {
                const isPayer = participantOption.accountID === payeeOption.accountID;
                let amount: number | undefined = 0;
                if (iouAmount > 0) {
                    amount =
                        transaction?.comment?.splits?.find((split) => split.accountID === participantOption.accountID)?.amount ??
                        IOUUtils.calculateAmount(selectedParticipants.length, iouAmount, iouCurrencyCode ?? '', isPayer);
                }
                return {
                    ...participantOption,
                    isSelected: false,
                    isInteractive: !shouldDisableParticipant(participantOption),
                    rightElement: (
                        <View style={[styles.flexWrap, styles.pl2]}>
                            <Text style={[styles.textLabel]}>{amount ? CurrencyUtils.convertToDisplayString(amount, iouCurrencyCode) : ''}</Text>
                        </View>
                    ),
                };
            });
        }

        const currencySymbol = currencyList?.[iouCurrencyCode ?? '']?.symbol ?? iouCurrencyCode;
        const formattedTotalAmount = CurrencyUtils.convertToDisplayStringWithoutCurrency(iouAmount, iouCurrencyCode);

        return [payeeOption, ...selectedParticipants].map((participantOption: Participant) => ({
            ...participantOption,
            tabIndex: -1,
            isSelected: false,
            isInteractive: !shouldDisableParticipant(participantOption),
            rightElement: (
                <MoneyRequestAmountInput
                    autoGrow={false}
                    amount={transaction?.splitShares?.[participantOption.accountID ?? -1]?.amount}
                    currency={iouCurrencyCode}
                    prefixCharacter={currencySymbol}
                    disableKeyboard={false}
                    isCurrencyPressable={false}
                    hideFocusedState={false}
                    hideCurrencySymbol
                    formatAmountOnBlur
                    prefixContainerStyle={[styles.pv0]}
                    inputStyle={[styles.optionRowAmountInput]}
                    containerStyle={[styles.textInputContainer]}
                    touchableInputWrapperStyle={[styles.ml3]}
                    onFormatAmount={CurrencyUtils.convertToDisplayStringWithoutCurrency}
                    onAmountChange={(value: string) => onSplitShareChange(participantOption.accountID ?? -1, Number(value))}
                    maxLength={formattedTotalAmount.length}
                    contentWidth={formattedTotalAmount.length * 8}
                />
            ),
        }));
    }, [
        isTypeSplit,
        payeePersonalDetails,
        shouldShowReadOnlySplits,
        currencyList,
        iouCurrencyCode,
        iouAmount,
        selectedParticipants,
        styles.flexWrap,
        styles.pl2,
        styles.textLabel,
        styles.pv0,
        styles.optionRowAmountInput,
        styles.textInputContainer,
        styles.ml3,
        transaction?.comment?.splits,
        transaction?.splitShares,
        onSplitShareChange,
    ]);

    const isSplitModified = useMemo(() => {
        if (!transaction?.splitShares) {
            return;
        }
        return Object.keys(transaction.splitShares).some((key) => transaction.splitShares?.[Number(key) ?? -1]?.isModified);
    }, [transaction?.splitShares]);

    const getSplitSectionHeader = useCallback(
        () => (
            <View style={[styles.mt2, styles.mb1, styles.flexRow, styles.justifyContentBetween]}>
                <Text style={[styles.ph5, styles.textLabelSupporting]}>{translate('iou.participants')}</Text>
                {!shouldShowReadOnlySplits && !!isSplitModified && (
                    <PressableWithFeedback
                        onPress={() => {
                            IOU.resetSplitShares(transaction);
                        }}
                        accessibilityLabel={CONST.ROLE.BUTTON}
                        role={CONST.ROLE.BUTTON}
                        shouldUseAutoHitSlop
                    >
                        <Text style={[styles.pr5, styles.textLabelSupporting, styles.link]}>{translate('common.reset')}</Text>
                    </PressableWithFeedback>
                )}
            </View>
        ),
        [
            isSplitModified,
            shouldShowReadOnlySplits,
            styles.flexRow,
            styles.justifyContentBetween,
            styles.link,
            styles.mb1,
            styles.mt2,
            styles.ph5,
            styles.pr5,
            styles.textLabelSupporting,
            transaction,
            translate,
        ],
    );

    const sections = useMemo(() => {
        const options: Array<SectionListDataType<MoneyRequestConfirmationListItem>> = [];
        if (isTypeSplit) {
            options.push(
                ...[
                    {
                        title: translate('moneyRequestConfirmationList.paidBy'),
                        data: [OptionsListUtils.getIOUConfirmationOptionsFromPayeePersonalDetail(payeePersonalDetails)],
                        shouldShow: true,
                    },
                    {
                        CustomSectionHeader: getSplitSectionHeader,
                        data: splitParticipants,
                        shouldShow: true,
                    },
                ],
            );
            options.push();
        } else {
            const formattedSelectedParticipants = selectedParticipants.map((participant) => ({
                ...participant,
                isSelected: false,
                isInteractive: !shouldDisableParticipant(participant),
            }));
            options.push({
                title: translate('common.to'),
                data: formattedSelectedParticipants,
                shouldShow: true,
            });
        }

        return options;
    }, [isTypeSplit, translate, payeePersonalDetails, getSplitSectionHeader, splitParticipants, selectedParticipants]);

    useEffect(() => {
        if (!isDistanceRequest || isMovingTransactionFromTrackExpense) {
            return;
        }

        /*
         Set pending waypoints based on the route status. We should handle this dynamically to cover cases such as:
         When the user completes the initial steps of the IOU flow offline and then goes online on the confirmation page.
         In this scenario, the route will be fetched from the server, and the waypoints will no longer be pending.
        */
        IOU.setMoneyRequestPendingFields(transactionID, {waypoints: isDistanceRequestWithPendingRoute ? CONST.RED_BRICK_ROAD_PENDING_ACTION.ADD : null});

        const distanceMerchant = DistanceRequestUtils.getDistanceMerchant(hasRoute, distance, unit, rate ?? 0, currency ?? CONST.CURRENCY.USD, translate, toLocaleDigit);
        IOU.setMoneyRequestMerchant(transactionID, distanceMerchant, true);
    }, [
        isDistanceRequestWithPendingRoute,
        hasRoute,
        distance,
        unit,
        rate,
        currency,
        translate,
        toLocaleDigit,
        isDistanceRequest,
        transaction,
        transactionID,
        action,
        isMovingTransactionFromTrackExpense,
    ]);

    // Auto select the category if there is only one enabled category and it is required
    useEffect(() => {
        const enabledCategories = Object.values(policyCategories ?? {}).filter((category) => category.enabled);
        if (iouCategory || !shouldShowCategories || enabledCategories.length !== 1 || !isCategoryRequired) {
            return;
        }
        IOU.setMoneyRequestCategory(transactionID, enabledCategories.at(0)?.name ?? '');
        // Keep 'transaction' out to ensure that we autoselect the option only once
        // eslint-disable-next-line react-compiler/react-compiler, react-hooks/exhaustive-deps
    }, [shouldShowCategories, policyCategories, isCategoryRequired]);

    // Auto select the tag if there is only one enabled tag and it is required
    useEffect(() => {
        let updatedTagsString = TransactionUtils.getTag(transaction);
        policyTagLists.forEach((tagList, index) => {
            const enabledTags = Object.values(tagList.tags).filter((tag) => tag.enabled);
            const isTagListRequired = tagList.required ?? false;
            if (!isTagListRequired || enabledTags.length !== 1 || TransactionUtils.getTag(transaction, index)) {
                return;
            }
            updatedTagsString = IOUUtils.insertTagIntoTransactionTagsString(updatedTagsString, enabledTags.at(0)?.name ?? '', index);
        });
        if (updatedTagsString !== TransactionUtils.getTag(transaction) && updatedTagsString) {
            IOU.setMoneyRequestTag(transactionID, updatedTagsString);
        }
        // Keep 'transaction' out to ensure that we autoselect the option only once
        // eslint-disable-next-line react-compiler/react-compiler, react-hooks/exhaustive-deps
    }, [policyTagLists, policyTags]);

    /**
     * Navigate to report details or profile of selected user
     */
    const navigateToReportOrUserDetail = (option: MoneyRequestConfirmationListItem) => {
        const activeRoute = Navigation.getActiveRoute();

        if (option.isSelfDM) {
            Navigation.navigate(ROUTES.PROFILE.getRoute(currentUserPersonalDetails.accountID, activeRoute));
            return;
        }

        if (option.accountID) {
            Navigation.navigate(ROUTES.PROFILE.getRoute(option.accountID, activeRoute));
        } else if (option.reportID) {
            Navigation.navigate(ROUTES.REPORT_WITH_ID_DETAILS.getRoute(option.reportID, activeRoute));
        }
    };

    /**
     * @param {String} paymentMethod
     */
    const confirm = useCallback(
        (paymentMethod: PaymentMethodType | undefined) => {
            if (routeError) {
                return;
            }
            if (iouType === CONST.IOU.TYPE.INVOICE && !hasInvoicingDetails(policy)) {
                Navigation.navigate(ROUTES.MONEY_REQUEST_STEP_COMPANY_INFO.getRoute(iouType, transactionID, reportID, Navigation.getActiveRouteWithoutParams()));
                return;
            }

            if (selectedParticipants.length === 0) {
                setFormError('iou.error.noParticipantSelected');
                return;
            }
            if (!isEditingSplitBill && isMerchantRequired && (isMerchantEmpty || (shouldDisplayFieldError && TransactionUtils.isMerchantMissing(transaction)))) {
                setFormError('iou.error.invalidMerchant');
                return;
            }
            if (iouCategory.length > CONST.API_TRANSACTION_CATEGORY_MAX_LENGTH) {
                setFormError('iou.error.invalidCategoryLength');
                return;
            }

            if (iouType !== CONST.IOU.TYPE.PAY) {
                // validate the amount for distance expenses
                const decimals = CurrencyUtils.getCurrencyDecimals(iouCurrencyCode);
                if (isDistanceRequest && !isDistanceRequestWithPendingRoute && !MoneyRequestUtils.validateAmount(String(iouAmount), decimals)) {
                    setFormError('common.error.invalidAmount');
                    return;
                }

                if (isEditingSplitBill && TransactionUtils.areRequiredFieldsEmpty(transaction)) {
                    setDidConfirmSplit(true);
                    setFormError('iou.error.genericSmartscanFailureMessage');
                    return;
                }

                if (formError) {
                    return;
                }

                if (shouldPlaySound) {
                    playSound(SOUNDS.DONE);
                }
                onConfirm?.(selectedParticipants);
            } else {
                if (!paymentMethod) {
                    return;
                }
                if (formError) {
                    return;
                }
                Log.info(`[IOU] Sending money via: ${paymentMethod}`);
                onSendMoney?.(paymentMethod);
            }
        },
        [
            selectedParticipants,
            isEditingSplitBill,
            isMerchantRequired,
            isMerchantEmpty,
            shouldDisplayFieldError,
            transaction,
            iouCategory.length,
            formError,
            iouType,
            setFormError,
            onSendMoney,
            iouCurrencyCode,
            isDistanceRequest,
            isDistanceRequestWithPendingRoute,
            iouAmount,
            onConfirm,
            shouldPlaySound,
            transactionID,
            reportID,
            policy,
            routeError,
        ],
    );

    const focusTimeoutRef = useRef<NodeJS.Timeout | null>(null);
    useFocusEffect(
        useCallback(() => {
            focusTimeoutRef.current = setTimeout(() => {
                InteractionManager.runAfterInteractions(() => {
                    blurActiveElement();
                });
            }, CONST.ANIMATED_TRANSITION);
            return () => focusTimeoutRef.current && clearTimeout(focusTimeoutRef.current);
        }, []),
    );

    const errorMessage = useMemo(() => {
        if (routeError) {
            return routeError;
        }
        if (isTypeSplit && !shouldShowReadOnlySplits) {
            return debouncedFormError && translate(debouncedFormError);
        }
        return formError && translate(formError);
    }, [routeError, isTypeSplit, shouldShowReadOnlySplits, debouncedFormError, formError, translate]);

    const footerContent = useMemo(() => {
        if (isReadOnly || isKeyboardShown) {
            return;
        }

        const shouldShowSettlementButton = iouType === CONST.IOU.TYPE.PAY;

        const button = shouldShowSettlementButton ? (
            <SettlementButton
                pressOnEnter
                onPress={confirm}
                enablePaymentsRoute={ROUTES.IOU_SEND_ENABLE_PAYMENTS}
                addBankAccountRoute={bankAccountRoute}
                shouldShowPersonalBankAccountOption
                currency={iouCurrencyCode}
                policyID={policyID}
                buttonSize={CONST.DROPDOWN_BUTTON_SIZE.LARGE}
                kycWallAnchorAlignment={{
                    horizontal: CONST.MODAL.ANCHOR_ORIGIN_HORIZONTAL.LEFT,
                    vertical: CONST.MODAL.ANCHOR_ORIGIN_VERTICAL.BOTTOM,
                }}
                paymentMethodDropdownAnchorAlignment={{
                    horizontal: CONST.MODAL.ANCHOR_ORIGIN_HORIZONTAL.RIGHT,
                    vertical: CONST.MODAL.ANCHOR_ORIGIN_VERTICAL.BOTTOM,
                }}
                enterKeyEventListenerPriority={1}
                useKeyboardShortcuts
            />
        ) : (
            <ButtonWithDropdownMenu
                success
                pressOnEnter
                onPress={(event, value) => confirm(value as PaymentMethodType)}
                options={splitOrRequestOptions}
                buttonSize={CONST.DROPDOWN_BUTTON_SIZE.LARGE}
                enterKeyEventListenerPriority={1}
                useKeyboardShortcuts
            />
        );

        return (
            <>
                {!!errorMessage && (
                    <FormHelpMessage
                        style={[styles.ph1, styles.mb2]}
                        isError
                        message={errorMessage}
                    />
                )}

                {button}
            </>
        );
    }, [isReadOnly, iouType, confirm, bankAccountRoute, iouCurrencyCode, policyID, splitOrRequestOptions, styles.ph1, styles.mb2, errorMessage, isKeyboardShown]);

    const listFooterContent = (
        <MoneyRequestConfirmationListFooter
            action={action}
            currency={currency}
            didConfirm={!!didConfirm}
            distance={distance}
            formattedAmount={formattedAmount}
            formattedAmountPerAttendee={formattedAmountPerAttendee}
            formError={formError}
            hasRoute={hasRoute}
            iouAttendees={iouAttendees}
            iouCategory={iouCategory}
            iouComment={iouComment}
            iouCreated={iouCreated}
            iouCurrencyCode={iouCurrencyCode}
            iouIsBillable={iouIsBillable}
            iouMerchant={iouMerchant}
            iouType={iouType}
            isCategoryRequired={isCategoryRequired}
            isDistanceRequest={isDistanceRequest}
            isEditingSplitBill={isEditingSplitBill}
            isMerchantEmpty={isMerchantEmpty}
            isMerchantRequired={isMerchantRequired}
            isPolicyExpenseChat={isPolicyExpenseChat}
            isReadOnly={isReadOnly}
            isTypeInvoice={isTypeInvoice}
            onToggleBillable={onToggleBillable}
            policy={policy}
            policyTags={policyTags}
            policyTagLists={policyTagLists}
            rate={rate}
            receiptFilename={receiptFilename}
            receiptPath={receiptPath}
            reportActionID={reportActionID}
            reportID={reportID}
            selectedParticipants={selectedParticipantsProp}
            shouldDisplayFieldError={shouldDisplayFieldError}
            shouldDisplayReceipt={shouldDisplayReceipt}
            shouldShowCategories={shouldShowCategories}
            shouldShowMerchant={shouldShowMerchant}
            shouldShowSmartScanFields={shouldShowSmartScanFields}
            shouldShowTax={shouldShowTax}
            transaction={transaction}
            transactionID={transactionID}
            unit={unit}
        />
    );

    return (
        <MouseProvider>
            <SelectionList<MoneyRequestConfirmationListItem>
                sections={sections}
                ListItem={UserListItem}
                onSelectRow={navigateToReportOrUserDetail}
                shouldSingleExecuteRowSelect
                canSelectMultiple={false}
                shouldPreventDefaultFocusOnSelectRow
                shouldShowListEmptyContent={false}
                footerContent={footerContent}
                listFooterContent={listFooterContent}
                containerStyle={[styles.flexBasisAuto]}
                removeClippedSubviews={false}
                disableKeyboardShortcuts
            />
        </MouseProvider>
    );
}

MoneyRequestConfirmationList.displayName = 'MoneyRequestConfirmationList';

export default memo(
    MoneyRequestConfirmationList,
    (prevProps, nextProps) =>
        lodashIsEqual(prevProps.transaction, nextProps.transaction) &&
        prevProps.onSendMoney === nextProps.onSendMoney &&
        prevProps.onConfirm === nextProps.onConfirm &&
        prevProps.iouType === nextProps.iouType &&
        prevProps.iouAmount === nextProps.iouAmount &&
        prevProps.isDistanceRequest === nextProps.isDistanceRequest &&
        prevProps.isPolicyExpenseChat === nextProps.isPolicyExpenseChat &&
        prevProps.iouCategory === nextProps.iouCategory &&
        prevProps.shouldShowSmartScanFields === nextProps.shouldShowSmartScanFields &&
        prevProps.isEditingSplitBill === nextProps.isEditingSplitBill &&
        prevProps.iouCurrencyCode === nextProps.iouCurrencyCode &&
        prevProps.iouMerchant === nextProps.iouMerchant &&
        lodashIsEqual(prevProps.selectedParticipants, nextProps.selectedParticipants) &&
        lodashIsEqual(prevProps.payeePersonalDetails, nextProps.payeePersonalDetails) &&
        prevProps.isReadOnly === nextProps.isReadOnly &&
        prevProps.bankAccountRoute === nextProps.bankAccountRoute &&
        prevProps.policyID === nextProps.policyID &&
        prevProps.reportID === nextProps.reportID &&
        prevProps.receiptPath === nextProps.receiptPath &&
        prevProps.iouAttendees === nextProps.iouAttendees &&
        prevProps.iouComment === nextProps.iouComment &&
        prevProps.receiptFilename === nextProps.receiptFilename &&
        prevProps.iouCreated === nextProps.iouCreated &&
        prevProps.iouIsBillable === nextProps.iouIsBillable &&
        prevProps.onToggleBillable === nextProps.onToggleBillable &&
        prevProps.hasSmartScanFailed === nextProps.hasSmartScanFailed &&
        prevProps.reportActionID === nextProps.reportActionID &&
        lodashIsEqual(prevProps.action, nextProps.action) &&
        prevProps.shouldDisplayReceipt === nextProps.shouldDisplayReceipt,
);<|MERGE_RESOLUTION|>--- conflicted
+++ resolved
@@ -195,12 +195,7 @@
     const styles = useThemeStyles();
     const {translate, toLocaleDigit} = useLocalize();
     const currentUserPersonalDetails = useCurrentUserPersonalDetails();
-<<<<<<< HEAD
-    const {canUseP2PDistanceRequests} = usePermissions(iouType);
     const isKeyboardShown = useIsKeyboardShown();
-=======
->>>>>>> 2ef91b8b
-
     const isTypeRequest = iouType === CONST.IOU.TYPE.SUBMIT;
     const isTypeSplit = iouType === CONST.IOU.TYPE.SPLIT;
     const isTypeSend = iouType === CONST.IOU.TYPE.PAY;
