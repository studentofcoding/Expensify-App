import {useIsFocused} from '@react-navigation/native';
import {format} from 'date-fns';
import Str from 'expensify-common/lib/str';
import React, {useCallback, useEffect, useMemo, useReducer, useState} from 'react';
import {View} from 'react-native';
import {withOnyx} from 'react-native-onyx';
import type {OnyxCollection, OnyxEntry} from 'react-native-onyx';
import useCurrentUserPersonalDetails from '@hooks/useCurrentUserPersonalDetails';
import useLocalize from '@hooks/useLocalize';
import useNetwork from '@hooks/useNetwork';
import usePermissions from '@hooks/usePermissions';
import usePrevious from '@hooks/usePrevious';
import useTheme from '@hooks/useTheme';
import useThemeStyles from '@hooks/useThemeStyles';
import * as CurrencyUtils from '@libs/CurrencyUtils';
import DistanceRequestUtils from '@libs/DistanceRequestUtils';
import type {MileageRate} from '@libs/DistanceRequestUtils';
import * as IOUUtils from '@libs/IOUUtils';
import Log from '@libs/Log';
import * as MoneyRequestUtils from '@libs/MoneyRequestUtils';
import Navigation from '@libs/Navigation/Navigation';
import * as OptionsListUtils from '@libs/OptionsListUtils';
import * as PolicyUtils from '@libs/PolicyUtils';
import {isTaxTrackingEnabled} from '@libs/PolicyUtils';
import * as ReceiptUtils from '@libs/ReceiptUtils';
import * as ReportUtils from '@libs/ReportUtils';
import {getDefaultWorkspaceAvatar} from '@libs/ReportUtils';
import playSound, {SOUNDS} from '@libs/Sound';
import * as TransactionUtils from '@libs/TransactionUtils';
import tryResolveUrlFromApiRoot from '@libs/tryResolveUrlFromApiRoot';
import * as UserUtils from '@libs/UserUtils';
import * as IOU from '@userActions/IOU';
import type {IOUAction, IOUType} from '@src/CONST';
import CONST from '@src/CONST';
import ONYXKEYS from '@src/ONYXKEYS';
import ROUTES from '@src/ROUTES';
import type {Route} from '@src/ROUTES';
import type * as OnyxTypes from '@src/types/onyx';
import type {Participant} from '@src/types/onyx/IOU';
import type {PaymentMethodType} from '@src/types/onyx/OriginalMessage';
import ButtonWithDropdownMenu from './ButtonWithDropdownMenu';
import type {DropdownOption} from './ButtonWithDropdownMenu/types';
import ConfirmedRoute from './ConfirmedRoute';
import ConfirmModal from './ConfirmModal';
import FormHelpMessage from './FormHelpMessage';
import MenuItem from './MenuItem';
import MenuItemWithTopDescription from './MenuItemWithTopDescription';
<<<<<<< HEAD
=======
import {usePersonalDetails} from './OnyxProvider';
import OptionsSelector from './OptionsSelector';
>>>>>>> e0c12a57
import PDFThumbnail from './PDFThumbnail';
import ReceiptEmptyState from './ReceiptEmptyState';
import ReceiptImage from './ReceiptImage';
import SelectionList from './SelectionList';
import InviteMemberListItem from './SelectionList/InviteMemberListItem';
import type {SectionListDataType} from './SelectionList/types';
import SettlementButton from './SettlementButton';
import ShowMoreButton from './ShowMoreButton';
import Switch from './Switch';
import Text from './Text';

type MoneyRequestConfirmationListOnyxProps = {
    /** Collection of categories attached to a policy */
    policyCategories: OnyxEntry<OnyxTypes.PolicyCategories>;

    /** Collection of tags attached to a policy */
    policyTags: OnyxEntry<OnyxTypes.PolicyTagList>;

    /** The policy of the report */
    policy: OnyxEntry<OnyxTypes.Policy>;

    /** The session of the logged in user */
    session: OnyxEntry<OnyxTypes.Session>;

    /** Unit and rate used for if the expense is a distance expense */
    mileageRates: OnyxEntry<Record<string, MileageRate>>;

    /** Mileage rate default for the policy */
    defaultMileageRate: OnyxEntry<MileageRate>;

    /** Last selected distance rates */
    lastSelectedDistanceRates: OnyxEntry<Record<string, string>>;

    /** The list of all policies */
    allPolicies: OnyxCollection<OnyxTypes.Policy>;
};

type MoneyRequestConfirmationListProps = MoneyRequestConfirmationListOnyxProps & {
    /** Callback to inform parent modal of success */
    onConfirm?: (selectedParticipants: Participant[]) => void;

    /** Callback to parent modal to pay someone */
    onSendMoney?: (paymentMethod: PaymentMethodType | undefined) => void;

    /** Callback to inform a participant is selected */
    onSelectParticipant?: (option: Participant) => void;

    /** Should we request a single or multiple participant selection from user */
    hasMultipleParticipants: boolean;

    /** IOU amount */
    iouAmount: number;

    /** IOU comment */
    iouComment?: string;

    /** IOU currency */
    iouCurrencyCode?: string;

    /** IOU type */
    iouType?: Exclude<IOUType, typeof CONST.IOU.TYPE.REQUEST | typeof CONST.IOU.TYPE.SEND>;

    /** IOU date */
    iouCreated?: string;

    /** IOU merchant */
    iouMerchant?: string;

    /** IOU Category */
    iouCategory?: string;

    /** IOU isBillable */
    iouIsBillable?: boolean;

    /** Callback to toggle the billable state */
    onToggleBillable?: (isOn: boolean) => void;

    /** Selected participants from MoneyRequestModal with login / accountID */
    selectedParticipants: Participant[];

    /** Payee of the expense with login */
    payeePersonalDetails?: OnyxEntry<OnyxTypes.PersonalDetails>;

    /** Can the participants be modified or not */
    canModifyParticipants?: boolean;

    /** Should the list be read only, and not editable? */
    isReadOnly?: boolean;

    /** Depending on expense report or personal IOU report, respective bank account route */
    bankAccountRoute?: Route;

    /** The policyID of the request */
    policyID?: string;

    /** The reportID of the request */
    reportID?: string;

    /** File path of the receipt */
    receiptPath?: string;

    /** File name of the receipt */
    receiptFilename?: string;

    /** Transaction that represents the expense */
    transaction?: OnyxEntry<OnyxTypes.Transaction>;

    /** Whether the expense is a distance expense */
    isDistanceRequest?: boolean;

    /** Whether the expense is a scan expense */
    isScanRequest?: boolean;

    /** Whether we're editing a split expense */
    isEditingSplitBill?: boolean;

    /** Whether we should show the amount, date, and merchant fields. */
    shouldShowSmartScanFields?: boolean;

    /** A flag for verifying that the current report is a sub-report of a workspace chat */
    isPolicyExpenseChat?: boolean;

    /** Whether smart scan failed */
    hasSmartScanFailed?: boolean;

    /** The ID of the report action */
    reportActionID?: string;

    /** The action to take */
    action?: IOUAction;
};

type MoneyRequestConfirmationListItem = (Participant | ReportUtils.OptionData) & {descriptiveText?: string};

const getTaxAmount = (transaction: OnyxEntry<OnyxTypes.Transaction>, defaultTaxValue: string) => {
    const percentage = (transaction?.taxRate ? transaction?.taxRate?.data?.value : defaultTaxValue) ?? '';
    return TransactionUtils.calculateTaxAmount(percentage, transaction?.amount ?? 0);
};

function MoneyRequestConfirmationList({
    transaction = null,
    onSendMoney,
    onConfirm,
    onSelectParticipant,
    iouType = CONST.IOU.TYPE.SUBMIT,
    isScanRequest = false,
    iouAmount,
    policyCategories,
    mileageRates,
    isDistanceRequest = false,
    policy,
    isPolicyExpenseChat = false,
    iouCategory = '',
    shouldShowSmartScanFields = true,
    isEditingSplitBill,
    policyTags,
    iouCurrencyCode,
    iouMerchant,
    hasMultipleParticipants,
    selectedParticipants: selectedParticipantsProp,
    payeePersonalDetails: payeePersonalDetailsProp,
    canModifyParticipants: canModifyParticipantsProp = false,
    session,
    isReadOnly = false,
    bankAccountRoute = '',
    policyID = '',
    reportID = '',
    receiptPath = '',
    iouComment,
    receiptFilename = '',
    iouCreated,
    iouIsBillable = false,
    onToggleBillable,
    hasSmartScanFailed,
    reportActionID,
    defaultMileageRate,
    lastSelectedDistanceRates,
    allPolicies,
    action = CONST.IOU.ACTION.CREATE,
}: MoneyRequestConfirmationListProps) {
    const theme = useTheme();
    const styles = useThemeStyles();
    const {translate, toLocaleDigit} = useLocalize();
    const currentUserPersonalDetails = useCurrentUserPersonalDetails();
    const personalDetails = usePersonalDetails();
    const {canUseP2PDistanceRequests, canUseViolations} = usePermissions(iouType);
    const {isOffline} = useNetwork();

    const isTypeRequest = iouType === CONST.IOU.TYPE.SUBMIT;
    const isTypeSplit = iouType === CONST.IOU.TYPE.SPLIT;
    const isTypeSend = iouType === CONST.IOU.TYPE.PAY;
    const isTypeTrackExpense = iouType === CONST.IOU.TYPE.TRACK;
    const isTypeInvoice = iouType === CONST.IOU.TYPE.INVOICE;

    const transactionID = transaction?.transactionID ?? '';
    const customUnitRateID = TransactionUtils.getRateID(transaction) ?? '';

    useEffect(() => {
        if (customUnitRateID || !canUseP2PDistanceRequests) {
            return;
        }
        if (!customUnitRateID) {
            const rateID = lastSelectedDistanceRates?.[policy?.id ?? ''] ?? defaultMileageRate?.customUnitRateID ?? '';
            IOU.setCustomUnitRateID(transactionID, rateID);
        }
    }, [defaultMileageRate, customUnitRateID, lastSelectedDistanceRates, policy?.id, canUseP2PDistanceRequests, transactionID]);

    const policyCurrency = policy?.outputCurrency ?? PolicyUtils.getPersonalPolicy()?.outputCurrency ?? CONST.CURRENCY.USD;

    const mileageRate = TransactionUtils.isCustomUnitRateIDForP2P(transaction)
        ? DistanceRequestUtils.getRateForP2P(policyCurrency)
        : mileageRates?.[customUnitRateID] ?? DistanceRequestUtils.getDefaultMileageRate(policy);

    const {unit, rate} = mileageRate ?? {};

    const prevRate = usePrevious(rate);
    const shouldCalculateDistanceAmount = isDistanceRequest && (iouAmount === 0 || prevRate !== rate);

    const currency = (mileageRate as MileageRate)?.currency ?? policyCurrency;

    const distance = transaction?.routes?.route0?.distance ?? 0;
    const taxRates = policy?.taxRates ?? null;

    // A flag for showing the categories field
    const shouldShowCategories = isPolicyExpenseChat && (!!iouCategory || OptionsListUtils.hasEnabledOptions(Object.values(policyCategories ?? {})));

    // A flag and a toggler for showing the rest of the form fields
    const [shouldExpandFields, toggleShouldExpandFields] = useReducer((state) => !state, false);

    // Do not hide fields in case of paying someone
    const shouldShowAllFields = !!isDistanceRequest || shouldExpandFields || !shouldShowSmartScanFields || isTypeSend || !!isEditingSplitBill;

    // In Send Money and Split Bill with Scan flow, we don't allow the Merchant or Date to be edited. For distance requests, don't show the merchant as there's already another "Distance" menu item
    const shouldShowDate = (shouldShowSmartScanFields || isDistanceRequest) && !isTypeSend;
    const shouldShowMerchant = shouldShowSmartScanFields && !isDistanceRequest && !isTypeSend;

    const policyTagLists = useMemo(() => PolicyUtils.getTagLists(policyTags), [policyTags]);

    const senderWorkspace = useMemo(() => {
        const senderWorkspaceParticipant = selectedParticipantsProp.find((participant) => participant.isSender);
        return allPolicies?.[`${ONYXKEYS.COLLECTION.POLICY}${senderWorkspaceParticipant?.policyID}`];
    }, [allPolicies, selectedParticipantsProp]);

    const canUpdateSenderWorkspace = useMemo(() => PolicyUtils.canSendInvoice(allPolicies) && !!transaction?.isFromGlobalCreate, [allPolicies, transaction?.isFromGlobalCreate]);

    // A flag for showing the tags field
    const shouldShowTags = useMemo(() => isPolicyExpenseChat && OptionsListUtils.hasEnabledTags(policyTagLists), [isPolicyExpenseChat, policyTagLists]);

    // A flag for showing tax rate
    const shouldShowTax = isTaxTrackingEnabled(isPolicyExpenseChat, policy);

    // A flag for showing the billable field
    const shouldShowBillable = policy?.disabledFields?.defaultBillable === false;
    const isMovingTransactionFromTrackExpense = IOUUtils.isMovingTransactionFromTrackExpense(action);
    const hasRoute = TransactionUtils.hasRoute(transaction, isDistanceRequest);
    const isDistanceRequestWithPendingRoute = isDistanceRequest && (!hasRoute || !rate) && !isMovingTransactionFromTrackExpense;
    const formattedAmount = isDistanceRequestWithPendingRoute
        ? ''
        : CurrencyUtils.convertToDisplayString(
              shouldCalculateDistanceAmount ? DistanceRequestUtils.getDistanceRequestAmount(distance, unit ?? CONST.CUSTOM_UNITS.DISTANCE_UNIT_MILES, rate ?? 0) : iouAmount,
              isDistanceRequest ? currency : iouCurrencyCode,
          );
    const formattedTaxAmount = CurrencyUtils.convertToDisplayString(transaction?.taxAmount, iouCurrencyCode);
    const taxRateTitle = taxRates && transaction ? TransactionUtils.getDefaultTaxName(taxRates, transaction) : '';

    const previousTransactionAmount = usePrevious(transaction?.amount);

    const isFocused = useIsFocused();
    const [formError, setFormError] = useState('');

    const [didConfirm, setDidConfirm] = useState(false);
    const [didConfirmSplit, setDidConfirmSplit] = useState(false);

    const [isAttachmentInvalid, setIsAttachmentInvalid] = useState(false);

    const navigateBack = useCallback(
        () => Navigation.goBack(ROUTES.MONEY_REQUEST_CREATE_TAB_SCAN.getRoute(CONST.IOU.ACTION.CREATE, iouType, transactionID, reportID)),
        [iouType, reportID, transactionID],
    );

    const shouldDisplayFieldError: boolean = useMemo(() => {
        if (!isEditingSplitBill) {
            return false;
        }

        return (!!hasSmartScanFailed && TransactionUtils.hasMissingSmartscanFields(transaction)) || (didConfirmSplit && TransactionUtils.areRequiredFieldsEmpty(transaction));
    }, [isEditingSplitBill, hasSmartScanFailed, transaction, didConfirmSplit]);

    const isMerchantEmpty = !iouMerchant || iouMerchant === CONST.TRANSACTION.PARTIAL_TRANSACTION_MERCHANT;
    const isMerchantRequired = isPolicyExpenseChat && !isScanRequest && shouldShowMerchant;

    const shouldDisplayMerchantError = isMerchantRequired && (shouldDisplayFieldError || formError === 'iou.error.invalidMerchant') && isMerchantEmpty;

    const isCategoryRequired = canUseViolations && !!policy?.requiresCategory;

    useEffect(() => {
        if (shouldDisplayFieldError && hasSmartScanFailed) {
            setFormError('iou.receiptScanningFailed');
            return;
        }
        if (shouldDisplayFieldError && didConfirmSplit) {
            setFormError('iou.error.genericSmartscanFailureMessage');
            return;
        }
        // reset the form error whenever the screen gains or loses focus
        setFormError('');
    }, [isFocused, transaction, shouldDisplayFieldError, hasSmartScanFailed, didConfirmSplit]);

    useEffect(() => {
        if (!shouldCalculateDistanceAmount) {
            return;
        }

        const amount = DistanceRequestUtils.getDistanceRequestAmount(distance, unit ?? CONST.CUSTOM_UNITS.DISTANCE_UNIT_MILES, rate ?? 0);
        IOU.setMoneyRequestAmount(transactionID, amount, currency ?? '');
    }, [shouldCalculateDistanceAmount, distance, rate, unit, transactionID, currency]);

    // Calculate and set tax amount in transaction draft
    useEffect(() => {
        const taxAmount = getTaxAmount(transaction, taxRates?.defaultValue ?? '').toString();
        const amountInSmallestCurrencyUnits = CurrencyUtils.convertToBackendAmount(Number.parseFloat(taxAmount));

        if (transaction?.taxAmount && previousTransactionAmount === transaction?.amount) {
            return IOU.setMoneyRequestTaxAmount(transaction?.transactionID, transaction?.taxAmount, true);
        }

        IOU.setMoneyRequestTaxAmount(transactionID, amountInSmallestCurrencyUnits, true);
    }, [taxRates?.defaultValue, transaction, transactionID, previousTransactionAmount]);

    /**
     * Returns the participants with amount
     */
    const getParticipantsWithAmount = useCallback(
        (participantsList: Participant[]) => {
            const amount = IOUUtils.calculateAmount(participantsList.length, iouAmount, iouCurrencyCode ?? '');
            return OptionsListUtils.getIOUConfirmationOptionsFromParticipants(participantsList, amount > 0 ? CurrencyUtils.convertToDisplayString(amount, iouCurrencyCode) : '');
        },
        [iouAmount, iouCurrencyCode],
    );

    // If completing a split expense fails, set didConfirm to false to allow the user to edit the fields again
    if (isEditingSplitBill && didConfirm) {
        setDidConfirm(false);
    }

    const splitOrRequestOptions: Array<DropdownOption<string>> = useMemo(() => {
        let text;
        if (isTypeInvoice) {
            text = translate('iou.sendInvoice', {amount: formattedAmount});
        } else if (isTypeTrackExpense) {
            text = translate('iou.trackExpense');
        } else if (isTypeSplit && iouAmount === 0) {
            text = translate('iou.splitExpense');
        } else if ((receiptPath && isTypeRequest) || isDistanceRequestWithPendingRoute) {
            text = translate('iou.submitExpense');
            if (iouAmount !== 0) {
                text = translate('iou.submitAmount', {amount: formattedAmount});
            }
        } else {
            const translationKey = isTypeSplit ? 'iou.splitAmount' : 'iou.submitAmount';
            text = translate(translationKey, {amount: formattedAmount});
        }
        return [
            {
                text: text[0].toUpperCase() + text.slice(1),
                value: iouType,
            },
        ];
    }, [isTypeTrackExpense, isTypeSplit, iouAmount, receiptPath, isTypeRequest, isDistanceRequestWithPendingRoute, iouType, translate, formattedAmount, isTypeInvoice]);

    const selectedParticipants = useMemo(() => selectedParticipantsProp.filter((participant) => participant.selected), [selectedParticipantsProp]);
<<<<<<< HEAD
    const payeePersonalDetails = payeePersonalDetailsProp ?? currentUserPersonalDetails;
=======
    const payeePersonalDetails = useMemo(() => payeePersonalDetailsProp ?? currentUserPersonalDetails, [payeePersonalDetailsProp, currentUserPersonalDetails]);
    const payeeTooltipDetails = useMemo(
        () => ReportUtils.getDisplayNamesWithTooltips(OptionsListUtils.getPersonalDetailsForAccountIDs([payeePersonalDetails.accountID], personalDetails), false),
        [payeePersonalDetails.accountID, personalDetails],
    );
    const payeeIcons = [
        {
            source: UserUtils.getAvatar(payeePersonalDetails.avatar, payeePersonalDetails.accountID) ?? '',
            name: payeePersonalDetails.login ?? '',
            type: CONST.ICON_TYPE_AVATAR,
            id: payeePersonalDetails.accountID,
        },
    ];
>>>>>>> e0c12a57
    const canModifyParticipants = !isReadOnly && canModifyParticipantsProp && hasMultipleParticipants;
    const shouldDisablePaidBySection = canModifyParticipants;

    const sections = useMemo(() => {
        const options: Array<SectionListDataType<MoneyRequestConfirmationListItem>> = [];
        const unselectedParticipants = selectedParticipantsProp.filter((participant) => !participant.selected);
        if (hasMultipleParticipants) {
            const formattedSelectedParticipants = getParticipantsWithAmount(selectedParticipants);
            const getRightElement = (text: string) => (
                <View style={[styles.flexWrap, styles.pl2]}>
                    <Text style={[styles.textLabel]}>{text}</Text>
                </View>
            );

            let formattedParticipantsList: MoneyRequestConfirmationListItem[] = [...new Set([...formattedSelectedParticipants, ...unselectedParticipants])];

            if (!canModifyParticipants) {
                formattedParticipantsList = formattedParticipantsList.map((participant) => ({
                    ...participant,
                    isSelected: false,
                    isDisabled: ReportUtils.isOptimisticPersonalDetail(participant.accountID ?? -1),
                    rightElement: getRightElement(participant?.descriptiveText ?? ''),
                }));
            } else {
                formattedParticipantsList = formattedParticipantsList.map((participant) => ({
                    ...participant,
                    rightElement: getRightElement(participant?.descriptiveText ?? ''),
                }));
            }

            const myIOUAmount = IOUUtils.calculateAmount(selectedParticipants.length, iouAmount, iouCurrencyCode ?? '', true);
<<<<<<< HEAD
            const iouPayeeDetails = OptionsListUtils.getIOUConfirmationOptionsFromPayeePersonalDetail(
=======

            const formattedPayeeOption = OptionsListUtils.getIOUConfirmationOptionsFromPayeePersonalDetail(
>>>>>>> e0c12a57
                payeePersonalDetails,
                iouAmount > 0 ? CurrencyUtils.convertToDisplayString(myIOUAmount, iouCurrencyCode) : '',
            );
            const formattedPayeeOption = {
                ...iouPayeeDetails,
                isSelected: !!canModifyParticipants,
                rightElement: getRightElement(iouPayeeDetails.descriptiveText),
            };

            options.push(
                {
                    title: translate('moneyRequestConfirmationList.paidBy'),
                    data: [formattedPayeeOption],
                    shouldShow: true,
                    isDisabled: shouldDisablePaidBySection,
                },
                {
                    title: translate('moneyRequestConfirmationList.splitWith'),
                    data: formattedParticipantsList,
                    shouldShow: true,
                },
            );
        } else {
            const formattedSelectedParticipants = selectedParticipants.map((participant) => ({
                ...participant,
                isSelected: false,
                isDisabled: !participant.isPolicyExpenseChat && !participant.isSelfDM && ReportUtils.isOptimisticPersonalDetail(participant.accountID ?? -1),
            }));

            options.push({
                title: translate('common.to'),
                data: formattedSelectedParticipants,
                shouldShow: true,
            });
        }
        return options;
    }, [
        selectedParticipantsProp,
        hasMultipleParticipants,
        getParticipantsWithAmount,
        selectedParticipants,
        canModifyParticipants,
        iouAmount,
        iouCurrencyCode,
        payeePersonalDetails,
        translate,
        shouldDisablePaidBySection,
        styles.flexWrap,
        styles.pl2,
        styles.textLabel,
    ]);

    useEffect(() => {
        if (!isDistanceRequest || isMovingTransactionFromTrackExpense) {
            return;
        }

        /*
         Set pending waypoints based on the route status. We should handle this dynamically to cover cases such as:
         When the user completes the initial steps of the IOU flow offline and then goes online on the confirmation page.
         In this scenario, the route will be fetched from the server, and the waypoints will no longer be pending.
        */
        IOU.setMoneyRequestPendingFields(transactionID, {waypoints: isDistanceRequestWithPendingRoute ? CONST.RED_BRICK_ROAD_PENDING_ACTION.ADD : null});

        const distanceMerchant = DistanceRequestUtils.getDistanceMerchant(hasRoute, distance, unit, rate ?? 0, currency ?? CONST.CURRENCY.USD, translate, toLocaleDigit);
        IOU.setMoneyRequestMerchant(transactionID, distanceMerchant, true);
    }, [
        isDistanceRequestWithPendingRoute,
        hasRoute,
        distance,
        unit,
        rate,
        currency,
        translate,
        toLocaleDigit,
        isDistanceRequest,
        transaction,
        transactionID,
        action,
        isMovingTransactionFromTrackExpense,
    ]);

    // Auto select the category if there is only one enabled category and it is required
    useEffect(() => {
        const enabledCategories = Object.values(policyCategories ?? {}).filter((category) => category.enabled);
        if (iouCategory || !shouldShowCategories || enabledCategories.length !== 1 || !isCategoryRequired) {
            return;
        }
        IOU.setMoneyRequestCategory(transactionID, enabledCategories[0].name);
        // eslint-disable-next-line react-hooks/exhaustive-deps
    }, [shouldShowCategories, policyCategories, isCategoryRequired]);

    // Auto select the tag if there is only one enabled tag and it is required
    useEffect(() => {
        let updatedTagsString = TransactionUtils.getTag(transaction);
        policyTagLists.forEach((tagList, index) => {
            const enabledTags = Object.values(tagList.tags).filter((tag) => tag.enabled);
            const isTagListRequired = tagList.required === undefined ? false : tagList.required && canUseViolations;
            if (!isTagListRequired || enabledTags.length !== 1 || TransactionUtils.getTag(transaction, index)) {
                return;
            }
            updatedTagsString = IOUUtils.insertTagIntoTransactionTagsString(updatedTagsString, enabledTags[0] ? enabledTags[0].name : '', index);
        });
        if (updatedTagsString !== TransactionUtils.getTag(transaction) && updatedTagsString) {
            IOU.setMoneyRequestTag(transactionID, updatedTagsString);
        }
    }, [policyTagLists, transaction, transactionID, policyTags, canUseViolations]);

    /**
     */
    const selectParticipant = useCallback(
        (option: Participant) => {
            // Return early if selected option is currently logged in user.
            if (option.accountID === session?.accountID) {
                return;
            }
            onSelectParticipant?.(option);
        },
        [session?.accountID, onSelectParticipant],
    );

    /**
     * Navigate to report details or profile of selected user
     */
    const navigateToReportOrUserDetail = (option: MoneyRequestConfirmationListItem) => {
        const activeRoute = Navigation.getActiveRouteWithoutParams();

        if (option.isSelfDM) {
            Navigation.navigate(ROUTES.PROFILE.getRoute(currentUserPersonalDetails.accountID, activeRoute));
            return;
        }

        if (option.accountID) {
            Navigation.navigate(ROUTES.PROFILE.getRoute(option.accountID, activeRoute));
        } else if (option.reportID) {
            Navigation.navigate(ROUTES.REPORT_WITH_ID_DETAILS.getRoute(option.reportID, activeRoute));
        }
    };

    /**
     * @param {String} paymentMethod
     */
    const confirm = useCallback(
        (paymentMethod: PaymentMethodType | undefined) => {
            if (selectedParticipants.length === 0) {
                return;
            }
            if (!isEditingSplitBill && isMerchantRequired && (isMerchantEmpty || (shouldDisplayFieldError && TransactionUtils.isMerchantMissing(transaction ?? null)))) {
                setFormError('iou.error.invalidMerchant');
                return;
            }
            if (iouCategory.length > CONST.API_TRANSACTION_CATEGORY_MAX_LENGTH) {
                setFormError('iou.error.invalidCategoryLength');
                return;
            }

            if (iouType === CONST.IOU.TYPE.PAY) {
                if (!paymentMethod) {
                    return;
                }

                setDidConfirm(true);

                Log.info(`[IOU] Sending money via: ${paymentMethod}`);
                onSendMoney?.(paymentMethod);
            } else {
                // validate the amount for distance expenses
                const decimals = CurrencyUtils.getCurrencyDecimals(iouCurrencyCode);
                if (isDistanceRequest && !isDistanceRequestWithPendingRoute && !MoneyRequestUtils.validateAmount(String(iouAmount), decimals)) {
                    setFormError('common.error.invalidAmount');
                    return;
                }

                if (isEditingSplitBill && TransactionUtils.areRequiredFieldsEmpty(transaction ?? null)) {
                    setDidConfirmSplit(true);
                    setFormError('iou.error.genericSmartscanFailureMessage');
                    return;
                }

                playSound(SOUNDS.DONE);
                setDidConfirm(true);
                onConfirm?.(selectedParticipants);
            }
        },
        [
            selectedParticipants,
            isMerchantRequired,
            isMerchantEmpty,
            shouldDisplayFieldError,
            transaction,
            iouType,
            onSendMoney,
            iouCurrencyCode,
            isDistanceRequest,
            iouCategory,
            isDistanceRequestWithPendingRoute,
            iouAmount,
            isEditingSplitBill,
            onConfirm,
        ],
    );

    const footerContent = useMemo(() => {
        if (isReadOnly) {
            return;
        }

        const shouldShowSettlementButton = iouType === CONST.IOU.TYPE.PAY;
        const shouldDisableButton = selectedParticipants.length === 0;

        const button = shouldShowSettlementButton ? (
            <SettlementButton
                pressOnEnter
                isDisabled={shouldDisableButton}
                onPress={confirm}
                enablePaymentsRoute={ROUTES.IOU_SEND_ENABLE_PAYMENTS}
                addBankAccountRoute={bankAccountRoute}
                shouldShowPersonalBankAccountOption
                currency={iouCurrencyCode}
                policyID={policyID}
                buttonSize={CONST.DROPDOWN_BUTTON_SIZE.LARGE}
                kycWallAnchorAlignment={{
                    horizontal: CONST.MODAL.ANCHOR_ORIGIN_HORIZONTAL.LEFT,
                    vertical: CONST.MODAL.ANCHOR_ORIGIN_VERTICAL.BOTTOM,
                }}
                paymentMethodDropdownAnchorAlignment={{
                    horizontal: CONST.MODAL.ANCHOR_ORIGIN_HORIZONTAL.RIGHT,
                    vertical: CONST.MODAL.ANCHOR_ORIGIN_VERTICAL.BOTTOM,
                }}
                enterKeyEventListenerPriority={1}
            />
        ) : (
            <ButtonWithDropdownMenu
                success
                pressOnEnter
                isDisabled={shouldDisableButton}
                onPress={(event, value) => confirm(value as PaymentMethodType)}
                options={splitOrRequestOptions}
                buttonSize={CONST.DROPDOWN_BUTTON_SIZE.LARGE}
                enterKeyEventListenerPriority={1}
            />
        );

        return (
            <>
                {!!formError && (
                    <FormHelpMessage
                        style={[styles.ph1, styles.mb2]}
                        isError
                        message={formError}
                    />
                )}

                {button}
            </>
        );
    }, [isReadOnly, iouType, selectedParticipants.length, confirm, bankAccountRoute, iouCurrencyCode, policyID, splitOrRequestOptions, formError, styles.ph1, styles.mb2]);

    // An intermediate structure that helps us classify the fields as "primary" and "supplementary".
    // The primary fields are always shown to the user, while an extra action is needed to reveal the supplementary ones.
    const classifiedFields = [
        {
            item: (
                <MenuItemWithTopDescription
                    key={translate('iou.amount')}
                    shouldShowRightIcon={!isReadOnly && !isDistanceRequest}
                    title={formattedAmount}
                    description={translate('iou.amount')}
                    interactive={!isReadOnly}
                    onPress={() => {
                        if (isDistanceRequest) {
                            return;
                        }

                        Navigation.navigate(ROUTES.MONEY_REQUEST_STEP_AMOUNT.getRoute(action, iouType, transactionID, reportID, Navigation.getActiveRouteWithoutParams()));
                    }}
                    style={[styles.moneyRequestMenuItem, styles.mt2]}
                    titleStyle={styles.moneyRequestConfirmationAmount}
                    disabled={didConfirm}
                    brickRoadIndicator={shouldDisplayFieldError && TransactionUtils.isAmountMissing(transaction ?? null) ? CONST.BRICK_ROAD_INDICATOR_STATUS.ERROR : undefined}
                    error={shouldDisplayFieldError && TransactionUtils.isAmountMissing(transaction ?? null) ? translate('common.error.enterAmount') : ''}
                />
            ),
            shouldShow: shouldShowSmartScanFields,
            isSupplementary: false,
        },
        {
            item: (
                <MenuItemWithTopDescription
                    key={translate('common.description')}
                    shouldShowRightIcon={!isReadOnly}
                    shouldParseTitle
                    title={iouComment}
                    description={translate('common.description')}
                    onPress={() => {
                        Navigation.navigate(
                            ROUTES.MONEY_REQUEST_STEP_DESCRIPTION.getRoute(action, iouType, transactionID, reportID, Navigation.getActiveRouteWithoutParams(), reportActionID),
                        );
                    }}
                    style={[styles.moneyRequestMenuItem]}
                    titleStyle={styles.flex1}
                    disabled={didConfirm}
                    interactive={!isReadOnly}
                    numberOfLinesTitle={2}
                />
            ),
            shouldShow: true,
            isSupplementary: false,
        },
        {
            item: (
                <MenuItemWithTopDescription
                    key={translate('common.distance')}
                    shouldShowRightIcon={!isReadOnly && !isMovingTransactionFromTrackExpense}
                    title={isMerchantEmpty ? '' : iouMerchant}
                    description={translate('common.distance')}
                    style={[styles.moneyRequestMenuItem]}
                    titleStyle={styles.flex1}
                    onPress={() => Navigation.navigate(ROUTES.MONEY_REQUEST_STEP_DISTANCE.getRoute(action, iouType, transactionID, reportID, Navigation.getActiveRouteWithoutParams()))}
                    disabled={didConfirm}
                    // todo: handle edit for transaction while moving from track expense
                    interactive={!isReadOnly && !isMovingTransactionFromTrackExpense}
                />
            ),
            shouldShow: isDistanceRequest && !canUseP2PDistanceRequests,
            isSupplementary: false,
        },
        {
            item: (
                <MenuItemWithTopDescription
                    key={translate('common.distance')}
                    shouldShowRightIcon={!isReadOnly}
                    title={DistanceRequestUtils.getDistanceForDisplay(hasRoute, distance, unit, rate, translate)}
                    description={translate('common.distance')}
                    style={[styles.moneyRequestMenuItem]}
                    titleStyle={styles.flex1}
                    onPress={() => Navigation.navigate(ROUTES.MONEY_REQUEST_STEP_DISTANCE.getRoute(action, iouType, transactionID, reportID, Navigation.getActiveRouteWithoutParams()))}
                    disabled={didConfirm}
                    interactive={!isReadOnly}
                />
            ),
            shouldShow: isDistanceRequest && canUseP2PDistanceRequests,
            isSupplementary: false,
        },
        {
            item: (
                <MenuItemWithTopDescription
                    key={translate('common.rate')}
                    shouldShowRightIcon={Boolean(rate) && !isReadOnly && isPolicyExpenseChat}
                    title={DistanceRequestUtils.getRateForDisplay(unit, rate, currency, translate, toLocaleDigit, isOffline)}
                    description={translate('common.rate')}
                    style={[styles.moneyRequestMenuItem]}
                    titleStyle={styles.flex1}
                    onPress={() => Navigation.navigate(ROUTES.MONEY_REQUEST_STEP_DISTANCE_RATE.getRoute(action, iouType, transactionID, reportID, Navigation.getActiveRouteWithoutParams()))}
                    disabled={didConfirm}
                    interactive={Boolean(rate) && !isReadOnly && isPolicyExpenseChat}
                />
            ),
            shouldShow: isDistanceRequest && canUseP2PDistanceRequests,
            isSupplementary: false,
        },
        {
            item: (
                <MenuItemWithTopDescription
                    key={translate('common.merchant')}
                    shouldShowRightIcon={!isReadOnly}
                    title={isMerchantEmpty ? '' : iouMerchant}
                    description={translate('common.merchant')}
                    style={[styles.moneyRequestMenuItem]}
                    titleStyle={styles.flex1}
                    onPress={() => {
                        Navigation.navigate(ROUTES.MONEY_REQUEST_STEP_MERCHANT.getRoute(action, iouType, transactionID, reportID, Navigation.getActiveRouteWithoutParams()));
                    }}
                    disabled={didConfirm}
                    interactive={!isReadOnly}
                    brickRoadIndicator={shouldDisplayMerchantError ? CONST.BRICK_ROAD_INDICATOR_STATUS.ERROR : undefined}
                    error={shouldDisplayMerchantError ? translate('common.error.fieldRequired') : ''}
                    rightLabel={isMerchantRequired ? translate('common.required') : ''}
                />
            ),
            shouldShow: shouldShowMerchant,
            isSupplementary: !isMerchantRequired,
        },
        {
            item: (
                <MenuItemWithTopDescription
                    key={translate('common.date')}
                    shouldShowRightIcon={!isReadOnly}
                    // eslint-disable-next-line @typescript-eslint/prefer-nullish-coalescing
                    title={iouCreated || format(new Date(), CONST.DATE.FNS_FORMAT_STRING)}
                    description={translate('common.date')}
                    style={[styles.moneyRequestMenuItem]}
                    titleStyle={styles.flex1}
                    onPress={() => {
                        Navigation.navigate(ROUTES.MONEY_REQUEST_STEP_DATE.getRoute(action, iouType, transactionID, reportID, Navigation.getActiveRouteWithoutParams()));
                    }}
                    disabled={didConfirm}
                    interactive={!isReadOnly}
                    brickRoadIndicator={shouldDisplayFieldError && TransactionUtils.isCreatedMissing(transaction) ? CONST.BRICK_ROAD_INDICATOR_STATUS.ERROR : undefined}
                    error={shouldDisplayFieldError && TransactionUtils.isCreatedMissing(transaction) ? translate('common.error.enterDate') : ''}
                />
            ),
            shouldShow: shouldShowDate,
            isSupplementary: true,
        },
        {
            item: (
                <MenuItemWithTopDescription
                    key={translate('common.category')}
                    shouldShowRightIcon={!isReadOnly}
                    title={iouCategory}
                    description={translate('common.category')}
                    numberOfLinesTitle={2}
                    onPress={() =>
                        Navigation.navigate(ROUTES.MONEY_REQUEST_STEP_CATEGORY.getRoute(action, iouType, transactionID, reportID, Navigation.getActiveRouteWithoutParams(), reportActionID))
                    }
                    style={[styles.moneyRequestMenuItem]}
                    titleStyle={styles.flex1}
                    disabled={didConfirm}
                    interactive={!isReadOnly}
                    rightLabel={isCategoryRequired ? translate('common.required') : ''}
                />
            ),
            shouldShow: shouldShowCategories,
            isSupplementary: action === CONST.IOU.ACTION.CATEGORIZE ? false : !isCategoryRequired,
        },
        ...policyTagLists.map(({name, required}, index) => {
            const isTagRequired = required === undefined ? false : canUseViolations && required;
            return {
                item: (
                    <MenuItemWithTopDescription
                        key={name}
                        shouldShowRightIcon={!isReadOnly}
                        title={TransactionUtils.getTagForDisplay(transaction, index)}
                        description={name}
                        numberOfLinesTitle={2}
                        onPress={() =>
                            Navigation.navigate(
                                ROUTES.MONEY_REQUEST_STEP_TAG.getRoute(action, iouType, index, transactionID, reportID, Navigation.getActiveRouteWithoutParams(), reportActionID),
                            )
                        }
                        style={[styles.moneyRequestMenuItem]}
                        disabled={didConfirm}
                        interactive={!isReadOnly}
                        rightLabel={isTagRequired ? translate('common.required') : ''}
                    />
                ),
                shouldShow: shouldShowTags,
                isSupplementary: !isTagRequired,
            };
        }),
        {
            item: (
                <MenuItemWithTopDescription
                    key={`${taxRates?.name}${taxRateTitle}`}
                    shouldShowRightIcon={!isReadOnly}
                    title={taxRateTitle}
                    description={taxRates?.name}
                    style={[styles.moneyRequestMenuItem]}
                    titleStyle={styles.flex1}
                    onPress={() => Navigation.navigate(ROUTES.MONEY_REQUEST_STEP_TAX_RATE.getRoute(action, iouType, transactionID, reportID, Navigation.getActiveRouteWithoutParams()))}
                    disabled={didConfirm}
                    interactive={!isReadOnly}
                />
            ),
            shouldShow: shouldShowTax,
            isSupplementary: true,
        },
        {
            item: (
                <MenuItemWithTopDescription
                    key={`${taxRates?.name}${formattedTaxAmount}`}
                    shouldShowRightIcon={!isReadOnly}
                    title={formattedTaxAmount}
                    description={translate('iou.taxAmount')}
                    style={[styles.moneyRequestMenuItem]}
                    titleStyle={styles.flex1}
                    onPress={() => Navigation.navigate(ROUTES.MONEY_REQUEST_STEP_TAX_AMOUNT.getRoute(action, iouType, transactionID, reportID, Navigation.getActiveRouteWithoutParams()))}
                    disabled={didConfirm}
                    interactive={!isReadOnly}
                />
            ),
            shouldShow: shouldShowTax,
            isSupplementary: true,
        },
        {
            item: (
                <View style={[styles.flexRow, styles.justifyContentBetween, styles.alignItemsCenter, styles.ml5, styles.mr8, styles.optionRow]}>
                    <Text color={!iouIsBillable ? theme.textSupporting : undefined}>{translate('common.billable')}</Text>
                    <Switch
                        accessibilityLabel={translate('common.billable')}
                        isOn={iouIsBillable}
                        onToggle={(isOn) => onToggleBillable?.(isOn)}
                    />
                </View>
            ),
            shouldShow: shouldShowBillable,
            isSupplementary: true,
        },
    ];

    const primaryFields = classifiedFields.filter((classifiedField) => classifiedField.shouldShow && !classifiedField.isSupplementary).map((primaryField) => primaryField.item);

    const supplementaryFields = classifiedFields
        .filter((classifiedField) => classifiedField.shouldShow && classifiedField.isSupplementary)
        .map((supplementaryField) => supplementaryField.item);

    const {
        image: receiptImage,
        thumbnail: receiptThumbnail,
        isThumbnail,
        fileExtension,
        isLocalFile,
    } = receiptPath && receiptFilename ? ReceiptUtils.getThumbnailAndImageURIs(transaction ?? null, receiptPath, receiptFilename) : ({} as ReceiptUtils.ThumbnailAndImageURI);

    const resolvedThumbnail = isLocalFile ? receiptThumbnail : tryResolveUrlFromApiRoot(receiptThumbnail ?? '');
    const resolvedReceiptImage = isLocalFile ? receiptImage : tryResolveUrlFromApiRoot(receiptImage ?? '');

    const receiptThumbnailContent = useMemo(
        () =>
            isLocalFile && Str.isPDF(receiptFilename) ? (
                <PDFThumbnail
                    // eslint-disable-next-line @typescript-eslint/non-nullable-type-assertion-style
                    previewSourceURL={resolvedReceiptImage as string}
                    style={styles.moneyRequestImage}
                    // We don't support scanning password protected PDF receipt
                    enabled={!isAttachmentInvalid}
                    onPassword={() => setIsAttachmentInvalid(true)}
                />
            ) : (
                <ReceiptImage
                    style={styles.moneyRequestImage}
                    isThumbnail={isThumbnail}
                    // eslint-disable-next-line @typescript-eslint/prefer-nullish-coalescing
                    source={resolvedThumbnail || resolvedReceiptImage || ''}
                    // AuthToken is required when retrieving the image from the server
                    // but we don't need it to load the blob:// or file:// image when starting an expense/split
                    // So if we have a thumbnail, it means we're retrieving the image from the server
                    isAuthTokenRequired={!!receiptThumbnail}
                    fileExtension={fileExtension}
                />
            ),
        [isLocalFile, receiptFilename, resolvedThumbnail, styles.moneyRequestImage, isAttachmentInvalid, isThumbnail, resolvedReceiptImage, receiptThumbnail, fileExtension],
    );

    const listFooterContent = useMemo(
        () => (
            <>
                {isDistanceRequest && (
                    <View style={styles.confirmationListMapItem}>
                        <ConfirmedRoute transaction={transaction ?? ({} as OnyxTypes.Transaction)} />
                    </View>
                )}
                {!isDistanceRequest &&
                    // eslint-disable-next-line @typescript-eslint/prefer-nullish-coalescing
                    (receiptImage || receiptThumbnail
                        ? receiptThumbnailContent
                        : // The empty receipt component should only show for IOU Requests of a paid policy ("Team" or "Corporate")
                          PolicyUtils.isPaidGroupPolicy(policy) &&
                          !isDistanceRequest &&
                          iouType === CONST.IOU.TYPE.SUBMIT && (
                              <ReceiptEmptyState
                                  onPress={() =>
                                      Navigation.navigate(
                                          ROUTES.MONEY_REQUEST_STEP_SCAN.getRoute(CONST.IOU.ACTION.CREATE, iouType, transactionID, reportID, Navigation.getActiveRouteWithoutParams()),
                                      )
                                  }
                              />
                          ))}
                {primaryFields}
                {!shouldShowAllFields && (
                    <ShowMoreButton
                        containerStyle={[styles.mt1, styles.mb2]}
                        onPress={toggleShouldExpandFields}
                    />
                )}
                <View style={[styles.mb5]}>{shouldShowAllFields && supplementaryFields}</View>
                <ConfirmModal
                    title={translate('attachmentPicker.wrongFileType')}
                    onConfirm={navigateBack}
                    onCancel={navigateBack}
                    isVisible={isAttachmentInvalid}
                    prompt={translate('attachmentPicker.protectedPDFNotSupported')}
                    confirmText={translate('common.close')}
                    shouldShowCancelButton={false}
                />
            </>
        ),
        [
            iouType,
            isAttachmentInvalid,
            isDistanceRequest,
            navigateBack,
            policy,
            primaryFields,
            receiptImage,
            receiptThumbnail,
            receiptThumbnailContent,
            reportID,
            shouldShowAllFields,
            styles.confirmationListMapItem,
            styles.mb2,
            styles.mb5,
            styles.mt1,
            supplementaryFields,
            transaction,
            transactionID,
            translate,
        ],
    );

    return (
<<<<<<< HEAD
        <SelectionList<MoneyRequestConfirmationListItem>
            sections={sections}
            ListItem={InviteMemberListItem}
            onSelectRow={canModifyParticipants ? selectParticipant : navigateToReportOrUserDetail}
            canSelectMultiple={canModifyParticipants}
            footerContent={footerContent}
            listFooterContent={listFooterContent}
        />
=======
        <>
            {/** Hide it temporarily, it will back when https://github.com/Expensify/App/pull/40386 is merged */}
            {isTypeSplit && action === CONST.IOU.ACTION.CREATE && false && (
                <MenuItem
                    key={translate('moneyRequestConfirmationList.paidBy')}
                    label={translate('moneyRequestConfirmationList.paidBy')}
                    interactive={!isPolicyExpenseChat && !isReadOnly}
                    description={payeePersonalDetails.login ?? ReportUtils.getDisplayNameForParticipant(payeePersonalDetails.accountID)}
                    title={payeePersonalDetails.displayName ?? ReportUtils.getDisplayNameForParticipant(payeePersonalDetails.accountID)}
                    icon={payeeIcons}
                    onPress={() => {
                        Navigation.navigate(
                            ROUTES.MONEY_REQUEST_STEP_SPLIT_PAYER.getRoute(action, iouType, transaction?.transactionID ?? '', reportID, Navigation.getActiveRouteWithoutParams()),
                        );
                    }}
                    shouldShowRightIcon={!isPolicyExpenseChat && !isReadOnly}
                    titleWithTooltips={payeePersonalDetails?.isOptimisticPersonalDetail ? undefined : payeeTooltipDetails}
                />
            )}
            {/** @ts-expect-error This component is deprecated and will not be migrated to TypeScript (context: https://expensify.slack.com/archives/C01GTK53T8Q/p1709232289899589?thread_ts=1709156803.359359&cid=C01GTK53T8Q) */}
            <OptionsSelector
                sections={optionSelectorSections}
                onSelectRow={canModifyParticipants ? selectParticipant : navigateToReportOrUserDetail}
                onAddToSelection={selectParticipant}
                onConfirmSelection={confirm}
                selectedOptions={selectedOptions}
                canSelectMultipleOptions={canModifyParticipants}
                disableArrowKeysActions={!canModifyParticipants}
                boldStyle
                showTitleTooltip
                shouldTextInputAppearBelowOptions
                shouldShowTextInput={false}
                shouldUseStyleForChildren={false}
                optionHoveredStyle={canModifyParticipants ? styles.hoveredComponentBG : {}}
                footerContent={footerContent}
                listStyles={listStyles}
                shouldAllowScrollingChildren
            >
                {isDistanceRequest && (
                    <View style={styles.confirmationListMapItem}>
                        <ConfirmedRoute transaction={transaction ?? ({} as OnyxTypes.Transaction)} />
                    </View>
                )}
                {isTypeInvoice && (
                    <MenuItem
                        key={translate('workspace.invoices.sendFrom')}
                        shouldShowRightIcon={!isReadOnly && canUpdateSenderWorkspace}
                        title={senderWorkspace?.name}
                        icon={senderWorkspace?.avatar ? senderWorkspace?.avatar : getDefaultWorkspaceAvatar(senderWorkspace?.name)}
                        iconType={CONST.ICON_TYPE_WORKSPACE}
                        description={translate('workspace.common.workspace')}
                        label={translate('workspace.invoices.sendFrom')}
                        isLabelHoverable={false}
                        interactive={!isReadOnly && canUpdateSenderWorkspace}
                        onPress={() => {
                            Navigation.navigate(ROUTES.MONEY_REQUEST_STEP_SEND_FROM.getRoute(iouType, transaction?.transactionID ?? '', reportID, Navigation.getActiveRouteWithoutParams()));
                        }}
                        style={styles.moneyRequestMenuItem}
                        labelStyle={styles.mt2}
                        titleStyle={styles.flex1}
                        disabled={didConfirm || !canUpdateSenderWorkspace}
                    />
                )}
                {!isDistanceRequest &&
                    // eslint-disable-next-line @typescript-eslint/prefer-nullish-coalescing
                    (receiptImage || receiptThumbnail
                        ? receiptThumbnailContent
                        : // The empty receipt component should only show for IOU Requests of a paid policy ("Team" or "Corporate")
                          PolicyUtils.isPaidGroupPolicy(policy) &&
                          !isDistanceRequest &&
                          iouType === CONST.IOU.TYPE.SUBMIT && (
                              <ReceiptEmptyState
                                  onPress={() =>
                                      Navigation.navigate(
                                          ROUTES.MONEY_REQUEST_STEP_SCAN.getRoute(CONST.IOU.ACTION.CREATE, iouType, transactionID, reportID, Navigation.getActiveRouteWithoutParams()),
                                      )
                                  }
                              />
                          ))}
                {primaryFields}
                {!shouldShowAllFields && (
                    <ShowMoreButton
                        containerStyle={[styles.mt1, styles.mb2]}
                        onPress={toggleShouldExpandFields}
                    />
                )}
                {shouldShowAllFields && supplementaryFields}
                <ConfirmModal
                    title={translate('attachmentPicker.wrongFileType')}
                    onConfirm={navigateBack}
                    onCancel={navigateBack}
                    isVisible={isAttachmentInvalid}
                    prompt={translate('attachmentPicker.protectedPDFNotSupported')}
                    confirmText={translate('common.close')}
                    shouldShowCancelButton={false}
                />
            </OptionsSelector>
        </>
>>>>>>> e0c12a57
    );
}

MoneyRequestConfirmationList.displayName = 'MoneyRequestConfirmationList';

export default withOnyx<MoneyRequestConfirmationListProps, MoneyRequestConfirmationListOnyxProps>({
    session: {
        key: ONYXKEYS.SESSION,
    },
    policyCategories: {
        key: ({policyID}) => `${ONYXKEYS.COLLECTION.POLICY_CATEGORIES}${policyID}`,
    },
    policyTags: {
        key: ({policyID}) => `${ONYXKEYS.COLLECTION.POLICY_TAGS}${policyID}`,
    },
    defaultMileageRate: {
        key: ({policyID}) => `${ONYXKEYS.COLLECTION.POLICY}${policyID}`,
        selector: DistanceRequestUtils.getDefaultMileageRate,
    },
    mileageRates: {
        key: ({policyID}) => `${ONYXKEYS.COLLECTION.POLICY}${policyID}`,
        selector: DistanceRequestUtils.getMileageRates,
    },
    policy: {
        key: ({policyID}) => `${ONYXKEYS.COLLECTION.POLICY}${policyID}`,
    },
    lastSelectedDistanceRates: {
        key: ONYXKEYS.NVP_LAST_SELECTED_DISTANCE_RATES,
    },
    allPolicies: {
        key: ONYXKEYS.COLLECTION.POLICY,
    },
})(MoneyRequestConfirmationList);<|MERGE_RESOLUTION|>--- conflicted
+++ resolved
@@ -45,11 +45,7 @@
 import FormHelpMessage from './FormHelpMessage';
 import MenuItem from './MenuItem';
 import MenuItemWithTopDescription from './MenuItemWithTopDescription';
-<<<<<<< HEAD
-=======
 import {usePersonalDetails} from './OnyxProvider';
-import OptionsSelector from './OptionsSelector';
->>>>>>> e0c12a57
 import PDFThumbnail from './PDFThumbnail';
 import ReceiptEmptyState from './ReceiptEmptyState';
 import ReceiptImage from './ReceiptImage';
@@ -421,10 +417,7 @@
     }, [isTypeTrackExpense, isTypeSplit, iouAmount, receiptPath, isTypeRequest, isDistanceRequestWithPendingRoute, iouType, translate, formattedAmount, isTypeInvoice]);
 
     const selectedParticipants = useMemo(() => selectedParticipantsProp.filter((participant) => participant.selected), [selectedParticipantsProp]);
-<<<<<<< HEAD
     const payeePersonalDetails = payeePersonalDetailsProp ?? currentUserPersonalDetails;
-=======
-    const payeePersonalDetails = useMemo(() => payeePersonalDetailsProp ?? currentUserPersonalDetails, [payeePersonalDetailsProp, currentUserPersonalDetails]);
     const payeeTooltipDetails = useMemo(
         () => ReportUtils.getDisplayNamesWithTooltips(OptionsListUtils.getPersonalDetailsForAccountIDs([payeePersonalDetails.accountID], personalDetails), false),
         [payeePersonalDetails.accountID, personalDetails],
@@ -437,7 +430,6 @@
             id: payeePersonalDetails.accountID,
         },
     ];
->>>>>>> e0c12a57
     const canModifyParticipants = !isReadOnly && canModifyParticipantsProp && hasMultipleParticipants;
     const shouldDisablePaidBySection = canModifyParticipants;
 
@@ -469,12 +461,8 @@
             }
 
             const myIOUAmount = IOUUtils.calculateAmount(selectedParticipants.length, iouAmount, iouCurrencyCode ?? '', true);
-<<<<<<< HEAD
+
             const iouPayeeDetails = OptionsListUtils.getIOUConfirmationOptionsFromPayeePersonalDetail(
-=======
-
-            const formattedPayeeOption = OptionsListUtils.getIOUConfirmationOptionsFromPayeePersonalDetail(
->>>>>>> e0c12a57
                 payeePersonalDetails,
                 iouAmount > 0 ? CurrencyUtils.convertToDisplayString(myIOUAmount, iouCurrencyCode) : '',
             );
@@ -1023,6 +1011,44 @@
     const listFooterContent = useMemo(
         () => (
             <>
+                {/** Hide it temporarily, it will back when https://github.com/Expensify/App/pull/40386 is merged */}
+                {isTypeSplit && action === CONST.IOU.ACTION.CREATE && false && (
+                    <MenuItem
+                        key={translate('moneyRequestConfirmationList.paidBy')}
+                        label={translate('moneyRequestConfirmationList.paidBy')}
+                        interactive={!isPolicyExpenseChat && !isReadOnly}
+                        description={payeePersonalDetails.login ?? ReportUtils.getDisplayNameForParticipant(payeePersonalDetails.accountID)}
+                        title={payeePersonalDetails.displayName ?? ReportUtils.getDisplayNameForParticipant(payeePersonalDetails.accountID)}
+                        icon={payeeIcons}
+                        onPress={() => {
+                            Navigation.navigate(
+                                ROUTES.MONEY_REQUEST_STEP_SPLIT_PAYER.getRoute(action, iouType, transaction?.transactionID ?? '', reportID, Navigation.getActiveRouteWithoutParams()),
+                            );
+                        }}
+                        shouldShowRightIcon={!isPolicyExpenseChat && !isReadOnly}
+                        titleWithTooltips={payeePersonalDetails?.isOptimisticPersonalDetail ? undefined : payeeTooltipDetails}
+                    />
+                )}
+                {isTypeInvoice && (
+                    <MenuItem
+                        key={translate('workspace.invoices.sendFrom')}
+                        shouldShowRightIcon={!isReadOnly && canUpdateSenderWorkspace}
+                        title={senderWorkspace?.name}
+                        icon={senderWorkspace?.avatar ? senderWorkspace?.avatar : getDefaultWorkspaceAvatar(senderWorkspace?.name)}
+                        iconType={CONST.ICON_TYPE_WORKSPACE}
+                        description={translate('workspace.common.workspace')}
+                        label={translate('workspace.invoices.sendFrom')}
+                        isLabelHoverable={false}
+                        interactive={!isReadOnly && canUpdateSenderWorkspace}
+                        onPress={() => {
+                            Navigation.navigate(ROUTES.MONEY_REQUEST_STEP_SEND_FROM.getRoute(iouType, transaction?.transactionID ?? '', reportID, Navigation.getActiveRouteWithoutParams()));
+                        }}
+                        style={styles.moneyRequestMenuItem}
+                        labelStyle={styles.mt2}
+                        titleStyle={styles.flex1}
+                        disabled={didConfirm || !canUpdateSenderWorkspace}
+                    />
+                )}
                 {isDistanceRequest && (
                     <View style={styles.confirmationListMapItem}>
                         <ConfirmedRoute transaction={transaction ?? ({} as OnyxTypes.Transaction)} />
@@ -1087,7 +1113,6 @@
     );
 
     return (
-<<<<<<< HEAD
         <SelectionList<MoneyRequestConfirmationListItem>
             sections={sections}
             ListItem={InviteMemberListItem}
@@ -1096,106 +1121,6 @@
             footerContent={footerContent}
             listFooterContent={listFooterContent}
         />
-=======
-        <>
-            {/** Hide it temporarily, it will back when https://github.com/Expensify/App/pull/40386 is merged */}
-            {isTypeSplit && action === CONST.IOU.ACTION.CREATE && false && (
-                <MenuItem
-                    key={translate('moneyRequestConfirmationList.paidBy')}
-                    label={translate('moneyRequestConfirmationList.paidBy')}
-                    interactive={!isPolicyExpenseChat && !isReadOnly}
-                    description={payeePersonalDetails.login ?? ReportUtils.getDisplayNameForParticipant(payeePersonalDetails.accountID)}
-                    title={payeePersonalDetails.displayName ?? ReportUtils.getDisplayNameForParticipant(payeePersonalDetails.accountID)}
-                    icon={payeeIcons}
-                    onPress={() => {
-                        Navigation.navigate(
-                            ROUTES.MONEY_REQUEST_STEP_SPLIT_PAYER.getRoute(action, iouType, transaction?.transactionID ?? '', reportID, Navigation.getActiveRouteWithoutParams()),
-                        );
-                    }}
-                    shouldShowRightIcon={!isPolicyExpenseChat && !isReadOnly}
-                    titleWithTooltips={payeePersonalDetails?.isOptimisticPersonalDetail ? undefined : payeeTooltipDetails}
-                />
-            )}
-            {/** @ts-expect-error This component is deprecated and will not be migrated to TypeScript (context: https://expensify.slack.com/archives/C01GTK53T8Q/p1709232289899589?thread_ts=1709156803.359359&cid=C01GTK53T8Q) */}
-            <OptionsSelector
-                sections={optionSelectorSections}
-                onSelectRow={canModifyParticipants ? selectParticipant : navigateToReportOrUserDetail}
-                onAddToSelection={selectParticipant}
-                onConfirmSelection={confirm}
-                selectedOptions={selectedOptions}
-                canSelectMultipleOptions={canModifyParticipants}
-                disableArrowKeysActions={!canModifyParticipants}
-                boldStyle
-                showTitleTooltip
-                shouldTextInputAppearBelowOptions
-                shouldShowTextInput={false}
-                shouldUseStyleForChildren={false}
-                optionHoveredStyle={canModifyParticipants ? styles.hoveredComponentBG : {}}
-                footerContent={footerContent}
-                listStyles={listStyles}
-                shouldAllowScrollingChildren
-            >
-                {isDistanceRequest && (
-                    <View style={styles.confirmationListMapItem}>
-                        <ConfirmedRoute transaction={transaction ?? ({} as OnyxTypes.Transaction)} />
-                    </View>
-                )}
-                {isTypeInvoice && (
-                    <MenuItem
-                        key={translate('workspace.invoices.sendFrom')}
-                        shouldShowRightIcon={!isReadOnly && canUpdateSenderWorkspace}
-                        title={senderWorkspace?.name}
-                        icon={senderWorkspace?.avatar ? senderWorkspace?.avatar : getDefaultWorkspaceAvatar(senderWorkspace?.name)}
-                        iconType={CONST.ICON_TYPE_WORKSPACE}
-                        description={translate('workspace.common.workspace')}
-                        label={translate('workspace.invoices.sendFrom')}
-                        isLabelHoverable={false}
-                        interactive={!isReadOnly && canUpdateSenderWorkspace}
-                        onPress={() => {
-                            Navigation.navigate(ROUTES.MONEY_REQUEST_STEP_SEND_FROM.getRoute(iouType, transaction?.transactionID ?? '', reportID, Navigation.getActiveRouteWithoutParams()));
-                        }}
-                        style={styles.moneyRequestMenuItem}
-                        labelStyle={styles.mt2}
-                        titleStyle={styles.flex1}
-                        disabled={didConfirm || !canUpdateSenderWorkspace}
-                    />
-                )}
-                {!isDistanceRequest &&
-                    // eslint-disable-next-line @typescript-eslint/prefer-nullish-coalescing
-                    (receiptImage || receiptThumbnail
-                        ? receiptThumbnailContent
-                        : // The empty receipt component should only show for IOU Requests of a paid policy ("Team" or "Corporate")
-                          PolicyUtils.isPaidGroupPolicy(policy) &&
-                          !isDistanceRequest &&
-                          iouType === CONST.IOU.TYPE.SUBMIT && (
-                              <ReceiptEmptyState
-                                  onPress={() =>
-                                      Navigation.navigate(
-                                          ROUTES.MONEY_REQUEST_STEP_SCAN.getRoute(CONST.IOU.ACTION.CREATE, iouType, transactionID, reportID, Navigation.getActiveRouteWithoutParams()),
-                                      )
-                                  }
-                              />
-                          ))}
-                {primaryFields}
-                {!shouldShowAllFields && (
-                    <ShowMoreButton
-                        containerStyle={[styles.mt1, styles.mb2]}
-                        onPress={toggleShouldExpandFields}
-                    />
-                )}
-                {shouldShowAllFields && supplementaryFields}
-                <ConfirmModal
-                    title={translate('attachmentPicker.wrongFileType')}
-                    onConfirm={navigateBack}
-                    onCancel={navigateBack}
-                    isVisible={isAttachmentInvalid}
-                    prompt={translate('attachmentPicker.protectedPDFNotSupported')}
-                    confirmText={translate('common.close')}
-                    shouldShowCancelButton={false}
-                />
-            </OptionsSelector>
-        </>
->>>>>>> e0c12a57
     );
 }
 
