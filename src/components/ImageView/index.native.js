import React, {PureComponent} from 'react';
import PropTypes from 'prop-types';
import {
    View, InteractionManager, PanResponder,
} from 'react-native';
import ImageZoom from 'react-native-image-pan-zoom';
import _ from 'underscore';
import styles from '../../styles/styles';
import variables from '../../styles/variables';
import withWindowDimensions, {windowDimensionsPropTypes} from '../withWindowDimensions';
import FullscreenLoadingIndicator from '../FullscreenLoadingIndicator';
import Image from '../Image';

/**
 * On the native layer, we use a image library to handle zoom functionality
 */
const propTypes = {
    /** Whether source url requires authentication */
    isAuthTokenRequired: PropTypes.bool,

    /** URL to full-sized image */
    url: PropTypes.string.isRequired,

    /** Function for handle on press */
    onPress: PropTypes.func,

    ...windowDimensionsPropTypes,
};

const defaultProps = {
    isAuthTokenRequired: false,
    onPress: () => {},
};

class ImageView extends PureComponent {
    constructor(props) {
        super(props);

        this.state = {
            isLoading: true,
            imageWidth: 0,
            imageHeight: 0,
            interactionPromise: undefined,
        };

        // Use the default double click interval from the ImageZoom library
        // https://github.com/ascoders/react-native-image-zoom/blob/master/src/image-zoom/image-zoom.type.ts#L79
        this.doubleClickInterval = 175;
        this.imageZoomScale = 1;
        this.lastClickTime = 0;
        this.amountOfTouches = 0;

        // PanResponder used to capture how many touches are active on the attachment image
        this.panResponder = PanResponder.create({
            onStartShouldSetPanResponder: this.updatePanResponderTouches.bind(this),
        });

        this.configureImageZoom = this.configureImageZoom.bind(this);
    }

    componentDidUpdate(prevProps) {
        if (this.props.url === prevProps.url || !this.interactionPromise) {
            return;
        }
        this.imageLoadStart();
        this.state.interactionPromise.cancel();
    }

    componentWillUnmount() {
        if (!this.state.interactionPromise) {
            return;
        }
        this.state.interactionPromise.cancel();
    }

    /**
     * Updates the amount of active touches on the PanResponder on our ImageZoom overlay View
     *
     * @param {Event} e
     * @param {GestureState} gestureState
     * @returns {Boolean}
     */
    updatePanResponderTouches(e, gestureState) {
        if (_.isNumber(gestureState.numberActiveTouches)) {
            this.amountOfTouches = gestureState.numberActiveTouches;
        }

        // We don't need to set the panResponder since all we care about is checking the gestureState, so return false
        return false;
    }

    /**
     * The `ImageZoom` component requires image dimensions which
     * are calculated here from the natural image dimensions produced by
     * the `onLoad` event
     *
     * @param {Object} nativeEvent
     */
    configureImageZoom({nativeEvent}) {
        // Wait till animations are over to prevent stutter in navigation animation
        this.state.interactionPromise = InteractionManager.runAfterInteractions(() => {
            if (this.imageZoomScale !== 1) {
                this.imageZoomScale = 1;
            }

            if (this.zoom) {
                this.zoom.centerOn({
                    x: 0,
                    y: 0,
                    scale: 1,
                    duration: 0,
                });
            }

            let imageWidth = nativeEvent.width;
            let imageHeight = nativeEvent.height;
            const containerWidth = Math.round(this.props.windowWidth);
            const containerHeight = Math.round(this.state.containerHeight ? this.state.containerHeight : this.props.windowHeight);

            const aspectRatio = Math.min(containerHeight / imageHeight, containerWidth / imageWidth);

            if (imageHeight > imageWidth) {
                imageHeight *= aspectRatio;
            } else {
                imageWidth *= aspectRatio;
            }

            // Resize the image to max dimensions possible on the Native platforms to prevent crashes on Android. To keep the same behavior, apply to IOS as well.
            const maxDimensionsScale = 11;
            imageWidth = Math.min(imageWidth, (containerWidth * maxDimensionsScale));
            imageHeight = Math.min(imageHeight, (containerHeight * maxDimensionsScale));
            this.setState({imageHeight, imageWidth, isLoading: false});
        });
    }

    render() {
        // Default windowHeight accounts for the modal header height
        const windowHeight = this.props.windowHeight - variables.contentHeaderHeight;
        const hasImageDimensions = this.state.imageWidth !== 0 && this.state.imageHeight !== 0;
        const shouldShowLoadingIndicator = this.state.isLoading || !hasImageDimensions;

        // Zoom view should be loaded only after measuring actual image dimensions, otherwise it causes blurred images on Android
        return (
            <View
                style={[
                    styles.w100,
                    styles.h100,
                    styles.alignItemsCenter,
                    styles.justifyContentCenter,
                    styles.overflowHidden,
                ]}
                onLayout={(event) => {
                    const layout = event.nativeEvent.layout;
                    this.setState({
                        containerHeight: layout.height,
                    });
                }}
            >
<<<<<<< HEAD
                <ImageZoom
                    ref={el => this.zoom = el}
                    onClick={() => this.props.onPress()}
                    cropWidth={this.props.windowWidth}
                    cropHeight={windowHeight}
                    imageWidth={this.state.imageWidth}
                    imageHeight={this.state.imageHeight}
                    onStartShouldSetPanResponder={() => {
                        const isDoubleClick = new Date().getTime() - this.lastClickTime <= this.doubleClickInterval;
                        this.lastClickTime = new Date().getTime();

                        // Let ImageZoom handle the event if the tap is more than one touchPoint or if we are zoomed in
                        if (this.amountOfTouches === 2 || this.imageZoomScale !== 1) {
                            return true;
                        }

                        // When we have a double click and the zoom scale is 1 then programmatically zoom the image
                        // but let the tap fall through to the parent so we can register a swipe down to dismiss
                        if (isDoubleClick) {
                            this.zoom.centerOn({
                                x: 0,
                                y: 0,
                                scale: 2,
                                duration: 100,
                            });
                        }

                        // We must be either swiping down or double tapping since we are at zoom scale 1
                        return false;
                    }}
                    onMove={({scale}) => {
                        this.imageZoomScale = scale;
                    }}
                >
                    <Image
                        style={[
                            styles.w100,
                            styles.h100,
                            this.props.style,

                            // Hide image while loading so ImageZoom can get the image
                            // size before presenting - preventing visual glitches or shift
                            // due to ImageZoom
                            shouldShowLoadingIndicator ? styles.opacity0 : styles.opacity1,
                        ]}
                        source={{uri: this.props.url}}
                        isAuthTokenRequired={this.props.isAuthTokenRequired}
                        resizeMode={Image.resizeMode.contain}
                        onLoadStart={this.imageLoadStart}
                        onLoad={this.configureImageZoom}
                    />
                    {/**
                     Create an invisible view on top of the image so we can capture and set the amount of touches before
                     the ImageZoom's PanResponder does. Children will be triggered first, so this needs to be inside the
                     ImageZoom to work
                     */}
                    <View
                        /* eslint-disable-next-line react/jsx-props-no-spreading */
                        {...this.panResponder.panHandlers}
                        style={[
                            styles.w100,
                            styles.h100,
                            styles.invisible,
                        ]}
                    />
                </ImageZoom>
=======
                {this.state.containerHeight && (
                    <ImageZoom
                        ref={el => this.zoom = el}
                        cropWidth={this.props.windowWidth}
                        cropHeight={windowHeight}
                        imageWidth={this.state.imageWidth}
                        imageHeight={this.state.imageHeight}
                        onStartShouldSetPanResponder={() => {
                            const isDoubleClick = new Date().getTime() - this.lastClickTime <= this.doubleClickInterval;
                            this.lastClickTime = new Date().getTime();

                            // Let ImageZoom handle the event if the tap is more than one touchPoint or if we are zoomed in
                            if (this.amountOfTouches === 2 || this.imageZoomScale !== 1) {
                                return true;
                            }

                            // When we have a double click and the zoom scale is 1 then programmatically zoom the image
                            // but let the tap fall through to the parent so we can register a swipe down to dismiss
                            if (isDoubleClick) {
                                this.zoom.centerOn({
                                    x: 0,
                                    y: 0,
                                    scale: 2,
                                    duration: 100,
                                });
                            }

                            // We must be either swiping down or double tapping since we are at zoom scale 1
                            return false;
                        }}
                        onMove={({scale}) => {
                            this.imageZoomScale = scale;
                        }}
                    >
                        <Image
                            style={[
                                styles.w100,
                                styles.h100,
                                this.props.style,

                                // Hide image while loading so ImageZoom can get the image
                                // size before presenting - preventing visual glitches or shift
                                // due to ImageZoom
                                shouldShowLoadingIndicator ? styles.opacity0 : styles.opacity1,
                            ]}
                            source={{uri: this.props.url}}
                            isAuthTokenRequired={this.props.isAuthTokenRequired}
                            resizeMode={Image.resizeMode.contain}
                            onLoad={this.configureImageZoom}
                        />
                        {/**
                         Create an invisible view on top of the image so we can capture and set the amount of touches before
                        the ImageZoom's PanResponder does. Children will be triggered first, so this needs to be inside the
                        ImageZoom to work
                        */}
                        <View
                            /* eslint-disable-next-line react/jsx-props-no-spreading */
                            {...this.panResponder.panHandlers}
                            style={[
                                styles.w100,
                                styles.h100,
                                styles.invisible,
                            ]}
                        />
                    </ImageZoom>
                )}
>>>>>>> 7494f83a
                {shouldShowLoadingIndicator && (
                    <FullscreenLoadingIndicator
                        style={[styles.opacity1, styles.bgTransparent]}
                    />
                )}
            </View>
        );
    }
}

ImageView.propTypes = propTypes;
ImageView.defaultProps = defaultProps;

export default withWindowDimensions(ImageView);<|MERGE_RESOLUTION|>--- conflicted
+++ resolved
@@ -156,77 +156,10 @@
                     });
                 }}
             >
-<<<<<<< HEAD
-                <ImageZoom
-                    ref={el => this.zoom = el}
-                    onClick={() => this.props.onPress()}
-                    cropWidth={this.props.windowWidth}
-                    cropHeight={windowHeight}
-                    imageWidth={this.state.imageWidth}
-                    imageHeight={this.state.imageHeight}
-                    onStartShouldSetPanResponder={() => {
-                        const isDoubleClick = new Date().getTime() - this.lastClickTime <= this.doubleClickInterval;
-                        this.lastClickTime = new Date().getTime();
-
-                        // Let ImageZoom handle the event if the tap is more than one touchPoint or if we are zoomed in
-                        if (this.amountOfTouches === 2 || this.imageZoomScale !== 1) {
-                            return true;
-                        }
-
-                        // When we have a double click and the zoom scale is 1 then programmatically zoom the image
-                        // but let the tap fall through to the parent so we can register a swipe down to dismiss
-                        if (isDoubleClick) {
-                            this.zoom.centerOn({
-                                x: 0,
-                                y: 0,
-                                scale: 2,
-                                duration: 100,
-                            });
-                        }
-
-                        // We must be either swiping down or double tapping since we are at zoom scale 1
-                        return false;
-                    }}
-                    onMove={({scale}) => {
-                        this.imageZoomScale = scale;
-                    }}
-                >
-                    <Image
-                        style={[
-                            styles.w100,
-                            styles.h100,
-                            this.props.style,
-
-                            // Hide image while loading so ImageZoom can get the image
-                            // size before presenting - preventing visual glitches or shift
-                            // due to ImageZoom
-                            shouldShowLoadingIndicator ? styles.opacity0 : styles.opacity1,
-                        ]}
-                        source={{uri: this.props.url}}
-                        isAuthTokenRequired={this.props.isAuthTokenRequired}
-                        resizeMode={Image.resizeMode.contain}
-                        onLoadStart={this.imageLoadStart}
-                        onLoad={this.configureImageZoom}
-                    />
-                    {/**
-                     Create an invisible view on top of the image so we can capture and set the amount of touches before
-                     the ImageZoom's PanResponder does. Children will be triggered first, so this needs to be inside the
-                     ImageZoom to work
-                     */}
-                    <View
-                        /* eslint-disable-next-line react/jsx-props-no-spreading */
-                        {...this.panResponder.panHandlers}
-                        style={[
-                            styles.w100,
-                            styles.h100,
-                            styles.invisible,
-                        ]}
-                    />
-                </ImageZoom>
-=======
                 {this.state.containerHeight && (
                     <ImageZoom
                         ref={el => this.zoom = el}
+                        onClick={() => this.props.onPress()}
                         cropWidth={this.props.windowWidth}
                         cropHeight={windowHeight}
                         imageWidth={this.state.imageWidth}
@@ -290,7 +223,6 @@
                         />
                     </ImageZoom>
                 )}
->>>>>>> 7494f83a
                 {shouldShowLoadingIndicator && (
                     <FullscreenLoadingIndicator
                         style={[styles.opacity1, styles.bgTransparent]}
