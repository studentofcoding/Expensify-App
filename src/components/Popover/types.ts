<<<<<<< HEAD
import {RefObject} from 'react';
import {View} from 'react-native';
import BaseModalProps, {PopoverAnchorPosition} from '@components/Modal/types';
import {WindowDimensionsProps} from '@components/withWindowDimensions/types';
import ChildrenProps from '@src/types/utils/ChildrenProps';

type AnchorAlignment = {horizontal: string; vertical: string};
=======
import type {ValueOf} from 'type-fest';
import type {PopoverAnchorPosition} from '@components/Modal/types';
import type BaseModalProps from '@components/Modal/types';
import type {WindowDimensionsProps} from '@components/withWindowDimensions/types';
import type CONST from '@src/CONST';

type AnchorAlignment = {
    /** The horizontal anchor alignment of the popover */
    horizontal: ValueOf<typeof CONST.MODAL.ANCHOR_ORIGIN_HORIZONTAL>;

    /** The vertical anchor alignment of the popover */
    vertical: ValueOf<typeof CONST.MODAL.ANCHOR_ORIGIN_VERTICAL>;
};
>>>>>>> d4c3e639

type PopoverDimensions = {
    width: number;
    height: number;
};

type PopoverProps = BaseModalProps &
    ChildrenProps & {
        /** The anchor position of the popover */
        anchorPosition?: PopoverAnchorPosition;

        /** The anchor alignment of the popover */
        anchorAlignment?: AnchorAlignment;

        /** The anchor ref of the popover */
        anchorRef: RefObject<View | HTMLDivElement>;

        /** Whether disable the animations */
        disableAnimation?: boolean;

        /** Whether we don't want to show overlay */
        withoutOverlay: boolean;

        /** The dimensions of the popover */
        popoverDimensions?: PopoverDimensions;

        /** The ref of the popover */
        withoutOverlayRef?: RefObject<View | HTMLDivElement>;

        /** Whether we want to show the popover on the right side of the screen */
        fromSidebarMediumScreen?: boolean;
    };

type PopoverWithWindowDimensionsProps = PopoverProps & WindowDimensionsProps;

export type {PopoverProps, PopoverWithWindowDimensionsProps, AnchorAlignment};<|MERGE_RESOLUTION|>--- conflicted
+++ resolved
@@ -1,17 +1,11 @@
-<<<<<<< HEAD
-import {RefObject} from 'react';
-import {View} from 'react-native';
-import BaseModalProps, {PopoverAnchorPosition} from '@components/Modal/types';
-import {WindowDimensionsProps} from '@components/withWindowDimensions/types';
-import ChildrenProps from '@src/types/utils/ChildrenProps';
-
-type AnchorAlignment = {horizontal: string; vertical: string};
-=======
+import type {RefObject} from 'react';
+import type {View} from 'react-native';
 import type {ValueOf} from 'type-fest';
 import type {PopoverAnchorPosition} from '@components/Modal/types';
 import type BaseModalProps from '@components/Modal/types';
 import type {WindowDimensionsProps} from '@components/withWindowDimensions/types';
 import type CONST from '@src/CONST';
+import type ChildrenProps from '@src/types/utils/ChildrenProps';
 
 type AnchorAlignment = {
     /** The horizontal anchor alignment of the popover */
@@ -20,7 +14,6 @@
     /** The vertical anchor alignment of the popover */
     vertical: ValueOf<typeof CONST.MODAL.ANCHOR_ORIGIN_VERTICAL>;
 };
->>>>>>> d4c3e639
 
 type PopoverDimensions = {
     width: number;
