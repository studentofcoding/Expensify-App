--- conflicted
+++ resolved
@@ -1,4 +1,5 @@
 import React, {PureComponent} from 'react';
+import {View} from 'react-native';
 import PropTypes from 'prop-types';
 import Popover from './Popover';
 import styles from '../styles/styles';
@@ -77,38 +78,16 @@
                 }}
                 anchorPosition={styles.createMenuPosition}
             >
-<<<<<<< HEAD
                 <View style={this.props.isSmallScreenWidth ? {} : styles.createMenuContainer}>
                     {menuItemData.map(({icon, text, onPress}) => (
-                        <Pressable
+                        <MenuItem
                             key={text}
+                            icon={icon}
+                            title={text}
                             onPress={onPress}
-                            style={({hovered}) => ([
-                                styles.createMenuItem,
-                                hovered && {backgroundColor: themeColors.buttonHoveredBG},
-                            ])}
-                        >
-                            <View style={styles.createMenuIcon}>
-                                <Icon src={icon} />
-                            </View>
-                            <View style={styles.justifyContentCenter}>
-                                <Text style={[styles.createMenuText, styles.ml3]}>
-                                    {text}
-                                </Text>
-                            </View>
-                        </Pressable>
+                        />
                     ))}
                 </View>
-=======
-                {menuItemData.map(({icon, text, onPress}) => (
-                    <MenuItem
-                        key={text}
-                        icon={icon}
-                        title={text}
-                        onPress={onPress}
-                    />
-                ))}
->>>>>>> b9a8d3fe
             </Popover>
         );
     }
