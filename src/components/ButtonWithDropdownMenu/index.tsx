--- conflicted
+++ resolved
@@ -41,11 +41,7 @@
     const [isMenuVisible, setIsMenuVisible] = useState(false);
     const [popoverAnchorPosition, setPopoverAnchorPosition] = useState<AnchorPosition | null>(null);
     const {windowWidth, windowHeight} = useWindowDimensions();
-<<<<<<< HEAD
-    const caretButton = useRef<View>(null);
-=======
-    const caretButton = useRef<View | HTMLDivElement | null>(null);
->>>>>>> bb78140a
+    const caretButton = useRef<View | null>(null);
     const selectedItem = options[selectedItemIndex] || options[0];
     const innerStyleDropButton = StyleUtils.getDropDownButtonHeight(buttonSize);
     const isButtonSizeLarge = buttonSize === CONST.DROPDOWN_BUTTON_SIZE.LARGE;
