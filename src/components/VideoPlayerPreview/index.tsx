import {useNavigation} from '@react-navigation/native';
import type {VideoReadyForDisplayEvent} from 'expo-av';
import React, {useEffect, useState} from 'react';
import type {GestureResponderEvent} from 'react-native';
import {View} from 'react-native';
import * as Expensicons from '@components/Icon/Expensicons';
import {useSearchContext} from '@components/Search/SearchContext';
import VideoPlayer from '@components/VideoPlayer';
import IconButton from '@components/VideoPlayer/IconButton';
import {usePlaybackContext} from '@components/VideoPlayerContexts/PlaybackContext';
import useFirstRenderRoute from '@hooks/useFirstRenderRoute';
import useLocalize from '@hooks/useLocalize';
import useResponsiveLayout from '@hooks/useResponsiveLayout';
import useThemeStyles from '@hooks/useThemeStyles';
import useThumbnailDimensions from '@hooks/useThumbnailDimensions';
import ROUTES from '@src/ROUTES';
import VideoPlayerThumbnail from './VideoPlayerThumbnail';

type VideoDimensions = {
    width: number;
    height: number;
};

type VideoPlayerPreviewProps = {
    /** Url to a video. */
    videoUrl: string;

    /** reportID of the video */
    reportID: string | undefined;

    /** Dimension of a video. */
    videoDimensions: VideoDimensions;

    /** Duration of a video. */
    videoDuration: number;

    /** Url to a thumbnail image. */
    thumbnailUrl?: string;

    /** Name of a video file. */
    fileName: string;

    /** Callback executed when modal is pressed. */
    onShowModalPress: (event?: GestureResponderEvent | KeyboardEvent) => void | Promise<void>;

    /** Whether the video is deleted */
    isDeleted?: boolean;
};

function VideoPlayerPreview({videoUrl, thumbnailUrl, reportID, fileName, videoDimensions, videoDuration, onShowModalPress, isDeleted}: VideoPlayerPreviewProps) {
    const styles = useThemeStyles();
    const {translate} = useLocalize();
    const {currentlyPlayingURL, currentlyPlayingURLReportID, updateCurrentlyPlayingURL} = usePlaybackContext();
    const {shouldUseNarrowLayout} = useResponsiveLayout();
    const [isThumbnail, setIsThumbnail] = useState(true);
    const [measuredDimensions, setMeasuredDimensions] = useState(videoDimensions);
    const {thumbnailDimensionsStyles} = useThumbnailDimensions(measuredDimensions.width, measuredDimensions.height);
<<<<<<< HEAD
    const {isOnSearch} = useSearchContext();
=======
    const navigation = useNavigation();

    // We want to play the video only when the user is on the page where it was rendered
    const firstRenderRoute = useFirstRenderRoute([`/${ROUTES.ATTACHMENTS.route}`]);

>>>>>>> be30e8d8
    // `onVideoLoaded` is passed to VideoPlayerPreview's `Video` element which is displayed only on web.
    // VideoReadyForDisplayEvent type is lacking srcElement, that's why it's added here
    const onVideoLoaded = (event: VideoReadyForDisplayEvent & {srcElement: HTMLVideoElement}) => {
        setMeasuredDimensions({width: event.srcElement.videoWidth, height: event.srcElement.videoHeight});
    };

    const handleOnPress = () => {
        updateCurrentlyPlayingURL(videoUrl);
        if (shouldUseNarrowLayout) {
            onShowModalPress();
        }
    };

    useEffect(() => {
<<<<<<< HEAD
        if (videoUrl !== currentlyPlayingURL || (reportID !== currentlyPlayingURLReportID && !isOnSearch)) {
            return;
        }
        setIsThumbnail(false);
    }, [currentlyPlayingURL, currentlyPlayingURLReportID, updateCurrentlyPlayingURL, videoUrl, reportID, isOnSearch]);
=======
        return navigation.addListener('blur', () => !firstRenderRoute.isFocused && setIsThumbnail(true));
    }, [navigation, firstRenderRoute]);

    useEffect(() => {
        if (videoUrl !== currentlyPlayingURL || reportID !== currentlyPlayingURLReportID || !firstRenderRoute.isFocused) {
            return;
        }
        setIsThumbnail(false);
    }, [currentlyPlayingURL, currentlyPlayingURLReportID, updateCurrentlyPlayingURL, videoUrl, reportID, firstRenderRoute]);
>>>>>>> be30e8d8

    return (
        <View style={[styles.webViewStyles.tagStyles.video, thumbnailDimensionsStyles]}>
            {shouldUseNarrowLayout || isThumbnail || isDeleted ? (
                <VideoPlayerThumbnail
                    thumbnailUrl={thumbnailUrl}
                    onPress={handleOnPress}
                    accessibilityLabel={fileName}
                    isDeleted={isDeleted}
                />
            ) : (
                <View style={styles.flex1}>
                    <VideoPlayer
                        url={videoUrl}
                        onVideoLoaded={onVideoLoaded as (event: VideoReadyForDisplayEvent) => void}
                        videoDuration={videoDuration}
                        shouldUseSmallVideoControls
                        style={[styles.w100, styles.h100]}
                        isPreview
                        videoPlayerStyle={styles.videoPlayerPreview}
                        reportID={reportID}
                    />
                    <View style={[styles.pAbsolute, styles.w100]}>
                        <IconButton
                            src={Expensicons.Expand}
                            style={[styles.videoExpandButton]}
                            tooltipText={translate('videoPlayer.expand')}
                            onPress={onShowModalPress}
                            small
                        />
                    </View>
                </View>
            )}
        </View>
    );
}

VideoPlayerPreview.displayName = 'VideoPlayerPreview';

export default VideoPlayerPreview;<|MERGE_RESOLUTION|>--- conflicted
+++ resolved
@@ -55,15 +55,12 @@
     const [isThumbnail, setIsThumbnail] = useState(true);
     const [measuredDimensions, setMeasuredDimensions] = useState(videoDimensions);
     const {thumbnailDimensionsStyles} = useThumbnailDimensions(measuredDimensions.width, measuredDimensions.height);
-<<<<<<< HEAD
     const {isOnSearch} = useSearchContext();
-=======
     const navigation = useNavigation();
 
     // We want to play the video only when the user is on the page where it was rendered
     const firstRenderRoute = useFirstRenderRoute([`/${ROUTES.ATTACHMENTS.route}`]);
 
->>>>>>> be30e8d8
     // `onVideoLoaded` is passed to VideoPlayerPreview's `Video` element which is displayed only on web.
     // VideoReadyForDisplayEvent type is lacking srcElement, that's why it's added here
     const onVideoLoaded = (event: VideoReadyForDisplayEvent & {srcElement: HTMLVideoElement}) => {
@@ -78,23 +75,15 @@
     };
 
     useEffect(() => {
-<<<<<<< HEAD
-        if (videoUrl !== currentlyPlayingURL || (reportID !== currentlyPlayingURLReportID && !isOnSearch)) {
-            return;
-        }
-        setIsThumbnail(false);
-    }, [currentlyPlayingURL, currentlyPlayingURLReportID, updateCurrentlyPlayingURL, videoUrl, reportID, isOnSearch]);
-=======
         return navigation.addListener('blur', () => !firstRenderRoute.isFocused && setIsThumbnail(true));
     }, [navigation, firstRenderRoute]);
 
     useEffect(() => {
-        if (videoUrl !== currentlyPlayingURL || reportID !== currentlyPlayingURLReportID || !firstRenderRoute.isFocused) {
+        if (videoUrl !== currentlyPlayingURL || (reportID !== currentlyPlayingURLReportID && !isOnSearch) || !firstRenderRoute.isFocused) {
             return;
         }
         setIsThumbnail(false);
-    }, [currentlyPlayingURL, currentlyPlayingURLReportID, updateCurrentlyPlayingURL, videoUrl, reportID, firstRenderRoute]);
->>>>>>> be30e8d8
+    }, [currentlyPlayingURL, currentlyPlayingURLReportID, updateCurrentlyPlayingURL, videoUrl, reportID, firstRenderRoute, isOnSearch]);
 
     return (
         <View style={[styles.webViewStyles.tagStyles.video, thumbnailDimensionsStyles]}>
