import React from 'react';
import {View} from 'react-native';
import type {GestureResponderEvent} from 'react-native';
import AttachmentDeletedIndicator from '@components/AttachmentDeletedIndicator';
import Icon from '@components/Icon';
import * as Expensicons from '@components/Icon/Expensicons';
import Image from '@components/Image';
import PressableWithoutFeedback from '@components/Pressable/PressableWithoutFeedback';
import {ShowContextMenuContext, showContextMenuForReport} from '@components/ShowContextMenuContext';
import useThemeStyles from '@hooks/useThemeStyles';
import ControlSelection from '@libs/ControlSelection';
import * as DeviceCapabilities from '@libs/DeviceCapabilities';
import * as ReportUtils from '@libs/ReportUtils';
import variables from '@styles/variables';
import CONST from '@src/CONST';

type VideoPlayerThumbnailProps = {
    /** Url of thumbnail image. */
    thumbnailUrl?: string;

    /** Callback executed on thumbnail press. */
    onPress: (event?: GestureResponderEvent | KeyboardEvent) => void | Promise<void>;

    /** Accessibility label for the thumbnail. */
    accessibilityLabel: string;

    /**  Whether the video is deleted */
    isDeleted?: boolean;
};

function VideoPlayerThumbnail({thumbnailUrl, onPress, accessibilityLabel, isDeleted}: VideoPlayerThumbnailProps) {
    const styles = useThemeStyles();

    return (
        <View style={styles.flex1}>
            {thumbnailUrl && (
                <View style={[styles.flex1, {borderRadius: variables.componentBorderRadiusNormal}, styles.overflowHidden]}>
                    <Image
                        source={{uri: thumbnailUrl}}
                        style={styles.flex1}
                        // The auth header is required except for static images on Cloudfront, which makes them fail to load
                        isAuthTokenRequired={!CONST.CLOUDFRONT_DOMAIN_REGEX.test(thumbnailUrl)}
                    />
                </View>
            )}
<<<<<<< HEAD
            {!isDeleted ? (
                <ShowContextMenuContext.Consumer>
                    {({anchor, report, reportNameValuePairs, action, checkIfContextMenuActive}) => (
                        <PressableWithoutFeedback
                            style={[styles.videoThumbnailContainer]}
                            accessibilityLabel={accessibilityLabel}
                            accessibilityRole={CONST.ACCESSIBILITY_ROLE.BUTTON}
                            onPress={onPress}
                            onPressIn={() => DeviceCapabilities.canUseTouchScreen() && ControlSelection.block()}
                            onPressOut={() => ControlSelection.unblock()}
                            onLongPress={(event) =>
                                showContextMenuForReport(event, anchor, report?.reportID ?? '-1', action, checkIfContextMenuActive, ReportUtils.isArchivedRoom(report, reportNameValuePairs))
                            }
                            shouldUseHapticsOnLongPress
                        >
                            <View style={[styles.videoThumbnailPlayButton]}>
                                <Icon
                                    src={Expensicons.Play}
                                    fill="white"
                                    width={variables.iconSizeXLarge}
                                    height={variables.iconSizeXLarge}
                                    additionalStyles={[styles.ml1]}
                                />
                            </View>
                        </PressableWithoutFeedback>
                    )}
                </ShowContextMenuContext.Consumer>
            ) : (
                <AttachmentDeletedIndicator containerStyles={{borderRadius: variables.componentBorderRadiusNormal}} />
            )}
=======
            <ShowContextMenuContext.Consumer>
                {({anchor, report, reportNameValuePairs, action, checkIfContextMenuActive}) => (
                    <PressableWithoutFeedback
                        style={[styles.videoThumbnailContainer]}
                        accessibilityLabel={accessibilityLabel}
                        accessibilityRole={CONST.ROLE.BUTTON}
                        onPress={onPress}
                        onPressIn={() => DeviceCapabilities.canUseTouchScreen() && ControlSelection.block()}
                        onPressOut={() => ControlSelection.unblock()}
                        onLongPress={(event) =>
                            showContextMenuForReport(event, anchor, report?.reportID ?? '-1', action, checkIfContextMenuActive, ReportUtils.isArchivedRoom(report, reportNameValuePairs))
                        }
                        shouldUseHapticsOnLongPress
                    >
                        <View style={[styles.videoThumbnailPlayButton]}>
                            <Icon
                                src={Expensicons.Play}
                                fill="white"
                                width={variables.iconSizeXLarge}
                                height={variables.iconSizeXLarge}
                                additionalStyles={[styles.ml1]}
                            />
                        </View>
                    </PressableWithoutFeedback>
                )}
            </ShowContextMenuContext.Consumer>
>>>>>>> 2a04fe11
        </View>
    );
}

VideoPlayerThumbnail.displayName = 'VideoPlayerThumbnail';

export default VideoPlayerThumbnail;<|MERGE_RESOLUTION|>--- conflicted
+++ resolved
@@ -43,14 +43,13 @@
                     />
                 </View>
             )}
-<<<<<<< HEAD
             {!isDeleted ? (
                 <ShowContextMenuContext.Consumer>
                     {({anchor, report, reportNameValuePairs, action, checkIfContextMenuActive}) => (
                         <PressableWithoutFeedback
                             style={[styles.videoThumbnailContainer]}
                             accessibilityLabel={accessibilityLabel}
-                            accessibilityRole={CONST.ACCESSIBILITY_ROLE.BUTTON}
+                            accessibilityRole={CONST.ROLE.BUTTON}
                             onPress={onPress}
                             onPressIn={() => DeviceCapabilities.canUseTouchScreen() && ControlSelection.block()}
                             onPressOut={() => ControlSelection.unblock()}
@@ -74,34 +73,6 @@
             ) : (
                 <AttachmentDeletedIndicator containerStyles={{borderRadius: variables.componentBorderRadiusNormal}} />
             )}
-=======
-            <ShowContextMenuContext.Consumer>
-                {({anchor, report, reportNameValuePairs, action, checkIfContextMenuActive}) => (
-                    <PressableWithoutFeedback
-                        style={[styles.videoThumbnailContainer]}
-                        accessibilityLabel={accessibilityLabel}
-                        accessibilityRole={CONST.ROLE.BUTTON}
-                        onPress={onPress}
-                        onPressIn={() => DeviceCapabilities.canUseTouchScreen() && ControlSelection.block()}
-                        onPressOut={() => ControlSelection.unblock()}
-                        onLongPress={(event) =>
-                            showContextMenuForReport(event, anchor, report?.reportID ?? '-1', action, checkIfContextMenuActive, ReportUtils.isArchivedRoom(report, reportNameValuePairs))
-                        }
-                        shouldUseHapticsOnLongPress
-                    >
-                        <View style={[styles.videoThumbnailPlayButton]}>
-                            <Icon
-                                src={Expensicons.Play}
-                                fill="white"
-                                width={variables.iconSizeXLarge}
-                                height={variables.iconSizeXLarge}
-                                additionalStyles={[styles.ml1]}
-                            />
-                        </View>
-                    </PressableWithoutFeedback>
-                )}
-            </ShowContextMenuContext.Consumer>
->>>>>>> 2a04fe11
         </View>
     );
 }
