--- conflicted
+++ resolved
@@ -119,9 +119,9 @@
                 contentModel: HTMLContentModel.block,
                 getMixedUAStyles: (tnode) => {
                     if (tnode.attributes.isemojisonly === undefined) {
-                        return HTMLEngineUtils.isChildOfTaskTitle(tnode as TNode) ? {} : styles.blockquote;
+                        return isChildOfTaskTitle(tnode as TNode) ? {} : styles.blockquote;
                     }
-                    return HTMLEngineUtils.isChildOfTaskTitle(tnode as TNode) ? {} : {...styles.blockquote, ...styles.onlyEmojisTextLineHeight};
+                    return isChildOfTaskTitle(tnode as TNode) ? {} : {...styles.blockquote, ...styles.onlyEmojisTextLineHeight};
                 },
             }),
         }),
@@ -137,14 +137,11 @@
             styles.onlyEmojisText,
             styles.onlyEmojisTextLineHeight,
             styles.taskTitleMenuItem,
-<<<<<<< HEAD
             styles.taskTitleMenuItemItalic,
             styles.em,
             styles.strong,
             styles.h1,
-=======
             styles.blockquote,
->>>>>>> 13653e48
         ],
     );
     /* eslint-enable @typescript-eslint/naming-convention */
