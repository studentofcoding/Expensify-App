import React from 'react';
import {View} from 'react-native';
import type {GestureResponderEvent} from 'react-native';
import type {CustomRendererProps, TBlock} from 'react-native-render-html';
import PressableWithoutFeedback from '@components/Pressable/PressableWithoutFeedback';
import {ShowContextMenuContext, showContextMenuForReport} from '@components/ShowContextMenuContext';
import useLocalize from '@hooks/useLocalize';
import useThemeStyles from '@hooks/useThemeStyles';
import * as ReportUtils from '@libs/ReportUtils';
import CONST from '@src/CONST';

type PreRendererProps = CustomRendererProps<TBlock> & {
    /** Press in handler for the code block */
    onPressIn?: (event?: GestureResponderEvent | KeyboardEvent) => void;

    /** Press out handler for the code block */
    onPressOut?: (event?: GestureResponderEvent | KeyboardEvent) => void;

    /** Long press handler for the code block */
    onLongPress?: (event?: GestureResponderEvent | KeyboardEvent) => void;

    /** The position of this React element relative to the parent React element, starting at 0 */
    renderIndex: number;

    /** The total number of elements children of this React element parent */
    renderLength: number;
};

function PreRenderer({TDefaultRenderer, onPressIn, onPressOut, onLongPress, ...defaultRendererProps}: PreRendererProps) {
    const styles = useThemeStyles();
    const {translate} = useLocalize();
    const isLast = defaultRendererProps.renderIndex === defaultRendererProps.renderLength - 1;

    return (
        <View style={isLast ? styles.mt2 : styles.mv2}>
            <ShowContextMenuContext.Consumer>
                {({onShowContextMenu, anchor, report, action, checkIfContextMenuActive}) => (
                    <PressableWithoutFeedback
                        onPress={onPressIn ?? (() => {})}
                        onPressIn={onPressIn}
                        onPressOut={onPressOut}
<<<<<<< HEAD
                        onLongPress={(event) =>
                            onShowContextMenu(() => showContextMenuForReport(event, anchor, report?.reportID ?? '', action, checkIfContextMenuActive, ReportUtils.isArchivedRoom(report)))
                        }
=======
                        onLongPress={(event) => showContextMenuForReport(event, anchor, report?.reportID ?? '-1', action, checkIfContextMenuActive, ReportUtils.isArchivedRoom(report))}
>>>>>>> 75614394
                        shouldUseHapticsOnLongPress
                        role={CONST.ROLE.PRESENTATION}
                        accessibilityLabel={translate('accessibilityHints.prestyledText')}
                    >
                        <View>
                            {/* eslint-disable-next-line react/jsx-props-no-spreading */}
                            <TDefaultRenderer {...defaultRendererProps} />
                        </View>
                    </PressableWithoutFeedback>
                )}
            </ShowContextMenuContext.Consumer>
        </View>
    );
}

PreRenderer.displayName = 'PreRenderer';

export default PreRenderer;<|MERGE_RESOLUTION|>--- conflicted
+++ resolved
@@ -39,13 +39,9 @@
                         onPress={onPressIn ?? (() => {})}
                         onPressIn={onPressIn}
                         onPressOut={onPressOut}
-<<<<<<< HEAD
                         onLongPress={(event) =>
-                            onShowContextMenu(() => showContextMenuForReport(event, anchor, report?.reportID ?? '', action, checkIfContextMenuActive, ReportUtils.isArchivedRoom(report)))
+                            onShowContextMenu(() => showContextMenuForReport(event, anchor, report?.reportID ?? '-1', action, checkIfContextMenuActive, ReportUtils.isArchivedRoom(report)))
                         }
-=======
-                        onLongPress={(event) => showContextMenuForReport(event, anchor, report?.reportID ?? '-1', action, checkIfContextMenuActive, ReportUtils.isArchivedRoom(report))}
->>>>>>> 75614394
                         shouldUseHapticsOnLongPress
                         role={CONST.ROLE.PRESENTATION}
                         accessibilityLabel={translate('accessibilityHints.prestyledText')}
