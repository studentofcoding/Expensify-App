--- conflicted
+++ resolved
@@ -40,26 +40,12 @@
                         onPressIn={onPressIn}
                         onPressOut={onPressOut}
                         onLongPress={(event) => {
-<<<<<<< HEAD
-                            if (isDisabled) {
-                                return;
-                            }
-                            showContextMenuForReport(event, anchor, report?.reportID ?? '-1', action, checkIfContextMenuActive, ReportUtils.isArchivedRoom(reportNameValuePairs));
-=======
                             onShowContextMenu(() => {
                                 if (isDisabled) {
                                     return;
                                 }
-                                return showContextMenuForReport(
-                                    event,
-                                    anchor,
-                                    report?.reportID ?? '-1',
-                                    action,
-                                    checkIfContextMenuActive,
-                                    ReportUtils.isArchivedRoom(report, reportNameValuePairs),
-                                );
+                                return showContextMenuForReport(event, anchor, report?.reportID ?? '-1', action, checkIfContextMenuActive, ReportUtils.isArchivedRoom(reportNameValuePairs));
                             });
->>>>>>> c4b32977
                         }}
                         shouldUseHapticsOnLongPress
                         role={CONST.ROLE.PRESENTATION}
