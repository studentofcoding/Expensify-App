import {Str} from 'expensify-common';
import cloneDeep from 'lodash/cloneDeep';
import isEmpty from 'lodash/isEmpty';
import React from 'react';
import {StyleSheet} from 'react-native';
import type {TextStyle} from 'react-native';
import {useOnyx} from 'react-native-onyx';
import type {CustomRendererProps, TPhrasing, TText} from 'react-native-render-html';
import {TNodeChildrenRenderer} from 'react-native-render-html';
import {ShowContextMenuContext, showContextMenuForReport} from '@components/ShowContextMenuContext';
import Text from '@components/Text';
import UserDetailsTooltip from '@components/UserDetailsTooltip';
import withCurrentUserPersonalDetails from '@components/withCurrentUserPersonalDetails';
import type {WithCurrentUserPersonalDetailsProps} from '@components/withCurrentUserPersonalDetails';
import useStyleUtils from '@hooks/useStyleUtils';
import useThemeStyles from '@hooks/useThemeStyles';
import * as LocalePhoneNumber from '@libs/LocalePhoneNumber';
import * as LoginUtils from '@libs/LoginUtils';
import Navigation from '@libs/Navigation/Navigation';
import * as PersonalDetailsUtils from '@libs/PersonalDetailsUtils';
import * as ReportUtils from '@libs/ReportUtils';
import CONST from '@src/CONST';
import ONYXKEYS from '@src/ONYXKEYS';
import ROUTES from '@src/ROUTES';
import type {Route} from '@src/ROUTES';
import asMutable from '@src/types/utils/asMutable';
import {isEmptyObject} from '@src/types/utils/EmptyObject';

type MentionUserRendererProps = WithCurrentUserPersonalDetailsProps & CustomRendererProps<TText | TPhrasing>;

function MentionUserRenderer({style, tnode, TDefaultRenderer, currentUserPersonalDetails, ...defaultRendererProps}: MentionUserRendererProps) {
    const styles = useThemeStyles();
    const StyleUtils = useStyleUtils();
    const htmlAttribAccountID = tnode.attributes.accountid;
    const [personalDetails] = useOnyx(ONYXKEYS.PERSONAL_DETAILS_LIST);
    const htmlAttributeAccountID = tnode.attributes.accountid;

    let accountID: number;
    let mentionDisplayText: string;
    let navigationRoute: Route;

    const tnodeClone = cloneDeep(tnode);

    const getShortMentionIfFound = (displayText: string, userAccountID: string, userLogin = '') => {
        // If the userAccountID does not exist, this is an email-based mention so the displayText must be an email.
        // If the userAccountID exists but userLogin is different from displayText, this means the displayText is either user display name, Hidden, or phone number, in which case we should return it as is.
        if (userAccountID && userLogin !== displayText) {
            return displayText;
        }

        // If the emails are not in the same private domain, we also return the displayText
        if (!LoginUtils.areEmailsFromSamePrivateDomain(displayText, currentUserPersonalDetails.login ?? '')) {
            return displayText;
        }

        // Otherwise, the emails must be of the same private domain, so we should remove the domain part
        return displayText.split('@').at(0);
    };

    if (!isEmpty(htmlAttribAccountID) && personalDetails?.[htmlAttribAccountID]) {
        const user = personalDetails[htmlAttribAccountID];
        accountID = parseInt(htmlAttribAccountID, 10);
        mentionDisplayText = LocalePhoneNumber.formatPhoneNumber(user?.login ?? '') || PersonalDetailsUtils.getDisplayNameOrDefault(user);
        mentionDisplayText = getShortMentionIfFound(mentionDisplayText, htmlAttributeAccountID, user?.login ?? '') ?? '';
        navigationRoute = ROUTES.PROFILE.getRoute(htmlAttribAccountID, Navigation.getReportRHPActiveRoute());
    } else if ('data' in tnodeClone && !isEmptyObject(tnodeClone.data)) {
        // We need to remove the LTR unicode and leading @ from data as it is not part of the login
        mentionDisplayText = tnodeClone.data.replace(CONST.UNICODE.LTR, '').slice(1);
        // We need to replace tnode.data here because we will pass it to TNodeChildrenRenderer below
        asMutable(tnodeClone).data = tnodeClone.data.replace(mentionDisplayText, Str.removeSMSDomain(getShortMentionIfFound(mentionDisplayText, htmlAttributeAccountID) ?? ''));

        accountID = PersonalDetailsUtils.getAccountIDsByLogins([mentionDisplayText])?.at(0) ?? -1;
        navigationRoute = ROUTES.PROFILE.getRoute(accountID, Navigation.getReportRHPActiveRoute(), mentionDisplayText);
        mentionDisplayText = Str.removeSMSDomain(mentionDisplayText);
    } else {
        // If neither an account ID or email is provided, don't render anything
        return null;
    }

    const isOurMention = accountID === currentUserPersonalDetails.accountID;

    const flattenStyle = StyleSheet.flatten(style as TextStyle);
    const {color, ...styleWithoutColor} = flattenStyle;

    return (
        <ShowContextMenuContext.Consumer>
            {({anchor, report, reportNameValuePairs, action, checkIfContextMenuActive, isDisabled}) => (
                <Text
                    suppressHighlighting
                    onLongPress={(event) => {
                        if (isDisabled) {
                            return;
                        }
<<<<<<< HEAD
                        return onShowContextMenu(() =>
                            showContextMenuForReport(event, anchor, report?.reportID ?? '-1', action, checkIfContextMenuActive, ReportUtils.isArchivedRoom(reportNameValuePairs)),
                        );
=======
                        showContextMenuForReport(event, anchor, report?.reportID ?? '-1', action, checkIfContextMenuActive, ReportUtils.isArchivedRoom(report, reportNameValuePairs));
>>>>>>> df73b076
                    }}
                    onPress={(event) => {
                        event.preventDefault();
                        if (!isEmpty(htmlAttribAccountID)) {
                            Navigation.navigate(ROUTES.PROFILE.getRoute(htmlAttribAccountID, Navigation.getReportRHPActiveRoute()));
                            return;
                        }
                        Navigation.navigate(ROUTES.PROFILE.getRoute(accountID, Navigation.getReportRHPActiveRoute(), mentionDisplayText));
                    }}
                    role={CONST.ROLE.LINK}
                    accessibilityLabel={`/${navigationRoute}`}
                >
                    <UserDetailsTooltip
                        accountID={accountID}
                        fallbackUserDetails={{
                            displayName: mentionDisplayText,
                        }}
                    >
                        <Text
                            // eslint-disable-next-line react/jsx-props-no-spreading
                            {...defaultRendererProps}
                            style={[styles.link, styleWithoutColor, StyleUtils.getMentionStyle(isOurMention), {color: StyleUtils.getMentionTextColor(isOurMention)}]}
                            role={CONST.ROLE.LINK}
                            testID="mention-user"
                            href={`/${navigationRoute}`}
                        >
                            {htmlAttribAccountID ? `@${mentionDisplayText}` : <TNodeChildrenRenderer tnode={tnodeClone} />}
                        </Text>
                    </UserDetailsTooltip>
                </Text>
            )}
        </ShowContextMenuContext.Consumer>
    );
}

MentionUserRenderer.displayName = 'MentionUserRenderer';

export default withCurrentUserPersonalDetails(MentionUserRenderer);<|MERGE_RESOLUTION|>--- conflicted
+++ resolved
@@ -91,13 +91,7 @@
                         if (isDisabled) {
                             return;
                         }
-<<<<<<< HEAD
-                        return onShowContextMenu(() =>
-                            showContextMenuForReport(event, anchor, report?.reportID ?? '-1', action, checkIfContextMenuActive, ReportUtils.isArchivedRoom(reportNameValuePairs)),
-                        );
-=======
-                        showContextMenuForReport(event, anchor, report?.reportID ?? '-1', action, checkIfContextMenuActive, ReportUtils.isArchivedRoom(report, reportNameValuePairs));
->>>>>>> df73b076
+                        showContextMenuForReport(event, anchor, report?.reportID ?? '-1', action, checkIfContextMenuActive, ReportUtils.isArchivedRoom(reportNameValuePairs));
                     }}
                     onPress={(event) => {
                         event.preventDefault();
