--- conflicted
+++ resolved
@@ -37,7 +37,6 @@
             return;
         }
 
-<<<<<<< HEAD
         // If we are handling an old dot Expensify link we need to open it with openOldDotLink() so we can navigate to it with the user already logged in.
         // As attachments also use expensify.com we don't want it working the same as links.
         if (internalExpensifyPath && !isAttachment) {
@@ -46,20 +45,6 @@
         }
         Linking.openURL(attrHref);
     };
-=======
-    // If we are handling an old dot Expensify link (excluding Concierge) we need to open it with openOldDotLink() so we can navigate to it with the user already logged in.
-    // As attachments also use expensify.com we don't want it working the same as links.
-    if (internalExpensifyPath && !isAttachment) {
-        return (
-            <Text
-                style={styles.link}
-                onPress={() => Link.openOldDotLink(internalExpensifyPath)}
-            >
-                <TNodeChildrenRenderer tnode={props.tnode} />
-            </Text>
-        );
-    }
->>>>>>> c5b3ba87
 
     if (!HTMLEngineUtils.isInsideComment(props.tnode)) {
         // This is not a comment from a chat, the AnchorForCommentsOnly uses a Pressable to create a context menu on right click.
