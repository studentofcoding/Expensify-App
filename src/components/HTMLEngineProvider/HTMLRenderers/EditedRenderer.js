--- conflicted
+++ resolved
@@ -6,11 +6,7 @@
 import variables from '../../../styles/variables';
 import themeColors from '../../../styles/themes/default';
 import styles from '../../../styles/styles';
-<<<<<<< HEAD
-import { View } from 'react-native';
-=======
 import editedLabelStyles from '../../../styles/editedLabelStyles';
->>>>>>> 200ca859
 
 const propTypes = {
     ...htmlRendererPropTypes,
@@ -22,21 +18,6 @@
     const isPendingDelete = !!props.tnode.attributes.deleted;
 
     return (
-<<<<<<< HEAD
-        <View>
-            <Text
-                // eslint-disable-next-line react/jsx-props-no-spreading
-                {...defaultRendererProps}
-                fontSize={variables.fontSizeSmall}
-                color={themeColors.textSupporting}
-                style={[isPendingDelete && styles.offlineFeedback.deleted]}
-            >
-                {/* Native devices do not support margin between nested text */}
-                <Text style={styles.w1}>{' '}</Text>
-                {props.translate('reportActionCompose.edited')}
-            </Text>
-        </View>
-=======
         <Text
             // eslint-disable-next-line react/jsx-props-no-spreading
             {...defaultRendererProps}
@@ -48,7 +29,6 @@
             <Text style={[styles.w1, styles.userSelectNone]}>{' '}</Text>
             {props.translate('reportActionCompose.edited')}
         </Text>
->>>>>>> 200ca859
     );
 };
 
