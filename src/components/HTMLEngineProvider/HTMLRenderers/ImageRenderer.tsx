--- conflicted
+++ resolved
@@ -79,21 +79,6 @@
     ) : (
         <ShowContextMenuContext.Consumer>
             {({anchor, report, action, checkIfContextMenuActive}) => (
-<<<<<<< HEAD
-                <PressableWithoutFocus
-                    style={[styles.noOutline]}
-                    onPress={() => {
-                        const route = ROUTES.REPORT_ATTACHMENTS.getRoute(report?.reportID ?? '-1', source);
-                        Navigation.navigate(route);
-                    }}
-                    onLongPress={(event) => showContextMenuForReport(event, anchor, report?.reportID ?? '-1', action, checkIfContextMenuActive, ReportUtils.isArchivedRoom(report))}
-                    shouldUseHapticsOnLongPress
-                    accessibilityRole={CONST.ACCESSIBILITY_ROLE.IMAGEBUTTON}
-                    accessibilityLabel={translate('accessibilityHints.viewAttachment')}
-                >
-                    {thumbnailImageComponent}
-                </PressableWithoutFocus>
-=======
                 <AttachmentContext.Consumer>
                     {({reportID, accountID, type}) => (
                         <PressableWithoutFocus
@@ -108,7 +93,7 @@
                                     Navigation.navigate(route);
                                 }
                             }}
-                            onLongPress={(event) => showContextMenuForReport(event, anchor, report?.reportID ?? '', action, checkIfContextMenuActive, ReportUtils.isArchivedRoom(report))}
+                            onLongPress={(event) => showContextMenuForReport(event, anchor, report?.reportID ?? '-1', action, checkIfContextMenuActive, ReportUtils.isArchivedRoom(report))}
                             shouldUseHapticsOnLongPress
                             accessibilityRole={CONST.ACCESSIBILITY_ROLE.IMAGEBUTTON}
                             accessibilityLabel={translate('accessibilityHints.viewAttachment')}
@@ -117,7 +102,6 @@
                         </PressableWithoutFocus>
                     )}
                 </AttachmentContext.Consumer>
->>>>>>> 25c54389
             )}
         </ShowContextMenuContext.Consumer>
     );
