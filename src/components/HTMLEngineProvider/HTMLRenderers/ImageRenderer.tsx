import React, {memo} from 'react';
import {useOnyx} from 'react-native-onyx';
import type {OnyxEntry} from 'react-native-onyx';
import type {CustomRendererProps, TBlock} from 'react-native-render-html';
import {AttachmentContext} from '@components/AttachmentContext';
import {isDeletedNode} from '@components/HTMLEngineProvider/htmlEngineUtils';
import * as Expensicons from '@components/Icon/Expensicons';
import PressableWithoutFocus from '@components/Pressable/PressableWithoutFocus';
import {ShowContextMenuContext, showContextMenuForReport} from '@components/ShowContextMenuContext';
import ThumbnailImage from '@components/ThumbnailImage';
import useLocalize from '@hooks/useLocalize';
import useTheme from '@hooks/useTheme';
import useThemeStyles from '@hooks/useThemeStyles';
import * as FileUtils from '@libs/fileDownload/FileUtils';
import Navigation from '@libs/Navigation/Navigation';
import * as ReportUtils from '@libs/ReportUtils';
import tryResolveUrlFromApiRoot from '@libs/tryResolveUrlFromApiRoot';
import CONST from '@src/CONST';
import ONYXKEYS from '@src/ONYXKEYS';
import ROUTES from '@src/ROUTES';
import type {User} from '@src/types/onyx';

type ImageRendererWithOnyxProps = {
    /** Current user */
    // Following line is disabled because the onyx prop is only being used on the memo HOC
    // eslint-disable-next-line react/no-unused-prop-types
    user: OnyxEntry<User>;
};

type ImageRendererProps = ImageRendererWithOnyxProps & CustomRendererProps<TBlock>;

function ImageRenderer({tnode}: ImageRendererProps) {
    const styles = useThemeStyles();
    const {translate} = useLocalize();

    const htmlAttribs = tnode.attributes;
    const isDeleted = isDeletedNode(tnode);

    // There are two kinds of images that need to be displayed:
    //
    //     - Chat Attachment images
    //
    //           Images uploaded by the user via the app or email.
    //           These have a full-sized image `htmlAttribs[CONST.ATTACHMENT_SOURCE_ATTRIBUTE]`
    //           and a thumbnail `htmlAttribs.src`. Both of these URLs need to have
    //           an authToken added to them in order to control who
    //           can see the images.
    //
    //     - Non-Attachment Images
    //
    //           These could be hosted from anywhere (Expensify or another source)
    //           and are not protected by any kind of access control e.g. certain
    //           Concierge responder attachments are uploaded to S3 without any access
    //           control and thus require no authToken to verify access.
    //
    const attachmentSourceAttribute =
        htmlAttribs[CONST.ATTACHMENT_SOURCE_ATTRIBUTE] ?? (new RegExp(CONST.ATTACHMENT_OR_RECEIPT_LOCAL_URL, 'i').test(htmlAttribs.src) ? htmlAttribs.src : null);
    const isAttachmentOrReceipt = !!attachmentSourceAttribute;

    // Files created/uploaded/hosted by App should resolve from API ROOT. Other URLs aren't modified
    const previewSource = tryResolveUrlFromApiRoot(htmlAttribs.src);
    // The backend always returns these thumbnails with a .jpg extension, even for .png images.
    // As a workaround, we remove the .1024.jpg or .320.jpg suffix only for .png images,
    // For other image formats, we retain the thumbnail as is to avoid unnecessary modifications.
    const processedPreviewSource = typeof previewSource === 'string' ? previewSource.replace(/\.png\.(1024|320)\.jpg$/, '.png') : previewSource;
    const source = tryResolveUrlFromApiRoot(isAttachmentOrReceipt ? attachmentSourceAttribute : htmlAttribs.src);

    const alt = htmlAttribs.alt;
    const imageWidth = (htmlAttribs['data-expensify-width'] && parseInt(htmlAttribs['data-expensify-width'], 10)) || undefined;
    const imageHeight = (htmlAttribs['data-expensify-height'] && parseInt(htmlAttribs['data-expensify-height'], 10)) || undefined;
    const imagePreviewModalDisabled = htmlAttribs['data-expensify-preview-modal-disabled'] === 'true';

    const fileType = FileUtils.getFileType(attachmentSourceAttribute);
    const fallbackIcon = fileType === CONST.ATTACHMENT_FILE_TYPE.FILE ? Expensicons.Document : Expensicons.GalleryNotFound;
    const theme = useTheme();

    let fileName = htmlAttribs[CONST.ATTACHMENT_ORIGINAL_FILENAME_ATTRIBUTE] || FileUtils.getFileName(`${isAttachmentOrReceipt ? attachmentSourceAttribute : htmlAttribs.src}`);
    const fileInfo = FileUtils.splitExtensionFromFileName(fileName);
    if (!fileInfo.fileExtension) {
        fileName = `${fileInfo?.fileName || CONST.DEFAULT_IMAGE_FILE_NAME}.jpg`;
    }

    const thumbnailImageComponent = (
        <ThumbnailImage
            previewSourceURL={processedPreviewSource}
            style={styles.webViewStyles.tagStyles.img}
            isAuthTokenRequired={isAttachmentOrReceipt}
            fallbackIcon={fallbackIcon}
            imageWidth={imageWidth}
            imageHeight={imageHeight}
            isDeleted={isDeleted}
            altText={alt}
            fallbackIconBackground={theme.highlightBG}
            fallbackIconColor={theme.border}
        />
    );

    return imagePreviewModalDisabled ? (
        thumbnailImageComponent
    ) : (
        <ShowContextMenuContext.Consumer>
            {({anchor, report, reportNameValuePairs, action, checkIfContextMenuActive, isDisabled}) => (
                <AttachmentContext.Consumer>
                    {({reportID, accountID, type}) => (
                        <PressableWithoutFocus
                            style={[styles.noOutline]}
                            onPress={() => {
                                if (!source || !type) {
                                    return;
                                }

                                const attachmentLink = tnode.parent?.attributes?.href;
                                const route = ROUTES.ATTACHMENTS?.getRoute(reportID, type, source, accountID, isAttachmentOrReceipt, fileName, attachmentLink);
                                Navigation.navigate(route);
                            }}
                            onLongPress={(event) => {
                                if (isDisabled) {
                                    return;
                                }
<<<<<<< HEAD
                                showContextMenuForReport(event, anchor, report?.reportID, action, checkIfContextMenuActive, ReportUtils.isArchivedRoom(reportNameValuePairs));
=======
                                showContextMenuForReport(
                                    event,
                                    anchor,
                                    report?.reportID,
                                    action,
                                    checkIfContextMenuActive,
                                    ReportUtils.isArchivedNonExpenseReport(report, reportNameValuePairs),
                                );
>>>>>>> 92e5d458
                            }}
                            shouldUseHapticsOnLongPress
                            accessibilityRole={CONST.ROLE.BUTTON}
                            accessibilityLabel={translate('accessibilityHints.viewAttachment')}
                        >
                            {thumbnailImageComponent}
                        </PressableWithoutFocus>
                    )}
                </AttachmentContext.Consumer>
            )}
        </ShowContextMenuContext.Consumer>
    );
}

ImageRenderer.displayName = 'ImageRenderer';

const ImageRendererMemorize = memo(
    ImageRenderer,
    (prevProps, nextProps) => prevProps.tnode.attributes === nextProps.tnode.attributes && prevProps.user?.shouldUseStagingServer === nextProps.user?.shouldUseStagingServer,
);

function ImageRendererWrapper(props: CustomRendererProps<TBlock>) {
    const [user] = useOnyx(ONYXKEYS.USER);
    return (
        <ImageRendererMemorize
            // eslint-disable-next-line react/jsx-props-no-spreading
            {...props}
            user={user}
        />
    );
}

export default ImageRendererWrapper;<|MERGE_RESOLUTION|>--- conflicted
+++ resolved
@@ -117,9 +117,6 @@
                                 if (isDisabled) {
                                     return;
                                 }
-<<<<<<< HEAD
-                                showContextMenuForReport(event, anchor, report?.reportID, action, checkIfContextMenuActive, ReportUtils.isArchivedRoom(reportNameValuePairs));
-=======
                                 showContextMenuForReport(
                                     event,
                                     anchor,
@@ -128,7 +125,6 @@
                                     checkIfContextMenuActive,
                                     ReportUtils.isArchivedNonExpenseReport(report, reportNameValuePairs),
                                 );
->>>>>>> 92e5d458
                             }}
                             shouldUseHapticsOnLongPress
                             accessibilityRole={CONST.ROLE.BUTTON}
