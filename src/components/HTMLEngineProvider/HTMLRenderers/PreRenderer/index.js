--- conflicted
+++ resolved
@@ -5,34 +5,13 @@
 import * as DeviceCapabilities from '../../../../libs/DeviceCapabilities';
 import htmlRendererPropTypes from '../htmlRendererPropTypes';
 import BasePreRenderer from './BasePreRenderer';
-<<<<<<< HEAD
-import * as DeviceCapabilities from '../../../../libs/DeviceCapabilities';
-import ControlSelection from '../../../../libs/ControlSelection';
-import hasPassiveEventListenerSupport from '../../../../libs/DeviceCapabilities/hasPassiveEventListenerSupport';
-
-const supportsPassive = hasPassiveEventListenerSupport();
-
-class PreRenderer extends React.Component {
-    constructor(props) {
-        super(props);
-=======
->>>>>>> add7f66e
 
 const isScrollingVertically = (event) =>
     // Mark as vertical scrolling only when absolute value of deltaY is more than the double of absolute
     // value of deltaX, so user can use trackpad scroll on the code block horizontally at a wide angle.
     Math.abs(event.deltaY) > Math.abs(event.deltaX) * 2;
 
-<<<<<<< HEAD
-    componentDidMount() {
-        if (!this.ref) {
-            return;
-        }
-        this.ref.getScrollableNode().addEventListener('wheel', this.scrollNode, supportsPassive ? {passive: true} : false);
-    }
-=======
 const debouncedIsScrollingVertically = _.debounce(isScrollingVertically, 100, true);
->>>>>>> add7f66e
 
 function PreRenderer(props) {
     const scrollViewRef = useRef();
@@ -53,6 +32,7 @@
         const horizontalOverflow = node.scrollWidth > node.offsetWidth;
         if (event.currentTarget === node && horizontalOverflow && !debouncedIsScrollingVertically(event)) {
             node.scrollLeft += event.deltaX;
+            event.preventDefault();
             event.stopPropagation();
         }
     }, []);
