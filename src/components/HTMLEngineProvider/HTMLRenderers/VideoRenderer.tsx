--- conflicted
+++ resolved
@@ -44,11 +44,7 @@
                                 if (!sourceURL || !type) {
                                     return;
                                 }
-<<<<<<< HEAD
-                                const route = ROUTES.ATTACHMENTS.getRoute(report?.reportID ?? '-1', type, sourceURL, accountID, undefined, undefined, undefined, hashKey);
-=======
-                                const route = ROUTES.ATTACHMENTS.getRoute(report?.reportID, type, sourceURL, accountID);
->>>>>>> a1546692
+                                const route = ROUTES.ATTACHMENTS.getRoute(report?.reportID, type, sourceURL, accountID, undefined, undefined, undefined, hashKey);
                                 Navigation.navigate(route);
                             }}
                         />
