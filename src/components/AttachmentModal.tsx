--- conflicted
+++ resolved
@@ -1,3 +1,4 @@
+
 import Str from 'expensify-common/lib/str';
 import React, {memo, useCallback, useEffect, useMemo, useState} from 'react';
 import {Animated, Keyboard, View} from 'react-native';
@@ -462,7 +463,7 @@
     let shouldShowThreeDotsButton = false;
     if (!isEmptyObject(report)) {
         headerTitleNew = translate(isReceiptAttachment ? 'common.receipt' : 'common.attachment');
-        shouldShowDownloadButton = allowDownload && isDownloadButtonReadyToBeShown && !shouldShowNotFoundPage && !isReceiptAttachment && !isOffline;
+        shouldShowDownloadButton =  allowDownload && isDownloadButtonReadyToBeShown && !shouldShowNotFoundPage && !isReceiptAttachment && !isOffline;
         shouldShowThreeDotsButton = isReceiptAttachment && isModalOpen && threeDotsMenuItems.length !== 0;
     }
     const context = useMemo(
@@ -526,37 +527,8 @@
                                 onLinkPress={() => Navigation.dismissModal()}
                             />
                         )}
-<<<<<<< HEAD
                         {!shouldShowNotFoundPage && (
                             !isEmptyObject(report) && !isReceiptAttachment ? (
-                                <AttachmentCarousel
-                                    report={report}
-                                    onNavigate={onNavigate}
-                                    onClose={closeModal}
-                                    source={source}
-                                    setDownloadButtonVisibility={setDownloadButtonVisibility}
-                                />
-                            ) : (
-                                !!sourceForAttachmentView &&
-                                shouldLoadAttachment &&
-                                !isLoading && (
-                                    <AttachmentCarouselPagerContext.Provider value={context}>
-                                        <AttachmentView
-                                            containerStyles={[styles.mh5]}
-                                            source={sourceForAttachmentView}
-                                            isAuthTokenRequired={isAuthTokenRequiredState}
-                                            file={file}
-                                            onToggleKeyboard={updateConfirmButtonVisibility}
-                                            isWorkspaceAvatar={isWorkspaceAvatar}
-                                            maybeIcon={maybeIcon}
-                                            fallbackSource={fallbackSource}
-                                            isUsedInAttachmentModal
-                                            transactionID={transaction?.transactionID}
-                                        />
-                                    </AttachmentCarouselPagerContext.Provider>
-                                )
-=======
-                        {!isEmptyObject(report) && !isReceiptAttachment ? (
                             <AttachmentCarousel
                                 accountID={accountID}
                                 type={type}
@@ -570,7 +542,7 @@
                             !!sourceForAttachmentView &&
                             shouldLoadAttachment &&
                             !isLoading &&
-                            !shouldShowNotFoundPage && (
+                            (
                                 <AttachmentCarouselPagerContext.Provider value={context}>
                                     <AttachmentView
                                         containerStyles={[styles.mh5]}
@@ -585,10 +557,8 @@
                                         transactionID={transaction?.transactionID}
                                     />
                                 </AttachmentCarouselPagerContext.Provider>
->>>>>>> 6af68110
                             )
-                        )}
-
+                        ))}
                     </View>
                     {/* If we have an onConfirm method show a confirmation button */}
                     {!!onConfirm && (
