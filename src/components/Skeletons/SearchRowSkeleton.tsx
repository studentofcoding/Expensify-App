--- conflicted
+++ resolved
@@ -42,7 +42,7 @@
             <View style={[styles.flex1, containerStyle]}>
                 <ItemListSkeletonView
                     itemViewHeight={CONST.SEARCH_SKELETON_VIEW_ITEM_HEIGHT}
-                    itemViewStyle={[styles.highlightBG, styles.mb3, styles.br3, styles.mh5]}
+                    itemViewStyle={[styles.highlightBG, styles.mb2, styles.br3, styles.mh5]}
                     gradientOpacityEnabled={gradientOpacityEnabled}
                     shouldAnimate={shouldAnimate}
                     fixedNumItems={fixedNumItems}
@@ -123,12 +123,6 @@
     return (
         <View style={[styles.flex1, containerStyle]}>
             <ItemListSkeletonView
-<<<<<<< HEAD
-                itemViewHeight={CONST.SEARCH_SKELETON_VIEW_ITEM_HEIGHT}
-                itemViewStyle={[styles.highlightBG, styles.mb2, styles.br3, styles.mh5]}
-                gradientOpacityEnabled={gradientOpacityEnabled}
-=======
->>>>>>> efa32742
                 shouldAnimate={shouldAnimate}
                 fixedNumItems={fixedNumItems}
                 gradientOpacityEnabled={gradientOpacityEnabled}
