--- conflicted
+++ resolved
@@ -25,17 +25,10 @@
 const PressableWithFeedback = forwardRef((props, ref) => {
     const propsWithoutStyling = _.omit(props, omittedProps);
     return (
-<<<<<<< HEAD
-        // eslint-disable-next-line react/jsx-props-no-spreading
-        <GenericPressable
-            ref={ref}
-            style={props.wrapperStyle}
-=======
         <GenericPressable
             ref={ref}
             style={props.wrapperStyle}
             // eslint-disable-next-line react/jsx-props-no-spreading
->>>>>>> 6d17cc80
             {...propsWithoutStyling}
         >
             {(state) => (
