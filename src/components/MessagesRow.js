--- conflicted
+++ resolved
@@ -5,11 +5,8 @@
 import useLocalize from '@hooks/useLocalize';
 import stylePropTypes from '@styles/stylePropTypes';
 import * as StyleUtils from '@styles/StyleUtils';
-<<<<<<< HEAD
-import themeColors from '@styles/themes/default';
-=======
+import useTheme from '@styles/themes/useTheme';
 import useThemeStyles from '@styles/useThemeStyles';
->>>>>>> 69a33583
 import CONST from '@src/CONST';
 import DotIndicatorMessage from './DotIndicatorMessage';
 import Icon from './Icon';
@@ -42,6 +39,7 @@
 };
 
 function MessagesRow({messages, type, onClose, containerStyles, canDismiss}) {
+    const theme = useTheme();
     const styles = useThemeStyles();
     const {translate} = useLocalize();
     if (_.isEmpty(messages)) {
@@ -64,7 +62,7 @@
                         accessibilityLabel={translate('common.close')}
                     >
                         <Icon
-                            fill={themeColors.icon}
+                            fill={theme.icon}
                             src={Expensicons.Close}
                         />
                     </PressableWithoutFeedback>
