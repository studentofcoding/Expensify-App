--- conflicted
+++ resolved
@@ -44,10 +44,6 @@
         this.deleteMoneyRequest = this.deleteMoneyRequest.bind(this);
     }
 
-<<<<<<< HEAD
-    cancelMoneyRequest() {
-        IOU.cancelMoneyRequest(this.props.chatReportID, this.props.iouReportID, this.props.rejectButtonType, this.props.action, this.props.shouldCloseOnReject);
-=======
     deleteMoneyRequest() {
         IOU.deleteMoneyRequest(
             this.props.chatReportID,
@@ -55,7 +51,6 @@
             this.props.action,
             this.props.shouldCloseOnDelete,
         );
->>>>>>> cc78a083
     }
 
     render() {
@@ -71,7 +66,9 @@
                         action={this.props.action}
                         wrapperStyles={[styles.reportTransactionWrapper]}
                     >
-                        <Text style={[styles.chatItemMessage]}>{this.props.action.message[0].text}</Text>
+                        <Text style={[styles.chatItemMessage]}>
+                            {this.props.action.message[0].text}
+                        </Text>
                     </ReportActionItemSingle>
                     {this.props.canBeDeleted && (
                         <View style={[styles.flexRow, styles.justifyContentStart]}>
