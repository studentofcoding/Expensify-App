import React, {Component} from 'react';
import PropTypes from 'prop-types';
import {View} from 'react-native';
import styles from '../styles/styles';
import * as IOU from '../libs/actions/IOU';
import * as ReportActions from '../libs/actions/ReportActions';
import reportActionPropTypes from '../pages/home/report/reportActionPropTypes';
import ReportActionItemSingle from '../pages/home/report/ReportActionItemSingle';
import withLocalize, {withLocalizePropTypes} from './withLocalize';
import OfflineWithFeedback from './OfflineWithFeedback';
import Text from './Text';
import Button from './Button';
import * as ReportActionsUtils from '../libs/ReportActionsUtils';

const propTypes = {
    /** The chatReport which the transaction is associated with */
    /* eslint-disable-next-line react/no-unused-prop-types */
    chatReportID: PropTypes.string.isRequired,

    /** ID for the IOU report */
    /* eslint-disable-next-line react/no-unused-prop-types */
    iouReportID: PropTypes.string.isRequired,

    /** The report action which we are displaying */
    action: PropTypes.shape(reportActionPropTypes).isRequired,

    /** Can this transaction be deleted? */
    canBeDeleted: PropTypes.bool,

    /** Indicates whether pressing the delete button should hide the details sidebar */
    shouldCloseOnDelete: PropTypes.bool,

    ...withLocalizePropTypes,
};

const defaultProps = {
    canBeDeleted: false,
    shouldCloseOnDelete: false,
};

class ReportTransaction extends Component {
    constructor(props) {
        super(props);

        this.deleteMoneyRequest = this.deleteMoneyRequest.bind(this);
    }

    deleteMoneyRequest() {
        IOU.deleteMoneyRequest(this.props.chatReportID, this.props.iouReportID, this.props.action, this.props.shouldCloseOnDelete);
    }

    render() {
        return (
            <OfflineWithFeedback
<<<<<<< HEAD
                onClose={() => {
                    if (ReportActionsUtils.isMoneyRequestAction(this.props.action)) {
                        ReportActions.clearSendMoneyErrors(this.props.chatReportID, this.props.action.reportActionID);
                    }
                    if (this.props.action.pendingAction === CONST.RED_BRICK_ROAD_PENDING_ACTION.ADD) {
                        ReportActions.deleteOptimisticReportAction(this.props.chatReportID, this.props.action.reportActionID);
                    } else {
                        ReportActions.clearReportActionErrors(this.props.chatReportID, this.props.action.reportActionID);
                    }
                }}
=======
                onClose={() => ReportActions.clearReportActionErrors(this.props.chatReportID, this.props.action)}
>>>>>>> d76e0667
                pendingAction={this.props.action.pendingAction}
                errors={this.props.action.errors}
                errorRowStyles={[styles.ml10, styles.mr2]}
            >
                <View styles={[styles.mb5]}>
                    <ReportActionItemSingle
                        action={this.props.action}
                        wrapperStyles={[styles.reportTransactionWrapper]}
                    >
                        <Text style={[styles.chatItemMessage]}>{this.props.action.message[0].text}</Text>
                    </ReportActionItemSingle>
                    {this.props.canBeDeleted && (
                        <View style={[styles.flexRow, styles.justifyContentStart]}>
                            <Button
                                small
                                text={this.props.translate('common.delete')}
                                style={[styles.mb3, styles.chatItemComposeSecondaryRowOffset]}
                                onPress={this.deleteMoneyRequest}
                            />
                        </View>
                    )}
                </View>
            </OfflineWithFeedback>
        );
    }
}

ReportTransaction.defaultProps = defaultProps;
ReportTransaction.propTypes = propTypes;
export default withLocalize(ReportTransaction);<|MERGE_RESOLUTION|>--- conflicted
+++ resolved
@@ -10,7 +10,6 @@
 import OfflineWithFeedback from './OfflineWithFeedback';
 import Text from './Text';
 import Button from './Button';
-import * as ReportActionsUtils from '../libs/ReportActionsUtils';
 
 const propTypes = {
     /** The chatReport which the transaction is associated with */
@@ -52,20 +51,7 @@
     render() {
         return (
             <OfflineWithFeedback
-<<<<<<< HEAD
-                onClose={() => {
-                    if (ReportActionsUtils.isMoneyRequestAction(this.props.action)) {
-                        ReportActions.clearSendMoneyErrors(this.props.chatReportID, this.props.action.reportActionID);
-                    }
-                    if (this.props.action.pendingAction === CONST.RED_BRICK_ROAD_PENDING_ACTION.ADD) {
-                        ReportActions.deleteOptimisticReportAction(this.props.chatReportID, this.props.action.reportActionID);
-                    } else {
-                        ReportActions.clearReportActionErrors(this.props.chatReportID, this.props.action.reportActionID);
-                    }
-                }}
-=======
                 onClose={() => ReportActions.clearReportActionErrors(this.props.chatReportID, this.props.action)}
->>>>>>> d76e0667
                 pendingAction={this.props.action.pendingAction}
                 errors={this.props.action.errors}
                 errorRowStyles={[styles.ml10, styles.mr2]}
