import React, {Component} from 'react';
import PropTypes from 'prop-types';
import {View} from 'react-native';
import Str from 'expensify-common/lib/str';
import styles from '../styles/styles';
import CONST from '../CONST';
import * as IOU from '../libs/actions/IOU';
import * as ReportActions from '../libs/actions/ReportActions';
import reportActionPropTypes from '../pages/home/report/reportActionPropTypes';
import ReportActionItemSingle from '../pages/home/report/ReportActionItemSingle';
import withLocalize, {withLocalizePropTypes} from './withLocalize';
import OfflineWithFeedback from './OfflineWithFeedback';
import Text from './Text';
import Button from './Button';

const propTypes = {
    /** The chatReport which the transaction is associated with */
    /* eslint-disable-next-line react/no-unused-prop-types */
    chatReportID: PropTypes.string.isRequired,

    /** ID for the IOU report */
    /* eslint-disable-next-line react/no-unused-prop-types */
    iouReportID: PropTypes.string.isRequired,

    /** The report action which we are displaying */
    action: PropTypes.shape(reportActionPropTypes).isRequired,

    /** Can this transaction be rejected? */
    canBeRejected: PropTypes.bool,

    /** Type of the reject transaction button */
    rejectButtonType: PropTypes.oneOf([CONST.IOU.REPORT_ACTION_TYPE.DECLINE, CONST.IOU.REPORT_ACTION_TYPE.CANCEL]).isRequired,

    ...withLocalizePropTypes,
};

const defaultProps = {
    canBeRejected: false,
};

class ReportTransaction extends Component {
    constructor(props) {
        super(props);

        this.cancelMoneyRequest = this.cancelMoneyRequest.bind(this);
    }

    cancelMoneyRequest() {
        IOU.cancelMoneyRequest(
            this.props.chatReportID,
            this.props.iouReportID,
            this.props.rejectButtonType,
            this.props.action,
        );
    }

    render() {
        return (
            <OfflineWithFeedback
                onClose={() => {
                    if (this.props.action.actionName === CONST.REPORT.ACTIONS.TYPE.IOU) {
                        ReportActions.clearSendMoneyErrors(this.props.chatReportID, this.props.action.reportActionID);
                    }
                    if (this.props.action.pendingAction === CONST.RED_BRICK_ROAD_PENDING_ACTION.ADD) {
                        ReportActions.deleteOptimisticReportAction(this.props.chatReportID, this.props.action.reportActionID);
                    } else {
                        ReportActions.clearReportActionErrors(this.props.chatReportID, this.props.action.reportActionID);
                    }
                }}
                pendingAction={this.props.action.pendingAction}
                errors={this.props.action.errors}
                errorRowStyles={[styles.ml10, styles.mr2]}
            >
                <View styles={[styles.mb5]}>
                    <ReportActionItemSingle
                        action={this.props.action}
                        wrapperStyles={[styles.reportTransactionWrapper]}
                    >
                        <Text style={[styles.chatItemMessage]}>
<<<<<<< HEAD
                            {Str.htmlDecode(this.props.action.message[0].text)}
=======
                            {Str.htmlDecode(this.props.action.message[0].html)}
>>>>>>> c35f7775
                        </Text>
                    </ReportActionItemSingle>
                    {this.props.canBeRejected && (
                        <View style={[styles.flexRow, styles.justifyContentStart]}>
                            <Button
                                small
                                text={this.props.translate(`common.${this.props.rejectButtonType}`)}
                                style={[styles.mb3, styles.chatItemComposeSecondaryRowOffset]}
                                onPress={this.cancelMoneyRequest}
                            />
                        </View>
                    )}
                </View>
            </OfflineWithFeedback>
        );
    }
}

ReportTransaction.defaultProps = defaultProps;
ReportTransaction.propTypes = propTypes;
export default withLocalize(ReportTransaction);<|MERGE_RESOLUTION|>--- conflicted
+++ resolved
@@ -77,11 +77,7 @@
                         wrapperStyles={[styles.reportTransactionWrapper]}
                     >
                         <Text style={[styles.chatItemMessage]}>
-<<<<<<< HEAD
-                            {Str.htmlDecode(this.props.action.message[0].text)}
-=======
                             {Str.htmlDecode(this.props.action.message[0].html)}
->>>>>>> c35f7775
                         </Text>
                     </ReportActionItemSingle>
                     {this.props.canBeRejected && (
