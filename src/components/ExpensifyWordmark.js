import PropTypes from 'prop-types';
import React from 'react';
import {View} from 'react-native';
import _ from 'underscore';
import AdHocLogo from '@assets/images/expensify-logo--adhoc.svg';
import DevLogo from '@assets/images/expensify-logo--dev.svg';
import StagingLogo from '@assets/images/expensify-logo--staging.svg';
import ProductionLogo from '@assets/images/expensify-wordmark.svg';
import useEnvironment from '@hooks/useEnvironment';
import * as StyleUtils from '@styles/StyleUtils';
<<<<<<< HEAD
=======
import useTheme from '@styles/themes/useTheme';
import useThemeStyles from '@styles/useThemeStyles';
>>>>>>> 69a33583
import variables from '@styles/variables';
import CONST from '@src/CONST';
import ImageSVG from './ImageSVG';
import withWindowDimensions, {windowDimensionsPropTypes} from './withWindowDimensions';

const propTypes = {
    /** Additional styles to add to the component */
    style: PropTypes.oneOfType([PropTypes.arrayOf(PropTypes.object), PropTypes.object]),

    ...windowDimensionsPropTypes,
};

const defaultProps = {
    style: {},
};

const logoComponents = {
    [CONST.ENVIRONMENT.DEV]: DevLogo,
    [CONST.ENVIRONMENT.STAGING]: StagingLogo,
    [CONST.ENVIRONMENT.PRODUCTION]: ProductionLogo,
};

function ExpensifyWordmark(props) {
    const theme = useTheme();
    const styles = useThemeStyles();
    const {environment} = useEnvironment();
    // PascalCase is required for React components, so capitalize the const here

    const LogoComponent = logoComponents[environment] || AdHocLogo;
    return (
        <>
            <View
                style={[
                    StyleUtils.getSignInWordmarkWidthStyle(environment, props.isSmallScreenWidth),
                    StyleUtils.getHeight(props.isSmallScreenWidth ? variables.signInLogoHeightSmallScreen : variables.signInLogoHeight),
                    props.isSmallScreenWidth && (environment === CONST.ENVIRONMENT.DEV || environment === CONST.ENVIRONMENT.STAGING) ? styles.ml3 : {},
                    ...(_.isArray(props.style) ? props.style : [props.style]),
                ]}
            >
<<<<<<< HEAD
                <ImageSVG
                    contentFit="contain"
                    src={LogoComponent}
                />
=======
                <LogoComponent fill={theme.success} />
>>>>>>> 69a33583
            </View>
        </>
    );
}

ExpensifyWordmark.displayName = 'ExpensifyWordmark';
ExpensifyWordmark.defaultProps = defaultProps;
ExpensifyWordmark.propTypes = propTypes;
export default withWindowDimensions(ExpensifyWordmark);<|MERGE_RESOLUTION|>--- conflicted
+++ resolved
@@ -8,11 +8,7 @@
 import ProductionLogo from '@assets/images/expensify-wordmark.svg';
 import useEnvironment from '@hooks/useEnvironment';
 import * as StyleUtils from '@styles/StyleUtils';
-<<<<<<< HEAD
-=======
-import useTheme from '@styles/themes/useTheme';
 import useThemeStyles from '@styles/useThemeStyles';
->>>>>>> 69a33583
 import variables from '@styles/variables';
 import CONST from '@src/CONST';
 import ImageSVG from './ImageSVG';
@@ -36,7 +32,6 @@
 };
 
 function ExpensifyWordmark(props) {
-    const theme = useTheme();
     const styles = useThemeStyles();
     const {environment} = useEnvironment();
     // PascalCase is required for React components, so capitalize the const here
@@ -52,14 +47,10 @@
                     ...(_.isArray(props.style) ? props.style : [props.style]),
                 ]}
             >
-<<<<<<< HEAD
                 <ImageSVG
                     contentFit="contain"
                     src={LogoComponent}
                 />
-=======
-                <LogoComponent fill={theme.success} />
->>>>>>> 69a33583
             </View>
         </>
     );
