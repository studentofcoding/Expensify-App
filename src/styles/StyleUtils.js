import _ from 'underscore';
import CONST from '../CONST';
import fontFamily from './fontFamily';
import themeColors from './themes/default';
import variables from './variables';
import colors from './colors';
import positioning from './utilities/positioning';
import styles from './styles';
import * as ReportUtils from '../libs/ReportUtils';
import getSafeAreaPaddingTop from '../libs/getSafeAreaPaddingTop';

const workspaceColorOptions = [
    {backgroundColor: colors.blue200, fill: colors.blue700},
    {backgroundColor: colors.blue400, fill: colors.blue800},
    {backgroundColor: colors.blue700, fill: colors.blue200},
    {backgroundColor: colors.green200, fill: colors.green700},
    {backgroundColor: colors.green400, fill: colors.green800},
    {backgroundColor: colors.green700, fill: colors.green200},
    {backgroundColor: colors.yellow200, fill: colors.yellow700},
    {backgroundColor: colors.yellow400, fill: colors.yellow800},
    {backgroundColor: colors.yellow700, fill: colors.yellow200},
    {backgroundColor: colors.tangerine200, fill: colors.tangerine700},
    {backgroundColor: colors.tangerine400, fill: colors.tangerine800},
    {backgroundColor: colors.tangerine700, fill: colors.tangerine400},
    {backgroundColor: colors.pink200, fill: colors.pink700},
    {backgroundColor: colors.pink400, fill: colors.pink800},
    {backgroundColor: colors.pink700, fill: colors.pink200},
    {backgroundColor: colors.ice200, fill: colors.ice700},
    {backgroundColor: colors.ice400, fill: colors.ice800},
    {backgroundColor: colors.ice700, fill: colors.ice200},
];

const avatarBorderSizes = {
    [CONST.AVATAR_SIZE.SMALL_SUBSCRIPT]: variables.componentBorderRadiusSmall,
    [CONST.AVATAR_SIZE.MID_SUBSCRIPT]: variables.componentBorderRadiusSmall,
    [CONST.AVATAR_SIZE.SUBSCRIPT]: variables.componentBorderRadiusSmall,
    [CONST.AVATAR_SIZE.SMALLER]: variables.componentBorderRadiusMedium,
    [CONST.AVATAR_SIZE.SMALL]: variables.componentBorderRadiusMedium,
    [CONST.AVATAR_SIZE.HEADER]: variables.componentBorderRadiusMedium,
    [CONST.AVATAR_SIZE.DEFAULT]: variables.componentBorderRadiusNormal,
    [CONST.AVATAR_SIZE.MEDIUM]: variables.componentBorderRadiusLarge,
    [CONST.AVATAR_SIZE.LARGE]: variables.componentBorderRadiusLarge,
    [CONST.AVATAR_SIZE.LARGE_BORDERED]: variables.componentBorderRadiusRounded,
};

const avatarSizes = {
    [CONST.AVATAR_SIZE.DEFAULT]: variables.avatarSizeNormal,
    [CONST.AVATAR_SIZE.SMALL_SUBSCRIPT]: variables.avatarSizeSmallSubscript,
    [CONST.AVATAR_SIZE.MID_SUBSCRIPT]: variables.avatarSizeMidSubscript,
    [CONST.AVATAR_SIZE.SUBSCRIPT]: variables.avatarSizeSubscript,
    [CONST.AVATAR_SIZE.SMALL]: variables.avatarSizeSmall,
    [CONST.AVATAR_SIZE.SMALLER]: variables.avatarSizeSmaller,
    [CONST.AVATAR_SIZE.LARGE]: variables.avatarSizeLarge,
    [CONST.AVATAR_SIZE.MEDIUM]: variables.avatarSizeMedium,
    [CONST.AVATAR_SIZE.LARGE_BORDERED]: variables.avatarSizeLargeBordered,
    [CONST.AVATAR_SIZE.HEADER]: variables.avatarSizeHeader,
};

/**
 * Return the style size from an avatar size constant
 *
 * @param {String} size
 * @returns {Number}
 */
function getAvatarSize(size) {
    return avatarSizes[size];
}

/**
 * Return the style from an avatar size constant
 *
 * @param {String} size
 * @returns {Object}
 */
function getAvatarStyle(size) {
    const avatarSize = getAvatarSize(size);
    return {
        height: avatarSize,
        width: avatarSize,
        borderRadius: avatarSize,
        backgroundColor: themeColors.offline,
    };
}

/**
 * Get Font size of '+1' text on avatar overlay
 * @param {String} size
 * @returns {Number}
 */
function getAvatarExtraFontSizeStyle(size) {
    const AVATAR_SIZES = {
        [CONST.AVATAR_SIZE.DEFAULT]: variables.fontSizeNormal,
        [CONST.AVATAR_SIZE.SMALL_SUBSCRIPT]: variables.fontSizeExtraSmall,
        [CONST.AVATAR_SIZE.MID_SUBSCRIPT]: variables.fontSizeExtraSmall,
        [CONST.AVATAR_SIZE.SUBSCRIPT]: variables.fontSizeExtraSmall,
        [CONST.AVATAR_SIZE.SMALL]: variables.fontSizeSmall,
        [CONST.AVATAR_SIZE.SMALLER]: variables.fontSizeExtraSmall,
        [CONST.AVATAR_SIZE.LARGE]: variables.fontSizeXLarge,
        [CONST.AVATAR_SIZE.MEDIUM]: variables.fontSizeMedium,
        [CONST.AVATAR_SIZE.LARGE_BORDERED]: variables.fontSizeXLarge,
    };
    return {
        fontSize: AVATAR_SIZES[size],
    };
}

/**
 * Get Bordersize of Avatar based on avatar size
 * @param {String} size
 * @returns {Number}
 */
function getAvatarBorderWidth(size) {
    const AVATAR_SIZES = {
        [CONST.AVATAR_SIZE.DEFAULT]: 3,
        [CONST.AVATAR_SIZE.SMALL_SUBSCRIPT]: 2,
        [CONST.AVATAR_SIZE.MID_SUBSCRIPT]: 2,
        [CONST.AVATAR_SIZE.SUBSCRIPT]: 2,
        [CONST.AVATAR_SIZE.SMALL]: 3,
        [CONST.AVATAR_SIZE.SMALLER]: 2,
        [CONST.AVATAR_SIZE.LARGE]: 4,
        [CONST.AVATAR_SIZE.MEDIUM]: 3,
        [CONST.AVATAR_SIZE.LARGE_BORDERED]: 4,
    };
    return AVATAR_SIZES[size];
}

/**
* Return the border radius for an avatar
*
* @param {String} size
* @param {String} type
* @returns {Object}
*/
function getAvatarBorderRadius(size, type) {
    if (type === CONST.ICON_TYPE_WORKSPACE) {
        return {borderRadius: avatarBorderSizes[size]};
    }

    // Default to rounded border
    return {borderRadius: variables.buttonBorderRadius};
}

/**
 * Return the border style for an avatar
 *
 * @param {String} size
 * @param {String} type
 * @returns {Object}
 */
function getAvatarBorderStyle(size, type) {
    return {
        overflow: 'hidden',
        ...getAvatarBorderRadius(size, type),
    };
}

/**
 * Helper method to return old dot default avatar associated with login
 *
 * @param {String} [workspaceName]
 * @returns {Object}
 */
function getDefaultWorkspaceAvatarColor(workspaceName) {
    const colorHash = ReportUtils.hashLogin(workspaceName.trim(), workspaceColorOptions.length);

    return workspaceColorOptions[colorHash];
}

/**
 * Takes safe area insets and returns padding to use for a View
 *
 * @param {Object} insets
 * @param {Boolean} statusBarTranslucent
 * @returns {Object}
 */
function getSafeAreaPadding(insets, statusBarTranslucent) {
    return {
        paddingTop: getSafeAreaPaddingTop(insets, statusBarTranslucent),
        paddingBottom: insets.bottom * variables.safeInsertPercentage,
        paddingLeft: insets.left * variables.safeInsertPercentage,
        paddingRight: insets.right * variables.safeInsertPercentage,
    };
}

/**
 * Takes safe area insets and returns margin to use for a View
 *
 * @param {Object} insets
 * @returns {Object}
 */
function getSafeAreaMargins(insets) {
    return {marginBottom: insets.bottom * variables.safeInsertPercentage};
}

/**
 * Return navigation menu styles.
 *
 * @param {Boolean} isSmallScreenWidth
 * @returns {Object}
 */
function getNavigationDrawerStyle(isSmallScreenWidth) {
    return isSmallScreenWidth
        ? {
            width: '100%',
            height: '100%',
            borderColor: themeColors.border,
            backgroundColor: themeColors.appBG,
        }
        : {
            height: '100%',
            width: variables.sideBarWidth,
            borderRightColor: themeColors.border,
            backgroundColor: themeColors.appBG,
        };
}

function getNavigationDrawerType(isSmallScreenWidth) {
    return isSmallScreenWidth ? 'slide' : 'permanent';
}

/**
 * @param {Boolean} isZoomed
 * @param {Boolean} isDragging
 * @return {Object}
 */
function getZoomCursorStyle(isZoomed, isDragging) {
    if (!isZoomed) {
        return styles.cursorZoomIn;
    }

    return isDragging ? styles.cursorGrabbing : styles.cursorZoomOut;
}

/**
 * @param {Boolean} isZoomed
 * @param {Number} imgWidth
 * @param {Number} imgHeight
 * @param {Number} zoomScale
 * @param {Number} containerHeight
 * @param {Number} containerWidth
 * @param {Boolean} isLoading
 * @returns {Object | undefined}
 */
function getZoomSizingStyle(isZoomed, imgWidth, imgHeight, zoomScale, containerHeight, containerWidth, isLoading) {
    // Hide image until finished loading to prevent showing preview with wrong dimensions
    if (isLoading || imgWidth === 0 || imgHeight === 0) {
        return undefined;
    }
    const top = `${Math.max((containerHeight - imgHeight) / 2, 0)}px`;
    const left = `${Math.max((containerWidth - imgWidth) / 2, 0)}px`;

    // Return different size and offset style based on zoomScale and isZoom.
    if (isZoomed) {
        // When both width and height are smaller than container(modal) size, set the height by multiplying zoomScale if it is zoomed in.
        if (zoomScale >= 1) {
            return {
                height: `${imgHeight * zoomScale}px`,
                width: `${imgWidth * zoomScale}px`,
            };
        }

        // If image height and width are bigger than container size, display image with original size because original size is bigger and position absolute.
        return {
            height: `${imgHeight}px`,
            width: `${imgWidth}px`,
            top,
            left,
        };
    }

    // If image is not zoomed in and image size is smaller than container size, display with original size based on offset and position absolute.
    if (zoomScale > 1) {
        return {
            height: `${imgHeight}px`,
            width: `${imgWidth}px`,
            top,
            left,
        };
    }

    // If image is bigger than container size, display full image in the screen with scaled size (fit by container size) and position absolute.
    // top, left offset should be different when displaying long or wide image.
    const scaledTop = `${Math.max((containerHeight - (imgHeight * zoomScale)) / 2, 0)}px`;
    const scaledLeft = `${Math.max((containerWidth - (imgWidth * zoomScale)) / 2, 0)}px`;
    return {
        height: `${imgHeight * zoomScale}px`,
        width: `${imgWidth * zoomScale}px`,
        top: scaledTop,
        left: scaledLeft,
    };
}

/**
 * Returns auto grow text input style
 *
 * @param {Number} width
 * @return {Object}
 */
function getWidthStyle(width) {
    return {
        width,
    };
}

/**
 * Returns auto grow height text input style
 *
 * @param {Number} textInputHeight
 * @param {Number} maxHeight
 * @returns {Object}
 */
function getAutoGrowHeightInputStyle(textInputHeight, maxHeight) {
    if (textInputHeight > maxHeight) {
        return {
            ...styles.pr0,
            ...styles.overflowAuto,
        };
    }

    return {
        ...styles.pr0,
        ...styles.overflowHidden,
        height: maxHeight,
    };
}

/**
 * Returns a style with backgroundColor and borderColor set to the same color
 *
 * @param {String} backgroundColor
 * @returns {Object}
 */
function getBackgroundAndBorderStyle(backgroundColor) {
    return {
        backgroundColor,
        borderColor: backgroundColor,
    };
}

/**
 * Returns a style with the specified backgroundColor
 *
 * @param {String} backgroundColor
 * @returns {Object}
 */
function getBackgroundColorStyle(backgroundColor) {
    return {
        backgroundColor,
    };
}

/**
 * Returns the width style for the wordmark logo on the sign in page
 *
 * @param {String} environment
 * @param {Boolean} isSmallScreenWidth
 * @returns {Object}
 */
function getSignInWordmarkWidthStyle(environment, isSmallScreenWidth) {
    if (environment === CONST.ENVIRONMENT.DEV) {
        return isSmallScreenWidth ? {width: variables.signInLogoWidthPill} : {width: variables.signInLogoWidthLargeScreenPill};
    }
    if (environment === CONST.ENVIRONMENT.STAGING) {
        return isSmallScreenWidth ? {width: variables.signInLogoWidthPill} : {width: variables.signInLogoWidthLargeScreenPill};
    }
    if (environment === CONST.ENVIRONMENT.PRODUCTION) {
        return isSmallScreenWidth ? {width: variables.signInLogoWidth} : {width: variables.signInLogoWidthLargeScreen};
    }
    return isSmallScreenWidth ? {width: variables.signInLogoWidthPill} : {width: variables.signInLogoWidthLargeScreenPill};
}

/**
 * Converts a color in hexadecimal notation into RGB notation.
 *
 * @param {String} hexadecimal A color in hexadecimal notation.
 * @returns {Array} `undefined` if the input color is not in hexadecimal notation. Otherwise, the RGB components of the input color.
 */
function hexadecimalToRGBArray(hexadecimal) {
    const components = /^#?([a-f\d]{2})([a-f\d]{2})([a-f\d]{2})$/i.exec(hexadecimal);

    if (components === null) { return undefined; }

    return _.map(components.slice(1), component => parseInt(component, 16));
}

/**
 * Returns a background color with opacity style
 *
 * @param {String} backgroundColor
 * @param {number} opacity
 * @returns {Object}
 */
function getBackgroundColorWithOpacityStyle(backgroundColor, opacity) {
    const result = hexadecimalToRGBArray(backgroundColor);
    if (result !== undefined) {
        return {
            backgroundColor: `rgba(${result[0]}, ${result[1]}, ${result[2]}, ${opacity})`,
        };
    }
    return {};
}

/**
 * Generate a style for the background color of the Badge
 *
 * @param {Boolean} success
 * @param {Boolean} error
 * @param {boolean} [isPressed=false]
 * @param {boolean} [isAdHoc=false]
 * @return {Object}
 */
function getBadgeColorStyle(success, error, isPressed = false, isAdHoc = false) {
    if (success) {
        if (isAdHoc) {
            return isPressed ? styles.badgeAdHocSuccessPressed : styles.badgeAdHocSuccess;
        }
        return isPressed ? styles.badgeSuccessPressed : styles.badgeSuccess;
    }
    if (error) {
        return isPressed ? styles.badgeDangerPressed : styles.badgeDanger;
    }
    return {};
}

/**
 * Generate a style for the background color of the button, based on its current state.
 *
 * @param {String} [buttonState] - One of {'default', 'hovered', 'pressed'}
 * @param {Boolean} isMenuItem - whether this button is apart of a list
 * @returns {Object}
 */
function getButtonBackgroundColorStyle(buttonState = CONST.BUTTON_STATES.DEFAULT, isMenuItem = false) {
    switch (buttonState) {
        case CONST.BUTTON_STATES.PRESSED:
            return {backgroundColor: themeColors.buttonPressedBG};
        case CONST.BUTTON_STATES.ACTIVE:
            return isMenuItem ? {backgroundColor: themeColors.border} : {backgroundColor: themeColors.buttonHoveredBG};
        case CONST.BUTTON_STATES.DISABLED:
        case CONST.BUTTON_STATES.DEFAULT:
        default:
            return {};
    }
}

/**
 * Generate fill color of an icon based on its state.
 *
 * @param {String} [buttonState] - One of {'default', 'hovered', 'pressed'}
 * @param {Boolean} isMenuIcon - whether this icon is apart of a list
 * @returns {Object}
 */
function getIconFillColor(buttonState = CONST.BUTTON_STATES.DEFAULT, isMenuIcon = false) {
    switch (buttonState) {
        case CONST.BUTTON_STATES.ACTIVE:
        case CONST.BUTTON_STATES.PRESSED:
            return themeColors.iconHovered;
        case CONST.BUTTON_STATES.COMPLETE:
            return themeColors.iconSuccessFill;
        case CONST.BUTTON_STATES.DEFAULT:
        case CONST.BUTTON_STATES.DISABLED:
        default:
            if (isMenuIcon) {
                return themeColors.iconMenu;
            }
            return themeColors.icon;
    }
}

/**
 * @param {Animated.Value} rotate
 * @param {Animated.Value} backgroundColor
 * @returns {Object}
 */
function getAnimatedFABStyle(rotate, backgroundColor) {
    return {
        transform: [{rotate}],
        backgroundColor,
    };
}

/**
 * @param {Number} width
 * @param {Number | null} height
 * @returns {Object}
 */
function getWidthAndHeightStyle(width, height = null) {
    return {
        width,
        height: height != null ? height : width,
    };
}

/**
 * @param {Object} params
 * @returns {Object}
 */
function getModalPaddingStyles({
    shouldAddBottomSafeAreaMargin,
    shouldAddTopSafeAreaMargin,
    shouldAddBottomSafeAreaPadding,
    shouldAddTopSafeAreaPadding,
    safeAreaPaddingTop,
    safeAreaPaddingBottom,
    safeAreaPaddingLeft,
    safeAreaPaddingRight,
    modalContainerStyleMarginTop,
    modalContainerStyleMarginBottom,
    modalContainerStylePaddingTop,
    modalContainerStylePaddingBottom,
    insets,
}) {
    // use fallback value for safeAreaPaddingBottom to keep padding bottom consistent with padding top.
    // More info: issue #17376
    const safeAreaPaddingBottomWithFallback = insets.bottom === 0 ? (modalContainerStylePaddingTop || 0) : safeAreaPaddingBottom;
    return {
        marginTop: (modalContainerStyleMarginTop || 0) + (shouldAddTopSafeAreaMargin ? safeAreaPaddingTop : 0),
        marginBottom: (modalContainerStyleMarginBottom || 0) + (shouldAddBottomSafeAreaMargin ? safeAreaPaddingBottomWithFallback : 0),
        paddingTop: shouldAddTopSafeAreaPadding
            ? (modalContainerStylePaddingTop || 0) + safeAreaPaddingTop
            : modalContainerStylePaddingTop || 0,
        paddingBottom: shouldAddBottomSafeAreaPadding
            ? (modalContainerStylePaddingBottom || 0) + safeAreaPaddingBottomWithFallback
            : modalContainerStylePaddingBottom || 0,
        paddingLeft: safeAreaPaddingLeft || 0,
        paddingRight: safeAreaPaddingRight || 0,
    };
}

/**
 * Takes fontStyle and fontWeight and returns the correct fontFamily
 *
 * @param {Object} params
 * @returns {String}
 */
function getFontFamilyMonospace({fontStyle, fontWeight}) {
    const italic = fontStyle === 'italic' && fontFamily.MONOSPACE_ITALIC;
    const bold = fontWeight === 'bold' && fontFamily.MONOSPACE_BOLD;
    const italicBold = italic && bold && fontFamily.MONOSPACE_BOLD_ITALIC;

    return italicBold || bold || italic || fontFamily.MONOSPACE;
}

/**
 * Gives the width for Emoji picker Widget
 *
 * @param {Boolean} isSmallScreenWidth
 * @returns {String}
 */
function getEmojiPickerStyle(isSmallScreenWidth) {
    if (isSmallScreenWidth) {
        return {
            width: CONST.SMALL_EMOJI_PICKER_SIZE.WIDTH,
        };
    }
    return {
        width: CONST.EMOJI_PICKER_SIZE.WIDTH,
        height: CONST.EMOJI_PICKER_SIZE.HEIGHT,
    };
}

/**
 * Get the random promo color and image for Login page
 *
 * @return {Object}
 */
function getLoginPagePromoStyle() {
    const promos = [
        {
            backgroundColor: colors.green,
            backgroundImageUri: `${CONST.CLOUDFRONT_URL}/images/homepage/brand-stories/freeplan_green.svg`,
        },
        {
            backgroundColor: colors.orange,
            backgroundImageUri: `${CONST.CLOUDFRONT_URL}/images/homepage/brand-stories/freeplan_orange.svg`,
        },
        {
            backgroundColor: colors.pink,
            backgroundImageUri: `${CONST.CLOUDFRONT_URL}/images/homepage/brand-stories/freeplan_pink.svg`,
        },
        {
            backgroundColor: colors.blue,
            backgroundImageUri: `${CONST.CLOUDFRONT_URL}/images/homepage/brand-stories/freeplan_blue.svg`,
        },
        {
            backgroundColor: colors.floralwhite,
            backgroundImageUri: `${CONST.CLOUDFRONT_URL}/images/homepage/brand-stories/cpa-card.svg`,
            redirectUri: `${CONST.USE_EXPENSIFY_URL}/accountants`,
        },
    ];
    return promos[_.random(0, 4)];
}

/**
 * Generate the styles for the ReportActionItem wrapper view.
 *
 * @param {Boolean} [isHovered]
 * @param {Boolean} [isLoading]
 * @returns {Object}
 */
function getReportActionItemStyle(isHovered = false, isLoading = false) {
    return {
        display: 'flex',
        justifyContent: 'space-between',
        backgroundColor: isHovered
            ? themeColors.hoverComponentBG

            // Warning: Setting this to a non-transparent color will cause unread indicator to break on Android
            : colors.transparent,
        opacity: isLoading ? 0.5 : 1,
        ...styles.cursorInitial,
    };
}

/**
 * Generate the wrapper styles for the mini ReportActionContextMenu.
 *
 * @param {Boolean} isReportActionItemGrouped
 * @returns {Object}
 */
function getMiniReportActionContextMenuWrapperStyle(isReportActionItemGrouped) {
    return {
        ...(isReportActionItemGrouped ? positioning.tn8 : positioning.tn4),
        ...positioning.r4,
        position: 'absolute',
        zIndex: 1,
    };
}

/**
 * @param {Boolean} isSmallScreenWidth
 * @returns {Object}
 */
function getPaymentMethodMenuWidth(isSmallScreenWidth) {
    const margin = 20;
    return {width: !isSmallScreenWidth ? variables.sideBarWidth - (margin * 2) : undefined};
}

/**
 * Converts a color in RGBA notation to an equivalent color in RGB notation.
 *
 * @param {Array} foregroundRGB The three components of the foreground color in RGB notation.
 * @param {Array} backgroundRGB The three components of the background color in RGB notation.
 * @param {number} opacity The desired opacity of the foreground color.
 * @returns {Array} The RGB components of the RGBA color converted to RGB.
 */
function convertRGBAToRGB(foregroundRGB, backgroundRGB, opacity) {
    const [foregroundRed, foregroundGreen, foregroundBlue] = foregroundRGB;
    const [backgroundRed, backgroundGreen, backgroundBlue] = backgroundRGB;

    return [
        ((1 - opacity) * backgroundRed) + (opacity * foregroundRed),
        ((1 - opacity) * backgroundGreen) + (opacity * foregroundGreen),
        ((1 - opacity) * backgroundBlue) + (opacity * foregroundBlue),
    ];
}

/**
 * Converts three unit values to the three components of a color in RGB notation.
 *
 * @param {number} red A unit value representing the first component of a color in RGB notation.
 * @param {number} green A unit value representing the second component of a color in RGB notation.
 * @param {number} blue A unit value representing the third component of a color in RGB notation.
 * @returns {Array} An array with the three components of a color in RGB notation.
 */
function convertUnitValuesToRGB(red, green, blue) {
    return [Math.floor(red * 255), Math.floor(green * 255), Math.floor(blue * 255)];
}

/**
 * Converts the three components of a color in RGB notation to three unit values.
 *
 * @param {number} red The first component of a color in RGB notation.
 * @param {number} green The second component of a color in RGB notation.
 * @param {number} blue The third component of a color in RGB notation.
 * @returns {Array} An array with three unit values representing the components of a color in RGB notation.
 */
function convertRGBToUnitValues(red, green, blue) {
    return [red / 255, green / 255, blue / 255];
}

/**
 * Determines the theme color for a modal based on the app's background color,
 * the modal's backdrop, and the backdrop's opacity.
 *
 * @returns {String} The theme color as an RGB value.
 */
function getThemeBackgroundColor() {
    const backdropOpacity = variables.modalFullscreenBackdropOpacity;

    const [backgroundRed, backgroundGreen, backgroundBlue] = hexadecimalToRGBArray(themeColors.appBG);
    const [backdropRed, backdropGreen, backdropBlue] = hexadecimalToRGBArray(themeColors.modalBackdrop);
    const normalizedBackdropRGB = convertRGBToUnitValues(backdropRed, backdropGreen, backdropBlue);
    const normalizedBackgroundRGB = convertRGBToUnitValues(
        backgroundRed,
        backgroundGreen,
        backgroundBlue,
    );
    const themeRGBNormalized = convertRGBAToRGB(
        normalizedBackdropRGB,
        normalizedBackgroundRGB,
        backdropOpacity,
    );
    const themeRGB = convertUnitValuesToRGB(...themeRGBNormalized);

    return `rgb(${themeRGB.join(', ')})`;
}

/**
 * Parse styleParam and return Styles array
 * @param {Object|Object[]} styleParam
 * @returns {Object[]}
 */
function parseStyleAsArray(styleParam) {
    return _.isArray(styleParam) ? styleParam : [styleParam];
}

/**
 * Parse style function and return Styles object
 * @param {Object|Object[]|Function} style
 * @param {Object} state
 * @returns {Object[]}
 */
function parseStyleFromFunction(style, state) {
    const functionAppliedStyle = _.isFunction(style) ? style(state) : style;
    return parseStyleAsArray(functionAppliedStyle);
}

/**
 * Receives any number of object or array style objects and returns them all as an array
 * @param {Object|Object[]} allStyles
 * @return {Object[]}
 */
function combineStyles(...allStyles) {
    let finalStyles = [];
    _.each(allStyles, (style) => {
        finalStyles = finalStyles.concat(parseStyleAsArray(style));
    });
    return finalStyles;
}

/**
 * Get variable padding-left as style
 * @param {Number} paddingLeft
 * @returns {Object}
 */
function getPaddingLeft(paddingLeft) {
    return {
        paddingLeft,
    };
}

/**
 * Android only - convert RTL text to a LTR text using Unicode controls.
 * https://www.w3.org/International/questions/qa-bidi-unicode-controls
 * @param {String} text
 * @returns {String}
 */
function convertToLTR(text) {
    return `\u2066${text}`;
}

/**
 * Checks to see if the iOS device has safe areas or not
 *
 * @param {Number} windowWidth
 * @param {Number} windowHeight
 * @returns {Boolean}
 */
function hasSafeAreas(windowWidth, windowHeight) {
    const heightsIphonesWithNotches = [812, 896, 844, 926];
    return _.contains(heightsIphonesWithNotches, windowHeight) || _.contains(heightsIphonesWithNotches, windowWidth);
}

/**
 * Get height as style
 * @param {Number} height
 * @returns {Object}
 */
function getHeight(height) {
    return {
        height,
    };
}

/**
 * Get minimum height as style
 * @param {Number} minHeight
 * @returns {Object}
 */
function getMinimumHeight(minHeight) {
    return {
        minHeight,
    };
}

/**
 * Get maximum width as style
 * @param {Number} maxWidth
 * @returns {Object}
 */
function getMaximumWidth(maxWidth) {
    return {
        maxWidth,
    };
}

/**
 * Return style for opacity animation.
 *
 * @param {Animated.Value} fadeAnimation
 * @returns {Object}
 */
function fade(fadeAnimation) {
    return {
        opacity: fadeAnimation,
    };
}

/**
 * Return width for keyboard shortcuts modal.
 *
 * @param {Boolean} isSmallScreenWidth
 * @returns {Object}
 */
function getKeyboardShortcutsModalWidth(isSmallScreenWidth) {
    if (isSmallScreenWidth) {
        return {maxWidth: '100%'};
    }
    return {maxWidth: 600};
}

/**
 * @param {Boolean} isHovered
 * @param {Boolean} isPressed
 * @returns {Object}
 */
function getHorizontalStackedAvatarBorderStyle(isHovered, isPressed) {
    let backgroundColor = themeColors.appBG;

    if (isHovered) {
        backgroundColor = themeColors.border;
    }

    if (isPressed) {
        backgroundColor = themeColors.buttonPressedBG;
    }

    return {
        backgroundColor,
        borderColor: backgroundColor,
    };
}

/**
 * Get computed avatar styles based on position and border size
 * @param {Number} index
 * @param {Number} overlapSize
 * @param {Number} borderWidth
 * @param {Number} borderRadius
 * @returns {Object}
 */
function getHorizontalStackedAvatarStyle(index, overlapSize, borderWidth, borderRadius) {
    return {
        left: -(overlapSize * index),
        borderRadius,
        borderWidth,
        zIndex: index + 2,
    };
}

/**
 * Get computed avatar styles of '+1' overlay based on size
 * @param {Object} oneAvatarSize
 * @param {Numer} oneAvatarBorderWidth
 * @returns {Object}
 */
function getHorizontalStackedOverlayAvatarStyle(oneAvatarSize, oneAvatarBorderWidth) {
    return {
        borderWidth: oneAvatarBorderWidth,
        borderRadius: oneAvatarSize.width,
        left: -((oneAvatarSize.width * 2) + (oneAvatarBorderWidth * 2)),
        zIndex: 6,
        borderStyle: 'solid',
    };
}

/**
 * @param {Number} safeAreaPaddingBottom
 * @returns {Object}
 */
function getErrorPageContainerStyle(safeAreaPaddingBottom = 0) {
    return {
        backgroundColor: themeColors.componentBG,
        paddingBottom: 40 + safeAreaPaddingBottom,
    };
}

/**
 * Gets the correct size for the empty state background image based on screen dimensions
 *
 * @param {Boolean} isSmallScreenWidth
 * @returns {Object}
 */
function getReportWelcomeBackgroundImageStyle(isSmallScreenWidth) {
    if (isSmallScreenWidth) {
        return {
            height: CONST.EMPTY_STATE_BACKGROUND.SMALL_SCREEN.IMAGE_HEIGHT,
            width: '100%',
            position: 'absolute',
        };
    }

    return {
        height: CONST.EMPTY_STATE_BACKGROUND.WIDE_SCREEN.IMAGE_HEIGHT,
        width: '100%',
        position: 'absolute',
    };
}

/**
 * Gets the correct top margin size for the chat welcome message based on screen dimensions
 *
 * @param {Boolean} isSmallScreenWidth
 * @returns {Object}
 */
function getReportWelcomeTopMarginStyle(isSmallScreenWidth) {
    if (isSmallScreenWidth) {
        return {
            marginTop: CONST.EMPTY_STATE_BACKGROUND.SMALL_SCREEN.VIEW_HEIGHT,
        };
    }

    return {
        marginTop: CONST.EMPTY_STATE_BACKGROUND.WIDE_SCREEN.VIEW_HEIGHT,
    };
}

/**
 * Returns fontSize style
 *
 * @param {Number} fontSize
 * @returns {Object}
 */
function getFontSizeStyle(fontSize) {
    return {
        fontSize,
    };
}

/**
 * Gets the correct size for the empty state container based on screen dimensions
 *
 * @param {Boolean} isSmallScreenWidth
 * @returns {Object}
 */
function getReportWelcomeContainerStyle(isSmallScreenWidth) {
    if (isSmallScreenWidth) {
        return {
            minHeight: CONST.EMPTY_STATE_BACKGROUND.SMALL_SCREEN.CONTAINER_MINHEIGHT,
            display: 'flex',
            justifyContent: 'space-between',
        };
    }

    return {
        minHeight: CONST.EMPTY_STATE_BACKGROUND.WIDE_SCREEN.CONTAINER_MINHEIGHT,
        display: 'flex',
        justifyContent: 'space-between',
    };
}

/**
 * Gets styles for AutoCompleteSuggestion row
 *
 * @param {Number} highlightedEmojiIndex
 * @param {Number} rowHeight
 * @param {Boolean} hovered
 * @param {Number} currentEmojiIndex
 * @returns {Object}
 */
function getAutoCompleteSuggestionItemStyle(
    highlightedEmojiIndex,
    rowHeight,
    hovered,
    currentEmojiIndex,
) {
    let backgroundColor;

    if (currentEmojiIndex === highlightedEmojiIndex) {
        backgroundColor = themeColors.activeComponentBG;
    } else if (hovered) {
        backgroundColor = themeColors.hoverComponentBG;
    }

    return [
        {
            height: rowHeight,
            justifyContent: 'center',
        },
        backgroundColor ? {
            backgroundColor,
        } : {},
    ];
}

/**
 * Gets the correct position for auto complete suggestion container
 *
 * @param {Number} itemsHeight
 * @param {Boolean} shouldIncludeReportRecipientLocalTimeHeight
 * @returns {Object}
 */
function getAutoCompleteSuggestionContainerStyle(
    itemsHeight,
    shouldIncludeReportRecipientLocalTimeHeight,
) {
    const optionalPadding = shouldIncludeReportRecipientLocalTimeHeight ? CONST.RECIPIENT_LOCAL_TIME_HEIGHT : 0;
    const padding = CONST.AUTO_COMPLETE_SUGGESTER.SUGGESTER_PADDING - optionalPadding;

    // The suggester is positioned absolutely within the component that includes the input and RecipientLocalTime view (for non-expanded mode only). To position it correctly,
    // we need to shift it by the suggester's height plus its padding and, if applicable, the height of the RecipientLocalTime view.
    return {
        overflow: 'hidden',
        top: -(itemsHeight + padding),
    };
}

/**
 * Select the correct color for text.
 * @param {Boolean} isColored
 * @returns {String | null}
 */
const getColoredBackgroundStyle = isColored => ({backgroundColor: isColored ? colors.blueLink : null});

function getEmojiReactionBubbleStyle(isHovered, hasUserReacted, isContextMenu = false) {
    let backgroundColor = themeColors.border;

    if (isHovered) {
        backgroundColor = themeColors.buttonHoveredBG;
    }

    if (hasUserReacted) {
        backgroundColor = themeColors.reactionActive;
    }

    if (isContextMenu) {
        return {
            paddingVertical: 3,
            paddingHorizontal: 12,
            backgroundColor,
        };
    }

    return {
        paddingVertical: 2,
        paddingHorizontal: 8,
        backgroundColor,
    };
}

function getEmojiReactionBubbleTextStyle(isContextMenu = false) {
    if (isContextMenu) {
        return {
            fontSize: 17,
            lineHeight: 28,
        };
    }

    return {
        fontSize: 15,
        lineHeight: 24,
    };
}

function getEmojiReactionCounterTextStyle(hasUserReacted) {
    if (hasUserReacted) {
        return {color: themeColors.link};
    }

    return {color: themeColors.textLight};
}

/**
 * Returns a style object with a rotation transformation applied based on the provided direction prop.
 *
 * @param {string} direction - The direction of the rotation (CONST.DIRECTION.LEFT or CONST.DIRECTION.RIGHT).
 * @returns {Object}
 */
function getDirectionStyle(direction) {
    if (direction === CONST.DIRECTION.LEFT) {
        return {transform: [{rotate: '180deg'}]};
    }

    return {};
}

/**
 * @param {Boolean} shouldDisplayBorder
 * @returns {Object}
 */
function getGoogleListViewStyle(shouldDisplayBorder) {
    if (shouldDisplayBorder) {
        return {
            ...styles.borderTopRounded,
            ...styles.borderBottomRounded,
            marginTop: 4,
            paddingVertical: 6,
        };
    }

    return {
        transform: [{scale: 0}],
    };
}

/**
<<<<<<< HEAD
 * Gets the correct height for emoji picker list based on screen dimensions
 *
 * @param {Boolean} hasAdditionalSpace
 * @returns {Object}
 */
function getEmojiPickerListHeight(hasAdditionalSpace) {
    return {
        height: hasAdditionalSpace ? CONST.NON_NATIVE_EMOJI_PICKER_LIST_HEIGHT + CONST.CATEGORY_SHORTCUT_BAR_HEIGHT : CONST.NON_NATIVE_EMOJI_PICKER_LIST_HEIGHT,
    };
}

=======
 * Returns style object for the user mention component based on whether the mention is ours or not.
 * @param {Boolean} isOurMention
 * @returns {Object}
 */
function getUserMentionStyle(isOurMention) {
    const backgroundColor = isOurMention ? themeColors.ourMentionBG : themeColors.mentionBG;
    return {
        backgroundColor,
        borderRadius: variables.componentBorderRadiusSmall,
        paddingHorizontal: 2,
    };
}

/**
 * Returns text color for the user mention text based on whether the mention is ours or not.
 * @param {Boolean} isOurMention
 * @returns {Object}
 */
function getUserMentionTextColor(isOurMention) {
    return isOurMention ? themeColors.ourMentionText : themeColors.mentionText;
}

>>>>>>> e52c1e29
export {
    getAvatarSize,
    getAvatarStyle,
    getAvatarExtraFontSizeStyle,
    getAvatarBorderWidth,
    getAvatarBorderStyle,
    getErrorPageContainerStyle,
    getSafeAreaPadding,
    getSafeAreaMargins,
    getNavigationDrawerStyle,
    getNavigationDrawerType,
    getZoomCursorStyle,
    getZoomSizingStyle,
    getWidthStyle,
    getAutoGrowHeightInputStyle,
    getBackgroundAndBorderStyle,
    getBackgroundColorStyle,
    getBackgroundColorWithOpacityStyle,
    getBadgeColorStyle,
    getButtonBackgroundColorStyle,
    getIconFillColor,
    getAnimatedFABStyle,
    getWidthAndHeightStyle,
    getModalPaddingStyles,
    getFontFamilyMonospace,
    getEmojiPickerStyle,
    getLoginPagePromoStyle,
    getReportActionItemStyle,
    getMiniReportActionContextMenuWrapperStyle,
    getKeyboardShortcutsModalWidth,
    getPaymentMethodMenuWidth,
    getThemeBackgroundColor,
    parseStyleAsArray,
    parseStyleFromFunction,
    combineStyles,
    getPaddingLeft,
    convertToLTR,
    hasSafeAreas,
    getHeight,
    getMinimumHeight,
    getMaximumWidth,
    fade,
    getHorizontalStackedAvatarBorderStyle,
    getHorizontalStackedAvatarStyle,
    getHorizontalStackedOverlayAvatarStyle,
    getReportWelcomeBackgroundImageStyle,
    getReportWelcomeTopMarginStyle,
    getReportWelcomeContainerStyle,
    getAutoCompleteSuggestionItemStyle,
    getAutoCompleteSuggestionContainerStyle,
    getColoredBackgroundStyle,
    getDefaultWorkspaceAvatarColor,
    getAvatarBorderRadius,
    getEmojiReactionBubbleStyle,
    getEmojiReactionBubbleTextStyle,
    getEmojiReactionCounterTextStyle,
    getDirectionStyle,
    getFontSizeStyle,
    getSignInWordmarkWidthStyle,
    getGoogleListViewStyle,
<<<<<<< HEAD
    getEmojiPickerListHeight,
=======
    getUserMentionStyle,
    getUserMentionTextColor,
>>>>>>> e52c1e29
};<|MERGE_RESOLUTION|>--- conflicted
+++ resolved
@@ -1114,7 +1114,6 @@
 }
 
 /**
-<<<<<<< HEAD
  * Gets the correct height for emoji picker list based on screen dimensions
  *
  * @param {Boolean} hasAdditionalSpace
@@ -1126,7 +1125,7 @@
     };
 }
 
-=======
+/**
  * Returns style object for the user mention component based on whether the mention is ours or not.
  * @param {Boolean} isOurMention
  * @returns {Object}
@@ -1149,7 +1148,6 @@
     return isOurMention ? themeColors.ourMentionText : themeColors.mentionText;
 }
 
->>>>>>> e52c1e29
 export {
     getAvatarSize,
     getAvatarStyle,
@@ -1210,10 +1208,7 @@
     getFontSizeStyle,
     getSignInWordmarkWidthStyle,
     getGoogleListViewStyle,
-<<<<<<< HEAD
     getEmojiPickerListHeight,
-=======
     getUserMentionStyle,
     getUserMentionTextColor,
->>>>>>> e52c1e29
 };