/* eslint-disable @typescript-eslint/naming-convention */
import type {LineLayerStyleProps} from '@rnmapbox/maps/src/utils/MapboxStyles';
import lodashClamp from 'lodash/clamp';
import type {LineLayer} from 'react-map-gl';
import type {AnimatableNumericValue, Animated, ImageStyle, TextStyle, ViewStyle} from 'react-native';
import {StyleSheet} from 'react-native';
import type {CustomAnimation} from 'react-native-animatable';
import type {PickerStyle} from 'react-native-picker-select';
import type {MixedStyleDeclaration, MixedStyleRecord} from 'react-native-render-html';
import type DotLottieAnimation from '@components/LottieAnimations/types';
import * as Browser from '@libs/Browser';
import CONST from '@src/CONST';
import {defaultTheme} from './theme';
import colors from './theme/colors';
import type {ThemeColors} from './theme/types';
import addOutlineWidth from './utils/addOutlineWidth';
import borders from './utils/borders';
import chatContentScrollViewPlatformStyles from './utils/chatContentScrollViewPlatformStyles';
import codeStyles from './utils/codeStyles';
import cursor from './utils/cursor';
import display from './utils/display';
import editedLabelStyles from './utils/editedLabelStyles';
import emojiDefaultStyles from './utils/emojiDefaultStyles';
import flex from './utils/flex';
import FontUtils from './utils/FontUtils';
import getPopOverVerticalOffset from './utils/getPopOverVerticalOffset';
import objectFit from './utils/objectFit';
import optionAlternateTextPlatformStyles from './utils/optionAlternateTextPlatformStyles';
import overflow from './utils/overflow';
import overflowXHidden from './utils/overflowXHidden';
import pointerEventsAuto from './utils/pointerEventsAuto';
import pointerEventsBoxNone from './utils/pointerEventsBoxNone';
import pointerEventsNone from './utils/pointerEventsNone';
import positioning from './utils/positioning';
import sizing from './utils/sizing';
import spacing from './utils/spacing';
import textDecorationLine from './utils/textDecorationLine';
import textUnderline from './utils/textUnderline';
import userSelect from './utils/userSelect';
import visibility from './utils/visibility';
import whiteSpace from './utils/whiteSpace';
import wordBreak from './utils/wordBreak';
import writingDirection from './utils/writingDirection';
import variables from './variables';

type ColorScheme = (typeof CONST.COLOR_SCHEME)[keyof typeof CONST.COLOR_SCHEME];
type StatusBarStyle = (typeof CONST.STATUS_BAR_STYLE)[keyof typeof CONST.STATUS_BAR_STYLE];

type AnchorDimensions = {
    width: number;
    height: number;
};

type AnchorPosition = {
    horizontal: number;
    vertical: number;
};

type WebViewStyle = {
    tagStyles: MixedStyleRecord;
    baseFontStyle: MixedStyleDeclaration;
};

type CustomPickerStyle = PickerStyle & {icon?: ViewStyle};

type OverlayStylesParams = {progress: Animated.AnimatedInterpolation<string | number>};

type TwoFactorAuthCodesBoxParams = {isExtraSmallScreenWidth: boolean; isSmallScreenWidth: boolean};

type Translation = 'perspective' | 'rotate' | 'rotateX' | 'rotateY' | 'rotateZ' | 'scale' | 'scaleX' | 'scaleY' | 'translateX' | 'translateY' | 'skewX' | 'skewY' | 'matrix';

type OfflineFeedbackStyle = Record<'deleted' | 'pending' | 'error' | 'container' | 'textContainer' | 'text' | 'errorDot', ViewStyle | TextStyle>;

type MapDirectionStyle = Pick<LineLayerStyleProps, 'lineColor' | 'lineWidth'>;

type MapDirectionLayerStyle = Pick<LineLayer, 'layout' | 'paint'>;

type Styles = Record<
    string,
    | ViewStyle
    | TextStyle
    | ImageStyle
    | WebViewStyle
    | OfflineFeedbackStyle
    | MapDirectionStyle
    | MapDirectionLayerStyle
    // eslint-disable-next-line @typescript-eslint/no-explicit-any
    | ((...args: any[]) => ViewStyle | TextStyle | ImageStyle | AnchorPosition | CustomAnimation | CustomPickerStyle)
>;

// touchCallout is an iOS safari only property that controls the display of the callout information when you touch and hold a target
const touchCalloutNone: Pick<ViewStyle, 'WebkitTouchCallout'> = Browser.isMobileSafari() ? {WebkitTouchCallout: 'none'} : {};
// to prevent vertical text offset in Safari for badges, new lineHeight values have been added
const lineHeightBadge: Pick<TextStyle, 'lineHeight'> = Browser.isSafari() ? {lineHeight: variables.lineHeightXSmall} : {lineHeight: variables.lineHeightNormal};

const picker = (theme: ThemeColors) =>
    ({
        backgroundColor: theme.transparent,
        color: theme.text,
        fontFamily: FontUtils.fontFamily.platform.EXP_NEUE,
        fontSize: variables.fontSizeNormal,
        lineHeight: variables.fontSizeNormalHeight,
        paddingBottom: 8,
        paddingTop: 23,
        paddingLeft: 0,
        paddingRight: 25,
        height: variables.inputHeight,
        borderWidth: 0,
        textAlign: 'left',
    } satisfies TextStyle);

const link = (theme: ThemeColors) =>
    ({
        color: theme.link,
        textDecorationColor: theme.link,
        fontFamily: FontUtils.fontFamily.platform.EXP_NEUE,
    } satisfies ViewStyle & MixedStyleDeclaration);

const baseCodeTagStyles = (theme: ThemeColors) =>
    ({
        borderWidth: 1,
        borderRadius: 5,
        borderColor: theme.border,
        backgroundColor: theme.textBackground,
    } satisfies ViewStyle & MixedStyleDeclaration);

const headlineFont = {
    fontFamily: FontUtils.fontFamily.platform.EXP_NEW_KANSAS_MEDIUM,
    fontWeight: '500',
} satisfies TextStyle;

const modalNavigatorContainer = (isSmallScreenWidth: boolean) =>
    ({
        position: 'absolute',
        width: isSmallScreenWidth ? '100%' : variables.sideBarWidth,
        height: '100%',
    } satisfies ViewStyle);

const webViewStyles = (theme: ThemeColors) =>
    ({
        // As of react-native-render-html v6, don't declare distinct styles for
        // custom renderers, the API for custom renderers has changed. Declare the
        // styles in the below "tagStyles" instead. If you need to reuse those
        // styles from the renderer, just pass the "style" prop to the underlying
        // component.
        tagStyles: {
            em: {
                fontFamily: FontUtils.fontFamily.platform.EXP_NEUE,
                fontStyle: 'italic',
            },

            del: {
                textDecorationLine: 'line-through',
                textDecorationStyle: 'solid',
            },

            strong: {
                fontFamily: FontUtils.fontFamily.platform.EXP_NEUE,
                fontWeight: 'bold',
            },

            a: link(theme),

            ul: {
                maxWidth: '100%',
            },

            ol: {
                maxWidth: '100%',
            },

            li: {
                flexShrink: 1,
            },

            blockquote: {
                borderLeftColor: theme.border,
                borderLeftWidth: 4,
                paddingLeft: 12,
                marginTop: 4,
                marginBottom: 4,

                // Overwrite default HTML margin for blockquotes
                marginLeft: 0,
            },

            pre: {
                ...baseCodeTagStyles(theme),
                paddingVertical: 8,
                paddingHorizontal: 12,
                fontSize: 13,
                fontFamily: FontUtils.fontFamily.platform.MONOSPACE,
                marginTop: 0,
                marginBottom: 0,
            },

            code: {
                ...baseCodeTagStyles(theme),
                ...(codeStyles.codeTextStyle as MixedStyleDeclaration),
                paddingLeft: 5,
                paddingRight: 5,
                fontFamily: FontUtils.fontFamily.platform.MONOSPACE,
                // Font size is determined by getCodeFontSize function in `StyleUtils.js`
            },

            img: {
                borderColor: theme.border,
                borderRadius: variables.componentBorderRadiusNormal,
                borderWidth: 1,
                ...touchCalloutNone,
            },

            video: {
                minWidth: CONST.VIDEO_PLAYER.MIN_WIDTH,
                minHeight: CONST.VIDEO_PLAYER.MIN_HEIGHT,
                borderRadius: variables.componentBorderRadiusNormal,
                backgroundColor: theme.highlightBG,
                ...touchCalloutNone,
            },

            p: {
                marginTop: 0,
                marginBottom: 0,
            },
            h1: {
                fontSize: variables.fontSizeLarge,
                marginBottom: 8,
            },
        },

        baseFontStyle: {
            color: theme.text,
            fontSize: variables.fontSizeNormal,
            fontFamily: FontUtils.fontFamily.platform.EXP_NEUE,
            flex: 1,
            lineHeight: variables.fontSizeNormalHeight,
            ...writingDirection.ltr,
        },
    } satisfies WebViewStyle);

const styles = (theme: ThemeColors) =>
    ({
        // Add all of our utility and helper styles
        ...spacing,
        ...borders,
        ...sizing,
        ...flex,
        ...display,
        ...overflow,
        ...positioning,
        ...wordBreak,
        ...whiteSpace,
        ...writingDirection,
        ...cursor,
        ...userSelect,
        ...textUnderline,
        ...objectFit,
        ...textDecorationLine,
        editedLabelStyles,
        emojiDefaultStyles,

        autoCompleteSuggestionsContainer: {
            backgroundColor: theme.appBG,
            borderRadius: 8,
            borderWidth: 1,
            borderColor: theme.border,
            justifyContent: 'center',
            boxShadow: variables.popoverMenuShadow,
            position: 'absolute',
            left: 0,
            right: 0,
            paddingVertical: CONST.AUTO_COMPLETE_SUGGESTER.SUGGESTER_INNER_PADDING,
        },

        autoCompleteSuggestionContainer: {
            flexDirection: 'row',
            alignItems: 'center',
        },

        rtlTextRenderForSafari: {
            textAlign: 'left',
            ...writingDirection.ltr,
        },

        emojiSuggestionsEmoji: {
            fontSize: variables.fontSizeMedium,
            width: 51,
            textAlign: 'center',
        },
        emojiSuggestionsText: {
            fontSize: variables.fontSizeMedium,
            flex: 1,
            ...wordBreak.breakWord,
            ...spacing.pr4,
        },
        emojiTooltipWrapper: {
            ...spacing.p2,
            borderRadius: 8,
        },

        mentionSuggestionsAvatarContainer: {
            width: 24,
            height: 24,
            alignItems: 'center',
            justifyContent: 'center',
        },

        mentionSuggestionsText: {
            fontSize: variables.fontSizeMedium,
            ...spacing.ml2,
        },

        mentionSuggestionsDisplayName: {
            fontFamily: FontUtils.fontFamily.platform.EXP_NEUE_BOLD,
            fontWeight: FontUtils.fontWeight.bold,
        },

        textSupporting: {
            color: theme.textSupporting,
        },

        webViewStyles: webViewStyles(theme),

        link: link(theme),

        linkMuted: {
            color: theme.textSupporting,
            textDecorationColor: theme.textSupporting,
            fontFamily: FontUtils.fontFamily.platform.EXP_NEUE,
        },

        linkMutedHovered: {
            color: theme.textMutedReversed,
        },

        highlightBG: {
            backgroundColor: theme.highlightBG,
        },

        appBG: {
            backgroundColor: theme.appBG,
        },

        h4: {
            fontFamily: FontUtils.fontFamily.platform.EXP_NEUE_BOLD,
            fontSize: variables.fontSizeLabel,
            fontWeight: FontUtils.fontWeight.bold,
        },

        textAlignCenter: {
            textAlign: 'center',
        },

        textAlignRight: {
            textAlign: 'right',
        },

        textAlignLeft: {
            textAlign: 'left',
        },

        verticalAlignTop: {
            verticalAlign: 'top',
        },

        label: {
            fontSize: variables.fontSizeLabel,
            lineHeight: variables.lineHeightLarge,
        },

        textLabel: {
            color: theme.text,
            fontSize: variables.fontSizeLabel,
            lineHeight: variables.lineHeightLarge,
        },

        mutedTextLabel: {
            color: theme.textSupporting,
            fontSize: variables.fontSizeLabel,
            lineHeight: variables.lineHeightLarge,
        },

        mutedNormalTextLabel: {
            color: theme.textSupporting,
            fontSize: variables.fontSizeLabel,
            lineHeight: variables.lineHeightNormal,
        },

        textMicro: {
            fontFamily: FontUtils.fontFamily.platform.EXP_NEUE,
            fontSize: variables.fontSizeSmall,
            lineHeight: variables.lineHeightSmall,
        },

        textMicroBold: {
            color: theme.text,
            fontWeight: FontUtils.fontWeight.bold,
            fontFamily: FontUtils.fontFamily.platform.EXP_NEUE_BOLD,
            fontSize: variables.fontSizeSmall,
            lineHeight: variables.lineHeightSmall,
        },

        textMicroSupporting: {
            color: theme.textSupporting,
            fontFamily: FontUtils.fontFamily.platform.EXP_NEUE,
            fontSize: variables.fontSizeSmall,
            lineHeight: variables.lineHeightSmall,
        },

        textExtraSmallSupporting: {
            color: theme.textSupporting,
            fontFamily: FontUtils.fontFamily.platform.EXP_NEUE,
            fontSize: variables.fontSizeExtraSmall,
        },

        textNormal: {
            fontSize: variables.fontSizeNormal,
        },

        textNormalThemeText: {
            color: theme.text,
            fontSize: variables.fontSizeNormal,
        },

        textLarge: {
            fontSize: variables.fontSizeLarge,
        },

        textXXLarge: {
            fontSize: variables.fontSizeXXLarge,
        },

        textXXXLarge: {
            fontSize: variables.fontSizeXXXLarge,
        },

        textHero: {
            fontSize: variables.fontSizeHero,
            fontFamily: FontUtils.fontFamily.platform.EXP_NEW_KANSAS_MEDIUM,
            lineHeight: variables.lineHeightHero,
        },

        textNewKansasNormal: {
            fontFamily: FontUtils.fontFamily.platform.EXP_NEW_KANSAS_MEDIUM,
            fontSize: variables.fontSizeNormal,
        },

        textStrong: {
            fontFamily: FontUtils.fontFamily.platform.EXP_NEUE_BOLD,
            fontWeight: FontUtils.fontWeight.bold,
        },

        fontWeightNormal: {
            fontWeight: FontUtils.fontWeight.normal,
        },

        textHeadline: {
            ...headlineFont,
            ...whiteSpace.preWrap,
            color: theme.heading,
            fontSize: variables.fontSizeXLarge,
            lineHeight: variables.lineHeightXXXLarge,
        },

        textHeadlineH2: {
            ...headlineFont,
            ...whiteSpace.preWrap,
            color: theme.heading,
            fontSize: variables.fontSizeh2,
            lineHeight: variables.lineHeightSizeh2,
        },

        textHeadlineH1: {
            ...headlineFont,
            ...whiteSpace.preWrap,
            color: theme.heading,
            fontSize: variables.fontSizeXLarge,
            lineHeight: variables.lineHeightSizeh1,
        },

        textWhite: {
            color: theme.textLight,
        },

        textBlue: {
            color: theme.link,
        },

        textVersion: {
            color: theme.iconColorfulBackground,
            fontSize: variables.fontSizeNormal,
            lineHeight: variables.lineHeightNormal,
            fontFamily: FontUtils.fontFamily.platform.MONOSPACE,
            textAlign: 'center',
        },

        textNoWrap: {
            ...whiteSpace.noWrap,
        },

        colorReversed: {
            color: theme.textReversed,
        },

        colorMutedReversed: {
            color: theme.textMutedReversed,
        },

        colorMuted: {
            color: theme.textSupporting,
        },

        bgTransparent: {
            backgroundColor: 'transparent',
        },

        bgDark: {
            backgroundColor: theme.inverse,
        },

        opacity0: {
            opacity: 0,
        },

        opacitySemiTransparent: {
            opacity: 0.5,
        },

        opacity1: {
            opacity: 1,
        },

        textDanger: {
            color: theme.danger,
        },

        borderRadiusNormal: {
            borderRadius: variables.buttonBorderRadius,
        },

        borderRadiusComponentLarge: {
            borderRadius: variables.componentBorderRadiusLarge,
        },

        bottomTabBarContainer: {
            flexDirection: 'row',
            height: variables.bottomTabHeight,
            borderTopWidth: 1,
            borderTopColor: theme.border,
            backgroundColor: theme.appBG,
        },

        bottomTabBarItem: {
            height: '100%',
            display: 'flex',
            justifyContent: 'center',
            alignItems: 'center',
        },

        button: {
            backgroundColor: theme.buttonDefaultBG,
            borderRadius: variables.buttonBorderRadius,
            minHeight: variables.componentSizeNormal,
            justifyContent: 'center',
            alignItems: 'center',
            ...spacing.ph3,
            ...spacing.pv0,
        },

        buttonContainer: {
            borderRadius: variables.buttonBorderRadius,
        },

        buttonText: {
            color: theme.text,
            fontFamily: FontUtils.fontFamily.platform.EXP_NEUE_BOLD,
            fontSize: variables.fontSizeNormal,
            fontWeight: FontUtils.fontWeight.bold,
            textAlign: 'center',
            flexShrink: 1,

            // It is needed to unset the Lineheight. We don't need it for buttons as button always contains single line of text.
            // It allows to vertically center the text.
            lineHeight: undefined,

            // Add 1px to the Button text to give optical vertical alignment.
            paddingBottom: 1,
        },

        testRowContainer: {
            ...flex.flexRow,
            ...flex.justifyContentBetween,
            ...flex.alignItemsCenter,
            ...sizing.mnw120,
            height: 64,
        },

        buttonSmall: {
            borderRadius: variables.buttonBorderRadius,
            minHeight: variables.componentSizeSmall,
            minWidth: variables.componentSizeSmall,
            paddingHorizontal: 12,
            backgroundColor: theme.buttonDefaultBG,
        },

        buttonMedium: {
            borderRadius: variables.buttonBorderRadius,
            minHeight: variables.componentSizeNormal,
            minWidth: variables.componentSizeNormal,
            paddingHorizontal: 16,
            backgroundColor: theme.buttonDefaultBG,
        },

        buttonLarge: {
            borderRadius: variables.buttonBorderRadius,
            minHeight: variables.componentSizeLarge,
            minWidth: variables.componentSizeLarge,
            paddingHorizontal: 20,
            backgroundColor: theme.buttonDefaultBG,
        },

        buttonSmallText: {
            fontSize: variables.fontSizeSmall,
            fontFamily: FontUtils.fontFamily.platform.EXP_NEUE_BOLD,
            fontWeight: FontUtils.fontWeight.bold,
            textAlign: 'center',
        },

        buttonMediumText: {
            fontSize: variables.fontSizeLabel,
            fontFamily: FontUtils.fontFamily.platform.EXP_NEUE_BOLD,
            fontWeight: FontUtils.fontWeight.bold,
            textAlign: 'center',
        },

        buttonLargeText: {
            fontSize: variables.fontSizeNormal,
            fontFamily: FontUtils.fontFamily.platform.EXP_NEUE_BOLD,
            fontWeight: FontUtils.fontWeight.bold,
            textAlign: 'center',
        },

        buttonDefaultHovered: {
            backgroundColor: theme.buttonHoveredBG,
            borderWidth: 0,
        },

        buttonSuccess: {
            backgroundColor: theme.success,
            borderWidth: 0,
        },

        buttonOpacityDisabled: {
            opacity: 0.5,
        },

        buttonSuccessHovered: {
            backgroundColor: theme.successHover,
            borderWidth: 0,
        },

        buttonDanger: {
            backgroundColor: theme.danger,
            borderWidth: 0,
        },

        buttonDangerHovered: {
            backgroundColor: theme.dangerHover,
            borderWidth: 0,
        },

        buttonDisabled: {
            backgroundColor: theme.buttonDefaultBG,
            borderWidth: 0,
        },

        buttonDivider: {
            borderRightWidth: 1,
            borderRightColor: theme.buttonHoveredBG,
            ...sizing.h100,
        },

        buttonSuccessDivider: {
            borderRightWidth: 1,
            borderRightColor: theme.successHover,
            ...sizing.h100,
        },

        buttonDangerDivider: {
            borderRightWidth: 1,
            borderRightColor: theme.dangerHover,
            ...sizing.h100,
        },

        noBorderRadius: {
            borderRadius: 0,
        },

        noRightBorderRadius: {
            borderTopRightRadius: 0,
            borderBottomRightRadius: 0,
        },

        noLeftBorderRadius: {
            borderTopLeftRadius: 0,
            borderBottomLeftRadius: 0,
        },

        buttonCTA: {
            ...spacing.mh4,
        },

        buttonCTAIcon: {
            marginRight: 22,
            marginLeft: 8,
            // Align vertically with the Button text
            paddingBottom: 1,
            paddingTop: 1,
        },

        buttonConfirm: {
            margin: 20,
        },

        attachmentButtonBigScreen: {
            minWidth: 300,
            alignSelf: 'center',
        },

        buttonConfirmText: {
            paddingLeft: 20,
            paddingRight: 20,
        },

        buttonSuccessText: {
            color: theme.textLight,
        },

        buttonDangerText: {
            color: theme.textLight,
        },

        hoveredComponentBG: {
            backgroundColor: theme.hoverComponentBG,
        },

        activeComponentBG: {
            backgroundColor: theme.activeComponentBG,
        },

        touchableButtonImage: {
            alignItems: 'center',
            height: variables.componentSizeNormal,
            justifyContent: 'center',
            width: variables.componentSizeNormal,
        },

        visuallyHidden: {
            ...visibility.hidden,
            overflow: 'hidden',
            width: 0,
            height: 0,
        },

        visibilityHidden: {
            ...visibility.hidden,
        },

        loadingVBAAnimation: {
            width: 140,
            height: 140,
        },

        loadingVBAAnimationWeb: {
            width: 140,
            height: 140,
        },

        pickerSmall: (disabled = false, backgroundColor = theme.highlightBG) =>
            ({
                inputIOS: {
                    fontFamily: FontUtils.fontFamily.platform.EXP_NEUE,
                    fontSize: variables.fontSizeSmall,
                    paddingLeft: 0,
                    paddingRight: 17,
                    paddingTop: 6,
                    paddingBottom: 6,
                    borderWidth: 0,
                    color: theme.text,
                    height: 26,
                    opacity: 1,
                    backgroundColor: 'transparent',
                },
                done: {
                    color: theme.text,
                },
                doneDepressed: {
                    // Extracted from react-native-picker-select, src/styles.js
                    fontSize: 17,
                },
                modalViewMiddle: {
                    position: 'relative',
                    backgroundColor: theme.border,
                    borderTopWidth: 0,
                },
                modalViewBottom: {
                    backgroundColor: theme.highlightBG,
                },
                inputWeb: {
                    fontFamily: FontUtils.fontFamily.platform.EXP_NEUE,
                    fontSize: variables.fontSizeSmall,
                    paddingLeft: 0,
                    paddingRight: 17,
                    paddingTop: 6,
                    paddingBottom: 6,
                    borderWidth: 0,
                    color: theme.text,
                    appearance: 'none',
                    height: 26,
                    opacity: 1,
                    backgroundColor,
                    ...(disabled ? cursor.cursorDisabled : cursor.cursorPointer),
                },
                inputAndroid: {
                    fontFamily: FontUtils.fontFamily.platform.EXP_NEUE,
                    fontSize: variables.fontSizeSmall,
                    paddingLeft: 0,
                    paddingRight: 17,
                    paddingTop: 6,
                    paddingBottom: 6,
                    borderWidth: 0,
                    color: theme.text,
                    height: 26,
                    opacity: 1,
                    backgroundColor: 'transparent',
                },
                iconContainer: {
                    top: 7,
                    ...pointerEventsNone,
                },
                icon: {
                    width: variables.iconSizeExtraSmall,
                    height: variables.iconSizeExtraSmall,
                },
                chevronContainer: {
                    pointerEvents: 'none',
                    opacity: 0,
                },
            } satisfies CustomPickerStyle),

        badge: {
            backgroundColor: theme.border,
            borderRadius: 14,
            height: variables.iconSizeNormal,
            flexDirection: 'row',
            paddingHorizontal: 7,
            alignItems: 'center',
        },

        defaultBadge: {
            backgroundColor: theme.transparent,
            borderWidth: 1,
            borderRadius: variables.componentBorderRadiusSmall,
            borderColor: theme.buttonHoveredBG,
            paddingHorizontal: 12,
            minHeight: 28,
            height: variables.iconSizeNormal,
            flexDirection: 'row',
            alignItems: 'center',
        },

        environmentBadge: {
            minHeight: 12,
            borderRadius: 14,
            paddingHorizontal: 7,
            minWidth: 22,
            borderWidth: 0,
        },

        badgeSuccess: {
            borderColor: theme.success,
        },

        badgeEnvironmentSuccess: {
            backgroundColor: theme.success,
        },

        badgeSuccessPressed: {
            borderColor: theme.successHover,
        },

        badgeAdHocSuccess: {
            backgroundColor: theme.badgeAdHoc,
            minWidth: 28,
        },

        badgeAdHocSuccessPressed: {
            backgroundColor: theme.badgeAdHocHover,
        },

        badgeDanger: {
            borderColor: theme.danger,
        },

        badgeEnvironmentDanger: {
            backgroundColor: theme.danger,
        },

        badgeDangerPressed: {
            borderColor: theme.dangerPressed,
        },

        badgeBordered: {
            backgroundColor: theme.transparent,
            borderWidth: 1,
            borderRadius: variables.componentBorderRadiusSmall,
            borderColor: theme.border,
            paddingHorizontal: 12,
            minHeight: 28,
        },

        badgeSmall: {
            backgroundColor: theme.border,
            borderRadius: variables.componentBorderRadiusSmall,
            borderColor: theme.border,
            paddingHorizontal: 6,
            minHeight: 20,
        },

        badgeText: {
            color: theme.text,
            fontSize: variables.fontSizeSmall,
            ...lineHeightBadge,
            ...whiteSpace.noWrap,
        },

        activeItemBadge: {
            borderColor: theme.buttonHoveredBG,
        },

        border: {
            borderWidth: 1,
            borderRadius: variables.componentBorderRadius,
            borderColor: theme.border,
        },

        borderColorFocus: {
            borderColor: theme.borderFocus,
        },

        borderColorDanger: {
            borderColor: theme.danger,
        },

        textInputDisabled: {
            // Adding disabled color theme to indicate user that the field is not editable.
            backgroundColor: theme.highlightBG,
            borderBottomWidth: 2,
            borderColor: theme.borderLighter,
            // Adding browser specefic style to bring consistency between Safari and other platforms.
            // Applying the Webkit styles only to browsers as it is not available in native.
            ...(Browser.getBrowser()
                ? {
                      WebkitTextFillColor: theme.textSupporting,
                      WebkitOpacity: 1,
                  }
                : {}),
            color: theme.textSupporting,
        },

        uploadReceiptView: (isSmallScreenWidth: boolean) =>
            ({
                borderRadius: variables.componentBorderRadiusLarge,
                borderWidth: isSmallScreenWidth ? 0 : 2,
                borderColor: theme.borderFocus,
                borderStyle: 'dotted',
                marginBottom: 20,
                marginLeft: 20,
                marginRight: 20,
                justifyContent: 'center',
                alignItems: 'center',
                paddingVertical: 40,
                gap: 4,
                flex: 1,
            } satisfies ViewStyle),

        receiptViewTextContainer: {
            paddingHorizontal: 40,
            ...sizing.w100,
        },

        cameraView: {
            flex: 1,
            overflow: 'hidden',
            borderRadius: variables.componentBorderRadiusXLarge,
            borderStyle: 'solid',
            borderWidth: variables.componentBorderWidth,
            backgroundColor: theme.highlightBG,
            borderColor: theme.appBG,
            display: 'flex',
            justifyContent: 'center',
            justifyItems: 'center',
        },

        cameraFocusIndicator: {
            position: 'absolute',
            left: -32,
            top: -32,
            width: 64,
            height: 64,
            borderRadius: 32,
            borderWidth: 2,
            borderColor: theme.white,
            pointerEvents: 'none',
        },

        permissionView: {
            paddingVertical: 108,
            paddingHorizontal: 61,
            alignItems: 'center',
            justifyContent: 'center',
        },

        headerAnonymousFooter: {
            color: theme.heading,
            fontFamily: FontUtils.fontFamily.platform.EXP_NEW_KANSAS_MEDIUM,
            fontSize: variables.fontSizeXLarge,
            lineHeight: variables.lineHeightXXLarge,
        },

        headerText: {
            color: theme.heading,
            fontFamily: FontUtils.fontFamily.platform.EXP_NEUE_BOLD,
            fontSize: variables.fontSizeNormal,
            fontWeight: FontUtils.fontWeight.bold,
        },

        headerGap: {
            height: CONST.DESKTOP_HEADER_PADDING,
        },

        reportOptions: {
            marginLeft: 8,
        },

        chatItemComposeSecondaryRow: {
            height: CONST.CHAT_FOOTER_SECONDARY_ROW_HEIGHT,
            marginBottom: CONST.CHAT_FOOTER_SECONDARY_ROW_PADDING,
            marginTop: CONST.CHAT_FOOTER_SECONDARY_ROW_PADDING,
        },

        chatItemComposeSecondaryRowSubText: {
            color: theme.textSupporting,
            fontFamily: FontUtils.fontFamily.platform.EXP_NEUE,
            fontSize: variables.fontSizeSmall,
            lineHeight: variables.lineHeightSmall,
        },

        chatItemComposeSecondaryRowOffset: {
            marginLeft: variables.chatInputSpacing,
        },

        offlineIndicator: {
            marginLeft: variables.chatInputSpacing,
        },

        offlineIndicatorMobile: {
            paddingLeft: 20,
            paddingTop: 5,
            paddingBottom: 30,
            marginBottom: -25,
        },

        offlineIndicatorRow: {
            height: 25,
        },

        // Actions
        actionAvatar: {
            borderRadius: 20,
        },

        componentHeightLarge: {
            height: variables.inputHeight,
        },

        calendarHeader: {
            height: 50,
            flexDirection: 'row',
            justifyContent: 'space-between',
            alignItems: 'center',
            paddingHorizontal: 15,
            paddingRight: 5,
            ...userSelect.userSelectNone,
        },

        calendarDayRoot: {
            flex: 1,
            height: 45,
            justifyContent: 'center',
            alignItems: 'center',
            ...userSelect.userSelectNone,
        },

        calendarDayContainer: {
            width: 30,
            height: 30,
            justifyContent: 'center',
            alignItems: 'center',
            borderRadius: 15,
            overflow: 'hidden',
        },

        buttonDefaultBG: {
            backgroundColor: theme.buttonDefaultBG,
        },

        buttonHoveredBG: {
            backgroundColor: theme.buttonHoveredBG,
        },

        autoGrowHeightInputContainer: (textInputHeight: number, minHeight: number, maxHeight: number) =>
            ({
                height: lodashClamp(textInputHeight, minHeight, maxHeight),
                minHeight,
            } satisfies ViewStyle),

        autoGrowHeightHiddenInput: (maxWidth: number, maxHeight?: number) =>
            ({
                maxWidth,
                maxHeight: maxHeight && maxHeight + 1,
                overflow: 'hidden',
            } satisfies TextStyle),

        textInputContainer: {
            flex: 1,
            justifyContent: 'center',
            height: '100%',
            backgroundColor: 'transparent',
            overflow: 'hidden',
            borderBottomWidth: 2,
            borderColor: theme.border,
        },

        optionRowAmountInput: {
            textAlign: 'right',
        },

        textInputLabel: {
            position: 'absolute',
            left: 0,
            top: 0,
            fontSize: variables.fontSizeNormal,
            color: theme.textSupporting,
            fontFamily: FontUtils.fontFamily.platform.EXP_NEUE,
            width: '100%',
            zIndex: 1,
        },

        textInputLabelBackground: {
            position: 'absolute',
            top: 0,
            width: '100%',
            height: 23,
            backgroundColor: theme.componentBG,
        },

        textInputLabelDesktop: {
            transformOrigin: 'left center',
        },

        textInputLabelTransformation: (translateY: AnimatableNumericValue, translateX: AnimatableNumericValue, scale: AnimatableNumericValue) =>
            ({
                transform: [{translateY}, {translateX}, {scale}],
            } satisfies TextStyle),

        baseTextInput: {
            fontFamily: FontUtils.fontFamily.platform.EXP_NEUE,
            fontSize: variables.fontSizeNormal,
            lineHeight: variables.lineHeightXLarge,
            color: theme.text,
            paddingTop: 23,
            paddingBottom: 8,
            paddingLeft: 0,
            borderWidth: 0,
        },

        textInputMultiline: {
            scrollPadding: '23px 0 0 0',
        },

        textInputMultilineContainer: {
            paddingTop: 23,
        },

        textInputAndIconContainer: {
            flex: 1,
            height: '100%',
            zIndex: -1,
            flexDirection: 'row',
        },

        textInputDesktop: addOutlineWidth(theme, {}, 0),

        textInputIconContainer: {
            paddingHorizontal: 11,
            justifyContent: 'center',
            margin: 1,
        },

        textInputLeftIconContainer: {
            justifyContent: 'center',
            paddingRight: 8,
        },

        secureInput: {
            borderTopRightRadius: 0,
            borderBottomRightRadius: 0,
        },

        textInput: {
            backgroundColor: 'transparent',
            borderRadius: variables.componentBorderRadiusNormal,
            height: variables.inputComponentSizeNormal,
            borderColor: theme.border,
            borderWidth: 1,
            color: theme.text,
            fontFamily: FontUtils.fontFamily.platform.EXP_NEUE,
            fontSize: variables.fontSizeNormal,
            paddingLeft: 12,
            paddingRight: 12,
            paddingTop: 10,
            paddingBottom: 10,
            verticalAlign: 'middle',
        },

        textInputPrefixWrapper: {
            position: 'absolute',
            left: 0,
            top: 0,
            height: variables.inputHeight,
            display: 'flex',
            flexDirection: 'row',
            alignItems: 'center',
            paddingTop: 23,
            paddingBottom: 8,
        },

        textInputPrefix: {
            color: theme.text,
            fontFamily: FontUtils.fontFamily.platform.EXP_NEUE,
            fontSize: variables.fontSizeNormal,
            verticalAlign: 'middle',
        },

        pickerContainer: {
            borderBottomWidth: 2,
            paddingLeft: 0,
            borderStyle: 'solid',
            borderColor: theme.border,
            justifyContent: 'center',
            backgroundColor: 'transparent',
            height: variables.inputHeight,
            overflow: 'hidden',
        },

        pickerContainerSmall: {
            height: variables.inputHeightSmall,
        },

        pickerLabel: {
            position: 'absolute',
            left: 0,
            top: 6,
            zIndex: 1,
        },

        picker: (disabled = false, backgroundColor = theme.appBG) =>
            ({
                iconContainer: {
                    top: Math.round(variables.inputHeight * 0.5) - 11,
                    right: 0,
                    ...pointerEventsNone,
                },

                inputWeb: {
                    appearance: 'none',
                    ...(disabled ? cursor.cursorDisabled : cursor.cursorPointer),
                    ...picker(theme),
                    backgroundColor,
                },

                inputIOS: {
                    ...picker(theme),
                },
                done: {
                    color: theme.text,
                },
                doneDepressed: {
                    // Extracted from react-native-picker-select, src/styles.js
                    fontSize: 17,
                },
                modalViewMiddle: {
                    backgroundColor: theme.border,
                    borderTopWidth: 0,
                },
                modalViewBottom: {
                    backgroundColor: theme.highlightBG,
                },

                inputAndroid: {
                    ...picker(theme),
                },
            } satisfies CustomPickerStyle),

        disabledText: {
            color: theme.icon,
        },

        inputDisabled: {
            backgroundColor: theme.highlightBG,
            color: theme.icon,
        },

        noOutline: addOutlineWidth(theme, {}, 0),

        labelStrong: {
            fontFamily: FontUtils.fontFamily.platform.EXP_NEUE,
            fontWeight: 'bold',
            fontSize: variables.fontSizeLabel,
            lineHeight: variables.lineHeightNormal,
        },

        textLabelSupporting: {
            fontFamily: FontUtils.fontFamily.platform.EXP_NEUE,
            fontSize: variables.fontSizeLabel,
            color: theme.textSupporting,
        },

        textLabelSupportingEmptyValue: {
            fontFamily: FontUtils.fontFamily.platform.EXP_NEUE,
            fontSize: variables.fontSizeNormal,
            fontWeight: FontUtils.fontWeight.normal,
            color: theme.textSupporting,
        },

        textLabelSupportingNormal: {
            fontFamily: FontUtils.fontFamily.platform.EXP_NEUE,
            fontSize: variables.fontSizeLabel,
            color: theme.textSupporting,
            fontWeight: FontUtils.fontWeight.normal,
        },

        textLabelError: {
            fontFamily: FontUtils.fontFamily.platform.EXP_NEUE,
            fontSize: variables.fontSizeLabel,
            color: theme.textError,
        },

        textReceiptUpload: {
            ...headlineFont,
            fontSize: variables.fontSizeXLarge,
            color: theme.text,
            textAlign: 'center',
        },

        subTextReceiptUpload: {
            fontFamily: FontUtils.fontFamily.platform.EXP_NEUE,
            lineHeight: variables.lineHeightLarge,
            textAlign: 'center',
            color: theme.text,
        },

        furtherDetailsText: {
            fontFamily: FontUtils.fontFamily.platform.EXP_NEUE,
            fontSize: variables.fontSizeSmall,
            color: theme.textSupporting,
        },

        lh16: {
            lineHeight: 16,
        },

        lh20: {
            lineHeight: 20,
        },

        lh140Percent: {
            lineHeight: '140%',
        },

        formHelp: {
            color: theme.textSupporting,
            fontSize: variables.fontSizeLabel,
            lineHeight: variables.lineHeightNormal,
            marginBottom: 4,
        },

        formError: {
            color: theme.textError,
            fontSize: variables.fontSizeLabel,
            lineHeight: variables.lineHeightNormal,
            marginBottom: 4,
        },

        formSuccess: {
            color: theme.success,
            fontSize: variables.fontSizeLabel,
            lineHeight: 18,
            marginBottom: 4,
        },

        signInPage: {
            backgroundColor: theme.highlightBG,
            minHeight: '100%',
            flex: 1,
        },

        signInPageHeroCenter: {
            position: 'absolute',
            top: 0,
            left: 0,
            right: 0,
            bottom: 0,
            justifyContent: 'center',
            alignItems: 'center',
        },

        signInPageGradient: {
            height: '100%',
            width: 540,
            position: 'absolute',
            top: 0,
            left: 0,
        },

        signInPageGradientMobile: {
            height: 300,
            width: 800,
            position: 'absolute',
            top: 0,
            left: 0,
        },

        signInBackground: {
            position: 'absolute',
            bottom: 0,
            left: 0,
            minHeight: 700,
        },

        signInPageInner: {
            marginLeft: 'auto',
            marginRight: 'auto',
            height: '100%',
            width: '100%',
        },

        signInPageContentTopSpacer: {
            maxHeight: 132,
            minHeight: 24,
        },

        signInPageContentTopSpacerSmallScreens: {
            maxHeight: 132,
            minHeight: 45,
        },

        signInPageLeftContainer: {
            paddingLeft: 40,
            paddingRight: 40,
        },

        signInPageLeftContainerWide: {
            maxWidth: variables.sideBarWidth,
        },

        signInPageWelcomeFormContainer: {
            maxWidth: CONST.SIGN_IN_FORM_WIDTH,
        },

        signInPageWelcomeTextContainer: {
            width: CONST.SIGN_IN_FORM_WIDTH,
        },

        changeExpensifyLoginLinkContainer: {
            flexDirection: 'row',
            flexWrap: 'wrap',
            ...wordBreak.breakWord,
        },

        // Sidebar Styles
        sidebar: {
            backgroundColor: theme.sidebar,
            height: '100%',
        },

        sidebarHeaderContainer: {
            flexDirection: 'row',
            paddingHorizontal: 20,
            paddingVertical: 19,
            justifyContent: 'space-between',
            alignItems: 'center',
        },

        subNavigationContainer: {
            backgroundColor: theme.sidebar,
            flex: 1,
            borderTopLeftRadius: variables.componentBorderRadiusRounded,
        },

        sidebarAnimatedWrapperContainer: {
            height: '100%',
            position: 'absolute',
        },

        sidebarFooter: {
            display: 'flex',
            justifyContent: 'center',
            width: '100%',
            paddingLeft: 20,
        },

        sidebarAvatar: {
            borderRadius: variables.sidebarAvatarSize,
            height: variables.sidebarAvatarSize,
            width: variables.sidebarAvatarSize,
        },

        selectedAvatarBorder: {
            padding: 2,
            borderWidth: 2,
            borderRadius: 20,
            borderColor: theme.success,
        },

        statusIndicator: (backgroundColor = theme.danger) =>
            ({
                borderColor: theme.sidebar,
                backgroundColor,
                borderRadius: 8,
                borderWidth: 2,
                position: 'absolute',
                right: -4,
                top: -3,
                height: 12,
                width: 12,
                zIndex: 10,
            } satisfies ViewStyle),

        bottomTabStatusIndicator: (backgroundColor = theme.danger) => ({
            borderColor: theme.sidebar,
            backgroundColor,
            borderRadius: 8,
            borderWidth: 2,
            position: 'absolute',
            right: -3,
            top: -4,
            height: 12,
            width: 12,
            zIndex: 10,
        }),

        floatingActionButton: {
            backgroundColor: theme.success,
            height: variables.componentSizeLarge,
            width: variables.componentSizeLarge,
            borderRadius: 999,
            alignItems: 'center',
            justifyContent: 'center',
        },

        sidebarFooterUsername: {
            color: theme.heading,
            fontSize: variables.fontSizeLabel,
            fontWeight: '700',
            width: 200,
            textOverflow: 'ellipsis',
            overflow: 'hidden',
            ...whiteSpace.noWrap,
        },

        sidebarFooterLink: {
            color: theme.textSupporting,
            fontSize: variables.fontSizeSmall,
            textDecorationLine: 'none',
            fontFamily: FontUtils.fontFamily.platform.EXP_NEUE,
            lineHeight: 20,
        },

        sidebarListContainer: {
            paddingBottom: 4,
        },

        sidebarListItem: {
            justifyContent: 'center',
            textDecorationLine: 'none',
        },

        breadcrumsContainer: {
            minHeight: 24,
        },

        breadcrumb: {
            color: theme.textSupporting,
            fontSize: variables.breadcrumbsFontSize,
            ...headlineFont,
        },

        breadcrumbStrong: {
            color: theme.text,
            fontSize: variables.breadcrumbsFontSize,
        },

        breadcrumbSeparator: {
            color: theme.icon,
            fontSize: variables.breadcrumbsFontSize,
            ...headlineFont,
        },

        breadcrumbLogo: {
            top: 1.66, // Pixel-perfect alignment due to a small difference between logo height and breadcrumb text height
        },

        LHPNavigatorContainer: (isSmallScreenWidth: boolean) =>
            ({
                ...modalNavigatorContainer(isSmallScreenWidth),
                left: 0,
            } satisfies ViewStyle),

        RHPNavigatorContainer: (isSmallScreenWidth: boolean) =>
            ({
                ...modalNavigatorContainer(isSmallScreenWidth),
                right: 0,
            } satisfies ViewStyle),

        onboardingNavigatorOuterView: {
            flex: 1,
            justifyContent: 'center',
            alignItems: 'center',
        },

        OnboardingNavigatorInnerView: (shouldUseNarrowLayout: boolean) =>
            ({
                width: shouldUseNarrowLayout ? variables.onboardingModalWidth : '100%',
                height: shouldUseNarrowLayout ? 732 : '100%',
                maxHeight: '100%',
                borderRadius: shouldUseNarrowLayout ? 16 : 0,
                overflow: 'hidden',
            } satisfies ViewStyle),

        welcomeVideoNarrowLayout: {
            width: variables.onboardingModalWidth,
        },

        onlyEmojisText: {
            fontSize: variables.fontSizeOnlyEmojis,
            lineHeight: variables.fontSizeOnlyEmojisHeight,
        },

        onlyEmojisTextLineHeight: {
            lineHeight: variables.fontSizeOnlyEmojisHeight,
        },

        createMenuPositionSidebar: (windowHeight: number) =>
            ({
                horizontal: 18,
                // Menu should be displayed 12px above the floating action button.
                // To achieve that sidebar must be moved by: distance from the bottom of the sidebar to the fab (variables.fabBottom) + fab height (variables.componentSizeLarge) + distance above the fab (12px)
                vertical: windowHeight - (variables.fabBottom + variables.componentSizeLarge + 12),
            } satisfies AnchorPosition),

        createAccountMenuPositionProfile: () =>
            ({
                horizontal: 18,
                ...getPopOverVerticalOffset(202 + 40),
            } satisfies AnchorPosition),

        createMenuPositionReportActionCompose: (shouldUseNarrowLayout: boolean, windowHeight: number, windowWidth: number) =>
            ({
                // On a narrow layout the menu is displayed in ReportScreen in RHP, so it must be moved from the right side of the screen
                horizontal: (shouldUseNarrowLayout ? windowWidth - variables.sideBarWidth : variables.sideBarWidth) + 18,
                vertical: windowHeight - CONST.MENU_POSITION_REPORT_ACTION_COMPOSE_BOTTOM,
            } satisfies AnchorPosition),

        createMenuPositionRightSidepane: {
            right: 18,
            bottom: 75,
        },

        createMenuContainer: {
            width: variables.sideBarWidth - 40,
            paddingVertical: 12,
        },

        createMenuHeaderText: {
            fontFamily: FontUtils.fontFamily.platform.EXP_NEUE,
            fontSize: variables.fontSizeLabel,
            color: theme.textSupporting,
        },

        popoverMenuItem: {
            flexDirection: 'row',
            borderRadius: 0,
            paddingHorizontal: 20,
            paddingVertical: 12,
            justifyContent: 'space-between',
            width: '100%',
        },

        popoverMenuIcon: {
            width: variables.componentSizeNormal,
            justifyContent: 'center',
            alignItems: 'center',
        },

        rightLabelMenuItem: {
            fontSize: variables.fontSizeLabel,
            color: theme.textSupporting,
        },

        popoverMenuText: {
            fontSize: variables.fontSizeNormal,
            color: theme.heading,
        },

        popoverInnerContainer: {
            paddingTop: 0, // adjusting this because the mobile modal adds additional padding that we don't need for our layout
            maxHeight: '95%',
        },

        menuItemTextContainer: {
            minHeight: variables.componentSizeNormal,
        },

        chatLinkRowPressable: {
            minWidth: 0,
            textDecorationLine: 'none',
            flex: 1,
        },

        sidebarLink: {
            textDecorationLine: 'none',
        },

        sidebarLinkLHN: {
            textDecorationLine: 'none',
            marginLeft: 12,
            marginRight: 12,
            borderRadius: 8,
        },

        sidebarLinkInner: {
            alignItems: 'center',
            flexDirection: 'row',
            paddingLeft: 20,
            paddingRight: 20,
        },

        sidebarLinkInnerLHN: {
            alignItems: 'center',
            flexDirection: 'row',
            paddingLeft: 8,
            paddingRight: 8,
            marginHorizontal: 12,
            borderRadius: variables.componentBorderRadiusNormal,
        },

        sidebarLinkText: {
            color: theme.textSupporting,
            fontSize: variables.fontSizeNormal,
            textDecorationLine: 'none',
            overflow: 'hidden',
        },

        sidebarLinkHover: {
            backgroundColor: theme.sidebarHover,
        },

        sidebarLinkHoverLHN: {
            backgroundColor: theme.highlightBG,
        },

        sidebarLinkActive: {
            backgroundColor: theme.buttonHoveredBG,
            textDecorationLine: 'none',
        },

        sidebarLinkActiveLHN: {
            backgroundColor: theme.highlightBG,
            textDecorationLine: 'none',
        },

        sidebarLinkTextBold: {
            fontFamily: FontUtils.fontFamily.platform.EXP_NEUE_BOLD,
            fontWeight: FontUtils.fontWeight.bold,
            color: theme.heading,
        },

        sidebarLinkActiveText: {
            color: theme.textSupporting,
            fontSize: variables.fontSizeNormal,
            textDecorationLine: 'none',
            overflow: 'hidden',
        },

        optionItemAvatarNameWrapper: {
            minWidth: 0,
            flex: 1,
        },

        optionDisplayName: {
            fontFamily: FontUtils.fontFamily.platform.EXP_NEUE,
            minHeight: variables.alternateTextHeight,
            lineHeight: variables.lineHeightXLarge,
            ...whiteSpace.noWrap,
        },

        optionDisplayNameCompact: {
            minWidth: 'auto',
            flexBasis: 'auto',
            flexGrow: 0,
            flexShrink: 1,
        },

        displayNameTooltipEllipsis: {
            position: 'absolute',
            opacity: 0,
            right: 0,
            bottom: 0,
        },

        optionAlternateText: {
            minHeight: variables.alternateTextHeight,
            lineHeight: variables.lineHeightXLarge,
        },

        optionAlternateTextCompact: {
            flexShrink: 1,
            flexGrow: 1,
            flexBasis: 'auto',
            ...optionAlternateTextPlatformStyles,
        },

        optionRow: {
            minHeight: variables.optionRowHeight,
            paddingTop: 12,
            paddingBottom: 12,
        },

        optionRowSelected: {
            backgroundColor: theme.activeComponentBG,
        },

        optionRowDisabled: {
            color: theme.textSupporting,
        },

        optionRowCompact: {
            height: variables.optionRowHeightCompact,
            paddingTop: 12,
            paddingBottom: 12,
        },

        optionsListSectionHeader: {
            marginTop: 8,
            marginBottom: 4,
        },

        emptyWorkspaceIllustrationStyle: {
            marginTop: 12,
            marginBottom: -20,
        },

        travelIllustrationStyle: {
            marginTop: 16,
            marginBottom: -16,
        },

        overlayStyles: (current: OverlayStylesParams, isModalOnTheLeft: boolean) =>
            ({
                ...positioning.pFixed,
                // We need to stretch the overlay to cover the sidebar and the translate animation distance.
                left: isModalOnTheLeft ? 0 : -2 * variables.sideBarWidth,
                top: 0,
                bottom: 0,
                right: isModalOnTheLeft ? -2 * variables.sideBarWidth : 0,
                backgroundColor: theme.overlay,
                opacity: current.progress.interpolate({
                    inputRange: [0, 1],
                    outputRange: [0, variables.overlayOpacity],
                    extrapolate: 'clamp',
                }),
            } satisfies ViewStyle),

        nativeOverlayStyles: (current: OverlayStylesParams) =>
            ({
                position: 'absolute',
                backgroundColor: theme.overlay,
                width: '100%',
                height: '100%',
                opacity: current.progress.interpolate({
                    inputRange: [0, 1],
                    outputRange: [0, variables.overlayOpacity],
                    extrapolate: 'clamp',
                }),
            } satisfies ViewStyle),

        appContent: {
            backgroundColor: theme.appBG,
            overflow: 'hidden',
        },

        appContentHeader: {
            height: variables.contentHeaderHeight,
            justifyContent: 'center',
            display: 'flex',
            paddingRight: 20,
        },

        appContentHeaderTitle: {
            alignItems: 'center',
            flexDirection: 'row',
        },

        LHNToggle: {
            alignItems: 'center',
            height: variables.contentHeaderHeight,
            justifyContent: 'center',
            paddingRight: 10,
            paddingLeft: 20,
        },

        LHNToggleIcon: {
            height: 15,
            width: 18,
        },

        chatContentScrollViewWithHeaderLoader: {
            paddingTop: CONST.CHAT_HEADER_LOADER_HEIGHT,
        },

        chatContentScrollView: {
            flexGrow: 1,
            justifyContent: 'flex-start',
            paddingBottom: 16,
            ...chatContentScrollViewPlatformStyles,
        },

        // Chat Item
        chatItem: {
            display: 'flex',
            flexDirection: 'row',
            paddingTop: 8,
            paddingBottom: 8,
            paddingLeft: 20,
            paddingRight: 20,
        },

        chatItemRightGrouped: {
            flexGrow: 1,
            flexShrink: 1,
            flexBasis: 0,
            position: 'relative',
            marginLeft: variables.chatInputSpacing,
        },

        chatItemRight: {
            flexGrow: 1,
            flexShrink: 1,
            flexBasis: 0,
            position: 'relative',
        },

        chatItemMessageHeader: {
            alignItems: 'center',
            display: 'flex',
            flexDirection: 'row',
            flexWrap: 'nowrap',
        },

        chatItemMessageHeaderSender: {
            color: theme.heading,
            fontFamily: FontUtils.fontFamily.platform.EXP_NEUE_BOLD,
            fontSize: variables.fontSizeNormal,
            fontWeight: FontUtils.fontWeight.bold,
            lineHeight: variables.lineHeightXLarge,
            ...wordBreak.breakWord,
        },

        chatItemMessageHeaderTimestamp: {
            flexShrink: 0,
            color: theme.textSupporting,
            fontSize: variables.fontSizeSmall,
            paddingTop: 2,
        },

        chatItemMessage: {
            color: theme.text,
            fontSize: variables.fontSizeNormal,
            fontFamily: FontUtils.fontFamily.platform.EXP_NEUE,
            lineHeight: variables.lineHeightXLarge,
            maxWidth: '100%',
            ...whiteSpace.preWrap,
            ...wordBreak.breakWord,
        },

        renderHTMLTitle: {
            color: theme.text,
            fontSize: variables.fontSizeNormal,
            fontFamily: FontUtils.fontFamily.platform.EXP_NEUE,
            lineHeight: variables.lineHeightXLarge,
            maxWidth: '100%',
            ...whiteSpace.preWrap,
            ...wordBreak.breakWord,
        },

        renderHTML: {
            maxWidth: '100%',
            ...whiteSpace.preWrap,
            ...wordBreak.breakWord,
        },

        chatItemComposeWithFirstRow: {
            minHeight: 90,
        },

        chatItemFullComposeRow: {
            ...sizing.h100,
        },

        chatItemComposeBoxColor: {
            borderColor: theme.border,
        },

        chatItemComposeBoxFocusedColor: {
            borderColor: theme.borderFocus,
        },

        chatItemComposeBox: {
            backgroundColor: theme.componentBG,
            borderWidth: 1,
            borderRadius: variables.componentBorderRadiusRounded,
            minHeight: variables.componentSizeMedium,
        },

        chatItemFullComposeBox: {
            ...flex.flex1,
            ...sizing.h100,
        },

        chatFooter: {
            paddingLeft: 20,
            paddingRight: 20,
            display: 'flex',
            backgroundColor: theme.appBG,
        },

        chatFooterFullCompose: {
            flex: 1,
        },

        chatItemDraft: {
            display: 'flex',
            flexDirection: 'row',
            paddingTop: 8,
            paddingBottom: 8,
            paddingLeft: 20,
            paddingRight: 20,
        },

        chatItemReactionsDraftRight: {
            marginLeft: 52,
        },
        chatFooterAtTheTop: {
            flexGrow: 1,
            justifyContent: 'flex-start',
        },

        // Be extremely careful when editing the compose styles, as it is easy to introduce regressions.
        // Make sure you run the following tests against any changes: #12669
        textInputCompose: addOutlineWidth(
            theme,
            {
                backgroundColor: theme.componentBG,
                borderColor: theme.border,
                color: theme.text,
                fontFamily: FontUtils.fontFamily.platform.EXP_NEUE,
                fontSize: variables.fontSizeNormal,
                borderWidth: 0,
                height: 'auto',
                lineHeight: variables.lineHeightXLarge,
                ...overflowXHidden,

                // On Android, multiline TextInput with height: 'auto' will show extra padding unless they are configured with
                // paddingVertical: 0, alignSelf: 'center', and verticalAlign: 'middle'

                paddingHorizontal: variables.avatarChatSpacing,
                paddingTop: 0,
                paddingBottom: 0,
                alignSelf: 'center',
                verticalAlign: 'middle',
            },
            0,
        ),

        textInputFullCompose: {
            alignSelf: 'stretch',
            flex: 1,
            maxHeight: '100%',
            verticalAlign: 'top',
        },

        textInputCollapseCompose: {
            maxHeight: '100%',
            flex: 4,
        },

        // composer padding should not be modified unless thoroughly tested against the cases in this PR: #12669
        textInputComposeSpacing: {
            paddingVertical: 5,
            ...flex.flexRow,
            flex: 1,
        },

        textInputComposeBorder: {
            borderLeftWidth: 1,
            borderColor: theme.border,
        },

        chatItemSubmitButton: {
            alignSelf: 'flex-end',
            borderRadius: variables.componentBorderRadiusRounded,
            backgroundColor: theme.transparent,
            height: 40,
            padding: 10,
            margin: 3,
            justifyContent: 'center',
        },

        emojiPickerContainer: {
            backgroundColor: theme.componentBG,
        },

        emojiHeaderContainer: {
            backgroundColor: theme.componentBG,
            display: 'flex',
            height: CONST.EMOJI_PICKER_HEADER_HEIGHT,
            justifyContent: 'center',
        },

        emojiSkinToneTitle: {
            ...spacing.pv1,
            fontFamily: FontUtils.fontFamily.platform.EXP_NEUE_BOLD,
            fontWeight: FontUtils.fontWeight.bold,
            color: theme.heading,
            fontSize: variables.fontSizeSmall,
        },

        // Emoji Picker Styles
        emojiText: {
            textAlign: 'center',
            fontSize: variables.emojiSize,
            ...spacing.pv0,
            ...spacing.ph0,
            lineHeight: variables.emojiLineHeight,
        },

        emojiItem: {
            width: '100%',
            textAlign: 'center',
            borderRadius: 8,
            paddingTop: 2,
            paddingBottom: 2,
            height: CONST.EMOJI_PICKER_ITEM_HEIGHT,
            flexShrink: 1,
            ...userSelect.userSelectNone,
        },

        emojiItemHighlighted: {
            transition: '0.2s ease',
            backgroundColor: theme.buttonDefaultBG,
        },

        emojiItemKeyboardHighlighted: {
            transition: '0.2s ease',
            borderWidth: 1,
            borderColor: theme.link,
            borderRadius: variables.buttonBorderRadius,
        },

        categoryShortcutButton: {
            flex: 1,
            borderRadius: 8,
            height: CONST.EMOJI_PICKER_ITEM_HEIGHT,
            alignItems: 'center',
            justifyContent: 'center',
        },

        chatItemEmojiButton: {
            alignSelf: 'flex-end',
            borderRadius: variables.buttonBorderRadius,
            height: 40,
            marginVertical: 3,
            paddingHorizontal: 10,
            justifyContent: 'center',
        },

        editChatItemEmojiWrapper: {
            marginRight: 3,
            alignSelf: 'flex-end',
        },

        customMarginButtonWithMenuItem: {
            marginRight: variables.bankButtonMargin,
        },

        composerSizeButton: {
            alignSelf: 'center',
            height: 32,
            width: 32,
            padding: 6,
            margin: 3,
            borderRadius: variables.componentBorderRadiusRounded,
            backgroundColor: theme.transparent,
            justifyContent: 'center',
        },

        chatItemAttachmentPlaceholder: {
            backgroundColor: theme.sidebar,
            borderColor: theme.border,
            borderWidth: 1,
            borderRadius: variables.componentBorderRadiusNormal,
            height: 150,
            textAlign: 'center',
            verticalAlign: 'middle',
            width: 200,
        },

        chatItemPDFAttachmentLoading: {
            backgroundColor: 'transparent',
            borderColor: theme.border,
            borderWidth: 1,
            borderRadius: variables.componentBorderRadiusNormal,
            ...flex.alignItemsCenter,
            ...flex.justifyContentCenter,
        },

        sidebarVisible: {
            borderRightWidth: 1,
        },

        sidebarHidden: {
            width: 0,
            borderRightWidth: 0,
        },

        exampleCheckImage: {
            width: '100%',
            height: 80,
            borderColor: theme.border,
            borderWidth: 1,
            borderRadius: variables.componentBorderRadiusNormal,
        },

        singleAvatar: {
            height: 24,
            width: 24,
            backgroundColor: theme.icon,
            borderRadius: 12,
        },

        singleAvatarSmall: {
            height: 16,
            width: 16,
            backgroundColor: theme.icon,
            borderRadius: 8,
        },

        singleAvatarMedium: {
            height: 52,
            width: 52,
            backgroundColor: theme.icon,
            borderRadius: 52,
        },

        secondAvatar: {
            position: 'absolute',
            right: -18,
            bottom: -18,
            borderWidth: 2,
            borderRadius: 14,
            borderColor: 'transparent',
        },

        secondAvatarSmall: {
            position: 'absolute',
            right: -14,
            bottom: -14,
            borderWidth: 2,
            borderRadius: 10,
            borderColor: 'transparent',
        },

        secondAvatarMedium: {
            position: 'absolute',
            right: -36,
            bottom: -36,
            borderWidth: 3,
            borderRadius: 52,
            borderColor: 'transparent',
        },

        secondAvatarSubscript: {
            position: 'absolute',
            right: -6,
            bottom: -6,
        },

        secondAvatarSubscriptCompact: {
            position: 'absolute',
            bottom: -4,
            right: -4,
        },

        secondAvatarSubscriptSmallNormal: {
            position: 'absolute',
            bottom: 0,
            right: 0,
        },

        secondAvatarInline: {
            bottom: -3,
            right: -25,
            borderWidth: 3,
            borderRadius: 18,
            borderColor: theme.cardBorder,
            backgroundColor: theme.appBG,
        },

        avatarLarge: {
            width: variables.avatarSizeLarge,
            height: variables.avatarSizeLarge,
        },

        avatarXLarge: {
            width: variables.avatarSizeXLarge,
            height: variables.avatarSizeXLarge,
        },

        avatarInnerText: {
            color: theme.text,
            fontSize: variables.fontSizeSmall,
            lineHeight: undefined,
            marginLeft: -3,
            textAlign: 'center',
        },

        avatarInnerTextSmall: {
            color: theme.text,
            fontSize: variables.fontSizeExtraSmall,
            lineHeight: undefined,
            marginLeft: -2,
            textAlign: 'center',
            zIndex: 10,
        },

        emptyAvatar: {
            height: variables.avatarSizeNormal,
            width: variables.avatarSizeNormal,
        },

        emptyAvatarSmallNormal: {
            height: variables.avatarSizeSmallNormal,
            width: variables.avatarSizeSmallNormal,
        },

        emptyAvatarSmall: {
            height: variables.avatarSizeSmall,
            width: variables.avatarSizeSmall,
        },

        emptyAvatarSmaller: {
            height: variables.avatarSizeSmaller,
            width: variables.avatarSizeSmaller,
        },

        emptyAvatarMedium: {
            height: variables.avatarSizeMedium,
            width: variables.avatarSizeMedium,
        },

        emptyAvatarLarge: {
            height: variables.avatarSizeLarge,
            width: variables.avatarSizeLarge,
        },

        emptyAvatarMargin: {
            marginRight: variables.avatarChatSpacing,
        },

        emptyAvatarMarginChat: {
            marginRight: variables.avatarChatSpacing - 12,
        },

        emptyAvatarMarginSmall: {
            marginRight: variables.avatarChatSpacing - 4,
        },

        emptyAvatarMarginSmaller: {
            marginRight: variables.avatarChatSpacing - 4,
        },

        subscriptIcon: {
            position: 'absolute',
            bottom: -4,
            right: -4,
            width: 20,
            height: 20,
            backgroundColor: theme.buttonDefaultBG,
        },

        borderTop: {
            borderTopWidth: variables.borderTopWidth,
            borderColor: theme.border,
        },

        borderTopRounded: {
            borderTopWidth: 1,
            borderColor: theme.border,
            borderTopLeftRadius: variables.componentBorderRadiusNormal,
            borderTopRightRadius: variables.componentBorderRadiusNormal,
        },

        borderBottomRounded: {
            borderBottomWidth: 1,
            borderColor: theme.border,
            borderBottomLeftRadius: variables.componentBorderRadiusNormal,
            borderBottomRightRadius: variables.componentBorderRadiusNormal,
        },

        borderBottom: {
            borderBottomWidth: 1,
            borderColor: theme.border,
        },

        borderNone: {
            borderWidth: 0,
            borderBottomWidth: 0,
        },

        borderRight: {
            borderRightWidth: 1,
            borderColor: theme.border,
        },

        borderLeft: {
            borderLeftWidth: 1,
            borderColor: theme.border,
        },

        pointerEventsNone,

        pointerEventsAuto,

        pointerEventsBoxNone,

        headerBar: {
            overflow: 'hidden',
            justifyContent: 'center',
            display: 'flex',
            paddingLeft: 20,
            height: variables.contentHeaderHeight,
            width: '100%',
        },

        headerBarDesktopHeight: {
            height: variables.contentHeaderDesktopHeight,
        },

        imageViewContainer: {
            width: '100%',
            height: '100%',
            alignItems: 'center',
            justifyContent: 'center',
        },

        imageModalPDF: {
            flex: 1,
            backgroundColor: theme.modalBackground,
        },

        getPDFPasswordFormStyle: (isSmallScreenWidth: boolean) =>
            ({
                width: isSmallScreenWidth ? '100%' : 350,
                flexBasis: isSmallScreenWidth ? '100%' : 350,
                flexGrow: 0,
                alignSelf: 'flex-start',
            } satisfies ViewStyle),

        centeredModalStyles: (isSmallScreenWidth: boolean, isFullScreenWhenSmall: boolean) =>
            ({
                borderWidth: isSmallScreenWidth && !isFullScreenWhenSmall ? 1 : 0,
                marginHorizontal: isSmallScreenWidth ? 0 : 20,
            } satisfies ViewStyle),

        imageModalImageCenterContainer: {
            alignItems: 'center',
            flex: 1,
            justifyContent: 'center',
            width: '100%',
        },

        defaultAttachmentView: {
            backgroundColor: theme.sidebar,
            borderRadius: variables.componentBorderRadiusNormal,
            borderWidth: 1,
            borderColor: theme.border,
            flexDirection: 'row',
            padding: 20,
            alignItems: 'center',
        },

        notFoundTextHeader: {
            ...headlineFont,
            color: theme.heading,
            fontSize: variables.fontSizeXLarge,
            lineHeight: variables.lineHeightXXLarge,
            marginTop: 20,
            marginBottom: 8,
            textAlign: 'center',
        },

        blockingViewContainer: {
            paddingBottom: variables.contentHeaderHeight,
            maxWidth: 400,
            alignSelf: 'center',
        },

        forcedBlockingViewContainer: {
            ...positioning.pFixed,
            top: 0,
            left: 0,
            right: 0,
            bottom: 0,
            backgroundColor: theme.appBG,
        },

        defaultModalContainer: {
            backgroundColor: theme.componentBG,
            borderColor: theme.transparent,
        },

        reportActionContextMenuMiniButton: {
            height: 28,
            width: 28,
            ...flex.alignItemsCenter,
            ...flex.justifyContentCenter,
            ...{borderRadius: variables.buttonBorderRadius},
        },

        reportActionSystemMessageContainer: {
            marginLeft: 42,
        },

        reportDetailsTitleContainer: {
            ...display.dFlex,
            ...flex.flexColumn,
            ...flex.alignItemsCenter,
            paddingHorizontal: 20,
            paddingBottom: 20,
        },

        reportDetailsRoomInfo: {
            ...flex.flex1,
            ...display.dFlex,
            ...flex.flexColumn,
            ...flex.alignItemsCenter,
        },

        reportSettingsVisibilityText: {
            textTransform: 'capitalize',
        },

        settingsPageBackground: {
            flexDirection: 'column',
            width: '100%',
            flexGrow: 1,
        },

        settingsPageBody: {
            width: '100%',
            justifyContent: 'space-around',
        },

        twoFactorAuthSection: {
            backgroundColor: theme.appBG,
            padding: 0,
        },

        twoFactorAuthCodesBox: ({isExtraSmallScreenWidth, isSmallScreenWidth}: TwoFactorAuthCodesBoxParams) => {
            let paddingHorizontal = spacing.ph9;

            if (isSmallScreenWidth) {
                paddingHorizontal = spacing.ph4;
            }

            if (isExtraSmallScreenWidth) {
                paddingHorizontal = spacing.ph2;
            }

            return {
                alignItems: 'center',
                justifyContent: 'center',
                backgroundColor: theme.highlightBG,
                paddingVertical: 28,
                borderRadius: 16,
                marginTop: 32,
                ...paddingHorizontal,
            } satisfies ViewStyle;
        },

        twoFactorLoadingContainer: {
            alignItems: 'center',
            justifyContent: 'center',
            height: 210,
        },

        twoFactorAuthCodesContainer: {
            alignItems: 'center',
            justifyContent: 'center',
            flexDirection: 'row',
            flexWrap: 'wrap',
            gap: 12,
        },

        twoFactorAuthCode: {
            fontFamily: FontUtils.fontFamily.platform.MONOSPACE,
            width: 112,
            textAlign: 'center',
        },

        twoFactorAuthCodesButtonsContainer: {
            flexDirection: 'row',
            justifyContent: 'center',
            gap: 12,
            marginTop: 20,
            flexWrap: 'wrap',
        },

        twoFactorAuthCodesButton: {
            minWidth: 112,
        },

        twoFactorAuthCopyCodeButton: {
            minWidth: 110,
        },

        anonymousRoomFooter: (isSmallSizeLayout: boolean) =>
            ({
                flexDirection: isSmallSizeLayout ? 'column' : 'row',
                ...(!isSmallSizeLayout && {
                    alignItems: 'center',
                    justifyContent: 'space-between',
                }),
                padding: 20,
                backgroundColor: theme.cardBG,
                borderRadius: variables.componentBorderRadiusLarge,
                overflow: 'hidden',
            } satisfies ViewStyle & TextStyle),
        anonymousRoomFooterWordmarkAndLogoContainer: (isSmallSizeLayout: boolean) =>
            ({
                flexDirection: 'row',
                alignItems: 'center',
                ...(isSmallSizeLayout && {
                    justifyContent: 'space-between',
                    marginTop: 16,
                }),
            } satisfies ViewStyle),
        anonymousRoomFooterLogo: {
            width: 88,
            marginLeft: 0,
            height: 20,
        },
        anonymousRoomFooterLogoTaglineText: {
            fontFamily: FontUtils.fontFamily.platform.EXP_NEUE,
            fontSize: variables.fontSizeMedium,
            color: theme.text,
        },
        signInButtonAvatar: {
            width: 80,
        },

        anonymousRoomFooterSignInButton: {
            width: 110,
        },

        roomHeaderAvatarSize: {
            height: variables.componentSizeLarge,
            width: variables.componentSizeLarge,
        },

        roomHeaderAvatar: {
            backgroundColor: theme.appBG,
            borderRadius: 100,
            borderColor: theme.componentBG,
            borderWidth: 4,
        },

        roomHeaderAvatarOverlay: {
            position: 'absolute',
            top: 0,
            right: 0,
            bottom: 0,
            left: 0,
            backgroundColor: theme.overlay,
            opacity: variables.overlayOpacity,
            borderRadius: 88,
        },

        rootNavigatorContainerStyles: (isSmallScreenWidth: boolean) => ({marginLeft: isSmallScreenWidth ? 0 : variables.sideBarWidth, flex: 1} satisfies ViewStyle),
        RHPNavigatorContainerNavigatorContainerStyles: (isSmallScreenWidth: boolean) => ({marginLeft: isSmallScreenWidth ? 0 : variables.sideBarWidth, flex: 1} satisfies ViewStyle),

        avatarInnerTextChat: {
            color: theme.text,
            fontSize: variables.fontSizeXLarge,
            fontFamily: FontUtils.fontFamily.platform.EXP_NEW_KANSAS_MEDIUM,
            textAlign: 'center',
            fontWeight: 'normal',
            position: 'absolute',
            width: 88,
            left: -16,
        },

        pageWrapper: {
            width: '100%',
            alignItems: 'center',
            padding: 20,
        },
        numberPadWrapper: {
            width: '100%',
            alignItems: 'center',
            paddingHorizontal: 20,
        },

        avatarSectionWrapper: {
            width: '100%',
            alignItems: 'center',
            paddingHorizontal: 20,
            paddingBottom: 20,
        },

        avatarSectionWrapperSkeleton: {
            width: '100%',
            paddingHorizontal: 20,
            paddingBottom: 20,
        },

        avatarSectionWrapperSettings: {
            width: '100%',
            alignItems: 'center',
        },

        accountSettingsSectionContainer: {
            borderBottomWidth: 1,
            borderBottomColor: theme.border,
            ...spacing.mt0,
            ...spacing.mb0,
            ...spacing.pt0,
        },

        workspaceSettingsSectionContainer: {
            borderBottomWidth: 1,
            borderBottomColor: theme.border,
            ...spacing.pt4,
        },

        centralPaneAnimation: {
            height: CONST.CENTRAL_PANE_ANIMATION_HEIGHT,
        },

        sectionTitle: {
            ...spacing.pt2,
            ...spacing.pr3,
            ...spacing.pb4,
            paddingLeft: 13,
            fontSize: 13,
            fontFamily: FontUtils.fontFamily.platform.EXP_NEUE,
            fontWeight: '400',
            lineHeight: 16,
            color: theme.textSupporting,
        },

        accountSettingsSectionTitle: {
            fontFamily: FontUtils.fontFamily.platform.EXP_NEUE_BOLD,
            fontWeight: FontUtils.fontWeight.bold,
        },

        borderedContentCard: {
            borderWidth: 1,
            borderColor: theme.border,
            borderRadius: variables.componentBorderRadiusMedium,
        },

<<<<<<< HEAD
        borderedContentCardFocused: {
            borderWidth: 1,
            borderColor: theme.borderFocus,
            borderRadius: variables.componentBorderRadiusMedium,
        },

=======
>>>>>>> eb03ad29
        sectionMenuItem: {
            borderRadius: 8,
            paddingHorizontal: 8,
            height: 56,
            alignItems: 'center',
        },

        sectionSelectCircle: {
            backgroundColor: colors.productDark200,
        },

        qrShareSection: {
            width: 264,
        },

        sectionMenuItemTopDescription: {
            ...spacing.ph8,
            ...spacing.mhn8,
            width: 'auto',
        },

        selectCircle: {
            width: variables.componentSizeSmall,
            height: variables.componentSizeSmall,
            borderColor: theme.border,
            borderWidth: 1,
            borderRadius: variables.componentSizeSmall / 2,
            justifyContent: 'center',
            alignItems: 'center',
            backgroundColor: theme.componentBG,
            marginLeft: 8,
        },

        optionSelectCircle: {
            borderRadius: variables.componentSizeSmall / 2 + 1,
            padding: 1,
        },

        unreadIndicatorContainer: {
            position: 'absolute',
            top: -10,
            left: 0,
            width: '100%',
            height: 20,
            paddingHorizontal: 20,
            flexDirection: 'row',
            alignItems: 'center',
            zIndex: 1,
            ...cursor.cursorDefault,
        },

        topUnreadIndicatorContainer: {
            position: 'relative',
            width: '100%',
            /** 17 = height of the indicator 1px + 8px top and bottom */
            height: 17,
            paddingHorizontal: 20,
            flexDirection: 'row',
            alignItems: 'center',
            zIndex: 1,
            ...cursor.cursorDefault,
        },

        unreadIndicatorLine: {
            height: 1,
            backgroundColor: theme.unreadIndicator,
            flexGrow: 1,
            marginRight: 8,
            opacity: 0.5,
        },

        threadDividerLine: {
            height: 1,
            backgroundColor: theme.border,
            flexGrow: 1,
            marginLeft: 8,
            marginRight: 20,
        },

        unreadIndicatorText: {
            color: theme.unreadIndicator,
            fontFamily: FontUtils.fontFamily.platform.EXP_NEUE_BOLD,
            fontSize: variables.fontSizeSmall,
            fontWeight: FontUtils.fontWeight.bold,
            textTransform: 'capitalize',
        },

        threadDividerText: {
            fontFamily: FontUtils.fontFamily.platform.EXP_NEUE,
            fontSize: variables.fontSizeSmall,
            textTransform: 'capitalize',
        },

        flipUpsideDown: {
            transform: `rotate(180deg)`,
        },

        navigationScreenCardStyle: {
            backgroundColor: theme.appBG,
            height: '100%',
        },

        invisible: {
            position: 'absolute',
            opacity: 0,
        },

        invisiblePopover: {
            position: 'absolute',
            opacity: 0,
            left: -9999,
        },

        containerWithSpaceBetween: {
            justifyContent: 'space-between',
            width: '100%',
            flex: 1,
        },

        detailsPageSectionContainer: {
            alignSelf: 'flex-start',
        },

        attachmentCarouselContainer: {
            height: '100%',
            width: '100%',
            display: 'flex',
            justifyContent: 'center',
            ...cursor.cursorUnset,
        },

        attachmentArrow: {
            zIndex: 23,
            position: 'absolute',
        },

        attachmentRevealButtonContainer: {
            flex: 1,
            alignItems: 'center',
            justifyContent: 'center',
            ...spacing.ph4,
        },

        arrowIcon: {
            height: 40,
            width: 40,
            alignItems: 'center',
            paddingHorizontal: 0,
            paddingTop: 0,
            paddingBottom: 0,
        },

        switchTrack: {
            width: 50,
            height: 28,
            justifyContent: 'center',
            borderRadius: 20,
            padding: 15,
            backgroundColor: theme.success,
        },

        switchInactive: {
            backgroundColor: theme.icon,
        },

        switchThumb: {
            width: 22,
            height: 22,
            borderRadius: 11,
            position: 'absolute',
            left: 4,
            justifyContent: 'center',
            alignItems: 'center',
            backgroundColor: theme.appBG,
        },

        switchThumbTransformation: (translateX: AnimatableNumericValue) =>
            ({
                transform: [{translateX}],
            } satisfies ViewStyle),

        radioButtonContainer: {
            backgroundColor: theme.componentBG,
            borderRadius: 10,
            height: 20,
            width: 20,
            borderColor: theme.border,
            borderWidth: 1,
            justifyContent: 'center',
            alignItems: 'center',
        },

        toggleSwitchLockIcon: {
            width: variables.iconSizeExtraSmall,
            height: variables.iconSizeExtraSmall,
        },

        checkedContainer: {
            backgroundColor: theme.checkBox,
        },

        magicCodeInputContainer: {
            flexDirection: 'row',
            justifyContent: 'space-between',
            minHeight: variables.inputHeight,
        },

        magicCodeInput: {
            fontSize: variables.fontSizeXLarge,
            color: theme.heading,
            lineHeight: variables.inputHeight,
        },

        // Manually style transparent, in iOS Safari, an input in a container with its opacity set to
        // 0 (completely transparent) cannot handle user interaction, hence the Paste option is never shown
        inputTransparent: {
            color: 'transparent',
            // These properties are available in browser only
            ...(Browser.getBrowser()
                ? {
                      caretColor: 'transparent',
                      WebkitTextFillColor: 'transparent',
                      // After setting the input text color to transparent, it acquires the background-color.
                      // However, it is not possible to override the background-color directly as explained in this resource: https://developer.mozilla.org/en-US/docs/Web/CSS/:autofill
                      // Therefore, the transition effect needs to be delayed.
                      transitionDelay: '99999s',
                      transitionProperty: 'background-color',
                  }
                : {}),
        },

        iouAmountText: {
            ...headlineFont,
            fontSize: variables.iouAmountTextSize,
            color: theme.heading,
            lineHeight: variables.inputHeight,
        },

        iouAmountTextInput: addOutlineWidth(
            theme,
            {
                ...headlineFont,
                fontSize: variables.iouAmountTextSize,
                color: theme.heading,
                lineHeight: undefined,
                paddingHorizontal: 0,
                paddingVertical: 0,
                borderTopLeftRadius: 0,
                borderBottomLeftRadius: 0,
                borderTopRightRadius: 0,
                borderBottomRightRadius: 0,
            },
            0,
        ),

        iouAmountTextInputContainer: {
            borderWidth: 0,
            borderBottomWidth: 0,
            borderTopLeftRadius: 0,
            borderBottomLeftRadius: 0,
            borderTopRightRadius: 0,
            borderBottomRightRadius: 0,
        },

        moneyRequestConfirmationAmount: {
            ...headlineFont,
            fontSize: variables.fontSizeh1,
        },

        moneyRequestMenuItem: {
            flexDirection: 'row',
            borderRadius: 0,
            justifyContent: 'space-between',
            width: '100%',
            paddingHorizontal: 20,
            paddingVertical: 12,
        },

        moneyRequestAmountContainer: {minHeight: variables.inputHeight + 2 * (variables.formErrorLineHeight + 8)},

        requestPreviewBox: {
            marginTop: 12,
            maxWidth: variables.reportPreviewMaxWidth,
        },

        moneyRequestPreviewBox: {
            backgroundColor: theme.cardBG,
            borderRadius: variables.componentBorderRadiusLarge,
            maxWidth: variables.reportPreviewMaxWidth,
            width: '100%',
        },

        moneyRequestPreviewBoxText: {
            padding: 16,
        },

        amountSplitPadding: {
            paddingTop: 2,
        },

        moneyRequestPreviewBoxLoading: {
            // When a new IOU request arrives it is very briefly in a loading state, so set the minimum height of the container to 94 to match the rendered height after loading.
            // Otherwise, the IOU request pay button will not be fully visible and the user will have to scroll up to reveal the entire IOU request container.
            // See https://github.com/Expensify/App/issues/10283.
            minHeight: 94,
            width: '100%',
        },

        moneyRequestPreviewBoxAvatar: {
            // This should "hide" the right border of the last avatar
            marginRight: -2,
            marginBottom: 0,
        },

        moneyRequestPreviewAmount: {
            ...headlineFont,
            ...whiteSpace.preWrap,
            color: theme.heading,
        },

        defaultCheckmarkWrapper: {
            marginLeft: 8,
            alignSelf: 'center',
        },

        codeWordWrapper: {
            ...codeStyles.codeWordWrapper,
        },

        codeWordStyle: {
            borderLeftWidth: 0,
            borderRightWidth: 0,
            borderTopLeftRadius: 0,
            borderBottomLeftRadius: 0,
            borderTopRightRadius: 0,
            borderBottomRightRadius: 0,
            paddingLeft: 0,
            paddingRight: 0,
            justifyContent: 'center',
            ...codeStyles.codeWordStyle,
        },

        codeFirstWordStyle: {
            borderLeftWidth: 1,
            borderTopLeftRadius: 4,
            borderBottomLeftRadius: 4,
            paddingLeft: 5,
        },

        codeLastWordStyle: {
            borderRightWidth: 1,
            borderTopRightRadius: 4,
            borderBottomRightRadius: 4,
            paddingRight: 5,
        },

        codePlainTextStyle: {
            ...codeStyles.codePlainTextStyle,
        },

        fullScreenLoading: {
            backgroundColor: theme.componentBG,
            opacity: 0.8,
            justifyContent: 'center',
            alignItems: 'center',
            zIndex: 10,
        },

        reimbursementAccountFullScreenLoading: {
            backgroundColor: theme.componentBG,
            opacity: 0.8,
            justifyContent: 'flex-start',
            alignItems: 'center',
            zIndex: 10,
        },

        hiddenElementOutsideOfWindow: {
            position: 'absolute',
            top: -10000,
            left: 0,
            opacity: 0,
        },

        growlNotificationWrapper: {
            zIndex: 2,
        },

        growlNotificationContainer: {
            flex: 1,
            justifyContent: 'flex-start',
            position: 'absolute',
            width: '100%',
            top: 20,
            ...spacing.pl5,
            ...spacing.pr5,
        },

        growlNotificationDesktopContainer: {
            maxWidth: variables.sideBarWidth,
            right: 0,
            ...positioning.pFixed,
        },

        growlNotificationTranslateY: (translateY: AnimatableNumericValue) =>
            ({
                transform: [{translateY}],
            } satisfies ViewStyle),

        makeSlideInTranslation: (translationType: Translation, fromValue: number) =>
            ({
                from: {
                    [translationType]: fromValue,
                },
                to: {
                    [translationType]: 0,
                },
            } satisfies CustomAnimation),

        growlNotificationBox: {
            backgroundColor: theme.inverse,
            borderRadius: variables.componentBorderRadiusNormal,
            alignItems: 'center',
            flexDirection: 'row',
            justifyContent: 'space-between',
            boxShadow: `${theme.shadow}`,
            ...spacing.p5,
        },

        growlNotificationText: {
            fontSize: variables.fontSizeNormal,
            fontFamily: FontUtils.fontFamily.platform.EXP_NEUE,
            width: '90%',
            lineHeight: variables.fontSizeNormalHeight,
            color: theme.textReversed,
            ...spacing.ml4,
        },

        blockquote: {
            borderLeftColor: theme.border,
            borderLeftWidth: 4,
            paddingLeft: 12,
            marginVertical: 4,
        },

        noSelect: {
            boxShadow: 'none',
            outlineStyle: 'none',
        },

        boxShadowNone: {
            boxShadow: 'none',
        },

        cardStyleNavigator: {
            overflow: 'hidden',
            height: '100%',
        },

        smallEditIcon: {
            alignItems: 'center',
            backgroundColor: theme.buttonDefaultBG,
            borderRadius: 20,
            borderWidth: 3,
            color: theme.textReversed,
            height: 40,
            width: 40,
            justifyContent: 'center',
        },

        smallEditIconWorkspace: {
            borderColor: theme.cardBG,
        },

        smallEditIconAccount: {
            borderColor: theme.appBG,
        },

        smallAvatarEditIcon: {
            position: 'absolute',
            right: -8,
            bottom: -8,
        },

        primaryMediumIcon: {
            alignItems: 'center',
            backgroundColor: theme.buttonDefaultBG,
            borderRadius: 20,
            color: theme.textReversed,
            height: 40,
            width: 40,
            justifyContent: 'center',
        },

        primaryMediumText: {
            fontSize: variables.iconSizeNormal,
        },

        workspaceOwnerAvatarWrapper: {
            margin: 6,
        },

        workspaceOwnerSectionTitle: {
            marginLeft: 6,
        },

        workspaceTypeWrapper: {
            margin: 3,
        },

        workspaceTypeSectionTitle: {
            marginLeft: 3,
        },

        workspaceRightColumn: {
            marginLeft: 124,
        },

        workspaceThreeDotMenu: {
            marginLeft: 84,
        },

        workspaceListBadge: {
            flexDirection: 'column',
            justifyContent: 'flex-start',
            marginTop: 6,
        },

        workspaceListRBR: {
            flexDirection: 'column',
            justifyContent: 'flex-start',
            marginTop: 10,
        },

        peopleRow: {
            width: '100%',
            flexDirection: 'row',
            justifyContent: 'space-between',
            alignItems: 'center',
            ...spacing.ph5,
        },

        peopleRowBorderBottom: {
            borderColor: theme.border,
            borderBottomWidth: 1,
            ...spacing.pb2,
        },

        offlineFeedback: {
            deleted: {
                textDecorationLine: 'line-through',
                textDecorationStyle: 'solid',
            },
            pending: {
                opacity: 0.5,
            },
            error: {
                flexDirection: 'row',
                alignItems: 'center',
            },
            container: {
                ...spacing.pv2,
            },
            textContainer: {
                flexDirection: 'column',
                flex: 1,
            },
            text: {
                color: theme.textSupporting,
                verticalAlign: 'middle',
                fontSize: variables.fontSizeLabel,
            },
            errorDot: {
                marginRight: 12,
            },
        },

        dotIndicatorMessage: {
            display: 'flex',
            flexDirection: 'row',
            alignItems: 'center',
        },

        emptyLHNWrapper: {
            marginBottom: variables.bottomTabHeight,
        },

        emptyLHNAnimation: {
            width: 180,
            height: 180,
        },

        locationErrorLinkText: {
            textAlignVertical: 'center',
            fontSize: variables.fontSizeLabel,
        },

        sidebarPopover: {
            width: variables.sideBarWidth - 68,
        },

        shortTermsBorder: {
            borderWidth: 1,
            borderColor: theme.border,
            borderRadius: variables.componentBorderRadius,
        },

        shortTermsHorizontalRule: {
            borderBottomWidth: 1,
            borderColor: theme.border,
            ...spacing.mh3,
        },

        shortTermsLargeHorizontalRule: {
            borderWidth: 1,
            borderColor: theme.border,
            ...spacing.mh3,
        },

        shortTermsRow: {
            flexDirection: 'row',
            padding: 12,
        },

        termsCenterRight: {
            marginTop: 'auto',
            marginBottom: 'auto',
        },

        shortTermsBoldHeadingSection: {
            paddingRight: 12,
            paddingLeft: 12,
            marginTop: 12,
        },

        shortTermsHeadline: {
            ...headlineFont,
            ...whiteSpace.preWrap,
            color: theme.heading,
            fontSize: variables.fontSizeXLarge,
            lineHeight: variables.lineHeightXXLarge,
        },

        longTermsRow: {
            flexDirection: 'row',
            marginTop: 20,
        },

        collapsibleSectionBorder: {
            borderBottomWidth: 2,
            borderBottomColor: theme.border,
        },

        communicationsLinkHeight: {
            height: variables.communicationsLinkHeight,
        },

        floatingMessageCounterWrapper: {
            position: 'absolute',
            left: '50%',
            top: 0,
            zIndex: 100,
            ...visibility.hidden,
        },

        floatingMessageCounter: {
            left: '-50%',
            ...visibility.visible,
        },

        confirmationAnimation: {
            height: 180,
            width: 180,
            marginBottom: 20,
        },

        googleSearchTextInputContainer: {
            flexDirection: 'column',
        },

        googleSearchSeparator: {
            height: 1,
            backgroundColor: theme.border,
        },

        googleSearchText: {
            color: theme.text,
            fontSize: variables.fontSizeNormal,
            lineHeight: variables.fontSizeNormalHeight,
            fontFamily: FontUtils.fontFamily.platform.EXP_NEUE,
            flex: 1,
        },

        searchPressable: {
            height: variables.componentSizeNormal,
        },

        searchContainer: {
            flex: 1,
            flexDirection: 'row',
            alignItems: 'center',
            gap: 8,
            paddingHorizontal: 24,
            backgroundColor: theme.hoverComponentBG,
            borderRadius: variables.componentBorderRadiusRounded,
            justifyContent: 'center',
        },

        searchContainerHovered: {
            backgroundColor: theme.border,
        },

        searchInputStyle: {
            color: theme.textSupporting,
            fontSize: 13,
            lineHeight: 16,
        },

        searchTableHeaderActive: {
            fontWeight: 'bold',
        },

        threeDotsPopoverOffset: (windowWidth: number) =>
            ({
                ...getPopOverVerticalOffset(60),
                horizontal: windowWidth - 60,
            } satisfies AnchorPosition),

        threeDotsPopoverOffsetNoCloseButton: (windowWidth: number) =>
            ({
                ...getPopOverVerticalOffset(60),
                horizontal: windowWidth - 10,
            } satisfies AnchorPosition),

        threeDotsPopoverOffsetAttachmentModal: (windowWidth: number) =>
            ({
                ...getPopOverVerticalOffset(80),
                horizontal: windowWidth - 140,
            } satisfies AnchorPosition),

        popoverMenuOffset: (windowWidth: number) =>
            ({
                ...getPopOverVerticalOffset(180),
                horizontal: windowWidth - 355,
            } satisfies AnchorPosition),

        iPhoneXSafeArea: {
            backgroundColor: theme.inverse,
            flex: 1,
        },

        transferBalancePayment: {
            borderWidth: 1,
            borderRadius: variables.componentBorderRadiusNormal,
            borderColor: theme.border,
        },

        transferBalanceSelectedPayment: {
            borderColor: theme.iconSuccessFill,
        },

        transferBalanceBalance: {
            fontSize: 48,
        },

        imageCropContainer: {
            overflow: 'hidden',
            alignItems: 'center',
            justifyContent: 'center',
            backgroundColor: theme.imageCropBackgroundColor,
            ...cursor.cursorMove,
        },

        sliderKnobTooltipView: {
            height: variables.sliderKnobSize,
            width: variables.sliderKnobSize,
            borderRadius: variables.sliderKnobSize / 2,
        },

        sliderKnob: {
            backgroundColor: theme.success,
            position: 'absolute',
            height: variables.sliderKnobSize,
            width: variables.sliderKnobSize,
            borderRadius: variables.sliderKnobSize / 2,
            left: -(variables.sliderKnobSize / 2),
            ...cursor.cursorPointer,
        },

        sliderBar: {
            backgroundColor: theme.border,
            height: variables.sliderBarHeight,
            borderRadius: variables.sliderBarHeight / 2,
            alignSelf: 'stretch',
            justifyContent: 'center',
        },

        screenCenteredContainer: {
            flex: 1,
            justifyContent: 'center',
            marginBottom: 40,
            padding: 16,
        },

        inlineSystemMessage: {
            color: theme.textSupporting,
            fontSize: variables.fontSizeLabel,
            fontFamily: FontUtils.fontFamily.platform.EXP_NEUE,
            marginLeft: 6,
        },

        fullScreen: {
            position: 'absolute',
            top: 0,
            left: 0,
            right: 0,
            bottom: 0,
        },

        invisibleOverlay: {
            backgroundColor: theme.transparent,
            zIndex: 1000,
        },

        invisibleImage: {
            opacity: 0,
            width: 200,
            height: 200,
        },

        reportDropOverlay: {
            backgroundColor: theme.dropUIBG,
            zIndex: 2,
        },

        receiptDropOverlay: {
            backgroundColor: theme.receiptDropUIBG,
            zIndex: 2,
        },

        isDraggingOver: {
            backgroundColor: theme.receiptDropUIBG,
        },

        receiptImageWrapper: (receiptImageTopPosition: number) =>
            ({
                position: 'absolute',
                top: receiptImageTopPosition,
            } satisfies ViewStyle),

        cardSectionContainer: {
            backgroundColor: theme.cardBG,
            borderRadius: variables.componentBorderRadiusCard,
            width: 'auto',
            textAlign: 'left',
            overflow: 'hidden',
            marginBottom: 20,
            marginHorizontal: variables.sectionMargin,
        },

        cardSectionIllustration: {
            width: 'auto',
            height: variables.sectionIllustrationHeight,
        },

        cardSectionTitle: {
            fontSize: variables.fontSizeLarge,
            lineHeight: variables.lineHeightXLarge,
        },

        cardMenuItem: {
            paddingLeft: 8,
            paddingRight: 0,
            borderRadius: variables.buttonBorderRadius,
            height: variables.componentSizeLarge,
            alignItems: 'center',
        },

        emptyCardSectionTitle: {
            fontSize: variables.fontSizeXLarge,
            lineHeight: variables.lineHeightXXLarge,
            textAlign: 'center',
        },

        emptyCardSectionSubtitle: {
            fontSize: variables.fontSizeNormal,
            lineHeight: variables.lineHeightXLarge,
            color: theme.textSupporting,
            textAlign: 'center',
        },

        transferBalance: {
            width: 'auto',
            borderRadius: 0,
            height: 64,
            alignItems: 'center',
        },

        paymentMethod: {
            paddingHorizontal: 20,
            height: variables.optionRowHeight,
        },

        archivedReportFooter: {
            borderRadius: variables.componentBorderRadius,
            ...wordBreak.breakWord,
        },

        deeplinkWrapperContainer: {
            padding: 20,
            flex: 1,
            alignItems: 'center',
            justifyContent: 'center',
            backgroundColor: theme.appBG,
        },

        deeplinkWrapperMessage: {
            flex: 1,
            alignItems: 'center',
            justifyContent: 'center',
        },

        deeplinkWrapperFooter: {
            paddingTop: 80,
            paddingBottom: 45,
        },

        emojiReactionBubble: {
            borderRadius: 28,
            alignItems: 'center',
            justifyContent: 'center',
            flexDirection: 'row',
            alignSelf: 'flex-start',
        },

        emojiReactionListHeader: {
            marginTop: 8,
            paddingBottom: 20,
            borderBottomColor: theme.border,
            borderBottomWidth: 1,
            marginHorizontal: 20,
        },
        emojiReactionListHeaderBubble: {
            paddingVertical: 2,
            paddingHorizontal: 8,
            borderRadius: 28,
            backgroundColor: theme.border,
            alignItems: 'center',
            justifyContent: 'center',
            flexDirection: 'row',
            alignSelf: 'flex-start',
            marginRight: 4,
        },

        reactionListHeaderText: {
            color: theme.textSupporting,
            marginLeft: 8,
            alignSelf: 'center',
        },

        miniQuickEmojiReactionText: {
            fontSize: 18,
            lineHeight: 22,
            verticalAlign: 'middle',
        },

        emojiReactionBubbleText: {
            verticalAlign: 'middle',
        },

        stickyHeaderEmoji: (isSmallScreenWidth: boolean, windowWidth: number) =>
            ({
                position: 'absolute',
                width: isSmallScreenWidth ? windowWidth - 32 : CONST.EMOJI_PICKER_SIZE.WIDTH - 32,
                ...spacing.mh4,
            } satisfies ViewStyle),

        reactionCounterText: {
            fontSize: 13,
            marginLeft: 4,
            fontWeight: 'bold',
        },

        fontColorReactionLabel: {
            color: theme.tooltipSupportingText,
        },

        reactionEmojiTitle: {
            fontSize: variables.iconSizeLarge,
            lineHeight: variables.iconSizeXLarge,
        },

        textReactionSenders: {
            color: theme.tooltipPrimaryText,
            ...wordBreak.breakWord,
        },

        quickReactionsContainer: {
            gap: 12,
            flexDirection: 'row',
            paddingHorizontal: 25,
            paddingVertical: 12,
            justifyContent: 'space-between',
        },

        reactionListContainer: {
            maxHeight: variables.listItemHeightNormal * 5.75,
            ...spacing.pv2,
        },

        reactionListContainerFixedWidth: {
            maxWidth: variables.popoverWidth,
        },

        validateCodeDigits: {
            color: theme.text,
            fontFamily: FontUtils.fontFamily.platform.EXP_NEUE,
            fontSize: variables.fontSizeXXLarge,
            letterSpacing: 4,
        },

        footerWrapper: {
            fontSize: variables.fontSizeNormal,
            paddingTop: 64,
            maxWidth: 1100, // Match footer across all Expensify platforms
        },

        footerColumnsContainer: {
            flex: 1,
            flexWrap: 'wrap',
            marginBottom: 40,
            marginHorizontal: -16,
        },

        footerTitle: {
            fontSize: variables.fontSizeLarge,
            color: theme.success,
            marginBottom: 16,
        },

        footerRow: {
            paddingVertical: 4,
            marginBottom: 8,
            color: theme.textLight,
            fontSize: variables.fontSizeMedium,
        },

        footerBottomLogo: {
            marginTop: 40,
            width: '100%',
        },

        datePickerRoot: {
            position: 'relative',
            zIndex: 99,
        },

        datePickerPopover: {
            backgroundColor: theme.appBG,
            width: '100%',
            alignSelf: 'center',
            zIndex: 100,
            marginTop: 8,
        },

        loginHeroHeader: {
            fontFamily: FontUtils.fontFamily.platform.EXP_NEW_KANSAS_MEDIUM,
            color: theme.success,
            fontWeight: '500',
            textAlign: 'center',
        },

        newKansasLarge: {
            ...headlineFont,
            fontSize: variables.fontSizeXLarge,
            lineHeight: variables.lineHeightXXLarge,
        },

        eReceiptAmount: {
            ...headlineFont,
            fontSize: variables.fontSizeXXXLarge,
            color: colors.green400,
        },

        eReceiptAmountLarge: {
            ...headlineFont,
            fontSize: variables.fontSizeEReceiptLarge,
            textAlign: 'center',
        },

        eReceiptCurrency: {
            ...headlineFont,
            fontSize: variables.fontSizeXXLarge,
        },

        eReceiptMerchant: {
            fontFamily: FontUtils.fontFamily.platform.EXP_NEUE,
            fontSize: variables.fontSizeXLarge,
            lineHeight: variables.lineHeightXXLarge,
            color: theme.textColorfulBackground,
        },

        eReceiptWaypointTitle: {
            fontFamily: FontUtils.fontFamily.platform.EXP_NEUE,
            fontSize: variables.fontSizeSmall,
            lineHeight: variables.lineHeightSmall,
            color: colors.green400,
        },

        eReceiptWaypointAddress: {
            fontFamily: FontUtils.fontFamily.platform.MONOSPACE,
            fontSize: variables.fontSizeNormal,
            lineHeight: variables.lineHeightNormal,
            color: theme.textColorfulBackground,
        },

        eReceiptGuaranteed: {
            fontFamily: FontUtils.fontFamily.platform.MONOSPACE,
            fontSize: variables.fontSizeSmall,
            lineHeight: variables.lineHeightSmall,
            color: theme.textColorfulBackground,
        },

        eReceiptBackground: {
            ...sizing.w100,
            borderRadius: 20,
            position: 'absolute',
            top: 0,
            left: 0,
            height: 540,
        },

        eReceiptPanel: {
            ...spacing.p5,
            ...spacing.pb8,
            ...spacing.m5,
            backgroundColor: colors.green800,
            borderRadius: 20,
            width: 335,
        },

        eReceiptBackgroundThumbnail: {
            ...sizing.w100,
            position: 'absolute',
            aspectRatio: 335 / 540,
            top: 0,
        },

        eReceiptContainer: {
            width: 335,
            minHeight: 540,
            borderRadius: 20,
            overflow: 'hidden',
        },

        loginHeroBody: {
            fontFamily: FontUtils.fontFamily.platform.EXP_NEUE,
            fontSize: variables.fontSizeSignInHeroBody,
            color: theme.textLight,
            textAlign: 'center',
        },

        linkPreviewWrapper: {
            marginTop: 16,
            borderLeftWidth: 4,
            borderLeftColor: theme.border,
            paddingLeft: 12,
        },

        linkPreviewImage: {
            flex: 1,
            borderRadius: 8,
            marginTop: 8,
        },

        linkPreviewLogoImage: {
            height: 16,
            width: 16,
        },

        contextMenuItemPopoverMaxWidth: {
            maxWidth: 375,
        },

        formSpaceVertical: {
            height: 20,
            width: 1,
        },

        taskCheckbox: {
            height: 16,
            width: 16,
        },

        taskTitleMenuItem: {
            ...writingDirection.ltr,
            ...headlineFont,
            fontSize: variables.fontSizeXLarge,
            maxWidth: '100%',
            ...wordBreak.breakWord,
        },

        taskDescriptionMenuItem: {
            maxWidth: '100%',
            ...wordBreak.breakWord,
        },

        taskTitleDescription: {
            fontFamily: FontUtils.fontFamily.platform.EXP_NEUE,
            fontSize: variables.fontSizeLabel,
            color: theme.textSupporting,
            lineHeight: variables.lineHeightNormal,
            ...spacing.mb1,
        },

        taskMenuItemCheckbox: {
            height: 27,
            ...spacing.mr3,
        },

        reportHorizontalRule: {
            borderColor: theme.border,
            ...spacing.mh5,
        },

        assigneeTextStyle: {
            fontFamily: FontUtils.fontFamily.platform.EXP_NEUE_BOLD,
            fontWeight: FontUtils.fontWeight.bold,
            minHeight: variables.avatarSizeSubscript,
        },

        taskRightIconContainer: {
            width: variables.componentSizeNormal,
            marginLeft: 'auto',
            ...spacing.mt1,
            ...pointerEventsAuto,
            ...display.dFlex,
            ...flex.alignItemsCenter,
        },

        shareCodeContainer: {
            width: '100%',
            alignItems: 'center',
            paddingHorizontal: variables.qrShareHorizontalPadding,
            paddingVertical: 20,
            borderRadius: 20,
            overflow: 'hidden',
            borderColor: theme.borderFocus,
            borderWidth: 2,
            backgroundColor: theme.highlightBG,
        },

        splashScreenHider: {
            backgroundColor: theme.splashBG,
            alignItems: 'center',
            justifyContent: 'center',
        },

        headerEnvBadge: {
            position: 'absolute',
            bottom: -8,
            left: -8,
            height: 12,
            width: 22,
            paddingLeft: 4,
            paddingRight: 4,
            alignItems: 'center',
            zIndex: -1,
        },

        headerEnvBadgeText: {
            fontSize: 7,
            fontWeight: FontUtils.fontWeight.bold,
            lineHeight: undefined,
            color: theme.textLight,
        },

        expensifyQrLogo: {
            alignSelf: 'stretch',
            height: 27,
            marginBottom: 20,
        },

        qrShareTitle: {
            marginTop: 15,
            textAlign: 'center',
        },

        loginButtonRow: {
            width: '100%',
            gap: 12,
            ...flex.flexRow,
            ...flex.justifyContentCenter,
        },

        loginButtonRowSmallScreen: {
            width: '100%',
            gap: 12,
            ...flex.flexRow,
            ...flex.justifyContentCenter,
            marginBottom: 10,
        },

        desktopSignInButtonContainer: {
            width: 40,
            height: 40,
        },

        signInIconButton: {
            paddingVertical: 2,
        },

        googleButtonContainer: {
            colorScheme: 'light',
            width: 40,
            height: 40,
            alignItems: 'center',
            overflow: 'hidden',
        },

        googlePillButtonContainer: {
            colorScheme: 'light',
            height: 40,
            width: 300,
            overflow: 'hidden',
        },

        thirdPartyLoadingContainer: {
            alignItems: 'center',
            justifyContent: 'center',
            height: 450,
        },

        tabSelectorButton: {
            height: variables.tabSelectorButtonHeight,
            padding: variables.tabSelectorButtonPadding,
            flexDirection: 'row',
            alignItems: 'center',
            justifyContent: 'center',
            borderRadius: variables.buttonBorderRadius,
        },

        tabSelector: {
            flexDirection: 'row',
            paddingHorizontal: 20,
            paddingBottom: 12,
        },

        tabText: (isSelected: boolean) =>
            ({
                marginLeft: 8,
                fontFamily: isSelected ? FontUtils.fontFamily.platform.EXP_NEUE_BOLD : FontUtils.fontFamily.platform.EXP_NEUE,
                fontWeight: isSelected ? FontUtils.fontWeight.bold : '400',
                color: isSelected ? theme.text : theme.textSupporting,
                lineHeight: variables.lineHeightNormal,
                fontSize: variables.fontSizeNormal,
            } satisfies TextStyle),

        tabBackground: (hovered: boolean, isFocused: boolean, background: string | Animated.AnimatedInterpolation<string>) => ({
            backgroundColor: hovered && !isFocused ? theme.highlightBG : background,
        }),

        tabOpacity: (
            hovered: boolean,
            isFocused: boolean,
            activeOpacityValue: number | Animated.AnimatedInterpolation<number>,
            inactiveOpacityValue: number | Animated.AnimatedInterpolation<number>,
        ) => ({
            opacity: hovered && !isFocused ? inactiveOpacityValue : activeOpacityValue,
        }),

        overscrollSpacer: (backgroundColor: string, height: number) =>
            ({
                backgroundColor,
                height,
                width: '100%',
                position: 'absolute',
                top: -height,
                left: 0,
                right: 0,
            } satisfies ViewStyle),

        dualColorOverscrollSpacer: {
            position: 'absolute',
            top: 0,
            left: 0,
            width: '100%',
            height: '100%',
            zIndex: -1,
        },

        purposeMenuItem: {
            backgroundColor: theme.cardBG,
            borderRadius: 8,
            paddingHorizontal: 8,
            alignItems: 'center',
            marginBottom: 8,
        },

        purposeMenuItemSelected: {
            backgroundColor: theme.activeComponentBG,
        },

        willChangeTransform: {
            willChange: 'transform',
        },

        dropDownButtonCartIconContainerPadding: {
            paddingRight: 0,
            paddingLeft: 0,
        },

        dropDownMediumButtonArrowContain: {
            marginLeft: 12,
            marginRight: 16,
        },

        dropDownLargeButtonArrowContain: {
            marginLeft: 16,
            marginRight: 20,
        },

        dropDownButtonCartIconView: {
            borderTopRightRadius: variables.buttonBorderRadius,
            borderBottomRightRadius: variables.buttonBorderRadius,
            ...flex.flexRow,
            ...flex.alignItemsCenter,
        },

        emojiPickerButtonDropdown: {
            justifyContent: 'center',
            backgroundColor: theme.activeComponentBG,
            width: 86,
            height: 52,
            borderRadius: 26,
            alignItems: 'center',
            paddingLeft: 10,
            paddingRight: 4,
            alignSelf: 'flex-start',
            ...userSelect.userSelectNone,
        },

        emojiPickerButtonDropdownIcon: {
            fontSize: 30,
        },

        moneyRequestImage: {
            height: 200,
            borderRadius: 16,
            margin: 20,
            overflow: 'hidden',
        },

        reportPreviewBox: {
            backgroundColor: theme.cardBG,
            borderRadius: variables.componentBorderRadiusLarge,
            maxWidth: variables.reportPreviewMaxWidth,
            width: '100%',
        },

        reportPreviewBoxHoverBorder: {
            borderColor: theme.cardBG,
            backgroundColor: theme.cardBG,
        },

        reportContainerBorderRadius: {
            borderRadius: variables.componentBorderRadiusLarge,
        },

        expenseAndReportPreviewBoxBody: {
            padding: 16,
        },

        expenseAndReportPreviewTextContainer: {
            gap: 8,
        },

        reportPreviewAmountSubtitleContainer: {
            gap: 4,
        },

        expenseAndReportPreviewTextButtonContainer: {
            gap: 16,
        },

        reportActionItemImagesContainer: {
            margin: 4,
        },

        reportActionItemImages: {
            flexDirection: 'row',
            borderRadius: 12,
            overflow: 'hidden',
            height: variables.reportActionImagesSingleImageHeight,
        },

        reportActionItemImage: {
            flex: 1,
            width: '100%',
            height: '100%',
            display: 'flex',
            justifyContent: 'center',
            alignItems: 'center',
        },

        reportActionItemImageBorder: {
            borderRightWidth: 4,
            borderColor: theme.cardBG,
        },

        reportActionItemImagesMoreContainer: {
            position: 'absolute',
            bottom: 0,
            right: 0,
            display: 'flex',
        },

        reportActionItemImagesMore: {
            borderTopLeftRadius: 12,
            backgroundColor: theme.border,
            width: 40,
            height: 40,
        },

        reportActionItemImagesMoreHovered: {
            backgroundColor: theme.cardBG,
        },

        reportActionItemImagesMoreText: {
            position: 'absolute',
            marginLeft: 20,
            marginTop: 16,
            color: theme.textSupporting,
        },

        reportActionItemImagesMoreCornerTriangle: {
            position: 'absolute',
        },

        assignedCardsIconContainer: {
            height: variables.bankCardHeight,
            width: variables.bankCardWidth,
            borderRadius: 4,
            overflow: 'hidden',
            alignSelf: 'center',
        },

        bankIconContainer: {
            height: variables.bankCardWidth,
            width: variables.bankCardWidth,
            borderRadius: 8,
            overflow: 'hidden',
            alignSelf: 'center',
        },

        staticHeaderImage: {
            minHeight: 240,
        },

        emojiPickerButtonDropdownContainer: {
            flexDirection: 'row',
            alignItems: 'center',
        },

        rotate90: {
            transform: 'rotate(90deg)',
        },

        emojiStatusLHN: {
            fontSize: 9,
        },

        onboardingVideoPlayer: {
            borderRadius: 12,
            backgroundColor: theme.highlightBG,
        },

        sidebarStatusAvatarContainer: {
            height: 40,
            width: 40,
            backgroundColor: theme.componentBG,
            alignItems: 'center',
            justifyContent: 'center',
            borderRadius: 20,
        },
        sidebarStatusAvatar: {
            alignItems: 'center',
            justifyContent: 'center',
            backgroundColor: theme.border,
            height: 20,
            width: 20,
            borderRadius: 10,
            position: 'absolute',
            right: -4,
            bottom: -4,
            borderColor: theme.highlightBG,
            borderWidth: 2,
        },
        moneyRequestViewImage: {
            ...spacing.mh5,
            ...spacing.mv3,
            overflow: 'hidden',
            borderWidth: 2,
            borderColor: theme.cardBG,
            borderRadius: variables.componentBorderRadiusLarge,
            height: 200,
            maxWidth: 400,
        },

        moneyRequestAttachReceipt: {
            backgroundColor: theme.highlightBG,
            borderColor: theme.border,
            borderWidth: 1,
        },

        mapViewContainer: {
            ...flex.flex1,
            minHeight: 300,
        },

        mapView: {
            ...flex.flex1,
            overflow: 'hidden',
            backgroundColor: theme.highlightBG,
        },

        mapEditView: {
            borderRadius: variables.componentBorderRadiusXLarge,
            borderWidth: variables.componentBorderWidth,
            borderColor: theme.appBG,
        },
        currentPositionDot: {backgroundColor: colors.blue400, width: 16, height: 16, borderRadius: 16},

        mapViewOverlay: {
            flex: 1,
            position: 'absolute',
            left: 0,
            top: 0,
            borderRadius: variables.componentBorderRadiusLarge,
            overflow: 'hidden',
            backgroundColor: theme.highlightBG,
            ...sizing.w100,
            ...sizing.h100,
        },

        confirmationListMapItem: {
            ...spacing.mv2,
            ...spacing.mh5,
            height: 200,
        },

        mapDirection: {
            lineColor: theme.success,
            lineWidth: 7,
        },

        mapDirectionLayer: {
            layout: {'line-join': 'round', 'line-cap': 'round'},
            paint: {'line-color': theme.success, 'line-width': 7},
        },

        mapPendingView: {
            backgroundColor: theme.highlightBG,
            ...flex.flex1,
            borderRadius: variables.componentBorderRadiusLarge,
        },
        userReportStatusEmoji: {
            flexShrink: 0,
            fontSize: variables.fontSizeNormal,
            marginRight: 4,
        },
        timePickerInput: {
            fontSize: 69,
            minWidth: 56,
            alignSelf: 'center',
        },
        timePickerWidth100: {
            width: 100,
        },
        timePickerHeight100: {
            height: 100,
        },
        timePickerSemiDot: {
            fontSize: 69,
            height: 84,
            alignSelf: 'center',
        },
        timePickerSwitcherContainer: {
            flexDirection: 'row',
            alignItems: 'flex-start',
            justifyContent: 'center',
        },
        selectionListRadioSeparator: {
            height: StyleSheet.hairlineWidth,
            backgroundColor: theme.border,
            marginHorizontal: 20,
        },

        selectionListPressableItemWrapper: {
            alignItems: 'center',
            flexDirection: 'row',
            paddingHorizontal: 16,
            paddingVertical: 16,
            marginHorizontal: 20,
            backgroundColor: theme.highlightBG,
            borderRadius: 8,
        },

        selectionListStickyHeader: {
            backgroundColor: theme.appBG,
        },

        draggableTopBar: {
            height: 30,
            width: '100%',
        },
        menuItemError: {
            marginTop: 4,
            marginBottom: 0,
        },
        formHelperMessage: {
            height: 32,
        },
        timePickerInputExtraSmall: {
            fontSize: 50,
        },
        setTimeFormButtonContainer: {
            minHeight: 54,
        },
        timePickerInputsContainer: {
            maxHeight: 100,
        },
        timePickerButtonErrorText: {
            position: 'absolute',
            top: -36,
        },

        listBoundaryLoader: {
            position: 'absolute',
            top: 0,
            bottom: 0,
            left: 0,
            right: 0,
            height: CONST.CHAT_HEADER_LOADER_HEIGHT,
        },
        listBoundaryError: {
            paddingVertical: 15,
            paddingHorizontal: 20,
        },
        listBoundaryErrorText: {
            color: theme.textSupporting,
            fontSize: variables.fontSizeLabel,
            marginBottom: 10,
        },

        videoContainer: {
            ...flex.flex1,
            ...flex.alignItemsCenter,
            ...flex.justifyContentCenter,
            ...objectFit.oFCover,
        },

        singleOptionSelectorRow: {
            ...flex.flexRow,
            ...flex.alignItemsCenter,
            gap: 12,
            marginBottom: 16,
        },

        holdRequestInline: {
            ...headlineFont,
            ...whiteSpace.preWrap,
            color: theme.heading,
            fontSize: variables.fontSizeXLarge,
            lineHeight: variables.lineHeightXXLarge,

            backgroundColor: colors.red,
            borderRadius: variables.componentBorderRadiusMedium,
            overflow: 'hidden',

            paddingHorizontal: 8,
            paddingVertical: 4,
        },

        headerStatusBarContainer: {
            minHeight: variables.componentSizeNormal,
        },

        walletCardLimit: {
            color: theme.text,
            fontSize: variables.fontSizeNormal,
        },

        walletCard: {
            borderRadius: variables.componentBorderRadiusLarge,
            position: 'relative',
            alignSelf: 'center',
            overflow: 'hidden',
        },

        walletCardNumber: {
            color: theme.text,
            fontSize: variables.fontSizeNormal,
        },

        walletCardMenuItem: {
            fontFamily: FontUtils.fontFamily.platform.EXP_NEUE_BOLD,
            fontWeight: FontUtils.fontWeight.bold,
            color: theme.text,
            fontSize: variables.fontSizeNormal,
            lineHeight: variables.lineHeightXLarge,
        },

        walletCardHolder: {
            position: 'absolute',
            left: 16,
            bottom: 16,
            width: variables.cardNameWidth,
            color: theme.textLight,
            fontSize: variables.fontSizeSmall,
            lineHeight: variables.lineHeightLarge,
        },

        walletBalance: {
            lineHeight: undefined,
            fontSize: 45,
            paddingTop: 0,
            paddingBottom: 0,
        },

        walletRedDotSectionTitle: {
            color: theme.text,
            fontWeight: FontUtils.fontWeight.bold,
            fontSize: variables.fontSizeNormal,
            lineHeight: variables.lineHeightXLarge,
        },

        walletRedDotSectionText: {
            color: theme.darkSupportingText,
            fontSize: variables.fontSizeLabel,
            lineHeight: variables.lineHeightNormal,
        },

        walletLockedMessage: {
            color: theme.text,
            fontSize: variables.fontSizeNormal,
            lineHeight: variables.lineHeightXLarge,
        },

        workspaceSection: {
            maxWidth: variables.workspaceSectionMaxWidth + variables.sectionMargin * 2,
        },

        workspaceSectionMobile: {
            width: '100%',
            alignSelf: 'center',
        },

        aspectRatioLottie: (animation: DotLottieAnimation) => ({aspectRatio: animation.w / animation.h}),

        receiptDropHeaderGap: {
            backgroundColor: theme.receiptDropUIBG,
        },

        checkboxWithLabelCheckboxStyle: {
            marginLeft: -2,
        },

        singleOptionSelectorCircle: {
            borderColor: theme.icon,
        },

        headerProgressBarContainer: {
            position: 'absolute',
            width: '100%',
            zIndex: -1,
        },

        headerProgressBar: {
            width: variables.componentSizeMedium,
            height: variables.iconSizeXXXSmall,
            borderRadius: variables.componentBorderRadiusRounded,
            backgroundColor: theme.border,
            alignSelf: 'center',
        },

        headerProgressBarFill: {
            borderRadius: variables.componentBorderRadiusRounded,
            height: '100%',
            backgroundColor: theme.success,
        },

        interactiveStepHeaderContainer: {
            flex: 1,
            alignSelf: 'center',
            flexDirection: 'row',
        },

        interactiveStepHeaderStepContainer: {
            flexDirection: 'row',
            alignItems: 'center',
        },

        interactiveStepHeaderStepButton: {
            width: 40,
            height: 40,
            borderWidth: 2,
            borderRadius: 20,
            borderColor: theme.borderFocus,
            justifyContent: 'center',
            alignItems: 'center',
            color: theme.white,
        },

        interactiveStepHeaderLockedStepButton: {
            borderColor: theme.borderLighter,
        },

        interactiveStepHeaderStepText: {
            fontSize: variables.fontSizeLabel,
            fontFamily: FontUtils.fontFamily.platform.EXP_NEUE,
            fontWeight: FontUtils.fontWeight.bold,
        },

        interactiveStepHeaderCompletedStepButton: {
            backgroundColor: theme.iconSuccessFill,
        },

        interactiveStepHeaderStepLine: {
            height: 1,
            flexGrow: 1,
            backgroundColor: theme.iconSuccessFill,
        },

        interactiveStepHeaderLockedStepLine: {
            backgroundColor: theme.activeComponentBG,
        },
        confirmBankInfoCard: {
            backgroundColor: colors.green800,
            borderRadius: variables.componentBorderRadiusCard,
            marginBottom: 20,
            marginHorizontal: 16,
            padding: 20,
            width: 'auto',
            textAlign: 'left',
        },
        confirmBankInfoText: {
            fontSize: variables.fontSizeNormal,
            fontFamily: FontUtils.fontFamily.platform.EXP_NEUE,
            color: theme.text,
        },
        confirmBankInfoCompanyIcon: {
            height: 40,
            width: 40,
            backgroundColor: colors.darkIcons,
            borderRadius: 50,
            justifyContent: 'center',
            alignItems: 'center',
        },
        confirmBankInfoBankIcon: {
            height: 40,
            width: 40,
            borderRadius: 50,
        },
        confirmBankInfoNumber: {
            fontFamily: FontUtils.fontFamily.platform.MONOSPACE,
            fontSize: variables.fontSizeNormal,
            lineHeight: variables.lineHeightXLarge,
            color: theme.text,
            textAlignVertical: 'center',
        },

        textHeadlineLineHeightXXL: {
            ...headlineFont,
            ...whiteSpace.preWrap,
            color: theme.heading,
            fontSize: variables.fontSizeXLarge,
            lineHeight: variables.lineHeightXXLarge,
        },

        videoPlayerPreview: {
            width: '100%',
            height: '100%',
            borderRadius: variables.componentBorderRadiusNormal,
            backgroundColor: theme.highlightBG,
        },

        videoPlayerControlsContainer: {
            position: 'absolute',
            bottom: CONST.VIDEO_PLAYER.CONTROLS_POSITION.NORMAL,
            left: CONST.VIDEO_PLAYER.CONTROLS_POSITION.NORMAL,
            right: CONST.VIDEO_PLAYER.CONTROLS_POSITION.NORMAL,
            backgroundColor: theme.videoPlayerBG,
            borderRadius: 8,
            flexDirection: 'column',
            overflow: 'visible',
            zIndex: 9000,
        },

        videoPlayerControlsButtonContainer: {
            flexDirection: 'row',
            alignItems: 'center',
            justifyContent: 'space-between',
        },

        progressBarOutline: {
            width: '100%',
            height: 4,
            borderRadius: 8,
            backgroundColor: theme.transparentWhite,
        },

        progressBarFill: {
            height: '100%',
            backgroundColor: colors.white,
            borderRadius: 8,
        },

        videoPlayerControlsRow: {
            flexDirection: 'row',
            alignItems: 'center',
        },

        videoPlayerText: {
            textAlign: 'center',
            fontSize: variables.fontSizeLabel,
            fontWeight: '700',
            lineHeight: 16,
            color: theme.white,
            userSelect: 'none',
            WebkitUserSelect: 'none',
        },

        volumeSliderContainer: {
            position: 'absolute',
            left: 0,
            bottom: 0,
            width: '100%',
            height: 100,
            alignItems: 'center',
            borderRadius: 4,
            backgroundColor: colors.green700,
        },

        volumeSliderOverlay: {
            width: 4,
            height: 60,
            backgroundColor: theme.transparentWhite,
            borderRadius: 8,
            marginTop: 8,
            alignItems: 'center',
            justifyContent: 'flex-end',
        },

        volumeSliderThumb: {
            width: 8,
            height: 8,
            borderRadius: 8,
            backgroundColor: colors.white,
            marginBottom: -2,
        },

        volumeSliderFill: {
            width: 4,
            height: 20,
            backgroundColor: colors.white,
            borderRadius: 8,
        },

        videoIconButton: {
            padding: 4,
            borderRadius: 4,
        },

        videoIconButtonHovered: {
            backgroundColor: colors.green700,
        },

        videoThumbnailContainer: {
            width: '100%',
            height: '100%',
            alignItems: 'center',
            justifyContent: 'center',
            position: 'absolute',
            top: 0,
            left: 0,
        },

        videoThumbnailPlayButton: {
            backgroundColor: theme.videoPlayerBG,
            borderRadius: 100,
            width: 72,
            height: 72,
            alignItems: 'center',
            justifyContent: 'center',
        },

        videoExpandButton: {
            position: 'absolute',
            top: 12,
            right: 12,
            backgroundColor: theme.videoPlayerBG,
            borderRadius: 8,
            padding: 8,
        },

        videoPlayerTimeComponentWidth: {
            width: 40,
        },

        colorSchemeStyle: (colorScheme: ColorScheme) => ({colorScheme}),

        updateAnimation: {
            width: variables.updateAnimationW,
            height: variables.updateAnimationH,
        },

        updateRequiredViewHeader: {
            height: variables.updateViewHeaderHeight,
        },

        updateRequiredViewTextContainer: {
            width: variables.updateTextViewContainerWidth,
        },

        widthAuto: {
            width: 'auto',
        },

        workspaceTitleStyle: {
            ...headlineFont,
            fontSize: variables.fontSizeXLarge,
            flex: 1,
        },

        textLineThrough: {
            textDecorationLine: 'line-through',
        },

        reportListItemSeparator: {
            borderBottomWidth: 1,
            borderBottomColor: theme.activeComponentBG,
        },

        reportListItemTitle: {
            color: theme.text,
            fontSize: variables.fontSizeNormal,
            fontWeight: FontUtils.fontWeight.bold,
        },

        reportListItemActionButtonMargin: {
            marginLeft: variables.searchTypeColumnWidth,
        },
    } satisfies Styles);

type ThemeStyles = ReturnType<typeof styles>;

const defaultStyles = styles(defaultTheme);

export default styles;
export {defaultStyles};
export type {Styles, ThemeStyles, StatusBarStyle, ColorScheme, AnchorPosition, AnchorDimensions};<|MERGE_RESOLUTION|>--- conflicted
+++ resolved
@@ -2802,15 +2802,12 @@
             borderRadius: variables.componentBorderRadiusMedium,
         },
 
-<<<<<<< HEAD
         borderedContentCardFocused: {
             borderWidth: 1,
             borderColor: theme.borderFocus,
             borderRadius: variables.componentBorderRadiusMedium,
         },
 
-=======
->>>>>>> eb03ad29
         sectionMenuItem: {
             borderRadius: 8,
             paddingHorizontal: 8,
