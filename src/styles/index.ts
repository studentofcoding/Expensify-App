--- conflicted
+++ resolved
@@ -4929,11 +4929,11 @@
             textDecorationLine: 'line-through',
         },
 
-<<<<<<< HEAD
         tripIllustrationSize: {
             width: 190,
             height: 172,
-=======
+        },
+
         reportListItemSeparator: {
             borderBottomWidth: 1,
             borderBottomColor: theme.activeComponentBG,
@@ -4947,7 +4947,6 @@
 
         reportListItemActionButtonMargin: {
             marginLeft: variables.searchTypeColumnWidth,
->>>>>>> f701c3e0
         },
     } satisfies Styles);
 
