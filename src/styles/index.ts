/* eslint-disable @typescript-eslint/naming-convention */
import type {LineLayerStyleProps} from '@rnmapbox/maps/src/utils/MapboxStyles';
import lodashClamp from 'lodash/clamp';
import type {LineLayer} from 'react-map-gl';
// eslint-disable-next-line no-restricted-imports
import type {Animated, ImageStyle, TextStyle, ViewStyle} from 'react-native';
import {Platform, StyleSheet} from 'react-native';
// eslint-disable-next-line no-restricted-imports -- will be removed in the future PR
import type {CustomAnimation} from 'react-native-animatable';
import type {PickerStyle} from 'react-native-picker-select';
import {interpolate} from 'react-native-reanimated';
import type {SharedValue} from 'react-native-reanimated';
import type {MixedStyleDeclaration, MixedStyleRecord} from 'react-native-render-html';
import type {ValueOf} from 'type-fest';
import type DotLottieAnimation from '@components/LottieAnimations/types';
import {ACTIVE_LABEL_SCALE} from '@components/TextInput/styleConst';
import {getBrowser, isMobile, isMobileSafari, isSafari} from '@libs/Browser';
import CONST from '@src/CONST';
import {defaultTheme} from './theme';
import colors from './theme/colors';
import type {ThemeColors} from './theme/types';
import addOutlineWidth from './utils/addOutlineWidth';
import borders from './utils/borders';
import chatContentScrollViewPlatformStyles from './utils/chatContentScrollViewPlatformStyles';
import codeStyles from './utils/codeStyles';
import cursor from './utils/cursor';
import display from './utils/display';
import editedLabelStyles from './utils/editedLabelStyles';
import emojiDefaultStyles from './utils/emojiDefaultStyles';
import flex from './utils/flex';
import FontUtils from './utils/FontUtils';
import getPopOverVerticalOffset from './utils/getPopOverVerticalOffset';
import objectFit from './utils/objectFit';
import optionAlternateTextPlatformStyles from './utils/optionAlternateTextPlatformStyles';
import overflow from './utils/overflow';
import overflowXHidden from './utils/overflowXHidden';
import pointerEventsAuto from './utils/pointerEventsAuto';
import pointerEventsBoxNone from './utils/pointerEventsBoxNone';
import pointerEventsNone from './utils/pointerEventsNone';
import positioning from './utils/positioning';
import sizing from './utils/sizing';
import spacing from './utils/spacing';
import textDecorationLine from './utils/textDecorationLine';
import textUnderline from './utils/textUnderline';
import userSelect from './utils/userSelect';
import visibility from './utils/visibility';
import whiteSpace from './utils/whiteSpace';
import wordBreak from './utils/wordBreak';
import writingDirection from './utils/writingDirection';
import variables from './variables';

type ColorScheme = ValueOf<typeof CONST.COLOR_SCHEME>;
type StatusBarStyle = ValueOf<typeof CONST.STATUS_BAR_STYLE>;

type AnchorDimensions = {
    width: number;
    height: number;
};

type AnchorPosition = {
    horizontal: number;
    vertical: number;
};

type WebViewStyle = {
    tagStyles: MixedStyleRecord;
    baseFontStyle: MixedStyleDeclaration;
};

type CustomPickerStyle = PickerStyle & {icon?: ViewStyle};

type OverlayStylesParams = {progress: Animated.AnimatedInterpolation<string | number>};

type TwoFactorAuthCodesBoxParams = {isExtraSmallScreenWidth: boolean; isSmallScreenWidth: boolean};
type WorkspaceUpgradeIntroBoxParams = {isExtraSmallScreenWidth: boolean};

type Translation = 'perspective' | 'rotate' | 'rotateX' | 'rotateY' | 'rotateZ' | 'scale' | 'scaleX' | 'scaleY' | 'translateX' | 'translateY' | 'skewX' | 'skewY' | 'matrix';

type OfflineFeedbackStyle = Record<'deleted' | 'pending' | 'default' | 'error' | 'container' | 'textContainer' | 'text' | 'errorDot', ViewStyle | TextStyle>;

type MapDirectionStyle = Pick<LineLayerStyleProps, 'lineColor' | 'lineWidth'>;

type MapDirectionLayerStyle = Pick<LineLayer, 'layout' | 'paint'>;

type Styles = Record<
    string,
    | ViewStyle
    | TextStyle
    | ImageStyle
    | WebViewStyle
    | OfflineFeedbackStyle
    | MapDirectionStyle
    | MapDirectionLayerStyle
    // eslint-disable-next-line @typescript-eslint/no-explicit-any
    | ((...args: any[]) => ViewStyle | TextStyle | ImageStyle | AnchorPosition | CustomAnimation | CustomPickerStyle)
>;

// touchCallout is an iOS safari only property that controls the display of the callout information when you touch and hold a target
const touchCalloutNone: Pick<ViewStyle, 'WebkitTouchCallout'> = isMobileSafari() ? {WebkitTouchCallout: 'none'} : {};
// to prevent vertical text offset in Safari for badges, new lineHeight values have been added
const lineHeightBadge: Pick<TextStyle, 'lineHeight'> = isSafari() ? {lineHeight: variables.lineHeightXSmall} : {lineHeight: variables.lineHeightNormal};

const picker = (theme: ThemeColors) =>
    ({
        backgroundColor: theme.transparent,
        color: theme.text,
        ...FontUtils.fontFamily.platform.EXP_NEUE,
        fontSize: variables.fontSizeNormal,
        lineHeight: variables.fontSizeNormalHeight,
        paddingBottom: 8,
        paddingTop: 23,
        paddingLeft: 0,
        paddingRight: 25,
        height: variables.inputHeight,
        borderWidth: 0,
        textAlign: 'left',
    } satisfies TextStyle);

const link = (theme: ThemeColors) =>
    ({
        color: theme.link,
        textDecorationColor: theme.link,
        // We set fontFamily directly in order to avoid overriding fontWeight and fontStyle.
        fontFamily: FontUtils.fontFamily.platform.EXP_NEUE.fontFamily,
    } satisfies ViewStyle & MixedStyleDeclaration);

const baseCodeTagStyles = (theme: ThemeColors) =>
    ({
        borderWidth: 1,
        borderRadius: 5,
        borderColor: theme.border,
        backgroundColor: theme.textBackground,
    } satisfies ViewStyle & MixedStyleDeclaration);

const headlineFont = {
    ...FontUtils.fontFamily.platform.EXP_NEW_KANSAS_MEDIUM,
} satisfies TextStyle;

const modalNavigatorContainer = (isSmallScreenWidth: boolean) =>
    ({
        position: 'absolute',
        width: isSmallScreenWidth ? '100%' : variables.sideBarWidth,
        height: '100%',
    } satisfies ViewStyle);

const webViewStyles = (theme: ThemeColors) =>
    ({
        // As of react-native-render-html v6, don't declare distinct styles for
        // custom renderers, the API for custom renderers has changed. Declare the
        // styles in the below "tagStyles" instead. If you need to reuse those
        // styles from the renderer, just pass the "style" prop to the underlying
        // component.
        tagStyles: {
            em: {
                // We set fontFamily and fontStyle directly in order to avoid overriding fontWeight.
                fontFamily: FontUtils.fontFamily.platform.EXP_NEUE_ITALIC.fontFamily,
                fontStyle: FontUtils.fontFamily.platform.EXP_NEUE_ITALIC.fontStyle,
            },

            del: {
                textDecorationLine: 'line-through',
                textDecorationStyle: 'solid',
            },

            strong: {
                // We set fontFamily and fontWeight directly in order to avoid overriding fontStyle.
                fontFamily: FontUtils.fontFamily.platform.EXP_NEUE_BOLD.fontFamily,
                fontWeight: FontUtils.fontFamily.platform.EXP_NEUE_BOLD.fontWeight,
            },

            a: link(theme),

            ul: {
                maxWidth: '100%',
            },

            ol: {
                maxWidth: '100%',
            },

            li: {
                flexShrink: 1,
            },

            blockquote: {
                borderLeftColor: theme.border,
                borderLeftWidth: 4,
                paddingLeft: 12,
                marginTop: 4,
                marginBottom: 4,

                // Overwrite default HTML margin for blockquotes
                marginLeft: 0,
            },

            pre: {
                ...baseCodeTagStyles(theme),
                paddingVertical: 8,
                paddingHorizontal: 12,
                fontSize: 13,
                ...FontUtils.fontFamily.platform.MONOSPACE,
                marginTop: 0,
                marginBottom: 0,
            },

            code: {
                ...baseCodeTagStyles(theme),
                ...(codeStyles.codeTextStyle as MixedStyleDeclaration),
                paddingLeft: 5,
                paddingRight: 5,
                fontFamily: FontUtils.fontFamily.platform.MONOSPACE.fontFamily,
                // Font size is determined by getCodeFontSize function in `StyleUtils.js`
            },

            img: {
                borderColor: theme.border,
                borderRadius: variables.componentBorderRadiusNormal,
                borderWidth: 1,
                ...touchCalloutNone,
            },

            video: {
                minWidth: CONST.VIDEO_PLAYER.MIN_WIDTH,
                minHeight: CONST.VIDEO_PLAYER.MIN_HEIGHT,
                borderRadius: variables.componentBorderRadiusNormal,
                backgroundColor: theme.highlightBG,
                ...touchCalloutNone,
            },

            p: {
                marginTop: 0,
                marginBottom: 0,
            },
            h1: {
                fontSize: variables.fontSizeLarge,
                marginBottom: 8,
            },
        },

        baseFontStyle: {
            color: theme.text,
            fontSize: variables.fontSizeNormal,
            ...FontUtils.fontFamily.platform.EXP_NEUE,
            flex: 1,
            lineHeight: variables.fontSizeNormalHeight,
            ...writingDirection.ltr,
        },
    } satisfies WebViewStyle);

const styles = (theme: ThemeColors) =>
    ({
        // Add all of our utility and helper styles
        ...spacing,
        ...borders,
        ...sizing,
        ...flex,
        ...display,
        ...overflow,
        ...positioning,
        ...wordBreak,
        ...whiteSpace,
        ...writingDirection,
        ...cursor,
        ...userSelect,
        ...textUnderline,
        ...objectFit,
        ...textDecorationLine,
        editedLabelStyles,
        emojiDefaultStyles,

        autoCompleteSuggestionsContainer: {
            backgroundColor: theme.appBG,
            borderRadius: 8,
            borderWidth: 1,
            borderColor: theme.border,
            justifyContent: 'center',
            overflow: 'hidden',
            boxShadow: variables.popoverMenuShadow,
            paddingVertical: CONST.AUTO_COMPLETE_SUGGESTER.SUGGESTER_INNER_PADDING,
        },

        autoCompleteSuggestionContainer: {
            flexDirection: 'row',
            alignItems: 'center',
        },

        rtlTextRenderForSafari: {
            textAlign: 'left',
            ...writingDirection.ltr,
        },

        emojiSuggestionsEmoji: {
            fontSize: variables.fontSizeMedium,
            width: 51,
            textAlign: 'center',
        },
        emojiSuggestionsText: {
            fontSize: variables.fontSizeMedium,
            flex: 1,
            ...wordBreak.breakWord,
            ...spacing.pr4,
        },
        emojiTooltipWrapper: {
            ...spacing.p2,
            borderRadius: 8,
        },

        mentionSuggestionsAvatarContainer: {
            width: 24,
            height: 24,
            alignItems: 'center',
            justifyContent: 'center',
        },

        mentionSuggestionsText: {
            fontSize: variables.fontSizeMedium,
            ...spacing.ml2,
        },

        mentionSuggestionsDisplayName: {
            ...FontUtils.fontFamily.platform.EXP_NEUE_BOLD,
        },

        textSupporting: {
            color: theme.textSupporting,
        },

        bottomTabBarLabel: {
            lineHeight: 14,
            height: 16,
        },

        webViewStyles: webViewStyles(theme),

        link: link(theme),

        linkMuted: {
            color: theme.textSupporting,
            textDecorationColor: theme.textSupporting,
            ...FontUtils.fontFamily.platform.EXP_NEUE,
        },

        linkMutedHovered: {
            color: theme.textMutedReversed,
        },

        highlightBG: {
            backgroundColor: theme.highlightBG,
        },

        appBG: {
            backgroundColor: theme.appBG,
        },
        fontSizeLabel: {
            fontSize: variables.fontSizeLabel,
        },

        h4: {
            ...FontUtils.fontFamily.platform.EXP_NEUE_BOLD,
            fontSize: variables.fontSizeLabel,
        },

        textAlignCenter: {
            textAlign: 'center',
        },

        textAlignRight: {
            textAlign: 'right',
        },

        textAlignLeft: {
            textAlign: 'left',
        },

        verticalAlignTopText: {
            verticalAlign: 'text-top',
        },
        verticalAlignTop: {
            verticalAlign: 'top',
        },
        lineHeightLarge: {
            lineHeight: variables.lineHeightLarge,
        },
        label: {
            fontSize: variables.fontSizeLabel,
            lineHeight: variables.lineHeightLarge,
        },

        textLabel: {
            color: theme.text,
            fontSize: variables.fontSizeLabel,
            lineHeight: variables.lineHeightLarge,
        },

        themeTextColor: {
            color: theme.text,
        },

        mutedTextLabel: {
            color: theme.textSupporting,
            fontSize: variables.fontSizeLabel,
            lineHeight: variables.lineHeightLarge,
        },

        mutedNormalTextLabel: {
            color: theme.textSupporting,
            fontSize: variables.fontSizeLabel,
            lineHeight: variables.lineHeightNormal,
        },

        textSmall: {
            ...FontUtils.fontFamily.platform.EXP_NEUE,
            fontSize: variables.fontSizeSmall,
        },

        textMicro: {
            ...FontUtils.fontFamily.platform.EXP_NEUE,
            fontSize: variables.fontSizeSmall,
            lineHeight: variables.lineHeightSmall,
        },

        textMicroBold: {
            color: theme.text,
            ...FontUtils.fontFamily.platform.EXP_NEUE_BOLD,
            fontSize: variables.fontSizeSmall,
            lineHeight: variables.lineHeightNormal,
        },

        textMicroSupporting: {
            color: theme.textSupporting,
            ...FontUtils.fontFamily.platform.EXP_NEUE,
            fontSize: variables.fontSizeSmall,
            lineHeight: variables.lineHeightSmall,
        },

        textExtraSmallSupporting: {
            color: theme.textSupporting,
            ...FontUtils.fontFamily.platform.EXP_NEUE,
            fontSize: variables.fontSizeExtraSmall,
        },

        textNormal: {
            fontSize: variables.fontSizeNormal,
        },

        textNormalThemeText: {
            color: theme.text,
            fontSize: variables.fontSizeNormal,
        },

        textLarge: {
            fontSize: variables.fontSizeLarge,
        },

        textXXLarge: {
            fontSize: variables.fontSizeXXLarge,
        },

        textXXXLarge: {
            fontSize: variables.fontSizeXXXLarge,
        },

        textHero: {
            fontSize: variables.fontSizeHero,
            ...FontUtils.fontFamily.platform.EXP_NEW_KANSAS_MEDIUM,
            lineHeight: variables.lineHeightHero,
        },

        textStrong: {
            ...FontUtils.fontFamily.platform.EXP_NEUE_BOLD,
        },

        fontWeightNormal: {
            fontWeight: FontUtils.fontWeight.normal,
        },

        textHeadline: {
            ...headlineFont,
            ...whiteSpace.preWrap,
            color: theme.heading,
            fontSize: variables.fontSizeXLarge,
            lineHeight: variables.lineHeightXXXLarge,
        },

        textHeadlineH2: {
            ...headlineFont,
            ...whiteSpace.preWrap,
            color: theme.heading,
            fontSize: variables.fontSizeh2,
            lineHeight: variables.lineHeightSizeh2,
        },

        textHeadlineH1: {
            ...headlineFont,
            ...whiteSpace.preWrap,
            color: theme.heading,
            fontSize: variables.fontSizeXLarge,
            lineHeight: variables.lineHeightSizeh1,
        },

        textWhite: {
            color: theme.textLight,
        },

        textBlue: {
            color: theme.link,
        },

        textBold: {
            fontWeight: FontUtils.fontWeight.bold,
        },

        textVersion: {
            color: theme.iconColorfulBackground,
            fontSize: variables.fontSizeNormal,
            lineHeight: variables.lineHeightNormal,
            ...FontUtils.fontFamily.platform.MONOSPACE,
            textAlign: 'center',
        },

        textWrap: {
            ...whiteSpace.preWrap,
        },

        textNoWrap: {
            ...whiteSpace.noWrap,
        },

        textLineHeightNormal: {
            lineHeight: variables.lineHeightNormal,
        },

        colorMutedReversed: {
            color: theme.textMutedReversed,
        },

        colorMuted: {
            color: theme.textSupporting,
        },

        bgTransparent: {
            backgroundColor: 'transparent',
        },

        opacity0: {
            opacity: 0,
        },

        opacitySemiTransparent: {
            opacity: 0.5,
        },

        opacity1: {
            opacity: 1,
        },

        textDanger: {
            color: theme.danger,
        },

        borderRadiusNormal: {
            borderRadius: variables.buttonBorderRadius,
        },

        borderRadiusComponentLarge: {
            borderRadius: variables.componentBorderRadiusLarge,
        },

<<<<<<< HEAD
        borderRadiusComponentNormal: {
            borderRadius: variables.componentBorderRadiusNormal,
        },
=======
        topLevelBottomTabBar: (shouldDisplayTopLevelBottomTabBar: boolean, shouldUseNarrowLayout: boolean, bottomSafeAreaOffset: number) => ({
            // We have to use position fixed to make sure web on safari displays the bottom tab bar correctly.
            // On natives we can use absolute positioning.
            position: Platform.OS === 'web' ? 'fixed' : 'absolute',
            display: shouldDisplayTopLevelBottomTabBar ? 'flex' : 'none',
            width: shouldUseNarrowLayout ? '100%' : variables.sideBarWidth,
            paddingBottom: bottomSafeAreaOffset,
            bottom: 0,

            // There is a missing border right on the wide layout
            borderRightWidth: shouldUseNarrowLayout ? 0 : 1,
            borderColor: theme.border,
        }),
>>>>>>> 4c1919e9

        bottomTabBarContainer: {
            flexDirection: 'row',
            height: variables.bottomTabHeight,
            borderTopWidth: 1,
            borderTopColor: theme.border,
            backgroundColor: theme.appBG,
        },

        bottomTabBarItem: {
            height: '100%',
            display: 'flex',
            justifyContent: 'center',
            alignItems: 'center',
        },

        button: {
            backgroundColor: theme.buttonDefaultBG,
            borderRadius: variables.buttonBorderRadius,
            minHeight: variables.componentSizeNormal,
            justifyContent: 'center',
            alignItems: 'center',
            ...spacing.ph3,
            ...spacing.pv0,
        },

        buttonContainer: {
            borderRadius: variables.buttonBorderRadius,
        },

        buttonText: {
            color: theme.text,
            ...FontUtils.fontFamily.platform.EXP_NEUE_BOLD,
            fontSize: variables.fontSizeNormal,
            textAlign: 'center',
            flexShrink: 1,

            // It is needed to unset the Lineheight. We don't need it for buttons as button always contains single line of text.
            // It allows to vertically center the text.
            lineHeight: undefined,

            // Add 1px to the Button text to give optical vertical alignment.
            paddingBottom: 1,
        },

        testRowContainer: {
            ...flex.flexRow,
            ...flex.justifyContentBetween,
            ...flex.alignItemsCenter,
            ...sizing.mnw120,
            minHeight: 64,
        },

        buttonSmall: {
            borderRadius: variables.buttonBorderRadius,
            minHeight: variables.componentSizeSmall,
            minWidth: variables.componentSizeSmall,
            paddingHorizontal: 12,
            backgroundColor: theme.buttonDefaultBG,
        },

        buttonMedium: {
            borderRadius: variables.buttonBorderRadius,
            minHeight: variables.componentSizeNormal,
            minWidth: variables.componentSizeNormal,
            paddingHorizontal: 16,
            backgroundColor: theme.buttonDefaultBG,
        },

        buttonLarge: {
            borderRadius: variables.buttonBorderRadius,
            minHeight: variables.componentSizeLarge,
            minWidth: variables.componentSizeLarge,
            paddingHorizontal: 20,
            backgroundColor: theme.buttonDefaultBG,
        },

        buttonSmallText: {
            fontSize: variables.fontSizeSmall,
            ...FontUtils.fontFamily.platform.EXP_NEUE_BOLD,
            textAlign: 'center',
        },

        buttonMediumText: {
            fontSize: variables.fontSizeLabel,
            ...FontUtils.fontFamily.platform.EXP_NEUE_BOLD,
            textAlign: 'center',
        },

        buttonLargeText: {
            fontSize: variables.fontSizeNormal,
            ...FontUtils.fontFamily.platform.EXP_NEUE_BOLD,
            textAlign: 'center',
        },

        buttonDefaultHovered: {
            backgroundColor: theme.buttonHoveredBG,
            borderWidth: 0,
        },

        buttonDefaultSelected: {
            backgroundColor: theme.buttonPressedBG,
            borderWidth: 0,
        },

        buttonSuccess: {
            backgroundColor: theme.success,
            borderWidth: 0,
        },

        buttonOpacityDisabled: {
            opacity: 0.5,
        },

        buttonSuccessHovered: {
            backgroundColor: theme.successHover,
            borderWidth: 0,
        },

        buttonDanger: {
            backgroundColor: theme.danger,
            borderWidth: 0,
        },

        buttonDangerHovered: {
            backgroundColor: theme.dangerHover,
            borderWidth: 0,
        },

        buttonDisabled: {
            backgroundColor: theme.buttonDefaultBG,
            borderWidth: 0,
        },

        buttonDivider: {
            borderRightWidth: 1,
            borderRightColor: theme.buttonHoveredBG,
            ...sizing.h100,
        },

        buttonSuccessDivider: {
            borderRightWidth: 1,
            borderRightColor: theme.successHover,
            ...sizing.h100,
        },

        buttonDangerDivider: {
            borderRightWidth: 1,
            borderRightColor: theme.dangerHover,
            ...sizing.h100,
        },

        noBorderRadius: {
            borderRadius: 0,
        },

        noRightBorderRadius: {
            borderTopRightRadius: 0,
            borderBottomRightRadius: 0,
        },

        noLeftBorderRadius: {
            borderTopLeftRadius: 0,
            borderBottomLeftRadius: 0,
        },

        buttonCTA: {
            ...spacing.mh4,
        },

        buttonCTAIcon: {
            marginRight: 22,
            marginLeft: 8,
            // Align vertically with the Button text
            paddingBottom: 1,
            paddingTop: 1,
        },

        buttonConfirm: {
            margin: 20,
        },

        attachmentButtonBigScreen: {
            minWidth: 300,
            alignSelf: 'center',
        },

        buttonConfirmText: {
            paddingLeft: 20,
            paddingRight: 20,
        },

        buttonSuccessText: {
            color: theme.textLight,
        },

        buttonDangerText: {
            color: theme.textLight,
        },

        hoveredComponentBG: {
            backgroundColor: theme.hoverComponentBG,
        },

        activeComponentBG: {
            backgroundColor: theme.activeComponentBG,
        },

        touchableButtonImage: {
            alignItems: 'center',
            height: variables.componentSizeNormal,
            justifyContent: 'center',
            width: variables.componentSizeNormal,
        },

        visuallyHidden: {
            ...visibility.hidden,
            overflow: 'hidden',
            width: 0,
            height: 0,
        },

        visibilityHidden: {
            ...visibility.hidden,
        },

        loadingVBAAnimation: {
            width: 140,
            height: 140,
        },

        loadingVBAAnimationWeb: {
            width: 140,
            height: 140,
        },

        pickerSmall: (disabled = false, backgroundColor: string = theme.highlightBG) =>
            ({
                inputIOS: {
                    ...FontUtils.fontFamily.platform.EXP_NEUE,
                    fontSize: variables.fontSizeSmall,
                    paddingLeft: 0,
                    paddingRight: 17,
                    paddingTop: 6,
                    paddingBottom: 6,
                    borderWidth: 0,
                    color: theme.text,
                    height: 26,
                    opacity: 1,
                    backgroundColor: 'transparent',
                },
                done: {
                    color: theme.text,
                },
                doneDepressed: {
                    // Extracted from react-native-picker-select, src/styles.js
                    fontSize: 17,
                },
                modalViewMiddle: {
                    position: 'relative',
                    backgroundColor: theme.border,
                    borderTopWidth: 0,
                },
                modalViewBottom: {
                    backgroundColor: theme.highlightBG,
                },
                inputWeb: {
                    ...FontUtils.fontFamily.platform.EXP_NEUE,
                    fontSize: variables.fontSizeSmall,
                    paddingLeft: 0,
                    paddingRight: 17,
                    paddingTop: 6,
                    paddingBottom: 6,
                    borderWidth: 0,
                    color: theme.text,
                    appearance: 'none',
                    height: 26,
                    opacity: 1,
                    backgroundColor,
                    ...(disabled ? cursor.cursorDisabled : cursor.cursorPointer),
                },
                inputAndroid: {
                    ...FontUtils.fontFamily.platform.EXP_NEUE,
                    fontSize: variables.fontSizeSmall,
                    paddingLeft: 0,
                    paddingRight: 17,
                    paddingTop: 6,
                    paddingBottom: 6,
                    borderWidth: 0,
                    color: theme.text,
                    height: 26,
                    opacity: 1,
                    backgroundColor: 'transparent',
                },
                iconContainer: {
                    top: 7,
                    ...pointerEventsNone,
                },
                icon: {
                    width: variables.iconSizeExtraSmall,
                    height: variables.iconSizeExtraSmall,
                },
                chevronContainer: {
                    pointerEvents: 'none',
                    opacity: 0,
                },
            } satisfies CustomPickerStyle),

        badge: {
            backgroundColor: theme.border,
            borderRadius: 14,
            height: variables.iconSizeNormal,
            flexDirection: 'row',
            paddingHorizontal: 7,
            alignItems: 'center',
        },

        defaultBadge: {
            backgroundColor: theme.transparent,
            borderWidth: 1,
            borderRadius: variables.componentBorderRadiusSmall,
            borderColor: theme.buttonHoveredBG,
            paddingHorizontal: 12,
            minHeight: 28,
            height: variables.iconSizeNormal,
            flexDirection: 'row',
            alignItems: 'center',
        },

        cardBadge: {
            position: 'absolute',
            top: 20,
            left: 16,
            marginLeft: 0,
            paddingHorizontal: 8,
            minHeight: 20,
            borderColor: colors.productDark500,
        },

        environmentBadge: {
            minHeight: 12,
            borderRadius: 14,
            paddingHorizontal: 7,
            minWidth: 22,
            borderWidth: 0,
        },

        badgeSuccess: {
            borderColor: theme.success,
        },

        badgeEnvironmentSuccess: {
            backgroundColor: theme.success,
        },

        badgeSuccessPressed: {
            borderColor: theme.successHover,
        },

        badgeAdHocSuccess: {
            backgroundColor: theme.badgeAdHoc,
            minWidth: 28,
        },

        badgeAdHocSuccessPressed: {
            backgroundColor: theme.badgeAdHocHover,
        },

        badgeDanger: {
            borderColor: theme.danger,
        },

        badgeEnvironmentDanger: {
            backgroundColor: theme.danger,
        },

        badgeDangerPressed: {
            borderColor: theme.dangerPressed,
        },

        badgeBordered: {
            backgroundColor: theme.transparent,
            borderWidth: 1,
            borderRadius: variables.componentBorderRadiusSmall,
            borderColor: theme.border,
            paddingHorizontal: 12,
            minHeight: 28,
        },

        badgeSmall: {
            backgroundColor: theme.border,
            borderRadius: variables.componentBorderRadiusSmall,
            borderColor: theme.border,
            paddingHorizontal: 6,
            minHeight: 20,
        },

        badgeText: {
            color: theme.text,
            fontSize: variables.fontSizeSmall,
            ...lineHeightBadge,
            ...whiteSpace.noWrap,
        },

        cardBadgeText: {
            color: colors.white,
            fontSize: variables.fontSizeExtraSmall,
        },

        activeItemBadge: {
            borderColor: theme.buttonHoveredBG,
        },

        border: {
            borderWidth: 1,
            borderRadius: variables.componentBorderRadius,
            borderColor: theme.border,
        },

        borderColorFocus: {
            borderColor: theme.borderFocus,
        },

        borderColorDanger: {
            borderColor: theme.danger,
        },

        textInputDisabled: {
            // Adding disabled color theme to indicate user that the field is not editable.
            backgroundColor: theme.highlightBG,
            borderBottomWidth: 2,
            borderColor: theme.borderLighter,
            // Adding browser specefic style to bring consistency between Safari and other platforms.
            // Applying the Webkit styles only to browsers as it is not available in native.
            ...(getBrowser()
                ? {
                      WebkitTextFillColor: theme.textSupporting,
                      WebkitOpacity: 1,
                  }
                : {}),
            color: theme.textSupporting,
        },

        uploadFileView: (isSmallScreenWidth: boolean) =>
            ({
                borderRadius: variables.componentBorderRadiusLarge,
                borderWidth: isSmallScreenWidth ? 0 : 2,
                borderColor: theme.borderFocus,
                borderStyle: 'dotted',
                marginBottom: 20,
                marginLeft: 20,
                marginRight: 20,
                justifyContent: 'center',
                alignItems: 'center',
                paddingVertical: 40,
                gap: 4,
                flex: 1,
            } satisfies ViewStyle),

        uploadFileViewTextContainer: {
            paddingHorizontal: 40,
            ...sizing.w100,
        },

        cameraView: {
            flex: 1,
            overflow: 'hidden',
            borderRadius: variables.componentBorderRadiusXLarge,
            borderStyle: 'solid',
            borderWidth: variables.componentBorderWidth,
            backgroundColor: theme.highlightBG,
            borderColor: theme.appBG,
            display: 'flex',
            justifyContent: 'center',
            justifyItems: 'center',
        },

        cameraFocusIndicator: {
            position: 'absolute',
            left: -32,
            top: -32,
            width: 64,
            height: 64,
            borderRadius: 32,
            borderWidth: 2,
            borderColor: theme.white,
            pointerEvents: 'none',
        },

        permissionView: {
            paddingVertical: 108,
            paddingHorizontal: 61,
            alignItems: 'center',
            justifyContent: 'center',
        },

        invisiblePDF: {
            position: 'absolute',
            opacity: 0,
            width: 1,
            height: 1,
        },

        headerAnonymousFooter: {
            color: theme.heading,
            ...FontUtils.fontFamily.platform.EXP_NEW_KANSAS_MEDIUM,
            fontSize: variables.fontSizeXLarge,
            lineHeight: variables.lineHeightXXLarge,
        },

        headerText: {
            color: theme.heading,
            ...FontUtils.fontFamily.platform.EXP_NEUE_BOLD,
            fontSize: variables.fontSizeNormal,
        },

        headerGap: {
            height: CONST.DESKTOP_HEADER_PADDING,
        },

        searchHeaderGap: {
            zIndex: variables.searchTopBarZIndex + 1,
            backgroundColor: theme.appBG,
        },

        reportOptions: {
            marginLeft: 8,
        },

        chatItemComposeSecondaryRow: {
            height: CONST.CHAT_FOOTER_SECONDARY_ROW_HEIGHT,
            marginBottom: CONST.CHAT_FOOTER_SECONDARY_ROW_PADDING,
            marginTop: CONST.CHAT_FOOTER_SECONDARY_ROW_PADDING,
        },

        chatItemComposeSecondaryRowSubText: {
            color: theme.textSupporting,
            ...FontUtils.fontFamily.platform.EXP_NEUE,
            fontSize: variables.fontSizeSmall,
            lineHeight: variables.lineHeightSmall,
        },

        chatItemComposeSecondaryRowOffset: {
            marginLeft: variables.chatInputSpacing,
        },

        offlineIndicator: {
            marginLeft: variables.chatInputSpacing,
        },

        offlineIndicatorMobile: {
            paddingLeft: 20,
            paddingTop: 5,
            paddingBottom: 30,
            marginBottom: -25,
        },

        offlineIndicatorRow: {
            height: 25,
        },

        deletedAttachmentIndicator: {
            zIndex: 20,
            width: '100%',
            height: '100%',
            overflow: 'hidden',
        },

        deletedIndicatorOverlay: {
            opacity: 0.8,
        },

        // Actions
        actionAvatar: {
            borderRadius: 20,
        },

        componentHeightLarge: {
            height: variables.inputHeight,
        },

        calendarHeader: {
            height: 50,
            flexDirection: 'row',
            justifyContent: 'space-between',
            alignItems: 'center',
            paddingHorizontal: 15,
            paddingRight: 5,
            ...userSelect.userSelectNone,
        },

        calendarDayRoot: {
            flex: 1,
            height: 45,
            justifyContent: 'center',
            alignItems: 'center',
            ...userSelect.userSelectNone,
        },

        calendarDayContainer: {
            width: 30,
            height: 30,
            justifyContent: 'center',
            alignItems: 'center',
            borderRadius: 15,
            overflow: 'hidden',
        },

        buttonDefaultBG: {
            backgroundColor: theme.buttonDefaultBG,
        },

        buttonHoveredBG: {
            backgroundColor: theme.buttonHoveredBG,
        },

        autoGrowHeightInputContainer: (textInputHeight: number, minHeight: number, maxHeight: number) =>
            ({
                height: lodashClamp(textInputHeight, minHeight, maxHeight),
                minHeight,
            } satisfies ViewStyle),

        autoGrowHeightHiddenInput: (maxWidth: number, maxHeight?: number) =>
            ({
                maxWidth,
                maxHeight: maxHeight && maxHeight + 1,
                overflow: 'hidden',
            } satisfies TextStyle),

        textInputContainer: {
            flex: 1,
            justifyContent: 'center',
            height: '100%',
            backgroundColor: 'transparent',
            overflow: 'hidden',
            borderBottomWidth: 2,
            borderColor: theme.border,
        },

        optionRowAmountInput: {
            textAlign: 'right',
        },

        textInputLabel: {
            position: 'absolute',
            left: 0,
            top: 0,
            fontSize: variables.fontSizeNormal,
            color: theme.textSupporting,
            ...FontUtils.fontFamily.platform.EXP_NEUE,
            width: '100%',
            zIndex: 1,
            transformOrigin: 'left center',
        },

        textInputLabelBackground: {
            position: 'absolute',
            top: 0,
            width: '100%',
            height: 23,
            backgroundColor: theme.componentBG,
        },

        textInputLabelTransformation: (translateY: SharedValue<number>, scale: SharedValue<number>) => {
            'worklet';

            return {
                transform: [{translateY: translateY.get()}],
                fontSize: interpolate(scale.get(), [0, ACTIVE_LABEL_SCALE], [0, variables.fontSizeLabel]),
            } satisfies TextStyle;
        },

        baseTextInput: {
            ...FontUtils.fontFamily.platform.EXP_NEUE,
            fontSize: variables.fontSizeNormal,
            lineHeight: variables.lineHeightXLarge,
            color: theme.text,
            paddingTop: 23,
            paddingBottom: 8,
            paddingLeft: 0,
            borderWidth: 0,
        },

        textInputMultiline: {
            scrollPadding: '23px 0 0 0',
        },

        textInputMultilineContainer: {
            height: '100%',
            paddingTop: 23,
        },

        textInputAndIconContainer: (isMarkdownEnabled: boolean) => {
            if (isMarkdownEnabled) {
                return {zIndex: -1, flexDirection: 'row'};
            }
            return {
                flex: 1,
                zIndex: -1,
                flexDirection: 'row',
            };
        },

        textInputDesktop: addOutlineWidth(theme, {}, 0),

        textInputIconContainer: {
            paddingHorizontal: 11,
            justifyContent: 'center',
            margin: 1,
        },

        textInputLeftIconContainer: {
            justifyContent: 'center',
            paddingRight: 8,
        },

        secureInput: {
            borderTopRightRadius: 0,
            borderBottomRightRadius: 0,
        },

        textInput: {
            backgroundColor: 'transparent',
            borderRadius: variables.componentBorderRadiusNormal,
            height: variables.inputComponentSizeNormal,
            borderColor: theme.border,
            borderWidth: 1,
            color: theme.text,
            ...FontUtils.fontFamily.platform.EXP_NEUE,
            fontSize: variables.fontSizeNormal,
            paddingLeft: 12,
            paddingRight: 12,
            paddingTop: 10,
            paddingBottom: 10,
            verticalAlign: 'middle',
        },

        textInputPrefixWrapper: {
            position: 'absolute',
            left: 0,
            top: 0,
            height: variables.inputHeight,
            display: 'flex',
            flexDirection: 'row',
            alignItems: 'center',
            paddingTop: 23,
            paddingBottom: 8,
        },

        textInputSuffixWrapper: {
            position: 'absolute',
            right: 0,
            top: 0,
            height: variables.inputHeight,
            display: 'flex',
            flexDirection: 'row',
            alignItems: 'center',
            paddingTop: 23,
            paddingBottom: 8,
        },

        textInputPrefix: {
            color: theme.text,
            ...FontUtils.fontFamily.platform.EXP_NEUE,
            fontSize: variables.fontSizeNormal,
            verticalAlign: 'middle',
        },

        textInputSuffix: {
            color: theme.text,
            ...FontUtils.fontFamily.platform.EXP_NEUE,
            fontSize: variables.fontSizeNormal,
            verticalAlign: 'middle',
        },

        pickerContainer: {
            borderBottomWidth: 2,
            paddingLeft: 0,
            borderStyle: 'solid',
            borderColor: theme.border,
            justifyContent: 'center',
            backgroundColor: 'transparent',
            height: variables.inputHeight,
            overflow: 'hidden',
        },

        pickerContainerSmall: {
            height: variables.inputHeightSmall,
        },

        pickerLabel: {
            position: 'absolute',
            left: 0,
            top: 6,
            zIndex: 1,
        },

        picker: (disabled = false, backgroundColor: string = theme.appBG) =>
            ({
                iconContainer: {
                    top: Math.round(variables.inputHeight * 0.5) - 11,
                    right: 0,
                    ...pointerEventsNone,
                },

                inputWeb: {
                    appearance: 'none',
                    ...(disabled ? cursor.cursorDisabled : cursor.cursorPointer),
                    ...picker(theme),
                    backgroundColor,
                },

                inputIOS: {
                    ...picker(theme),
                },
                done: {
                    color: theme.text,
                },
                doneDepressed: {
                    // Extracted from react-native-picker-select, src/styles.js
                    fontSize: 17,
                },
                modalViewMiddle: {
                    backgroundColor: theme.border,
                    borderTopWidth: 0,
                },
                modalViewBottom: {
                    backgroundColor: theme.highlightBG,
                },

                inputAndroid: {
                    ...picker(theme),
                },
            } satisfies CustomPickerStyle),

        disabledText: {
            color: theme.icon,
        },

        inputDisabled: {
            backgroundColor: theme.highlightBG,
            color: theme.icon,
        },

        noOutline: addOutlineWidth(theme, {}, 0),

        labelStrong: {
            ...FontUtils.fontFamily.platform.EXP_NEUE_BOLD,
            fontSize: variables.fontSizeLabel,
            lineHeight: variables.lineHeightNormal,
        },

        textLabelSupporting: {
            ...FontUtils.fontFamily.platform.EXP_NEUE,
            fontSize: variables.fontSizeLabel,
            color: theme.textSupporting,
        },

        textLabelSupportingEmptyValue: {
            ...FontUtils.fontFamily.platform.EXP_NEUE,
            fontSize: variables.fontSizeNormal,
            color: theme.textSupporting,
        },

        textLabelSupportingNormal: {
            ...FontUtils.fontFamily.platform.EXP_NEUE,
            fontSize: variables.fontSizeLabel,
            color: theme.textSupporting,
        },

        textLabelError: {
            ...FontUtils.fontFamily.platform.EXP_NEUE,
            fontSize: variables.fontSizeLabel,
            color: theme.textError,
        },

        textFileUpload: {
            ...headlineFont,
            fontSize: variables.fontSizeXLarge,
            color: theme.text,
            textAlign: 'center',
        },

        subTextFileUpload: {
            ...FontUtils.fontFamily.platform.EXP_NEUE,
            lineHeight: variables.lineHeightLarge,
            textAlign: 'center',
            color: theme.text,
        },

        furtherDetailsText: {
            ...FontUtils.fontFamily.platform.EXP_NEUE,
            fontSize: variables.fontSizeSmall,
            color: theme.textSupporting,
        },

        lh14: {
            lineHeight: variables.lineHeightSmall,
        },

        lh16: {
            lineHeight: 16,
        },

        lh20: {
            lineHeight: 20,
        },

        lh140Percent: {
            lineHeight: '140%',
        },

        formHelp: {
            color: theme.textSupporting,
            fontSize: variables.fontSizeLabel,
            lineHeight: variables.lineHeightNormal,
            marginBottom: 4,
        },

        formError: {
            color: theme.textError,
            fontSize: variables.fontSizeLabel,
            lineHeight: variables.lineHeightNormal,
            marginBottom: 4,
        },

        formSuccess: {
            color: theme.success,
            fontSize: variables.fontSizeLabel,
            lineHeight: 18,
            marginBottom: 4,
        },

        signInPage: {
            backgroundColor: theme.highlightBG,
            minHeight: '100%',
            flex: 1,
        },

        lhnSuccessText: {
            color: theme.success,
            fontWeight: FontUtils.fontWeight.bold,
        },

        signInPageHeroCenter: {
            position: 'absolute',
            top: 0,
            left: 0,
            right: 0,
            bottom: 0,
            justifyContent: 'center',
            alignItems: 'center',
        },

        signInPageGradient: {
            height: '100%',
            width: 540,
            position: 'absolute',
            top: 0,
            left: 0,
        },

        signInPageGradientMobile: {
            height: 300,
            width: 800,
            position: 'absolute',
            top: 0,
            left: 0,
        },

        signInBackground: {
            position: 'absolute',
            bottom: 0,
            left: 0,
            minHeight: 700,
        },

        signInPageInner: {
            marginLeft: 'auto',
            marginRight: 'auto',
            height: '100%',
            width: '100%',
        },

        signInPageContentTopSpacer: {
            maxHeight: 132,
            minHeight: 24,
        },

        signInPageContentTopSpacerSmallScreens: {
            maxHeight: 132,
            minHeight: 45,
        },

        signInPageLeftContainer: {
            paddingLeft: 40,
            paddingRight: 40,
        },

        signInPageLeftContainerWide: {
            maxWidth: variables.sideBarWidth,
        },

        signInPageWelcomeFormContainer: {
            maxWidth: CONST.SIGN_IN_FORM_WIDTH,
        },

        signInPageWelcomeTextContainer: {
            width: CONST.SIGN_IN_FORM_WIDTH,
        },

        changeExpensifyLoginLinkContainer: {
            flexDirection: 'row',
            flexWrap: 'wrap',
            ...wordBreak.breakWord,
        },

        searchSplitContainer: {
            flex: 1,
            flexDirection: 'row',
        },

        searchSidebar: {
            width: variables.sideBarWidth,
            height: '100%',
            justifyContent: 'space-between',
            borderRightWidth: 1,
            borderColor: theme.border,
        },

        // Sidebar Styles
        sidebar: {
            backgroundColor: theme.sidebar,
            height: '100%',
        },

        canvasContainer: {
            // Adding border to prevent a bug with the appearance of lines during gesture events for MultiGestureCanvas
            borderWidth: 1,
            borderColor: theme.appBG,
        },

        sidebarHeaderContainer: {
            flexDirection: 'row',
            paddingHorizontal: 20,
            paddingVertical: 19,
            justifyContent: 'space-between',
            alignItems: 'center',
        },

        subNavigationContainer: {
            backgroundColor: theme.sidebar,
            flex: 1,
            borderTopLeftRadius: variables.componentBorderRadiusRounded,
        },

        sidebarAnimatedWrapperContainer: {
            height: '100%',
            position: 'absolute',
        },

        sidebarFooter: {
            display: 'flex',
            justifyContent: 'center',
            width: '100%',
            paddingLeft: 20,
        },

        sidebarAvatar: {
            borderRadius: variables.sidebarAvatarSize,
            height: variables.sidebarAvatarSize,
            width: variables.sidebarAvatarSize,
        },

        selectedAvatarBorder: {
            padding: 1,
            borderWidth: 2,
            borderRadius: 20,
            height: variables.sidebarAvatarSize + 6,
            width: variables.sidebarAvatarSize + 6,
            borderColor: theme.success,
            right: -3,
            top: -3,
        },

        statusIndicator: (backgroundColor: string = theme.danger) =>
            ({
                borderColor: theme.sidebar,
                backgroundColor,
                borderRadius: 8,
                borderWidth: 2,
                position: 'absolute',
                right: -4,
                top: -3,
                height: 12,
                width: 12,
                zIndex: 10,
            } satisfies ViewStyle),

        bottomTabStatusIndicator: (backgroundColor: string = theme.danger) => ({
            borderColor: theme.sidebar,
            backgroundColor,
            borderRadius: 8,
            borderWidth: 2,
            position: 'absolute',
            right: -2,
            top: -3,
            height: 12,
            width: 12,
            zIndex: 10,
        }),

        floatingActionButton: {
            backgroundColor: theme.success,
            height: variables.componentSizeLarge,
            width: variables.componentSizeLarge,
            borderRadius: 999,
            alignItems: 'center',
            justifyContent: 'center',
        },

        sidebarFooterUsername: {
            color: theme.heading,
            fontSize: variables.fontSizeLabel,
            fontWeight: FontUtils.fontWeight.bold,
            width: 200,
            textOverflow: 'ellipsis',
            overflow: 'hidden',
            ...whiteSpace.noWrap,
        },

        sidebarFooterLink: {
            color: theme.textSupporting,
            fontSize: variables.fontSizeSmall,
            textDecorationLine: 'none',
            ...FontUtils.fontFamily.platform.EXP_NEUE,
            lineHeight: 20,
        },

        sidebarListContainer: {
            ...spacing.pt3,
            paddingBottom: 4,
        },

        sidebarListItem: {
            justifyContent: 'center',
            textDecorationLine: 'none',
        },

        breadcrumsContainer: {
            minHeight: 24,
        },

        breadcrumb: {
            color: theme.textSupporting,
            fontSize: variables.breadcrumbsFontSize,
            ...headlineFont,
        },

        breadcrumbStrong: {
            color: theme.text,
            fontSize: variables.breadcrumbsFontSize,
        },

        breadcrumbSeparator: {
            color: theme.icon,
            fontSize: variables.breadcrumbsFontSize,
            ...headlineFont,
        },

        breadcrumbLogo: {
            top: 1.66, // Pixel-perfect alignment due to a small difference between logo height and breadcrumb text height
        },

        LHPNavigatorContainer: (isSmallScreenWidth: boolean) =>
            ({
                ...modalNavigatorContainer(isSmallScreenWidth),
                left: 0,
            } satisfies ViewStyle),

        RHPNavigatorContainer: (isSmallScreenWidth: boolean) =>
            ({
                ...modalNavigatorContainer(isSmallScreenWidth),
                right: 0,
            } satisfies ViewStyle),

        onboardingNavigatorOuterView: {
            flex: 1,
            justifyContent: 'center',
            alignItems: 'center',
        },

        OnboardingNavigatorInnerView: (shouldUseNarrowLayout: boolean) =>
            ({
                width: shouldUseNarrowLayout ? variables.onboardingModalWidth : '100%',
                height: shouldUseNarrowLayout ? 732 : '100%',
                maxHeight: '100%',
                borderRadius: shouldUseNarrowLayout ? 16 : 0,
                overflow: 'hidden',
            } satisfies ViewStyle),

        onlyEmojisText: {
            fontSize: variables.fontSizeOnlyEmojis,
            lineHeight: variables.fontSizeOnlyEmojisHeight,
        },

        onlyEmojisTextLineHeight: {
            lineHeight: variables.fontSizeOnlyEmojisHeight,
        },

        emojisWithTextFontSizeAligned: {
            fontSize: variables.fontSizeEmojisWithinText,
            marginVertical: -7,
        },

        emojisFontFamily: {
            fontFamily: FontUtils.fontFamily.platform.SYSTEM.fontFamily,
        },

        emojisWithTextFontSize: {
            fontSize: variables.fontSizeEmojisWithinText,
        },

        emojisWithTextFontFamily: {
            fontFamily: FontUtils.fontFamily.platform.SYSTEM.fontFamily,
        },

        emojisWithTextLineHeight: {
            lineHeight: variables.lineHeightXLarge,
        },

        initialSettingsUsernameEmoji: {
            fontSize: variables.fontSizeUsernameEmoji,
        },

        createMenuPositionSidebar: (windowHeight: number) =>
            ({
                horizontal: 18,
                // Menu should be displayed 12px above the floating action button.
                // To achieve that sidebar must be moved by: distance from the bottom of the sidebar to the fab (variables.fabBottom) + fab height (variables.componentSizeLarge) + distance above the fab (12px)
                vertical: windowHeight - (variables.fabBottom + variables.componentSizeLarge + 12),
            } satisfies AnchorPosition),

        createAccountMenuPositionProfile: () =>
            ({
                horizontal: 18,
                ...getPopOverVerticalOffset(202 + 40),
            } satisfies AnchorPosition),

        createMenuPositionReportActionCompose: (shouldUseNarrowLayout: boolean, windowHeight: number, windowWidth: number) =>
            ({
                // On a narrow layout the menu is displayed in ReportScreen in RHP, so it must be moved from the right side of the screen
                horizontal: (shouldUseNarrowLayout ? windowWidth - variables.sideBarWidth : variables.sideBarWidth) + 18,
                vertical: windowHeight - CONST.MENU_POSITION_REPORT_ACTION_COMPOSE_BOTTOM,
            } satisfies AnchorPosition),

        createMenuPositionRightSidepane: {
            right: 18,
            bottom: 75,
        },

        createMenuContainer: {
            width: variables.sideBarWidth - 40,
            paddingVertical: variables.componentBorderRadiusLarge,
        },

        createMenuHeaderText: {
            ...FontUtils.fontFamily.platform.EXP_NEUE,
            fontSize: variables.fontSizeLabel,
            color: theme.textSupporting,
        },

        popoverMenuItem: {
            flexDirection: 'row',
            borderRadius: 0,
            paddingHorizontal: 20,
            paddingVertical: 12,
            justifyContent: 'space-between',
            width: '100%',
        },

        popoverMenuIcon: {
            width: variables.componentSizeNormal,
            justifyContent: 'center',
            alignItems: 'center',
        },

        popoverIconCircle: {
            backgroundColor: theme.buttonDefaultBG,
            borderRadius: variables.buttonBorderRadius,
            height: variables.h40,
            width: variables.w46,
        },

        rightLabelMenuItem: {
            fontSize: variables.fontSizeLabel,
            color: theme.textSupporting,
        },

        popoverMenuText: {
            fontSize: variables.fontSizeNormal,
            color: theme.heading,
        },

        popoverInnerContainer: {
            paddingTop: 0, // adjusting this because the mobile modal adds additional padding that we don't need for our layout
            maxHeight: '95%',
        },

        menuItemTextContainer: {
            minHeight: variables.componentSizeNormal,
        },

        chatLinkRowPressable: {
            minWidth: 0,
            textDecorationLine: 'none',
            flex: 1,
        },

        sidebarLink: {
            textDecorationLine: 'none',
        },

        sidebarLinkLHN: {
            textDecorationLine: 'none',
            marginLeft: 12,
            marginRight: 12,
            borderRadius: 8,
        },

        sidebarLinkInner: {
            alignItems: 'center',
            flexDirection: 'row',
            paddingLeft: 20,
            paddingRight: 20,
        },

        sidebarLinkInnerLHN: {
            alignItems: 'center',
            flexDirection: 'row',
            paddingLeft: 8,
            paddingRight: 8,
            marginHorizontal: 12,
            borderRadius: variables.componentBorderRadiusNormal,
        },

        sidebarLinkText: {
            color: theme.textSupporting,
            fontSize: variables.fontSizeNormal,
            textDecorationLine: 'none',
            overflow: 'hidden',
        },

        sidebarLinkHover: {
            backgroundColor: theme.sidebarHover,
        },

        sidebarLinkHoverLHN: {
            backgroundColor: theme.highlightBG,
        },

        sidebarLinkActive: {
            backgroundColor: theme.activeComponentBG,
            textDecorationLine: 'none',
        },

        sidebarLinkActiveLHN: {
            backgroundColor: theme.highlightBG,
            textDecorationLine: 'none',
        },

        sidebarLinkTextBold: {
            ...FontUtils.fontFamily.platform.EXP_NEUE_BOLD,
            color: theme.heading,
        },

        sidebarLinkActiveText: {
            color: theme.textSupporting,
            fontSize: variables.fontSizeNormal,
            textDecorationLine: 'none',
            overflow: 'hidden',
        },

        optionItemAvatarNameWrapper: {
            minWidth: 0,
            flex: 1,
        },

        optionDisplayName: {
            ...FontUtils.fontFamily.platform.EXP_NEUE,
            minHeight: variables.alternateTextHeight,
            lineHeight: variables.lineHeightXLarge,
            ...whiteSpace.noWrap,
        },

        optionDisplayNameCompact: {
            minWidth: 'auto',
            flexBasis: 'auto',
            flexGrow: 0,
            flexShrink: 1,
        },

        displayNameTooltipEllipsis: {
            position: 'absolute',
            opacity: 0,
            right: 0,
            bottom: 0,
        },

        optionAlternateText: {
            minHeight: variables.alternateTextHeight,
            lineHeight: variables.lineHeightXLarge,
        },

        optionAlternateTextCompact: {
            flexShrink: 1,
            flexGrow: 1,
            flexBasis: 'auto',
            ...optionAlternateTextPlatformStyles,
        },

        optionRow: {
            minHeight: variables.optionRowHeight,
            paddingTop: 12,
            paddingBottom: 12,
        },

        optionRowSelected: {
            backgroundColor: theme.activeComponentBG,
        },

        optionRowDisabled: {
            color: theme.textSupporting,
        },

        optionRowCompact: {
            height: variables.optionRowHeightCompact,
            paddingTop: 12,
            paddingBottom: 12,
        },

        optionsListSectionHeader: {
            marginTop: 8,
            marginBottom: 4,
        },

        emptyWorkspaceIllustrationStyle: {
            marginTop: 12,
            marginBottom: -20,
        },

        travelIllustrationStyle: {
            marginTop: 16,
            marginBottom: -16,
        },

        overlayStyles: (current: OverlayStylesParams, isModalOnTheLeft: boolean) =>
            ({
                ...positioning.pFixed,
                // We need to stretch the overlay to cover the sidebar and the translate animation distance.
                left: isModalOnTheLeft ? 0 : -2 * variables.sideBarWidth,
                top: 0,
                bottom: 0,
                right: isModalOnTheLeft ? -2 * variables.sideBarWidth : 0,
                backgroundColor: theme.overlay,
                opacity: current.progress.interpolate({
                    inputRange: [0, 1],
                    outputRange: [0, variables.overlayOpacity],
                    extrapolate: 'clamp',
                }),
            } satisfies ViewStyle),

        appContent: {
            backgroundColor: theme.appBG,
            overflow: 'hidden',
        },

        appContentHeader: {
            height: variables.contentHeaderHeight,
            justifyContent: 'center',
            display: 'flex',
            paddingRight: 20,
        },

        appContentHeaderTitle: {
            alignItems: 'center',
            flexDirection: 'row',
        },

        LHNToggle: {
            alignItems: 'center',
            height: variables.contentHeaderHeight,
            justifyContent: 'center',
            paddingRight: 10,
            paddingLeft: 20,
        },

        LHNToggleIcon: {
            height: 15,
            width: 18,
        },

        chatContentScrollViewWithHeaderLoader: {
            paddingTop: CONST.CHAT_HEADER_LOADER_HEIGHT,
        },

        chatContentScrollView: {
            flexGrow: 1,
            justifyContent: 'flex-start',
            paddingBottom: 16,
            ...chatContentScrollViewPlatformStyles,
        },

        // Chat Item
        chatItem: {
            display: 'flex',
            flexDirection: 'row',
            paddingTop: 8,
            paddingBottom: 8,
            paddingLeft: 20,
            paddingRight: 20,
        },

        chatItemRightGrouped: {
            flexGrow: 1,
            flexShrink: 1,
            flexBasis: 0,
            position: 'relative',
            marginLeft: variables.chatInputSpacing,
        },

        chatItemRight: {
            flexGrow: 1,
            flexShrink: 1,
            flexBasis: 'auto',
            position: 'relative',
        },

        chatItemMessageHeader: {
            alignItems: 'center',
            display: 'flex',
            flexDirection: 'row',
            flexWrap: 'nowrap',
        },

        chatItemMessageHeaderSender: {
            color: theme.heading,
            ...FontUtils.fontFamily.platform.EXP_NEUE_BOLD,
            fontSize: variables.fontSizeNormal,
            lineHeight: variables.lineHeightXLarge,
            ...wordBreak.breakWord,
        },

        chatItemMessageHeaderTimestamp: {
            flexShrink: 0,
            color: theme.textSupporting,
            fontSize: variables.fontSizeSmall,
            paddingTop: 2,
        },

        chatItemMessageHeaderPolicy: {
            color: theme.textSupporting,
            fontSize: variables.fontSizeSmall,
        },

        chatItemMessage: {
            color: theme.text,
            fontSize: variables.fontSizeNormal,
            ...FontUtils.fontFamily.platform.EXP_NEUE,
            lineHeight: variables.lineHeightXLarge,
            maxWidth: '100%',
            ...whiteSpace.preWrap,
            ...wordBreak.breakWord,
        },

        chatDelegateMessage: {
            color: theme.textSupporting,
            fontSize: 11,
            ...FontUtils.fontFamily.platform.EXP_NEUE,
            lineHeight: variables.lineHeightXLarge,
            maxWidth: '100%',
            ...whiteSpace.preWrap,
            ...wordBreak.breakWord,
        },

        renderHTMLTitle: {
            color: theme.text,
            fontSize: variables.fontSizeNormal,
            ...FontUtils.fontFamily.platform.EXP_NEUE,
            lineHeight: variables.lineHeightXLarge,
            maxWidth: '100%',
            ...whiteSpace.preWrap,
            ...wordBreak.breakWord,
        },

        renderHTML: {
            maxWidth: '100%',
            ...whiteSpace.preWrap,
            ...wordBreak.breakWord,
        },

        chatItemComposeWithFirstRow: {
            minHeight: 90,
        },

        chatItemFullComposeRow: {
            ...sizing.h100,
        },

        chatItemComposeBoxColor: {
            borderColor: theme.border,
        },

        chatItemComposeBoxFocusedColor: {
            borderColor: theme.borderFocus,
        },

        chatItemComposeBox: {
            backgroundColor: theme.componentBG,
            borderWidth: 1,
            borderRadius: variables.componentBorderRadiusRounded,
            minHeight: variables.componentSizeMedium,
        },

        chatItemFullComposeBox: {
            ...flex.flex1,
            ...sizing.h100,
        },

        chatFooter: {
            paddingLeft: 20,
            paddingRight: 20,
            display: 'flex',
            backgroundColor: theme.appBG,
        },

        chatFooterFullCompose: {
            height: '100%',
            paddingTop: 20,
        },

        chatItemDraft: {
            display: 'flex',
            flexDirection: 'row',
            paddingTop: 8,
            paddingBottom: 8,
            paddingLeft: 20,
            paddingRight: 20,
        },

        chatItemReactionsDraftRight: {
            marginLeft: 52,
        },
        chatFooterAtTheTop: {
            flexGrow: 1,
            justifyContent: 'flex-start',
        },

        // Be extremely careful when editing the compose styles, as it is easy to introduce regressions.
        // Make sure you run the following tests against any changes: #12669
        textInputCompose: addOutlineWidth(
            theme,
            {
                backgroundColor: theme.componentBG,
                borderColor: theme.border,
                color: theme.text,
                ...FontUtils.fontFamily.platform.EXP_NEUE,
                fontSize: variables.fontSizeNormal,
                borderWidth: 0,
                height: 'auto',
                lineHeight: variables.lineHeightXLarge,
                ...overflowXHidden,

                // On Android, multiline TextInput with height: 'auto' will show extra padding unless they are configured with
                // paddingVertical: 0, alignSelf: 'center', and verticalAlign: 'middle'

                paddingHorizontal: variables.avatarChatSpacing,
                paddingTop: 0,
                paddingBottom: 0,
                alignSelf: 'center',
                verticalAlign: 'middle',
            },
            0,
        ),

        textInputFullCompose: {
            alignSelf: 'stretch',
            flex: 1,
            maxHeight: '100%',
            verticalAlign: 'top',
        },

        textInputCollapseCompose: {
            maxHeight: '100%',
            flex: 4,
        },

        // composer padding should not be modified unless thoroughly tested against the cases in this PR: #12669
        textInputComposeSpacing: {
            paddingVertical: 5,
            ...flex.flexRow,
            flex: 1,
        },

        textInputComposeBorder: {
            borderLeftWidth: 1,
            borderColor: theme.border,
        },

        chatItemSubmitButton: {
            alignSelf: 'flex-end',
            borderRadius: variables.componentBorderRadiusRounded,
            backgroundColor: theme.transparent,
            height: 40,
            padding: 10,
            margin: 3,
            justifyContent: 'center',
        },

        emojiPickerContainer: {
            backgroundColor: theme.componentBG,
        },

        emojiHeaderContainer: {
            backgroundColor: theme.componentBG,
            display: 'flex',
            height: CONST.EMOJI_PICKER_HEADER_HEIGHT,
            justifyContent: 'center',
        },

        emojiSkinToneTitle: {
            ...spacing.pv1,
            ...FontUtils.fontFamily.platform.EXP_NEUE_BOLD,
            color: theme.heading,
            fontSize: variables.fontSizeSmall,
        },

        // Emoji Picker Styles
        emojiText: {
            textAlign: 'center',
            fontSize: variables.emojiSize,
            ...spacing.pv0,
            ...spacing.ph0,
            lineHeight: variables.emojiLineHeight,
        },

        emojiItem: {
            width: '100%',
            textAlign: 'center',
            borderRadius: 8,
            paddingTop: 2,
            paddingBottom: 2,
            height: CONST.EMOJI_PICKER_ITEM_HEIGHT,
            flexShrink: 1,
            ...userSelect.userSelectNone,
        },

        emojiItemHighlighted: {
            transition: '0.2s ease',
            backgroundColor: theme.buttonDefaultBG,
        },

        emojiItemKeyboardHighlighted: {
            transition: '0.2s ease',
            borderWidth: 1,
            borderColor: theme.link,
            borderRadius: variables.buttonBorderRadius,
        },

        categoryShortcutButton: {
            flex: 1,
            borderRadius: 8,
            height: CONST.EMOJI_PICKER_ITEM_HEIGHT,
            alignItems: 'center',
            justifyContent: 'center',
        },

        chatItemEmojiButton: {
            alignSelf: 'flex-end',
            borderRadius: variables.buttonBorderRadius,
            height: 40,
            marginVertical: 3,
            paddingHorizontal: 10,
            justifyContent: 'center',
        },

        editChatItemEmojiWrapper: {
            marginRight: 3,
            alignSelf: 'flex-end',
        },

        customMarginButtonWithMenuItem: {
            marginRight: variables.bankButtonMargin,
        },

        composerSizeButton: {
            alignSelf: 'center',
            height: 32,
            width: 32,
            padding: 6,
            marginHorizontal: 3,
            borderRadius: variables.componentBorderRadiusRounded,
            backgroundColor: theme.transparent,
            justifyContent: 'center',
        },

        chatItemAttachmentPlaceholder: {
            backgroundColor: theme.sidebar,
            borderColor: theme.border,
            borderWidth: 1,
            borderRadius: variables.componentBorderRadiusNormal,
            height: 150,
            textAlign: 'center',
            verticalAlign: 'middle',
            width: 200,
        },

        chatItemPDFAttachmentLoading: {
            backgroundColor: 'transparent',
            borderColor: theme.border,
            borderWidth: 1,
            borderRadius: variables.componentBorderRadiusNormal,
            ...flex.alignItemsCenter,
            ...flex.justifyContentCenter,
        },

        sidebarVisible: {
            borderRightWidth: 1,
        },

        sidebarHidden: {
            width: 0,
            borderRightWidth: 0,
        },

        exampleCheckImage: {
            width: '100%',
            height: 80,
            borderColor: theme.border,
            borderWidth: 1,
            borderRadius: variables.componentBorderRadiusNormal,
        },

        singleAvatar: {
            height: 24,
            width: 24,
            backgroundColor: theme.icon,
            borderRadius: 12,
        },

        singleAvatarSmall: {
            height: 16,
            width: 16,
            backgroundColor: theme.icon,
            borderRadius: 8,
        },

        singleAvatarMedium: {
            height: 52,
            width: 52,
            backgroundColor: theme.icon,
            borderRadius: 52,
        },

        secondAvatar: {
            position: 'absolute',
            right: -18,
            bottom: -18,
            borderWidth: 2,
            borderRadius: 14,
            borderColor: 'transparent',
        },

        secondAvatarSmall: {
            position: 'absolute',
            right: -14,
            bottom: -14,
            borderWidth: 2,
            borderRadius: 10,
            borderColor: 'transparent',
        },

        secondAvatarMedium: {
            position: 'absolute',
            right: -36,
            bottom: -36,
            borderWidth: 3,
            borderRadius: 52,
            borderColor: 'transparent',
        },

        secondAvatarSubscript: {
            position: 'absolute',
            right: -6,
            bottom: -6,
        },

        secondAvatarSubscriptCompact: {
            position: 'absolute',
            bottom: -4,
            right: -4,
        },

        secondAvatarSubscriptSmallNormal: {
            position: 'absolute',
            bottom: 0,
            right: 0,
        },

        secondAvatarInline: {
            bottom: -3,
            right: -25,
            borderWidth: 3,
            borderRadius: 18,
            borderColor: theme.cardBorder,
            backgroundColor: theme.appBG,
        },

        avatarXLarge: {
            width: variables.avatarSizeXLarge,
            height: variables.avatarSizeXLarge,
        },

        avatarInnerText: {
            color: theme.text,
            fontSize: variables.fontSizeSmall,
            lineHeight: undefined,
            marginLeft: -3,
            textAlign: 'center',
        },

        avatarInnerTextSmall: {
            color: theme.text,
            fontSize: variables.fontSizeExtraSmall,
            lineHeight: undefined,
            marginLeft: -2,
            textAlign: 'center',
            zIndex: 10,
        },

        emptyAvatar: {
            height: variables.avatarSizeNormal,
            width: variables.avatarSizeNormal,
        },

        emptyAvatarSmallNormal: {
            height: variables.avatarSizeSmallNormal,
            width: variables.avatarSizeSmallNormal,
        },

        emptyAvatarSmall: {
            height: variables.avatarSizeSmall,
            width: variables.avatarSizeSmall,
        },

        emptyAvatarSmaller: {
            height: variables.avatarSizeSmaller,
            width: variables.avatarSizeSmaller,
        },

        emptyAvatarMedium: {
            height: variables.avatarSizeMedium,
            width: variables.avatarSizeMedium,
        },

        emptyAvatarLarge: {
            height: variables.avatarSizeLarge,
            width: variables.avatarSizeLarge,
        },

        emptyAvatarMargin: {
            marginRight: variables.avatarChatSpacing,
        },

        emptyAvatarMarginChat: {
            marginRight: variables.avatarChatSpacing - 12,
        },

        emptyAvatarMarginSmall: {
            marginRight: variables.avatarChatSpacing - 4,
        },

        emptyAvatarMarginSmaller: {
            marginRight: variables.avatarChatSpacing - 4,
        },

        subscriptIcon: {
            position: 'absolute',
            bottom: -4,
            right: -4,
            width: 20,
            height: 20,
            backgroundColor: theme.buttonDefaultBG,
        },

        borderTop: {
            borderTopWidth: variables.borderTopWidth,
            borderColor: theme.border,
        },

        borderTopRounded: {
            borderTopWidth: 1,
            borderColor: theme.border,
            borderTopLeftRadius: variables.componentBorderRadiusNormal,
            borderTopRightRadius: variables.componentBorderRadiusNormal,
        },

        borderBottomRounded: {
            borderBottomWidth: 1,
            borderColor: theme.border,
            borderBottomLeftRadius: variables.componentBorderRadiusNormal,
            borderBottomRightRadius: variables.componentBorderRadiusNormal,
        },

        borderBottom: {
            borderBottomWidth: 1,
            borderColor: theme.border,
        },

        borderNone: {
            borderWidth: 0,
            borderBottomWidth: 0,
        },

        borderRight: {
            borderRightWidth: 1,
            borderColor: theme.border,
        },

        borderLeft: {
            borderLeftWidth: 1,
            borderColor: theme.border,
        },

        pointerEventsNone,

        pointerEventsAuto,

        pointerEventsBoxNone,

        headerBar: {
            overflow: 'hidden',
            justifyContent: 'center',
            display: 'flex',
            paddingLeft: 20,
            height: variables.contentHeaderHeight,
            width: '100%',
        },

        searchResultsHeaderBar: {
            display: 'flex',
            height: variables.contentHeaderDesktopHeight,
            zIndex: variables.popoverzIndex,
            position: 'relative',
            paddingHorizontal: 20,
        },

        headerBarDesktopHeight: {
            height: variables.contentHeaderDesktopHeight,
        },

        imageViewContainer: {
            width: '100%',
            height: '100%',
            alignItems: 'center',
            justifyContent: 'center',
        },

        imageModalPDF: {
            flex: 1,
            backgroundColor: theme.modalBackground,
        },

        getPDFPasswordFormStyle: (isSmallScreenWidth: boolean) =>
            ({
                width: isSmallScreenWidth ? '100%' : 350,
                flexBasis: isSmallScreenWidth ? '100%' : 350,
                flexGrow: 0,
                alignSelf: 'flex-start',
            } satisfies ViewStyle),

        centeredModalStyles: (isSmallScreenWidth: boolean, isFullScreenWhenSmall: boolean) =>
            ({
                borderWidth: isSmallScreenWidth && !isFullScreenWhenSmall ? 1 : 0,
                marginHorizontal: isSmallScreenWidth ? 0 : 20,
            } satisfies ViewStyle),

        imageModalImageCenterContainer: {
            alignItems: 'center',
            flex: 1,
            justifyContent: 'center',
            width: '100%',
        },

        defaultAttachmentView: {
            backgroundColor: theme.sidebar,
            borderRadius: variables.componentBorderRadiusNormal,
            borderWidth: 1,
            borderColor: theme.border,
            flexDirection: 'row',
            padding: 20,
            alignItems: 'center',
        },

        notFoundTextHeader: {
            ...headlineFont,
            color: theme.heading,
            fontSize: variables.fontSizeXLarge,
            lineHeight: variables.lineHeightXXLarge,
            marginTop: 20,
            marginBottom: 8,
            textAlign: 'center',
        },

        blockingViewContainer: {
            paddingBottom: variables.contentHeaderHeight,
            maxWidth: 400,
            alignSelf: 'center',
        },

        forcedBlockingViewContainer: {
            ...positioning.pFixed,
            top: 0,
            left: 0,
            right: 0,
            bottom: 0,
            backgroundColor: theme.appBG,
        },

        defaultModalContainer: {
            backgroundColor: theme.componentBG,
            borderColor: theme.transparent,
        },

        reportActionContextMenuMiniButton: {
            height: 28,
            width: 28,
            ...flex.alignItemsCenter,
            ...flex.justifyContentCenter,
            ...{borderRadius: variables.buttonBorderRadius},
        },

        reportActionSystemMessageContainer: {
            marginLeft: 42,
        },

        reportDetailsTitleContainer: {
            ...display.dFlex,
            ...flex.flexColumn,
            ...flex.alignItemsCenter,
            paddingHorizontal: 20,
        },

        reportDetailsRoomInfo: {
            ...flex.flex1,
            ...display.dFlex,
            ...flex.flexColumn,
            ...flex.alignItemsCenter,
        },

        reportSettingsVisibilityText: {
            textTransform: 'capitalize',
        },

        settingsPageBackground: {
            flexDirection: 'column',
            width: '100%',
            flexGrow: 1,
        },

        settingsPageBody: {
            width: '100%',
            justifyContent: 'space-around',
        },

        twoFactorAuthSection: {
            backgroundColor: theme.appBG,
            padding: 0,
        },

        twoFactorAuthCodesBox: ({isExtraSmallScreenWidth, isSmallScreenWidth}: TwoFactorAuthCodesBoxParams) => {
            let paddingHorizontal = spacing.ph9;

            if (isSmallScreenWidth) {
                paddingHorizontal = spacing.ph4;
            }

            if (isExtraSmallScreenWidth) {
                paddingHorizontal = spacing.ph2;
            }

            return {
                alignItems: 'center',
                justifyContent: 'center',
                backgroundColor: theme.highlightBG,
                paddingVertical: 28,
                borderRadius: 16,
                marginTop: 32,
                ...paddingHorizontal,
            } satisfies ViewStyle;
        },

        twoFactorLoadingContainer: {
            alignItems: 'center',
            justifyContent: 'center',
            height: 210,
        },

        twoFactorAuthCodesContainer: {
            alignItems: 'center',
            justifyContent: 'center',
            flexDirection: 'row',
            flexWrap: 'wrap',
            gap: 12,
        },

        twoFactorAuthCode: {
            ...FontUtils.fontFamily.platform.MONOSPACE,
            width: 112,
            textAlign: 'center',
        },

        twoFactorAuthCodesButtonsContainer: {
            flexDirection: 'row',
            justifyContent: 'center',
            gap: 12,
            marginTop: 20,
            flexWrap: 'wrap',
        },

        twoFactorAuthCodesButton: {
            minWidth: 112,
        },

        twoFactorAuthCopyCodeButton: {
            minWidth: 110,
        },

        anonymousRoomFooter: (isSmallSizeLayout: boolean) =>
            ({
                flexDirection: isSmallSizeLayout ? 'column' : 'row',
                ...(!isSmallSizeLayout && {
                    alignItems: 'center',
                    justifyContent: 'space-between',
                }),
                padding: 20,
                backgroundColor: theme.cardBG,
                borderRadius: variables.componentBorderRadiusLarge,
                overflow: 'hidden',
            } satisfies ViewStyle & TextStyle),
        anonymousRoomFooterWordmarkAndLogoContainer: (isSmallSizeLayout: boolean) =>
            ({
                flexDirection: 'row',
                alignItems: 'center',
                ...(isSmallSizeLayout && {
                    justifyContent: 'space-between',
                    marginTop: 16,
                }),
            } satisfies ViewStyle),
        anonymousRoomFooterLogo: {
            width: 88,
            marginLeft: 0,
            height: 20,
        },
        anonymousRoomFooterLogoTaglineText: {
            ...FontUtils.fontFamily.platform.EXP_NEUE,
            fontSize: variables.fontSizeMedium,
            color: theme.text,
        },
        signInButtonAvatar: {
            width: 80,
        },

        anonymousRoomFooterSignInButton: {
            width: 110,
        },

        workspaceUpgradeIntroBox: ({isExtraSmallScreenWidth}: WorkspaceUpgradeIntroBoxParams): ViewStyle => {
            let paddingHorizontal = spacing.ph5;
            let paddingVertical = spacing.pv5;

            if (isExtraSmallScreenWidth) {
                paddingHorizontal = spacing.ph2;
                paddingVertical = spacing.pv2;
            }

            return {
                backgroundColor: theme.highlightBG,
                borderRadius: 16,
                ...paddingVertical,
                ...paddingHorizontal,
            } satisfies ViewStyle;
        },

        roomHeaderAvatarSize: {
            height: variables.componentSizeLarge,
            width: variables.componentSizeLarge,
        },

        roomHeaderAvatar: {
            backgroundColor: theme.appBG,
            borderRadius: 100,
            borderColor: theme.componentBG,
            borderWidth: 4,
        },

        roomHeaderAvatarOverlay: {
            position: 'absolute',
            top: 0,
            right: 0,
            bottom: 0,
            left: 0,
            backgroundColor: theme.overlay,
            opacity: variables.overlayOpacity,
            borderRadius: 88,
        },

        rootNavigatorContainerStyles: (isSmallScreenWidth: boolean) => ({marginLeft: isSmallScreenWidth ? 0 : variables.sideBarWidth, flex: 1} satisfies ViewStyle),
        RHPNavigatorContainerNavigatorContainerStyles: (isSmallScreenWidth: boolean) => ({marginLeft: isSmallScreenWidth ? 0 : variables.sideBarWidth, flex: 1} satisfies ViewStyle),

        avatarInnerTextChat: {
            color: theme.text,
            fontSize: variables.fontSizeXLarge,
            ...FontUtils.fontFamily.platform.EXP_NEW_KANSAS_MEDIUM,
            textAlign: 'center',
            position: 'absolute',
            width: 88,
            left: -16,
        },

        pageWrapper: {
            width: '100%',
            alignItems: 'center',
            padding: 20,
        },
        numberPadWrapper: {
            width: '100%',
            alignItems: 'center',
            paddingHorizontal: 20,
        },

        avatarSectionWrapper: {
            width: '100%',
            alignItems: 'center',
            paddingHorizontal: 20,
            paddingBottom: 20,
        },

        avatarSectionWrapperSkeleton: {
            width: '100%',
        },

        avatarSectionWrapperSettings: {
            width: '100%',
            alignItems: 'center',
        },

        accountSettingsSectionContainer: {
            borderBottomWidth: 1,
            borderBottomColor: theme.border,
            ...spacing.mt0,
            ...spacing.mb0,
            ...spacing.pt0,
        },

        workspaceSettingsSectionContainer: {
            borderBottomWidth: 1,
            borderBottomColor: theme.border,
            ...spacing.pt4,
        },

        centralPaneAnimation: {
            height: CONST.CENTRAL_PANE_ANIMATION_HEIGHT,
        },

        sectionTitle: {
            ...spacing.pt2,
            ...spacing.pr3,
            ...spacing.pb4,
            paddingLeft: 13,
            fontSize: 13,
            ...FontUtils.fontFamily.platform.EXP_NEUE,
            lineHeight: 16,
            color: theme.textSupporting,
        },

        accountSettingsSectionTitle: {
            ...FontUtils.fontFamily.platform.EXP_NEUE_BOLD,
        },

        borderedContentCard: {
            borderWidth: 1,
            borderColor: theme.border,
            borderRadius: variables.componentBorderRadiusNormal,
        },

        sectionMenuItem: {
            borderRadius: 8,
            paddingHorizontal: 16,
            paddingVertical: 8,
            height: 52,
            alignItems: 'center',
        },

        sectionSelectCircle: {
            backgroundColor: theme.cardBG,
        },

        qrShareSection: {
            width: 264,
        },

        sectionMenuItemTopDescription: {
            ...spacing.ph8,
            ...spacing.mhn8,
            width: 'auto',
        },

        subscriptionCardIcon: {
            padding: 10,
            backgroundColor: theme.border,
            borderRadius: variables.componentBorderRadius,
            height: variables.iconSizeExtraLarge,
            width: variables.iconSizeExtraLarge,
        },

        subscriptionAddedCardIcon: {
            padding: 10,
            backgroundColor: theme.buttonDefaultBG,
            borderRadius: variables.componentBorderRadius,
            height: variables.iconSizeExtraLarge,
            width: variables.iconSizeExtraLarge,
        },

        trialBannerBackgroundColor: {
            backgroundColor: theme.trialBannerBackgroundColor,
        },

        selectCircle: {
            width: variables.componentSizeSmall,
            height: variables.componentSizeSmall,
            borderColor: theme.border,
            borderWidth: 1,
            borderRadius: variables.componentSizeSmall / 2,
            justifyContent: 'center',
            alignItems: 'center',
            backgroundColor: theme.componentBG,
            marginLeft: 8,
        },

        optionSelectCircle: {
            borderRadius: variables.componentSizeSmall / 2 + 1,
            padding: 1,
        },

        unreadIndicatorContainer: {
            position: 'absolute',
            top: -10,
            left: 0,
            width: '100%',
            height: 20,
            paddingHorizontal: 20,
            flexDirection: 'row',
            alignItems: 'center',
            zIndex: 1,
            ...cursor.cursorDefault,
        },

        topUnreadIndicatorContainer: {
            position: 'relative',
            width: '100%',
            /** 17 = height of the indicator 1px + 8px top and bottom */
            height: 17,
            paddingHorizontal: 20,
            flexDirection: 'row',
            alignItems: 'center',
            zIndex: 1,
            ...cursor.cursorDefault,
        },

        unreadIndicatorLine: {
            height: 1,
            backgroundColor: theme.unreadIndicator,
            flexGrow: 1,
            marginRight: 8,
            opacity: 0.5,
        },

        threadDividerLine: {
            height: 1,
            backgroundColor: theme.border,
            flexGrow: 1,
            marginLeft: 8,
            marginRight: 20,
        },

        dividerLine: {
            height: 1,
            backgroundColor: theme.border,
            flexGrow: 1,
            ...spacing.mh5,
            ...spacing.mv3,
        },

        sectionDividerLine: {
            height: 1,
            backgroundColor: theme.border,
        },

        unreadIndicatorText: {
            color: theme.unreadIndicator,
            ...FontUtils.fontFamily.platform.EXP_NEUE_BOLD,
            fontSize: variables.fontSizeSmall,
            textTransform: 'capitalize',
        },

        threadDividerText: {
            ...FontUtils.fontFamily.platform.EXP_NEUE,
            fontSize: variables.fontSizeSmall,
            textTransform: 'capitalize',
        },

        flipUpsideDown: {
            transform: `rotate(180deg)`,
        },

        navigationScreenCardStyle: {
            backgroundColor: theme.appBG,
            height: '100%',
        },

        invisible: {
            position: 'absolute',
            opacity: 0,
        },

        invisiblePopover: {
            position: 'absolute',
            opacity: 0,
            left: -9999,
        },

        containerWithSpaceBetween: {
            justifyContent: 'space-between',
            width: '100%',
            flex: 1,
        },

        detailsPageSectionContainer: {
            alignSelf: 'flex-start',
        },

        attachmentCarouselContainer: {
            height: '100%',
            width: '100%',
            display: 'flex',
            justifyContent: 'center',
            ...cursor.cursorUnset,
        },

        attachmentArrow: {
            zIndex: 23,
            position: 'absolute',
        },

        attachmentRevealButtonContainer: {
            flex: 1,
            alignItems: 'center',
            justifyContent: 'center',
            ...spacing.ph4,
        },

        arrowIcon: {
            height: 40,
            width: 40,
            alignItems: 'center',
            paddingHorizontal: 0,
            paddingTop: 0,
            paddingBottom: 0,
        },

        switchTrack: {
            width: 50,
            height: 28,
            justifyContent: 'center',
            borderRadius: 20,
            padding: 15,
        },

        switchInactive: {
            backgroundColor: theme.icon,
        },

        switchThumb: {
            width: 22,
            height: 22,
            borderRadius: 11,
            position: 'absolute',
            left: 4,
            justifyContent: 'center',
            alignItems: 'center',
            backgroundColor: theme.appBG,
        },

        radioButtonContainer: {
            backgroundColor: theme.componentBG,
            borderRadius: 14,
            height: 28,
            width: 28,
            borderColor: theme.border,
            borderWidth: 1,
            justifyContent: 'center',
            alignItems: 'center',
        },

        toggleSwitchLockIcon: {
            width: variables.iconSizeExtraSmall,
            height: variables.iconSizeExtraSmall,
        },

        checkedContainer: {
            backgroundColor: theme.checkBox,
        },

        magicCodeInputContainer: {
            flexDirection: 'row',
            justifyContent: 'space-between',
            minHeight: variables.inputHeight,
        },

        magicCodeInput: {
            fontSize: variables.fontSizeXLarge,
            color: theme.heading,
            lineHeight: variables.inputHeight,
        },

        // Manually style transparent, in iOS Safari, an input in a container with its opacity set to
        // 0 (completely transparent) cannot handle user interaction, hence the Paste option is never shown
        inputTransparent: {
            color: 'transparent',
            // These properties are available in browser only
            ...(getBrowser()
                ? {
                      caretColor: 'transparent',
                      WebkitTextFillColor: 'transparent',
                      // After setting the input text color to transparent, it acquires the background-color.
                      // However, it is not possible to override the background-color directly as explained in this resource: https://developer.mozilla.org/en-US/docs/Web/CSS/:autofill
                      // Therefore, the transition effect needs to be delayed.
                      transitionDelay: '99999s',
                      transitionProperty: 'background-color',
                  }
                : {}),
        },

        iouAmountText: {
            ...headlineFont,
            fontSize: variables.iouAmountTextSize,
            color: theme.heading,
            lineHeight: variables.inputHeight,
        },

        iouAmountTextInput: addOutlineWidth(
            theme,
            {
                ...headlineFont,
                fontSize: variables.iouAmountTextSize,
                color: theme.heading,
                lineHeight: undefined,
                paddingHorizontal: 0,
                paddingVertical: 0,
                borderTopLeftRadius: 0,
                borderBottomLeftRadius: 0,
                borderTopRightRadius: 0,
                borderBottomRightRadius: 0,
            },
            0,
        ),

        iouAmountTextInputContainer: {
            borderWidth: 0,
            borderBottomWidth: 0,
            borderTopLeftRadius: 0,
            borderBottomLeftRadius: 0,
            borderTopRightRadius: 0,
            borderBottomRightRadius: 0,
        },

        moneyRequestConfirmationAmount: {
            ...headlineFont,
            fontSize: variables.fontSizeh1,
        },

        moneyRequestMenuItem: {
            flexDirection: 'row',
            borderRadius: 0,
            justifyContent: 'space-between',
            width: '100%',
            paddingHorizontal: 20,
            paddingVertical: 12,
        },

        moneyRequestAmountContainer: {minHeight: variables.inputHeight + 2 * (variables.formErrorLineHeight + 8)},

        requestPreviewBox: {
            marginTop: 12,
            maxWidth: variables.reportPreviewMaxWidth,
        },

        moneyRequestPreviewBox: {
            backgroundColor: theme.cardBG,
            borderRadius: variables.componentBorderRadiusLarge,
            maxWidth: variables.reportPreviewMaxWidth,
            width: '100%',
        },

        moneyRequestPreviewBoxText: {
            padding: 16,
        },

        amountSplitPadding: {
            paddingTop: 2,
        },

        moneyRequestPreviewBoxLoading: {
            // When a new IOU request arrives it is very briefly in a loading state, so set the minimum height of the container to 94 to match the rendered height after loading.
            // Otherwise, the IOU request pay button will not be fully visible and the user will have to scroll up to reveal the entire IOU request container.
            // See https://github.com/Expensify/App/issues/10283.
            minHeight: 94,
            width: '100%',
        },

        moneyRequestPreviewBoxAvatar: {
            // This should "hide" the right border of the last avatar
            marginRight: -2,
            marginBottom: 0,
        },

        moneyRequestPreviewAmount: {
            ...headlineFont,
            ...whiteSpace.preWrap,
            color: theme.heading,
        },

        moneyRequestLoadingHeight: {
            height: 27,
        },

        defaultCheckmarkWrapper: {
            marginLeft: 8,
            alignSelf: 'center',
        },

        codeWordWrapper: {
            ...codeStyles.codeWordWrapper,
        },

        codeWordStyle: {
            borderLeftWidth: 0,
            borderRightWidth: 0,
            borderTopLeftRadius: 0,
            borderBottomLeftRadius: 0,
            borderTopRightRadius: 0,
            borderBottomRightRadius: 0,
            paddingLeft: 0,
            paddingRight: 0,
            justifyContent: 'center',
            ...codeStyles.codeWordStyle,
        },

        codeFirstWordStyle: {
            borderLeftWidth: 1,
            borderTopLeftRadius: 4,
            borderBottomLeftRadius: 4,
            paddingLeft: 5,
        },

        codeLastWordStyle: {
            borderRightWidth: 1,
            borderTopRightRadius: 4,
            borderBottomRightRadius: 4,
            paddingRight: 5,
        },

        codePlainTextStyle: {
            ...codeStyles.codePlainTextStyle,
        },

        fullScreenLoading: {
            backgroundColor: theme.componentBG,
            opacity: 0.8,
            justifyContent: 'center',
            alignItems: 'center',
            zIndex: 10,
        },

        reimbursementAccountFullScreenLoading: {
            backgroundColor: theme.componentBG,
            opacity: 0.8,
            justifyContent: 'flex-start',
            alignItems: 'center',
            zIndex: 10,
        },

        hiddenElementOutsideOfWindow: {
            position: 'absolute',
            top: -10000,
            left: 0,
            opacity: 0,
        },

        growlNotificationWrapper: {
            zIndex: 2,
        },

        growlNotificationContainer: {
            flex: 1,
            justifyContent: 'flex-start',
            position: 'absolute',
            width: '100%',
            top: 20,
            ...spacing.pl5,
            ...spacing.pr5,
        },

        growlNotificationDesktopContainer: {
            maxWidth: variables.sideBarWidth,
            right: 0,
            ...positioning.pFixed,
        },

        growlNotificationTranslateY: (translateY: SharedValue<number>) => {
            'worklet';

            return {
                transform: [{translateY: translateY.get()}],
            };
        },

        makeSlideInTranslation: (translationType: Translation, fromValue: number) =>
            ({
                from: {
                    [translationType]: fromValue,
                },
                to: {
                    [translationType]: 0,
                },
            } satisfies CustomAnimation),

        growlNotificationBox: {
            backgroundColor: theme.inverse,
            borderRadius: variables.componentBorderRadiusNormal,
            alignItems: 'center',
            flexDirection: 'row',
            justifyContent: 'space-between',
            boxShadow: `${theme.shadow}`,
            ...spacing.p5,
        },

        growlNotificationText: {
            fontSize: variables.fontSizeNormal,
            ...FontUtils.fontFamily.platform.EXP_NEUE,
            width: '90%',
            lineHeight: variables.fontSizeNormalHeight,
            color: theme.textReversed,
            ...spacing.ml4,
        },

        blockquote: {
            borderLeftColor: theme.border,
            borderLeftWidth: 4,
            paddingLeft: 12,
            marginVertical: 4,
        },

        noSelect: {
            boxShadow: 'none',
            outlineStyle: 'none',
        },

        boxShadowNone: {
            boxShadow: 'none',
        },

        cardStyleNavigator: {
            overflow: 'hidden',
            height: '100%',
        },

        smallEditIcon: {
            alignItems: 'center',
            backgroundColor: theme.buttonDefaultBG,
            borderRadius: 20,
            borderWidth: 3,
            color: theme.textReversed,
            height: 40,
            width: 40,
            justifyContent: 'center',
        },

        smallEditIconWorkspace: {
            borderColor: theme.cardBG,
        },

        smallEditIconAccount: {
            borderColor: theme.appBG,
        },

        smallAvatarEditIcon: {
            position: 'absolute',
            right: -8,
            bottom: -8,
        },

        primaryMediumIcon: {
            alignItems: 'center',
            backgroundColor: theme.buttonDefaultBG,
            borderRadius: 20,
            color: theme.textReversed,
            height: 40,
            width: 40,
            justifyContent: 'center',
        },

        primaryMediumText: {
            fontSize: variables.iconSizeNormal,
        },

        workspaceOwnerAvatarWrapper: {
            margin: 6,
        },

        workspaceOwnerSectionTitle: {
            marginLeft: 6,
        },

        workspaceTypeWrapper: {
            margin: 3,
        },

        workspaceTypeSectionTitle: {
            marginLeft: 3,
        },

        workspaceRightColumn: {
            marginLeft: 124,
        },

        workspaceThreeDotMenu: {
            justifyContent: 'flex-end',
            width: 124,
        },

        workspaceListRBR: {
            flexDirection: 'column',
            justifyContent: 'flex-start',
            marginTop: 10,
        },

        peopleRow: {
            width: '100%',
            flexDirection: 'row',
            justifyContent: 'space-between',
            alignItems: 'center',
            ...spacing.ph5,
        },

        peopleRowBorderBottom: {
            borderColor: theme.border,
            borderBottomWidth: 1,
            ...spacing.pb2,
        },

        offlineFeedback: {
            deleted: {
                textDecorationLine: 'line-through',
                textDecorationStyle: 'solid',
            },
            pending: {
                opacity: 0.5,
            },
            default: {
                // fixes a crash on iOS when we attempt to remove already unmounted children
                // see https://github.com/Expensify/App/issues/48197 for more details
                // it's a temporary solution while we are working on a permanent fix
                opacity: Platform.OS === 'ios' ? 0.99 : undefined,
            },
            error: {
                flexDirection: 'row',
                alignItems: 'center',
            },
            container: {
                ...spacing.pv2,
            },
            textContainer: {
                flexDirection: 'column',
                flex: 1,
            },
            text: {
                color: theme.textSupporting,
                verticalAlign: 'middle',
                fontSize: variables.fontSizeLabel,
            },
            errorDot: {
                marginRight: 12,
            },
        },

        dotIndicatorMessage: {
            display: 'flex',
            flexDirection: 'row',
            alignItems: 'center',
        },

        emptyLHNWrapper: {
            marginBottom: variables.bottomTabHeight,
        },

        emptyLHNAnimation: {
            width: 180,
            height: 180,
        },

        locationErrorLinkText: {
            textAlignVertical: 'center',
            fontSize: variables.fontSizeLabel,
        },

        sidebarPopover: {
            width: variables.sideBarWidth - 68,
        },

        shortTermsBorder: {
            borderWidth: 1,
            borderColor: theme.border,
            borderRadius: variables.componentBorderRadius,
        },

        shortTermsHorizontalRule: {
            borderBottomWidth: 1,
            borderColor: theme.border,
            ...spacing.mh3,
        },

        shortTermsLargeHorizontalRule: {
            borderWidth: 1,
            borderColor: theme.border,
            ...spacing.mh3,
        },

        shortTermsRow: {
            flexDirection: 'row',
            padding: 12,
        },

        termsCenterRight: {
            marginTop: 'auto',
            marginBottom: 'auto',
        },

        shortTermsBoldHeadingSection: {
            paddingRight: 12,
            paddingLeft: 12,
            marginTop: 12,
        },

        shortTermsHeadline: {
            ...headlineFont,
            ...whiteSpace.preWrap,
            color: theme.heading,
            fontSize: variables.fontSizeXLarge,
            lineHeight: variables.lineHeightXXLarge,
        },

        longTermsRow: {
            flexDirection: 'row',
            marginTop: 20,
        },

        collapsibleSectionBorder: {
            borderBottomWidth: 2,
            borderBottomColor: theme.border,
        },

        communicationsLinkHeight: {
            height: variables.communicationsLinkHeight,
        },

        floatingMessageCounterWrapper: {
            position: 'absolute',
            left: '50%',
            top: 0,
            zIndex: 100,
            ...visibility.hidden,
        },

        floatingMessageCounter: {
            left: '-50%',
            ...visibility.visible,
        },

        confirmationAnimation: {
            height: 180,
            width: 180,
            marginBottom: 20,
        },

        googleSearchTextInputContainer: {
            flexDirection: 'column',
        },

        googleSearchSeparator: {
            height: 1,
            backgroundColor: theme.border,
        },

        googleSearchText: {
            color: theme.text,
            fontSize: variables.fontSizeNormal,
            lineHeight: variables.fontSizeNormalHeight,
            ...FontUtils.fontFamily.platform.EXP_NEUE,
            flex: 1,
        },

        searchInputStyle: {
            color: theme.textSupporting,
            fontSize: variables.fontSizeNormal,
            lineHeight: variables.fontSizeNormalHeight,
        },

        searchRouterTextInputContainer: {
            borderRadius: variables.componentBorderRadiusSmall,
            borderWidth: 1,
            borderBottomWidth: 1,
            paddingHorizontal: 8,
        },

        searchAutocompleteInputResults: {
            backgroundColor: theme.sidebarHover,
            borderWidth: 1,
            borderColor: theme.sidebarHover,
        },

        searchAutocompleteInputResultsFocused: {
            borderWidth: 1,
            borderColor: theme.success,
            backgroundColor: theme.appBG,
        },

        searchTableHeaderActive: {
            fontWeight: FontUtils.fontWeight.bold,
        },

        zIndex10: {
            zIndex: 10,
        },

        searchListContentContainerStyles: {
            paddingTop: variables.searchListContentMarginTop,
        },

        searchTopBarStyle: {
            left: 0,
            right: 0,
            position: 'absolute',
            zIndex: variables.searchTopBarZIndex,
            backgroundColor: theme.appBG,
        },

        threeDotsPopoverOffset: (windowWidth: number) =>
            ({
                ...getPopOverVerticalOffset(60),
                horizontal: windowWidth - 60,
            } satisfies AnchorPosition),

        threeDotsPopoverOffsetNoCloseButton: (windowWidth: number) =>
            ({
                ...getPopOverVerticalOffset(60),
                horizontal: windowWidth - 10,
            } satisfies AnchorPosition),

        threeDotsPopoverOffsetAttachmentModal: (windowWidth: number) =>
            ({
                ...getPopOverVerticalOffset(80),
                horizontal: windowWidth - 140,
            } satisfies AnchorPosition),

        popoverMenuOffset: (windowWidth: number) =>
            ({
                ...getPopOverVerticalOffset(180),
                horizontal: windowWidth - 355,
            } satisfies AnchorPosition),

        popoverButtonDropdownMenuOffset: (windowWidth: number) =>
            ({
                ...getPopOverVerticalOffset(70),
                horizontal: windowWidth - 20,
            } satisfies AnchorPosition),

        iPhoneXSafeArea: {
            backgroundColor: theme.appBG,
            flex: 1,
        },

        transferBalancePayment: {
            borderWidth: 1,
            borderRadius: variables.componentBorderRadiusNormal,
            borderColor: theme.border,
        },

        transferBalanceSelectedPayment: {
            borderColor: theme.iconSuccessFill,
        },

        transferBalanceBalance: {
            fontSize: 48,
        },

        imageCropContainer: {
            overflow: 'hidden',
            alignItems: 'center',
            justifyContent: 'center',
            backgroundColor: theme.imageCropBackgroundColor,
            ...cursor.cursorMove,
        },

        sliderKnobTooltipView: {
            height: variables.sliderKnobSize,
            width: variables.sliderKnobSize,
            borderRadius: variables.sliderKnobSize / 2,
        },

        sliderKnob: {
            backgroundColor: theme.success,
            position: 'absolute',
            height: variables.sliderKnobSize,
            width: variables.sliderKnobSize,
            borderRadius: variables.sliderKnobSize / 2,
            left: -(variables.sliderKnobSize / 2),
            ...cursor.cursorPointer,
        },

        sliderBar: {
            backgroundColor: theme.border,
            height: variables.sliderBarHeight,
            borderRadius: variables.sliderBarHeight / 2,
            alignSelf: 'stretch',
            justifyContent: 'center',
        },

        screenCenteredContainer: {
            flex: 1,
            justifyContent: 'center',
            marginBottom: 40,
            padding: 16,
        },

        inlineSystemMessage: {
            color: theme.textSupporting,
            fontSize: variables.fontSizeLabel,
            ...FontUtils.fontFamily.platform.EXP_NEUE,
            marginLeft: 6,
        },

        fullScreen: {
            position: 'absolute',
            top: 0,
            left: 0,
            right: 0,
            bottom: 0,
        },

        invisibleOverlay: {
            backgroundColor: theme.transparent,
            zIndex: 1000,
        },

        invisibleImage: {
            opacity: 0,
            width: 200,
            height: 200,
        },

        reportDropOverlay: {
            backgroundColor: theme.dropUIBG,
            zIndex: 2,
        },

        fileDropOverlay: {
            backgroundColor: theme.fileDropUIBG,
            zIndex: 2,
        },

        isDraggingOver: {
            backgroundColor: theme.fileDropUIBG,
        },

        fileUploadImageWrapper: (fileTopPosition: number) =>
            ({
                position: 'absolute',
                top: fileTopPosition,
            } satisfies ViewStyle),

        cardSectionContainer: {
            backgroundColor: theme.cardBG,
            borderRadius: variables.componentBorderRadiusLarge,
            width: 'auto',
            textAlign: 'left',
            overflow: 'hidden',
            marginBottom: 20,
            marginHorizontal: variables.sectionMargin,
        },

        cardSectionIllustration: {
            width: 'auto',
            height: variables.sectionIllustrationHeight,
        },

        cardSectionTitle: {
            fontSize: variables.fontSizeLarge,
            lineHeight: variables.lineHeightXLarge,
        },

        cardMenuItem: {
            paddingLeft: 8,
            paddingRight: 0,
            borderRadius: variables.buttonBorderRadius,
            height: variables.componentSizeLarge,
            alignItems: 'center',
        },

        emptyCardSectionTitle: {
            fontSize: variables.fontSizeXLarge,
            lineHeight: variables.lineHeightXXLarge,
            textAlign: 'center',
        },

        emptyCardSectionSubtitle: {
            fontSize: variables.fontSizeNormal,
            lineHeight: variables.lineHeightXLarge,
            color: theme.textSupporting,
            textAlign: 'center',
        },

        transferBalance: {
            width: 'auto',
            borderRadius: 0,
            height: 64,
            alignItems: 'center',
        },

        paymentMethod: {
            paddingHorizontal: 20,
            minHeight: variables.optionRowHeight,
        },

        chatFooterBanner: {
            borderRadius: variables.componentBorderRadius,
            ...wordBreak.breakWord,
        },

        deeplinkWrapperContainer: {
            padding: 20,
            flex: 1,
            alignItems: 'center',
            justifyContent: 'center',
            backgroundColor: theme.appBG,
        },

        deeplinkWrapperMessage: {
            flex: 1,
            alignItems: 'center',
            justifyContent: 'center',
        },

        deeplinkWrapperFooter: {
            paddingTop: 80,
            paddingBottom: 45,
        },

        emojiReactionBubble: {
            borderRadius: 28,
            alignItems: 'center',
            justifyContent: 'center',
            flexDirection: 'row',
            alignSelf: 'flex-start',
        },

        emojiReactionListHeader: {
            marginTop: 8,
            paddingBottom: 20,
            borderBottomColor: theme.border,
            borderBottomWidth: 1,
            marginHorizontal: 20,
        },
        emojiReactionListHeaderBubble: {
            paddingVertical: 2,
            paddingHorizontal: 8,
            borderRadius: 28,
            backgroundColor: theme.border,
            alignItems: 'center',
            justifyContent: 'center',
            flexDirection: 'row',
            alignSelf: 'flex-start',
            marginRight: 4,
        },

        reactionListHeaderText: {
            color: theme.textSupporting,
            marginLeft: 8,
            alignSelf: 'center',
        },

        miniQuickEmojiReactionText: {
            fontSize: 18,
            lineHeight: 22,
            verticalAlign: 'middle',
        },

        emojiReactionBubbleText: {
            verticalAlign: 'middle',
        },

        stickyHeaderEmoji: (isSmallScreenWidth: boolean, windowWidth: number) =>
            ({
                position: 'absolute',
                width: isSmallScreenWidth ? windowWidth - 32 : CONST.EMOJI_PICKER_SIZE.WIDTH - 32,
                ...spacing.mh4,
            } satisfies ViewStyle),

        reactionCounterText: {
            fontSize: 13,
            marginLeft: 4,
            fontWeight: FontUtils.fontWeight.bold,
        },

        fontColorReactionLabel: {
            color: theme.tooltipSupportingText,
        },

        reactionEmojiTitle: {
            fontSize: variables.iconSizeLarge,
            lineHeight: variables.iconSizeXLarge,
        },

        textReactionSenders: {
            color: theme.tooltipPrimaryText,
            ...wordBreak.breakWord,
        },

        distanceLabelWrapper: {
            backgroundColor: colors.green500,
            paddingHorizontal: 8,
            paddingVertical: 4,
            borderRadius: 4,
            textAlign: 'center',
        },
        distanceLabelText: {
            fontSize: 13,
            fontWeight: FontUtils.fontWeight.bold,
            color: colors.productLight100,
        },

        productTrainingTooltipWrapper: {
            backgroundColor: theme.tooltipHighlightBG,
            borderRadius: variables.componentBorderRadiusNormal,
        },

        productTrainingTooltipText: {
            fontSize: variables.fontSizeLabel,
            color: theme.textReversed,
            lineHeight: variables.lineHeightLarge,
        },

        quickReactionsContainer: {
            gap: 12,
            flexDirection: 'row',
            paddingHorizontal: 25,
            paddingVertical: 12,
            justifyContent: 'space-between',
        },

        reactionListContainer: {
            maxHeight: variables.listItemHeightNormal * 5.75,
            ...spacing.pv2,
        },

        reactionListContainerFixedWidth: {
            maxWidth: variables.popoverWidth,
        },

        validateCodeDigits: {
            color: theme.text,
            ...FontUtils.fontFamily.platform.EXP_NEUE,
            fontSize: variables.fontSizeXXLarge,
            letterSpacing: 4,
        },

        footerWrapper: {
            fontSize: variables.fontSizeNormal,
            paddingTop: 64,
            maxWidth: 1100, // Match footer across all Expensify platforms
        },

        footerColumnsContainer: {
            flex: 1,
            flexWrap: 'wrap',
            marginBottom: 40,
            marginHorizontal: -16,
        },

        footerTitle: {
            fontSize: variables.fontSizeLarge,
            color: theme.success,
            marginBottom: 16,
        },

        footerRow: {
            paddingVertical: 4,
            marginBottom: 8,
            color: theme.textLight,
            fontSize: variables.fontSizeMedium,
        },

        footerBottomLogo: {
            marginTop: 40,
            width: '100%',
        },

        datePickerRoot: {
            position: 'relative',
            zIndex: 99,
        },

        datePickerPopover: {
            backgroundColor: theme.appBG,
            width: '100%',
            alignSelf: 'center',
            zIndex: 100,
            marginTop: 8,
        },

        loginHeroHeader: {
            ...FontUtils.fontFamily.platform.EXP_NEW_KANSAS_MEDIUM,
            color: theme.success,
            textAlign: 'center',
        },

        newKansasLarge: {
            ...headlineFont,
            fontSize: variables.fontSizeXLarge,
            lineHeight: variables.lineHeightXXLarge,
        },

        eReceiptAmount: {
            ...headlineFont,
            fontSize: variables.fontSizeXXXLarge,
            color: colors.green400,
        },

        eReceiptAmountLarge: {
            ...headlineFont,
            fontSize: variables.fontSizeEReceiptLarge,
            textAlign: 'center',
        },

        eReceiptCurrency: {
            ...headlineFont,
            fontSize: variables.fontSizeXXLarge,
        },

        eReceiptMerchant: {
            ...FontUtils.fontFamily.platform.EXP_NEUE,
            fontSize: variables.fontSizeXLarge,
            lineHeight: variables.lineHeightXXLarge,
            color: theme.textColorfulBackground,
        },

        eReceiptWaypointTitle: {
            ...FontUtils.fontFamily.platform.EXP_NEUE,
            fontSize: variables.fontSizeSmall,
            lineHeight: variables.lineHeightSmall,
            color: colors.green400,
        },

        eReceiptWaypointAddress: {
            ...FontUtils.fontFamily.platform.MONOSPACE,
            fontSize: variables.fontSizeSmall,
            lineHeight: variables.lineHeightSmall,
            color: theme.textColorfulBackground,
        },

        eReceiptGuaranteed: {
            ...FontUtils.fontFamily.platform.MONOSPACE,
            fontSize: variables.fontSizeSmall,
            lineHeight: variables.lineHeightSmall,
            color: theme.textColorfulBackground,
        },

        eReceiptBackground: {
            ...sizing.w100,
            borderRadius: 20,
            position: 'absolute',
            top: 0,
            left: 0,
            height: 540,
        },

        eReceiptPanel: {
            ...spacing.p5,
            ...spacing.pb8,
            ...spacing.m5,
            backgroundColor: colors.green800,
            borderRadius: 20,
            width: 335,
            overflow: 'hidden',
        },

        eReceiptBackgroundThumbnail: {
            ...sizing.w100,
            position: 'absolute',
            aspectRatio: 335 / 540,
            top: 0,
        },

        eReceiptContainer: {
            minWidth: variables.eReceiptBGHWidth,
            minHeight: variables.eReceiptBGHeight,
            overflow: 'hidden',
            maxWidth: '100%',
        },

        eReceiptContentContainer: {
            ...positioning.pRelative,
            width: variables.eReceiptBodyWidth,
            minHeight: variables.eReceiptBodyHeight,
        },

        eReceiptBody: {
            ...positioning.pAbsolute,
            ...sizing.w100,
            top: 0,
        },

        eReceiptContentWrapper: {
            ...positioning.pAbsolute,
            ...sizing.w100,
            top: 40,
        },

        loginHeroBody: {
            ...FontUtils.fontFamily.platform.EXP_NEUE,
            fontSize: variables.fontSizeSignInHeroBody,
            color: theme.textLight,
            textAlign: 'center',
        },

        linkPreviewWrapper: {
            marginTop: 16,
            borderLeftWidth: 4,
            borderLeftColor: theme.border,
            paddingLeft: 12,
        },

        linkPreviewImage: {
            flex: 1,
            borderRadius: 8,
            marginTop: 8,
        },

        linkPreviewLogoImage: {
            height: 16,
            width: 16,
        },

        contextMenuItemPopoverMaxWidth: {
            maxWidth: 375,
        },

        formSpaceVertical: {
            height: 20,
            width: 1,
        },

        taskTitleMenuItem: {
            ...writingDirection.ltr,
            ...headlineFont,
            fontSize: variables.fontSizeXLarge,
            maxWidth: '100%',
            ...wordBreak.breakWord,
        },

        taskDescriptionMenuItem: {
            maxWidth: '100%',
            ...wordBreak.breakWord,
        },

        taskTitleDescription: {
            ...FontUtils.fontFamily.platform.EXP_NEUE,
            fontSize: variables.fontSizeLabel,
            color: theme.textSupporting,
            lineHeight: variables.lineHeightNormal,
            ...spacing.mb1,
        },

        taskMenuItemCheckbox: {
            height: 27,
            ...spacing.mr3,
        },

        reportHorizontalRule: {
            borderColor: theme.border,
            ...spacing.mh5,
        },

        assigneeTextStyle: {
            ...FontUtils.fontFamily.platform.EXP_NEUE_BOLD,
            minHeight: variables.avatarSizeSubscript,
        },

        taskRightIconContainer: {
            width: variables.componentSizeNormal,
            marginLeft: 'auto',
            ...spacing.mt1,
            ...pointerEventsAuto,
            ...display.dFlex,
            ...flex.alignItemsCenter,
        },

        shareCodeContainer: {
            width: '100%',
            alignItems: 'center',
            paddingHorizontal: variables.qrShareHorizontalPadding,
            paddingVertical: 20,
            borderRadius: 20,
            overflow: 'hidden',
            borderColor: theme.borderFocus,
            borderWidth: 2,
            backgroundColor: theme.highlightBG,
        },

        splashScreenHider: {
            backgroundColor: theme.splashBG,
            alignItems: 'center',
            justifyContent: 'center',
        },

        headerEnvBadge: {
            position: 'absolute',
            bottom: -8,
            left: -8,
            height: 12,
            width: 22,
            paddingLeft: 4,
            paddingRight: 4,
            alignItems: 'center',
            zIndex: -1,
        },

        headerEnvBadgeText: {
            fontSize: 7,
            fontWeight: FontUtils.fontWeight.bold,
            lineHeight: undefined,
            color: theme.textLight,
        },

        expensifyQrLogo: {
            alignSelf: 'stretch',
            height: 27,
            marginBottom: 20,
        },

        qrShareTitle: {
            marginTop: 15,
            textAlign: 'center',
        },

        loginButtonRow: {
            width: '100%',
            gap: 12,
            ...flex.flexRow,
            ...flex.justifyContentCenter,
        },

        loginButtonRowSmallScreen: {
            width: '100%',
            gap: 12,
            ...flex.flexRow,
            ...flex.justifyContentCenter,
            marginBottom: 10,
        },

        desktopSignInButtonContainer: {
            width: 40,
            height: 40,
        },

        signInIconButton: {
            paddingVertical: 2,
        },

        googleButtonContainer: {
            colorScheme: 'light',
            width: 40,
            height: 40,
            alignItems: 'center',
            overflow: 'hidden',
        },

        googlePillButtonContainer: {
            colorScheme: 'light',
            height: 40,
            width: 300,
            overflow: 'hidden',
        },

        thirdPartyLoadingContainer: {
            alignItems: 'center',
            justifyContent: 'center',
            height: 450,
        },

        tabSelectorButton: {
            height: variables.tabSelectorButtonHeight,
            padding: variables.tabSelectorButtonPadding,
            flexDirection: 'row',
            alignItems: 'center',
            justifyContent: 'center',
            borderRadius: variables.buttonBorderRadius,
        },

        tabSelector: {
            flexDirection: 'row',
            paddingHorizontal: 20,
            paddingBottom: 12,
        },

        tabText: (isSelected: boolean) =>
            ({
                marginLeft: 8,
                ...FontUtils.fontFamily.platform.EXP_NEUE_BOLD,
                color: isSelected ? theme.text : theme.textSupporting,
                lineHeight: variables.lineHeightLarge,
                fontSize: variables.fontSizeLabel,
            } satisfies TextStyle),

        animatedTabBackground: (hovered: boolean, isFocused: boolean, background: string | Animated.AnimatedInterpolation<string>) => ({
            backgroundColor: hovered && !isFocused ? theme.highlightBG : background,
        }),

        tabBackground: (hovered: boolean, isFocused: boolean, background: string) => ({
            backgroundColor: hovered && !isFocused ? theme.highlightBG : background,
        }),

        tabOpacity: (
            hovered: boolean,
            isFocused: boolean,
            activeOpacityValue: number | Animated.AnimatedInterpolation<number>,
            inactiveOpacityValue: number | Animated.AnimatedInterpolation<number>,
        ) => ({
            opacity: hovered && !isFocused ? inactiveOpacityValue : activeOpacityValue,
        }),

        overscrollSpacer: (backgroundColor: string, height: number) =>
            ({
                backgroundColor,
                height,
                width: '100%',
                position: 'absolute',
                top: -height,
                left: 0,
                right: 0,
            } satisfies ViewStyle),

        dualColorOverscrollSpacer: {
            position: 'absolute',
            top: 0,
            left: 0,
            width: '100%',
            height: '100%',
            zIndex: -1,
        },

        purposeMenuItem: {
            backgroundColor: theme.cardBG,
            borderRadius: 8,
            paddingHorizontal: 8,
            alignItems: 'center',
            marginBottom: 8,
        },

        willChangeTransform: {
            willChange: 'transform',
        },

        dropDownButtonCartIconContainerPadding: {
            paddingRight: 0,
            paddingLeft: 0,
        },

        dropDownMediumButtonArrowContain: {
            marginLeft: 12,
            marginRight: 16,
        },

        dropDownLargeButtonArrowContain: {
            marginLeft: 16,
            marginRight: 20,
        },

        dropDownButtonCartIconView: {
            borderTopRightRadius: variables.buttonBorderRadius,
            borderBottomRightRadius: variables.buttonBorderRadius,
            ...flex.flexRow,
            ...flex.alignItemsCenter,
        },

        emojiPickerButtonDropdown: {
            justifyContent: 'center',
            backgroundColor: theme.activeComponentBG,
            width: 86,
            height: 52,
            borderRadius: 26,
            alignItems: 'center',
            paddingLeft: 10,
            paddingRight: 4,
            alignSelf: 'flex-start',
            ...userSelect.userSelectNone,
        },

        emojiPickerButtonDropdownIcon: {
            fontSize: 30,
        },

        moneyRequestImage: {
            height: 200,
            borderRadius: 16,
            margin: 20,
            overflow: 'hidden',
        },

        reportPreviewBox: {
            backgroundColor: theme.cardBG,
            borderRadius: variables.componentBorderRadiusLarge,
            maxWidth: variables.reportPreviewMaxWidth,
            width: '100%',
        },

        reportPreviewBoxHoverBorder: {
            borderColor: theme.cardBG,
            backgroundColor: theme.cardBG,
        },

        reportContainerBorderRadius: {
            borderRadius: variables.componentBorderRadiusLarge,
        },

        expenseAndReportPreviewBoxBody: {
            padding: 16,
        },

        expenseAndReportPreviewTextContainer: {
            gap: 8,
        },

        reportPreviewAmountSubtitleContainer: {
            gap: 4,
        },

        expenseAndReportPreviewTextButtonContainer: {
            gap: 16,
        },

        reportActionItemImagesContainer: {
            margin: 4,
        },

        reportActionItemImages: {
            flexDirection: 'row',
            borderRadius: 12,
            overflow: 'hidden',
        },

        reportActionItemImage: {
            flex: 1,
            width: '100%',
            height: '100%',
            display: 'flex',
            justifyContent: 'center',
            alignItems: 'center',
        },

        reportActionItemImageBorder: {
            borderRightWidth: 4,
            borderColor: theme.cardBG,
        },

        reportActionItemImagesMoreContainer: {
            position: 'absolute',
            bottom: 0,
            right: 0,
            display: 'flex',
        },

        reportActionItemImagesMore: {
            borderTopLeftRadius: 12,
            backgroundColor: theme.border,
            width: 40,
            height: 40,
        },

        reportActionItemImagesMoreHovered: {
            backgroundColor: theme.cardBG,
        },

        reportActionItemImagesMoreText: {
            position: 'absolute',
            marginLeft: 20,
            marginTop: 16,
            color: theme.textSupporting,
        },

        reportActionItemImagesMoreCornerTriangle: {
            position: 'absolute',
        },

        bankIconContainer: {
            height: variables.cardIconWidth,
            width: variables.cardIconWidth,
            borderRadius: 8,
            overflow: 'hidden',
            alignSelf: 'center',
        },

        staticHeaderImage: {
            minHeight: 240,
        },

        emojiPickerButtonDropdownContainer: {
            flexDirection: 'row',
            alignItems: 'center',
        },

        rotate90: {
            transform: 'rotate(90deg)',
        },

        emojiStatusLHN: {
            fontSize: 9,
            ...(getBrowser() && !isMobile() && {transform: 'scale(.5)', fontSize: 22, overflow: 'visible'}),
            ...(getBrowser() &&
                isSafari() &&
                !isMobile() && {
                    transform: 'scale(0.7)',
                    fontSize: 13,
                    lineHeight: 15,
                    overflow: 'visible',
                }),
        },

        onboardingVideoPlayer: {
            borderRadius: 12,
            backgroundColor: theme.highlightBG,
        },

        onboardingSmallIcon: {
            padding: 10,
        },

        sidebarStatusAvatarContainer: {
            height: 40,
            width: 40,
            backgroundColor: theme.componentBG,
            alignItems: 'center',
            justifyContent: 'center',
            borderRadius: 20,
        },

        sidebarStatusAvatarWithEmojiContainer: {
            height: 28,
            width: 28,
            top: -2,
        },

        sidebarStatusAvatar: {
            alignItems: 'center',
            justifyContent: 'center',
            backgroundColor: theme.border,
            height: 20,
            width: 20,
            borderRadius: 10,
            position: 'absolute',
            right: -6,
            bottom: -6,
            borderColor: theme.appBG,
            borderWidth: 2,
            overflow: 'hidden',
        },

        profilePageAvatar: {
            borderColor: theme.highlightBG,
        },

        justSignedInModalAnimation: (is2FARequired: boolean) => ({
            height: is2FARequired ? variables.modalTopIconHeight : variables.modalTopBigIconHeight,
        }),

        moneyRequestViewImage: {
            ...spacing.mh5,
            ...spacing.mv3,
            overflow: 'hidden',
            borderWidth: 2,
            borderColor: theme.cardBG,
            borderRadius: variables.componentBorderRadiusLarge,
            height: 200,
            maxWidth: 400,
        },

        pdfErrorPlaceholder: {
            overflow: 'hidden',
            borderWidth: 2,
            borderColor: theme.cardBG,
            borderRadius: variables.componentBorderRadiusLarge,
            maxWidth: 400,
            height: '100%',
            backgroundColor: theme.highlightBG,
        },

        moneyRequestAttachReceipt: {
            backgroundColor: theme.highlightBG,
            borderColor: theme.border,
            borderWidth: 1,
        },

        moneyRequestAttachReceiptThumbnail: {
            backgroundColor: theme.hoverComponentBG,
            width: '100%',
            borderWidth: 0,
        },

        moneyRequestAttachReceiptThumbnailIcon: {
            position: 'absolute',
            bottom: -4,
            right: -4,
            borderColor: theme.highlightBG,
            borderWidth: 2,
            borderRadius: '50%',
        },

        mapViewContainer: {
            ...flex.flex1,
            minHeight: 300,
        },

        mapView: {
            ...flex.flex1,
            overflow: 'hidden',
            backgroundColor: theme.highlightBG,
        },

        mapEditView: {
            borderRadius: variables.componentBorderRadiusXLarge,
            borderWidth: variables.componentBorderWidth,
            borderColor: theme.appBG,
        },
        currentPositionDot: {backgroundColor: colors.blue400, width: 16, height: 16, borderRadius: 16},

        mapViewOverlay: {
            flex: 1,
            position: 'absolute',
            left: 0,
            top: 0,
            borderRadius: variables.componentBorderRadiusLarge,
            overflow: 'hidden',
            backgroundColor: theme.highlightBG,
            ...sizing.w100,
            ...sizing.h100,
        },

        confirmationListMapItem: {
            ...spacing.mv2,
            ...spacing.mh5,
            height: 200,
        },

        mapDirection: {
            lineColor: theme.success,
            lineWidth: 7,
        },

        mapDirectionLayer: {
            layout: {'line-join': 'round', 'line-cap': 'round'},
            paint: {'line-color': theme.success, 'line-width': 7},
        },

        mapPendingView: {
            backgroundColor: theme.hoverComponentBG,
            ...flex.flex1,
            borderRadius: variables.componentBorderRadiusLarge,
        },
        userReportStatusEmoji: {
            flexShrink: 0,
            fontSize: variables.fontSizeNormal,
            marginRight: 4,
        },
        timePickerInput: {
            fontSize: 69,
            minWidth: 56,
            alignSelf: 'center',
        },
        timePickerWidth100: {
            width: 100,
        },
        timePickerHeight100: {
            height: 100,
        },
        timePickerSemiDot: {
            fontSize: 69,
            height: 84,
            alignSelf: 'center',
        },
        timePickerSwitcherContainer: {
            flexDirection: 'row',
            alignItems: 'flex-start',
            justifyContent: 'center',
        },
        selectionListRadioSeparator: {
            height: StyleSheet.hairlineWidth,
            backgroundColor: theme.border,
            marginHorizontal: 20,
        },

        selectionListPressableItemWrapper: {
            alignItems: 'center',
            flexDirection: 'row',
            paddingHorizontal: 16,
            paddingVertical: 16,
            marginHorizontal: 20,
            backgroundColor: theme.highlightBG,
            borderRadius: 8,
            minHeight: variables.optionRowHeight,
        },

        searchQueryListItemStyle: {
            alignItems: 'center',
            flexDirection: 'row',
            paddingHorizontal: 12,
            paddingVertical: 12,
            borderRadius: 8,
        },

        cardItemSecondaryIconStyle: {
            position: 'absolute',
            bottom: -4,
            right: -4,
            borderWidth: 2,
            borderRadius: 2,
            backgroundColor: theme.componentBG,
        },

        selectionListStickyHeader: {
            backgroundColor: theme.appBG,
        },

        draggableTopBar: {
            height: 30,
            width: '100%',
        },
        menuItemError: {
            marginTop: 4,
            marginBottom: 0,
        },
        formHelperMessage: {
            height: 32,
        },
        timePickerInputExtraSmall: {
            fontSize: 50,
        },
        setTimeFormButtonContainer: {
            minHeight: 54,
        },
        timePickerInputsContainer: {
            maxHeight: 100,
        },
        timePickerButtonErrorText: {
            position: 'absolute',
            top: -36,
        },

        listBoundaryLoader: {
            position: 'absolute',
            top: 0,
            bottom: 0,
            left: 0,
            right: 0,
            height: CONST.CHAT_HEADER_LOADER_HEIGHT,
        },
        listBoundaryError: {
            paddingVertical: 15,
            paddingHorizontal: 20,
        },
        listBoundaryErrorText: {
            color: theme.textSupporting,
            fontSize: variables.fontSizeLabel,
            marginBottom: 10,
        },

        videoContainer: {
            ...flex.flex1,
            ...flex.alignItemsCenter,
            ...flex.justifyContentCenter,
            ...objectFit.oFCover,
        },

        singleOptionSelectorRow: {
            ...flex.flexRow,
            ...flex.alignItemsCenter,
            gap: 12,
            marginBottom: 16,
        },

        holdRequestInline: {
            ...headlineFont,
            ...whiteSpace.preWrap,
            color: theme.textLight,
            fontSize: variables.fontSizeXLarge,
            lineHeight: variables.lineHeightXXLarge,

            backgroundColor: colors.red,
            borderRadius: variables.componentBorderRadiusMedium,
            overflow: 'hidden',

            paddingHorizontal: 8,
            paddingVertical: 4,
        },

        headerStatusBarContainer: {
            minHeight: variables.componentSizeSmall,
        },

        walletIllustration: {
            height: 180,
        },

        walletCardLimit: {
            color: theme.text,
            fontSize: variables.fontSizeNormal,
        },

        walletCard: {
            borderRadius: variables.componentBorderRadiusLarge,
            position: 'relative',
            alignSelf: 'center',
            overflow: 'hidden',
        },

        walletCardNumber: {
            color: theme.text,
            fontSize: variables.fontSizeNormal,
        },

        walletCardMenuItem: {
            ...FontUtils.fontFamily.platform.EXP_NEUE_BOLD,
            color: theme.text,
            fontSize: variables.fontSizeNormal,
            lineHeight: variables.lineHeightXLarge,
        },

        walletCardHolder: {
            position: 'absolute',
            left: 16,
            bottom: 16,
            width: variables.cardNameWidth,
            color: theme.textLight,
            fontSize: variables.fontSizeSmall,
            lineHeight: variables.lineHeightLarge,
        },

        walletRedDotSectionTitle: {
            color: theme.text,
            fontWeight: FontUtils.fontWeight.bold,
            fontSize: variables.fontSizeNormal,
            lineHeight: variables.lineHeightXLarge,
        },

        walletRedDotSectionText: {
            color: theme.darkSupportingText,
            fontSize: variables.fontSizeLabel,
            lineHeight: variables.lineHeightNormal,
        },

        walletLockedMessage: {
            color: theme.text,
            fontSize: variables.fontSizeNormal,
            lineHeight: variables.lineHeightXLarge,
        },

        workspaceSection: {
            maxWidth: variables.workspaceSectionMaxWidth + variables.sectionMargin * 2,
        },

        workspaceSectionMobile: {
            width: '100%',
            alignSelf: 'center',
        },

        workspaceSectionMoreFeaturesItem: {
            backgroundColor: theme.cardBG,
            borderRadius: variables.componentBorderRadiusNormal,
            paddingHorizontal: 16,
            paddingVertical: 20,
            minWidth: 350,
            flexGrow: 1,
            flexShrink: 1,
            // Choosing a lowest value just above the threshold for the items to adjust width against the various screens. Only 2 items are shown 35 * 2 = 70 thus third item of 35% width can't fit forcing a two column layout.
            flexBasis: '35%',
            marginTop: 12,
        },

        aspectRatioLottie: (animation: DotLottieAnimation) => ({aspectRatio: animation.w / animation.h}),

        receiptDropHeaderGap: {
            backgroundColor: theme.fileDropUIBG,
        },

        checkboxWithLabelCheckboxStyle: {
            marginLeft: -2,
        },

        singleOptionSelectorCircle: {
            borderColor: theme.icon,
        },

        headerProgressBarContainer: {
            position: 'absolute',
            width: '100%',
            zIndex: -1,
        },

        headerProgressBar: {
            width: variables.componentSizeMedium,
            height: variables.iconSizeXXXSmall,
            borderRadius: variables.componentBorderRadiusRounded,
            backgroundColor: theme.border,
            alignSelf: 'center',
        },

        headerProgressBarFill: {
            borderRadius: variables.componentBorderRadiusRounded,
            height: '100%',
            backgroundColor: theme.success,
        },

        interactiveStepHeaderContainer: {
            flex: 1,
            alignSelf: 'center',
            flexDirection: 'row',
        },

        interactiveStepHeaderStepContainer: {
            flexDirection: 'row',
            alignItems: 'center',
        },

        interactiveStepHeaderStepButton: {
            width: 40,
            height: 40,
            borderWidth: 2,
            borderRadius: 20,
            borderColor: theme.borderFocus,
            justifyContent: 'center',
            alignItems: 'center',
            color: theme.white,
        },

        interactiveStepHeaderLockedStepButton: {
            borderColor: theme.borderLighter,
        },

        interactiveStepHeaderStepText: {
            fontSize: variables.fontSizeLabel,
            ...FontUtils.fontFamily.platform.EXP_NEUE_BOLD,
        },

        interactiveStepHeaderCompletedStepButton: {
            backgroundColor: theme.iconSuccessFill,
        },

        interactiveStepHeaderStepLine: {
            height: 1,
            flexGrow: 1,
            backgroundColor: theme.iconSuccessFill,
        },

        interactiveStepHeaderLockedStepLine: {
            backgroundColor: theme.activeComponentBG,
        },
        confirmBankInfoCard: {
            backgroundColor: colors.green800,
            borderRadius: variables.componentBorderRadiusCard,
            marginBottom: 20,
            marginHorizontal: 16,
            padding: 20,
            width: 'auto',
            textAlign: 'left',
        },
        confirmBankInfoText: {
            fontSize: variables.fontSizeNormal,
            ...FontUtils.fontFamily.platform.EXP_NEUE,
            color: theme.text,
        },
        confirmBankInfoCompanyIcon: {
            height: 40,
            width: 40,
            backgroundColor: colors.darkIcons,
            borderRadius: 50,
            justifyContent: 'center',
            alignItems: 'center',
        },
        confirmBankInfoBankIcon: {
            height: 40,
            width: 40,
            borderRadius: 50,
        },
        confirmBankInfoNumber: {
            ...FontUtils.fontFamily.platform.MONOSPACE,
            fontSize: variables.fontSizeNormal,
            lineHeight: variables.lineHeightXLarge,
            color: theme.text,
            textAlignVertical: 'center',
        },

        textHeadlineLineHeightXXL: {
            ...headlineFont,
            ...whiteSpace.preWrap,
            color: theme.heading,
            fontSize: variables.fontSizeXLarge,
            lineHeight: variables.lineHeightXXLarge,
        },

        videoPlayerPreview: {
            width: '100%',
            height: '100%',
            borderRadius: variables.componentBorderRadiusNormal,
            backgroundColor: theme.highlightBG,
        },

        videoPlayerControlsContainer: {
            position: 'absolute',
            bottom: CONST.VIDEO_PLAYER.CONTROLS_POSITION.NORMAL,
            left: CONST.VIDEO_PLAYER.CONTROLS_POSITION.NORMAL,
            right: CONST.VIDEO_PLAYER.CONTROLS_POSITION.NORMAL,
            backgroundColor: theme.videoPlayerBG,
            borderRadius: 8,
            flexDirection: 'column',
            overflow: 'visible',
            zIndex: 9000,
        },

        videoPlayerControlsButtonContainer: {
            flexDirection: 'row',
            alignItems: 'center',
            justifyContent: 'space-between',
        },

        progressBarOutline: {
            width: '100%',
            height: 4,
            borderRadius: 8,
            backgroundColor: theme.transparentWhite,
        },

        progressBarFill: {
            height: '100%',
            backgroundColor: colors.white,
            borderRadius: 8,
        },

        videoPlayerControlsRow: {
            flexDirection: 'row',
            alignItems: 'center',
        },

        videoPlayerText: {
            textAlign: 'center',
            fontSize: variables.fontSizeLabel,
            fontWeight: FontUtils.fontWeight.bold,
            lineHeight: 16,
            color: theme.white,
            userSelect: 'none',
            WebkitUserSelect: 'none',
        },

        volumeSliderContainer: {
            position: 'absolute',
            left: 0,
            bottom: 0,
            width: '100%',
            height: 100,
            alignItems: 'center',
            borderRadius: 4,
            backgroundColor: colors.green700,
        },

        volumeSliderOverlay: {
            width: 4,
            height: 60,
            backgroundColor: theme.transparentWhite,
            borderRadius: 8,
            marginTop: 8,
            alignItems: 'center',
            justifyContent: 'flex-end',
        },

        volumeSliderThumb: {
            width: 8,
            height: 8,
            borderRadius: 8,
            backgroundColor: colors.white,
            marginBottom: -2,
        },

        volumeSliderFill: {
            width: 4,
            height: 20,
            backgroundColor: colors.white,
            borderRadius: 8,
        },

        videoIconButton: {
            padding: 4,
            borderRadius: 4,
        },

        videoIconButtonHovered: {
            backgroundColor: colors.green700,
        },

        videoThumbnailContainer: {
            width: '100%',
            height: '100%',
            alignItems: 'center',
            justifyContent: 'center',
            position: 'absolute',
            top: 0,
            left: 0,
        },

        videoThumbnailPlayButton: {
            backgroundColor: theme.videoPlayerBG,
            borderRadius: 100,
            width: 72,
            height: 72,
            alignItems: 'center',
            justifyContent: 'center',
        },

        videoExpandButton: {
            position: 'absolute',
            top: 12,
            right: 12,
            backgroundColor: theme.videoPlayerBG,
            borderRadius: 8,
            padding: 8,
        },

        videoPlayerTimeComponentWidth: {
            width: 40,
        },

        colorSchemeStyle: (colorScheme: ColorScheme) => ({colorScheme}),

        updateAnimation: {
            width: variables.updateAnimationW,
            height: variables.updateAnimationH,
        },

        updateRequiredViewHeader: {
            height: variables.updateViewHeaderHeight,
        },

        updateRequiredViewTextContainer: {
            width: variables.updateTextViewContainerWidth,
        },

        widthAuto: {
            width: 'auto',
        },

        workspaceTitleStyle: {
            ...headlineFont,
            fontSize: variables.fontSizeXLarge,
            flex: 1,
        },

        expensifyCardIllustrationContainer: {
            width: 680,
            height: 220,
        },

        emptyStateCardIllustrationContainer: {
            height: 220,
            ...flex.alignItemsCenter,
            ...flex.justifyContentCenter,
        },

        emptyStateCardIllustration: {
            width: 164,
            height: 190,
        },

        pendingStateCardIllustration: {
            width: 233,
            height: 162,
        },

        computerIllustrationContainer: {
            width: 272,
            height: 188,
        },

        pendingBankCardIllustration: {
            width: 217,
            height: 150,
        },

        cardIcon: {
            overflow: 'hidden',
            borderRadius: variables.cardBorderRadius,
            alignSelf: 'center',
        },

        cardMiniature: {
            overflow: 'hidden',
            borderRadius: variables.cardMiniatureBorderRadius,
            alignSelf: 'center',
        },

        tripReservationIconContainer: {
            width: variables.avatarSizeNormal,
            height: variables.avatarSizeNormal,
            backgroundColor: theme.border,
            borderRadius: variables.componentBorderRadiusXLarge,
            alignItems: 'center',
            justifyContent: 'center',
        },

        textLineThrough: {
            textDecorationLine: 'line-through',
        },

        reportListItemTitle: {
            color: theme.text,
            fontSize: variables.fontSizeNormal,
        },

        skeletonBackground: {
            flex: 1,
            position: 'absolute',
            top: 0,
            left: 0,
            width: '100%',
            height: '100%',
        },

        emptyStateForeground: {
            margin: 32,
            justifyContent: 'center',
            alignItems: 'center',
            flexGrow: 1,
        },

        emptyStateContent: {
            backgroundColor: theme.cardBG,
            borderRadius: variables.componentBorderRadiusLarge,
            maxWidth: 400,
            width: '100%',
        },

        emptyStateHeader: (isIllustration: boolean) => ({
            borderTopLeftRadius: variables.componentBorderRadiusLarge,
            borderTopRightRadius: variables.componentBorderRadiusLarge,
            minHeight: 200,
            alignItems: isIllustration ? 'center' : undefined,
            justifyContent: isIllustration ? 'center' : undefined,
        }),

        emptyFolderBG: {
            backgroundColor: theme.emptyFolderBG,
        },

        emptyFolderDarkBG: {
            backgroundColor: '#782c04',
            height: 220,
        },

        emptyStateVideo: {
            borderTopLeftRadius: variables.componentBorderRadiusLarge,
            borderTopRightRadius: variables.componentBorderRadiusLarge,
        },

        emptyStateFolderWithPaperIconSize: {
            width: 160,
            height: 100,
        },

        emptyStateFolderWebStyles: {
            ...sizing.w100,
            minWidth: 400,
            ...flex.alignItemsCenter,
            ...flex.justifyContentCenter,
            ...display.dFlex,
        },

        workflowApprovalVerticalLine: {
            height: 16,
            width: 1,
            marginLeft: 19,
            backgroundColor: theme.border,
        },

        integrationIcon: {
            overflow: 'hidden',
            borderRadius: variables.buttonBorderRadius,
        },

        colorGreenSuccess: {
            color: colors.green400,
        },

        bgPaleGreen: {
            backgroundColor: colors.green100,
        },

        importColumnCard: {
            backgroundColor: theme.cardBG,
            borderRadius: variables.componentBorderRadiusNormal,
            padding: 16,
            flexWrap: 'wrap',
        },

        accountSwitcherPopover: {
            width: variables.sideBarWidth - 19,
        },

        progressBarWrapper: {
            height: 2,
            width: '100%',
            backgroundColor: theme.transparent,
            overflow: 'hidden',
            marginBottom: -1,
        },

        progressBar: {
            height: '100%',
            backgroundColor: theme.success,
            width: '100%',
        },

        accountSwitcherAnchorPosition: {
            top: 80,
            left: 12,
        },

        qbdSetupLinkBox: {
            backgroundColor: theme.hoverComponentBG,
            borderRadius: variables.componentBorderRadiusMedium,
            borderColor: theme.border,
            padding: 16,
        },
        liDot: {
            width: 4,
            height: 4,
            borderRadius: 4,
            backgroundColor: theme.text,
            marginHorizontal: 8,
            alignSelf: 'center',
        },
    } satisfies Styles);

type ThemeStyles = ReturnType<typeof styles>;

const defaultStyles = styles(defaultTheme);

export default styles;
export {defaultStyles};
export type {Styles, ThemeStyles, StatusBarStyle, ColorScheme, AnchorPosition, AnchorDimensions};<|MERGE_RESOLUTION|>--- conflicted
+++ resolved
@@ -566,11 +566,10 @@
             borderRadius: variables.componentBorderRadiusLarge,
         },
 
-<<<<<<< HEAD
         borderRadiusComponentNormal: {
             borderRadius: variables.componentBorderRadiusNormal,
         },
-=======
+
         topLevelBottomTabBar: (shouldDisplayTopLevelBottomTabBar: boolean, shouldUseNarrowLayout: boolean, bottomSafeAreaOffset: number) => ({
             // We have to use position fixed to make sure web on safari displays the bottom tab bar correctly.
             // On natives we can use absolute positioning.
@@ -584,7 +583,6 @@
             borderRightWidth: shouldUseNarrowLayout ? 0 : 1,
             borderColor: theme.border,
         }),
->>>>>>> 4c1919e9
 
         bottomTabBarContainer: {
             flexDirection: 'row',
