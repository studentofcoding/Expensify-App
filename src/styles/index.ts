/* eslint-disable @typescript-eslint/naming-convention */
import type {LineLayerStyleProps} from '@rnmapbox/maps/src/utils/MapboxStyles';
import lodashClamp from 'lodash/clamp';
import type {LineLayer} from 'react-map-gl';
// eslint-disable-next-line no-restricted-imports
import type {Animated, ImageStyle, TextStyle, ViewStyle} from 'react-native';
import {Platform, StyleSheet} from 'react-native';
import type {PickerStyle} from 'react-native-picker-select';
import {interpolate} from 'react-native-reanimated';
import type {SharedValue} from 'react-native-reanimated';
import type {MixedStyleDeclaration, MixedStyleRecord} from 'react-native-render-html';
import type {ValueOf} from 'type-fest';
import type DotLottieAnimation from '@components/LottieAnimations/types';
import {ACTIVE_LABEL_SCALE} from '@components/TextInput/styleConst';
import {getBrowser, isMobile, isMobileSafari, isSafari} from '@libs/Browser';
import CONST from '@src/CONST';
import {defaultTheme} from './theme';
import colors from './theme/colors';
import type {ThemeColors} from './theme/types';
import addOutlineWidth from './utils/addOutlineWidth';
import borders from './utils/borders';
import chatContentScrollViewPlatformStyles from './utils/chatContentScrollViewPlatformStyles';
import cursor from './utils/cursor';
import display from './utils/display';
import editedLabelStyles from './utils/editedLabelStyles';
import emojiDefaultStyles from './utils/emojiDefaultStyles';
import flex from './utils/flex';
import FontUtils from './utils/FontUtils';
import getPopOverVerticalOffset from './utils/getPopOverVerticalOffset';
import objectFit from './utils/objectFit';
import optionAlternateTextPlatformStyles from './utils/optionAlternateTextPlatformStyles';
import overflow from './utils/overflow';
import overflowXHidden from './utils/overflowXHidden';
import pointerEventsAuto from './utils/pointerEventsAuto';
import pointerEventsBoxNone from './utils/pointerEventsBoxNone';
import pointerEventsNone from './utils/pointerEventsNone';
import positioning from './utils/positioning';
import sizing from './utils/sizing';
import spacing from './utils/spacing';
import textDecorationLine from './utils/textDecorationLine';
import textUnderline from './utils/textUnderline';
import userSelect from './utils/userSelect';
import visibility from './utils/visibility';
import whiteSpace from './utils/whiteSpace';
import wordBreak from './utils/wordBreak';
import writingDirection from './utils/writingDirection';
import variables from './variables';

type ColorScheme = ValueOf<typeof CONST.COLOR_SCHEME>;
type StatusBarStyle = ValueOf<typeof CONST.STATUS_BAR_STYLE>;

type AnchorDimensions = {
    width: number;
    height: number;
};

type AnchorPosition = {
    horizontal: number;
    vertical: number;
};

type WebViewStyle = {
    tagStyles: MixedStyleRecord;
    baseFontStyle: MixedStyleDeclaration;
};

type CustomPickerStyle = PickerStyle & {icon?: ViewStyle};

type OverlayStylesParams = {progress: Animated.AnimatedInterpolation<string | number>};

type TwoFactorAuthCodesBoxParams = {isExtraSmallScreenWidth: boolean; isSmallScreenWidth: boolean};
type WorkspaceUpgradeIntroBoxParams = {isExtraSmallScreenWidth: boolean};

type OfflineFeedbackStyle = Record<'deleted' | 'pending' | 'default' | 'error' | 'container' | 'textContainer' | 'text' | 'errorDot', ViewStyle | TextStyle>;

type MapDirectionStyle = Pick<LineLayerStyleProps, 'lineColor' | 'lineWidth'>;

type MapDirectionLayerStyle = Pick<LineLayer, 'layout' | 'paint'>;

type Styles = Record<
    string,
    | ViewStyle
    | TextStyle
    | ImageStyle
    | WebViewStyle
    | OfflineFeedbackStyle
    | MapDirectionStyle
    | MapDirectionLayerStyle
    // eslint-disable-next-line @typescript-eslint/no-explicit-any
    | ((...args: any[]) => ViewStyle | TextStyle | ImageStyle | AnchorPosition | CustomPickerStyle)
>;

// touchCallout is an iOS safari only property that controls the display of the callout information when you touch and hold a target
const touchCalloutNone: Pick<ViewStyle, 'WebkitTouchCallout'> = isMobileSafari() ? {WebkitTouchCallout: 'none'} : {};
// to prevent vertical text offset in Safari for badges, new lineHeight values have been added
const lineHeightBadge: Pick<TextStyle, 'lineHeight'> = isSafari() ? {lineHeight: variables.lineHeightXSmall} : {lineHeight: variables.lineHeightNormal};

const picker = (theme: ThemeColors) =>
    ({
        backgroundColor: theme.transparent,
        color: theme.text,
        ...FontUtils.fontFamily.platform.EXP_NEUE,
        fontSize: variables.fontSizeNormal,
        lineHeight: variables.fontSizeNormalHeight,
        paddingBottom: 8,
        paddingTop: 23,
        paddingLeft: 0,
        paddingRight: 25,
        height: variables.inputHeight,
        borderWidth: 0,
        textAlign: 'left',
    } satisfies TextStyle);

const link = (theme: ThemeColors) =>
    ({
        color: theme.link,
        textDecorationColor: theme.link,
        // We set fontFamily directly in order to avoid overriding fontWeight and fontStyle.
        fontFamily: FontUtils.fontFamily.platform.EXP_NEUE.fontFamily,
    } satisfies ViewStyle & MixedStyleDeclaration);

const baseCodeTagStyles = (theme: ThemeColors) =>
    ({
        borderWidth: 1,
        borderRadius: 5,
        borderColor: theme.border,
        backgroundColor: theme.textBackground,
    } satisfies ViewStyle & MixedStyleDeclaration);

const headlineFont = {
    ...FontUtils.fontFamily.platform.EXP_NEW_KANSAS_MEDIUM,
} satisfies TextStyle;

const modalNavigatorContainer = (isSmallScreenWidth: boolean) =>
    ({
        position: 'absolute',
        width: isSmallScreenWidth ? '100%' : variables.sideBarWidth,
        height: '100%',
    } satisfies ViewStyle);

const webViewStyles = (theme: ThemeColors) =>
    ({
        // As of react-native-render-html v6, don't declare distinct styles for
        // custom renderers, the API for custom renderers has changed. Declare the
        // styles in the below "tagStyles" instead. If you need to reuse those
        // styles from the renderer, just pass the "style" prop to the underlying
        // component.
        tagStyles: {
            em: {
                // We set fontFamily and fontStyle directly in order to avoid overriding fontWeight.
                fontFamily: FontUtils.fontFamily.platform.EXP_NEUE_ITALIC.fontFamily,
                fontStyle: FontUtils.fontFamily.platform.EXP_NEUE_ITALIC.fontStyle,
            },

            del: {
                textDecorationLine: 'line-through',
                textDecorationStyle: 'solid',
            },

            strong: {
                // We set fontFamily and fontWeight directly in order to avoid overriding fontStyle.
                fontFamily: FontUtils.fontFamily.platform.EXP_NEUE_BOLD.fontFamily,
                fontWeight: FontUtils.fontFamily.platform.EXP_NEUE_BOLD.fontWeight,
            },

            a: link(theme),

            ul: {
                maxWidth: '100%',
            },

            ol: {
                maxWidth: '100%',
            },

            li: {
                flexShrink: 1,
            },

            blockquote: {
                borderLeftColor: theme.border,
                borderLeftWidth: 4,
                paddingLeft: 12,
                marginTop: 4,
                marginBottom: 4,

                // Overwrite default HTML margin for blockquotes
                marginLeft: 0,
            },

            pre: {
                ...baseCodeTagStyles(theme),
                paddingVertical: 8,
                paddingHorizontal: 12,
                fontSize: 13,
                ...FontUtils.fontFamily.platform.MONOSPACE,
                marginTop: 0,
                marginBottom: 0,
            },

            code: {
                ...baseCodeTagStyles(theme),
                paddingLeft: 5,
                paddingRight: 5,
                fontFamily: FontUtils.fontFamily.platform.MONOSPACE.fontFamily,
                // Font size is determined by getCodeFontSize function in `StyleUtils.js`
            },

            img: {
                borderColor: theme.border,
                borderRadius: variables.componentBorderRadiusNormal,
                borderWidth: 1,
                ...touchCalloutNone,
            },

            video: {
                minWidth: CONST.VIDEO_PLAYER.MIN_WIDTH,
                minHeight: CONST.VIDEO_PLAYER.MIN_HEIGHT,
                borderRadius: variables.componentBorderRadiusNormal,
                backgroundColor: theme.highlightBG,
                ...touchCalloutNone,
            },

            p: {
                marginTop: 0,
                marginBottom: 0,
            },
            h1: {
                fontSize: variables.fontSizeLarge,
                marginBottom: 8,
            },
        },

        baseFontStyle: {
            color: theme.text,
            fontSize: variables.fontSizeNormal,
            ...FontUtils.fontFamily.platform.EXP_NEUE,
            flex: 1,
            lineHeight: variables.fontSizeNormalHeight,
            ...writingDirection.ltr,
        },
    } satisfies WebViewStyle);

const styles = (theme: ThemeColors) =>
    ({
        // Add all of our utility and helper styles
        ...spacing,
        ...borders,
        ...sizing,
        ...flex,
        ...display,
        ...overflow,
        ...positioning,
        ...wordBreak,
        ...whiteSpace,
        ...writingDirection,
        ...cursor,
        ...userSelect,
        ...textUnderline,
        ...objectFit,
        ...textDecorationLine,
        editedLabelStyles,
        emojiDefaultStyles,

        autoCompleteSuggestionsContainer: {
            backgroundColor: theme.appBG,
            borderRadius: 8,
            borderWidth: 1,
            borderColor: theme.border,
            justifyContent: 'center',
            overflow: 'hidden',
            boxShadow: variables.popoverMenuShadow,
            paddingVertical: CONST.AUTO_COMPLETE_SUGGESTER.SUGGESTER_INNER_PADDING,
        },

        autoCompleteSuggestionContainer: {
            flexDirection: 'row',
            alignItems: 'center',
        },

        rtlTextRenderForSafari: {
            textAlign: 'left',
            ...writingDirection.ltr,
        },

        emojiSuggestionsEmoji: {
            fontSize: variables.fontSizeMedium,
            width: 51,
            textAlign: 'center',
        },
        emojiSuggestionsText: {
            fontSize: variables.fontSizeMedium,
            flex: 1,
            ...wordBreak.breakWord,
            ...spacing.pr4,
        },
        emojiTooltipWrapper: {
            ...spacing.p2,
            borderRadius: 8,
        },

        mentionSuggestionsAvatarContainer: {
            width: 24,
            height: 24,
            alignItems: 'center',
            justifyContent: 'center',
        },

        mentionSuggestionsText: {
            fontSize: variables.fontSizeMedium,
            ...spacing.ml2,
        },

        mentionSuggestionsDisplayName: {
            ...FontUtils.fontFamily.platform.EXP_NEUE_BOLD,
        },

        textSupporting: {
            color: theme.textSupporting,
        },

        bottomTabBarLabel: {
            lineHeight: 14,
            height: 16,
        },

        webViewStyles: webViewStyles(theme),

        link: link(theme),

        linkMuted: {
            color: theme.textSupporting,
            textDecorationColor: theme.textSupporting,
            ...FontUtils.fontFamily.platform.EXP_NEUE,
        },

        linkMutedHovered: {
            color: theme.textMutedReversed,
        },

        highlightBG: {
            backgroundColor: theme.highlightBG,
        },

        appBG: {
            backgroundColor: theme.appBG,
        },
        fontSizeLabel: {
            fontSize: variables.fontSizeLabel,
        },

        h4: {
            ...FontUtils.fontFamily.platform.EXP_NEUE_BOLD,
            fontSize: variables.fontSizeLabel,
        },

        textAlignCenter: {
            textAlign: 'center',
        },

        textAlignRight: {
            textAlign: 'right',
        },

        textAlignLeft: {
            textAlign: 'left',
        },

        verticalAlignTopText: {
            verticalAlign: 'text-top',
        },
        verticalAlignTop: {
            verticalAlign: 'top',
        },
        lineHeightLarge: {
            lineHeight: variables.lineHeightLarge,
        },
        label: {
            fontSize: variables.fontSizeLabel,
            lineHeight: variables.lineHeightLarge,
        },

        textLabel: {
            color: theme.text,
            fontSize: variables.fontSizeLabel,
            lineHeight: variables.lineHeightLarge,
        },

        themeTextColor: {
            color: theme.text,
        },

        mutedTextLabel: {
            color: theme.textSupporting,
            fontSize: variables.fontSizeLabel,
            lineHeight: variables.lineHeightLarge,
        },

        mutedNormalTextLabel: {
            color: theme.textSupporting,
            fontSize: variables.fontSizeLabel,
            lineHeight: variables.lineHeightNormal,
        },

        textSmall: {
            ...FontUtils.fontFamily.platform.EXP_NEUE,
            fontSize: variables.fontSizeSmall,
        },

        textMicro: {
            ...FontUtils.fontFamily.platform.EXP_NEUE,
            fontSize: variables.fontSizeSmall,
            lineHeight: variables.lineHeightSmall,
        },

        textMicroBold: {
            color: theme.text,
            ...FontUtils.fontFamily.platform.EXP_NEUE_BOLD,
            fontSize: variables.fontSizeSmall,
            lineHeight: variables.lineHeightNormal,
        },

        textMicroSupporting: {
            color: theme.textSupporting,
            ...FontUtils.fontFamily.platform.EXP_NEUE,
            fontSize: variables.fontSizeSmall,
            lineHeight: variables.lineHeightSmall,
        },

        textExtraSmallSupporting: {
            color: theme.textSupporting,
            ...FontUtils.fontFamily.platform.EXP_NEUE,
            fontSize: variables.fontSizeExtraSmall,
        },
        textDoubleDecker: {
            fontSize: variables.fontSizeSmall,
            opacity: 0.8,
            fontWeight: FontUtils.fontWeight.bold,
            lineHeight: 12,
        },
        noPaddingBottom: {
            paddingBottom: 0,
        },
        textNormal: {
            fontSize: variables.fontSizeNormal,
        },

        textNormalThemeText: {
            color: theme.text,
            fontSize: variables.fontSizeNormal,
        },

        textLarge: {
            fontSize: variables.fontSizeLarge,
        },

        textXXLarge: {
            fontSize: variables.fontSizeXXLarge,
        },

        textXXXLarge: {
            fontSize: variables.fontSizeXXXLarge,
        },

        textHero: {
            fontSize: variables.fontSizeHero,
            ...FontUtils.fontFamily.platform.EXP_NEW_KANSAS_MEDIUM,
            lineHeight: variables.lineHeightHero,
        },

        textStrong: {
            ...FontUtils.fontFamily.platform.EXP_NEUE_BOLD,
        },

        fontWeightNormal: {
            fontWeight: FontUtils.fontWeight.normal,
        },

        textHeadline: {
            ...headlineFont,
            ...whiteSpace.preWrap,
            color: theme.heading,
            fontSize: variables.fontSizeXLarge,
            lineHeight: variables.lineHeightXXXLarge,
        },

        textHeadlineH2: {
            ...headlineFont,
            ...whiteSpace.preWrap,
            color: theme.heading,
            fontSize: variables.fontSizeh2,
            lineHeight: variables.lineHeightSizeh2,
        },

        textHeadlineH1: {
            ...headlineFont,
            ...whiteSpace.preWrap,
            color: theme.heading,
            fontSize: variables.fontSizeXLarge,
            lineHeight: variables.lineHeightSizeh1,
        },

        textWhite: {
            color: theme.textLight,
        },

        textBlue: {
            color: theme.link,
        },

        textBold: {
            fontWeight: FontUtils.fontWeight.bold,
        },

        textVersion: {
            color: theme.iconColorfulBackground,
            fontSize: variables.fontSizeNormal,
            lineHeight: variables.lineHeightNormal,
            ...FontUtils.fontFamily.platform.MONOSPACE,
            textAlign: 'center',
        },

        textWrap: {
            ...whiteSpace.preWrap,
        },

        textNoWrap: {
            ...whiteSpace.noWrap,
        },

        textLineHeightNormal: {
            lineHeight: variables.lineHeightNormal,
        },

        colorMutedReversed: {
            color: theme.textMutedReversed,
        },

        colorMuted: {
            color: theme.textSupporting,
        },

        bgTransparent: {
            backgroundColor: 'transparent',
        },

        opacity0: {
            opacity: 0,
        },

        opacitySemiTransparent: {
            opacity: 0.5,
        },

        opacity1: {
            opacity: 1,
        },

        textDanger: {
            color: theme.danger,
        },

        borderRadiusNormal: {
            borderRadius: variables.buttonBorderRadius,
        },

        borderRadiusComponentLarge: {
            borderRadius: variables.componentBorderRadiusLarge,
        },

        topLevelBottomTabBar: (shouldDisplayTopLevelBottomTabBar: boolean, shouldUseNarrowLayout: boolean, bottomSafeAreaOffset: number) => ({
            // We have to use position fixed to make sure web on safari displays the bottom tab bar correctly.
            // On natives we can use absolute positioning.
            position: Platform.OS === 'web' ? 'fixed' : 'absolute',
            display: shouldDisplayTopLevelBottomTabBar ? 'flex' : 'none',
            width: shouldUseNarrowLayout ? '100%' : variables.sideBarWidth,
            paddingBottom: bottomSafeAreaOffset,
            bottom: 0,

            // There is a missing border right on the wide layout
            borderRightWidth: shouldUseNarrowLayout ? 0 : 1,
            borderColor: theme.border,
        }),

        bottomTabBarContainer: {
            flexDirection: 'row',
            height: variables.bottomTabHeight,
            borderTopWidth: 1,
            borderTopColor: theme.border,
            backgroundColor: theme.appBG,
        },

        bottomTabBarItem: {
            height: '100%',
            display: 'flex',
            justifyContent: 'center',
            alignItems: 'center',
        },

        button: {
            backgroundColor: theme.buttonDefaultBG,
            borderRadius: variables.buttonBorderRadius,
            minHeight: variables.componentSizeNormal,
            justifyContent: 'center',
            alignItems: 'center',
            ...spacing.ph3,
            ...spacing.pv0,
        },

        buttonContainer: {
            borderRadius: variables.buttonBorderRadius,
        },

        buttonText: {
            color: theme.text,
            ...FontUtils.fontFamily.platform.EXP_NEUE_BOLD,
            fontSize: variables.fontSizeNormal,
            textAlign: 'center',
            flexShrink: 1,

            // It is needed to unset the Lineheight. We don't need it for buttons as button always contains single line of text.
            // It allows to vertically center the text.
            lineHeight: undefined,

            // Add 1px to the Button text to give optical vertical alignment.
            paddingBottom: 1,
        },

        testRowContainer: {
            ...flex.flexRow,
            ...flex.justifyContentBetween,
            ...flex.alignItemsCenter,
            ...sizing.mnw120,
            ...spacing.gap4,
            minHeight: 64,
        },

        buttonSmall: {
            borderRadius: variables.buttonBorderRadius,
            minHeight: variables.componentSizeSmall,
            minWidth: variables.componentSizeSmall,
            paddingHorizontal: 12,
            backgroundColor: theme.buttonDefaultBG,
        },

        buttonMedium: {
            borderRadius: variables.buttonBorderRadius,
            minHeight: variables.componentSizeNormal,
            minWidth: variables.componentSizeNormal,
            paddingHorizontal: 16,
            backgroundColor: theme.buttonDefaultBG,
        },

        buttonLarge: {
            borderRadius: variables.buttonBorderRadius,
            minHeight: variables.componentSizeLarge,
            minWidth: variables.componentSizeLarge,
            paddingHorizontal: 20,
            backgroundColor: theme.buttonDefaultBG,
        },

        buttonSmallText: {
            fontSize: variables.fontSizeSmall,
            ...FontUtils.fontFamily.platform.EXP_NEUE_BOLD,
            textAlign: 'center',
        },

        buttonMediumText: {
            fontSize: variables.fontSizeLabel,
            ...FontUtils.fontFamily.platform.EXP_NEUE_BOLD,
            textAlign: 'center',
        },

        buttonLargeText: {
            fontSize: variables.fontSizeNormal,
            ...FontUtils.fontFamily.platform.EXP_NEUE_BOLD,
            textAlign: 'center',
        },

        buttonDefaultHovered: {
            backgroundColor: theme.buttonHoveredBG,
            borderWidth: 0,
        },

        buttonDefaultSelected: {
            backgroundColor: theme.buttonPressedBG,
            borderWidth: 0,
        },

        buttonSuccess: {
            backgroundColor: theme.success,
            borderWidth: 0,
        },

        buttonOpacityDisabled: {
            opacity: 0.5,
        },

        buttonSuccessHovered: {
            backgroundColor: theme.successHover,
            borderWidth: 0,
        },

        buttonDanger: {
            backgroundColor: theme.danger,
            borderWidth: 0,
        },

        buttonDangerHovered: {
            backgroundColor: theme.dangerHover,
            borderWidth: 0,
        },

        buttonDisabled: {
            backgroundColor: theme.buttonDefaultBG,
            borderWidth: 0,
        },

        buttonDivider: {
            borderRightWidth: 1,
            borderRightColor: theme.buttonHoveredBG,
            ...sizing.h100,
        },

        buttonSuccessDivider: {
            borderRightWidth: 1,
            borderRightColor: theme.successHover,
            ...sizing.h100,
        },

        buttonDangerDivider: {
            borderRightWidth: 1,
            borderRightColor: theme.dangerHover,
            ...sizing.h100,
        },

        noBorderRadius: {
            borderRadius: 0,
        },

        noRightBorderRadius: {
            borderTopRightRadius: 0,
            borderBottomRightRadius: 0,
        },

        noLeftBorderRadius: {
            borderTopLeftRadius: 0,
            borderBottomLeftRadius: 0,
        },

        buttonCTA: {
            ...spacing.mh4,
        },

        buttonCTAIcon: {
            marginRight: 22,
            marginLeft: 8,
            // Align vertically with the Button text
            paddingBottom: 1,
            paddingTop: 1,
        },

        buttonConfirm: {
            margin: 20,
        },

        attachmentButtonBigScreen: {
            minWidth: 300,
            alignSelf: 'center',
        },

        buttonConfirmText: {
            paddingLeft: 20,
            paddingRight: 20,
        },

        buttonSuccessText: {
            color: theme.textLight,
        },

        buttonDangerText: {
            color: theme.textLight,
        },

        hoveredComponentBG: {
            backgroundColor: theme.hoverComponentBG,
        },

        activeComponentBG: {
            backgroundColor: theme.activeComponentBG,
        },

        touchableButtonImage: {
            alignItems: 'center',
            height: variables.componentSizeNormal,
            justifyContent: 'center',
            width: variables.componentSizeNormal,
        },

        visuallyHidden: {
            ...visibility.hidden,
            overflow: 'hidden',
            width: 0,
            height: 0,
        },

        visibilityHidden: {
            ...visibility.hidden,
        },

        loadingVBAAnimation: {
            width: 140,
            height: 140,
        },

        loadingVBAAnimationWeb: {
            width: 140,
            height: 140,
        },

        pickerSmall: (disabled = false, backgroundColor: string = theme.highlightBG) =>
            ({
                inputIOS: {
                    ...FontUtils.fontFamily.platform.EXP_NEUE,
                    fontSize: variables.fontSizeSmall,
                    paddingLeft: 0,
                    paddingRight: 17,
                    paddingTop: 6,
                    paddingBottom: 6,
                    borderWidth: 0,
                    color: theme.text,
                    height: 26,
                    opacity: 1,
                    backgroundColor: 'transparent',
                },
                done: {
                    color: theme.text,
                },
                doneDepressed: {
                    // Extracted from react-native-picker-select, src/styles.js
                    fontSize: 17,
                },
                modalViewMiddle: {
                    position: 'relative',
                    backgroundColor: theme.border,
                    borderTopWidth: 0,
                },
                modalViewBottom: {
                    backgroundColor: theme.highlightBG,
                },
                inputWeb: {
                    ...FontUtils.fontFamily.platform.EXP_NEUE,
                    fontSize: variables.fontSizeSmall,
                    paddingLeft: 0,
                    paddingRight: 17,
                    paddingTop: 6,
                    paddingBottom: 6,
                    borderWidth: 0,
                    color: theme.text,
                    appearance: 'none',
                    height: 26,
                    opacity: 1,
                    backgroundColor,
                    ...(disabled ? cursor.cursorDisabled : cursor.cursorPointer),
                },
                inputAndroid: {
                    ...FontUtils.fontFamily.platform.EXP_NEUE,
                    fontSize: variables.fontSizeSmall,
                    paddingLeft: 0,
                    paddingRight: 17,
                    paddingTop: 6,
                    paddingBottom: 6,
                    borderWidth: 0,
                    color: theme.text,
                    height: 26,
                    opacity: 1,
                    backgroundColor: 'transparent',
                },
                iconContainer: {
                    top: 7,
                    ...pointerEventsNone,
                },
                icon: {
                    width: variables.iconSizeExtraSmall,
                    height: variables.iconSizeExtraSmall,
                },
                chevronContainer: {
                    pointerEvents: 'none',
                    opacity: 0,
                },
            } satisfies CustomPickerStyle),

        badge: {
            backgroundColor: theme.border,
            borderRadius: 14,
            height: variables.iconSizeNormal,
            flexDirection: 'row',
            paddingHorizontal: 7,
            alignItems: 'center',
        },

        defaultBadge: {
            backgroundColor: theme.transparent,
            borderWidth: 1,
            borderRadius: variables.componentBorderRadiusSmall,
            borderColor: theme.buttonHoveredBG,
            paddingHorizontal: 12,
            minHeight: 28,
            height: variables.iconSizeNormal,
            flexDirection: 'row',
            alignItems: 'center',
        },

        cardBadge: {
            position: 'absolute',
            top: 20,
            left: 16,
            marginLeft: 0,
            paddingHorizontal: 8,
            minHeight: 20,
            borderColor: colors.productDark500,
        },

        environmentBadge: {
            minHeight: 12,
            borderRadius: 14,
            paddingHorizontal: 7,
            minWidth: 22,
            borderWidth: 0,
        },

        badgeSuccess: {
            borderColor: theme.success,
        },

        badgeEnvironmentSuccess: {
            backgroundColor: theme.success,
        },

        badgeSuccessPressed: {
            borderColor: theme.successHover,
        },

        badgeAdHocSuccess: {
            backgroundColor: theme.badgeAdHoc,
            minWidth: 28,
        },

        badgeAdHocSuccessPressed: {
            backgroundColor: theme.badgeAdHocHover,
        },

        badgeDanger: {
            borderColor: theme.danger,
        },

        badgeEnvironmentDanger: {
            backgroundColor: theme.danger,
        },

        badgeDangerPressed: {
            borderColor: theme.dangerPressed,
        },

        badgeBordered: {
            backgroundColor: theme.transparent,
            borderWidth: 1,
            borderRadius: variables.componentBorderRadiusSmall,
            borderColor: theme.border,
            paddingHorizontal: 12,
            minHeight: 28,
        },

        badgeSmall: {
            backgroundColor: theme.border,
            borderRadius: variables.componentBorderRadiusSmall,
            borderColor: theme.border,
            paddingHorizontal: 6,
            minHeight: 20,
        },

        badgeText: {
            color: theme.text,
            fontSize: variables.fontSizeSmall,
            ...lineHeightBadge,
            ...whiteSpace.noWrap,
        },

        cardBadgeText: {
            color: colors.white,
            fontSize: variables.fontSizeExtraSmall,
        },

        activeItemBadge: {
            borderColor: theme.buttonHoveredBG,
        },

        border: {
            borderWidth: 1,
            borderRadius: variables.componentBorderRadius,
            borderColor: theme.border,
        },

        borderColorFocus: {
            borderColor: theme.borderFocus,
        },

        borderColorDanger: {
            borderColor: theme.danger,
        },

        textInputDisabled: {
            // Adding disabled color theme to indicate user that the field is not editable.
            backgroundColor: theme.highlightBG,
            borderBottomWidth: 2,
            borderColor: theme.borderLighter,
            // Adding browser specefic style to bring consistency between Safari and other platforms.
            // Applying the Webkit styles only to browsers as it is not available in native.
            ...(getBrowser()
                ? {
                      WebkitTextFillColor: theme.textSupporting,
                      WebkitOpacity: 1,
                  }
                : {}),
            color: theme.textSupporting,
        },

        uploadFileView: (isSmallScreenWidth: boolean) =>
            ({
                borderRadius: variables.componentBorderRadiusLarge,
                borderWidth: isSmallScreenWidth ? 0 : 2,
                borderColor: theme.borderFocus,
                borderStyle: 'dotted',
                marginBottom: 20,
                marginLeft: 20,
                marginRight: 20,
                justifyContent: 'center',
                alignItems: 'center',
                paddingVertical: 40,
                gap: 4,
                flex: 1,
            } satisfies ViewStyle),

        uploadFileViewTextContainer: {
            paddingHorizontal: 40,
            ...sizing.w100,
        },

        cameraView: {
            flex: 1,
            overflow: 'hidden',
            borderRadius: variables.componentBorderRadiusXLarge,
            borderStyle: 'solid',
            borderWidth: variables.componentBorderWidth,
            backgroundColor: theme.highlightBG,
            borderColor: theme.appBG,
            display: 'flex',
            justifyContent: 'center',
            justifyItems: 'center',
        },

        cameraFocusIndicator: {
            position: 'absolute',
            left: -32,
            top: -32,
            width: 64,
            height: 64,
            borderRadius: 32,
            borderWidth: 2,
            borderColor: theme.white,
            pointerEvents: 'none',
        },

        permissionView: {
            paddingVertical: 108,
            paddingHorizontal: 61,
            alignItems: 'center',
            justifyContent: 'center',
        },

        invisiblePDF: {
            position: 'absolute',
            opacity: 0,
            width: 1,
            height: 1,
        },

        headerAnonymousFooter: {
            color: theme.heading,
            ...FontUtils.fontFamily.platform.EXP_NEW_KANSAS_MEDIUM,
            fontSize: variables.fontSizeXLarge,
            lineHeight: variables.lineHeightXXLarge,
        },

        headerText: {
            color: theme.heading,
            ...FontUtils.fontFamily.platform.EXP_NEUE_BOLD,
            fontSize: variables.fontSizeNormal,
        },

        headerGap: {
            height: CONST.DESKTOP_HEADER_PADDING,
        },

        searchHeaderGap: {
            zIndex: variables.searchTopBarZIndex + 2,
            backgroundColor: theme.appBG,
        },

        reportOptions: {
            marginLeft: 8,
        },

        chatItemComposeSecondaryRow: {
            height: CONST.CHAT_FOOTER_SECONDARY_ROW_HEIGHT,
            marginBottom: CONST.CHAT_FOOTER_SECONDARY_ROW_PADDING,
            marginTop: CONST.CHAT_FOOTER_SECONDARY_ROW_PADDING,
        },

        chatItemComposeSecondaryRowSubText: {
            color: theme.textSupporting,
            ...FontUtils.fontFamily.platform.EXP_NEUE,
            fontSize: variables.fontSizeSmall,
            lineHeight: variables.lineHeightSmall,
        },

        chatItemComposeSecondaryRowOffset: {
            marginLeft: variables.chatInputSpacing,
        },

        offlineIndicator: {
            marginLeft: variables.chatInputSpacing,
        },

        offlineIndicatorMobile: {
            paddingLeft: 20,
            paddingTop: 5,
            paddingBottom: 30,
            marginBottom: -25,
        },

        offlineIndicatorRow: {
            height: 25,
        },

        deletedAttachmentIndicator: {
            zIndex: 20,
            width: '100%',
            height: '100%',
            overflow: 'hidden',
        },

        deletedIndicatorOverlay: {
            opacity: 0.8,
        },

        // Actions
        actionAvatar: {
            borderRadius: 20,
        },

        componentHeightLarge: {
            height: variables.inputHeight,
        },

        calendarHeader: {
            height: 50,
            flexDirection: 'row',
            justifyContent: 'space-between',
            alignItems: 'center',
            paddingHorizontal: 15,
            paddingRight: 5,
            ...userSelect.userSelectNone,
        },

        calendarDayRoot: {
            flex: 1,
            height: 45,
            justifyContent: 'center',
            alignItems: 'center',
            ...userSelect.userSelectNone,
        },

        calendarDayContainer: {
            width: 30,
            height: 30,
            justifyContent: 'center',
            alignItems: 'center',
            borderRadius: 15,
            overflow: 'hidden',
        },

        buttonDefaultBG: {
            backgroundColor: theme.buttonDefaultBG,
        },

        buttonHoveredBG: {
            backgroundColor: theme.buttonHoveredBG,
        },

        autoGrowHeightInputContainer: (textInputHeight: number, minHeight: number, maxHeight: number) =>
            ({
                height: lodashClamp(textInputHeight, minHeight, maxHeight),
                minHeight,
            } satisfies ViewStyle),

        autoGrowHeightHiddenInput: (maxWidth: number, maxHeight?: number) =>
            ({
                maxWidth,
                maxHeight: maxHeight && maxHeight + 1,
                overflow: 'hidden',
            } satisfies TextStyle),

        textInputContainer: {
            flex: 1,
            justifyContent: 'center',
            height: '100%',
            backgroundColor: 'transparent',
            overflow: 'hidden',
            borderBottomWidth: 2,
            borderColor: theme.border,
        },

        optionRowAmountInput: {
            textAlign: 'right',
        },

        textInputLabel: {
            position: 'absolute',
            left: 0,
            top: 0,
            fontSize: variables.fontSizeNormal,
            color: theme.textSupporting,
            ...FontUtils.fontFamily.platform.EXP_NEUE,
            width: '100%',
            zIndex: 1,
            transformOrigin: 'left center',
        },

        textInputLabelBackground: {
            position: 'absolute',
            top: 0,
            width: '100%',
            height: 23,
            backgroundColor: theme.componentBG,
        },

        textInputLabelTransformation: (translateY: SharedValue<number>, scale: SharedValue<number>) => {
            'worklet';

            return {
                transform: [{translateY: translateY.get()}],
                fontSize: interpolate(scale.get(), [0, ACTIVE_LABEL_SCALE], [0, variables.fontSizeLabel]),
            } satisfies TextStyle;
        },

        baseTextInput: {
            ...FontUtils.fontFamily.platform.EXP_NEUE,
            fontSize: variables.fontSizeNormal,
            lineHeight: variables.lineHeightXLarge,
            color: theme.text,
            paddingTop: 23,
            paddingBottom: 8,
            paddingLeft: 0,
            borderWidth: 0,
        },

        textInputMultiline: {
            scrollPadding: '23px 0 0 0',
        },

        textInputMultilineContainer: {
            height: '100%',
            paddingTop: 23,
        },

        textInputAndIconContainer: (isMarkdownEnabled: boolean) => {
            if (isMarkdownEnabled) {
                return {zIndex: -1, flexDirection: 'row'};
            }
            return {
                flex: 1,
                zIndex: -1,
                flexDirection: 'row',
            };
        },

        textInputDesktop: addOutlineWidth(theme, {}, 0),

        textInputIconContainer: {
            paddingHorizontal: 11,
            justifyContent: 'center',
            margin: 1,
        },

        textInputLeftIconContainer: {
            justifyContent: 'center',
            paddingRight: 8,
        },

        secureInput: {
            borderTopRightRadius: 0,
            borderBottomRightRadius: 0,
        },

        textInput: {
            backgroundColor: 'transparent',
            borderRadius: variables.componentBorderRadiusNormal,
            height: variables.inputComponentSizeNormal,
            borderColor: theme.border,
            borderWidth: 1,
            color: theme.text,
            ...FontUtils.fontFamily.platform.EXP_NEUE,
            fontSize: variables.fontSizeNormal,
            paddingLeft: 12,
            paddingRight: 12,
            paddingTop: 10,
            paddingBottom: 10,
            verticalAlign: 'middle',
        },

        textInputPrefixWrapper: {
            position: 'absolute',
            left: 0,
            top: 0,
            height: variables.inputHeight,
            display: 'flex',
            flexDirection: 'row',
            alignItems: 'center',
            paddingTop: 23,
            paddingBottom: 8,
        },

        textInputSuffixWrapper: {
            position: 'absolute',
            right: 0,
            top: 0,
            height: variables.inputHeight,
            display: 'flex',
            flexDirection: 'row',
            alignItems: 'center',
            paddingTop: 23,
            paddingBottom: 8,
        },

        textInputPrefix: {
            color: theme.text,
            ...FontUtils.fontFamily.platform.EXP_NEUE,
            fontSize: variables.fontSizeNormal,
            verticalAlign: 'middle',
        },

        textInputSuffix: {
            color: theme.text,
            ...FontUtils.fontFamily.platform.EXP_NEUE,
            fontSize: variables.fontSizeNormal,
            verticalAlign: 'middle',
        },

        pickerContainer: {
            borderBottomWidth: 2,
            paddingLeft: 0,
            borderStyle: 'solid',
            borderColor: theme.border,
            justifyContent: 'center',
            backgroundColor: 'transparent',
            height: variables.inputHeight,
            overflow: 'hidden',
        },

        pickerContainerSmall: {
            height: variables.inputHeightSmall,
        },

        pickerLabel: {
            position: 'absolute',
            left: 0,
            top: 6,
            zIndex: 1,
        },

        picker: (disabled = false, backgroundColor: string = theme.appBG) =>
            ({
                iconContainer: {
                    top: Math.round(variables.inputHeight * 0.5) - 11,
                    right: 0,
                    ...pointerEventsNone,
                },

                inputWeb: {
                    appearance: 'none',
                    ...(disabled ? cursor.cursorDisabled : cursor.cursorPointer),
                    ...picker(theme),
                    backgroundColor,
                },

                inputIOS: {
                    ...picker(theme),
                },
                done: {
                    color: theme.text,
                },
                doneDepressed: {
                    // Extracted from react-native-picker-select, src/styles.js
                    fontSize: 17,
                },
                modalViewMiddle: {
                    backgroundColor: theme.border,
                    borderTopWidth: 0,
                },
                modalViewBottom: {
                    backgroundColor: theme.highlightBG,
                },

                inputAndroid: {
                    ...picker(theme),
                },
            } satisfies CustomPickerStyle),

        disabledText: {
            color: theme.icon,
        },

        inputDisabled: {
            backgroundColor: theme.highlightBG,
            color: theme.icon,
        },

        noOutline: addOutlineWidth(theme, {}, 0),

        labelStrong: {
            ...FontUtils.fontFamily.platform.EXP_NEUE_BOLD,
            fontSize: variables.fontSizeLabel,
            lineHeight: variables.lineHeightNormal,
        },

        textLabelSupporting: {
            ...FontUtils.fontFamily.platform.EXP_NEUE,
            fontSize: variables.fontSizeLabel,
            color: theme.textSupporting,
        },

        textLabelSupportingEmptyValue: {
            ...FontUtils.fontFamily.platform.EXP_NEUE,
            fontSize: variables.fontSizeNormal,
            color: theme.textSupporting,
        },

        textLabelSupportingNormal: {
            ...FontUtils.fontFamily.platform.EXP_NEUE,
            fontSize: variables.fontSizeLabel,
            color: theme.textSupporting,
        },

        textLabelError: {
            ...FontUtils.fontFamily.platform.EXP_NEUE,
            fontSize: variables.fontSizeLabel,
            color: theme.textError,
        },

        textFileUpload: {
            ...headlineFont,
            fontSize: variables.fontSizeXLarge,
            color: theme.text,
            textAlign: 'center',
        },

        subTextFileUpload: {
            ...FontUtils.fontFamily.platform.EXP_NEUE,
            lineHeight: variables.lineHeightLarge,
            textAlign: 'center',
            color: theme.text,
        },

        furtherDetailsText: {
            ...FontUtils.fontFamily.platform.EXP_NEUE,
            fontSize: variables.fontSizeSmall,
            color: theme.textSupporting,
        },

        lh14: {
            lineHeight: variables.lineHeightSmall,
        },

        lh16: {
            lineHeight: 16,
        },

        lh20: {
            lineHeight: 20,
        },

        lh140Percent: {
            lineHeight: '140%',
        },

        formHelp: {
            color: theme.textSupporting,
            fontSize: variables.fontSizeLabel,
            lineHeight: variables.lineHeightNormal,
            marginBottom: 4,
        },

        formError: {
            color: theme.textError,
            fontSize: variables.fontSizeLabel,
            lineHeight: variables.lineHeightNormal,
            marginBottom: 4,
        },

        formSuccess: {
            color: theme.success,
            fontSize: variables.fontSizeLabel,
            lineHeight: 18,
            marginBottom: 4,
        },

        signInPage: {
            backgroundColor: theme.highlightBG,
            minHeight: '100%',
            flex: 1,
        },

        lhnSuccessText: {
            color: theme.success,
            fontWeight: FontUtils.fontWeight.bold,
        },

        signInPageHeroCenter: {
            position: 'absolute',
            top: 0,
            left: 0,
            right: 0,
            bottom: 0,
            justifyContent: 'center',
            alignItems: 'center',
        },

        signInPageGradient: {
            height: '100%',
            width: 540,
            position: 'absolute',
            top: 0,
            left: 0,
        },

        signInPageGradientMobile: {
            height: 300,
            width: 800,
            position: 'absolute',
            top: 0,
            left: 0,
        },

        signInBackground: {
            position: 'absolute',
            bottom: 0,
            left: 0,
            minHeight: 700,
        },

        signInPageInner: {
            marginLeft: 'auto',
            marginRight: 'auto',
            height: '100%',
            width: '100%',
        },

        signInPageContentTopSpacer: {
            maxHeight: 132,
            minHeight: 24,
        },

        signInPageContentTopSpacerSmallScreens: {
            maxHeight: 132,
            minHeight: 45,
        },

        signInPageLeftContainer: {
            paddingLeft: 40,
            paddingRight: 40,
        },

        signInPageLeftContainerWide: {
            maxWidth: variables.sideBarWidth,
        },

        signInPageWelcomeFormContainer: {
            maxWidth: CONST.SIGN_IN_FORM_WIDTH,
        },

        signInPageWelcomeTextContainer: {
            width: CONST.SIGN_IN_FORM_WIDTH,
        },

        changeExpensifyLoginLinkContainer: {
            flexDirection: 'row',
            flexWrap: 'wrap',
            ...wordBreak.breakWord,
        },

        searchSplitContainer: {
            flex: 1,
            flexDirection: 'row',
        },

        searchSidebar: {
            width: variables.sideBarWidth,
            height: '100%',
            justifyContent: 'space-between',
            borderRightWidth: 1,
            borderColor: theme.border,
        },

        // Sidebar Styles
        sidebar: {
            backgroundColor: theme.sidebar,
            height: '100%',
        },

        canvasContainer: {
            // Adding border to prevent a bug with the appearance of lines during gesture events for MultiGestureCanvas
            borderWidth: 1,
            borderColor: theme.appBG,
        },

        sidebarHeaderContainer: {
            flexDirection: 'row',
            paddingHorizontal: 20,
            paddingVertical: 19,
            justifyContent: 'space-between',
            alignItems: 'center',
        },

        subNavigationContainer: {
            backgroundColor: theme.sidebar,
            flex: 1,
            borderTopLeftRadius: variables.componentBorderRadiusRounded,
        },

        sidebarAnimatedWrapperContainer: {
            height: '100%',
            position: 'absolute',
        },

        sidebarFooter: {
            display: 'flex',
            justifyContent: 'center',
            width: '100%',
            paddingLeft: 20,
        },

        sidebarAvatar: {
            borderRadius: variables.sidebarAvatarSize,
            height: variables.sidebarAvatarSize,
            width: variables.sidebarAvatarSize,
        },

        selectedAvatarBorder: {
            padding: 1,
            borderWidth: 2,
            borderRadius: 20,
            height: variables.sidebarAvatarSize + 6,
            width: variables.sidebarAvatarSize + 6,
            borderColor: theme.success,
            right: -3,
            top: -3,
        },

        statusIndicator: (backgroundColor: string = theme.danger) =>
            ({
                borderColor: theme.sidebar,
                backgroundColor,
                borderRadius: 8,
                borderWidth: 2,
                position: 'absolute',
                right: -4,
                top: -3,
                height: 12,
                width: 12,
                zIndex: 10,
            } satisfies ViewStyle),

        bottomTabStatusIndicator: (backgroundColor: string = theme.danger) => ({
            borderColor: theme.sidebar,
            backgroundColor,
            borderRadius: 8,
            borderWidth: 2,
            position: 'absolute',
            right: -2,
            top: -3,
            height: 12,
            width: 12,
            zIndex: 10,
        }),

        floatingActionButton: {
            backgroundColor: theme.success,
            height: variables.componentSizeLarge,
            width: variables.componentSizeLarge,
            borderRadius: 999,
            alignItems: 'center',
            justifyContent: 'center',
        },

        sidebarFooterUsername: {
            color: theme.heading,
            fontSize: variables.fontSizeLabel,
            fontWeight: FontUtils.fontWeight.bold,
            width: 200,
            textOverflow: 'ellipsis',
            overflow: 'hidden',
            ...whiteSpace.noWrap,
        },

        sidebarFooterLink: {
            color: theme.textSupporting,
            fontSize: variables.fontSizeSmall,
            textDecorationLine: 'none',
            ...FontUtils.fontFamily.platform.EXP_NEUE,
            lineHeight: 20,
        },

        sidebarListContainer: {
            ...spacing.pt3,
            paddingBottom: 4,
        },

        sidebarListItem: {
            justifyContent: 'center',
            textDecorationLine: 'none',
        },

        breadcrumsContainer: {
            minHeight: 24,
        },

        breadcrumb: {
            color: theme.textSupporting,
            fontSize: variables.breadcrumbsFontSize,
            ...headlineFont,
        },

        breadcrumbStrong: {
            color: theme.text,
            fontSize: variables.breadcrumbsFontSize,
        },

        breadcrumbSeparator: {
            color: theme.icon,
            fontSize: variables.breadcrumbsFontSize,
            ...headlineFont,
        },

        breadcrumbLogo: {
            top: 1.66, // Pixel-perfect alignment due to a small difference between logo height and breadcrumb text height
        },

        LHPNavigatorContainer: (isSmallScreenWidth: boolean) =>
            ({
                ...modalNavigatorContainer(isSmallScreenWidth),
                left: 0,
            } satisfies ViewStyle),

        RHPNavigatorContainer: (isSmallScreenWidth: boolean) =>
            ({
                ...modalNavigatorContainer(isSmallScreenWidth),
                right: 0,
            } satisfies ViewStyle),

        onboardingNavigatorOuterView: {
            flex: 1,
            justifyContent: 'center',
            alignItems: 'center',
        },

        OnboardingNavigatorInnerView: (shouldUseNarrowLayout: boolean) =>
            ({
                width: shouldUseNarrowLayout ? variables.onboardingModalWidth : '100%',
                height: shouldUseNarrowLayout ? 732 : '100%',
                maxHeight: '100%',
                borderRadius: shouldUseNarrowLayout ? 16 : 0,
                overflow: 'hidden',
            } satisfies ViewStyle),

        onlyEmojisText: {
            fontSize: variables.fontSizeOnlyEmojis,
            lineHeight: variables.fontSizeOnlyEmojisHeight,
        },

        onlyEmojisTextLineHeight: {
            lineHeight: variables.fontSizeOnlyEmojisHeight,
        },

        emojisWithTextFontSizeAligned: {
            fontSize: variables.fontSizeEmojisWithinText,
            marginVertical: -7,
        },

        emojisFontFamily: {
            fontFamily: FontUtils.fontFamily.platform.SYSTEM.fontFamily,
        },

        emojisWithTextFontSize: {
            fontSize: variables.fontSizeEmojisWithinText,
        },

        emojisWithTextFontFamily: {
            fontFamily: FontUtils.fontFamily.platform.SYSTEM.fontFamily,
        },

        emojisWithTextLineHeight: {
            lineHeight: variables.lineHeightXLarge,
        },

        initialSettingsUsernameEmoji: {
            fontSize: variables.fontSizeUsernameEmoji,
        },

        createMenuPositionSidebar: (windowHeight: number) =>
            ({
                horizontal: 18,
                // Menu should be displayed 12px above the floating action button.
                // To achieve that sidebar must be moved by: distance from the bottom of the sidebar to the fab (variables.fabBottom) + fab height (variables.componentSizeLarge) + distance above the fab (12px)
                vertical: windowHeight - (variables.fabBottom + variables.componentSizeLarge + 12),
            } satisfies AnchorPosition),

        createAccountMenuPositionProfile: () =>
            ({
                horizontal: 18,
                ...getPopOverVerticalOffset(202 + 40),
            } satisfies AnchorPosition),

        createMenuPositionReportActionCompose: (shouldUseNarrowLayout: boolean, windowHeight: number, windowWidth: number) =>
            ({
                // On a narrow layout the menu is displayed in ReportScreen in RHP, so it must be moved from the right side of the screen
                horizontal: (shouldUseNarrowLayout ? windowWidth - variables.sideBarWidth : variables.sideBarWidth) + 18,
                vertical: windowHeight - CONST.MENU_POSITION_REPORT_ACTION_COMPOSE_BOTTOM,
            } satisfies AnchorPosition),

        createMenuPositionRightSidepane: {
            right: 18,
            bottom: 75,
        },

        createMenuContainer: {
            width: variables.sideBarWidth - 40,
            paddingVertical: variables.componentBorderRadiusLarge,
        },

        createMenuHeaderText: {
            ...FontUtils.fontFamily.platform.EXP_NEUE,
            fontSize: variables.fontSizeLabel,
            color: theme.textSupporting,
        },

        popoverMenuItem: {
            flexDirection: 'row',
            borderRadius: 0,
            paddingHorizontal: 20,
            paddingVertical: 12,
            justifyContent: 'space-between',
            width: '100%',
        },

        popoverMenuIcon: {
            width: variables.componentSizeNormal,
            justifyContent: 'center',
            alignItems: 'center',
        },

        popoverIconCircle: {
            backgroundColor: theme.buttonDefaultBG,
            borderRadius: variables.buttonBorderRadius,
            height: variables.h40,
            width: variables.w46,
        },

        rightLabelMenuItem: {
            fontSize: variables.fontSizeLabel,
            color: theme.textSupporting,
        },

        popoverMenuText: {
            fontSize: variables.fontSizeNormal,
            color: theme.heading,
        },

        popoverInnerContainer: {
            paddingTop: 0, // adjusting this because the mobile modal adds additional padding that we don't need for our layout
            maxHeight: '95%',
        },

        menuItemTextContainer: {
            minHeight: variables.componentSizeNormal,
        },

        chatLinkRowPressable: {
            minWidth: 0,
            textDecorationLine: 'none',
            flex: 1,
        },

        sidebarLink: {
            textDecorationLine: 'none',
        },

        sidebarLinkLHN: {
            textDecorationLine: 'none',
            marginLeft: 12,
            marginRight: 12,
            borderRadius: 8,
        },

        sidebarLinkInner: {
            alignItems: 'center',
            flexDirection: 'row',
            paddingLeft: 20,
            paddingRight: 20,
        },

        sidebarLinkInnerLHN: {
            alignItems: 'center',
            flexDirection: 'row',
            paddingLeft: 8,
            paddingRight: 8,
            marginHorizontal: 12,
            borderRadius: variables.componentBorderRadiusNormal,
        },

        sidebarLinkText: {
            color: theme.textSupporting,
            fontSize: variables.fontSizeNormal,
            textDecorationLine: 'none',
            overflow: 'hidden',
        },

        sidebarLinkHover: {
            backgroundColor: theme.sidebarHover,
        },

        sidebarLinkHoverLHN: {
            backgroundColor: theme.highlightBG,
        },

        sidebarLinkActive: {
            backgroundColor: theme.activeComponentBG,
            textDecorationLine: 'none',
        },

        sidebarLinkActiveLHN: {
            backgroundColor: theme.highlightBG,
            textDecorationLine: 'none',
        },

        sidebarLinkTextBold: {
            ...FontUtils.fontFamily.platform.EXP_NEUE_BOLD,
            color: theme.heading,
        },

        sidebarLinkActiveText: {
            color: theme.textSupporting,
            fontSize: variables.fontSizeNormal,
            textDecorationLine: 'none',
            overflow: 'hidden',
        },

        optionItemAvatarNameWrapper: {
            minWidth: 0,
            flex: 1,
        },

        optionDisplayName: {
            ...FontUtils.fontFamily.platform.EXP_NEUE,
            minHeight: variables.alternateTextHeight,
            lineHeight: variables.lineHeightXLarge,
            ...whiteSpace.noWrap,
        },

        optionDisplayNameCompact: {
            minWidth: 'auto',
            flexBasis: 'auto',
            flexGrow: 0,
            flexShrink: 1,
        },

        displayNameTooltipEllipsis: {
            position: 'absolute',
            opacity: 0,
            right: 0,
            bottom: 0,
        },

        optionAlternateText: {
            minHeight: variables.alternateTextHeight,
            lineHeight: variables.lineHeightXLarge,
        },

        optionAlternateTextCompact: {
            flexShrink: 1,
            flexGrow: 1,
            flexBasis: 'auto',
            ...optionAlternateTextPlatformStyles,
        },

        optionRow: {
            minHeight: variables.optionRowHeight,
            paddingTop: 12,
            paddingBottom: 12,
        },

        optionRowSelected: {
            backgroundColor: theme.activeComponentBG,
        },

        optionRowDisabled: {
            color: theme.textSupporting,
        },

        optionRowCompact: {
            height: variables.optionRowHeightCompact,
            paddingTop: 12,
            paddingBottom: 12,
        },

        optionsListSectionHeader: {
            marginTop: 8,
            marginBottom: 4,
        },

        emptyWorkspaceIllustrationStyle: {
            marginTop: 12,
            marginBottom: -20,
        },

        travelIllustrationStyle: {
            marginTop: 16,
            marginBottom: -16,
        },

        overlayStyles: (current: OverlayStylesParams, isModalOnTheLeft: boolean) =>
            ({
                ...positioning.pFixed,
                // We need to stretch the overlay to cover the sidebar and the translate animation distance.
                left: isModalOnTheLeft ? 0 : -2 * variables.sideBarWidth,
                top: 0,
                bottom: 0,
                right: isModalOnTheLeft ? -2 * variables.sideBarWidth : 0,
                backgroundColor: theme.overlay,
                opacity: current.progress.interpolate({
                    inputRange: [0, 1],
                    outputRange: [0, variables.overlayOpacity],
                    extrapolate: 'clamp',
                }),
            } satisfies ViewStyle),

        appContent: {
            backgroundColor: theme.appBG,
            overflow: 'hidden',
        },

        appContentHeader: {
            height: variables.contentHeaderHeight,
            justifyContent: 'center',
            display: 'flex',
            paddingRight: 20,
        },

        appContentHeaderTitle: {
            alignItems: 'center',
            flexDirection: 'row',
        },

        LHNToggle: {
            alignItems: 'center',
            height: variables.contentHeaderHeight,
            justifyContent: 'center',
            paddingRight: 10,
            paddingLeft: 20,
        },

        LHNToggleIcon: {
            height: 15,
            width: 18,
        },

        chatContentScrollViewWithHeaderLoader: {
            paddingTop: CONST.CHAT_HEADER_LOADER_HEIGHT,
        },

        chatContentScrollView: {
            flexGrow: 1,
            justifyContent: 'flex-start',
            paddingBottom: 16,
            ...chatContentScrollViewPlatformStyles,
        },

        // Chat Item
        chatItem: {
            display: 'flex',
            flexDirection: 'row',
            paddingTop: 8,
            paddingBottom: 8,
            paddingLeft: 20,
            paddingRight: 20,
        },

        chatItemRightGrouped: {
            flexGrow: 1,
            flexShrink: 1,
            flexBasis: 0,
            position: 'relative',
            marginLeft: variables.chatInputSpacing,
        },

        chatItemRight: {
            flexGrow: 1,
            flexShrink: 1,
            flexBasis: 'auto',
            position: 'relative',
        },

        chatItemMessageHeader: {
            alignItems: 'center',
            display: 'flex',
            flexDirection: 'row',
            flexWrap: 'nowrap',
        },

        chatItemMessageHeaderSender: {
            color: theme.heading,
            ...FontUtils.fontFamily.platform.EXP_NEUE_BOLD,
            fontSize: variables.fontSizeNormal,
            lineHeight: variables.lineHeightXLarge,
            ...wordBreak.breakWord,
        },

        chatItemMessageHeaderTimestamp: {
            flexShrink: 0,
            color: theme.textSupporting,
            fontSize: variables.fontSizeSmall,
            paddingTop: 2,
        },

        chatItemMessageHeaderPolicy: {
            color: theme.textSupporting,
            fontSize: variables.fontSizeSmall,
        },

        chatItemMessage: {
            color: theme.text,
            fontSize: variables.fontSizeNormal,
            ...FontUtils.fontFamily.platform.EXP_NEUE,
            lineHeight: variables.lineHeightXLarge,
            maxWidth: '100%',
            ...whiteSpace.preWrap,
            ...wordBreak.breakWord,
        },

        chatDelegateMessage: {
            color: theme.textSupporting,
            fontSize: 11,
            ...FontUtils.fontFamily.platform.EXP_NEUE,
            lineHeight: variables.lineHeightXLarge,
            maxWidth: '100%',
            ...whiteSpace.preWrap,
            ...wordBreak.breakWord,
        },

        renderHTMLTitle: {
            color: theme.text,
            fontSize: variables.fontSizeNormal,
            ...FontUtils.fontFamily.platform.EXP_NEUE,
            lineHeight: variables.lineHeightXLarge,
            maxWidth: '100%',
            ...whiteSpace.preWrap,
            ...wordBreak.breakWord,
        },

        renderHTML: {
            maxWidth: '100%',
            ...whiteSpace.preWrap,
            ...wordBreak.breakWord,
        },

        chatItemComposeWithFirstRow: {
            minHeight: 90,
        },

        chatItemFullComposeRow: {
            ...sizing.h100,
        },

        chatItemComposeBoxColor: {
            borderColor: theme.border,
        },

        chatItemComposeBoxFocusedColor: {
            borderColor: theme.borderFocus,
        },

        chatItemComposeBox: {
            backgroundColor: theme.componentBG,
            borderWidth: 1,
            borderRadius: variables.componentBorderRadiusRounded,
            minHeight: variables.componentSizeMedium,
        },

        chatItemFullComposeBox: {
            ...flex.flex1,
            ...sizing.h100,
        },

        chatFooter: {
            paddingLeft: 20,
            paddingRight: 20,
            display: 'flex',
            backgroundColor: theme.appBG,
        },

        chatFooterFullCompose: {
            height: '100%',
            paddingTop: 20,
        },

        chatItemDraft: {
            display: 'flex',
            flexDirection: 'row',
            paddingTop: 8,
            paddingBottom: 8,
            paddingLeft: 20,
            paddingRight: 20,
        },

        chatItemReactionsDraftRight: {
            marginLeft: 52,
        },
        chatFooterAtTheTop: {
            flexGrow: 1,
            justifyContent: 'flex-start',
        },

        // Be extremely careful when editing the compose styles, as it is easy to introduce regressions.
        // Make sure you run the following tests against any changes: #12669
        textInputCompose: addOutlineWidth(
            theme,
            {
                backgroundColor: theme.componentBG,
                borderColor: theme.border,
                color: theme.text,
                ...FontUtils.fontFamily.platform.EXP_NEUE,
                fontSize: variables.fontSizeNormal,
                borderWidth: 0,
                height: 'auto',
                lineHeight: variables.lineHeightXLarge,
                ...overflowXHidden,

                // On Android, multiline TextInput with height: 'auto' will show extra padding unless they are configured with
                // paddingVertical: 0, alignSelf: 'center', and verticalAlign: 'middle'

                paddingHorizontal: variables.avatarChatSpacing,
                paddingTop: 0,
                paddingBottom: 0,
                alignSelf: 'center',
                verticalAlign: 'middle',
            },
            0,
        ),

        textInputFullCompose: {
            alignSelf: 'stretch',
            flex: 1,
            maxHeight: '100%',
            verticalAlign: 'top',
        },

        textInputCollapseCompose: {
            maxHeight: '100%',
            flex: 4,
        },

        // composer padding should not be modified unless thoroughly tested against the cases in this PR: #12669
        textInputComposeSpacing: {
            paddingVertical: 5,
            ...flex.flexRow,
            flex: 1,
        },

        textInputComposeBorder: {
            borderLeftWidth: 1,
            borderColor: theme.border,
        },

        chatItemSubmitButton: {
            alignSelf: 'flex-end',
            borderRadius: variables.componentBorderRadiusRounded,
            backgroundColor: theme.transparent,
            height: 40,
            padding: 10,
            margin: 3,
            justifyContent: 'center',
        },

        emojiPickerContainer: {
            backgroundColor: theme.componentBG,
        },

        emojiHeaderContainer: {
            backgroundColor: theme.componentBG,
            display: 'flex',
            height: CONST.EMOJI_PICKER_HEADER_HEIGHT,
            justifyContent: 'center',
        },

        emojiSkinToneTitle: {
            ...spacing.pv1,
            ...FontUtils.fontFamily.platform.EXP_NEUE_BOLD,
            color: theme.heading,
            fontSize: variables.fontSizeSmall,
        },

        // Emoji Picker Styles
        emojiText: {
            textAlign: 'center',
            fontSize: variables.emojiSize,
            ...spacing.pv0,
            ...spacing.ph0,
            lineHeight: variables.emojiLineHeight,
        },

        emojiItem: {
            width: '100%',
            textAlign: 'center',
            borderRadius: 8,
            paddingTop: 2,
            paddingBottom: 2,
            height: CONST.EMOJI_PICKER_ITEM_HEIGHT,
            flexShrink: 1,
            ...userSelect.userSelectNone,
        },

        emojiItemHighlighted: {
            transition: '0.2s ease',
            backgroundColor: theme.buttonDefaultBG,
        },

        emojiItemKeyboardHighlighted: {
            transition: '0.2s ease',
            borderWidth: 1,
            borderColor: theme.link,
            borderRadius: variables.buttonBorderRadius,
        },

        categoryShortcutButton: {
            flex: 1,
            borderRadius: 8,
            height: CONST.EMOJI_PICKER_ITEM_HEIGHT,
            alignItems: 'center',
            justifyContent: 'center',
        },

        chatItemEmojiButton: {
            alignSelf: 'flex-end',
            borderRadius: variables.buttonBorderRadius,
            height: 40,
            marginVertical: 3,
            paddingHorizontal: 10,
            justifyContent: 'center',
        },

        editChatItemEmojiWrapper: {
            marginRight: 3,
            alignSelf: 'flex-end',
        },

        customMarginButtonWithMenuItem: {
            marginRight: variables.bankButtonMargin,
        },

        composerSizeButton: {
            alignSelf: 'center',
            height: 32,
            width: 32,
            padding: 6,
            marginHorizontal: 3,
            borderRadius: variables.componentBorderRadiusRounded,
            backgroundColor: theme.transparent,
            justifyContent: 'center',
        },

        chatItemAttachmentPlaceholder: {
            backgroundColor: theme.sidebar,
            borderColor: theme.border,
            borderWidth: 1,
            borderRadius: variables.componentBorderRadiusNormal,
            height: 150,
            textAlign: 'center',
            verticalAlign: 'middle',
            width: 200,
        },

        chatItemPDFAttachmentLoading: {
            backgroundColor: 'transparent',
            borderColor: theme.border,
            borderWidth: 1,
            borderRadius: variables.componentBorderRadiusNormal,
            ...flex.alignItemsCenter,
            ...flex.justifyContentCenter,
        },

        sidebarVisible: {
            borderRightWidth: 1,
        },

        sidebarHidden: {
            width: 0,
            borderRightWidth: 0,
        },

        exampleCheckImage: {
            width: '100%',
            height: 80,
            borderColor: theme.border,
            borderWidth: 1,
            borderRadius: variables.componentBorderRadiusNormal,
        },

        singleAvatar: {
            height: 24,
            width: 24,
            backgroundColor: theme.icon,
            borderRadius: 12,
        },

        singleAvatarSmall: {
            height: 16,
            width: 16,
            backgroundColor: theme.icon,
            borderRadius: 8,
        },

        singleAvatarMedium: {
            height: 52,
            width: 52,
            backgroundColor: theme.icon,
            borderRadius: 52,
        },

        secondAvatar: {
            position: 'absolute',
            right: -18,
            bottom: -18,
            borderWidth: 2,
            borderRadius: 14,
            borderColor: 'transparent',
        },

        secondAvatarSmall: {
            position: 'absolute',
            right: -14,
            bottom: -14,
            borderWidth: 2,
            borderRadius: 10,
            borderColor: 'transparent',
        },

        secondAvatarMedium: {
            position: 'absolute',
            right: -36,
            bottom: -36,
            borderWidth: 3,
            borderRadius: 52,
            borderColor: 'transparent',
        },

        secondAvatarSubscript: {
            position: 'absolute',
            right: -6,
            bottom: -6,
        },

        secondAvatarSubscriptCompact: {
            position: 'absolute',
            bottom: -4,
            right: -4,
        },

        secondAvatarSubscriptSmallNormal: {
            position: 'absolute',
            bottom: 0,
            right: 0,
        },

        secondAvatarInline: {
            bottom: -3,
            right: -25,
            borderWidth: 3,
            borderRadius: 18,
            borderColor: theme.cardBorder,
            backgroundColor: theme.appBG,
        },

        avatarXLarge: {
            width: variables.avatarSizeXLarge,
            height: variables.avatarSizeXLarge,
        },

        avatarInnerText: {
            color: theme.text,
            fontSize: variables.fontSizeSmall,
            lineHeight: undefined,
            marginLeft: -3,
            textAlign: 'center',
        },

        avatarInnerTextSmall: {
            color: theme.text,
            fontSize: variables.fontSizeExtraSmall,
            lineHeight: undefined,
            marginLeft: -2,
            textAlign: 'center',
            zIndex: 10,
        },

        emptyAvatar: {
            height: variables.avatarSizeNormal,
            width: variables.avatarSizeNormal,
        },

        emptyAvatarSmallNormal: {
            height: variables.avatarSizeSmallNormal,
            width: variables.avatarSizeSmallNormal,
        },

        emptyAvatarSmall: {
            height: variables.avatarSizeSmall,
            width: variables.avatarSizeSmall,
        },

        emptyAvatarSmaller: {
            height: variables.avatarSizeSmaller,
            width: variables.avatarSizeSmaller,
        },

        emptyAvatarMedium: {
            height: variables.avatarSizeMedium,
            width: variables.avatarSizeMedium,
        },

        emptyAvatarLarge: {
            height: variables.avatarSizeLarge,
            width: variables.avatarSizeLarge,
        },

        emptyAvatarMargin: {
            marginRight: variables.avatarChatSpacing,
        },

        emptyAvatarMarginChat: {
            marginRight: variables.avatarChatSpacing - 12,
        },

        emptyAvatarMarginSmall: {
            marginRight: variables.avatarChatSpacing - 4,
        },

        emptyAvatarMarginSmaller: {
            marginRight: variables.avatarChatSpacing - 4,
        },

        subscriptIcon: {
            position: 'absolute',
            bottom: -4,
            right: -4,
            width: 20,
            height: 20,
            backgroundColor: theme.buttonDefaultBG,
        },

        borderTop: {
            borderTopWidth: variables.borderTopWidth,
            borderColor: theme.border,
        },

        borderTopRounded: {
            borderTopWidth: 1,
            borderColor: theme.border,
            borderTopLeftRadius: variables.componentBorderRadiusNormal,
            borderTopRightRadius: variables.componentBorderRadiusNormal,
        },

        borderBottomRounded: {
            borderBottomWidth: 1,
            borderColor: theme.border,
            borderBottomLeftRadius: variables.componentBorderRadiusNormal,
            borderBottomRightRadius: variables.componentBorderRadiusNormal,
        },

        borderBottom: {
            borderBottomWidth: 1,
            borderColor: theme.border,
        },

        borderNone: {
            borderWidth: 0,
            borderBottomWidth: 0,
        },

        borderRight: {
            borderRightWidth: 1,
            borderColor: theme.border,
        },

        borderLeft: {
            borderLeftWidth: 1,
            borderColor: theme.border,
        },

        pointerEventsNone,

        pointerEventsAuto,

        pointerEventsBoxNone,

        headerBar: {
            overflow: 'hidden',
            justifyContent: 'center',
            display: 'flex',
            paddingLeft: 20,
            height: variables.contentHeaderHeight,
            width: '100%',
        },

        searchResultsHeaderBar: {
            display: 'flex',
            height: variables.contentHeaderDesktopHeight,
            zIndex: variables.popoverzIndex,
            position: 'relative',
            paddingHorizontal: 20,
        },

        headerBarDesktopHeight: {
            height: variables.contentHeaderDesktopHeight,
        },

        imageViewContainer: {
            width: '100%',
            height: '100%',
            alignItems: 'center',
            justifyContent: 'center',
        },

        imageModalPDF: {
            flex: 1,
            backgroundColor: theme.modalBackground,
        },

        getPDFPasswordFormStyle: (isSmallScreenWidth: boolean) =>
            ({
                width: isSmallScreenWidth ? '100%' : 350,
                flexBasis: isSmallScreenWidth ? '100%' : 350,
                flexGrow: 0,
                alignSelf: 'flex-start',
            } satisfies ViewStyle),

        centeredModalStyles: (isSmallScreenWidth: boolean, isFullScreenWhenSmall: boolean) =>
            ({
                borderWidth: isSmallScreenWidth && !isFullScreenWhenSmall ? 1 : 0,
                marginHorizontal: isSmallScreenWidth ? 0 : 20,
            } satisfies ViewStyle),

        imageModalImageCenterContainer: {
            alignItems: 'center',
            flex: 1,
            justifyContent: 'center',
            width: '100%',
        },

        defaultAttachmentView: {
            backgroundColor: theme.sidebar,
            borderRadius: variables.componentBorderRadiusNormal,
            borderWidth: 1,
            borderColor: theme.border,
            flexDirection: 'row',
            padding: 20,
            alignItems: 'center',
        },

        notFoundTextHeader: {
            ...headlineFont,
            color: theme.heading,
            fontSize: variables.fontSizeXLarge,
            lineHeight: variables.lineHeightXXLarge,
            marginTop: 20,
            marginBottom: 8,
            textAlign: 'center',
        },

        blockingViewContainer: {
            paddingBottom: variables.contentHeaderHeight,
            maxWidth: 400,
            alignSelf: 'center',
        },

        forcedBlockingViewContainer: {
            ...positioning.pFixed,
            top: 0,
            left: 0,
            right: 0,
            bottom: 0,
            backgroundColor: theme.appBG,
        },

        defaultModalContainer: {
            backgroundColor: theme.componentBG,
            borderColor: theme.transparent,
        },

        modalContainer: {height: '100%'},

        modalAnimatedContainer: {width: '100%'},

        modalContainerBox: {
            zIndex: 2,
            opacity: 1,
            backgroundColor: 'transparent',
        },

        modalBackdrop: {
            position: 'absolute',
            top: 0,
            bottom: 0,
            left: 0,
            right: 0,
            backgroundColor: 'black',
        },

        reportActionContextMenuMiniButton: {
            height: 28,
            width: 28,
            ...flex.alignItemsCenter,
            ...flex.justifyContentCenter,
            ...{borderRadius: variables.buttonBorderRadius},
        },

        reportActionSystemMessageContainer: {
            marginLeft: 42,
        },

        reportDetailsTitleContainer: {
            ...display.dFlex,
            ...flex.flexColumn,
            ...flex.alignItemsCenter,
            paddingHorizontal: 20,
        },

        reportDetailsRoomInfo: {
            ...flex.flex1,
            ...display.dFlex,
            ...flex.flexColumn,
            ...flex.alignItemsCenter,
        },

        reportSettingsVisibilityText: {
            textTransform: 'capitalize',
        },

        settingsPageBackground: {
            flexDirection: 'column',
            width: '100%',
            flexGrow: 1,
        },

        settingsPageBody: {
            width: '100%',
            justifyContent: 'space-around',
        },

        twoFactorAuthSection: {
            backgroundColor: theme.appBG,
            padding: 0,
        },

        twoFactorAuthCodesBox: ({isExtraSmallScreenWidth, isSmallScreenWidth}: TwoFactorAuthCodesBoxParams) => {
            let paddingHorizontal = spacing.ph9;

            if (isSmallScreenWidth) {
                paddingHorizontal = spacing.ph4;
            }

            if (isExtraSmallScreenWidth) {
                paddingHorizontal = spacing.ph2;
            }

            return {
                alignItems: 'center',
                justifyContent: 'center',
                backgroundColor: theme.highlightBG,
                paddingVertical: 28,
                borderRadius: 16,
                marginTop: 32,
                ...paddingHorizontal,
            } satisfies ViewStyle;
        },

        twoFactorLoadingContainer: {
            alignItems: 'center',
            justifyContent: 'center',
            height: 210,
        },

        twoFactorAuthCodesContainer: {
            alignItems: 'center',
            justifyContent: 'center',
            flexDirection: 'row',
            flexWrap: 'wrap',
            gap: 12,
        },

        twoFactorAuthCode: {
            ...FontUtils.fontFamily.platform.MONOSPACE,
            width: 112,
            textAlign: 'center',
        },

        twoFactorAuthCodesButtonsContainer: {
            flexDirection: 'row',
            justifyContent: 'center',
            gap: 12,
            marginTop: 20,
            flexWrap: 'wrap',
        },

        twoFactorAuthCodesButton: {
            minWidth: 112,
        },

        twoFactorAuthCopyCodeButton: {
            minWidth: 110,
        },

        anonymousRoomFooter: (isSmallSizeLayout: boolean) =>
            ({
                flexDirection: isSmallSizeLayout ? 'column' : 'row',
                ...(!isSmallSizeLayout && {
                    alignItems: 'center',
                    justifyContent: 'space-between',
                }),
                padding: 20,
                backgroundColor: theme.cardBG,
                borderRadius: variables.componentBorderRadiusLarge,
                overflow: 'hidden',
            } satisfies ViewStyle & TextStyle),
        anonymousRoomFooterWordmarkAndLogoContainer: (isSmallSizeLayout: boolean) =>
            ({
                flexDirection: 'row',
                alignItems: 'center',
                ...(isSmallSizeLayout && {
                    justifyContent: 'space-between',
                    marginTop: 16,
                }),
            } satisfies ViewStyle),
        anonymousRoomFooterLogo: {
            width: 88,
            marginLeft: 0,
            height: 20,
        },
        anonymousRoomFooterLogoTaglineText: {
            ...FontUtils.fontFamily.platform.EXP_NEUE,
            fontSize: variables.fontSizeMedium,
            color: theme.text,
        },
        signInButtonAvatar: {
            width: 80,
        },

        anonymousRoomFooterSignInButton: {
            width: 110,
        },

        workspaceUpgradeIntroBox: ({isExtraSmallScreenWidth}: WorkspaceUpgradeIntroBoxParams): ViewStyle => {
            let paddingHorizontal = spacing.ph5;
            let paddingVertical = spacing.pv5;

            if (isExtraSmallScreenWidth) {
                paddingHorizontal = spacing.ph2;
                paddingVertical = spacing.pv2;
            }

            return {
                backgroundColor: theme.highlightBG,
                borderRadius: 16,
                ...paddingVertical,
                ...paddingHorizontal,
            } satisfies ViewStyle;
        },

        roomHeaderAvatarSize: {
            height: variables.componentSizeLarge,
            width: variables.componentSizeLarge,
        },

        roomHeaderAvatar: {
            backgroundColor: theme.appBG,
            borderRadius: 100,
            borderColor: theme.componentBG,
            borderWidth: 4,
        },

        roomHeaderAvatarOverlay: {
            position: 'absolute',
            top: 0,
            right: 0,
            bottom: 0,
            left: 0,
            backgroundColor: theme.overlay,
            opacity: variables.overlayOpacity,
            borderRadius: 88,
        },

        rootNavigatorContainerStyles: (isSmallScreenWidth: boolean) => ({marginLeft: isSmallScreenWidth ? 0 : variables.sideBarWidth, flex: 1} satisfies ViewStyle),
        RHPNavigatorContainerNavigatorContainerStyles: (isSmallScreenWidth: boolean) => ({marginLeft: isSmallScreenWidth ? 0 : variables.sideBarWidth, flex: 1} satisfies ViewStyle),

        avatarInnerTextChat: {
            color: theme.text,
            fontSize: variables.fontSizeXLarge,
            ...FontUtils.fontFamily.platform.EXP_NEW_KANSAS_MEDIUM,
            textAlign: 'center',
            position: 'absolute',
            width: 88,
            left: -16,
        },

        pageWrapper: {
            width: '100%',
            alignItems: 'center',
            padding: 20,
        },
        numberPadWrapper: {
            width: '100%',
            alignItems: 'center',
            paddingHorizontal: 20,
        },

        avatarSectionWrapper: {
            width: '100%',
            alignItems: 'center',
            paddingHorizontal: 20,
            paddingBottom: 20,
        },

        avatarSectionWrapperSkeleton: {
            width: '100%',
        },

        avatarSectionWrapperSettings: {
            width: '100%',
            alignItems: 'center',
        },

        accountSettingsSectionContainer: {
            borderBottomWidth: 1,
            borderBottomColor: theme.border,
            ...spacing.mt0,
            ...spacing.mb0,
            ...spacing.pt0,
        },

        workspaceSettingsSectionContainer: {
            borderBottomWidth: 1,
            borderBottomColor: theme.border,
            ...spacing.pt4,
        },

        centralPaneAnimation: {
            height: CONST.CENTRAL_PANE_ANIMATION_HEIGHT,
        },

        sectionTitle: {
            ...spacing.pt2,
            ...spacing.pr3,
            ...spacing.pb4,
            paddingLeft: 13,
            fontSize: 13,
            ...FontUtils.fontFamily.platform.EXP_NEUE,
            lineHeight: 16,
            color: theme.textSupporting,
        },

        accountSettingsSectionTitle: {
            ...FontUtils.fontFamily.platform.EXP_NEUE_BOLD,
        },

        borderedContentCard: {
            borderWidth: 1,
            borderColor: theme.border,
            borderRadius: variables.componentBorderRadiusNormal,
        },

        sectionMenuItem: {
            borderRadius: 8,
            paddingHorizontal: 16,
            paddingVertical: 8,
            height: 52,
            alignItems: 'center',
        },

        sectionSelectCircle: {
            backgroundColor: theme.cardBG,
        },

        qrShareSection: {
            width: 264,
        },

        sectionMenuItemTopDescription: {
            ...spacing.ph8,
            ...spacing.mhn8,
            width: 'auto',
        },

        subscriptionCardIcon: {
            padding: 10,
            backgroundColor: theme.border,
            borderRadius: variables.componentBorderRadius,
            height: variables.iconSizeExtraLarge,
            width: variables.iconSizeExtraLarge,
        },

        subscriptionAddedCardIcon: {
            padding: 10,
            backgroundColor: theme.buttonDefaultBG,
            borderRadius: variables.componentBorderRadius,
            height: variables.iconSizeExtraLarge,
            width: variables.iconSizeExtraLarge,
        },

        trialBannerBackgroundColor: {
            backgroundColor: theme.trialBannerBackgroundColor,
        },

        selectCircle: {
            width: variables.componentSizeSmall,
            height: variables.componentSizeSmall,
            borderColor: theme.border,
            borderWidth: 1,
            borderRadius: variables.componentSizeSmall / 2,
            justifyContent: 'center',
            alignItems: 'center',
            backgroundColor: theme.componentBG,
            marginLeft: 8,
        },

        optionSelectCircle: {
            borderRadius: variables.componentSizeSmall / 2 + 1,
            padding: 1,
        },

        unreadIndicatorContainer: {
            position: 'absolute',
            top: -10,
            left: 0,
            width: '100%',
            height: 20,
            paddingHorizontal: 20,
            flexDirection: 'row',
            alignItems: 'center',
            zIndex: 1,
            ...cursor.cursorDefault,
        },

        topUnreadIndicatorContainer: {
            position: 'relative',
            width: '100%',
            /** 17 = height of the indicator 1px + 8px top and bottom */
            height: 17,
            paddingHorizontal: 20,
            flexDirection: 'row',
            alignItems: 'center',
            zIndex: 1,
            ...cursor.cursorDefault,
        },

        unreadIndicatorLine: {
            height: 1,
            backgroundColor: theme.unreadIndicator,
            flexGrow: 1,
            marginRight: 8,
            opacity: 0.5,
        },

        threadDividerLine: {
            height: 1,
            backgroundColor: theme.border,
            flexGrow: 1,
            marginLeft: 8,
            marginRight: 20,
        },

        dividerLine: {
            height: 1,
            backgroundColor: theme.border,
            flexGrow: 1,
            ...spacing.mh5,
            ...spacing.mv3,
        },

        sectionDividerLine: {
            height: 1,
            backgroundColor: theme.border,
        },

        unreadIndicatorText: {
            color: theme.unreadIndicator,
            ...FontUtils.fontFamily.platform.EXP_NEUE_BOLD,
            fontSize: variables.fontSizeSmall,
            textTransform: 'capitalize',
        },

        threadDividerText: {
            ...FontUtils.fontFamily.platform.EXP_NEUE,
            fontSize: variables.fontSizeSmall,
            textTransform: 'capitalize',
        },

        flipUpsideDown: {
            transform: `rotate(180deg)`,
        },

        navigationScreenCardStyle: {
            backgroundColor: theme.appBG,
            height: '100%',
        },

        invisible: {
            position: 'absolute',
            opacity: 0,
        },

        invisiblePopover: {
            position: 'absolute',
            opacity: 0,
            left: -9999,
            top: -9999,
        },

        containerWithSpaceBetween: {
            justifyContent: 'space-between',
            width: '100%',
            flex: 1,
        },

        detailsPageSectionContainer: {
            alignSelf: 'flex-start',
        },

        attachmentCarouselContainer: {
            height: '100%',
            width: '100%',
            display: 'flex',
            justifyContent: 'center',
            ...cursor.cursorUnset,
        },

        attachmentArrow: {
            zIndex: 23,
            position: 'absolute',
        },

        attachmentRevealButtonContainer: {
            flex: 1,
            alignItems: 'center',
            justifyContent: 'center',
            ...spacing.ph4,
        },

        arrowIcon: {
            height: 40,
            width: 40,
            alignItems: 'center',
            paddingHorizontal: 0,
            paddingTop: 0,
            paddingBottom: 0,
        },

        switchTrack: {
            width: 50,
            height: 28,
            justifyContent: 'center',
            borderRadius: 20,
            padding: 15,
        },

        switchInactive: {
            backgroundColor: theme.icon,
        },

        switchThumb: {
            width: 22,
            height: 22,
            borderRadius: 11,
            position: 'absolute',
            left: 4,
            justifyContent: 'center',
            alignItems: 'center',
            backgroundColor: theme.appBG,
        },

        radioButtonContainer: {
            backgroundColor: theme.componentBG,
            borderRadius: 14,
            height: 28,
            width: 28,
            borderColor: theme.border,
            borderWidth: 1,
            justifyContent: 'center',
            alignItems: 'center',
        },

        toggleSwitchLockIcon: {
            width: variables.iconSizeExtraSmall,
            height: variables.iconSizeExtraSmall,
        },

        checkedContainer: {
            backgroundColor: theme.checkBox,
        },

        magicCodeInputContainer: {
            flexDirection: 'row',
            justifyContent: 'space-between',
            minHeight: variables.inputHeight,
        },

        magicCodeInput: {
            fontSize: variables.fontSizeXLarge,
            color: theme.heading,
            lineHeight: variables.inputHeight,
        },

        // Manually style transparent, in iOS Safari, an input in a container with its opacity set to
        // 0 (completely transparent) cannot handle user interaction, hence the Paste option is never shown
        inputTransparent: {
            color: 'transparent',
            // These properties are available in browser only
            ...(getBrowser()
                ? {
                      caretColor: 'transparent',
                      WebkitTextFillColor: 'transparent',
                      // After setting the input text color to transparent, it acquires the background-color.
                      // However, it is not possible to override the background-color directly as explained in this resource: https://developer.mozilla.org/en-US/docs/Web/CSS/:autofill
                      // Therefore, the transition effect needs to be delayed.
                      transitionDelay: '99999s',
                      transitionProperty: 'background-color',
                  }
                : {}),
        },

        iouAmountText: {
            ...headlineFont,
            fontSize: variables.iouAmountTextSize,
            color: theme.heading,
            lineHeight: variables.inputHeight,
        },

        iouAmountTextInput: addOutlineWidth(
            theme,
            {
                ...headlineFont,
                fontSize: variables.iouAmountTextSize,
                color: theme.heading,
                lineHeight: undefined,
                paddingHorizontal: 0,
                paddingVertical: 0,
                borderTopLeftRadius: 0,
                borderBottomLeftRadius: 0,
                borderTopRightRadius: 0,
                borderBottomRightRadius: 0,
            },
            0,
        ),

        iouAmountTextInputContainer: {
            borderWidth: 0,
            borderBottomWidth: 0,
            borderTopLeftRadius: 0,
            borderBottomLeftRadius: 0,
            borderTopRightRadius: 0,
            borderBottomRightRadius: 0,
        },

        moneyRequestConfirmationAmount: {
            ...headlineFont,
            fontSize: variables.fontSizeh1,
        },

        moneyRequestMenuItem: {
            flexDirection: 'row',
            borderRadius: 0,
            justifyContent: 'space-between',
            width: '100%',
            paddingHorizontal: 20,
            paddingVertical: 12,
        },

        moneyRequestAmountContainer: {minHeight: variables.inputHeight + 2 * (variables.formErrorLineHeight + 8)},

        requestPreviewBox: {
            marginTop: 12,
            maxWidth: variables.reportPreviewMaxWidth,
        },

        moneyRequestPreviewBox: {
            backgroundColor: theme.cardBG,
            borderRadius: variables.componentBorderRadiusLarge,
            maxWidth: variables.reportPreviewMaxWidth,
            width: '100%',
        },

        moneyRequestPreviewBoxText: {
            padding: 16,
        },

        amountSplitPadding: {
            paddingTop: 2,
        },

        moneyRequestPreviewBoxLoading: {
            // When a new IOU request arrives it is very briefly in a loading state, so set the minimum height of the container to 94 to match the rendered height after loading.
            // Otherwise, the IOU request pay button will not be fully visible and the user will have to scroll up to reveal the entire IOU request container.
            // See https://github.com/Expensify/App/issues/10283.
            minHeight: 94,
            width: '100%',
        },

        moneyRequestPreviewBoxAvatar: {
            // This should "hide" the right border of the last avatar
            marginRight: -2,
            marginBottom: 0,
        },

        moneyRequestPreviewAmount: {
            ...headlineFont,
            ...whiteSpace.preWrap,
            color: theme.heading,
        },

        moneyRequestLoadingHeight: {
            height: 27,
        },

        defaultCheckmarkWrapper: {
            marginLeft: 8,
            alignSelf: 'center',
        },

        codeWordStyle: {
            borderLeftWidth: 0,
            borderRightWidth: 0,
            borderTopLeftRadius: 0,
            borderBottomLeftRadius: 0,
            borderTopRightRadius: 0,
            borderBottomRightRadius: 0,
            paddingLeft: 0,
            paddingRight: 0,
            justifyContent: 'center',
        },

        codeFirstWordStyle: {
            borderLeftWidth: 1,
            borderTopLeftRadius: 4,
            borderBottomLeftRadius: 4,
            paddingLeft: 5,
        },

        codeLastWordStyle: {
            borderRightWidth: 1,
            borderTopRightRadius: 4,
            borderBottomRightRadius: 4,
            paddingRight: 5,
        },

        fullScreenLoading: {
            backgroundColor: theme.componentBG,
            opacity: 0.8,
            justifyContent: 'center',
            alignItems: 'center',
            zIndex: 10,
        },

        reimbursementAccountFullScreenLoading: {
            backgroundColor: theme.componentBG,
            opacity: 0.8,
            justifyContent: 'flex-start',
            alignItems: 'center',
            zIndex: 10,
        },

        hiddenElementOutsideOfWindow: {
            position: 'absolute',
            top: -10000,
            left: 0,
            opacity: 0,
        },

        growlNotificationWrapper: {
            zIndex: 2,
        },

        growlNotificationContainer: {
            flex: 1,
            justifyContent: 'flex-start',
            position: 'absolute',
            width: '100%',
            top: 20,
            ...spacing.pl5,
            ...spacing.pr5,
        },

        growlNotificationDesktopContainer: {
            maxWidth: variables.sideBarWidth,
            right: 0,
            ...positioning.pFixed,
        },

        growlNotificationTranslateY: (translateY: SharedValue<number>) => {
            'worklet';

            return {
                transform: [{translateY: translateY.get()}],
            };
        },

        growlNotificationBox: {
            backgroundColor: theme.inverse,
            borderRadius: variables.componentBorderRadiusNormal,
            alignItems: 'center',
            flexDirection: 'row',
            justifyContent: 'space-between',
            boxShadow: `${theme.shadow}`,
            ...spacing.p5,
        },

        growlNotificationText: {
            fontSize: variables.fontSizeNormal,
            ...FontUtils.fontFamily.platform.EXP_NEUE,
            width: '90%',
            lineHeight: variables.fontSizeNormalHeight,
            color: theme.textReversed,
            ...spacing.ml4,
        },

        blockquote: {
            borderLeftColor: theme.border,
            borderLeftWidth: 4,
            paddingLeft: 12,
            marginVertical: 4,
        },

        noSelect: {
            boxShadow: 'none',
            outlineStyle: 'none',
        },

        boxShadowNone: {
            boxShadow: 'none',
        },

        cardStyleNavigator: {
            overflow: 'hidden',
            height: '100%',
        },

        smallEditIcon: {
            alignItems: 'center',
            backgroundColor: theme.buttonDefaultBG,
            borderRadius: 20,
            borderWidth: 3,
            color: theme.textReversed,
            height: 40,
            width: 40,
            justifyContent: 'center',
        },

        smallEditIconWorkspace: {
            borderColor: theme.cardBG,
        },

        smallEditIconAccount: {
            borderColor: theme.appBG,
        },

        smallAvatarEditIcon: {
            position: 'absolute',
            right: -8,
            bottom: -8,
        },

        primaryMediumIcon: {
            alignItems: 'center',
            backgroundColor: theme.buttonDefaultBG,
            borderRadius: 20,
            color: theme.textReversed,
            height: 40,
            width: 40,
            justifyContent: 'center',
        },

        primaryMediumText: {
            fontSize: variables.iconSizeNormal,
        },

        workspaceOwnerAvatarWrapper: {
            margin: 6,
        },

        workspaceOwnerSectionTitle: {
            marginLeft: 6,
        },

        workspaceTypeWrapper: {
            margin: 3,
        },

        workspaceTypeSectionTitle: {
            marginLeft: 3,
        },

        workspaceRightColumn: {
            marginLeft: 124,
        },

        workspaceThreeDotMenu: {
            justifyContent: 'flex-end',
            width: 124,
        },

        workspaceListRBR: {
            flexDirection: 'column',
            justifyContent: 'flex-start',
            marginTop: 10,
        },

        peopleRow: {
            width: '100%',
            flexDirection: 'row',
            justifyContent: 'space-between',
            alignItems: 'center',
            ...spacing.ph5,
        },

        peopleRowBorderBottom: {
            borderColor: theme.border,
            borderBottomWidth: 1,
            ...spacing.pb2,
        },

        offlineFeedback: {
            deleted: {
                textDecorationLine: 'line-through',
                textDecorationStyle: 'solid',
            },
            pending: {
                opacity: 0.5,
            },
            default: {
                // fixes a crash on iOS when we attempt to remove already unmounted children
                // see https://github.com/Expensify/App/issues/48197 for more details
                // it's a temporary solution while we are working on a permanent fix
                opacity: Platform.OS === 'ios' ? 0.99 : undefined,
            },
            error: {
                flexDirection: 'row',
                alignItems: 'center',
            },
            container: {
                ...spacing.pv2,
            },
            textContainer: {
                flexDirection: 'column',
                flex: 1,
            },
            text: {
                color: theme.textSupporting,
                verticalAlign: 'middle',
                fontSize: variables.fontSizeLabel,
            },
            errorDot: {
                marginRight: 12,
            },
        },

        dotIndicatorMessage: {
            display: 'flex',
            flexDirection: 'row',
            alignItems: 'center',
        },

        emptyLHNWrapper: {
            marginBottom: variables.bottomTabHeight,
        },

        emptyLHNAnimation: {
            width: 180,
            height: 180,
        },

        locationErrorLinkText: {
            textAlignVertical: 'center',
            fontSize: variables.fontSizeLabel,
        },

        sidebarPopover: {
            width: variables.sideBarWidth - 68,
        },

        shortTermsBorder: {
            borderWidth: 1,
            borderColor: theme.border,
            borderRadius: variables.componentBorderRadius,
        },

        shortTermsHorizontalRule: {
            borderBottomWidth: 1,
            borderColor: theme.border,
            ...spacing.mh3,
        },

        shortTermsLargeHorizontalRule: {
            borderWidth: 1,
            borderColor: theme.border,
            ...spacing.mh3,
        },

        shortTermsRow: {
            flexDirection: 'row',
            padding: 12,
        },

        termsCenterRight: {
            marginTop: 'auto',
            marginBottom: 'auto',
        },

        shortTermsBoldHeadingSection: {
            paddingRight: 12,
            paddingLeft: 12,
            marginTop: 12,
        },

        shortTermsHeadline: {
            ...headlineFont,
            ...whiteSpace.preWrap,
            color: theme.heading,
            fontSize: variables.fontSizeXLarge,
            lineHeight: variables.lineHeightXXLarge,
        },

        longTermsRow: {
            flexDirection: 'row',
            marginTop: 20,
        },

        collapsibleSectionBorder: {
            borderBottomWidth: 2,
            borderBottomColor: theme.border,
        },

        communicationsLinkHeight: {
            height: variables.communicationsLinkHeight,
        },

        floatingMessageCounterWrapper: {
            position: 'absolute',
            left: '50%',
            top: 0,
            zIndex: 100,
            ...visibility.hidden,
        },

        floatingMessageCounter: {
            left: '-50%',
            ...visibility.visible,
        },

        confirmationAnimation: {
            height: 180,
            width: 180,
            marginBottom: 20,
        },

        googleSearchTextInputContainer: {
            flexDirection: 'column',
        },

        googleSearchSeparator: {
            height: 1,
            backgroundColor: theme.border,
        },

        googleSearchText: {
            color: theme.text,
            fontSize: variables.fontSizeNormal,
            lineHeight: variables.fontSizeNormalHeight,
            ...FontUtils.fontFamily.platform.EXP_NEUE,
            flex: 1,
        },

        searchInputStyle: {
            color: theme.textSupporting,
            fontSize: variables.fontSizeNormal,
            lineHeight: variables.fontSizeNormalHeight,
        },

        searchRouterTextInputContainer: {
            borderRadius: variables.componentBorderRadiusSmall,
            borderWidth: 1,
            borderBottomWidth: 1,
            paddingHorizontal: 8,
        },

        searchAutocompleteInputResults: {
            backgroundColor: theme.sidebarHover,
            borderWidth: 1,
            borderColor: theme.sidebarHover,
        },

        searchAutocompleteInputResultsFocused: {
            borderWidth: 1,
            borderColor: theme.success,
            backgroundColor: theme.appBG,
        },

        searchTableHeaderActive: {
            fontWeight: FontUtils.fontWeight.bold,
        },

        zIndex10: {
            zIndex: 10,
        },

        searchListContentContainerStyles: {
            paddingTop: variables.searchListContentMarginTop,
        },

        narrowSearchHeaderStyle: {
<<<<<<< HEAD
            flex: 1,
            paddingTop: 1,
=======
            paddingTop: 12,
>>>>>>> 1247366b
            backgroundColor: theme.appBG,
            flex: 1,
        },

        narrowSearchRouterInactiveStyle: {
            left: 0,
            right: 0,
            position: 'absolute',
            zIndex: variables.searchTopBarZIndex,
            backgroundColor: theme.appBG,
        },

        threeDotsPopoverOffset: (windowWidth: number) =>
            ({
                ...getPopOverVerticalOffset(60),
                horizontal: windowWidth - 60,
            } satisfies AnchorPosition),

        threeDotsPopoverOffsetNoCloseButton: (windowWidth: number) =>
            ({
                ...getPopOverVerticalOffset(60),
                horizontal: windowWidth - 10,
            } satisfies AnchorPosition),

        threeDotsPopoverOffsetAttachmentModal: (windowWidth: number) =>
            ({
                ...getPopOverVerticalOffset(80),
                horizontal: windowWidth - 140,
            } satisfies AnchorPosition),

        popoverMenuOffset: (windowWidth: number) =>
            ({
                ...getPopOverVerticalOffset(180),
                horizontal: windowWidth - 355,
            } satisfies AnchorPosition),

        popoverButtonDropdownMenuOffset: (windowWidth: number) =>
            ({
                ...getPopOverVerticalOffset(70),
                horizontal: windowWidth - 20,
            } satisfies AnchorPosition),

        iPhoneXSafeArea: {
            backgroundColor: theme.appBG,
            flex: 1,
        },

        transferBalancePayment: {
            borderWidth: 1,
            borderRadius: variables.componentBorderRadiusNormal,
            borderColor: theme.border,
        },

        transferBalanceSelectedPayment: {
            borderColor: theme.iconSuccessFill,
        },

        transferBalanceBalance: {
            fontSize: 48,
        },

        imageCropContainer: {
            overflow: 'hidden',
            alignItems: 'center',
            justifyContent: 'center',
            backgroundColor: theme.imageCropBackgroundColor,
            ...cursor.cursorMove,
        },

        sliderKnobTooltipView: {
            height: variables.sliderKnobSize,
            width: variables.sliderKnobSize,
            borderRadius: variables.sliderKnobSize / 2,
        },

        sliderKnob: {
            backgroundColor: theme.success,
            position: 'absolute',
            height: variables.sliderKnobSize,
            width: variables.sliderKnobSize,
            borderRadius: variables.sliderKnobSize / 2,
            left: -(variables.sliderKnobSize / 2),
            ...cursor.cursorPointer,
        },

        sliderBar: {
            backgroundColor: theme.border,
            height: variables.sliderBarHeight,
            borderRadius: variables.sliderBarHeight / 2,
            alignSelf: 'stretch',
            justifyContent: 'center',
        },

        screenCenteredContainer: {
            flex: 1,
            justifyContent: 'center',
            marginBottom: 40,
            padding: 16,
        },

        inlineSystemMessage: {
            color: theme.textSupporting,
            fontSize: variables.fontSizeLabel,
            ...FontUtils.fontFamily.platform.EXP_NEUE,
            marginLeft: 6,
        },

        fullScreen: {
            position: 'absolute',
            top: 0,
            left: 0,
            right: 0,
            bottom: 0,
        },

        invisibleOverlay: {
            backgroundColor: theme.transparent,
            zIndex: 1000,
        },

        invisibleImage: {
            opacity: 0,
            width: 200,
            height: 200,
        },

        reportDropOverlay: {
            backgroundColor: theme.dropUIBG,
            zIndex: 2,
        },

        fileDropOverlay: {
            backgroundColor: theme.fileDropUIBG,
            zIndex: 2,
        },

        isDraggingOver: {
            backgroundColor: theme.fileDropUIBG,
        },

        fileUploadImageWrapper: (fileTopPosition: number) =>
            ({
                position: 'absolute',
                top: fileTopPosition,
            } satisfies ViewStyle),

        cardSectionContainer: {
            backgroundColor: theme.cardBG,
            borderRadius: variables.componentBorderRadiusLarge,
            width: 'auto',
            textAlign: 'left',
            overflow: 'hidden',
            marginBottom: 20,
            marginHorizontal: variables.sectionMargin,
        },

        cardSectionIllustration: {
            width: 'auto',
            height: variables.sectionIllustrationHeight,
        },

        cardSectionTitle: {
            fontSize: variables.fontSizeLarge,
            lineHeight: variables.lineHeightXLarge,
        },

        cardMenuItem: {
            paddingLeft: 8,
            paddingRight: 0,
            borderRadius: variables.buttonBorderRadius,
            height: variables.componentSizeLarge,
            alignItems: 'center',
        },

        emptyCardSectionTitle: {
            fontSize: variables.fontSizeXLarge,
            lineHeight: variables.lineHeightXXLarge,
            textAlign: 'center',
        },

        emptyCardSectionSubtitle: {
            fontSize: variables.fontSizeNormal,
            lineHeight: variables.lineHeightXLarge,
            color: theme.textSupporting,
            textAlign: 'center',
        },

        transferBalance: {
            width: 'auto',
            borderRadius: 0,
            height: 64,
            alignItems: 'center',
        },

        paymentMethod: {
            paddingHorizontal: 20,
            minHeight: variables.optionRowHeight,
        },

        chatFooterBanner: {
            borderRadius: variables.componentBorderRadius,
            ...wordBreak.breakWord,
        },

        deeplinkWrapperContainer: {
            padding: 20,
            flex: 1,
            alignItems: 'center',
            justifyContent: 'center',
            backgroundColor: theme.appBG,
        },

        deeplinkWrapperMessage: {
            flex: 1,
            alignItems: 'center',
            justifyContent: 'center',
        },

        deeplinkWrapperFooter: {
            paddingTop: 80,
            paddingBottom: 45,
        },

        emojiReactionBubble: {
            borderRadius: 28,
            alignItems: 'center',
            justifyContent: 'center',
            flexDirection: 'row',
            alignSelf: 'flex-start',
        },

        emojiReactionListHeader: {
            marginTop: 8,
            paddingBottom: 20,
            borderBottomColor: theme.border,
            borderBottomWidth: 1,
            marginHorizontal: 20,
        },
        emojiReactionListHeaderBubble: {
            paddingVertical: 2,
            paddingHorizontal: 8,
            borderRadius: 28,
            backgroundColor: theme.border,
            alignItems: 'center',
            justifyContent: 'center',
            flexDirection: 'row',
            alignSelf: 'flex-start',
            marginRight: 4,
        },

        reactionListHeaderText: {
            color: theme.textSupporting,
            marginLeft: 8,
            alignSelf: 'center',
        },

        miniQuickEmojiReactionText: {
            fontSize: 18,
            lineHeight: 22,
            verticalAlign: 'middle',
        },

        emojiReactionBubbleText: {
            verticalAlign: 'middle',
        },

        stickyHeaderEmoji: (isSmallScreenWidth: boolean, windowWidth: number) =>
            ({
                position: 'absolute',
                width: isSmallScreenWidth ? windowWidth - 32 : CONST.EMOJI_PICKER_SIZE.WIDTH - 32,
                ...spacing.mh4,
            } satisfies ViewStyle),

        reactionCounterText: {
            fontSize: 13,
            marginLeft: 4,
            fontWeight: FontUtils.fontWeight.bold,
        },

        fontColorReactionLabel: {
            color: theme.tooltipSupportingText,
        },

        reactionEmojiTitle: {
            fontSize: variables.iconSizeLarge,
            lineHeight: variables.iconSizeXLarge,
        },

        textReactionSenders: {
            color: theme.tooltipPrimaryText,
            ...wordBreak.breakWord,
        },

        distanceLabelWrapper: {
            backgroundColor: colors.green500,
            paddingHorizontal: 8,
            paddingVertical: 4,
            borderRadius: 4,
            textAlign: 'center',
        },
        distanceLabelText: {
            fontSize: 13,
            fontWeight: FontUtils.fontWeight.bold,
            color: colors.productLight100,
        },

        productTrainingTooltipWrapper: {
            backgroundColor: theme.tooltipHighlightBG,
            borderRadius: variables.componentBorderRadiusNormal,
        },

        productTrainingTooltipText: {
            fontSize: variables.fontSizeLabel,
            color: theme.textReversed,
            lineHeight: variables.lineHeightLarge,
        },

        quickReactionsContainer: {
            gap: 12,
            flexDirection: 'row',
            paddingHorizontal: 25,
            paddingVertical: 12,
            justifyContent: 'space-between',
        },

        reactionListContainer: {
            maxHeight: variables.listItemHeightNormal * 5.75,
            ...spacing.pv2,
        },

        reactionListContainerFixedWidth: {
            maxWidth: variables.popoverWidth,
        },

        validateCodeDigits: {
            color: theme.text,
            ...FontUtils.fontFamily.platform.EXP_NEUE,
            fontSize: variables.fontSizeXXLarge,
            letterSpacing: 4,
        },

        footerWrapper: {
            fontSize: variables.fontSizeNormal,
            paddingTop: 64,
            maxWidth: 1100, // Match footer across all Expensify platforms
        },

        footerColumnsContainer: {
            flex: 1,
            flexWrap: 'wrap',
            marginBottom: 40,
            marginHorizontal: -16,
        },

        footerTitle: {
            fontSize: variables.fontSizeLarge,
            color: theme.success,
            marginBottom: 16,
        },

        footerRow: {
            paddingVertical: 4,
            marginBottom: 8,
            color: theme.textLight,
            fontSize: variables.fontSizeMedium,
        },

        footerBottomLogo: {
            marginTop: 40,
            width: '100%',
        },

        datePickerRoot: {
            position: 'relative',
            zIndex: 99,
        },

        datePickerPopover: {
            backgroundColor: theme.appBG,
            width: '100%',
            alignSelf: 'center',
            zIndex: 100,
            marginTop: 8,
        },

        loginHeroHeader: {
            ...FontUtils.fontFamily.platform.EXP_NEW_KANSAS_MEDIUM,
            color: theme.success,
            textAlign: 'center',
        },

        newKansasLarge: {
            ...headlineFont,
            fontSize: variables.fontSizeXLarge,
            lineHeight: variables.lineHeightXXLarge,
        },

        eReceiptAmount: {
            ...headlineFont,
            fontSize: variables.fontSizeXXXLarge,
            color: colors.green400,
        },

        eReceiptAmountLarge: {
            ...headlineFont,
            fontSize: variables.fontSizeEReceiptLarge,
            textAlign: 'center',
        },

        eReceiptCurrency: {
            ...headlineFont,
            fontSize: variables.fontSizeXXLarge,
        },

        eReceiptMerchant: {
            ...FontUtils.fontFamily.platform.EXP_NEUE,
            fontSize: variables.fontSizeXLarge,
            lineHeight: variables.lineHeightXXLarge,
            color: theme.textColorfulBackground,
        },

        eReceiptWaypointTitle: {
            ...FontUtils.fontFamily.platform.EXP_NEUE,
            fontSize: variables.fontSizeSmall,
            lineHeight: variables.lineHeightSmall,
            color: colors.green400,
        },

        eReceiptWaypointAddress: {
            ...FontUtils.fontFamily.platform.MONOSPACE,
            fontSize: variables.fontSizeNormal,
            lineHeight: variables.lineHeightNormal,
            color: theme.textColorfulBackground,
        },

        eReceiptGuaranteed: {
            ...FontUtils.fontFamily.platform.MONOSPACE,
            fontSize: variables.fontSizeSmall,
            lineHeight: variables.lineHeightSmall,
            color: theme.textColorfulBackground,
        },

        eReceiptBackground: {
            ...sizing.w100,
            borderRadius: 20,
            position: 'absolute',
            top: 0,
            left: 0,
            height: 540,
        },

        eReceiptPanel: {
            ...spacing.p5,
            ...spacing.pb8,
            ...spacing.m5,
            backgroundColor: colors.green800,
            borderRadius: 20,
            width: 335,
            overflow: 'hidden',
        },

        eReceiptBackgroundThumbnail: {
            ...sizing.w100,
            position: 'absolute',
            aspectRatio: 335 / 540,
            top: 0,
        },

        eReceiptContainer: {
            width: 335,
            minHeight: 540,
            borderRadius: 20,
            overflow: 'hidden',
        },

        loginHeroBody: {
            ...FontUtils.fontFamily.platform.EXP_NEUE,
            fontSize: variables.fontSizeSignInHeroBody,
            color: theme.textLight,
            textAlign: 'center',
        },

        linkPreviewWrapper: {
            marginTop: 16,
            borderLeftWidth: 4,
            borderLeftColor: theme.border,
            paddingLeft: 12,
        },

        linkPreviewImage: {
            flex: 1,
            borderRadius: 8,
            marginTop: 8,
        },

        linkPreviewLogoImage: {
            height: 16,
            width: 16,
        },

        contextMenuItemPopoverMaxWidth: {
            maxWidth: 375,
        },

        formSpaceVertical: {
            height: 20,
            width: 1,
        },

        taskTitleMenuItem: {
            ...writingDirection.ltr,
            ...headlineFont,
            fontSize: variables.fontSizeXLarge,
            maxWidth: '100%',
            ...wordBreak.breakWord,
        },

        taskDescriptionMenuItem: {
            maxWidth: '100%',
            ...wordBreak.breakWord,
        },

        taskTitleDescription: {
            ...FontUtils.fontFamily.platform.EXP_NEUE,
            fontSize: variables.fontSizeLabel,
            color: theme.textSupporting,
            lineHeight: variables.lineHeightNormal,
            ...spacing.mb1,
        },

        taskMenuItemCheckbox: {
            height: 27,
            ...spacing.mr3,
        },

        reportHorizontalRule: {
            borderColor: theme.border,
            ...spacing.mh5,
        },

        assigneeTextStyle: {
            ...FontUtils.fontFamily.platform.EXP_NEUE_BOLD,
            minHeight: variables.avatarSizeSubscript,
        },

        taskRightIconContainer: {
            width: variables.componentSizeNormal,
            marginLeft: 'auto',
            ...spacing.mt1,
            ...pointerEventsAuto,
            ...display.dFlex,
            ...flex.alignItemsCenter,
        },

        shareCodeContainer: {
            width: '100%',
            alignItems: 'center',
            paddingHorizontal: variables.qrShareHorizontalPadding,
            paddingVertical: 20,
            borderRadius: 20,
            overflow: 'hidden',
            borderColor: theme.borderFocus,
            borderWidth: 2,
            backgroundColor: theme.highlightBG,
        },

        splashScreenHider: {
            backgroundColor: theme.splashBG,
            alignItems: 'center',
            justifyContent: 'center',
        },

        headerEnvBadge: {
            position: 'absolute',
            bottom: -8,
            left: -8,
            height: 12,
            width: 22,
            paddingLeft: 4,
            paddingRight: 4,
            alignItems: 'center',
            zIndex: -1,
        },

        headerEnvBadgeText: {
            fontSize: 7,
            fontWeight: FontUtils.fontWeight.bold,
            lineHeight: undefined,
            color: theme.textLight,
        },

        expensifyQrLogo: {
            alignSelf: 'stretch',
            height: 27,
            marginBottom: 20,
        },

        qrShareTitle: {
            marginTop: 15,
            textAlign: 'center',
        },

        loginButtonRow: {
            width: '100%',
            gap: 12,
            ...flex.flexRow,
            ...flex.justifyContentCenter,
        },

        loginButtonRowSmallScreen: {
            width: '100%',
            gap: 12,
            ...flex.flexRow,
            ...flex.justifyContentCenter,
            marginBottom: 10,
        },

        desktopSignInButtonContainer: {
            width: 40,
            height: 40,
        },

        signInIconButton: {
            paddingVertical: 2,
        },

        googleButtonContainer: {
            colorScheme: 'light',
            width: 40,
            height: 40,
            alignItems: 'center',
            overflow: 'hidden',
        },

        googlePillButtonContainer: {
            colorScheme: 'light',
            height: 40,
            width: 300,
            overflow: 'hidden',
        },

        thirdPartyLoadingContainer: {
            alignItems: 'center',
            justifyContent: 'center',
            height: 450,
        },

        tabSelectorButton: {
            height: variables.tabSelectorButtonHeight,
            padding: variables.tabSelectorButtonPadding,
            flexDirection: 'row',
            alignItems: 'center',
            justifyContent: 'center',
            borderRadius: variables.buttonBorderRadius,
        },

        tabSelector: {
            flexDirection: 'row',
            paddingHorizontal: 20,
            paddingBottom: 12,
        },

        tabText: (isSelected: boolean) =>
            ({
                marginLeft: 8,
                ...FontUtils.fontFamily.platform.EXP_NEUE_BOLD,
                color: isSelected ? theme.text : theme.textSupporting,
                lineHeight: variables.lineHeightLarge,
                fontSize: variables.fontSizeLabel,
            } satisfies TextStyle),

        tabBackground: (hovered: boolean, isFocused: boolean, background: string | Animated.AnimatedInterpolation<string>) => ({
            backgroundColor: hovered && !isFocused ? theme.highlightBG : (background as string),
        }),

        tabOpacity: (
            hovered: boolean,
            isFocused: boolean,
            activeOpacityValue: number | Animated.AnimatedInterpolation<number>,
            inactiveOpacityValue: number | Animated.AnimatedInterpolation<number>,
        ) => ({
            opacity: hovered && !isFocused ? inactiveOpacityValue : activeOpacityValue,
        }),

        overscrollSpacer: (backgroundColor: string, height: number) =>
            ({
                backgroundColor,
                height,
                width: '100%',
                position: 'absolute',
                top: -height,
                left: 0,
                right: 0,
            } satisfies ViewStyle),

        dualColorOverscrollSpacer: {
            position: 'absolute',
            top: 0,
            left: 0,
            width: '100%',
            height: '100%',
            zIndex: -1,
        },

        purposeMenuItem: {
            backgroundColor: theme.cardBG,
            borderRadius: 8,
            paddingHorizontal: 8,
            alignItems: 'center',
            marginBottom: 8,
        },

        willChangeTransform: {
            willChange: 'transform',
        },

        dropDownButtonCartIconContainerPadding: {
            paddingRight: 0,
            paddingLeft: 0,
        },

        dropDownMediumButtonArrowContain: {
            marginLeft: 12,
            marginRight: 16,
        },

        dropDownLargeButtonArrowContain: {
            marginLeft: 16,
            marginRight: 20,
        },

        dropDownButtonCartIconView: {
            borderTopRightRadius: variables.buttonBorderRadius,
            borderBottomRightRadius: variables.buttonBorderRadius,
            ...flex.flexRow,
            ...flex.alignItemsCenter,
        },

        emojiPickerButtonDropdown: {
            justifyContent: 'center',
            backgroundColor: theme.activeComponentBG,
            width: 86,
            height: 52,
            borderRadius: 26,
            alignItems: 'center',
            paddingLeft: 10,
            paddingRight: 4,
            alignSelf: 'flex-start',
            ...userSelect.userSelectNone,
        },

        emojiPickerButtonDropdownIcon: {
            fontSize: 30,
        },

        moneyRequestImage: {
            height: 200,
            borderRadius: 16,
            margin: 20,
            overflow: 'hidden',
        },

        reportPreviewBox: {
            backgroundColor: theme.cardBG,
            borderRadius: variables.componentBorderRadiusLarge,
            maxWidth: variables.reportPreviewMaxWidth,
            width: '100%',
        },

        reportPreviewBoxHoverBorder: {
            borderColor: theme.cardBG,
            backgroundColor: theme.cardBG,
        },

        reportContainerBorderRadius: {
            borderRadius: variables.componentBorderRadiusLarge,
        },

        expenseAndReportPreviewBoxBody: {
            padding: 16,
        },

        expenseAndReportPreviewTextContainer: {
            gap: 8,
        },

        reportPreviewAmountSubtitleContainer: {
            gap: 4,
        },

        expenseAndReportPreviewTextButtonContainer: {
            gap: 16,
        },

        reportActionItemImagesContainer: {
            margin: 4,
        },

        reportActionItemImages: {
            flexDirection: 'row',
            borderRadius: 12,
            overflow: 'hidden',
        },

        reportActionItemImage: {
            flex: 1,
            width: '100%',
            height: '100%',
            display: 'flex',
            justifyContent: 'center',
            alignItems: 'center',
        },

        reportActionItemImageBorder: {
            borderRightWidth: 4,
            borderColor: theme.cardBG,
        },

        reportActionItemImagesMoreContainer: {
            position: 'absolute',
            bottom: 0,
            right: 0,
            display: 'flex',
        },

        reportActionItemImagesMore: {
            borderTopLeftRadius: 12,
            backgroundColor: theme.border,
            width: 40,
            height: 40,
        },

        reportActionItemImagesMoreHovered: {
            backgroundColor: theme.cardBG,
        },

        reportActionItemImagesMoreText: {
            position: 'absolute',
            marginLeft: 20,
            marginTop: 16,
            color: theme.textSupporting,
        },

        reportActionItemImagesMoreCornerTriangle: {
            position: 'absolute',
        },

        bankIconContainer: {
            height: variables.cardIconWidth,
            width: variables.cardIconWidth,
            borderRadius: 8,
            overflow: 'hidden',
            alignSelf: 'center',
        },

        staticHeaderImage: {
            minHeight: 240,
        },

        emojiPickerButtonDropdownContainer: {
            flexDirection: 'row',
            alignItems: 'center',
        },

        rotate90: {
            transform: 'rotate(90deg)',
        },

        emojiStatusLHN: {
            fontSize: 9,
            ...(getBrowser() && !isMobile() && {transform: 'scale(.5)', fontSize: 22, overflow: 'visible'}),
            ...(getBrowser() &&
                isSafari() &&
                !isMobile() && {
                    transform: 'scale(0.7)',
                    fontSize: 13,
                    lineHeight: 15,
                    overflow: 'visible',
                }),
        },

        onboardingVideoPlayer: {
            borderRadius: 12,
            backgroundColor: theme.highlightBG,
        },

        onboardingSmallIcon: {
            padding: 10,
        },

        sidebarStatusAvatarContainer: {
            height: 40,
            width: 40,
            backgroundColor: theme.componentBG,
            alignItems: 'center',
            justifyContent: 'center',
            borderRadius: 20,
        },

        sidebarStatusAvatarWithEmojiContainer: {
            height: 28,
            width: 28,
            top: -2,
        },

        sidebarStatusAvatar: {
            alignItems: 'center',
            justifyContent: 'center',
            backgroundColor: theme.border,
            height: 20,
            width: 20,
            borderRadius: 10,
            position: 'absolute',
            right: -6,
            bottom: -6,
            borderColor: theme.appBG,
            borderWidth: 2,
            overflow: 'hidden',
        },

        profilePageAvatar: {
            borderColor: theme.highlightBG,
        },

        justSignedInModalAnimation: (is2FARequired: boolean) => ({
            height: is2FARequired ? variables.modalTopIconHeight : variables.modalTopBigIconHeight,
        }),

        moneyRequestViewImage: {
            ...spacing.mh5,
            ...spacing.mv3,
            overflow: 'hidden',
            borderWidth: 2,
            borderColor: theme.cardBG,
            borderRadius: variables.componentBorderRadiusLarge,
            height: 200,
            maxWidth: 400,
        },

        pdfErrorPlaceholder: {
            overflow: 'hidden',
            borderWidth: 2,
            borderColor: theme.cardBG,
            borderRadius: variables.componentBorderRadiusLarge,
            maxWidth: 400,
            height: '100%',
            backgroundColor: theme.highlightBG,
        },

        moneyRequestAttachReceipt: {
            backgroundColor: theme.highlightBG,
            borderColor: theme.border,
            borderWidth: 1,
        },

        moneyRequestAttachReceiptThumbnail: {
            backgroundColor: theme.hoverComponentBG,
            width: '100%',
            borderWidth: 0,
        },

        moneyRequestAttachReceiptThumbnailIcon: {
            position: 'absolute',
            bottom: -4,
            right: -4,
            borderColor: theme.highlightBG,
            borderWidth: 2,
            borderRadius: '50%',
        },

        mapViewContainer: {
            ...flex.flex1,
            minHeight: 300,
        },

        mapView: {
            ...flex.flex1,
            overflow: 'hidden',
            backgroundColor: theme.highlightBG,
        },

        mapEditView: {
            borderRadius: variables.componentBorderRadiusXLarge,
            borderWidth: variables.componentBorderWidth,
            borderColor: theme.appBG,
        },
        currentPositionDot: {backgroundColor: colors.blue400, width: 16, height: 16, borderRadius: 16},

        mapViewOverlay: {
            flex: 1,
            position: 'absolute',
            left: 0,
            top: 0,
            borderRadius: variables.componentBorderRadiusLarge,
            overflow: 'hidden',
            backgroundColor: theme.highlightBG,
            ...sizing.w100,
            ...sizing.h100,
        },

        confirmationListMapItem: {
            ...spacing.mv2,
            ...spacing.mh5,
            height: 200,
        },

        mapDirection: {
            lineColor: theme.success,
            lineWidth: 7,
        },

        mapDirectionLayer: {
            layout: {'line-join': 'round', 'line-cap': 'round'},
            paint: {'line-color': theme.success, 'line-width': 7},
        },

        mapPendingView: {
            backgroundColor: theme.hoverComponentBG,
            ...flex.flex1,
            borderRadius: variables.componentBorderRadiusLarge,
        },
        userReportStatusEmoji: {
            flexShrink: 0,
            fontSize: variables.fontSizeNormal,
            marginRight: 4,
        },
        timePickerInput: {
            fontSize: 69,
            minWidth: 56,
            alignSelf: 'center',
        },
        timePickerWidth100: {
            width: 100,
        },
        timePickerHeight100: {
            height: 100,
        },
        timePickerSemiDot: {
            fontSize: 69,
            height: 84,
            alignSelf: 'center',
        },
        timePickerSwitcherContainer: {
            flexDirection: 'row',
            alignItems: 'flex-start',
            justifyContent: 'center',
        },
        selectionListRadioSeparator: {
            height: StyleSheet.hairlineWidth,
            backgroundColor: theme.border,
            marginHorizontal: 20,
        },

        selectionListPressableItemWrapper: {
            alignItems: 'center',
            flexDirection: 'row',
            paddingHorizontal: 16,
            paddingVertical: 16,
            marginHorizontal: 20,
            backgroundColor: theme.highlightBG,
            borderRadius: 8,
            minHeight: variables.optionRowHeight,
        },

        searchQueryListItemStyle: {
            alignItems: 'center',
            flexDirection: 'row',
            paddingHorizontal: 12,
            paddingVertical: 12,
            borderRadius: 8,
        },

        cardItemSecondaryIconStyle: {
            position: 'absolute',
            bottom: -4,
            right: -4,
            borderWidth: 2,
            borderRadius: 2,
            backgroundColor: theme.componentBG,
        },

        selectionListStickyHeader: {
            backgroundColor: theme.appBG,
        },

        draggableTopBar: {
            height: 30,
            width: '100%',
        },
        menuItemError: {
            marginTop: 4,
            marginBottom: 0,
        },
        formHelperMessage: {
            height: 32,
        },
        timePickerInputExtraSmall: {
            fontSize: 50,
        },
        setTimeFormButtonContainer: {
            minHeight: 54,
        },
        timePickerInputsContainer: {
            maxHeight: 100,
        },
        timePickerButtonErrorText: {
            position: 'absolute',
            top: -36,
        },

        listBoundaryLoader: {
            position: 'absolute',
            top: 0,
            bottom: 0,
            left: 0,
            right: 0,
            height: CONST.CHAT_HEADER_LOADER_HEIGHT,
        },
        listBoundaryError: {
            paddingVertical: 15,
            paddingHorizontal: 20,
        },
        listBoundaryErrorText: {
            color: theme.textSupporting,
            fontSize: variables.fontSizeLabel,
            marginBottom: 10,
        },

        videoContainer: {
            ...flex.flex1,
            ...flex.alignItemsCenter,
            ...flex.justifyContentCenter,
            ...objectFit.oFCover,
        },

        singleOptionSelectorRow: {
            ...flex.flexRow,
            ...flex.alignItemsCenter,
            gap: 12,
            marginBottom: 16,
        },

        holdRequestInline: {
            ...headlineFont,
            ...whiteSpace.preWrap,
            color: theme.textLight,
            fontSize: variables.fontSizeXLarge,
            lineHeight: variables.lineHeightXXLarge,

            backgroundColor: colors.red,
            borderRadius: variables.componentBorderRadiusMedium,
            overflow: 'hidden',

            paddingHorizontal: 8,
            paddingVertical: 4,
        },

        headerStatusBarContainer: {
            minHeight: variables.componentSizeSmall,
        },

        walletIllustration: {
            height: 180,
        },

        walletCardLimit: {
            color: theme.text,
            fontSize: variables.fontSizeNormal,
        },

        walletCard: {
            borderRadius: variables.componentBorderRadiusLarge,
            position: 'relative',
            alignSelf: 'center',
            overflow: 'hidden',
        },

        walletCardNumber: {
            color: theme.text,
            fontSize: variables.fontSizeNormal,
        },

        walletCardMenuItem: {
            ...FontUtils.fontFamily.platform.EXP_NEUE_BOLD,
            color: theme.text,
            fontSize: variables.fontSizeNormal,
            lineHeight: variables.lineHeightXLarge,
        },

        walletCardHolder: {
            position: 'absolute',
            left: 16,
            bottom: 16,
            width: variables.cardNameWidth,
            color: theme.textLight,
            fontSize: variables.fontSizeSmall,
            lineHeight: variables.lineHeightLarge,
        },

        walletRedDotSectionTitle: {
            color: theme.text,
            fontWeight: FontUtils.fontWeight.bold,
            fontSize: variables.fontSizeNormal,
            lineHeight: variables.lineHeightXLarge,
        },

        walletRedDotSectionText: {
            color: theme.darkSupportingText,
            fontSize: variables.fontSizeLabel,
            lineHeight: variables.lineHeightNormal,
        },

        walletLockedMessage: {
            color: theme.text,
            fontSize: variables.fontSizeNormal,
            lineHeight: variables.lineHeightXLarge,
        },

        workspaceSection: {
            maxWidth: variables.workspaceSectionMaxWidth + variables.sectionMargin * 2,
        },

        workspaceSectionMobile: {
            width: '100%',
            alignSelf: 'center',
        },

        workspaceSectionMoreFeaturesItem: {
            backgroundColor: theme.cardBG,
            borderRadius: variables.componentBorderRadiusNormal,
            paddingHorizontal: 16,
            paddingVertical: 20,
            minWidth: 350,
            flexGrow: 1,
            flexShrink: 1,
            // Choosing a lowest value just above the threshold for the items to adjust width against the various screens. Only 2 items are shown 35 * 2 = 70 thus third item of 35% width can't fit forcing a two column layout.
            flexBasis: '35%',
            marginTop: 12,
        },

        aspectRatioLottie: (animation: DotLottieAnimation) => ({aspectRatio: animation.w / animation.h}),

        receiptDropHeaderGap: {
            backgroundColor: theme.fileDropUIBG,
        },

        checkboxWithLabelCheckboxStyle: {
            marginLeft: -2,
        },

        singleOptionSelectorCircle: {
            borderColor: theme.icon,
        },

        headerProgressBarContainer: {
            position: 'absolute',
            width: '100%',
            zIndex: -1,
        },

        headerProgressBar: {
            width: variables.componentSizeMedium,
            height: variables.iconSizeXXXSmall,
            borderRadius: variables.componentBorderRadiusRounded,
            backgroundColor: theme.border,
            alignSelf: 'center',
        },

        headerProgressBarFill: {
            borderRadius: variables.componentBorderRadiusRounded,
            height: '100%',
            backgroundColor: theme.success,
        },

        interactiveStepHeaderContainer: {
            flex: 1,
            alignSelf: 'center',
            flexDirection: 'row',
        },

        interactiveStepHeaderStepContainer: {
            flexDirection: 'row',
            alignItems: 'center',
        },

        interactiveStepHeaderStepButton: {
            width: 40,
            height: 40,
            borderWidth: 2,
            borderRadius: 20,
            borderColor: theme.borderFocus,
            justifyContent: 'center',
            alignItems: 'center',
            color: theme.white,
        },

        interactiveStepHeaderLockedStepButton: {
            borderColor: theme.borderLighter,
        },

        interactiveStepHeaderStepText: {
            fontSize: variables.fontSizeLabel,
            ...FontUtils.fontFamily.platform.EXP_NEUE_BOLD,
        },

        interactiveStepHeaderCompletedStepButton: {
            backgroundColor: theme.iconSuccessFill,
        },

        interactiveStepHeaderStepLine: {
            height: 1,
            flexGrow: 1,
            backgroundColor: theme.iconSuccessFill,
        },

        interactiveStepHeaderLockedStepLine: {
            backgroundColor: theme.activeComponentBG,
        },
        confirmBankInfoCard: {
            backgroundColor: colors.green800,
            borderRadius: variables.componentBorderRadiusCard,
            marginBottom: 20,
            marginHorizontal: 16,
            padding: 20,
            width: 'auto',
            textAlign: 'left',
        },
        confirmBankInfoText: {
            fontSize: variables.fontSizeNormal,
            ...FontUtils.fontFamily.platform.EXP_NEUE,
            color: theme.text,
        },
        confirmBankInfoCompanyIcon: {
            height: 40,
            width: 40,
            backgroundColor: colors.darkIcons,
            borderRadius: 50,
            justifyContent: 'center',
            alignItems: 'center',
        },
        confirmBankInfoBankIcon: {
            height: 40,
            width: 40,
            borderRadius: 50,
        },
        confirmBankInfoNumber: {
            ...FontUtils.fontFamily.platform.MONOSPACE,
            fontSize: variables.fontSizeNormal,
            lineHeight: variables.lineHeightXLarge,
            color: theme.text,
            textAlignVertical: 'center',
        },

        textHeadlineLineHeightXXL: {
            ...headlineFont,
            ...whiteSpace.preWrap,
            color: theme.heading,
            fontSize: variables.fontSizeXLarge,
            lineHeight: variables.lineHeightXXLarge,
        },

        videoPlayerPreview: {
            width: '100%',
            height: '100%',
            borderRadius: variables.componentBorderRadiusNormal,
            backgroundColor: theme.highlightBG,
        },

        videoPlayerControlsContainer: {
            position: 'absolute',
            bottom: CONST.VIDEO_PLAYER.CONTROLS_POSITION.NORMAL,
            left: CONST.VIDEO_PLAYER.CONTROLS_POSITION.NORMAL,
            right: CONST.VIDEO_PLAYER.CONTROLS_POSITION.NORMAL,
            backgroundColor: theme.videoPlayerBG,
            borderRadius: 8,
            flexDirection: 'column',
            overflow: 'visible',
            zIndex: 9000,
        },

        videoPlayerControlsButtonContainer: {
            flexDirection: 'row',
            alignItems: 'center',
            justifyContent: 'space-between',
        },

        progressBarOutline: {
            width: '100%',
            height: 4,
            borderRadius: 8,
            backgroundColor: theme.transparentWhite,
        },

        progressBarFill: {
            height: '100%',
            backgroundColor: colors.white,
            borderRadius: 8,
        },

        videoPlayerControlsRow: {
            flexDirection: 'row',
            alignItems: 'center',
        },

        videoPlayerText: {
            textAlign: 'center',
            fontSize: variables.fontSizeLabel,
            fontWeight: FontUtils.fontWeight.bold,
            lineHeight: 16,
            color: theme.white,
            userSelect: 'none',
            WebkitUserSelect: 'none',
        },

        volumeSliderContainer: {
            position: 'absolute',
            left: 0,
            bottom: 0,
            width: '100%',
            height: 100,
            alignItems: 'center',
            borderRadius: 4,
            backgroundColor: colors.green700,
        },

        volumeSliderOverlay: {
            width: 4,
            height: 60,
            backgroundColor: theme.transparentWhite,
            borderRadius: 8,
            marginTop: 8,
            alignItems: 'center',
            justifyContent: 'flex-end',
        },

        volumeSliderThumb: {
            width: 8,
            height: 8,
            borderRadius: 8,
            backgroundColor: colors.white,
            marginBottom: -2,
        },

        volumeSliderFill: {
            width: 4,
            height: 20,
            backgroundColor: colors.white,
            borderRadius: 8,
        },

        videoIconButton: {
            padding: 4,
            borderRadius: 4,
        },

        videoIconButtonHovered: {
            backgroundColor: colors.green700,
        },

        videoThumbnailContainer: {
            width: '100%',
            height: '100%',
            alignItems: 'center',
            justifyContent: 'center',
            position: 'absolute',
            top: 0,
            left: 0,
        },

        videoThumbnailPlayButton: {
            backgroundColor: theme.videoPlayerBG,
            borderRadius: 100,
            width: 72,
            height: 72,
            alignItems: 'center',
            justifyContent: 'center',
        },

        videoExpandButton: {
            position: 'absolute',
            top: 12,
            right: 12,
            backgroundColor: theme.videoPlayerBG,
            borderRadius: 8,
            padding: 8,
        },

        videoPlayerTimeComponentWidth: {
            width: 40,
        },

        colorSchemeStyle: (colorScheme: ColorScheme) => ({colorScheme}),

        updateAnimation: {
            width: variables.updateAnimationW,
            height: variables.updateAnimationH,
        },

        updateRequiredViewHeader: {
            height: variables.updateViewHeaderHeight,
        },

        updateRequiredViewTextContainer: {
            width: variables.updateTextViewContainerWidth,
        },

        widthAuto: {
            width: 'auto',
        },

        workspaceTitleStyle: {
            ...headlineFont,
            fontSize: variables.fontSizeXLarge,
            flex: 1,
        },

        expensifyCardIllustrationContainer: {
            width: 680,
            height: 220,
        },

        emptyStateCardIllustrationContainer: {
            height: 220,
            ...flex.alignItemsCenter,
            ...flex.justifyContentCenter,
        },

        emptyStateCardIllustration: {
            width: 164,
            height: 190,
        },

        pendingStateCardIllustration: {
            width: 233,
            height: 162,
        },

        computerIllustrationContainer: {
            width: 272,
            height: 188,
        },

        pendingBankCardIllustration: {
            width: 217,
            height: 150,
        },

        cardIcon: {
            overflow: 'hidden',
            borderRadius: variables.cardBorderRadius,
            alignSelf: 'center',
        },

        cardMiniature: {
            overflow: 'hidden',
            borderRadius: variables.cardMiniatureBorderRadius,
            alignSelf: 'center',
        },

        tripReservationIconContainer: {
            width: variables.avatarSizeNormal,
            height: variables.avatarSizeNormal,
            backgroundColor: theme.border,
            borderRadius: variables.componentBorderRadiusXLarge,
            alignItems: 'center',
            justifyContent: 'center',
        },

        textLineThrough: {
            textDecorationLine: 'line-through',
        },

        reportListItemTitle: {
            color: theme.text,
            fontSize: variables.fontSizeNormal,
        },

        skeletonBackground: {
            flex: 1,
            position: 'absolute',
            top: 0,
            left: 0,
            width: '100%',
            height: '100%',
        },

        emptyStateForeground: {
            margin: 32,
            justifyContent: 'center',
            alignItems: 'center',
            flexGrow: 1,
        },

        emptyStateContent: {
            backgroundColor: theme.cardBG,
            borderRadius: variables.componentBorderRadiusLarge,
            maxWidth: 400,
            width: '100%',
        },

        emptyStateHeader: (isIllustration: boolean) => ({
            borderTopLeftRadius: variables.componentBorderRadiusLarge,
            borderTopRightRadius: variables.componentBorderRadiusLarge,
            minHeight: 200,
            alignItems: isIllustration ? 'center' : undefined,
            justifyContent: isIllustration ? 'center' : undefined,
        }),

        emptyFolderBG: {
            backgroundColor: theme.emptyFolderBG,
        },

        emptyFolderDarkBG: {
            backgroundColor: '#782c04',
            height: 220,
        },

        emptyStateVideo: {
            borderTopLeftRadius: variables.componentBorderRadiusLarge,
            borderTopRightRadius: variables.componentBorderRadiusLarge,
        },

        emptyStateFolderWithPaperIconSize: {
            width: 160,
            height: 100,
        },

        emptyStateFolderWebStyles: {
            ...sizing.w100,
            minWidth: 400,
            ...flex.alignItemsCenter,
            ...flex.justifyContentCenter,
            ...display.dFlex,
        },

        workflowApprovalVerticalLine: {
            height: 16,
            width: 1,
            marginLeft: 19,
            backgroundColor: theme.border,
        },

        integrationIcon: {
            overflow: 'hidden',
            borderRadius: variables.buttonBorderRadius,
        },

        colorGreenSuccess: {
            color: colors.green400,
        },

        bgPaleGreen: {
            backgroundColor: colors.green100,
        },

        importColumnCard: {
            backgroundColor: theme.cardBG,
            borderRadius: variables.componentBorderRadiusNormal,
            padding: 16,
            flexWrap: 'wrap',
        },

        accountSwitcherPopover: {
            width: variables.sideBarWidth - 19,
        },

        progressBarWrapper: {
            height: 2,
            width: '100%',
            backgroundColor: theme.transparent,
            overflow: 'hidden',
            position: 'absolute',
            bottom: -1,
        },

        progressBar: {
            height: '100%',
            backgroundColor: theme.success,
            width: '100%',
        },

        accountSwitcherAnchorPosition: {
            top: 80,
            left: 12,
        },

        qbdSetupLinkBox: {
            backgroundColor: theme.hoverComponentBG,
            borderRadius: variables.componentBorderRadiusMedium,
            borderColor: theme.border,
            padding: 16,
        },
        liDot: {
            width: 4,
            height: 4,
            borderRadius: 4,
            backgroundColor: theme.text,
            marginHorizontal: 8,
            alignSelf: 'center',
        },

        sidePaneOverlay: {
            ...positioning.pFixed,
            right: -variables.sideBarWidth,
            backgroundColor: theme.overlay,
            opacity: variables.overlayOpacity,
        },
        sidePaneContainer: (shouldUseNarrowLayout: boolean, isExtraLargeScreenWidth: boolean): ViewStyle => ({
            position: Platform.OS === 'web' ? 'fixed' : 'absolute',
            right: 0,
            width: shouldUseNarrowLayout ? '100%' : variables.sideBarWidth,
            height: '100%',
            backgroundColor: theme.modalBackground,
            borderLeftWidth: isExtraLargeScreenWidth ? 1 : 0,
            borderLeftColor: theme.border,
        }),
    } satisfies Styles);

type ThemeStyles = ReturnType<typeof styles>;

const defaultStyles = styles(defaultTheme);

export default styles;
export {defaultStyles};
export type {Styles, ThemeStyles, StatusBarStyle, ColorScheme, AnchorPosition, AnchorDimensions};<|MERGE_RESOLUTION|>--- conflicted
+++ resolved
@@ -3744,12 +3744,8 @@
         },
 
         narrowSearchHeaderStyle: {
-<<<<<<< HEAD
             flex: 1,
-            paddingTop: 1,
-=======
             paddingTop: 12,
->>>>>>> 1247366b
             backgroundColor: theme.appBG,
             flex: 1,
         },
