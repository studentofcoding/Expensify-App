/* eslint-disable @typescript-eslint/naming-convention */
import type {LineLayerStyleProps} from '@rnmapbox/maps/src/utils/MapboxStyles';
import lodashClamp from 'lodash/clamp';
import type {LineLayer} from 'react-map-gl';
import type {AnimatableNumericValue, Animated, ImageStyle, TextStyle, ViewStyle} from 'react-native';
import {StyleSheet} from 'react-native';
import type {CustomAnimation} from 'react-native-animatable';
import type {PickerStyle} from 'react-native-picker-select';
import type {MixedStyleDeclaration, MixedStyleRecord} from 'react-native-render-html';
import type DotLottieAnimation from '@components/LottieAnimations/types';
import * as Browser from '@libs/Browser';
import CONST from '@src/CONST';
import {defaultTheme} from './theme';
import colors from './theme/colors';
import type {ThemeColors} from './theme/types';
import addOutlineWidth from './utils/addOutlineWidth';
import borders from './utils/borders';
import codeStyles from './utils/codeStyles';
import cursor from './utils/cursor';
import display from './utils/display';
import editedLabelStyles from './utils/editedLabelStyles';
import flex from './utils/flex';
import FontUtils from './utils/FontUtils';
import getPopOverVerticalOffset from './utils/getPopOverVerticalOffset';
import objectFit from './utils/objectFit';
import optionAlternateTextPlatformStyles from './utils/optionAlternateTextPlatformStyles';
import overflow from './utils/overflow';
import overflowXHidden from './utils/overflowXHidden';
import pointerEventsAuto from './utils/pointerEventsAuto';
import pointerEventsBoxNone from './utils/pointerEventsBoxNone';
import pointerEventsNone from './utils/pointerEventsNone';
import positioning from './utils/positioning';
import sizing from './utils/sizing';
import spacing from './utils/spacing';
import textDecorationLine from './utils/textDecorationLine';
import textUnderline from './utils/textUnderline';
import userSelect from './utils/userSelect';
import visibility from './utils/visibility';
import whiteSpace from './utils/whiteSpace';
import wordBreak from './utils/wordBreak';
import writingDirection from './utils/writingDirection';
import variables from './variables';

type ColorScheme = (typeof CONST.COLOR_SCHEME)[keyof typeof CONST.COLOR_SCHEME];
type StatusBarStyle = (typeof CONST.STATUS_BAR_STYLE)[keyof typeof CONST.STATUS_BAR_STYLE];

type AnchorPosition = {
    horizontal: number;
    vertical: number;
};

type WebViewStyle = {
    tagStyles: MixedStyleRecord;
    baseFontStyle: MixedStyleDeclaration;
};

type CustomPickerStyle = PickerStyle & {icon?: ViewStyle};

type OverlayStylesParams = {progress: Animated.AnimatedInterpolation<string | number>};

type TwoFactorAuthCodesBoxParams = {isExtraSmallScreenWidth: boolean; isSmallScreenWidth: boolean};

type Translation = 'perspective' | 'rotate' | 'rotateX' | 'rotateY' | 'rotateZ' | 'scale' | 'scaleX' | 'scaleY' | 'translateX' | 'translateY' | 'skewX' | 'skewY' | 'matrix';

type OfflineFeedbackStyle = Record<'deleted' | 'pending' | 'error' | 'container' | 'textContainer' | 'text' | 'errorDot', ViewStyle | TextStyle>;

type MapDirectionStyle = Pick<LineLayerStyleProps, 'lineColor' | 'lineWidth'>;

type MapDirectionLayerStyle = Pick<LineLayer, 'layout' | 'paint'>;

type Styles = Record<
    string,
    | ViewStyle
    | TextStyle
    | ImageStyle
    | WebViewStyle
    | OfflineFeedbackStyle
    | MapDirectionStyle
    | MapDirectionLayerStyle
    // eslint-disable-next-line @typescript-eslint/no-explicit-any
    | ((...args: any[]) => ViewStyle | TextStyle | ImageStyle | AnchorPosition | CustomAnimation | CustomPickerStyle)
>;

// touchCallout is an iOS safari only property that controls the display of the callout information when you touch and hold a target
const touchCalloutNone: Pick<ViewStyle, 'WebkitTouchCallout'> = Browser.isMobileSafari() ? {WebkitTouchCallout: 'none'} : {};
// to prevent vertical text offset in Safari for badges, new lineHeight values have been added
const lineHeightBadge: Pick<ViewStyle, 'lineHeight'> = Browser.isSafari() ? {lineHeight: variables.lineHeightXSmall} : {lineHeight: variables.lineHeightNormal};

const picker = (theme: ThemeColors) =>
    ({
        backgroundColor: theme.transparent,
        color: theme.text,
        fontFamily: FontUtils.fontFamily.platform.EXP_NEUE,
        fontSize: variables.fontSizeNormal,
        lineHeight: variables.fontSizeNormalHeight,
        paddingBottom: 8,
        paddingTop: 23,
        paddingLeft: 0,
        paddingRight: 25,
        height: variables.inputHeight,
        borderWidth: 0,
        textAlign: 'left',
    } satisfies TextStyle);

const link = (theme: ThemeColors) =>
    ({
        color: theme.link,
        textDecorationColor: theme.link,
        fontFamily: FontUtils.fontFamily.platform.EXP_NEUE,
    } satisfies ViewStyle & MixedStyleDeclaration);

const baseCodeTagStyles = (theme: ThemeColors) =>
    ({
        borderWidth: 1,
        borderRadius: 5,
        borderColor: theme.border,
        backgroundColor: theme.textBackground,
    } satisfies ViewStyle & MixedStyleDeclaration);

const headlineFont = {
    fontFamily: FontUtils.fontFamily.platform.EXP_NEW_KANSAS_MEDIUM,
    fontWeight: '500',
} satisfies TextStyle;

const modalNavigatorContainer = (isSmallScreenWidth: boolean) =>
    ({
        position: 'absolute',
        width: isSmallScreenWidth ? '100%' : variables.sideBarWidth,
        height: '100%',
    } satisfies ViewStyle);

const webViewStyles = (theme: ThemeColors) =>
    ({
        // As of react-native-render-html v6, don't declare distinct styles for
        // custom renderers, the API for custom renderers has changed. Declare the
        // styles in the below "tagStyles" instead. If you need to reuse those
        // styles from the renderer, just pass the "style" prop to the underlying
        // component.
        tagStyles: {
            em: {
                fontFamily: FontUtils.fontFamily.platform.EXP_NEUE,
                fontStyle: 'italic',
            },

            del: {
                textDecorationLine: 'line-through',
                textDecorationStyle: 'solid',
            },

            strong: {
                fontFamily: FontUtils.fontFamily.platform.EXP_NEUE,
                fontWeight: 'bold',
            },

            a: link(theme),

            ul: {
                maxWidth: '100%',
            },

            ol: {
                maxWidth: '100%',
            },

            li: {
                flexShrink: 1,
            },

            blockquote: {
                borderLeftColor: theme.border,
                borderLeftWidth: 4,
                paddingLeft: 12,
                marginTop: 4,
                marginBottom: 4,

                // Overwrite default HTML margin for blockquotes
                marginLeft: 0,
            },

            pre: {
                ...baseCodeTagStyles(theme),
                paddingVertical: 8,
                paddingHorizontal: 12,
                fontSize: 13,
                fontFamily: FontUtils.fontFamily.platform.MONOSPACE,
                marginTop: 0,
                marginBottom: 0,
            },

            code: {
                ...baseCodeTagStyles(theme),
                ...(codeStyles.codeTextStyle as MixedStyleDeclaration),
                paddingLeft: 5,
                paddingRight: 5,
                fontFamily: FontUtils.fontFamily.platform.MONOSPACE,
                // Font size is determined by getCodeFontSize function in `StyleUtils.js`
            },

            img: {
                borderColor: theme.border,
                borderRadius: variables.componentBorderRadiusNormal,
                borderWidth: 1,
                ...touchCalloutNone,
            },

            video: {
                minWidth: CONST.VIDEO_PLAYER.MIN_WIDTH,
                minHeight: CONST.VIDEO_PLAYER.MIN_HEIGHT,
                borderRadius: variables.componentBorderRadiusNormal,
                overflow: 'hidden',
                backgroundColor: theme.highlightBG,
                ...touchCalloutNone,
            },

            p: {
                marginTop: 0,
                marginBottom: 0,
            },
            h1: {
                fontSize: variables.fontSizeLarge,
                marginBottom: 8,
            },
        },

        baseFontStyle: {
            color: theme.text,
            fontSize: variables.fontSizeNormal,
            fontFamily: FontUtils.fontFamily.platform.EXP_NEUE,
            flex: 1,
            lineHeight: variables.fontSizeNormalHeight,
            ...writingDirection.ltr,
        },
    } satisfies WebViewStyle);

const styles = (theme: ThemeColors) =>
    ({
        // Add all of our utility and helper styles
        ...spacing,
        ...borders,
        ...sizing,
        ...flex,
        ...display,
        ...overflow,
        ...positioning,
        ...wordBreak,
        ...whiteSpace,
        ...writingDirection,
        ...cursor,
        ...userSelect,
        ...textUnderline,
        ...objectFit,
        ...textDecorationLine,
        editedLabelStyles,

        autoCompleteSuggestionsContainer: {
            backgroundColor: theme.appBG,
            borderRadius: 8,
            borderWidth: 1,
            borderColor: theme.border,
            justifyContent: 'center',
            boxShadow: variables.popoverMenuShadow,
            position: 'absolute',
            left: 0,
            right: 0,
            paddingVertical: CONST.AUTO_COMPLETE_SUGGESTER.SUGGESTER_INNER_PADDING,
        },

        autoCompleteSuggestionContainer: {
            flexDirection: 'row',
            alignItems: 'center',
        },

        rtlTextRenderForSafari: {
            textAlign: 'left',
            ...writingDirection.ltr,
        },

        emojiSuggestionsEmoji: {
            fontSize: variables.fontSizeMedium,
            width: 51,
            textAlign: 'center',
        },
        emojiSuggestionsText: {
            fontSize: variables.fontSizeMedium,
            flex: 1,
            ...wordBreak.breakWord,
            ...spacing.pr4,
        },

        mentionSuggestionsAvatarContainer: {
            width: 24,
            height: 24,
            alignItems: 'center',
            justifyContent: 'center',
        },

        mentionSuggestionsText: {
            fontSize: variables.fontSizeMedium,
            ...spacing.ml2,
        },

        mentionSuggestionsDisplayName: {
            fontFamily: FontUtils.fontFamily.platform.EXP_NEUE_BOLD,
            fontWeight: FontUtils.fontWeight.bold,
        },

        textSupporting: {
            color: theme.textSupporting,
        },

        webViewStyles: webViewStyles(theme),

        link: link(theme),

        linkMuted: {
            color: theme.textSupporting,
            textDecorationColor: theme.textSupporting,
            fontFamily: FontUtils.fontFamily.platform.EXP_NEUE,
        },

        linkMutedHovered: {
            color: theme.textMutedReversed,
        },

        highlightBG: {
            backgroundColor: theme.highlightBG,
        },

        appBG: {
            backgroundColor: theme.appBG,
        },

        h4: {
            fontFamily: FontUtils.fontFamily.platform.EXP_NEUE_BOLD,
            fontSize: variables.fontSizeLabel,
            fontWeight: FontUtils.fontWeight.bold,
        },

        textAlignCenter: {
            textAlign: 'center',
        },

        textAlignRight: {
            textAlign: 'right',
        },

        textAlignLeft: {
            textAlign: 'left',
        },

        verticalAlignTop: {
            verticalAlign: 'top',
        },

        label: {
            fontSize: variables.fontSizeLabel,
            lineHeight: variables.lineHeightLarge,
        },

        textLabel: {
            color: theme.text,
            fontSize: variables.fontSizeLabel,
            lineHeight: variables.lineHeightLarge,
        },

        mutedTextLabel: {
            color: theme.textSupporting,
            fontSize: variables.fontSizeLabel,
            lineHeight: variables.lineHeightLarge,
        },

        textMicro: {
            fontFamily: FontUtils.fontFamily.platform.EXP_NEUE,
            fontSize: variables.fontSizeSmall,
            lineHeight: variables.lineHeightSmall,
        },

        textMicroBold: {
            color: theme.text,
            fontWeight: FontUtils.fontWeight.bold,
            fontFamily: FontUtils.fontFamily.platform.EXP_NEUE_BOLD,
            fontSize: variables.fontSizeSmall,
            lineHeight: variables.lineHeightSmall,
        },

        textMicroSupporting: {
            color: theme.textSupporting,
            fontFamily: FontUtils.fontFamily.platform.EXP_NEUE,
            fontSize: variables.fontSizeSmall,
            lineHeight: variables.lineHeightSmall,
        },

        textExtraSmallSupporting: {
            color: theme.textSupporting,
            fontFamily: FontUtils.fontFamily.platform.EXP_NEUE,
            fontSize: variables.fontSizeExtraSmall,
        },

        textNormal: {
            fontSize: variables.fontSizeNormal,
        },

        textLarge: {
            fontSize: variables.fontSizeLarge,
        },

        textXXLarge: {
            fontSize: variables.fontSizeXXLarge,
        },

        textXXXLarge: {
            fontSize: variables.fontSizeXXXLarge,
        },

        textHero: {
            fontSize: variables.fontSizeHero,
            fontFamily: FontUtils.fontFamily.platform.EXP_NEW_KANSAS_MEDIUM,
            lineHeight: variables.lineHeightHero,
        },

        textHeroSmall: {
            ...headlineFont,
            fontSize: variables.fontSizeSignInHeroSmall,
<<<<<<< HEAD
            lineHeight: variables.fontSizeSignInHeroSmallLineHeight,
=======
            lineHeight: variables.fontSizeSignInHeroSmall * variables.lineHeightMultiplier,
>>>>>>> 58e1fb26
        },

        textStrong: {
            fontFamily: FontUtils.fontFamily.platform.EXP_NEUE_BOLD,
            fontWeight: FontUtils.fontWeight.bold,
        },

        fontWeightNormal: {
            fontWeight: FontUtils.fontWeight.normal,
        },

        textHeadline: {
            ...headlineFont,
            ...whiteSpace.preWrap,
            color: theme.heading,
            fontSize: variables.fontSizeXLarge,
            lineHeight: variables.lineHeightXXXLarge,
        },

        textHeadlineH1: {
            ...headlineFont,
            ...whiteSpace.preWrap,
            color: theme.heading,
            fontSize: variables.fontSizeh1,
            lineHeight: variables.lineHeightSizeh1,
        },

        textWhite: {
            color: theme.textLight,
        },

        textBlue: {
            color: theme.link,
        },

        textVersion: {
            color: theme.iconColorfulBackground,
            fontSize: variables.fontSizeNormal,
            lineHeight: variables.lineHeightNormal,
            fontFamily: FontUtils.fontFamily.platform.MONOSPACE,
            textAlign: 'center',
        },

        textNoWrap: {
            ...whiteSpace.noWrap,
        },

        colorReversed: {
            color: theme.textReversed,
        },

        colorMutedReversed: {
            color: theme.textMutedReversed,
        },

        colorMuted: {
            color: theme.textSupporting,
        },

        bgTransparent: {
            backgroundColor: 'transparent',
        },

        bgDark: {
            backgroundColor: theme.inverse,
        },

        opacity0: {
            opacity: 0,
        },

        opacity1: {
            opacity: 1,
        },

        textDanger: {
            color: theme.danger,
        },

        borderRadiusNormal: {
            borderRadius: variables.buttonBorderRadius,
        },

        bottomTabBarContainer: {
            flexDirection: 'row',
            height: variables.bottomTabHeight,
            borderTopWidth: 1,
            borderTopColor: theme.border,
            backgroundColor: theme.appBG,
        },

        bottomTabBarItem: {
            height: '100%',
            display: 'flex',
            justifyContent: 'center',
            alignItems: 'center',
        },

        button: {
            backgroundColor: theme.buttonDefaultBG,
            borderRadius: variables.buttonBorderRadius,
            minHeight: variables.componentSizeLarge,
            justifyContent: 'center',
            alignItems: 'center',
            ...spacing.ph3,
            ...spacing.pv0,
        },

        buttonContainer: {
            padding: 1,
            borderRadius: variables.buttonBorderRadius,
        },

        buttonText: {
            color: theme.text,
            fontFamily: FontUtils.fontFamily.platform.EXP_NEUE_BOLD,
            fontSize: variables.fontSizeNormal,
            fontWeight: FontUtils.fontWeight.bold,
            textAlign: 'center',
            flexShrink: 1,

            // It is needed to unset the Lineheight. We don't need it for buttons as button always contains single line of text.
            // It allows to vertically center the text.
            lineHeight: undefined,

            // Add 1px to the Button text to give optical vertical alignment.
            paddingBottom: 1,
        },

        testRowContainer: {
            ...flex.flexRow,
            ...flex.justifyContentBetween,
            ...flex.alignItemsCenter,
            ...sizing.mnw120,
            height: 64,
        },

        buttonSmall: {
            borderRadius: variables.buttonBorderRadius,
            minHeight: variables.componentSizeSmall,
            paddingHorizontal: 14,
            backgroundColor: theme.buttonDefaultBG,
        },

        buttonMedium: {
            borderRadius: variables.buttonBorderRadius,
            minHeight: variables.componentSizeNormal,
            paddingRight: 16,
            paddingLeft: 16,
            backgroundColor: theme.buttonDefaultBG,
        },

        buttonLarge: {
            borderRadius: variables.buttonBorderRadius,
            minHeight: variables.componentSizeLarge,
            paddingRight: 10,
            paddingLeft: 10,
            backgroundColor: theme.buttonDefaultBG,
        },

        buttonSmallText: {
            fontSize: variables.fontSizeSmall,
            fontFamily: FontUtils.fontFamily.platform.EXP_NEUE_BOLD,
            fontWeight: FontUtils.fontWeight.bold,
            textAlign: 'center',
        },

        buttonMediumText: {
            fontSize: variables.fontSizeLabel,
            fontFamily: FontUtils.fontFamily.platform.EXP_NEUE_BOLD,
            fontWeight: FontUtils.fontWeight.bold,
            textAlign: 'center',
        },

        buttonLargeText: {
            fontSize: variables.fontSizeNormal,
            fontFamily: FontUtils.fontFamily.platform.EXP_NEUE_BOLD,
            fontWeight: FontUtils.fontWeight.bold,
            textAlign: 'center',
        },

        buttonDefaultHovered: {
            backgroundColor: theme.buttonHoveredBG,
            borderWidth: 0,
        },

        buttonSuccess: {
            backgroundColor: theme.success,
            borderWidth: 0,
        },

        buttonOpacityDisabled: {
            opacity: 0.5,
        },

        buttonSuccessHovered: {
            backgroundColor: theme.successHover,
            borderWidth: 0,
        },

        buttonDanger: {
            backgroundColor: theme.danger,
            borderWidth: 0,
        },

        buttonDangerHovered: {
            backgroundColor: theme.dangerHover,
            borderWidth: 0,
        },

        buttonDisabled: {
            backgroundColor: theme.buttonDefaultBG,
            borderWidth: 0,
        },

        buttonDivider: {
            height: variables.dropDownButtonDividerHeight,
            borderWidth: 0.7,
            borderColor: theme.textLight,
        },

        noBorderRadius: {
            borderRadius: 0,
        },

        noRightBorderRadius: {
            borderTopRightRadius: 0,
            borderBottomRightRadius: 0,
        },

        noLeftBorderRadius: {
            borderTopLeftRadius: 0,
            borderBottomLeftRadius: 0,
        },

        buttonCTA: {
            ...spacing.mh4,
        },

        buttonCTAIcon: {
            marginRight: 22,
            marginLeft: 8,
            // Align vertically with the Button text
            paddingBottom: 1,
            paddingTop: 1,
        },

        buttonConfirm: {
            margin: 20,
        },

        attachmentButtonBigScreen: {
            minWidth: 300,
            alignSelf: 'center',
        },

        buttonConfirmText: {
            paddingLeft: 20,
            paddingRight: 20,
        },

        buttonSuccessText: {
            color: theme.textLight,
        },

        buttonDangerText: {
            color: theme.textLight,
        },

        hoveredComponentBG: {
            backgroundColor: theme.hoverComponentBG,
        },

        activeComponentBG: {
            backgroundColor: theme.activeComponentBG,
        },

        touchableButtonImage: {
            alignItems: 'center',
            height: variables.componentSizeNormal,
            justifyContent: 'center',
            width: variables.componentSizeNormal,
        },

        visuallyHidden: {
            ...visibility.hidden,
            overflow: 'hidden',
            width: 0,
            height: 0,
        },

        visibilityHidden: {
            ...visibility.hidden,
        },

        loadingVBAAnimation: {
            width: 140,
            height: 140,
        },

        loadingVBAAnimationWeb: {
            width: 140,
            height: 140,
        },

        pickerSmall: (backgroundColor = theme.highlightBG) =>
            ({
                inputIOS: {
                    fontFamily: FontUtils.fontFamily.platform.EXP_NEUE,
                    fontSize: variables.fontSizeSmall,
                    paddingLeft: 0,
                    paddingRight: 17,
                    paddingTop: 6,
                    paddingBottom: 6,
                    borderWidth: 0,
                    color: theme.text,
                    height: 26,
                    opacity: 1,
                    backgroundColor: 'transparent',
                },
                done: {
                    color: theme.text,
                },
                doneDepressed: {
                    // Extracted from react-native-picker-select, src/styles.js
                    fontSize: 17,
                },
                modalViewMiddle: {
                    backgroundColor: theme.border,
                    borderTopWidth: 0,
                },
                modalViewBottom: {
                    backgroundColor: theme.highlightBG,
                },
                inputWeb: {
                    fontFamily: FontUtils.fontFamily.platform.EXP_NEUE,
                    fontSize: variables.fontSizeSmall,
                    paddingLeft: 0,
                    paddingRight: 17,
                    paddingTop: 6,
                    paddingBottom: 6,
                    borderWidth: 0,
                    color: theme.text,
                    appearance: 'none',
                    height: 26,
                    opacity: 1,
                    backgroundColor,
                    ...cursor.cursorPointer,
                },
                inputAndroid: {
                    fontFamily: FontUtils.fontFamily.platform.EXP_NEUE,
                    fontSize: variables.fontSizeSmall,
                    paddingLeft: 0,
                    paddingRight: 17,
                    paddingTop: 6,
                    paddingBottom: 6,
                    borderWidth: 0,
                    color: theme.text,
                    height: 26,
                    opacity: 1,
                    backgroundColor: 'transparent',
                },
                iconContainer: {
                    top: 7,
                    ...pointerEventsNone,
                },
                icon: {
                    width: variables.iconSizeExtraSmall,
                    height: variables.iconSizeExtraSmall,
                },
            } satisfies CustomPickerStyle),

        badge: {
            backgroundColor: theme.border,
            borderRadius: 14,
            height: variables.iconSizeNormal,
            flexDirection: 'row',
            paddingHorizontal: 7,
            alignItems: 'center',
        },

        badgeSuccess: {
            backgroundColor: theme.success,
        },

        badgeSuccessPressed: {
            backgroundColor: theme.successHover,
        },

        badgeAdHocSuccess: {
            backgroundColor: theme.badgeAdHoc,
        },

        badgeAdHocSuccessPressed: {
            backgroundColor: theme.badgeAdHocHover,
        },

        badgeDanger: {
            backgroundColor: theme.danger,
        },

        badgeDangerPressed: {
            backgroundColor: theme.dangerPressed,
        },

        badgeBordered: {
            backgroundColor: theme.transparent,
            borderWidth: 1,
            borderRadius: variables.componentBorderRadiusSmall,
            borderColor: theme.border,
            paddingHorizontal: 12,
            minHeight: 28,
        },

        badgeText: {
            color: theme.text,
            fontSize: variables.fontSizeSmall,
            ...lineHeightBadge,
            ...whiteSpace.noWrap,
        },

        activeItemBadge: {
            borderColor: theme.buttonHoveredBG,
        },

        border: {
            borderWidth: 1,
            borderRadius: variables.componentBorderRadius,
            borderColor: theme.border,
        },

        borderColorFocus: {
            borderColor: theme.borderFocus,
        },

        borderColorDanger: {
            borderColor: theme.danger,
        },

        textInputDisabled: {
            // Adding disabled color theme to indicate user that the field is not editable.
            backgroundColor: theme.highlightBG,
            borderBottomWidth: 2,
            borderColor: theme.borderLighter,
            // Adding browser specefic style to bring consistency between Safari and other platforms.
            // Applying the Webkit styles only to browsers as it is not available in native.
            ...(Browser.getBrowser()
                ? {
                      WebkitTextFillColor: theme.textSupporting,
                      WebkitOpacity: 1,
                  }
                : {}),
            color: theme.textSupporting,
        },

        uploadReceiptView: (isSmallScreenWidth: boolean) =>
            ({
                borderRadius: variables.componentBorderRadiusLarge,
                borderWidth: isSmallScreenWidth ? 0 : 2,
                borderColor: theme.borderFocus,
                borderStyle: 'dotted',
                marginBottom: 20,
                marginLeft: 20,
                marginRight: 20,
                justifyContent: 'center',
                alignItems: 'center',
                paddingVertical: 40,
                gap: 4,
                flex: 1,
            } satisfies ViewStyle),

        receiptViewTextContainer: {
            paddingHorizontal: 40,
            ...sizing.w100,
        },

        cameraView: {
            flex: 1,
            overflow: 'hidden',
            borderRadius: variables.componentBorderRadiusXLarge,
            borderStyle: 'solid',
            borderWidth: variables.componentBorderWidth,
            backgroundColor: theme.highlightBG,
            borderColor: theme.appBG,
            display: 'flex',
            justifyContent: 'center',
            justifyItems: 'center',
        },

        cameraFocusIndicator: {
            position: 'absolute',
            left: -32,
            top: -32,
            width: 64,
            height: 64,
            borderRadius: 32,
            borderWidth: 2,
            borderColor: theme.white,
            pointerEvents: 'none',
        },

        permissionView: {
            paddingVertical: 108,
            paddingHorizontal: 61,
            alignItems: 'center',
            justifyContent: 'center',
        },

        headerAnonymousFooter: {
            color: theme.heading,
            fontFamily: FontUtils.fontFamily.platform.EXP_NEW_KANSAS_MEDIUM,
            fontSize: variables.fontSizeXLarge,
            lineHeight: variables.lineHeightXXLarge,
        },

        headerText: {
            color: theme.heading,
            fontFamily: FontUtils.fontFamily.platform.EXP_NEUE_BOLD,
            fontSize: variables.fontSizeNormal,
            fontWeight: FontUtils.fontWeight.bold,
        },

        headerGap: {
            height: CONST.DESKTOP_HEADER_PADDING,
        },

        reportOptions: {
            marginLeft: 8,
        },

        chatItemComposeSecondaryRow: {
            height: CONST.CHAT_FOOTER_SECONDARY_ROW_HEIGHT,
            marginBottom: CONST.CHAT_FOOTER_SECONDARY_ROW_PADDING,
            marginTop: CONST.CHAT_FOOTER_SECONDARY_ROW_PADDING,
        },

        chatItemComposeSecondaryRowSubText: {
            color: theme.textSupporting,
            fontFamily: FontUtils.fontFamily.platform.EXP_NEUE,
            fontSize: variables.fontSizeSmall,
            lineHeight: variables.lineHeightSmall,
        },

        chatItemComposeSecondaryRowOffset: {
            marginLeft: variables.chatInputSpacing,
        },

        offlineIndicator: {
            marginLeft: variables.chatInputSpacing,
        },

        offlineIndicatorMobile: {
            paddingLeft: 20,
            paddingTop: 5,
            paddingBottom: 30,
            marginBottom: -25,
        },

        offlineIndicatorRow: {
            height: 25,
        },

        // Actions
        actionAvatar: {
            borderRadius: 20,
        },

        componentHeightLarge: {
            height: variables.inputHeight,
        },

        calendarHeader: {
            height: 50,
            flexDirection: 'row',
            justifyContent: 'space-between',
            alignItems: 'center',
            paddingHorizontal: 15,
            paddingRight: 5,
            ...userSelect.userSelectNone,
        },

        calendarDayRoot: {
            flex: 1,
            height: 45,
            justifyContent: 'center',
            alignItems: 'center',
            ...userSelect.userSelectNone,
        },

        calendarDayContainer: {
            width: 30,
            height: 30,
            justifyContent: 'center',
            alignItems: 'center',
            borderRadius: 15,
            overflow: 'hidden',
        },

        buttonDefaultBG: {
            backgroundColor: theme.buttonDefaultBG,
        },

        buttonHoveredBG: {
            backgroundColor: theme.buttonHoveredBG,
        },

        autoGrowHeightInputContainer: (textInputHeight: number, minHeight: number, maxHeight: number) =>
            ({
                height: lodashClamp(textInputHeight, minHeight, maxHeight),
                minHeight,
            } satisfies ViewStyle),

        autoGrowHeightHiddenInput: (maxWidth: number, maxHeight?: number) =>
            ({
                maxWidth,
                maxHeight: maxHeight && maxHeight + 1,
                overflow: 'hidden',
            } satisfies TextStyle),

        textInputContainer: {
            flex: 1,
            justifyContent: 'center',
            height: '100%',
            backgroundColor: 'transparent',
            borderBottomWidth: 2,
            borderColor: theme.border,
            overflow: 'hidden',
        },

        textInputLabel: {
            position: 'absolute',
            left: 0,
            top: 0,
            fontSize: variables.fontSizeNormal,
            color: theme.textSupporting,
            fontFamily: FontUtils.fontFamily.platform.EXP_NEUE,
            width: '100%',
        },

        textInputLabelBackground: {
            position: 'absolute',
            top: 0,
            width: '100%',
            height: 23,
            backgroundColor: theme.componentBG,
        },

        textInputLabelDesktop: {
            transformOrigin: 'left center',
        },

        textInputLabelTransformation: (translateY: AnimatableNumericValue, translateX: AnimatableNumericValue, scale: AnimatableNumericValue) =>
            ({
                transform: [{translateY}, {translateX}, {scale}],
            } satisfies TextStyle),

        baseTextInput: {
            fontFamily: FontUtils.fontFamily.platform.EXP_NEUE,
            fontSize: variables.fontSizeNormal,
            lineHeight: variables.lineHeightXLarge,
            color: theme.text,
            paddingTop: 23,
            paddingBottom: 8,
            paddingLeft: 0,
            borderWidth: 0,
        },

        textInputMultiline: {
            scrollPadding: '23px 0 0 0',
        },

        textInputMultilineContainer: {
            paddingTop: 23,
        },

        textInputAndIconContainer: {
            flex: 1,
            height: '100%',
            zIndex: -1,
            flexDirection: 'row',
        },

        textInputDesktop: addOutlineWidth(theme, {}, 0),

        textInputIconContainer: {
            paddingHorizontal: 11,
            justifyContent: 'center',
            margin: 1,
        },

        textInputLeftIconContainer: {
            justifyContent: 'center',
            paddingRight: 8,
        },

        secureInput: {
            borderTopRightRadius: 0,
            borderBottomRightRadius: 0,
        },

        textInput: {
            backgroundColor: 'transparent',
            borderRadius: variables.componentBorderRadiusNormal,
            height: variables.inputComponentSizeNormal,
            borderColor: theme.border,
            borderWidth: 1,
            color: theme.text,
            fontFamily: FontUtils.fontFamily.platform.EXP_NEUE,
            fontSize: variables.fontSizeNormal,
            paddingLeft: 12,
            paddingRight: 12,
            paddingTop: 10,
            paddingBottom: 10,
            verticalAlign: 'middle',
        },

        textInputPrefixWrapper: {
            position: 'absolute',
            left: 0,
            top: 0,
            height: variables.inputHeight,
            display: 'flex',
            flexDirection: 'row',
            alignItems: 'center',
            paddingTop: 23,
            paddingBottom: 8,
        },

        textInputPrefix: {
            color: theme.text,
            fontFamily: FontUtils.fontFamily.platform.EXP_NEUE,
            fontSize: variables.fontSizeNormal,
            verticalAlign: 'middle',
        },

        pickerContainer: {
            borderBottomWidth: 2,
            paddingLeft: 0,
            borderStyle: 'solid',
            borderColor: theme.border,
            justifyContent: 'center',
            backgroundColor: 'transparent',
            height: variables.inputHeight,
            overflow: 'hidden',
        },

        pickerContainerSmall: {
            height: variables.inputHeightSmall,
        },

        pickerLabel: {
            position: 'absolute',
            left: 0,
            top: 6,
            zIndex: 1,
        },

        picker: (disabled = false, backgroundColor = theme.appBG) =>
            ({
                iconContainer: {
                    top: Math.round(variables.inputHeight * 0.5) - 11,
                    right: 0,
                    ...pointerEventsNone,
                },

                inputWeb: {
                    appearance: 'none',
                    ...(disabled ? cursor.cursorDisabled : cursor.cursorPointer),
                    ...picker(theme),
                    backgroundColor,
                },

                inputIOS: {
                    ...picker(theme),
                },
                done: {
                    color: theme.text,
                },
                doneDepressed: {
                    // Extracted from react-native-picker-select, src/styles.js
                    fontSize: 17,
                },
                modalViewMiddle: {
                    backgroundColor: theme.border,
                    borderTopWidth: 0,
                },
                modalViewBottom: {
                    backgroundColor: theme.highlightBG,
                },

                inputAndroid: {
                    ...picker(theme),
                },
            } satisfies CustomPickerStyle),

        disabledText: {
            color: theme.icon,
        },

        inputDisabled: {
            backgroundColor: theme.highlightBG,
            color: theme.icon,
        },

        noOutline: addOutlineWidth(theme, {}, 0),

        labelStrong: {
            fontFamily: FontUtils.fontFamily.platform.EXP_NEUE,
            fontWeight: 'bold',
            fontSize: variables.fontSizeLabel,
            lineHeight: variables.lineHeightNormal,
        },

        textLabelSupporting: {
            fontFamily: FontUtils.fontFamily.platform.EXP_NEUE,
            fontSize: variables.fontSizeLabel,
            color: theme.textSupporting,
        },

        textLabelError: {
            fontFamily: FontUtils.fontFamily.platform.EXP_NEUE,
            fontSize: variables.fontSizeLabel,
            color: theme.textError,
        },

        textReceiptUpload: {
            ...headlineFont,
            fontSize: variables.fontSizeXLarge,
            color: theme.text,
            textAlign: 'center',
        },

        subTextReceiptUpload: {
            fontFamily: FontUtils.fontFamily.platform.EXP_NEUE,
            lineHeight: variables.lineHeightLarge,
            textAlign: 'center',
            color: theme.text,
        },

        furtherDetailsText: {
            fontFamily: FontUtils.fontFamily.platform.EXP_NEUE,
            fontSize: variables.fontSizeSmall,
            color: theme.textSupporting,
        },

        lh16: {
            lineHeight: 16,
        },

        lh20: {
            lineHeight: 20,
        },

        lh140Percent: {
            lineHeight: '140%',
        },

        formHelp: {
            color: theme.textSupporting,
            fontSize: variables.fontSizeLabel,
            lineHeight: variables.lineHeightLarge,
            marginBottom: 4,
        },

        formError: {
            color: theme.textError,
            fontSize: variables.fontSizeLabel,
            lineHeight: variables.formErrorLineHeight,
            marginBottom: 4,
        },

        formSuccess: {
            color: theme.success,
            fontSize: variables.fontSizeLabel,
            lineHeight: 18,
            marginBottom: 4,
        },

        signInPage: {
            backgroundColor: theme.highlightBG,
            minHeight: '100%',
            flex: 1,
        },

        signInPageHeroCenter: {
            position: 'absolute',
            top: 0,
            left: 0,
            right: 0,
            bottom: 0,
            justifyContent: 'center',
            alignItems: 'center',
        },

        signInPageGradient: {
            height: '100%',
            width: 540,
            position: 'absolute',
            top: 0,
            left: 0,
        },

        signInPageGradientMobile: {
            height: 300,
            width: 800,
            position: 'absolute',
            top: 0,
            left: 0,
        },

        signInBackground: {
            position: 'absolute',
            bottom: 0,
            left: 0,
            minHeight: 700,
        },

        signInPageInner: {
            marginLeft: 'auto',
            marginRight: 'auto',
            height: '100%',
            width: '100%',
        },

        signInPageContentTopSpacer: {
            maxHeight: 132,
            minHeight: 24,
        },

        signInPageContentTopSpacerSmallScreens: {
            maxHeight: 132,
            minHeight: 45,
        },

        signInPageLeftContainer: {
            paddingLeft: 40,
            paddingRight: 40,
        },

        signInPageLeftContainerWide: {
            maxWidth: variables.sideBarWidth,
        },

        signInPageWelcomeFormContainer: {
            maxWidth: CONST.SIGN_IN_FORM_WIDTH,
        },

        signInPageWelcomeTextContainer: {
            width: CONST.SIGN_IN_FORM_WIDTH,
        },

        changeExpensifyLoginLinkContainer: {
            flexDirection: 'row',
            flexWrap: 'wrap',
            ...wordBreak.breakWord,
        },

        // Sidebar Styles
        sidebar: {
            backgroundColor: theme.sidebar,
            height: '100%',
        },

        sidebarHeaderContainer: {
            flexDirection: 'row',
            paddingHorizontal: 20,
            paddingVertical: 19,
            justifyContent: 'space-between',
            alignItems: 'center',
        },

        subNavigationContainer: {
            backgroundColor: theme.sidebar,
            flex: 1,
            borderTopLeftRadius: variables.componentBorderRadiusRounded,
        },

        sidebarAnimatedWrapperContainer: {
            height: '100%',
            position: 'absolute',
        },

        sidebarFooter: {
            display: 'flex',
            justifyContent: 'center',
            width: '100%',
            paddingLeft: 20,
        },

        sidebarAvatar: {
            backgroundColor: theme.icon,
            borderRadius: 20,
            height: variables.componentSizeNormal,
            width: variables.componentSizeNormal,
        },

        statusIndicator: (backgroundColor = theme.danger) =>
            ({
                borderColor: theme.sidebar,
                backgroundColor,
                borderRadius: 8,
                borderWidth: 2,
                position: 'absolute',
                right: -2,
                top: -1,
                height: 16,
                width: 16,
                zIndex: 10,
            } satisfies ViewStyle),

        bottomTabStatusIndicator: (backgroundColor = theme.danger) => ({
            borderColor: theme.sidebar,
            backgroundColor,
            borderRadius: 8,
            borderWidth: 2,
            position: 'absolute',
            right: -3,
            top: -4,
            height: 12,
            width: 12,
            zIndex: 10,
        }),

        floatingActionButton: {
            backgroundColor: theme.success,
            height: variables.componentSizeLarge,
            width: variables.componentSizeLarge,
            borderRadius: 999,
            alignItems: 'center',
            justifyContent: 'center',
        },

        sidebarFooterUsername: {
            color: theme.heading,
            fontSize: variables.fontSizeLabel,
            fontWeight: '700',
            width: 200,
            textOverflow: 'ellipsis',
            overflow: 'hidden',
            ...whiteSpace.noWrap,
        },

        sidebarFooterLink: {
            color: theme.textSupporting,
            fontSize: variables.fontSizeSmall,
            textDecorationLine: 'none',
            fontFamily: FontUtils.fontFamily.platform.EXP_NEUE,
            lineHeight: 20,
        },

        sidebarListContainer: {
            paddingBottom: 4,
        },

        sidebarListItem: {
            justifyContent: 'center',
            textDecorationLine: 'none',
        },

        breadcrumsContainer: {
            height: 24,
        },

        breadcrumb: {
            color: theme.textSupporting,
            fontSize: variables.fontSizeh1,
            lineHeight: variables.lineHeightSizeh1,
            ...headlineFont,
        },

        breadcrumbStrong: {
            color: theme.text,
            fontSize: variables.fontSizeXLarge,
        },

        breadcrumbSeparator: {
            color: theme.icon,
            fontSize: variables.fontSizeXLarge,
            lineHeight: variables.lineHeightSizeh1,
            ...headlineFont,
        },

        breadcrumbLogo: {
            top: 1.66, // Pixel-perfect alignment due to a small difference between logo height and breadcrumb text height
            height: variables.lineHeightSizeh1,
        },

        LHPNavigatorContainer: (isSmallScreenWidth: boolean) =>
            ({
                ...modalNavigatorContainer(isSmallScreenWidth),
                left: 0,
            } satisfies ViewStyle),

        RHPNavigatorContainer: (isSmallScreenWidth: boolean) =>
            ({
                ...modalNavigatorContainer(isSmallScreenWidth),
                right: 0,
            } satisfies ViewStyle),

        onboardingNavigatorOuterView: {
            flex: 1,
            justifyContent: 'center',
            alignItems: 'center',
        },

        OnboardingNavigatorInnerView: (shouldUseNarrowLayout: boolean) =>
            ({
                width: shouldUseNarrowLayout ? 500 : '100%',
                height: shouldUseNarrowLayout ? 712 : '100%',
                borderRadius: shouldUseNarrowLayout ? 16 : 0,
                overflow: 'hidden',
            } satisfies ViewStyle),

        onlyEmojisText: {
            fontSize: variables.fontSizeOnlyEmojis,
            lineHeight: variables.fontSizeOnlyEmojisHeight,
        },

        onlyEmojisTextLineHeight: {
            lineHeight: variables.fontSizeOnlyEmojisHeight,
        },

        createMenuPositionSidebar: (windowHeight: number) =>
            ({
                horizontal: 18,
                // Menu should be displayed 12px above the floating action button.
                // To achieve that sidebar must be moved by: distance from the bottom of the sidebar to the fab (variables.fabBottom) + fab height (variables.componentSizeLarge) + distance above the fab (12px)
                vertical: windowHeight - (variables.fabBottom + variables.componentSizeLarge + 12),
            } satisfies AnchorPosition),

        createAccountMenuPositionProfile: () =>
            ({
                horizontal: 18,
                ...getPopOverVerticalOffset(202 + 40),
            } satisfies AnchorPosition),

        createMenuPositionReportActionCompose: (windowHeight: number) =>
            ({
                horizontal: 18 + variables.sideBarWidth,
                vertical: windowHeight - CONST.MENU_POSITION_REPORT_ACTION_COMPOSE_BOTTOM,
            } satisfies AnchorPosition),

        createMenuPositionRightSidepane: {
            right: 18,
            bottom: 75,
        },

        createMenuContainer: {
            width: variables.sideBarWidth - 40,
            paddingVertical: 12,
        },

        createMenuHeaderText: {
            fontFamily: FontUtils.fontFamily.platform.EXP_NEUE,
            fontSize: variables.fontSizeLabel,
            color: theme.heading,
        },

        popoverMenuItem: {
            flexDirection: 'row',
            borderRadius: 0,
            paddingHorizontal: 20,
            paddingVertical: 12,
            justifyContent: 'space-between',
            width: '100%',
        },

        popoverMenuIcon: {
            width: variables.componentSizeNormal,
            justifyContent: 'center',
            alignItems: 'center',
        },

        rightLabelMenuItem: {
            fontSize: variables.fontSizeLabel,
            color: theme.textSupporting,
        },

        popoverMenuText: {
            fontSize: variables.fontSizeNormal,
            color: theme.heading,
        },

        popoverInnerContainer: {
            paddingTop: 0, // adjusting this because the mobile modal adds additional padding that we don't need for our layout
            maxHeight: '95%',
        },

        menuItemTextContainer: {
            minHeight: variables.componentSizeNormal,
        },

        chatLinkRowPressable: {
            minWidth: 0,
            textDecorationLine: 'none',
            flex: 1,
        },

        sidebarLink: {
            textDecorationLine: 'none',
        },

        sidebarLinkLHN: {
            textDecorationLine: 'none',
            marginLeft: 12,
            marginRight: 12,
            borderRadius: 8,
        },

        sidebarLinkInner: {
            alignItems: 'center',
            flexDirection: 'row',
            paddingLeft: 20,
            paddingRight: 20,
        },

        sidebarLinkInnerLHN: {
            alignItems: 'center',
            flexDirection: 'row',
            paddingLeft: 8,
            paddingRight: 8,
            marginHorizontal: 12,
            borderRadius: variables.componentBorderRadiusNormal,
        },

        sidebarLinkText: {
            color: theme.textSupporting,
            fontSize: variables.fontSizeNormal,
            textDecorationLine: 'none',
            overflow: 'hidden',
        },

        sidebarLinkHover: {
            backgroundColor: theme.sidebarHover,
        },

        sidebarLinkHoverLHN: {
            backgroundColor: theme.highlightBG,
        },

        sidebarLinkActive: {
            backgroundColor: theme.buttonHoveredBG,
            textDecorationLine: 'none',
        },

        sidebarLinkActiveLHN: {
            backgroundColor: theme.highlightBG,
            textDecorationLine: 'none',
        },

        sidebarLinkTextBold: {
            fontFamily: FontUtils.fontFamily.platform.EXP_NEUE_BOLD,
            fontWeight: FontUtils.fontWeight.bold,
            color: theme.heading,
        },

        sidebarLinkActiveText: {
            color: theme.textSupporting,
            fontSize: variables.fontSizeNormal,
            textDecorationLine: 'none',
            overflow: 'hidden',
        },

        optionItemAvatarNameWrapper: {
            minWidth: 0,
            flex: 1,
        },

        optionDisplayName: {
            fontFamily: FontUtils.fontFamily.platform.EXP_NEUE,
            minHeight: variables.alternateTextHeight,
            lineHeight: variables.lineHeightXLarge,
            ...whiteSpace.noWrap,
        },

        optionDisplayNameCompact: {
            minWidth: 'auto',
            flexBasis: 'auto',
            flexGrow: 0,
            flexShrink: 1,
        },

        displayNameTooltipEllipsis: {
            position: 'absolute',
            opacity: 0,
            right: 0,
            bottom: 0,
        },

        optionAlternateText: {
            minHeight: variables.alternateTextHeight,
            lineHeight: variables.lineHeightXLarge,
        },

        optionAlternateTextCompact: {
            flexShrink: 1,
            flexGrow: 1,
            flexBasis: 'auto',
            ...optionAlternateTextPlatformStyles,
        },

        optionRow: {
            minHeight: variables.optionRowHeight,
            paddingTop: 12,
            paddingBottom: 12,
        },

        optionRowSelected: {
            backgroundColor: theme.activeComponentBG,
        },

        optionRowDisabled: {
            color: theme.textSupporting,
        },

        optionRowCompact: {
            height: variables.optionRowHeightCompact,
            paddingTop: 12,
            paddingBottom: 12,
        },

        optionsListSectionHeader: {
            marginTop: 8,
            marginBottom: 4,
        },

        emptyWorkspaceIllustrationStyle: {
            marginTop: 12,
            marginBottom: -20,
        },

        overlayStyles: (current: OverlayStylesParams, isModalOnTheLeft: boolean) =>
            ({
                ...positioning.pFixed,
                // We need to stretch the overlay to cover the sidebar and the translate animation distance.
                left: isModalOnTheLeft ? 0 : -2 * variables.sideBarWidth,
                top: 0,
                bottom: 0,
                right: isModalOnTheLeft ? -2 * variables.sideBarWidth : 0,
                backgroundColor: theme.overlay,
                opacity: current.progress.interpolate({
                    inputRange: [0, 1],
                    outputRange: [0, variables.overlayOpacity],
                    extrapolate: 'clamp',
                }),
            } satisfies ViewStyle),

        nativeOverlayStyles: (current: OverlayStylesParams) =>
            ({
                position: 'absolute',
                backgroundColor: theme.overlay,
                width: '100%',
                height: '100%',
                opacity: current.progress.interpolate({
                    inputRange: [0, 1],
                    outputRange: [0, variables.overlayOpacity],
                    extrapolate: 'clamp',
                }),
            } satisfies ViewStyle),

        appContent: {
            backgroundColor: theme.appBG,
            overflow: 'hidden',
        },

        appContentHeader: {
            height: variables.contentHeaderHeight,
            justifyContent: 'center',
            display: 'flex',
            paddingRight: 20,
        },

        appContentHeaderTitle: {
            alignItems: 'center',
            flexDirection: 'row',
        },

        LHNToggle: {
            alignItems: 'center',
            height: variables.contentHeaderHeight,
            justifyContent: 'center',
            paddingRight: 10,
            paddingLeft: 20,
        },

        LHNToggleIcon: {
            height: 15,
            width: 18,
        },

        chatContentScrollViewWithHeaderLoader: {
            paddingTop: CONST.CHAT_HEADER_LOADER_HEIGHT,
        },

        chatContentScrollView: {
            justifyContent: 'flex-end',
            paddingBottom: 16,
        },

        // Chat Item
        chatItem: {
            display: 'flex',
            flexDirection: 'row',
            paddingTop: 8,
            paddingBottom: 8,
            paddingLeft: 20,
            paddingRight: 20,
        },

        chatItemRightGrouped: {
            flexGrow: 1,
            flexShrink: 1,
            flexBasis: 0,
            position: 'relative',
            marginLeft: variables.chatInputSpacing,
        },

        chatItemRight: {
            flexGrow: 1,
            flexShrink: 1,
            flexBasis: 0,
            position: 'relative',
        },

        chatItemMessageHeader: {
            alignItems: 'center',
            display: 'flex',
            flexDirection: 'row',
            flexWrap: 'nowrap',
        },

        chatItemMessageHeaderSender: {
            color: theme.heading,
            fontFamily: FontUtils.fontFamily.platform.EXP_NEUE_BOLD,
            fontSize: variables.fontSizeNormal,
            fontWeight: FontUtils.fontWeight.bold,
            lineHeight: variables.lineHeightXLarge,
            ...wordBreak.breakWord,
        },

        chatItemMessageHeaderTimestamp: {
            flexShrink: 0,
            color: theme.textSupporting,
            fontSize: variables.fontSizeSmall,
            paddingTop: 2,
        },

        chatItemMessage: {
            color: theme.text,
            fontSize: variables.fontSizeNormal,
            fontFamily: FontUtils.fontFamily.platform.EXP_NEUE,
            lineHeight: variables.lineHeightXLarge,
            maxWidth: '100%',
            ...cursor.cursorAuto,
            ...whiteSpace.preWrap,
            ...wordBreak.breakWord,
        },

        renderHTMLTitle: {
            color: theme.text,
            fontSize: variables.fontSizeNormal,
            fontFamily: FontUtils.fontFamily.platform.EXP_NEUE,
            lineHeight: variables.lineHeightXLarge,
            maxWidth: '100%',
            ...whiteSpace.preWrap,
            ...wordBreak.breakWord,
        },

        renderHTML: {
            maxWidth: '100%',
            ...whiteSpace.preWrap,
            ...wordBreak.breakWord,
        },

        chatItemComposeWithFirstRow: {
            minHeight: 90,
        },

        chatItemFullComposeRow: {
            ...sizing.h100,
        },

        chatItemComposeBoxColor: {
            borderColor: theme.border,
        },

        chatItemComposeBoxFocusedColor: {
            borderColor: theme.borderFocus,
        },

        chatItemComposeBox: {
            backgroundColor: theme.componentBG,
            borderWidth: 1,
            borderRadius: variables.componentBorderRadiusRounded,
            minHeight: variables.componentSizeMedium,
        },

        chatItemFullComposeBox: {
            ...flex.flex1,
            ...sizing.h100,
        },

        chatFooter: {
            paddingLeft: 20,
            paddingRight: 20,
            display: 'flex',
            backgroundColor: theme.appBG,
        },

        chatFooterFullCompose: {
            flex: 1,
        },

        chatItemDraft: {
            display: 'flex',
            flexDirection: 'row',
            paddingTop: 8,
            paddingBottom: 8,
            paddingLeft: 20,
            paddingRight: 20,
        },

        chatItemReactionsDraftRight: {
            marginLeft: 52,
        },
        chatFooterAtTheTop: {
            flexGrow: 1,
            justifyContent: 'flex-start',
        },

        // Be extremely careful when editing the compose styles, as it is easy to introduce regressions.
        // Make sure you run the following tests against any changes: #12669
        textInputCompose: addOutlineWidth(
            theme,
            {
                backgroundColor: theme.componentBG,
                borderColor: theme.border,
                color: theme.text,
                fontFamily: FontUtils.fontFamily.platform.EXP_NEUE,
                fontSize: variables.fontSizeNormal,
                borderWidth: 0,
                height: 'auto',
                lineHeight: variables.lineHeightXLarge,
                ...overflowXHidden,

                // On Android, multiline TextInput with height: 'auto' will show extra padding unless they are configured with
                // paddingVertical: 0, alignSelf: 'center', and verticalAlign: 'middle'

                paddingHorizontal: variables.avatarChatSpacing,
                paddingTop: 0,
                paddingBottom: 0,
                alignSelf: 'center',
                verticalAlign: 'middle',
            },
            0,
        ),

        textInputFullCompose: {
            alignSelf: 'stretch',
            flex: 1,
            maxHeight: '100%',
            verticalAlign: 'top',
        },

        textInputCollapseCompose: {
            maxHeight: '100%',
            flex: 4,
        },

        // composer padding should not be modified unless thoroughly tested against the cases in this PR: #12669
        textInputComposeSpacing: {
            paddingVertical: 5,
            ...flex.flexRow,
            flex: 1,
        },

        textInputComposeBorder: {
            borderLeftWidth: 1,
            borderColor: theme.border,
        },

        chatItemSubmitButton: {
            alignSelf: 'flex-end',
            borderRadius: variables.componentBorderRadiusRounded,
            backgroundColor: theme.transparent,
            height: 40,
            padding: 10,
            margin: 3,
            justifyContent: 'center',
        },

        emojiPickerContainer: {
            backgroundColor: theme.componentBG,
        },

        emojiHeaderContainer: {
            backgroundColor: theme.componentBG,
            display: 'flex',
            height: CONST.EMOJI_PICKER_HEADER_HEIGHT,
            justifyContent: 'center',
        },

        emojiSkinToneTitle: {
            ...spacing.pv1,
            fontFamily: FontUtils.fontFamily.platform.EXP_NEUE_BOLD,
            fontWeight: FontUtils.fontWeight.bold,
            color: theme.heading,
            fontSize: variables.fontSizeSmall,
        },

        // Emoji Picker Styles
        emojiText: {
            textAlign: 'center',
            fontSize: variables.emojiSize,
            ...spacing.pv0,
            ...spacing.ph0,
            lineHeight: variables.emojiLineHeight,
        },

        emojiItem: {
            width: '100%',
            textAlign: 'center',
            borderRadius: 8,
            paddingTop: 2,
            paddingBottom: 2,
            height: CONST.EMOJI_PICKER_ITEM_HEIGHT,
            flexShrink: 1,
            ...userSelect.userSelectNone,
        },

        emojiItemHighlighted: {
            transition: '0.2s ease',
            backgroundColor: theme.buttonDefaultBG,
        },

        emojiItemKeyboardHighlighted: {
            transition: '0.2s ease',
            borderWidth: 1,
            borderColor: theme.link,
            borderRadius: variables.buttonBorderRadius,
        },

        categoryShortcutButton: {
            flex: 1,
            borderRadius: 8,
            height: CONST.EMOJI_PICKER_ITEM_HEIGHT,
            alignItems: 'center',
            justifyContent: 'center',
        },

        chatItemEmojiButton: {
            alignSelf: 'flex-end',
            borderRadius: variables.buttonBorderRadius,
            height: 40,
            marginVertical: 3,
            paddingHorizontal: 10,
            justifyContent: 'center',
        },

        editChatItemEmojiWrapper: {
            marginRight: 3,
            alignSelf: 'flex-end',
        },

        composerSizeButton: {
            alignSelf: 'center',
            height: 32,
            width: 32,
            padding: 6,
            margin: 3,
            borderRadius: variables.componentBorderRadiusRounded,
            backgroundColor: theme.transparent,
            justifyContent: 'center',
        },

        chatItemAttachmentPlaceholder: {
            backgroundColor: theme.sidebar,
            borderColor: theme.border,
            borderWidth: 1,
            borderRadius: variables.componentBorderRadiusNormal,
            height: 150,
            textAlign: 'center',
            verticalAlign: 'middle',
            width: 200,
        },

        sidebarVisible: {
            borderRightWidth: 1,
        },

        sidebarHidden: {
            width: 0,
            borderRightWidth: 0,
        },

        exampleCheckImage: {
            width: '100%',
            height: 80,
            borderColor: theme.border,
            borderWidth: 1,
            borderRadius: variables.componentBorderRadiusNormal,
        },

        singleAvatar: {
            height: 24,
            width: 24,
            backgroundColor: theme.icon,
            borderRadius: 12,
        },

        singleAvatarSmall: {
            height: 16,
            width: 16,
            backgroundColor: theme.icon,
            borderRadius: 8,
        },

        singleAvatarMedium: {
            height: 52,
            width: 52,
            backgroundColor: theme.icon,
            borderRadius: 52,
        },

        secondAvatar: {
            position: 'absolute',
            right: -18,
            bottom: -18,
            borderWidth: 2,
            borderRadius: 14,
            borderColor: 'transparent',
        },

        secondAvatarSmall: {
            position: 'absolute',
            right: -14,
            bottom: -14,
            borderWidth: 2,
            borderRadius: 10,
            borderColor: 'transparent',
        },

        secondAvatarMedium: {
            position: 'absolute',
            right: -36,
            bottom: -36,
            borderWidth: 3,
            borderRadius: 52,
            borderColor: 'transparent',
        },

        secondAvatarSubscript: {
            position: 'absolute',
            right: -6,
            bottom: -6,
        },

        secondAvatarSubscriptCompact: {
            position: 'absolute',
            bottom: -4,
            right: -4,
        },

        secondAvatarSubscriptSmallNormal: {
            position: 'absolute',
            bottom: 0,
            right: 0,
        },

        secondAvatarInline: {
            bottom: -3,
            right: -25,
            borderWidth: 3,
            borderRadius: 18,
            borderColor: theme.cardBorder,
            backgroundColor: theme.appBG,
        },

        avatarLarge: {
            width: variables.avatarSizeLarge,
            height: variables.avatarSizeLarge,
        },

        avatarXLarge: {
            width: variables.avatarSizeXLarge,
            height: variables.avatarSizeXLarge,
        },

        avatarInnerText: {
            color: theme.textLight,
            fontSize: variables.fontSizeSmall,
            lineHeight: undefined,
            marginLeft: -3,
            textAlign: 'center',
        },

        avatarInnerTextSmall: {
            color: theme.text,
            fontSize: variables.fontSizeExtraSmall,
            lineHeight: undefined,
            marginLeft: -2,
            textAlign: 'center',
        },

        emptyAvatar: {
            height: variables.avatarSizeNormal,
            width: variables.avatarSizeNormal,
        },

        emptyAvatarSmallNormal: {
            height: variables.avatarSizeSmallNormal,
            width: variables.avatarSizeSmallNormal,
        },

        emptyAvatarSmall: {
            height: variables.avatarSizeSmall,
            width: variables.avatarSizeSmall,
        },

        emptyAvatarSmaller: {
            height: variables.avatarSizeSmaller,
            width: variables.avatarSizeSmaller,
        },

        emptyAvatarMedium: {
            height: variables.avatarSizeMedium,
            width: variables.avatarSizeMedium,
        },

        emptyAvatarLarge: {
            height: variables.avatarSizeLarge,
            width: variables.avatarSizeLarge,
        },

        emptyAvatarMargin: {
            marginRight: variables.avatarChatSpacing,
        },

        emptyAvatarMarginChat: {
            marginRight: variables.avatarChatSpacing - 12,
        },

        emptyAvatarMarginSmall: {
            marginRight: variables.avatarChatSpacing - 4,
        },

        emptyAvatarMarginSmaller: {
            marginRight: variables.avatarChatSpacing - 4,
        },

        subscriptIcon: {
            position: 'absolute',
            bottom: -4,
            right: -4,
            width: 20,
            height: 20,
            backgroundColor: theme.buttonDefaultBG,
        },

        borderTop: {
            borderTopWidth: variables.borderTopWidth,
            borderColor: theme.border,
        },

        borderTopRounded: {
            borderTopWidth: 1,
            borderColor: theme.border,
            borderTopLeftRadius: variables.componentBorderRadiusNormal,
            borderTopRightRadius: variables.componentBorderRadiusNormal,
        },

        borderBottomRounded: {
            borderBottomWidth: 1,
            borderColor: theme.border,
            borderBottomLeftRadius: variables.componentBorderRadiusNormal,
            borderBottomRightRadius: variables.componentBorderRadiusNormal,
        },

        borderBottom: {
            borderBottomWidth: 1,
            borderColor: theme.border,
        },

        borderNone: {
            borderWidth: 0,
            borderBottomWidth: 0,
        },

        borderRight: {
            borderRightWidth: 1,
            borderColor: theme.border,
        },

        borderLeft: {
            borderLeftWidth: 1,
            borderColor: theme.border,
        },

        pointerEventsNone,

        pointerEventsAuto,

        pointerEventsBoxNone,

        headerBar: {
            overflow: 'hidden',
            justifyContent: 'center',
            display: 'flex',
            paddingLeft: 20,
            height: variables.contentHeaderHeight,
            width: '100%',
        },

        headerBarDesktopHeight: {
            height: variables.contentHeaderDesktopHeight,
        },

        imageViewContainer: {
            width: '100%',
            height: '100%',
            alignItems: 'center',
            justifyContent: 'center',
        },

        imageModalPDF: {
            flex: 1,
            backgroundColor: theme.modalBackground,
        },

        PDFView: {
            // `display: grid` is not supported in native platforms!
            // It's being used on Web/Desktop only to vertically center short PDFs,
            // while preventing the overflow of the top of long PDF files.
            ...display.dGrid,
            width: '100%',
            height: '100%',
            justifyContent: 'center',
            overflow: 'hidden',
            alignItems: 'center',
        },

        PDFViewList: {
            overflowX: 'hidden',
            // There properties disable "focus" effect on list
            boxShadow: 'none',
            outline: 'none',
        },

        getPDFPasswordFormStyle: (isSmallScreenWidth: boolean) =>
            ({
                width: isSmallScreenWidth ? '100%' : 350,
                ...(isSmallScreenWidth && flex.flex1),
            } satisfies ViewStyle),

        centeredModalStyles: (isSmallScreenWidth: boolean, isFullScreenWhenSmall: boolean) =>
            ({
                borderWidth: isSmallScreenWidth && !isFullScreenWhenSmall ? 1 : 0,
                marginHorizontal: isSmallScreenWidth ? 0 : 20,
            } satisfies ViewStyle),

        imageModalImageCenterContainer: {
            alignItems: 'center',
            flex: 1,
            justifyContent: 'center',
            width: '100%',
        },

        defaultAttachmentView: {
            backgroundColor: theme.sidebar,
            borderRadius: variables.componentBorderRadiusNormal,
            borderWidth: 1,
            borderColor: theme.border,
            flexDirection: 'row',
            padding: 20,
            alignItems: 'center',
        },

        notFoundTextHeader: {
            ...headlineFont,
            color: theme.heading,
            fontSize: variables.fontSizeXLarge,
            lineHeight: variables.lineHeightXXLarge,
            marginTop: 20,
            marginBottom: 8,
            textAlign: 'center',
        },

        blockingViewContainer: {
            paddingBottom: variables.contentHeaderHeight,
            maxWidth: 400,
            alignSelf: 'center',
        },

        forcedBlockingViewContainer: {
            ...positioning.pFixed,
            top: 0,
            left: 0,
            right: 0,
            bottom: 0,
            backgroundColor: theme.appBG,
        },

        defaultModalContainer: {
            backgroundColor: theme.componentBG,
            borderColor: theme.transparent,
        },

        reportActionContextMenuMiniButton: {
            height: 28,
            width: 28,
            ...flex.alignItemsCenter,
            ...flex.justifyContentCenter,
            ...{borderRadius: variables.buttonBorderRadius},
        },

        reportActionSystemMessageContainer: {
            marginLeft: 42,
        },

        reportDetailsTitleContainer: {
            ...display.dFlex,
            ...flex.flexColumn,
            ...flex.alignItemsCenter,
            paddingHorizontal: 20,
            paddingBottom: 20,
        },

        reportDetailsRoomInfo: {
            ...flex.flex1,
            ...display.dFlex,
            ...flex.flexColumn,
            ...flex.alignItemsCenter,
        },

        reportSettingsVisibilityText: {
            textTransform: 'capitalize',
        },

        settingsPageBackground: {
            flexDirection: 'column',
            width: '100%',
            flexGrow: 1,
        },

        settingsPageBody: {
            width: '100%',
            justifyContent: 'space-around',
        },

        twoFactorAuthSection: {
            backgroundColor: theme.appBG,
            padding: 0,
        },

        twoFactorAuthCodesBox: ({isExtraSmallScreenWidth, isSmallScreenWidth}: TwoFactorAuthCodesBoxParams) => {
            let paddingHorizontal = spacing.ph9;

            if (isSmallScreenWidth) {
                paddingHorizontal = spacing.ph4;
            }

            if (isExtraSmallScreenWidth) {
                paddingHorizontal = spacing.ph2;
            }

            return {
                alignItems: 'center',
                justifyContent: 'center',
                backgroundColor: theme.highlightBG,
                paddingVertical: 28,
                borderRadius: 16,
                marginTop: 32,
                ...paddingHorizontal,
            } satisfies ViewStyle;
        },

        twoFactorLoadingContainer: {
            alignItems: 'center',
            justifyContent: 'center',
            height: 210,
        },

        twoFactorAuthCodesContainer: {
            alignItems: 'center',
            justifyContent: 'center',
            flexDirection: 'row',
            flexWrap: 'wrap',
            gap: 12,
        },

        twoFactorAuthCode: {
            fontFamily: FontUtils.fontFamily.platform.MONOSPACE,
            width: 112,
            textAlign: 'center',
        },

        twoFactorAuthCodesButtonsContainer: {
            flexDirection: 'row',
            justifyContent: 'center',
            gap: 12,
            marginTop: 20,
            flexWrap: 'wrap',
        },

        twoFactorAuthCodesButton: {
            minWidth: 112,
        },

        twoFactorAuthCopyCodeButton: {
            minWidth: 110,
        },

        anonymousRoomFooter: (isSmallSizeLayout: boolean) =>
            ({
                flexDirection: isSmallSizeLayout ? 'column' : 'row',
                ...(!isSmallSizeLayout && {
                    alignItems: 'center',
                    justifyContent: 'space-between',
                }),
                padding: 20,
                backgroundColor: theme.cardBG,
                borderRadius: variables.componentBorderRadiusLarge,
                overflow: 'hidden',
            } satisfies ViewStyle & TextStyle),
        anonymousRoomFooterWordmarkAndLogoContainer: (isSmallSizeLayout: boolean) =>
            ({
                flexDirection: 'row',
                alignItems: 'center',
                ...(isSmallSizeLayout && {
                    justifyContent: 'space-between',
                    marginTop: 16,
                }),
            } satisfies ViewStyle),
        anonymousRoomFooterLogo: {
            width: 88,
            marginLeft: 0,
            height: 20,
        },
        anonymousRoomFooterLogoTaglineText: {
            fontFamily: FontUtils.fontFamily.platform.EXP_NEUE,
            fontSize: variables.fontSizeMedium,
            color: theme.text,
        },
        signInButtonAvatar: {
            width: 80,
        },

        anonymousRoomFooterSignInButton: {
            width: 110,
        },

        roomHeaderAvatarSize: {
            height: variables.componentSizeLarge,
            width: variables.componentSizeLarge,
        },

        roomHeaderAvatar: {
            backgroundColor: theme.appBG,
            borderRadius: 100,
            borderColor: theme.componentBG,
            borderWidth: 4,
        },

        roomHeaderAvatarOverlay: {
            position: 'absolute',
            top: 0,
            right: 0,
            bottom: 0,
            left: 0,
            backgroundColor: theme.overlay,
            opacity: variables.overlayOpacity,
            borderRadius: 88,
        },

        rootNavigatorContainerStyles: (isSmallScreenWidth: boolean) => ({marginLeft: isSmallScreenWidth ? 0 : variables.sideBarWidth, flex: 1} satisfies ViewStyle),
        RHPNavigatorContainerNavigatorContainerStyles: (isSmallScreenWidth: boolean) => ({marginLeft: isSmallScreenWidth ? 0 : variables.sideBarWidth, flex: 1} satisfies ViewStyle),

        avatarInnerTextChat: {
            color: theme.text,
            fontSize: variables.fontSizeXLarge,
            fontFamily: FontUtils.fontFamily.platform.EXP_NEW_KANSAS_MEDIUM,
            textAlign: 'center',
            fontWeight: 'normal',
            position: 'absolute',
            width: 88,
            left: -16,
        },

        pageWrapper: {
            width: '100%',
            alignItems: 'center',
            padding: 20,
        },
        numberPadWrapper: {
            width: '100%',
            alignItems: 'center',
            paddingHorizontal: 20,
        },

        avatarSectionWrapper: {
            width: '100%',
            alignItems: 'center',
            paddingHorizontal: 20,
            paddingBottom: 20,
        },

        avatarSectionWrapperSkeleton: {
            width: '100%',
            paddingHorizontal: 20,
            paddingBottom: 20,
        },

        avatarSectionWrapperSettings: {
            width: '100%',
            alignItems: 'center',
        },

        accountSettingsSectionContainer: {
            borderBottomWidth: 1,
            borderBottomColor: theme.border,
            ...spacing.mt0,
            ...spacing.mb0,
            ...spacing.pt0,
        },

        centralPaneAnimation: {
            height: CONST.CENTRAL_PANE_ANIMATION_HEIGHT,
        },

        sectionTitle: {
            ...spacing.pt2,
            ...spacing.pr3,
            ...spacing.pb4,
            paddingLeft: 13,
            fontSize: 13,
            fontFamily: FontUtils.fontFamily.platform.EXP_NEUE,
            fontWeight: 400,
            lineHeight: 16,
            color: theme.textSupporting,
        },

        accountSettingsSectionTitle: {
            fontFamily: FontUtils.fontFamily.platform.EXP_NEUE_BOLD,
            fontWeight: FontUtils.fontWeight.bold,
        },

        sectionMenuItem: {
            borderRadius: 8,
            paddingHorizontal: 8,
            height: 56,
            alignItems: 'center',
        },

        qrShareSection: {
            width: 264,
        },

        sectionMenuItemTopDescription: {
            ...spacing.ph8,
            ...spacing.mhn8,
            width: 'auto',
        },

        selectCircle: {
            width: variables.componentSizeSmall,
            height: variables.componentSizeSmall,
            borderColor: theme.border,
            borderWidth: 1,
            borderRadius: variables.componentSizeSmall / 2,
            justifyContent: 'center',
            alignItems: 'center',
            backgroundColor: theme.componentBG,
            marginLeft: 8,
        },

        optionSelectCircle: {
            borderRadius: variables.componentSizeSmall / 2 + 1,
            padding: 1,
        },

        unreadIndicatorContainer: {
            position: 'absolute',
            top: -10,
            left: 0,
            width: '100%',
            height: 20,
            paddingHorizontal: 20,
            flexDirection: 'row',
            alignItems: 'center',
            zIndex: 1,
            ...cursor.cursorDefault,
        },

        unreadIndicatorLine: {
            height: 1,
            backgroundColor: theme.unreadIndicator,
            flexGrow: 1,
            marginRight: 8,
            opacity: 0.5,
        },

        threadDividerLine: {
            height: 1,
            backgroundColor: theme.border,
            flexGrow: 1,
            marginHorizontal: 20,
        },

        unreadIndicatorText: {
            color: theme.unreadIndicator,
            fontFamily: FontUtils.fontFamily.platform.EXP_NEUE_BOLD,
            fontSize: variables.fontSizeSmall,
            fontWeight: FontUtils.fontWeight.bold,
            textTransform: 'capitalize',
        },

        flipUpsideDown: {
            transform: `rotate(180deg)`,
        },

        navigationScreenCardStyle: {
            backgroundColor: theme.appBG,
            height: '100%',
        },

        navigationOnboardingScreenCardStyle: {
            backgroundColor: 'transparent',
            width: '100%',
            height: '100%',
        },

        invisible: {
            position: 'absolute',
            opacity: 0,
        },

        invisiblePopover: {
            position: 'absolute',
            opacity: 0,
            left: -9999,
        },

        containerWithSpaceBetween: {
            justifyContent: 'space-between',
            width: '100%',
            flex: 1,
        },

        detailsPageSectionContainer: {
            alignSelf: 'flex-start',
        },

        attachmentCarouselContainer: {
            height: '100%',
            width: '100%',
            display: 'flex',
            justifyContent: 'center',
            ...cursor.cursorUnset,
        },

        attachmentArrow: {
            zIndex: 23,
            position: 'absolute',
        },

        attachmentRevealButtonContainer: {
            flex: 1,
            alignItems: 'center',
            justifyContent: 'center',
            ...spacing.ph4,
        },

        arrowIcon: {
            height: 40,
            width: 40,
            alignItems: 'center',
            paddingHorizontal: 0,
            paddingTop: 0,
            paddingBottom: 0,
        },

        switchTrack: {
            width: 50,
            height: 28,
            justifyContent: 'center',
            borderRadius: 20,
            padding: 15,
            backgroundColor: theme.success,
        },

        switchInactive: {
            backgroundColor: theme.border,
        },

        switchThumb: {
            width: 22,
            height: 22,
            borderRadius: 11,
            position: 'absolute',
            left: 4,
            backgroundColor: theme.appBG,
        },

        switchThumbTransformation: (translateX: AnimatableNumericValue) =>
            ({
                transform: [{translateX}],
            } satisfies ViewStyle),

        radioButtonContainer: {
            backgroundColor: theme.componentBG,
            borderRadius: 10,
            height: 20,
            width: 20,
            borderColor: theme.border,
            borderWidth: 1,
            justifyContent: 'center',
            alignItems: 'center',
        },

        checkedContainer: {
            backgroundColor: theme.checkBox,
        },

        magicCodeInputContainer: {
            flexDirection: 'row',
            justifyContent: 'space-between',
            minHeight: variables.inputHeight,
        },

        magicCodeInput: {
            fontSize: variables.fontSizeXLarge,
            color: theme.heading,
            lineHeight: variables.inputHeight,
        },

        // Manually style transparent, in iOS Safari, an input in a container with its opacity set to
        // 0 (completely transparent) cannot handle user interaction, hence the Paste option is never shown
        inputTransparent: {
            color: 'transparent',
            // These properties are available in browser only
            ...(Browser.getBrowser()
                ? {
                      caretColor: 'transparent',
                      WebkitTextFillColor: 'transparent',
                      // After setting the input text color to transparent, it acquires the background-color.
                      // However, it is not possible to override the background-color directly as explained in this resource: https://developer.mozilla.org/en-US/docs/Web/CSS/:autofill
                      // Therefore, the transition effect needs to be delayed.
                      transitionDelay: '99999s',
                      transitionProperty: 'background-color',
                  }
                : {}),
        },

        iouAmountText: {
            ...headlineFont,
            fontSize: variables.iouAmountTextSize,
            color: theme.heading,
            lineHeight: variables.inputHeight,
        },

        iouAmountTextInput: addOutlineWidth(
            theme,
            {
                ...headlineFont,
                fontSize: variables.iouAmountTextSize,
                color: theme.heading,
                padding: 0,
                lineHeight: undefined,
            },
            0,
        ),

        moneyRequestConfirmationAmount: {
            ...headlineFont,
            fontSize: variables.fontSizeh1,
        },

        moneyRequestMenuItem: {
            flexDirection: 'row',
            borderRadius: 0,
            justifyContent: 'space-between',
            width: '100%',
            paddingHorizontal: 20,
            paddingVertical: 12,
        },

        moneyRequestAmountContainer: {minHeight: variables.inputHeight + 2 * (variables.formErrorLineHeight + 8)},

        requestPreviewBox: {
            marginTop: 12,
            maxWidth: variables.reportPreviewMaxWidth,
        },

        moneyRequestPreviewBox: {
            backgroundColor: theme.cardBG,
            borderRadius: variables.componentBorderRadiusLarge,
            maxWidth: variables.reportPreviewMaxWidth,
            width: '100%',
        },

        moneyRequestPreviewBoxText: {
            padding: 16,
        },

        amountSplitPadding: {
            paddingTop: 2,
        },

        moneyRequestPreviewBoxLoading: {
            // When a new IOU request arrives it is very briefly in a loading state, so set the minimum height of the container to 94 to match the rendered height after loading.
            // Otherwise, the IOU request pay button will not be fully visible and the user will have to scroll up to reveal the entire IOU request container.
            // See https://github.com/Expensify/App/issues/10283.
            minHeight: 94,
            width: '100%',
        },

        moneyRequestPreviewBoxAvatar: {
            // This should "hide" the right border of the last avatar
            marginRight: -2,
            marginBottom: 0,
        },

        moneyRequestPreviewAmount: {
            ...headlineFont,
            ...whiteSpace.preWrap,
            color: theme.heading,
        },

        defaultCheckmarkWrapper: {
            marginLeft: 8,
            alignSelf: 'center',
        },

        codeWordWrapper: {
            ...codeStyles.codeWordWrapper,
        },

        codeWordStyle: {
            borderLeftWidth: 0,
            borderRightWidth: 0,
            borderTopLeftRadius: 0,
            borderBottomLeftRadius: 0,
            borderTopRightRadius: 0,
            borderBottomRightRadius: 0,
            paddingLeft: 0,
            paddingRight: 0,
            justifyContent: 'center',
            ...codeStyles.codeWordStyle,
        },

        codeFirstWordStyle: {
            borderLeftWidth: 1,
            borderTopLeftRadius: 4,
            borderBottomLeftRadius: 4,
            paddingLeft: 5,
        },

        codeLastWordStyle: {
            borderRightWidth: 1,
            borderTopRightRadius: 4,
            borderBottomRightRadius: 4,
            paddingRight: 5,
        },

        codePlainTextStyle: {
            ...codeStyles.codePlainTextStyle,
        },

        fullScreenLoading: {
            backgroundColor: theme.componentBG,
            opacity: 0.8,
            justifyContent: 'center',
            alignItems: 'center',
            zIndex: 10,
        },

        reimbursementAccountFullScreenLoading: {
            backgroundColor: theme.componentBG,
            opacity: 0.8,
            justifyContent: 'flex-start',
            alignItems: 'center',
            zIndex: 10,
        },

        hiddenElementOutsideOfWindow: {
            position: 'absolute',
            top: -10000,
            left: 0,
            opacity: 0,
        },

        growlNotificationWrapper: {
            zIndex: 2,
        },

        growlNotificationContainer: {
            flex: 1,
            justifyContent: 'flex-start',
            position: 'absolute',
            width: '100%',
            top: 20,
            ...spacing.pl5,
            ...spacing.pr5,
        },

        growlNotificationDesktopContainer: {
            maxWidth: variables.sideBarWidth,
            right: 0,
            ...positioning.pFixed,
        },

        growlNotificationTranslateY: (translateY: AnimatableNumericValue) =>
            ({
                transform: [{translateY}],
            } satisfies ViewStyle),

        makeSlideInTranslation: (translationType: Translation, fromValue: number) =>
            ({
                from: {
                    [translationType]: fromValue,
                },
                to: {
                    [translationType]: 0,
                },
            } satisfies CustomAnimation),

        growlNotificationBox: {
            backgroundColor: theme.inverse,
            borderRadius: variables.componentBorderRadiusNormal,
            alignItems: 'center',
            flexDirection: 'row',
            justifyContent: 'space-between',
            boxShadow: `${theme.shadow}`,
            ...spacing.p5,
        },

        growlNotificationText: {
            fontSize: variables.fontSizeNormal,
            fontFamily: FontUtils.fontFamily.platform.EXP_NEUE,
            width: '90%',
            lineHeight: variables.fontSizeNormalHeight,
            color: theme.textReversed,
            ...spacing.ml4,
        },

        blockquote: {
            borderLeftColor: theme.border,
            borderLeftWidth: 4,
            paddingLeft: 12,
            marginVertical: 4,
        },

        noSelect: {
            boxShadow: 'none',
            outlineStyle: 'none',
        },

        boxShadowNone: {
            boxShadow: 'none',
        },

        cardStyleNavigator: {
            overflow: 'hidden',
            height: '100%',
        },

        smallEditIcon: {
            alignItems: 'center',
            backgroundColor: theme.buttonDefaultBG,
            borderColor: theme.appBG,
            borderRadius: 20,
            borderWidth: 3,
            color: theme.textReversed,
            height: 40,
            width: 40,
            justifyContent: 'center',
        },

        smallAvatarEditIcon: {
            position: 'absolute',
            right: -8,
            bottom: -8,
        },

        primaryMediumIcon: {
            alignItems: 'center',
            backgroundColor: theme.buttonDefaultBG,
            borderRadius: 20,
            color: theme.textReversed,
            height: 40,
            width: 40,
            justifyContent: 'center',
        },

        primaryMediumText: {
            fontSize: variables.iconSizeNormal,
        },

        workspaceOwnerAvatarWrapper: {
            margin: 6,
        },

        workspaceOwnerSectionTitle: {
            marginLeft: 6,
        },

        workspaceTypeWrapper: {
            margin: 3,
        },

        workspaceTypeSectionTitle: {
            marginLeft: 3,
        },

        autoGrowHeightMultilineInput: {
            maxHeight: 115,
        },

        peopleRow: {
            width: '100%',
            flexDirection: 'row',
            justifyContent: 'space-between',
            alignItems: 'center',
            ...spacing.ph5,
        },

        peopleRowBorderBottom: {
            borderColor: theme.border,
            borderBottomWidth: 1,
            ...spacing.pb2,
        },

        peopleBadge: {
            backgroundColor: theme.icon,
            ...spacing.ph3,
            ...spacing.ml3,
        },

        peopleBadgeText: {
            color: theme.textReversed,
            fontSize: variables.fontSizeSmall,
            lineHeight: variables.lineHeightNormal,
            ...whiteSpace.noWrap,
        },

        offlineFeedback: {
            deleted: {
                textDecorationLine: 'line-through',
                textDecorationStyle: 'solid',
            },
            pending: {
                opacity: 0.5,
            },
            error: {
                flexDirection: 'row',
                alignItems: 'center',
            },
            container: {
                ...spacing.pv2,
            },
            textContainer: {
                flexDirection: 'column',
                flex: 1,
            },
            text: {
                color: theme.textSupporting,
                verticalAlign: 'middle',
                fontSize: variables.fontSizeLabel,
            },
            errorDot: {
                marginRight: 12,
            },
        },

        dotIndicatorMessage: {
            display: 'flex',
            flexDirection: 'row',
            alignItems: 'center',
        },

        locationErrorLinkText: {
            textAlignVertical: 'center',
            fontSize: variables.fontSizeLabel,
        },

        sidebarPopover: {
            width: variables.sideBarWidth - 68,
        },

        shortTermsBorder: {
            borderWidth: 1,
            borderColor: theme.border,
        },

        shortTermsHorizontalRule: {
            borderBottomWidth: 1,
            borderColor: theme.border,
            ...spacing.mh3,
        },

        shortTermsLargeHorizontalRule: {
            borderWidth: 1,
            borderColor: theme.border,
            ...spacing.mh3,
        },

        shortTermsRow: {
            flexDirection: 'row',
            padding: 12,
        },

        termsCenterRight: {
            marginTop: 'auto',
            marginBottom: 'auto',
        },

        shortTermsBoldHeadingSection: {
            paddingRight: 12,
            paddingLeft: 12,
            marginTop: 12,
        },

        shortTermsHeadline: {
            ...headlineFont,
            ...whiteSpace.preWrap,
            color: theme.heading,
            fontSize: variables.fontSizeXXXLarge,
            lineHeight: variables.lineHeightXXXLarge,
        },

        longTermsRow: {
            flexDirection: 'row',
            marginTop: 20,
        },

        collapsibleSectionBorder: {
            borderBottomWidth: 2,
            borderBottomColor: theme.border,
        },

        communicationsLinkHeight: {
            height: variables.communicationsLinkHeight,
        },

        floatingMessageCounterWrapper: {
            position: 'absolute',
            left: '50%',
            top: 0,
            zIndex: 100,
            ...visibility.hidden,
        },

        floatingMessageCounterWrapperAndroid: {
            left: 0,
            width: '100%',
            alignItems: 'center',
            position: 'absolute',
            top: 0,
            zIndex: 100,
            ...visibility.hidden,
        },

        floatingMessageCounterSubWrapperAndroid: {
            left: '50%',
            width: 'auto',
        },

        floatingMessageCounter: {
            left: '-50%',
            ...visibility.visible,
        },

        floatingMessageCounterTransformation: (translateY: AnimatableNumericValue) =>
            ({
                transform: [{translateY}],
            } satisfies ViewStyle),

        confirmationAnimation: {
            height: 180,
            width: 180,
            marginBottom: 20,
        },

        googleSearchTextInputContainer: {
            flexDirection: 'column',
        },

        googleSearchSeparator: {
            height: 1,
            backgroundColor: theme.border,
        },

        googleSearchText: {
            color: theme.text,
            fontSize: variables.fontSizeNormal,
            lineHeight: variables.fontSizeNormalHeight,
            fontFamily: FontUtils.fontFamily.platform.EXP_NEUE,
            flex: 1,
        },

        searchPressable: {
            height: variables.componentSizeNormal,
        },

        searchContainer: {
            flex: 1,
            flexDirection: 'row',
            alignItems: 'center',
            gap: 8,
            paddingHorizontal: 24,
            backgroundColor: theme.hoverComponentBG,
            borderRadius: variables.componentBorderRadiusRounded,
            justifyContent: 'center',
        },

        searchContainerHovered: {
            backgroundColor: theme.border,
        },

        searchInputStyle: {
            color: theme.textSupporting,
            fontSize: 13,
            lineHeight: 16,
        },

        threeDotsPopoverOffset: (windowWidth: number) =>
            ({
                ...getPopOverVerticalOffset(60),
                horizontal: windowWidth - 60,
            } satisfies AnchorPosition),

        threeDotsPopoverOffsetNoCloseButton: (windowWidth: number) =>
            ({
                ...getPopOverVerticalOffset(60),
                horizontal: windowWidth - 10,
            } satisfies AnchorPosition),

        threeDotsPopoverOffsetAttachmentModal: (windowWidth: number) =>
            ({
                ...getPopOverVerticalOffset(80),
                horizontal: windowWidth - 140,
            } satisfies AnchorPosition),

        iPhoneXSafeArea: {
            backgroundColor: theme.inverse,
            flex: 1,
        },

        transferBalancePayment: {
            borderWidth: 1,
            borderRadius: variables.componentBorderRadiusNormal,
            borderColor: theme.border,
        },

        transferBalanceSelectedPayment: {
            borderColor: theme.iconSuccessFill,
        },

        transferBalanceBalance: {
            fontSize: 48,
        },

        imageCropContainer: {
            overflow: 'hidden',
            alignItems: 'center',
            justifyContent: 'center',
            backgroundColor: theme.imageCropBackgroundColor,
            ...cursor.cursorMove,
        },

        sliderKnobTooltipView: {
            height: variables.sliderKnobSize,
            width: variables.sliderKnobSize,
            borderRadius: variables.sliderKnobSize / 2,
        },

        sliderKnob: {
            backgroundColor: theme.success,
            position: 'absolute',
            height: variables.sliderKnobSize,
            width: variables.sliderKnobSize,
            borderRadius: variables.sliderKnobSize / 2,
            left: -(variables.sliderKnobSize / 2),
            ...cursor.cursorPointer,
        },

        sliderBar: {
            backgroundColor: theme.border,
            height: variables.sliderBarHeight,
            borderRadius: variables.sliderBarHeight / 2,
            alignSelf: 'stretch',
            justifyContent: 'center',
        },

        screenCenteredContainer: {
            flex: 1,
            justifyContent: 'center',
            marginBottom: 40,
            padding: 16,
        },

        inlineSystemMessage: {
            color: theme.textSupporting,
            fontSize: variables.fontSizeLabel,
            fontFamily: FontUtils.fontFamily.platform.EXP_NEUE,
            marginLeft: 6,
        },

        fullScreen: {
            position: 'absolute',
            top: 0,
            left: 0,
            right: 0,
            bottom: 0,
        },

        invisibleOverlay: {
            backgroundColor: theme.transparent,
            zIndex: 1000,
        },

        reportDropOverlay: {
            backgroundColor: theme.dropUIBG,
            zIndex: 2,
        },

        receiptDropOverlay: {
            backgroundColor: theme.receiptDropUIBG,
            zIndex: 2,
        },

        isDraggingOver: {
            backgroundColor: theme.receiptDropUIBG,
        },

        receiptImageWrapper: (receiptImageTopPosition: number) =>
            ({
                position: 'absolute',
                top: receiptImageTopPosition,
            } satisfies ViewStyle),

        cardSectionContainer: {
            backgroundColor: theme.cardBG,
            borderRadius: variables.componentBorderRadiusCard,
            width: 'auto',
            textAlign: 'left',
            overflow: 'hidden',
            marginBottom: 20,
            marginHorizontal: variables.sectionMargin,
        },

        cardSectionIllustration: {
            width: 'auto',
            height: variables.sectionIllustrationHeight,
        },

        cardSectionTitle: {
            fontSize: variables.fontSizeLarge,
            lineHeight: variables.lineHeightXLarge,
        },

        cardMenuItem: {
            paddingLeft: 8,
            paddingRight: 0,
            borderRadius: variables.buttonBorderRadius,
            height: variables.componentSizeLarge,
            alignItems: 'center',
        },

        transferBalance: {
            width: 'auto',
            borderRadius: 0,
            height: 64,
            alignItems: 'center',
        },

        paymentMethod: {
            paddingHorizontal: 20,
            height: variables.optionRowHeight,
        },

        archivedReportFooter: {
            borderRadius: variables.componentBorderRadius,
            ...wordBreak.breakWord,
        },

        deeplinkWrapperContainer: {
            padding: 20,
            flex: 1,
            alignItems: 'center',
            justifyContent: 'center',
            backgroundColor: theme.appBG,
        },

        deeplinkWrapperMessage: {
            flex: 1,
            alignItems: 'center',
            justifyContent: 'center',
        },

        deeplinkWrapperFooter: {
            paddingTop: 80,
            paddingBottom: 45,
        },

        emojiReactionBubble: {
            borderRadius: 28,
            alignItems: 'center',
            justifyContent: 'center',
            flexDirection: 'row',
            alignSelf: 'flex-start',
        },

        emojiReactionListHeader: {
            marginTop: 8,
            paddingBottom: 20,
            borderBottomColor: theme.border,
            borderBottomWidth: 1,
            marginHorizontal: 20,
        },
        emojiReactionListHeaderBubble: {
            paddingVertical: 2,
            paddingHorizontal: 8,
            borderRadius: 28,
            backgroundColor: theme.border,
            alignItems: 'center',
            justifyContent: 'center',
            flexDirection: 'row',
            alignSelf: 'flex-start',
            marginRight: 4,
        },

        reactionListHeaderText: {
            color: theme.textSupporting,
            marginLeft: 8,
            alignSelf: 'center',
        },

        miniQuickEmojiReactionText: {
            fontSize: 18,
            lineHeight: 22,
            verticalAlign: 'middle',
        },

        emojiReactionBubbleText: {
            verticalAlign: 'middle',
        },

        stickyHeaderEmoji: (isSmallScreenWidth: boolean, windowWidth: number) =>
            ({
                position: 'absolute',
                width: isSmallScreenWidth ? windowWidth - 32 : CONST.EMOJI_PICKER_SIZE.WIDTH - 32,
                ...spacing.mh4,
            } satisfies ViewStyle),

        reactionCounterText: {
            fontSize: 13,
            marginLeft: 4,
            fontWeight: 'bold',
        },

        fontColorReactionLabel: {
            color: theme.tooltipSupportingText,
        },

        reactionEmojiTitle: {
            fontSize: variables.iconSizeLarge,
            lineHeight: variables.iconSizeXLarge,
        },

        textReactionSenders: {
            color: theme.tooltipPrimaryText,
            ...wordBreak.breakWord,
        },

        quickReactionsContainer: {
            gap: 12,
            flexDirection: 'row',
            paddingHorizontal: 25,
            paddingVertical: 12,
            justifyContent: 'space-between',
        },

        reactionListContainer: {
            maxHeight: variables.listItemHeightNormal * 5.75,
            ...spacing.pv2,
        },

        reactionListContainerFixedWidth: {
            maxWidth: variables.popoverWidth,
        },

        validateCodeDigits: {
            color: theme.text,
            fontFamily: FontUtils.fontFamily.platform.EXP_NEUE,
            fontSize: variables.fontSizeXXLarge,
            letterSpacing: 4,
        },

        footerWrapper: {
            fontSize: variables.fontSizeNormal,
            paddingTop: 64,
            maxWidth: 1100, // Match footer across all Expensify platforms
        },

        footerColumnsContainer: {
            flex: 1,
            flexWrap: 'wrap',
            marginBottom: 40,
            marginHorizontal: -16,
        },

        footerTitle: {
            fontSize: variables.fontSizeLarge,
            color: theme.success,
            marginBottom: 16,
        },

        footerRow: {
            paddingVertical: 4,
            marginBottom: 8,
            color: theme.textLight,
            fontSize: variables.fontSizeMedium,
        },

        footerBottomLogo: {
            marginTop: 40,
            width: '100%',
        },

        datePickerRoot: {
            position: 'relative',
            zIndex: 99,
        },

        datePickerPopover: {
            backgroundColor: theme.appBG,
            width: '100%',
            alignSelf: 'center',
            zIndex: 100,
            marginTop: 8,
        },

        loginHeroHeader: {
            fontFamily: FontUtils.fontFamily.platform.EXP_NEW_KANSAS_MEDIUM,
            color: theme.success,
            fontWeight: '500',
            textAlign: 'center',
        },

        newKansasLarge: {
            ...headlineFont,
            fontSize: variables.fontSizeXLarge,
            lineHeight: variables.lineHeightXXLarge,
        },

        eReceiptAmount: {
            ...headlineFont,
            fontSize: variables.fontSizeXXXLarge,
            color: colors.green400,
        },

        eReceiptAmountLarge: {
            ...headlineFont,
            fontSize: variables.fontSizeEReceiptLarge,
            textAlign: 'center',
        },

        eReceiptCurrency: {
            ...headlineFont,
            fontSize: variables.fontSizeXXLarge,
        },

        eReceiptMerchant: {
            fontFamily: FontUtils.fontFamily.platform.EXP_NEUE,
            fontSize: variables.fontSizeXLarge,
            lineHeight: variables.lineHeightXXLarge,
            color: theme.textColorfulBackground,
        },

        eReceiptWaypointTitle: {
            fontFamily: FontUtils.fontFamily.platform.EXP_NEUE,
            fontSize: variables.fontSizeSmall,
            lineHeight: variables.lineHeightSmall,
            color: colors.green400,
        },

        eReceiptWaypointAddress: {
            fontFamily: FontUtils.fontFamily.platform.MONOSPACE,
            fontSize: variables.fontSizeNormal,
            lineHeight: variables.lineHeightNormal,
            color: theme.textColorfulBackground,
        },

        eReceiptGuaranteed: {
            fontFamily: FontUtils.fontFamily.platform.MONOSPACE,
            fontSize: variables.fontSizeSmall,
            lineHeight: variables.lineHeightSmall,
            color: theme.textColorfulBackground,
        },

        eReceiptBackground: {
            ...sizing.w100,
            borderRadius: 20,
            position: 'absolute',
            top: 0,
            left: 0,
            height: 540,
        },

        eReceiptPanel: {
            ...spacing.p5,
            ...spacing.pb8,
            ...spacing.m5,
            backgroundColor: colors.green800,
            borderRadius: 20,
            width: 335,
        },

        eReceiptBackgroundThumbnail: {
            ...sizing.w100,
            position: 'absolute',
            aspectRatio: 335 / 540,
            top: 0,
            minWidth: 217,
        },

        eReceiptContainer: {
            width: 335,
            minHeight: 540,
            borderRadius: 20,
            overflow: 'hidden',
        },

        loginHeroBody: {
            fontFamily: FontUtils.fontFamily.platform.EXP_NEUE,
            fontSize: variables.fontSizeSignInHeroBody,
            color: theme.textLight,
            textAlign: 'center',
        },

        linkPreviewWrapper: {
            marginTop: 16,
            borderLeftWidth: 4,
            borderLeftColor: theme.border,
            paddingLeft: 12,
        },

        linkPreviewImage: {
            flex: 1,
            borderRadius: 8,
            marginTop: 8,
        },

        linkPreviewLogoImage: {
            height: 16,
            width: 16,
        },

        contextMenuItemPopoverMaxWidth: {
            maxWidth: 375,
        },

        formSpaceVertical: {
            height: 20,
            width: 1,
        },

        taskCheckbox: {
            height: 16,
            width: 16,
        },

        taskTitleMenuItem: {
            ...writingDirection.ltr,
            ...headlineFont,
            fontSize: variables.fontSizeXLarge,
            maxWidth: '100%',
            ...wordBreak.breakWord,
        },

        taskDescriptionMenuItem: {
            maxWidth: '100%',
            ...wordBreak.breakWord,
        },

        taskTitleDescription: {
            fontFamily: FontUtils.fontFamily.platform.EXP_NEUE,
            fontSize: variables.fontSizeLabel,
            color: theme.textSupporting,
            lineHeight: variables.lineHeightNormal,
            ...spacing.mb1,
        },

        taskMenuItemCheckbox: {
            height: 27,
            ...spacing.mr3,
        },

        reportHorizontalRule: {
            borderColor: theme.border,
            ...spacing.mh5,
        },

        assigneeTextStyle: {
            fontFamily: FontUtils.fontFamily.platform.EXP_NEUE_BOLD,
            fontWeight: FontUtils.fontWeight.bold,
            minHeight: variables.avatarSizeSubscript,
        },

        taskRightIconContainer: {
            width: variables.componentSizeNormal,
            marginLeft: 'auto',
            ...spacing.mt1,
            ...pointerEventsAuto,
            ...display.dFlex,
            ...flex.alignItemsCenter,
        },

        shareCodeContainer: {
            width: '100%',
            alignItems: 'center',
            paddingHorizontal: variables.qrShareHorizontalPadding,
            paddingVertical: 20,
            borderRadius: 20,
            overflow: 'hidden',
            borderColor: theme.borderFocus,
            borderWidth: 2,
            backgroundColor: theme.highlightBG,
        },

        splashScreenHider: {
            backgroundColor: theme.splashBG,
            alignItems: 'center',
            justifyContent: 'center',
        },

        headerEnvBadge: {
            position: 'absolute',
            bottom: -8,
            left: -8,
            height: 12,
            width: 22,
            paddingLeft: 4,
            paddingRight: 4,
            alignItems: 'center',
            zIndex: -1,
        },

        headerEnvBadgeText: {
            fontSize: 7,
            fontWeight: FontUtils.fontWeight.bold,
            lineHeight: undefined,
        },

        expensifyQrLogo: {
            alignSelf: 'stretch',
            height: 27,
            marginBottom: 20,
        },

        qrShareTitle: {
            marginTop: 15,
            textAlign: 'center',
        },

        loginButtonRow: {
            width: '100%',
            gap: 12,
            ...flex.flexRow,
            ...flex.justifyContentCenter,
        },

        loginButtonRowSmallScreen: {
            width: '100%',
            gap: 12,
            ...flex.flexRow,
            ...flex.justifyContentCenter,
            marginBottom: 10,
        },

        desktopSignInButtonContainer: {
            width: 40,
            height: 40,
        },

        signInIconButton: {
            paddingVertical: 2,
        },

        googleButtonContainer: {
            colorScheme: 'light',
            width: 40,
            height: 40,
            alignItems: 'center',
            overflow: 'hidden',
        },

        googlePillButtonContainer: {
            colorScheme: 'light',
            height: 40,
            width: 300,
            overflow: 'hidden',
        },

        thirdPartyLoadingContainer: {
            alignItems: 'center',
            justifyContent: 'center',
            height: 450,
        },

        tabSelectorButton: {
            height: variables.tabSelectorButtonHeight,
            padding: variables.tabSelectorButtonPadding,
            flexDirection: 'row',
            alignItems: 'center',
            justifyContent: 'center',
            borderRadius: variables.buttonBorderRadius,
        },

        tabSelector: {
            flexDirection: 'row',
            paddingHorizontal: 20,
            paddingBottom: 12,
        },

        tabText: (isSelected: boolean) =>
            ({
                marginLeft: 8,
                fontFamily: isSelected ? FontUtils.fontFamily.platform.EXP_NEUE_BOLD : FontUtils.fontFamily.platform.EXP_NEUE,
                fontWeight: isSelected ? FontUtils.fontWeight.bold : '400',
                color: isSelected ? theme.text : theme.textSupporting,
                lineHeight: variables.lineHeightNormal,
                fontSize: variables.fontSizeNormal,
            } satisfies TextStyle),

        tabBackground: (hovered: boolean, isFocused: boolean, background: string | Animated.AnimatedInterpolation<string>) => ({
            backgroundColor: hovered && !isFocused ? theme.highlightBG : background,
        }),

        tabOpacity: (
            hovered: boolean,
            isFocused: boolean,
            activeOpacityValue: number | Animated.AnimatedInterpolation<number>,
            inactiveOpacityValue: number | Animated.AnimatedInterpolation<number>,
        ) => ({
            opacity: hovered && !isFocused ? inactiveOpacityValue : activeOpacityValue,
        }),

        overscrollSpacer: (backgroundColor: string, height: number) =>
            ({
                backgroundColor,
                height,
                width: '100%',
                position: 'absolute',
                top: -height,
                left: 0,
                right: 0,
            } satisfies ViewStyle),

        dualColorOverscrollSpacer: {
            position: 'absolute',
            top: 0,
            left: 0,
            width: '100%',
            height: '100%',
            zIndex: -1,
        },

        willChangeTransform: {
            willChange: 'transform',
        },

        dropDownButtonCartIconContainerPadding: {
            paddingRight: 0,
            paddingLeft: 0,
        },

        dropDownButtonArrowContain: {
            marginLeft: 12,
            marginRight: 14,
        },

        dropDownButtonCartIconView: {
            borderTopRightRadius: variables.buttonBorderRadius,
            borderBottomRightRadius: variables.buttonBorderRadius,
            ...flex.flexRow,
            ...flex.alignItemsCenter,
        },

        emojiPickerButtonDropdown: {
            justifyContent: 'center',
            backgroundColor: theme.activeComponentBG,
            width: 86,
            height: 52,
            borderRadius: 26,
            alignItems: 'center',
            paddingLeft: 10,
            paddingRight: 4,
            alignSelf: 'flex-start',
            ...userSelect.userSelectNone,
        },

        emojiPickerButtonDropdownIcon: {
            fontSize: 30,
        },

        moneyRequestImage: {
            height: 200,
            borderRadius: 16,
            margin: 20,
        },

        reportPreviewBox: {
            backgroundColor: theme.cardBG,
            borderRadius: variables.componentBorderRadiusLarge,
            maxWidth: variables.reportPreviewMaxWidth,
            width: '100%',
        },

        reportPreviewBoxHoverBorder: {
            borderColor: theme.cardBG,
            backgroundColor: theme.cardBG,
        },

        reportContainerBorderRadius: {
            borderRadius: variables.componentBorderRadiusLarge,
        },

        reportPreviewBoxBody: {
            padding: 16,
        },

        reportActionItemImages: {
            flexDirection: 'row',
            margin: 4,
            borderRadius: variables.componentBorderRadiusLarge,
            overflow: 'hidden',
            height: variables.reportActionImagesSingleImageHeight,
        },

        reportActionItemImage: {
            flex: 1,
            width: '100%',
            height: '100%',
            display: 'flex',
            justifyContent: 'center',
            alignItems: 'center',
        },

        reportActionItemImageBorder: {
            borderRightWidth: 4,
            borderColor: theme.cardBG,
        },

        reportActionItemImagesMoreContainer: {
            position: 'absolute',
            bottom: 0,
            right: 0,
            display: 'flex',
        },

        reportActionItemImagesMore: {
            borderTopLeftRadius: 12,
            backgroundColor: theme.border,
            width: 40,
            height: 40,
        },

        reportActionItemImagesMoreHovered: {
            backgroundColor: theme.cardBG,
        },

        reportActionItemImagesMoreText: {
            position: 'absolute',
            marginLeft: 20,
            marginTop: 16,
            color: theme.textSupporting,
        },

        reportActionItemImagesMoreCornerTriangle: {
            position: 'absolute',
        },

        assignedCardsIconContainer: {
            height: variables.bankCardHeight,
            width: variables.bankCardWidth,
            borderRadius: 4,
            overflow: 'hidden',
            alignSelf: 'center',
        },

        bankIconContainer: {
            height: variables.bankCardWidth,
            width: variables.bankCardWidth,
            borderRadius: 8,
            overflow: 'hidden',
            alignSelf: 'center',
        },

        moneyRequestHeaderStatusBarBadge: {
            width: 68,
            height: variables.inputHeightSmall,
            borderRadius: variables.componentBorderRadiusSmall,
            display: 'flex',
            justifyContent: 'center',
            alignItems: 'center',
            backgroundColor: theme.border,
            marginRight: 12,
        },

        staticHeaderImage: {
            minHeight: 240,
        },

        emojiPickerButtonDropdownContainer: {
            flexDirection: 'row',
            alignItems: 'center',
        },

        rotate90: {
            transform: 'rotate(90deg)',
        },

        emojiStatusLHN: {
            fontSize: 9,
        },

        onboardingVideoPlayer: {
            borderRadius: 12,
        },

        sidebarStatusAvatarContainer: {
            height: 40,
            width: 40,
            backgroundColor: theme.componentBG,
            alignItems: 'center',
            justifyContent: 'center',
            borderRadius: 20,
        },
        sidebarStatusAvatar: {
            alignItems: 'center',
            justifyContent: 'center',
            backgroundColor: theme.border,
            height: 20,
            width: 20,
            borderRadius: 10,
            position: 'absolute',
            right: -4,
            bottom: -4,
            borderColor: theme.highlightBG,
            borderWidth: 2,
        },
        moneyRequestViewImage: {
            ...spacing.mh5,
            ...spacing.mv3,
            overflow: 'hidden',
            borderWidth: 2,
            borderColor: theme.cardBG,
            borderRadius: variables.componentBorderRadiusLarge,
            height: 200,
            maxWidth: 400,
        },

        moneyRequestAttachReceipt: {
            backgroundColor: theme.highlightBG,
            borderColor: theme.border,
            borderWidth: 1,
        },

        mapViewContainer: {
            ...flex.flex1,
            minHeight: 300,
        },

        mapView: {
            ...flex.flex1,
            overflow: 'hidden',
            backgroundColor: theme.highlightBG,
        },

        mapEditView: {
            borderRadius: variables.componentBorderRadiusXLarge,
            borderWidth: variables.componentBorderWidth,
            borderColor: theme.appBG,
        },

        mapViewOverlay: {
            flex: 1,
            position: 'absolute',
            left: 0,
            top: 0,
            borderRadius: variables.componentBorderRadiusLarge,
            overflow: 'hidden',
            backgroundColor: theme.highlightBG,
            ...sizing.w100,
            ...sizing.h100,
        },

        confirmationListMapItem: {
            ...spacing.mv2,
            ...spacing.mh5,
            height: 200,
        },

        mapDirection: {
            lineColor: theme.success,
            lineWidth: 7,
        },

        mapDirectionLayer: {
            layout: {'line-join': 'round', 'line-cap': 'round'},
            paint: {'line-color': theme.success, 'line-width': 7},
        },

        mapPendingView: {
            backgroundColor: theme.highlightBG,
            ...flex.flex1,
            borderRadius: variables.componentBorderRadiusLarge,
        },
        userReportStatusEmoji: {
            flexShrink: 0,
            fontSize: variables.fontSizeNormal,
            marginRight: 4,
        },
        timePickerInput: {
            fontSize: 69,
            minWidth: 56,
            alignSelf: 'center',
        },
        timePickerWidth100: {
            width: 100,
        },
        timePickerHeight100: {
            height: 100,
        },
        timePickerSemiDot: {
            fontSize: 69,
            height: 84,
            alignSelf: 'center',
        },
        timePickerSwitcherContainer: {
            flexDirection: 'row',
            alignItems: 'flex-start',
            justifyContent: 'center',
        },
        selectionListRadioSeparator: {
            height: StyleSheet.hairlineWidth,
            backgroundColor: theme.border,
            marginHorizontal: 20,
        },

        draggableTopBar: {
            height: 30,
            width: '100%',
        },
        menuItemError: {
            position: 'absolute',
            bottom: -4,
            left: 20,
            right: 20,
        },
        formHelperMessage: {
            height: 32,
        },
        timePickerInputExtraSmall: {
            fontSize: 50,
        },
        setTimeFormButtonContainer: {
            minHeight: 54,
        },
        timePickerInputsContainer: {
            maxHeight: 100,
        },
        timePickerButtonErrorText: {
            position: 'absolute',
            top: -36,
        },

        chatBottomLoader: {
            position: 'absolute',
            top: 0,
            bottom: 0,
            left: 0,
            right: 0,
            height: CONST.CHAT_HEADER_LOADER_HEIGHT,
        },

        videoContainer: {
            ...flex.flex1,
            ...flex.alignItemsCenter,
            ...flex.justifyContentCenter,
            ...objectFit.oFCover,
        },

        singleOptionSelectorRow: {
            ...flex.flexRow,
            ...flex.alignItemsCenter,
            gap: 12,
            marginBottom: 16,
        },

        holdRequestInline: {
            ...headlineFont,
            ...whiteSpace.preWrap,
            color: theme.heading,
            fontSize: variables.fontSizeXLarge,
            lineHeight: variables.lineHeightXXLarge,

            backgroundColor: colors.red,
            borderRadius: variables.componentBorderRadiusMedium,
            overflow: 'hidden',

            paddingHorizontal: 8,
            paddingVertical: 4,
        },

        walletCard: {
            borderRadius: variables.componentBorderRadiusLarge,
            position: 'relative',
            alignSelf: 'center',
            overflow: 'hidden',
        },

        walletCardMenuItem: {
            fontFamily: FontUtils.fontFamily.platform.EXP_NEUE_BOLD,
            fontWeight: FontUtils.fontWeight.bold,
            color: theme.text,
            fontSize: variables.fontSizeNormal,
            lineHeight: variables.lineHeightXLarge,
        },

        walletCardHolder: {
            position: 'absolute',
            left: 16,
            bottom: 16,
            width: variables.cardNameWidth,
            color: theme.textLight,
            fontSize: variables.fontSizeSmall,
            lineHeight: variables.lineHeightLarge,
        },

        walletBalance: {
            lineHeight: undefined,
            fontSize: 45,
            paddingTop: 0,
            paddingBottom: 0,
        },

        walletRedDotSectionTitle: {
            color: theme.text,
            fontWeight: FontUtils.fontWeight.bold,
            fontSize: variables.fontSizeNormal,
            lineHeight: variables.lineHeightXLarge,
        },

        walletRedDotSectionText: {
            color: theme.darkSupportingText,
            fontSize: variables.fontSizeLabel,
            lineHeight: variables.lineHeightNormal,
        },

        walletLockedMessage: {
            color: theme.text,
            fontSize: variables.fontSizeNormal,
            lineHeight: variables.lineHeightXLarge,
        },

        workspaceSection: {
            maxWidth: variables.workspaceSectionMaxWidth + variables.sectionMargin * 2,
        },

        workspaceSectionMobile: {
            width: '100%',
            alignSelf: 'center',
        },

        aspectRatioLottie: (animation: DotLottieAnimation) => ({aspectRatio: animation.w / animation.h}),

        receiptDropHeaderGap: {
            backgroundColor: theme.receiptDropUIBG,
        },

        checkboxWithLabelCheckboxStyle: {
            marginLeft: -2,
        },

        singleOptionSelectorCircle: {
            borderColor: theme.icon,
        },

        headerProgressBarContainer: {
            position: 'absolute',
            width: '100%',
        },

        headerProgressBar: {
            width: variables.componentSizeMedium,
            height: variables.iconSizeXXXSmall,
            borderRadius: variables.componentBorderRadiusRounded,
            backgroundColor: theme.progressBarBackground,
            alignSelf: 'center',
        },

        headerProgressBarFill: {
            borderRadius: variables.componentBorderRadiusRounded,
            height: '100%',
            backgroundColor: theme.progressBarFill,
        },

        interactiveStepHeaderContainer: {
            flex: 1,
            alignSelf: 'center',
            flexDirection: 'row',
        },

        interactiveStepHeaderStepContainer: {
            flexDirection: 'row',
            alignItems: 'center',
        },

        interactiveStepHeaderStepButton: {
            width: 40,
            height: 40,
            borderWidth: 2,
            borderRadius: 20,
            borderColor: theme.borderFocus,
            justifyContent: 'center',
            alignItems: 'center',
            color: theme.white,
        },

        interactiveStepHeaderLockedStepButton: {
            borderColor: theme.borderLighter,
        },

        interactiveStepHeaderStepText: {
            fontSize: variables.fontSizeLabel,
            fontFamily: FontUtils.fontFamily.platform.EXP_NEUE,
            fontWeight: FontUtils.fontWeight.bold,
        },

        interactiveStepHeaderCompletedStepButton: {
            backgroundColor: theme.iconSuccessFill,
        },

        interactiveStepHeaderStepLine: {
            height: 1,
            flexGrow: 1,
            backgroundColor: theme.iconSuccessFill,
        },

        interactiveStepHeaderLockedStepLine: {
            backgroundColor: theme.activeComponentBG,
        },
        confirmBankInfoCard: {
            backgroundColor: colors.green800,
            borderRadius: variables.componentBorderRadiusCard,
            marginBottom: 20,
            marginHorizontal: 16,
            padding: 20,
            width: 'auto',
            textAlign: 'left',
        },
        confirmBankInfoText: {
            fontSize: variables.fontSizeNormal,
            fontFamily: FontUtils.fontFamily.platform.EXP_NEUE,
            color: theme.text,
        },
        confirmBankInfoCompanyIcon: {
            height: 40,
            width: 40,
            backgroundColor: colors.darkIcons,
            borderRadius: 50,
            justifyContent: 'center',
            alignItems: 'center',
        },
        confirmBankInfoBankIcon: {
            height: 40,
            width: 40,
            borderRadius: 50,
        },
        confirmBankInfoNumber: {
            fontFamily: FontUtils.fontFamily.platform.MONOSPACE,
            fontSize: variables.fontSizeNormal,
            lineHeight: variables.lineHeightXLarge,
            color: theme.text,
            textAlignVertical: 'center',
        },

        textHeadlineLineHeightXXL: {
            ...headlineFont,
            ...whiteSpace.preWrap,
            color: theme.heading,
            fontSize: variables.fontSizeXLarge,
            lineHeight: variables.lineHeightXXLarge,
        },

        videoPlayerControlsContainer: {
            position: 'absolute',
            bottom: CONST.VIDEO_PLAYER.CONTROLS_POSITION.NORMAL,
            left: CONST.VIDEO_PLAYER.CONTROLS_POSITION.NORMAL,
            right: CONST.VIDEO_PLAYER.CONTROLS_POSITION.NORMAL,
            backgroundColor: theme.videoPlayerBG,
            borderRadius: 8,
            flexDirection: 'column',
            overflow: 'visible',
            zIndex: 9000,
        },

        videoPlayerControlsButtonContainer: {
            flexDirection: 'row',
            alignItems: 'center',
            justifyContent: 'space-between',
        },

        progressBarOutline: {
            width: '100%',
            height: 4,
            borderRadius: 8,
            backgroundColor: theme.transparentWhite,
        },

        progressBarFill: {
            height: '100%',
            backgroundColor: colors.white,
            borderRadius: 8,
        },

        videoPlayerControlsRow: {
            flexDirection: 'row',
            alignItems: 'center',
        },

        videoPlayerText: {
            textAlign: 'center',
            fontSize: variables.fontSizeLabel,
            fontWeight: '700',
            lineHeight: 16,
            color: theme.white,
        },

        volumeSliderContainer: {
            position: 'absolute',
            left: 0,
            bottom: 0,
            width: '100%',
            height: 100,
            alignItems: 'center',
            borderRadius: 4,
            backgroundColor: colors.green700,
        },

        volumeSliderOverlay: {
            width: 4,
            height: 60,
            backgroundColor: theme.transparentWhite,
            borderRadius: 8,
            marginTop: 8,
            alignItems: 'center',
            justifyContent: 'flex-end',
        },

        volumeSliderThumb: {
            width: 8,
            height: 8,
            borderRadius: 8,
            backgroundColor: colors.white,
            marginBottom: -2,
        },

        volumeSliderFill: {
            width: 4,
            height: 20,
            backgroundColor: colors.white,
            borderRadius: 8,
        },

        videoIconButton: {
            padding: 4,
            borderRadius: 4,
        },

        videoIconButtonHovered: {
            backgroundColor: colors.green700,
        },

        videoThumbnailContainer: {
            width: '100%',
            height: '100%',
            alignItems: 'center',
            justifyContent: 'center',
            position: 'absolute',
            top: 0,
            left: 0,
        },

        videoThumbnailPlayButton: {
            backgroundColor: theme.videoPlayerBG,
            borderRadius: 100,
            width: 72,
            height: 72,
            alignItems: 'center',
            justifyContent: 'center',
        },

        videoExpandButton: {
            position: 'absolute',
            top: 12,
            right: 12,
            backgroundColor: theme.videoPlayerBG,
            borderRadius: 8,
            padding: 8,
        },

        videoPlayerTimeComponentWidth: {
            width: 40,
        },
        colorSchemeStyle: (colorScheme: ColorScheme) => ({colorScheme}),

        updateAnimation: {
            width: variables.updateAnimationW,
            height: variables.updateAnimationH,
        },

        updateRequiredViewHeader: {
            height: variables.updateViewHeaderHeight,
        },

        updateRequiredViewTextContainer: {
            width: variables.updateTextViewContainerWidth,
        },

        workspaceTitleStyle: {
            fontFamily: FontUtils.fontFamily.platform.EXP_NEUE_BOLD,
            fontWeight: '500',
            fontSize: variables.workspaceProfileName,
        },
    } satisfies Styles);

type ThemeStyles = ReturnType<typeof styles>;

const defaultStyles = styles(defaultTheme);

export default styles;
export {defaultStyles};
export type {Styles, ThemeStyles, StatusBarStyle, ColorScheme, AnchorPosition};<|MERGE_RESOLUTION|>--- conflicted
+++ resolved
@@ -421,11 +421,7 @@
         textHeroSmall: {
             ...headlineFont,
             fontSize: variables.fontSizeSignInHeroSmall,
-<<<<<<< HEAD
-            lineHeight: variables.fontSizeSignInHeroSmallLineHeight,
-=======
             lineHeight: variables.fontSizeSignInHeroSmall * variables.lineHeightMultiplier,
->>>>>>> 58e1fb26
         },
 
         textStrong: {
