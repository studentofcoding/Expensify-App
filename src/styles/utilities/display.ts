--- conflicted
+++ resolved
@@ -23,11 +23,7 @@
      * Web-only style.
      */
     dInline: {
-<<<<<<< HEAD
-        // NOTE: asserting "display" to a valid type, because isn't possible to augment "display".
-=======
         // NOTE: asserting "display" to a valid type, because it isn't possible to augment "display".
->>>>>>> 7d08e237
         display: 'inline' as ViewStyle['display'],
     },
 
@@ -35,11 +31,7 @@
      * Web-only style.
      */
     dInlineFlex: {
-<<<<<<< HEAD
-        // NOTE: asserting "display" to a valid type, because isn't possible to augment "display".
-=======
         // NOTE: asserting "display" to a valid type, because it isn't possible to augment "display".
->>>>>>> 7d08e237
         display: 'inline-flex' as ViewStyle['display'],
     },
 
@@ -47,11 +39,7 @@
      * Web-only style.
      */
     dBlock: {
-<<<<<<< HEAD
-        // NOTE: asserting "display" to a valid type, because isn't possible to augment "display".
-=======
         // NOTE: asserting "display" to a valid type, because it isn't possible to augment "display".
->>>>>>> 7d08e237
         display: 'block' as ViewStyle['display'],
     },
 
@@ -59,11 +47,7 @@
      * Web-only style.
      */
     dGrid: {
-<<<<<<< HEAD
-        // NOTE: asserting "display" to a valid type, because isn't possible to augment "display".
-=======
         // NOTE: asserting "display" to a valid type, because it isn't possible to augment "display".
->>>>>>> 7d08e237
         display: 'grid' as ViewStyle['display'],
     },
 } satisfies Record<string, ViewStyle>;