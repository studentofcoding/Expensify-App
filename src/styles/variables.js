--- conflicted
+++ resolved
@@ -27,11 +27,8 @@
     iconSizeSmall: 16,
     iconSizeNormal: 20,
     iconSizeLarge: 24,
-<<<<<<< HEAD
     iconSizeExtraLarge: 40,
-=======
     emojiSize: 20,
->>>>>>> 5d364e7f
     iouAmountTextSize: 40,
     mobileResponsiveWidthBreakpoint: 800,
     tabletResponsiveWidthBreakpoint: 1024,
