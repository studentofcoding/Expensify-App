--- conflicted
+++ resolved
@@ -92,13 +92,10 @@
     checkboxLabelActiveOpacity: 0.7,
     avatarChatSpacing: 12,
     chatInputSpacing: 52, // 40 + avatarChatSpacing
-<<<<<<< HEAD
     borderTopWidth: 1,
-=======
     modalTopIconWidth: 200,
     modalTopIconHeight: 164,
     modalTopBigIconHeight: 244,
     modalWordmarkWidth: 154,
     modalWordmarkHeight: 34,
->>>>>>> b6d21978
 };