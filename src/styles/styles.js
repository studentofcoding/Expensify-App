--- conflicted
+++ resolved
@@ -2208,7 +2208,6 @@
         flex: 1,
     },
 
-<<<<<<< HEAD
     threeDotsPopoverOffset: {
         top: 50,
         right: 60,
@@ -2216,12 +2215,13 @@
 
     googleListView: {
         transform: [{scale: 0}],
-=======
+    },
+
     keyboardShortcutModalContainer: {
         maxWidth: 600,
         maxHeight: '100%',
         flex: '0 0 auto',
->>>>>>> b40d03e0
+
     },
 
     keyboardShortcutTableWrapper: {
