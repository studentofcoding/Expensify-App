import {defaultStyles as defaultPickerStyles} from 'react-native-picker-select/src/styles';
import lodashClamp from 'lodash/clamp';
import fontFamily from './fontFamily';
import addOutlineWidth from './addOutlineWidth';
import themeColors from './themes/default';
import fontWeightBold from './fontWeight/bold';
import variables from './variables';
import spacing from './utilities/spacing';
import sizing from './utilities/sizing';
import flex from './utilities/flex';
import display from './utilities/display';
import overflow from './utilities/overflow';
import whiteSpace from './utilities/whiteSpace';
import wordBreak from './utilities/wordBreak';
import positioning from './utilities/positioning';
import codeStyles from './codeStyles';
import visibility from './utilities/visibility';
import writingDirection from './utilities/writingDirection';
import optionAlternateTextPlatformStyles from './optionAlternateTextPlatformStyles';
import pointerEventsNone from './pointerEventsNone';
import pointerEventsAuto from './pointerEventsAuto';
import getPopOverVerticalOffset from './getPopOverVerticalOffset';
import overflowXHidden from './overflowXHidden';
import CONST from '../CONST';
import * as Browser from '../libs/Browser';
import cursor from './utilities/cursor';
import userSelect from './utilities/userSelect';
import textUnderline from './utilities/textUnderline';
import Colors from './colors';

// touchCallout is an iOS safari only property that controls the display of the callout information when you touch and hold a target
const touchCalloutNone = Browser.isMobileSafari() ? {WebkitTouchCallout: 'none'} : {};

const picker = {
    backgroundColor: themeColors.transparent,
    color: themeColors.text,
    fontFamily: fontFamily.EXP_NEUE,
    fontSize: variables.fontSizeNormal,
    lineHeight: variables.fontSizeNormalHeight,
    paddingBottom: 8,
    paddingTop: 23,
    paddingLeft: 0,
    paddingRight: 25,
    height: variables.inputHeight,
    borderWidth: 0,
    textAlign: 'left',
};

const link = {
    color: themeColors.link,
    textDecorationColor: themeColors.link,
    fontFamily: fontFamily.EXP_NEUE,
};

const baseCodeTagStyles = {
    borderWidth: 1,
    borderRadius: 5,
    borderColor: themeColors.border,
    backgroundColor: themeColors.textBackground,
};

const headlineFont = {
    fontFamily: fontFamily.EXP_NEW_KANSAS_MEDIUM,
    fontWeight: '500',
};

const webViewStyles = {
    // As of react-native-render-html v6, don't declare distinct styles for
    // custom renderers, the API for custom renderers has changed. Declare the
    // styles in the below "tagStyles" instead. If you need to reuse those
    // styles from the renderer, just pass the "style" prop to the underlying
    // component.
    tagStyles: {
        em: {
            fontFamily: fontFamily.EXP_NEUE,
            fontStyle: 'italic',
        },

        del: {
            textDecorationLine: 'line-through',
            textDecorationStyle: 'solid',
        },

        strong: {
            fontFamily: fontFamily.EXP_NEUE,
            fontWeight: 'bold',
        },

        a: link,

        ul: {
            maxWidth: '100%',
        },

        ol: {
            maxWidth: '100%',
        },

        li: {
            flexShrink: 1,
        },

        blockquote: {
            borderLeftColor: themeColors.border,
            borderLeftWidth: 4,
            paddingLeft: 12,
            marginTop: 4,
            marginBottom: 4,

            // Overwrite default HTML margin for blockquotes
            marginLeft: 0,
        },

        pre: {
            ...baseCodeTagStyles,
            paddingTop: 12,
            paddingBottom: 12,
            paddingRight: 8,
            paddingLeft: 8,
            fontFamily: fontFamily.MONOSPACE,
            marginTop: 0,
            marginBottom: 0,
        },

        code: {
            ...baseCodeTagStyles,
            ...codeStyles.codeTextStyle,
            paddingLeft: 5,
            paddingRight: 5,
            fontFamily: fontFamily.MONOSPACE,
            fontSize: 13,
        },

        img: {
            borderColor: themeColors.border,
            borderRadius: variables.componentBorderRadiusNormal,
            borderWidth: 1,
            ...touchCalloutNone,
        },

        p: {
            marginTop: 0,
            marginBottom: 0,
        },
        h1: {
            fontSize: variables.fontSizeLarge,
            marginBottom: 8,
        },
    },

    baseFontStyle: {
        color: themeColors.text,
        fontSize: variables.fontSizeNormal,
        fontFamily: fontFamily.EXP_NEUE,
        flex: 1,
        lineHeight: variables.fontSizeNormalHeight,
    },
};

const styles = {
    // Add all of our utility and helper styles
    ...spacing,
    ...sizing,
    ...flex,
    ...display,
    ...overflow,
    ...positioning,
    ...wordBreak,
    ...whiteSpace,
    ...writingDirection,
    ...cursor,
    ...userSelect,
    ...themeColors,
    ...textUnderline,

    rateCol: {
        margin: 0,
        padding: 0,
        flexBasis: '48%',
    },

    autoCompleteSuggestionsContainer: {
        backgroundColor: themeColors.appBG,
        borderRadius: 8,
        borderWidth: 1,
        borderColor: themeColors.border,
        justifyContent: 'center',
        boxShadow: variables.popoverMenuShadow,
        position: 'absolute',
        left: 0,
        right: 0,
        paddingVertical: CONST.AUTO_COMPLETE_SUGGESTER.SUGGESTER_INNER_PADDING,
    },

    autoCompleteSuggestionContainer: {
        flexDirection: 'row',
        alignItems: 'center',
    },

    emojiSuggestionsEmoji: {
        fontSize: variables.fontSizeMedium,
        width: 51,
        textAlign: 'center',
    },
    emojiSuggestionsText: {
        fontSize: variables.fontSizeMedium,
        flex: 1,
        ...wordBreak.breakWord,
        ...spacing.pr4,
    },

    mentionSuggestionsAvatarContainer: {
        width: 24,
        height: 24,
        alignItems: 'center',
        justifyContent: 'center',
    },

    mentionSuggestionsText: {
        fontSize: variables.fontSizeMedium,
        ...spacing.ml2,
    },

    mentionSuggestionsDisplayName: {
        fontFamily: fontFamily.EXP_NEUE_BOLD,
        fontWeight: fontWeightBold,
    },

    mentionSuggestionsHandle: {
        color: themeColors.textSupporting,
    },

    unitCol: {
        margin: 0,
        padding: 0,
        marginLeft: '4%',
        flexBasis: '48%',
    },

    webViewStyles,

    link,

    linkMuted: {
        color: themeColors.textSupporting,
        textDecorationColor: themeColors.textSupporting,
        fontFamily: fontFamily.EXP_NEUE,
    },

    linkMutedHovered: {
        color: themeColors.textMutedReversed,
    },

    highlightBG: {
        backgroundColor: themeColors.highlightBG,
    },

    appBG: {
        backgroundColor: themeColors.appBG,
    },

    h1: {
        color: themeColors.heading,
        fontFamily: fontFamily.EXP_NEUE_BOLD,
        fontSize: variables.fontSizeh1,
        fontWeight: fontWeightBold,
    },

    h3: {
        fontFamily: fontFamily.EXP_NEUE_BOLD,
        fontSize: variables.fontSizeNormal,
        fontWeight: fontWeightBold,
    },

    h4: {
        fontFamily: fontFamily.EXP_NEUE_BOLD,
        fontSize: variables.fontSizeLabel,
        fontWeight: fontWeightBold,
    },

    textAlignCenter: {
        textAlign: 'center',
    },

    textAlignRight: {
        textAlign: 'right',
    },

    textAlignLeft: {
        textAlign: 'left',
    },

    textUnderline: {
        textDecorationLine: 'underline',
    },

    label: {
        fontSize: variables.fontSizeLabel,
        lineHeight: variables.lineHeightLarge,
    },

    textLabel: {
        color: themeColors.text,
        fontSize: variables.fontSizeLabel,
        lineHeight: variables.lineHeightLarge,
    },

    mutedTextLabel: {
        color: themeColors.textSupporting,
        fontSize: variables.fontSizeLabel,
        lineHeight: variables.lineHeightLarge,
    },

    textMicro: {
        fontFamily: fontFamily.EXP_NEUE,
        fontSize: variables.fontSizeSmall,
        lineHeight: variables.lineHeightSmall,
    },

    textMicroBold: {
        color: themeColors.text,
        fontWeight: fontWeightBold,
        fontFamily: fontFamily.EXP_NEUE_BOLD,
        fontSize: variables.fontSizeSmall,
        lineHeight: variables.lineHeightSmall,
    },

    textMicroSupporting: {
        color: themeColors.textSupporting,
        fontFamily: fontFamily.EXP_NEUE,
        fontSize: variables.fontSizeSmall,
        lineHeight: variables.lineHeightSmall,
    },

    textExtraSmallSupporting: {
        color: themeColors.textSupporting,
        fontFamily: fontFamily.EXP_NEUE,
        fontSize: variables.fontSizeExtraSmall,
    },

    textNormal: {
        fontSize: variables.fontSizeNormal,
    },

    textLarge: {
        fontSize: variables.fontSizeLarge,
    },

    textXLarge: {
        fontSize: variables.fontSizeXLarge,
    },

    textXXLarge: {
        fontSize: variables.fontSizeXXLarge,
    },

    textXXXLarge: {
        fontSize: variables.fontSizeXXXLarge,
    },

    textHero: {
        fontSize: variables.fontSizeHero,
        fontFamily: fontFamily.EXP_NEW_KANSAS_MEDIUM,
        lineHeight: variables.lineHeightHero,
    },

    textStrong: {
        fontFamily: fontFamily.EXP_NEUE_BOLD,
        fontWeight: fontWeightBold,
    },

    textItalic: {
        fontFamily: fontFamily.EXP_NEUE_ITALIC,
        fontStyle: 'italic',
    },

    textHeadline: {
        ...headlineFont,
        ...whiteSpace.preWrap,
        color: themeColors.heading,
        fontSize: variables.fontSizeXLarge,
        lineHeight: variables.lineHeightXXLarge,
    },

    textHeadlineH1: {
        ...headlineFont,
        ...whiteSpace.preWrap,
        color: themeColors.heading,
        fontSize: variables.fontSizeh1,
        lineHeight: variables.lineHeightSizeh1,
    },

    textDecorationNoLine: {
        textDecorationLine: 'none',
    },

    textWhite: {
        color: themeColors.textLight,
    },

    textBlue: {
        color: themeColors.link,
    },

    textUppercase: {
        textTransform: 'uppercase',
    },

    textNoWrap: {
        ...whiteSpace.noWrap,
    },

    colorReversed: {
        color: themeColors.textReversed,
    },

    colorMutedReversed: {
        color: themeColors.textMutedReversed,
    },

    colorMuted: {
        color: themeColors.textSupporting,
    },

    colorHeading: {
        color: themeColors.heading,
    },

    bgTransparent: {
        backgroundColor: 'transparent',
    },

    bgDark: {
        backgroundColor: themeColors.inverse,
    },

    opacity0: {
        opacity: 0,
    },

    opacity1: {
        opacity: 1,
    },

    textDanger: {
        color: themeColors.danger,
    },

    borderRadiusNormal: {
        borderRadius: variables.buttonBorderRadius,
    },

    button: {
        backgroundColor: themeColors.buttonDefaultBG,
        borderRadius: variables.buttonBorderRadius,
        minHeight: variables.componentSizeLarge,
        justifyContent: 'center',
        ...spacing.ph3,
    },

    buttonContainer: {
        padding: 1,
        borderRadius: variables.buttonBorderRadius,
    },

    buttonText: {
        color: themeColors.text,
        fontFamily: fontFamily.EXP_NEUE_BOLD,
        fontSize: variables.fontSizeNormal,
        fontWeight: fontWeightBold,
        textAlign: 'center',
        flexShrink: 1,

        // It is needed to unset the Lineheight. We don't need it for buttons as button always contains single line of text.
        // It allows to vertically center the text.
        lineHeight: undefined,

        // Add 1px to the Button text to give optical vertical alignment.
        paddingBottom: 1,
    },

    buttonSmall: {
        borderRadius: variables.buttonBorderRadius,
        minHeight: variables.componentSizeSmall,
        paddingTop: 4,
        paddingHorizontal: 14,
        paddingBottom: 4,
        backgroundColor: themeColors.buttonDefaultBG,
    },

    buttonMedium: {
        borderRadius: variables.buttonBorderRadius,
        minHeight: variables.componentSizeNormal,
        paddingTop: 12,
        paddingRight: 16,
        paddingBottom: 12,
        paddingLeft: 16,
        backgroundColor: themeColors.buttonDefaultBG,
    },

    buttonLarge: {
        borderRadius: variables.buttonBorderRadius,
        minHeight: variables.componentSizeLarge,
        paddingTop: 8,
        paddingRight: 10,
        paddingBottom: 8,
        paddingLeft: 18,
        backgroundColor: themeColors.buttonDefaultBG,
    },

    buttonSmallText: {
        fontSize: variables.fontSizeSmall,
        fontFamily: fontFamily.EXP_NEUE_BOLD,
        fontWeight: fontWeightBold,
        textAlign: 'center',
    },

    buttonMediumText: {
        fontSize: variables.fontSizeLabel,
        fontFamily: fontFamily.EXP_NEUE_BOLD,
        fontWeight: fontWeightBold,
        textAlign: 'center',
    },

    buttonLargeText: {
        fontSize: variables.fontSizeNormal,
        fontFamily: fontFamily.EXP_NEUE_BOLD,
        fontWeight: fontWeightBold,
        textAlign: 'center',
    },

    buttonDefaultHovered: {
        backgroundColor: themeColors.buttonHoveredBG,
        borderWidth: 0,
    },

    buttonSuccess: {
        backgroundColor: themeColors.success,
        borderWidth: 0,
    },

    buttonOpacityDisabled: {
        opacity: 0.5,
    },

    buttonSuccessHovered: {
        backgroundColor: themeColors.successHover,
        borderWidth: 0,
    },

    buttonDanger: {
        backgroundColor: themeColors.danger,
        borderWidth: 0,
    },

    buttonDangerHovered: {
        backgroundColor: themeColors.dangerHover,
        borderWidth: 0,
    },

    buttonDisabled: {
        backgroundColor: themeColors.buttonDefaultBG,
        borderWidth: 0,
    },

    buttonDivider: {
        width: 1,
        alignSelf: 'stretch',
        backgroundColor: themeColors.appBG,
        marginVertical: 1,
    },

    noBorderRadius: {
        borderRadius: 0,
    },

    noRightBorderRadius: {
        borderTopRightRadius: 0,
        borderBottomRightRadius: 0,
    },

    noLeftBorderRadius: {
        borderTopLeftRadius: 0,
        borderBottomLeftRadius: 0,
    },

    buttonCTA: {
        paddingVertical: 6,
        ...spacing.mh4,
    },

    buttonCTAIcon: {
        marginRight: 22,

        // Align vertically with the Button text
        paddingBottom: 1,
        paddingTop: 1,
    },

    buttonConfirm: {
        margin: 20,
    },

    attachmentButtonBigScreen: {
        minWidth: 300,
        alignSelf: 'center',
    },

    buttonConfirmText: {
        paddingLeft: 20,
        paddingRight: 20,
    },

    buttonSuccessText: {
        color: themeColors.textLight,
    },

    buttonDangerText: {
        color: themeColors.textLight,
    },

    hoveredComponentBG: {
        backgroundColor: themeColors.hoverComponentBG,
    },

    activeComponentBG: {
        backgroundColor: themeColors.activeComponentBG,
    },

    fontWeightBold: {
        fontWeight: fontWeightBold,
    },

    touchableButtonImage: {
        alignItems: 'center',
        height: variables.componentSizeNormal,
        justifyContent: 'center',
        width: variables.componentSizeNormal,
    },

    visuallyHidden: {
        ...visibility('hidden'),
        overflow: 'hidden',
        width: 0,
        height: 0,
    },

    visibilityHidden: {
        ...visibility('hidden'),
    },

    loadingVBAAnimation: {
        width: 140,
        height: 140,
    },

    pickerSmall: (backgroundColor = themeColors.highlightBG) => ({
        inputIOS: {
            fontFamily: fontFamily.EXP_NEUE,
            fontSize: variables.fontSizeSmall,
            paddingLeft: 0,
            paddingRight: 17,
            paddingTop: 6,
            paddingBottom: 6,
            borderWidth: 0,
            color: themeColors.text,
            height: 26,
            opacity: 1,
            backgroundColor: 'transparent',
        },
        done: {
            color: themeColors.text,
        },
        doneDepressed: {
            fontSize: defaultPickerStyles.done.fontSize,
        },
        modalViewMiddle: {
            backgroundColor: themeColors.border,
            borderTopWidth: 0,
        },
        modalViewBottom: {
            backgroundColor: themeColors.highlightBG,
        },
        inputWeb: {
            fontFamily: fontFamily.EXP_NEUE,
            fontSize: variables.fontSizeSmall,
            paddingLeft: 0,
            paddingRight: 17,
            paddingTop: 6,
            paddingBottom: 6,
            borderWidth: 0,
            color: themeColors.text,
            appearance: 'none',
            height: 26,
            opacity: 1,
            backgroundColor,
            ...cursor.cursorPointer,
        },
        inputAndroid: {
            fontFamily: fontFamily.EXP_NEUE,
            fontSize: variables.fontSizeSmall,
            paddingLeft: 0,
            paddingRight: 17,
            paddingTop: 6,
            paddingBottom: 6,
            borderWidth: 0,
            color: themeColors.text,
            height: 26,
            opacity: 1,
            backgroundColor: 'transparent',
        },
        iconContainer: {
            top: 7,
            ...pointerEventsNone,
        },
        icon: {
            width: variables.iconSizeExtraSmall,
            height: variables.iconSizeExtraSmall,
        },
    }),

    badge: {
        backgroundColor: themeColors.border,
        borderRadius: 14,
        height: variables.iconSizeNormal,
        flexDirection: 'row',
        paddingHorizontal: 7,
        alignItems: 'center',
    },

    badgeSuccess: {
        backgroundColor: themeColors.success,
    },

    badgeSuccessPressed: {
        backgroundColor: themeColors.successHover,
    },

    badgeAdHocSuccess: {
        backgroundColor: themeColors.badgeAdHoc,
    },

    badgeAdHocSuccessPressed: {
        backgroundColor: themeColors.badgeAdHocHover,
    },

    badgeDanger: {
        backgroundColor: themeColors.danger,
    },

    badgeDangerPressed: {
        backgroundColor: themeColors.dangerPressed,
    },

    badgeText: {
        color: themeColors.text,
        fontSize: variables.fontSizeSmall,
        lineHeight: variables.lineHeightNormal,
        ...whiteSpace.noWrap,
    },

    border: {
        borderWidth: 1,
        borderRadius: variables.componentBorderRadius,
        borderColor: themeColors.border,
    },

    borderColorFocus: {
        borderColor: themeColors.borderFocus,
    },

    borderColorDanger: {
        borderColor: themeColors.danger,
    },

    uploadReceiptView: (isSmallScreenWidth) => ({
        borderRadius: variables.componentBorderRadiusLarge,
        borderWidth: isSmallScreenWidth ? 0 : 2,
        borderColor: themeColors.borderFocus,
        borderStyle: 'dotted',
        marginBottom: 20,
        marginLeft: 20,
        marginRight: 20,
        justifyContent: 'center',
        alignItems: 'center',
        padding: 40,
        gap: 4,
        flex: 1,
    }),

    cameraView: {
        flex: 1,
        overflow: 'hidden',
        padding: 10,
        borderRadius: 28,
        borderStyle: 'solid',
        borderWidth: 8,
        backgroundColor: Colors.greenHighlightBackground,
        borderColor: Colors.greenAppBackground,
    },

    permissionView: {
        paddingVertical: 108,
        paddingHorizontal: 61,
        alignItems: 'center',
        justifyContent: 'center',
    },

    headerAnonymousFooter: {
        color: themeColors.heading,
        fontFamily: fontFamily.EXP_NEW_KANSAS_MEDIUM,
        fontSize: variables.fontSizeXLarge,
        lineHeight: variables.lineHeightXXLarge,
    },

    headerText: {
        color: themeColors.heading,
        fontFamily: fontFamily.EXP_NEUE_BOLD,
        fontSize: variables.fontSizeNormal,
        fontWeight: fontWeightBold,
    },

    headerGap: {
        height: CONST.DESKTOP_HEADER_PADDING,
    },

    pushTextRight: {
        left: 100000,
    },

    reportOptions: {
        marginLeft: 8,
    },

    chatItemComposeSecondaryRow: {
        height: 15,
        marginBottom: 5,
        marginTop: 5,
    },

    chatItemComposeSecondaryRowSubText: {
        color: themeColors.textSupporting,
        fontFamily: fontFamily.EXP_NEUE,
        fontSize: variables.fontSizeSmall,
        lineHeight: variables.lineHeightSmall,
    },

    chatItemComposeSecondaryRowOffset: {
        marginLeft: variables.chatInputSpacing,
    },

    offlineIndicator: {
        marginLeft: variables.chatInputSpacing,
    },

    offlineIndicatorMobile: {
        paddingLeft: 20,
        paddingTop: 5,
        paddingBottom: 5,
    },

    offlineIndicatorRow: {
        height: 25,
    },

    // Actions
    actionAvatar: {
        borderRadius: 20,
    },

    componentHeightLarge: {
        height: variables.inputHeight,
    },

    calendarHeader: {
        height: 50,
        flexDirection: 'row',
        justifyContent: 'space-between',
        alignItems: 'center',
        paddingHorizontal: 15,
        paddingRight: 5,
        ...userSelect.userSelectNone,
    },

    calendarDayRoot: {
        flex: 1,
        height: 45,
        justifyContent: 'center',
        alignItems: 'center',
        ...userSelect.userSelectNone,
    },

    calendarDayContainer: {
        width: 30,
        height: 30,
        justifyContent: 'center',
        alignItems: 'center',
        borderRadius: 15,
        overflow: 'hidden',
    },

    calendarDayContainerSelected: {
        backgroundColor: themeColors.buttonDefaultBG,
    },

    /**
     * @param {number} textInputHeight
     * @param {number} minHeight
     * @param {number} maxHeight
     * @returns {object}
     */
    autoGrowHeightInputContainer: (textInputHeight, minHeight, maxHeight) => ({
        height: lodashClamp(textInputHeight, minHeight, maxHeight),
        minHeight,
    }),

    autoGrowHeightHiddenInput: (maxWidth, maxHeight) => ({
        maxWidth,
        maxHeight: maxHeight && maxHeight + 1,
        overflow: 'hidden',
    }),

    textInputContainer: {
        flex: 1,
        justifyContent: 'center',
        height: '100%',
        backgroundColor: 'transparent',
        borderBottomWidth: 2,
        borderColor: themeColors.border,
        overflow: 'hidden',
    },

    textInputLabel: {
        position: 'absolute',
        left: 0,
        top: 0,
        fontSize: variables.fontSizeNormal,
        color: themeColors.textSupporting,
        fontFamily: fontFamily.EXP_NEUE,
        width: '100%',
    },

    textInputLabelBackground: {
        position: 'absolute',
        top: 0,
        width: '100%',
        height: 23,
        backgroundColor: themeColors.componentBG,
    },

    textInputLabelDesktop: {
        transformOrigin: 'left center',
    },

    textInputLabelTransformation: (translateY, translateX, scale) => ({
        transform: [{translateY}, {translateX}, {scale}],
    }),

    baseTextInput: {
        fontFamily: fontFamily.EXP_NEUE,
        fontSize: variables.fontSizeNormal,
        lineHeight: variables.lineHeightXLarge,
        color: themeColors.text,
        paddingTop: 23,
        paddingBottom: 8,
        paddingLeft: 0,
        borderWidth: 0,
    },

    textInputMultiline: {
        scrollPadding: '23px 0 0 0',
    },

    textInputMultilineContainer: {
        paddingTop: 23,
    },

    textInputAndIconContainer: {
        flex: 1,
        height: '100%',
        zIndex: -1,
        flexDirection: 'row',
    },

    textInputDesktop: addOutlineWidth({}, 0),

    textInputIconContainer: {
        paddingHorizontal: 11,
        justifyContent: 'center',
        margin: 1,
    },

    secureInput: {
        borderTopRightRadius: 0,
        borderBottomRightRadius: 0,
    },

    textInput: {
        backgroundColor: 'transparent',
        borderRadius: variables.componentBorderRadiusNormal,
        height: variables.inputComponentSizeNormal,
        borderColor: themeColors.border,
        borderWidth: 1,
        color: themeColors.text,
        fontFamily: fontFamily.EXP_NEUE,
        fontSize: variables.fontSizeNormal,
        paddingLeft: 12,
        paddingRight: 12,
        paddingTop: 10,
        paddingBottom: 10,
        textAlignVertical: 'center',
    },

    textInputPrefixWrapper: {
        position: 'absolute',
        left: 0,
        top: 0,
        height: variables.inputHeight,
        display: 'flex',
        flexDirection: 'row',
        alignItems: 'center',
        paddingTop: 23,
        paddingBottom: 8,
    },

    textInputPrefix: {
        color: themeColors.text,
        fontFamily: fontFamily.EXP_NEUE,
        fontSize: variables.fontSizeNormal,
        textAlignVertical: 'center',
    },

    pickerContainer: {
        borderBottomWidth: 2,
        paddingLeft: 0,
        borderStyle: 'solid',
        borderColor: themeColors.border,
        justifyContent: 'center',
        backgroundColor: 'transparent',
        height: variables.inputHeight,
        overflow: 'hidden',
    },

    pickerContainerSmall: {
        height: variables.inputHeightSmall,
    },

    pickerLabel: {
        position: 'absolute',
        left: 0,
        top: 6,
        zIndex: 1,
    },

    picker: (disabled = false, backgroundColor = themeColors.appBG) => ({
        iconContainer: {
            top: Math.round(variables.inputHeight * 0.5) - 11,
            right: 0,
            ...pointerEventsNone,
        },

        inputWeb: {
            appearance: 'none',
            ...(disabled ? cursor.cursorDisabled : cursor.cursorPointer),
            ...picker,
            backgroundColor,
        },

        inputIOS: {
            ...picker,
        },
        done: {
            color: themeColors.text,
        },
        doneDepressed: {
            fontSize: defaultPickerStyles.done.fontSize,
        },
        modalViewMiddle: {
            backgroundColor: themeColors.border,
            borderTopWidth: 0,
        },
        modalViewBottom: {
            backgroundColor: themeColors.highlightBG,
        },

        inputAndroid: {
            ...picker,
        },
    }),

    disabledText: {
        color: themeColors.icon,
    },

    inputDisabled: {
        backgroundColor: themeColors.highlightBG,
        color: themeColors.icon,
    },

    noOutline: addOutlineWidth({}, 0),

    errorOutline: {
        borderColor: themeColors.danger,
    },

    textLabelSupporting: {
        fontFamily: fontFamily.EXP_NEUE,
        fontSize: variables.fontSizeLabel,
        color: themeColors.textSupporting,
    },

    textReceiptUpload: {
        ...headlineFont,
        fontSize: variables.fontSizeXLarge,
        color: themeColors.textLight,
        textAlign: 'center',
    },

    subTextReceiptUpload: {
        fontFamily: fontFamily.EXP_NEUE,
        lineHeight: variables.lineHeightLarge,
        textAlign: 'center',
        color: themeColors.textLight,
    },

    furtherDetailsText: {
        fontFamily: fontFamily.EXP_NEUE,
        fontSize: variables.fontSizeSmall,
        color: themeColors.textSupporting,
    },

    lh16: {
        lineHeight: 16,
    },

    lh20: {
        lineHeight: 20,
    },

    lh140Percent: {
        lineHeight: '140%',
    },

    formHelp: {
        color: themeColors.textSupporting,
        fontSize: variables.fontSizeLabel,
        lineHeight: variables.lineHeightLarge,
        marginBottom: 4,
    },

    formError: {
        color: themeColors.textError,
        fontSize: variables.fontSizeLabel,
        lineHeight: variables.formErrorLineHeight,
        marginBottom: 4,
    },

    formSuccess: {
        color: themeColors.success,
        fontSize: variables.fontSizeLabel,
        lineHeight: 18,
        marginBottom: 4,
    },

    signInPage: {
        backgroundColor: themeColors.highlightBG,
        minHeight: '100%',
        flex: 1,
    },

    signInPageHeroCenter: {
        position: 'absolute',
        top: 0,
        left: 0,
        right: 0,
        bottom: 0,
        justifyContent: 'center',
        alignItems: 'center',
    },

    signInPageGradient: {
        height: '100%',
        width: 540,
        position: 'absolute',
        top: 0,
        left: 0,
    },

    signInPageGradientMobile: {
        height: 300,
        width: 800,
        position: 'absolute',
        top: 0,
        left: 0,
    },

    signInBackground: {
        position: 'absolute',
        bottom: 0,
        left: 0,
        minHeight: 700,
    },

    signInPageInner: {
        marginLeft: 'auto',
        marginRight: 'auto',
        height: '100%',
        width: '100%',
    },

    signInPageContentTopSpacer: {
        maxHeight: 132,
        minHeight: 24,
    },

    signInPageLeftContainer: {
        paddingLeft: 40,
        paddingRight: 40,
    },

    signInPageLeftContainerWide: {
        maxWidth: variables.sideBarWidth,
    },

    signInPageWelcomeFormContainer: {
        maxWidth: 300,
    },

    signInPageWelcomeTextContainer: {
        width: 300,
    },

    changeExpensifyLoginLinkContainer: {
        flexDirection: 'row',
        flexWrap: 'wrap',
        ...wordBreak.breakWord,
    },

    // Sidebar Styles
    sidebar: {
        backgroundColor: themeColors.sidebar,
        height: '100%',
    },

    sidebarAnimatedWrapperContainer: {
        height: '100%',
        position: 'absolute',
    },

    sidebarFooter: {
        alignItems: 'center',
        display: 'flex',
        justifyContent: 'center',
        paddingVertical: variables.lineHeightXLarge,
        width: '100%',
    },

    sidebarAvatar: {
        backgroundColor: themeColors.icon,
        borderRadius: 20,
        height: variables.componentSizeNormal,
        width: variables.componentSizeNormal,
    },

    statusIndicator: (backgroundColor = themeColors.danger) => ({
        borderColor: themeColors.sidebar,
        backgroundColor,
        borderRadius: 8,
        borderWidth: 2,
        position: 'absolute',
        right: -2,
        top: -1,
        height: 16,
        width: 16,
        zIndex: 10,
    }),

    floatingActionButtonContainer: {
        position: 'absolute',
        right: 20,

        // The bottom of the floating action button should align with the bottom of the compose box.
        // The value should be equal to the height + marginBottom + marginTop of chatItemComposeSecondaryRow
        bottom: 25,
    },

    floatingActionButton: {
        backgroundColor: themeColors.success,
        height: variables.componentSizeLarge,
        width: variables.componentSizeLarge,
        borderRadius: 999,
        alignItems: 'center',
        justifyContent: 'center',
    },

    sidebarFooterUsername: {
        color: themeColors.heading,
        fontSize: variables.fontSizeLabel,
        fontWeight: '700',
        width: 200,
        textOverflow: 'ellipsis',
        overflow: 'hidden',
        ...whiteSpace.noWrap,
    },

    sidebarFooterLink: {
        color: themeColors.textSupporting,
        fontSize: variables.fontSizeSmall,
        textDecorationLine: 'none',
        fontFamily: fontFamily.EXP_NEUE,
        lineHeight: 20,
    },

    sidebarListContainer: {
        scrollbarWidth: 'none',
        paddingBottom: 4,
    },

    sidebarListItem: {
        justifyContent: 'center',
        textDecorationLine: 'none',
    },

    leftPanelContainer: {
        maxWidth: variables.sideBarWidth,
    },

    rightPanelContainer: {
        width: variables.sideBarWidth,
    },

    onlyEmojisText: {
        fontSize: variables.fontSizeOnlyEmojis,
        lineHeight: variables.fontSizeOnlyEmojisHeight,
    },

    onlyEmojisTextLineHeight: {
        lineHeight: variables.fontSizeOnlyEmojisHeight,
    },

    createMenuPositionSidebar: (windowHeight) => ({
        horizontal: 18,
        vertical: windowHeight - 100,
    }),

    createMenuPositionProfile: (windowWidth) => ({
        horizontal: windowWidth - 355,
        ...getPopOverVerticalOffset(162),
    }),

    createMenuPositionReportActionCompose: (windowHeight) => ({
        horizontal: 18 + variables.sideBarWidth,
        vertical: windowHeight - 83,
    }),

    createMenuPositionRightSidepane: {
        right: 18,
        bottom: 75,
    },

    createMenuContainer: {
        width: variables.sideBarWidth - 40,
        paddingVertical: 12,
    },

    createMenuHeaderText: {
        fontFamily: fontFamily.EXP_NEUE,
        fontSize: variables.fontSizeLabel,
        color: themeColors.heading,
    },

    popoverMenuItem: {
        flexDirection: 'row',
        borderRadius: 0,
        paddingHorizontal: 20,
        paddingVertical: 12,
        justifyContent: 'space-between',
        width: '100%',
    },

    popoverMenuIcon: {
        width: variables.componentSizeNormal,
        justifyContent: 'center',
        alignItems: 'center',
    },

    popoverMenuText: {
        fontSize: variables.fontSizeNormal,
        color: themeColors.heading,
    },

    popoverInnerContainer: {
        paddingTop: 0, // adjusting this because the mobile modal adds additional padding that we don't need for our layout
        maxHeight: '95%',
    },

    menuItemTextContainer: {
        minHeight: variables.componentSizeNormal,
    },

    chatLinkRowPressable: {
        minWidth: 0,
        textDecorationLine: 'none',
        flex: 1,
    },

    sidebarLink: {
        textDecorationLine: 'none',
    },

    sidebarLinkInner: {
        alignItems: 'center',
        flexDirection: 'row',
        paddingLeft: 20,
        paddingRight: 20,
    },

    sidebarLinkText: {
        color: themeColors.textSupporting,
        fontSize: variables.fontSizeNormal,
        textDecorationLine: 'none',
        overflow: 'hidden',
    },

    sidebarLinkHover: {
        backgroundColor: themeColors.sidebarHover,
    },

    sidebarLinkActive: {
        backgroundColor: themeColors.border,
        textDecorationLine: 'none',
    },

    sidebarLinkTextBold: {
        fontWeight: '700',
        color: themeColors.heading,
    },

    sidebarLinkActiveText: {
        color: themeColors.textSupporting,
        fontSize: variables.fontSizeNormal,
        textDecorationLine: 'none',
        overflow: 'hidden',
    },

    optionItemAvatarNameWrapper: {
        minWidth: 0,
        flex: 1,
    },

    optionDisplayName: {
        fontFamily: fontFamily.EXP_NEUE,
        height: variables.alternateTextHeight,
        lineHeight: variables.lineHeightXLarge,
        ...whiteSpace.noWrap,
    },

    optionDisplayNameCompact: {
        minWidth: 'auto',
        flexBasis: 'auto',
        flexGrow: 0,
        flexShrink: 1,
    },

    displayNameTooltipEllipsis: {
        position: 'absolute',
        opacity: 0,
        right: 0,
        bottom: 0,
    },

    optionAlternateText: {
        minHeight: variables.alternateTextHeight,
        lineHeight: variables.lineHeightXLarge,
    },

    optionAlternateTextCompact: {
        flexShrink: 1,
        flexGrow: 1,
        flexBasis: 'auto',
        ...optionAlternateTextPlatformStyles,
    },

    optionRow: {
        minHeight: variables.optionRowHeight,
        paddingTop: 12,
        paddingBottom: 12,
    },

    optionRowCompact: {
        height: variables.optionRowHeightCompact,
        paddingTop: 12,
        paddingBottom: 12,
    },

    optionsListSectionHeader: {
        height: variables.optionsListSectionHeaderHeight,
    },

    appContent: {
        backgroundColor: themeColors.appBG,
        overflow: 'hidden',
    },

    appContentHeader: {
        height: variables.contentHeaderHeight,
        justifyContent: 'center',
        display: 'flex',
        paddingRight: 20,
    },

    appContentHeaderTitle: {
        alignItems: 'center',
        flexDirection: 'row',
    },

    LHNToggle: {
        alignItems: 'center',
        height: variables.contentHeaderHeight,
        justifyContent: 'center',
        paddingRight: 10,
        paddingLeft: 20,
    },

    LHNToggleIcon: {
        height: 15,
        width: 18,
    },

    chatContent: {
        flex: 4,
        justifyContent: 'flex-end',
    },

    chatContentScrollView: {
        flexGrow: 1,
        justifyContent: 'flex-start',
        paddingBottom: 16,
    },

    // Chat Item
    chatItem: {
        display: 'flex',
        flexDirection: 'row',
        paddingTop: 8,
        paddingBottom: 8,
        paddingLeft: 20,
        paddingRight: 20,
    },

    chatItemRightGrouped: {
        flexGrow: 1,
        flexShrink: 1,
        flexBasis: 0,
        position: 'relative',
        marginLeft: variables.chatInputSpacing,
    },

    chatItemRight: {
        flexGrow: 1,
        flexShrink: 1,
        flexBasis: 0,
        position: 'relative',
    },

    chatItemMessageHeader: {
        alignItems: 'center',
        display: 'flex',
        flexDirection: 'row',
        flexWrap: 'nowrap',
    },

    chatItemMessageHeaderSender: {
        color: themeColors.heading,
        fontFamily: fontFamily.EXP_NEUE_BOLD,
        fontSize: variables.fontSizeNormal,
        fontWeight: fontWeightBold,
        lineHeight: variables.lineHeightXLarge,
        ...wordBreak.breakWord,
    },

    chatItemMessageHeaderTimestamp: {
        flexShrink: 0,
        color: themeColors.textSupporting,
        fontSize: variables.fontSizeSmall,
        paddingTop: 2,
    },

    chatItemMessage: {
        color: themeColors.text,
        fontSize: variables.fontSizeNormal,
        fontFamily: fontFamily.EXP_NEUE,
        lineHeight: variables.lineHeightXLarge,
        maxWidth: '100%',
        ...cursor.cursorAuto,
        ...whiteSpace.preWrap,
        ...wordBreak.breakWord,
    },

    chatItemComposeWithFirstRow: {
        minHeight: 90,
    },

    chatItemFullComposeRow: {
        ...sizing.h100,
    },

    chatItemComposeBoxColor: {
        borderColor: themeColors.border,
    },

    chatItemComposeBoxFocusedColor: {
        borderColor: themeColors.borderFocus,
    },

    chatItemComposeBox: {
        backgroundColor: themeColors.componentBG,
        borderWidth: 1,
        borderRadius: variables.componentBorderRadiusRounded,
        minHeight: variables.componentSizeMedium,
    },

    chatItemFullComposeBox: {
        ...flex.flex1,
        ...sizing.h100,
    },

    chatFooter: {
        paddingLeft: 20,
        paddingRight: 20,
        display: 'flex',
        backgroundColor: themeColors.appBG,
    },

    chatFooterFullCompose: {
        flex: 1,
    },

    chatItemDraft: {
        display: 'flex',
        flexDirection: 'row',
        paddingTop: 8,
        paddingBottom: 8,
        paddingLeft: 20,
        paddingRight: 20,
    },

    chatItemReactionsDraftRight: {
        marginLeft: 52,
    },
    chatFooterAtTheTop: {
        flexGrow: 1,
        justifyContent: 'flex-start',
    },

    // Be extremely careful when editing the compose styles, as it is easy to introduce regressions.
    // Make sure you run the following tests against any changes: #12669
    textInputCompose: addOutlineWidth(
        {
            backgroundColor: themeColors.componentBG,
            borderColor: themeColors.border,
            color: themeColors.text,
            fontFamily: fontFamily.EXP_NEUE,
            fontSize: variables.fontSizeNormal,
            borderWidth: 0,
            height: 'auto',
            lineHeight: variables.lineHeightXLarge,
            ...overflowXHidden,

            // On Android, multiline TextInput with height: 'auto' will show extra padding unless they are configured with
            // paddingVertical: 0, alignSelf: 'center', and textAlignVertical: 'center'

            paddingHorizontal: variables.avatarChatSpacing,
            paddingTop: 0,
            paddingBottom: 0,
            alignSelf: 'center',
            textAlignVertical: 'center',
        },
        0,
    ),

    textInputFullCompose: {
        alignSelf: 'stretch',
        flex: 1,
        maxHeight: '100%',
        textAlignVertical: 'top',
    },

    editInputComposeSpacing: {
        backgroundColor: themeColors.transparent,
        marginVertical: 8,
    },

    // composer padding should not be modified unless thoroughly tested against the cases in this PR: #12669
    textInputComposeSpacing: {
        paddingVertical: 5,
        ...flex.flexRow,
        flex: 1,
    },

    textInputComposeBorder: {
        borderLeftWidth: 1,
        borderColor: themeColors.border,
    },

    chatItemSubmitButton: {
        alignSelf: 'flex-end',
        borderRadius: variables.componentBorderRadiusRounded,
        backgroundColor: themeColors.transparent,
        height: 40,
        padding: 10,
        margin: 3,
        justifyContent: 'center',
    },

    emojiPickerContainer: {
        backgroundColor: themeColors.componentBG,
    },

    emojiHeaderContainer: {
        backgroundColor: themeColors.componentBG,
        display: 'flex',
        height: CONST.EMOJI_PICKER_HEADER_HEIGHT,
        justifyContent: 'center',
        width: '100%',
    },

    emojiSkinToneTitle: {
        width: '100%',
        ...spacing.pv1,
        fontFamily: fontFamily.EXP_NEUE_BOLD,
        fontWeight: fontWeightBold,
        color: themeColors.heading,
        fontSize: variables.fontSizeSmall,
    },

    // Emoji Picker Styles
    emojiText: {
        textAlign: 'center',
        fontSize: variables.emojiSize,
        ...spacing.pv0,
        ...spacing.ph0,
        lineHeight: variables.emojiLineHeight,
    },

    emojiItem: {
        width: '12.5%',
        textAlign: 'center',
        borderRadius: 8,
        paddingTop: 2,
        paddingBottom: 2,
        height: CONST.EMOJI_PICKER_ITEM_HEIGHT,
    },

    emojiItemHighlighted: {
        transition: '0.2s ease',
        backgroundColor: themeColors.buttonDefaultBG,
    },

    emojiItemKeyboardHighlighted: {
        transition: '0.2s ease',
        borderWidth: 1,
        borderColor: themeColors.link,
        borderRadius: variables.buttonBorderRadius,
    },

    categoryShortcutButton: {
        flex: 1,
        borderRadius: 8,
        height: CONST.EMOJI_PICKER_ITEM_HEIGHT,
        alignItems: 'center',
        justifyContent: 'center',
    },

    chatItemEmojiButton: {
        alignSelf: 'flex-end',
        borderRadius: variables.buttonBorderRadius,
        height: 40,
        marginVertical: 3,
        paddingHorizontal: 10,
        justifyContent: 'center',
    },

    editChatItemEmojiWrapper: {
        marginRight: 3,
        alignSelf: 'flex-end',
    },

    hoveredButton: {
        backgroundColor: themeColors.buttonHoveredBG,
    },

    composerSizeButton: {
        alignSelf: 'center',
        height: 32,
        width: 32,
        padding: 6,
        margin: 3,
        borderRadius: variables.componentBorderRadiusRounded,
        backgroundColor: themeColors.transparent,
        justifyContent: 'center',
    },

    chatItemAttachmentPlaceholder: {
        backgroundColor: themeColors.sidebar,
        borderColor: themeColors.border,
        borderWidth: 1,
        borderRadius: variables.componentBorderRadiusNormal,
        height: 150,
        textAlign: 'center',
        verticalAlign: 'middle',
        width: 200,
    },

    chatSwticherPillWrapper: {
        marginTop: 5,
        marginRight: 4,
    },

    navigationModalOverlay: {
        ...userSelect.userSelectNone,
        position: 'absolute',
        width: '100%',
        height: '100%',
        transform: [
            {
                translateX: -variables.sideBarWidth,
            },
        ],
    },

    sidebarVisible: {
        borderRightWidth: 1,
    },

    sidebarHidden: {
        width: 0,
        borderRightWidth: 0,
    },

    exampleCheckImage: {
        width: '100%',
        height: 80,
        borderColor: themeColors.border,
        borderWidth: 1,
        borderRadius: variables.componentBorderRadiusNormal,
    },

    singleAvatar: {
        height: 24,
        width: 24,
        backgroundColor: themeColors.icon,
        borderRadius: 24,
    },

    singleSubscript: {
        height: variables.iconSizeNormal,
        width: variables.iconSizeNormal,
        backgroundColor: themeColors.icon,
        borderRadius: 20,
        zIndex: 1,
    },

    singleAvatarSmall: {
        height: 18,
        width: 18,
        backgroundColor: themeColors.icon,
        borderRadius: 18,
    },

    secondAvatar: {
        position: 'absolute',
        right: -18,
        bottom: -18,
        borderWidth: 3,
        borderRadius: 30,
        borderColor: 'transparent',
    },

    secondAvatarSmall: {
        position: 'absolute',
        right: -13,
        bottom: -13,
        borderWidth: 3,
        borderRadius: 18,
        borderColor: 'transparent',
    },

    secondAvatarSubscript: {
        position: 'absolute',
        right: -6,
        bottom: -6,
    },

    secondAvatarSubscriptCompact: {
        position: 'absolute',
        bottom: -1,
        right: -1,
    },

    secondAvatarSubscriptSmallNormal: {
        position: 'absolute',
        bottom: 0,
        right: 0,
    },

    leftSideLargeAvatar: {
        left: 15,
    },

    rightSideLargeAvatar: {
        right: 15,
        zIndex: 2,
        borderWidth: 4,
        borderRadius: 100,
    },

    secondAvatarInline: {
        bottom: -3,
        right: -25,
        borderWidth: 3,
        borderRadius: 18,
        borderColor: themeColors.cardBorder,
        backgroundColor: themeColors.appBG,
    },

    avatarLarge: {
        width: variables.avatarSizeLarge,
        height: variables.avatarSizeLarge,
    },

    avatarNormal: {
        height: variables.componentSizeNormal,
        width: variables.componentSizeNormal,
        borderRadius: variables.componentSizeNormal,
    },

    avatarSmall: {
        height: variables.avatarSizeSmall,
        width: variables.avatarSizeSmall,
        borderRadius: variables.avatarSizeSmall,
    },

    avatarInnerText: {
        color: themeColors.textLight,
        fontSize: variables.fontSizeSmall,
        lineHeight: undefined,
        marginLeft: -3,
        textAlign: 'center',
    },

    avatarInnerTextSmall: {
        color: themeColors.textLight,
        fontSize: variables.fontSizeExtraSmall,
        lineHeight: undefined,
        marginLeft: -2,
        textAlign: 'center',
    },

    avatarSpace: {
        top: 3,
        left: 3,
    },

    avatar: {
        backgroundColor: themeColors.sidebar,
        borderColor: themeColors.sidebar,
    },

    focusedAvatar: {
        backgroundColor: themeColors.border,
        borderColor: themeColors.border,
    },

    emptyAvatar: {
        height: variables.avatarSizeNormal,
        width: variables.avatarSizeNormal,
    },

    emptyAvatarSmallNormal: {
        height: variables.avatarSizeSmallNormal,
        width: variables.avatarSizeSmallNormal,
    },

    emptyAvatarSmall: {
        height: variables.avatarSizeSmall,
        width: variables.avatarSizeSmall,
    },

    emptyAvatarSmaller: {
        height: variables.avatarSizeSmaller,
        width: variables.avatarSizeSmaller,
    },

    emptyAvatarMedium: {
        height: variables.avatarSizeMedium,
        width: variables.avatarSizeMedium,
    },

    emptyAvatarLarge: {
        height: variables.avatarSizeLarge,
        width: variables.avatarSizeLarge,
    },

    emptyAvatarMargin: {
        marginRight: variables.avatarChatSpacing,
    },

    emptyAvatarMarginChat: {
        marginRight: variables.avatarChatSpacing - 12,
    },

    emptyAvatarMarginSmall: {
        marginRight: variables.avatarChatSpacing - 4,
    },

    emptyAvatarMarginSmaller: {
        marginRight: variables.avatarChatSpacing - 4,
    },

    modalViewContainer: {
        alignItems: 'center',
        flex: 1,
    },

    borderTop: {
        borderTopWidth: variables.borderTopWidth,
        borderColor: themeColors.border,
    },

    borderTopRounded: {
        borderTopWidth: 1,
        borderColor: themeColors.border,
        borderTopLeftRadius: variables.componentBorderRadiusNormal,
        borderTopRightRadius: variables.componentBorderRadiusNormal,
    },

    borderBottomRounded: {
        borderBottomWidth: 1,
        borderColor: themeColors.border,
        borderBottomLeftRadius: variables.componentBorderRadiusNormal,
        borderBottomRightRadius: variables.componentBorderRadiusNormal,
    },

    borderBottom: {
        borderBottomWidth: 1,
        borderColor: themeColors.border,
    },

    borderNone: {
        borderWidth: 0,
        borderBottomWidth: 0,
    },

    borderRight: {
        borderRightWidth: 1,
        borderColor: themeColors.border,
    },

    borderLeft: {
        borderLeftWidth: 1,
        borderColor: themeColors.border,
    },

    pointerEventsNone,

    pointerEventsAuto,

    headerBar: {
        overflow: 'hidden',
        justifyContent: 'center',
        display: 'flex',
        paddingLeft: 20,
        height: variables.contentHeaderHeight,
        width: '100%',
    },

    imageViewContainer: {
        width: '100%',
        height: '100%',
        alignItems: 'center',
        justifyContent: 'center',
    },

    imageModalPDF: {
        flex: 1,
        backgroundColor: themeColors.modalBackground,
    },

    PDFView: {
        // `display: grid` is not supported in native platforms!
        // It's being used on Web/Desktop only to vertically center short PDFs,
        // while preventing the overflow of the top of long PDF files.
        display: 'grid',
        backgroundColor: themeColors.modalBackground,
        width: '100%',
        height: '100%',
        justifyContent: 'center',
        overflow: 'hidden',
        alignItems: 'center',
    },

    PDFViewList: {
        overflowX: 'hidden',
        // There properties disable "focus" effect on list
        boxShadow: 'none',
        outline: 'none',
    },

    pdfPasswordForm: {
        wideScreenWidth: {
            width: 350,
        },
    },

    modalCenterContentContainer: {
        flex: 1,
        flexDirection: 'column',
        justifyContent: 'center',
        alignItems: 'center',
        backgroundColor: themeColors.modalBackdrop,
    },

    centeredModalStyles: (isSmallScreenWidth, isFullScreenWhenSmall) => ({
        borderWidth: isSmallScreenWidth && !isFullScreenWhenSmall ? 1 : 0,
        marginHorizontal: isSmallScreenWidth ? 0 : 20,
    }),

    imageModalImageCenterContainer: {
        alignItems: 'center',
        flex: 1,
        justifyContent: 'center',
        width: '100%',
    },

    defaultAttachmentView: {
        backgroundColor: themeColors.sidebar,
        borderRadius: variables.componentBorderRadiusNormal,
        borderWidth: 1,
        borderColor: themeColors.border,
        flexDirection: 'row',
        padding: 20,
        alignItems: 'center',
    },

    notFoundSafeArea: {
        flex: 1,
        backgroundColor: themeColors.heading,
    },

    notFoundView: {
        flex: 1,
        alignItems: 'center',
        paddingTop: 40,
        paddingBottom: 40,
        justifyContent: 'space-between',
    },

    notFoundLogo: {
        width: 202,
        height: 63,
    },

    notFoundContent: {
        alignItems: 'center',
    },

    notFoundTextHeader: {
        ...headlineFont,
        color: themeColors.heading,
        fontSize: variables.fontSizeXLarge,
        lineHeight: variables.lineHeightXXLarge,
        marginTop: 20,
        marginBottom: 8,
        textAlign: 'center',
    },

    notFoundTextBody: {
        color: themeColors.componentBG,
        fontFamily: fontFamily.EXP_NEUE_BOLD,
        fontWeight: fontWeightBold,
        fontSize: 15,
    },

    notFoundButtonText: {
        color: themeColors.link,
        fontFamily: fontFamily.EXP_NEUE_BOLD,
        fontWeight: fontWeightBold,
        fontSize: 15,
    },

    blockingViewContainer: {
        paddingBottom: variables.contentHeaderHeight,
    },

    defaultModalContainer: {
        backgroundColor: themeColors.componentBG,
        borderColor: themeColors.transparent,
    },

    reportActionContextMenuMiniButton: {
        ...spacing.p1,
        ...spacing.mv1,
        ...spacing.mh1,
        ...{borderRadius: variables.buttonBorderRadius},
    },

    reportActionSystemMessageContainer: {
        marginLeft: 42,
    },

    reportDetailsTitleContainer: {
        ...flex.dFlex,
        ...flex.flexColumn,
        ...flex.alignItemsCenter,
        paddingHorizontal: 20,
        paddingBottom: 20,
    },

    reportDetailsRoomInfo: {
        ...flex.flex1,
        ...flex.dFlex,
        ...flex.flexColumn,
        ...flex.alignItemsCenter,
    },

    reportSettingsVisibilityText: {
        textTransform: 'capitalize',
    },

    settingsPageBackground: {
        flexDirection: 'column',
        width: '100%',
        flexGrow: 1,
    },

    settingsPageBody: {
        width: '100%',
        justifyContent: 'space-around',
    },

    settingsPageColumn: {
        width: '100%',
        alignItems: 'center',
        justifyContent: 'space-around',
    },

    settingsPageContainer: {
        justifyContent: 'space-between',
        alignItems: 'center',
        width: '100%',
    },

    twoFactorAuthSection: {
        backgroundColor: themeColors.appBG,
        padding: 0,
    },

    twoFactorAuthCodesBox: ({isExtraSmallScreenWidth, isSmallScreenWidth}) => {
        let paddingHorizontal = styles.ph9;

        if (isSmallScreenWidth) {
            paddingHorizontal = styles.ph4;
        }

        if (isExtraSmallScreenWidth) {
            paddingHorizontal = styles.ph2;
        }

        return {
            alignItems: 'center',
            justifyContent: 'center',
            backgroundColor: themeColors.highlightBG,
            paddingVertical: 28,
            borderRadius: 16,
            marginTop: 32,
            ...paddingHorizontal,
        };
    },

    twoFactorLoadingContainer: {
        alignItems: 'center',
        justifyContent: 'center',
        height: 210,
    },

    twoFactorAuthCodesContainer: {
        alignItems: 'center',
        justifyContent: 'center',
        flexDirection: 'row',
        flexWrap: 'wrap',
        gap: 12,
    },

    twoFactorAuthCode: {
        fontFamily: fontFamily.MONOSPACE,
        width: 112,
        textAlign: 'center',
    },

    twoFactorAuthCodesButtonsContainer: {
        flexDirection: 'row',
        justifyContent: 'center',
        gap: 12,
        marginTop: 20,
        flexWrap: 'wrap',
    },

    twoFactorAuthCodesButton: {
        minWidth: 112,
    },

    twoFactorAuthCopyCodeButton: {
        minWidth: 110,
    },

    anonymousRoomFooter: (isSmallSizeLayout) => ({
        flexDirection: isSmallSizeLayout ? 'column' : 'row',
        ...(!isSmallSizeLayout && {
            alignItems: 'center',
            justifyContent: 'space-between',
        }),
        padding: 20,
        backgroundColor: themeColors.sidebar,
        borderRadius: variables.componentBorderRadiusLarge,
        overflow: 'hidden',
    }),
    anonymousRoomFooterWordmarkAndLogoContainer: (isSmallSizeLayout) => ({
        flexDirection: 'row',
        alignItems: 'center',
        ...(isSmallSizeLayout && {
            justifyContent: 'space-between',
            marginTop: 16,
        }),
    }),
    anonymousRoomFooterLogo: {
        width: 88,
        marginLeft: 0,
        height: 20,
    },
    anonymousRoomFooterLogoTaglineText: {
        fontFamily: fontFamily.EXP_NEUE,
        fontSize: variables.fontSizeMedium,
        color: themeColors.textLight,
    },
    signInButtonAvatar: {
        width: 80,
    },

    anonymousRoomFooterSignInButton: {
        width: 110,
    },

    roomHeaderAvatarSize: {
        height: variables.componentSizeLarge,
        width: variables.componentSizeLarge,
    },

    roomHeaderAvatar: {
        backgroundColor: themeColors.appBG,
        borderRadius: 100,
        borderColor: themeColors.componentBG,
        borderWidth: 4,
    },

    roomHeaderAvatarOverlay: {
        position: 'absolute',
        top: 0,
        right: 0,
        bottom: 0,
        left: 0,
        backgroundColor: themeColors.overlay,
        opacity: variables.overlayOpacity,
        borderRadius: 88,
    },

    avatarInnerTextChat: {
        color: themeColors.textLight,
        fontSize: variables.fontSizeXLarge,
        fontFamily: fontFamily.EXP_NEW_KANSAS_MEDIUM,
        textAlign: 'center',
        fontWeight: 'normal',
        position: 'absolute',
        width: 88,
        left: -16,
    },

    svgAvatarBorder: {
        borderRadius: 100,
        overflow: 'hidden',
    },

    displayName: {
        fontSize: variables.fontSizeLarge,
        fontFamily: fontFamily.EXP_NEUE_BOLD,
        fontWeight: fontWeightBold,
        color: themeColors.heading,
    },

    pageWrapper: {
        width: '100%',
        alignItems: 'center',
        padding: 20,
    },

    avatarSectionWrapper: {
        width: '100%',
        alignItems: 'center',
        paddingHorizontal: 20,
        paddingBottom: 20,
    },

    avatarSectionWrapperSkeleton: {
        width: '100%',
        paddingHorizontal: 20,
        paddingBottom: 20,
    },

    selectCircle: {
        width: variables.componentSizeSmall,
        height: variables.componentSizeSmall,
        borderColor: themeColors.border,
        borderWidth: 1,
        borderRadius: variables.componentSizeSmall / 2,
        justifyContent: 'center',
        alignItems: 'center',
        backgroundColor: themeColors.componentBG,
        marginLeft: 8,
    },

    unreadIndicatorContainer: {
        position: 'absolute',
        top: -10,
        left: 0,
        width: '100%',
        height: 20,
        paddingHorizontal: 20,
        flexDirection: 'row',
        alignItems: 'center',
        zIndex: 1,
        ...cursor.cursorDefault,
    },

    unreadIndicatorLine: {
        height: 1,
        backgroundColor: themeColors.unreadIndicator,
        flexGrow: 1,
        marginRight: 8,
        opacity: 0.5,
    },

    threadDividerLine: {
        height: 1,
        backgroundColor: themeColors.border,
        flexGrow: 1,
        marginHorizontal: 20,
    },

    unreadIndicatorText: {
        color: themeColors.unreadIndicator,
        fontFamily: fontFamily.EXP_NEUE_BOLD,
        fontSize: variables.fontSizeSmall,
        fontWeight: fontWeightBold,
        textTransform: 'capitalize',
    },

    flipUpsideDown: {
        transform: [{rotate: '180deg'}],
    },

    navigationSceneContainer: {
        backgroundColor: themeColors.appBG,
    },

    navigationScreenCardStyle: {
        backgroundColor: themeColors.appBG,
        height: '100%',
    },

    navigationSceneFullScreenWrapper: {
        borderRadius: variables.componentBorderRadiusCard,
        overflow: 'hidden',
        height: '100%',
    },

    invisible: {
        position: 'absolute',
        opacity: 0,
    },

    containerWithSpaceBetween: {
        justifyContent: 'space-between',
        width: '100%',
        flex: 1,
    },

    detailsPageSectionContainer: {
        alignSelf: 'flex-start',
    },

    attachmentCarouselContainer: {
        height: '100%',
        width: '100%',
        display: 'flex',
        justifyContent: 'center',
        ...cursor.cursorUnset,
    },

    attachmentArrow: {
        zIndex: 23,
        position: 'absolute',
    },

    arrowIcon: {
        height: 40,
        width: 40,
        alignItems: 'center',
        paddingHorizontal: 0,
        paddingTop: 0,
        paddingBottom: 0,
    },

    detailsPageSectionVersion: {
        alignSelf: 'center',
        color: themeColors.textSupporting,
        fontSize: variables.fontSizeSmall,
        height: 24,
        lineHeight: 20,
    },

    switchTrack: {
        width: 50,
        height: 28,
        justifyContent: 'center',
        borderRadius: 20,
        padding: 15,
        backgroundColor: themeColors.success,
    },

    switchInactive: {
        backgroundColor: themeColors.border,
    },

    switchThumb: {
        width: 22,
        height: 22,
        borderRadius: 11,
        position: 'absolute',
        left: 4,
        backgroundColor: themeColors.appBG,
    },

    switchThumbTransformation: (translateX) => ({
        transform: [{translateX}],
    }),

    radioButtonContainer: {
        backgroundColor: themeColors.componentBG,
        borderRadius: 10,
        height: 20,
        width: 20,
        borderColor: themeColors.icon,
        borderWidth: 1,
        justifyContent: 'center',
        alignItems: 'center',
    },

    checkboxPressable: {
        borderRadius: 6,
        padding: 2,
        justifyContent: 'center',
        alignItems: 'center',
    },

    checkedContainer: {
        backgroundColor: themeColors.checkBox,
    },

    magicCodeInputContainer: {
        flexDirection: 'row',
        justifyContent: 'space-between',
        minHeight: variables.inputHeight,
    },

    magicCodeInput: {
        fontSize: variables.fontSizeXLarge,
        color: themeColors.heading,
        lineHeight: variables.inputHeight,
    },

    // Manually style transparent, in iOS Safari, an input in a container with its opacity set to
    // 0 (completely transparent) cannot handle user interaction, hence the Paste option is never shown
    inputTransparent: {
        color: 'transparent',
        // These properties are available in browser only
        ...(Browser.getBrowser()
            ? {
                  caretColor: 'transparent',
                  WebkitTextFillColor: 'transparent',
                  // After setting the input text color to transparent, it acquires the background-color.
                  // However, it is not possible to override the background-color directly as explained in this resource: https://developer.mozilla.org/en-US/docs/Web/CSS/:autofill
                  // Therefore, the transition effect needs to be delayed.
                  transitionDelay: '99999s',
              }
            : {}),
    },

    iouAmountText: {
        ...headlineFont,
        fontSize: variables.iouAmountTextSize,
        color: themeColors.heading,
        lineHeight: variables.inputHeight,
    },

    iouAmountTextInput: addOutlineWidth(
        {
            ...headlineFont,
            fontSize: variables.iouAmountTextSize,
            color: themeColors.heading,
            padding: 0,
            lineHeight: undefined,
        },
        0,
    ),

    moneyRequestConfirmationAmount: {
        ...headlineFont,
        fontSize: variables.fontSizeh1,
    },

    moneyRequestMenuItem: {
        flexDirection: 'row',
        borderRadius: 0,
        justifyContent: 'space-between',
        width: '100%',
        paddingHorizontal: 20,
        paddingVertical: 12,
    },

    requestPreviewBox: {
        marginTop: 12,
        maxWidth: variables.sideBarWidth,
    },

    iouPreviewBox: {
        backgroundColor: themeColors.cardBG,
        borderRadius: variables.componentBorderRadiusLarge,
        padding: 16,
        maxWidth: variables.sideBarWidth,
        width: '100%',
    },

    iouPreviewBoxHover: {
        backgroundColor: themeColors.border,
    },

    iouPreviewBoxLoading: {
        // When a new IOU request arrives it is very briefly in a loading state, so set the minimum height of the container to 94 to match the rendered height after loading.
        // Otherwise, the IOU request pay button will not be fully visible and the user will have to scroll up to reveal the entire IOU request container.
        // See https://github.com/Expensify/App/issues/10283.
        minHeight: 94,
        width: '100%',
    },

    iouPreviewBoxAvatar: {
        marginRight: -10,
        marginBottom: 0,
    },

    defaultCheckmarkWrapper: {
        marginLeft: 8,
        alignSelf: 'center',
    },

    iouDetailsContainer: {
        flexGrow: 1,
        paddingStart: 20,
        paddingEnd: 20,
    },

    codeWordWrapper: {
        ...codeStyles.codeWordWrapper,
    },

    codeWordStyle: {
        borderLeftWidth: 0,
        borderRightWidth: 0,
        borderTopLeftRadius: 0,
        borderBottomLeftRadius: 0,
        borderTopRightRadius: 0,
        borderBottomRightRadius: 0,
        paddingLeft: 0,
        paddingRight: 0,
        justifyContent: 'center',
        ...codeStyles.codeWordStyle,
    },

    codeFirstWordStyle: {
        borderLeftWidth: 1,
        borderTopLeftRadius: 4,
        borderBottomLeftRadius: 4,
        paddingLeft: 5,
    },

    codeLastWordStyle: {
        borderRightWidth: 1,
        borderTopRightRadius: 4,
        borderBottomRightRadius: 4,
        paddingRight: 5,
    },

    fullScreenLoading: {
        backgroundColor: themeColors.componentBG,
        opacity: 0.8,
        justifyContent: 'center',
        alignItems: 'center',
        zIndex: 10,
    },

    navigatorFullScreenLoading: {
        backgroundColor: themeColors.highlightBG,
        opacity: 1,
    },

    reimbursementAccountFullScreenLoading: {
        backgroundColor: themeColors.componentBG,
        opacity: 0.8,
        justifyContent: 'flex-start',
        alignItems: 'center',
        zIndex: 10,
    },

    hiddenElementOutsideOfWindow: {
        position: 'absolute',
        top: -10000,
        left: 0,
        opacity: 0,
    },

    growlNotificationWrapper: {
        zIndex: 2,
    },

    growlNotificationContainer: {
        flex: 1,
        justifyContent: 'flex-start',
        position: 'absolute',
        width: '100%',
        top: 20,
        ...spacing.pl5,
        ...spacing.pr5,
    },

    growlNotificationDesktopContainer: {
        maxWidth: variables.sideBarWidth,
        right: 0,
        position: 'fixed',
    },

    growlNotificationTranslateY: (y) => ({
        transform: [{translateY: y}],
    }),

    makeSlideInTranslation: (translationType, fromValue) => ({
        from: {
            [translationType]: fromValue,
        },
        to: {
            [translationType]: 0,
        },
    }),

    growlNotificationBox: {
        backgroundColor: themeColors.inverse,
        borderRadius: variables.componentBorderRadiusNormal,
        alignItems: 'center',
        flexDirection: 'row',
        justifyContent: 'space-between',
        shadowColor: themeColors.shadow,
        ...spacing.p5,
    },

    growlNotificationText: {
        fontSize: variables.fontSizeNormal,
        fontFamily: fontFamily.EXP_NEUE,
        width: '90%',
        lineHeight: variables.fontSizeNormalHeight,
        color: themeColors.textReversed,
        ...spacing.ml4,
    },

    blockquote: {
        borderLeftColor: themeColors.border,
        borderLeftWidth: 4,
        paddingLeft: 12,
        marginVertical: 4,
    },

    noSelect: {
        boxShadow: 'none',
        outline: 'none',
    },

    cardStyleNavigator: {
        overflow: 'hidden',
        height: '100%',
    },

    fullscreenCard: {
        position: 'absolute',
        left: 0,
        top: 0,
        width: '100%',
        height: '100%',
    },

    fullscreenCardWeb: {
        left: 'auto',
        right: '-24%',
        top: '-18%',
        height: '120%',
    },

    fullscreenCardWebCentered: {
        left: '0',
        right: '0',
        top: '0',
        height: '60%',
    },

    fullscreenCardMobile: {
        left: '-20%',
        top: '-30%',
        width: '150%',
    },

    fullscreenCardMediumScreen: {
        left: '-15%',
        top: '-30%',
        width: '145%',
    },

    smallEditIcon: {
        alignItems: 'center',
        backgroundColor: themeColors.buttonHoveredBG,
        borderColor: themeColors.textReversed,
        borderRadius: 14,
        borderWidth: 3,
        color: themeColors.textReversed,
        height: 28,
        width: 28,
        justifyContent: 'center',
    },

    smallAvatarEditIcon: {
        position: 'absolute',
        right: -4,
        bottom: -4,
    },

    workspaceCard: {
        width: '100%',
        height: 400,
        borderRadius: variables.componentBorderRadiusCard,
        overflow: 'hidden',
        backgroundColor: themeColors.heroCard,
    },

    workspaceCardMobile: {
        height: 475,
    },

    workspaceCardMediumScreen: {
        height: 540,
    },

    workspaceCardMainText: {
        fontSize: variables.fontSizeXXXLarge,
        fontWeight: 'bold',
        lineHeight: variables.fontSizeXXXLarge,
    },

    workspaceCardContent: {
        zIndex: 1,
        padding: 50,
    },

    workspaceCardContentMediumScreen: {
        padding: 25,
    },

    workspaceCardCTA: {
        width: 250,
    },

    autoGrowHeightMultilineInput: {
        maxHeight: 115,
    },

    peopleRow: {
        width: '100%',
        flexDirection: 'row',
        justifyContent: 'space-between',
        alignItems: 'center',
        ...spacing.pt2,
    },

    peopleRowBorderBottom: {
        borderColor: themeColors.border,
        borderBottomWidth: 1,
        ...spacing.pb2,
    },

    peopleBadge: {
        backgroundColor: themeColors.icon,
        ...spacing.ph3,
    },

    peopleBadgeText: {
        color: themeColors.textReversed,
        fontSize: variables.fontSizeSmall,
        lineHeight: variables.lineHeightNormal,
        ...whiteSpace.noWrap,
    },

    offlineFeedback: {
        deleted: {
            textDecorationLine: 'line-through',
            textDecorationStyle: 'solid',
        },
        pending: {
            opacity: 0.5,
        },
        error: {
            flexDirection: 'row',
            alignItems: 'center',
        },
        container: {
            ...spacing.pv2,
        },
        textContainer: {
            flexDirection: 'column',
            flex: 1,
        },
        text: {
            color: themeColors.textSupporting,
            textAlignVertical: 'center',
            fontSize: variables.fontSizeLabel,
        },
        errorDot: {
            marginRight: 12,
        },
    },

    dotIndicatorMessage: {
        display: 'flex',
        flexDirection: 'row',
        alignItems: 'center',
    },

    sidebarPopover: {
        width: variables.sideBarWidth - 68,
    },

    cardOverlay: {
        backgroundColor: themeColors.overlay,
        position: 'absolute',
        top: 0,
        left: 0,
        width: '100%',
        height: '100%',
        opacity: variables.overlayOpacity,
    },

    communicationsLinkIcon: {
        right: -36,
        top: 0,
        bottom: 0,
    },

    shortTermsBorder: {
        borderWidth: 1,
        borderColor: themeColors.border,
    },

    shortTermsHorizontalRule: {
        borderBottomWidth: 1,
        borderColor: themeColors.border,
        ...spacing.mh3,
    },

    shortTermsLargeHorizontalRule: {
        borderWidth: 1,
        borderColor: themeColors.border,
        ...spacing.mh3,
    },

    shortTermsRow: {
        flexDirection: 'row',
        padding: 12,
    },

    termsCenterRight: {
        marginTop: 'auto',
        marginBottom: 'auto',
    },

    shortTermsBoldHeadingSection: {
        paddingRight: 12,
        paddingLeft: 12,
        marginTop: 12,
    },

    shortTermsHeadline: {
        ...headlineFont,
        ...whiteSpace.preWrap,
        color: themeColors.heading,
        fontSize: variables.fontSizeXXXLarge,
        lineHeight: variables.lineHeightXXXLarge,
    },

    longTermsRow: {
        flexDirection: 'row',
        marginTop: 20,
    },

    collapsibleSectionBorder: {
        borderBottomWidth: 2,
        borderBottomColor: themeColors.border,
    },

    communicationsLinkHeight: {
        height: variables.communicationsLinkHeight,
    },

    floatingMessageCounterWrapper: {
        position: 'absolute',
        left: '50%',
        top: 0,
        zIndex: 100,
        ...visibility('hidden'),
    },

    floatingMessageCounterWrapperAndroid: {
        left: 0,
        width: '100%',
        alignItems: 'center',
        position: 'absolute',
        top: 0,
        zIndex: 100,
        ...visibility('hidden'),
    },

    floatingMessageCounterSubWrapperAndroid: {
        left: '50%',
        width: 'auto',
    },

    floatingMessageCounter: {
        left: '-50%',
        ...visibility('visible'),
    },

    floatingMessageCounterTransformation: (translateY) => ({
        transform: [{translateY}],
    }),

    confirmationAnimation: {
        height: 180,
        width: 180,
        marginBottom: 20,
    },

    googleSearchTextInputContainer: {
        flexDirection: 'column',
    },

    googleSearchSeparator: {
        height: 1,
        backgroundColor: themeColors.border,
    },

    googleSearchText: {
        color: themeColors.text,
        fontSize: variables.fontSizeNormal,
        lineHeight: variables.fontSizeNormalHeight,
        fontFamily: fontFamily.EXP_NEUE,
        flex: 1,
    },

    threeDotsPopoverOffset: (windowWidth) => ({
        ...getPopOverVerticalOffset(60),
        horizontal: windowWidth - 60,
    }),

    threeDotsPopoverOffsetNoCloseButton: (windowWidth) => ({
        ...getPopOverVerticalOffset(60),
        horizontal: windowWidth - 10,
    }),

    invert: {
        // It's important to invert the Y AND X axis to prevent a react native issue that can lead to ANRs on android 13
        transform: [{scaleX: -1}, {scaleY: -1}],
    },

    keyboardShortcutModalContainer: {
        maxHeight: '100%',
        flex: 0,
        flexBasis: 'auto',
    },

    keyboardShortcutTableWrapper: {
        alignItems: 'center',
        flex: 1,
        height: 'auto',
        maxHeight: '100%',
    },

    keyboardShortcutTableContainer: {
        display: 'flex',
        width: '100%',
        borderColor: themeColors.border,
        height: 'auto',
        borderRadius: variables.componentBorderRadius,
        borderWidth: 1,
    },

    keyboardShortcutTableRow: {
        flex: 1,
        flexDirection: 'row',
        borderColor: themeColors.border,
        flexBasis: 'auto',
        alignSelf: 'stretch',
        borderTopWidth: 1,
    },

    keyboardShortcutTablePrefix: {
        width: '30%',
        borderRightWidth: 1,
        borderColor: themeColors.border,
    },

    keyboardShortcutTableFirstRow: {
        borderTopWidth: 0,
    },

    iPhoneXSafeArea: {
        backgroundColor: themeColors.inverse,
        flex: 1,
    },

    transferBalancePayment: {
        borderWidth: 1,
        borderRadius: variables.componentBorderRadiusNormal,
        borderColor: themeColors.border,
    },

    transferBalanceSelectedPayment: {
        borderColor: themeColors.iconSuccessFill,
    },

    transferBalanceBalance: {
        fontSize: 48,
    },

    closeAccountMessageInput: {
        height: 153,
    },

    imageCropContainer: {
        overflow: 'hidden',
        alignItems: 'center',
        justifyContent: 'center',
        backgroundColor: themeColors.imageCropBackgroundColor,
        ...cursor.cursorMove,
    },

    sliderKnobTooltipView: {
        height: variables.sliderKnobSize,
        width: variables.sliderKnobSize,
        borderRadius: variables.sliderKnobSize / 2,
    },

    sliderKnob: {
        backgroundColor: themeColors.success,
        position: 'absolute',
        height: variables.sliderKnobSize,
        width: variables.sliderKnobSize,
        borderRadius: variables.sliderKnobSize / 2,
        left: -(variables.sliderKnobSize / 2),
        ...cursor.cursorPointer,
    },

    sliderBar: {
        backgroundColor: themeColors.border,
        height: variables.sliderBarHeight,
        borderRadius: variables.sliderBarHeight / 2,
        alignSelf: 'stretch',
        justifyContent: 'center',
    },

    screenCenteredContainer: {
        flex: 1,
        justifyContent: 'center',
        marginBottom: 40,
        padding: 16,
    },

    inlineSystemMessage: {
        color: themeColors.textSupporting,
        fontSize: variables.fontSizeLabel,
        fontFamily: fontFamily.EXP_NEUE,
        marginLeft: 6,
    },

    fullScreen: {
        position: 'absolute',
        top: 0,
        left: 0,
        right: 0,
        bottom: 0,
    },

    invisibleOverlay: {
        backgroundColor: themeColors.transparent,
        zIndex: 1000,
    },

    reportDropOverlay: {
        backgroundColor: themeColors.dropUIBG,
        zIndex: 2,
    },

    receiptDropOverlay: {
        backgroundColor: themeColors.receiptDropUIBG,
        zIndex: 2,
    },

    receiptImageWrapper: (receiptImageTopPosition) => ({
        position: 'absolute',
        top: receiptImageTopPosition,
    }),

    cardSection: {
        backgroundColor: themeColors.cardBG,
        borderRadius: variables.componentBorderRadiusCard,
        marginBottom: 20,
        marginHorizontal: 16,
        padding: 20,
        width: 'auto',
        textAlign: 'left',
    },

    cardSectionTitle: {
        lineHeight: variables.lineHeightXXLarge,
    },

    cardMenuItem: {
        paddingLeft: 8,
        paddingRight: 0,
        borderRadius: variables.buttonBorderRadius,
        height: variables.componentSizeLarge,
        alignItems: 'center',
    },

    callRequestSection: {
        backgroundColor: themeColors.appBG,
        paddingHorizontal: 0,
        paddingBottom: 0,
        marginHorizontal: 0,
        marginBottom: 0,
    },

    archivedReportFooter: {
        borderRadius: variables.componentBorderRadius,
        ...wordBreak.breakWord,
    },

    saveButtonPadding: {
        paddingLeft: 18,
        paddingRight: 18,
    },

    deeplinkWrapperContainer: {
        padding: 20,
        flex: 1,
        alignItems: 'center',
        justifyContent: 'center',
        backgroundColor: themeColors.appBG,
    },

    deeplinkWrapperMessage: {
        flex: 1,
        alignItems: 'center',
        justifyContent: 'center',
    },

    deeplinkWrapperFooter: {
        paddingTop: 80,
        paddingBottom: 45,
    },

    emojiReactionBubble: {
        borderRadius: 28,
        alignItems: 'center',
        justifyContent: 'center',
        flexDirection: 'row',
        alignSelf: 'flex-start',
    },

    emojiReactionListHeader: {
        marginTop: 8,
        paddingBottom: 20,
        borderBottomColor: themeColors.border,
        borderBottomWidth: 1,
        marginHorizontal: 20,
    },
    emojiReactionListHeaderBubble: {
        paddingVertical: 2,
        paddingHorizontal: 8,
        borderRadius: 28,
        backgroundColor: themeColors.border,
        alignItems: 'center',
        justifyContent: 'center',
        flexDirection: 'row',
        alignSelf: 'flex-start',
        marginRight: 4,
    },
    reactionListItem: {
        flexDirection: 'row',
        paddingVertical: 12,
        paddingHorizontal: 20,
    },
    reactionListHeaderText: {
        color: themeColors.textSupporting,
        marginLeft: 8,
        alignSelf: 'center',
    },

    miniQuickEmojiReactionText: {
        fontSize: 15,
        lineHeight: 20,
        textAlignVertical: 'center',
    },

    emojiReactionBubbleText: {
        textAlignVertical: 'center',
    },

    reactionCounterText: {
        fontSize: 13,
        marginLeft: 4,
        fontWeight: 'bold',
    },

    fontColorReactionLabel: {
        color: '#586A64',
    },

    reactionEmojiTitle: {
        fontSize: variables.iconSizeLarge,
        lineHeight: variables.iconSizeXLarge,
    },

    textReactionSenders: {
        color: themeColors.dark,
        ...wordBreak.breakWord,
    },

    quickReactionsContainer: {
        gap: 12,
        flexDirection: 'row',
        paddingHorizontal: 25,
        paddingVertical: 12,
        justifyContent: 'space-between',
    },

    reactionListContainer: {
        maxHeight: variables.listItemHeightNormal * 5.75,
        ...spacing.pv2,
    },

    reactionListContainerFixedWidth: {
        maxWidth: variables.popoverWidth,
    },

    validateCodeDigits: {
        color: themeColors.text,
        fontFamily: fontFamily.EXP_NEUE,
        fontSize: variables.fontSizeXXLarge,
        letterSpacing: 4,
    },

    footerWrapper: {
        fontSize: variables.fontSizeNormal,
        paddingTop: 64,
        maxWidth: 1100, // Match footer across all Expensify platforms
    },

    footerColumnsContainer: {
        flex: 1,
        flexWrap: 'wrap',
        marginBottom: 40,
        marginHorizontal: -16,
    },

    footerTitle: {
        fontSize: variables.fontSizeLarge,
        color: themeColors.success,
        marginBottom: 16,
    },

    footerRow: {
        paddingVertical: 4,
        marginBottom: 8,
        color: themeColors.textLight,
        fontSize: variables.fontSizeMedium,
    },

    footerBottomLogo: {
        marginTop: 40,
        width: '100%',
    },

    listPickerSeparator: {
        height: 1,
        backgroundColor: themeColors.buttonDefaultBG,
    },

    datePickerRoot: {
        position: 'relative',
        zIndex: 99,
    },

    datePickerPopover: {
        backgroundColor: themeColors.appBG,
        width: '100%',
        alignSelf: 'center',
        zIndex: 100,
        marginTop: 8,
    },

    loginHeroHeader: {
        fontFamily: fontFamily.EXP_NEW_KANSAS_MEDIUM,
        color: themeColors.success,
        fontWeight: '500',
        textAlign: 'center',
    },

    newKansasLarge: {
        ...headlineFont,
        fontSize: variables.fontSizeXLarge,
        lineHeight: variables.lineHeightXXLarge,
    },

    loginHeroBody: {
        fontFamily: fontFamily.EXP_NEUE,
        fontSize: variables.fontSizeSignInHeroBody,
        color: themeColors.textLight,
        textAlign: 'center',
    },

    linkPreviewWrapper: {
        marginTop: 16,
        borderLeftWidth: 4,
        borderLeftColor: themeColors.border,
        paddingLeft: 12,
    },

    linkPreviewImage: {
        flex: 1,
        resizeMode: 'contain',
        borderRadius: 8,
        marginTop: 8,
    },

    linkPreviewLogoImage: {
        height: 16,
        width: 16,
    },

    validateCodeMessage: {
        width: variables.modalContentMaxWidth,
        textAlign: 'center',
    },

    whisper: {
        backgroundColor: themeColors.cardBG,
    },

    contextMenuItemPopoverMaxWidth: {
        maxWidth: 375,
    },

    formSpaceVertical: {
        height: 20,
        width: 1,
    },

    taskCheckbox: {
        height: 16,
        width: 16,
    },

    taskTitleMenuItem: {
        ...writingDirection.ltr,
        ...headlineFont,
        ...spacing.flexWrap,
        ...spacing.flex1,
        fontSize: variables.fontSizeXLarge,
        maxWidth: '100%',
        ...wordBreak.breakWord,
    },

    taskDescriptionMenuItem: {
        maxWidth: '100%',
        ...wordBreak.breakWord,
    },

    taskTitleDescription: {
        fontFamily: fontFamily.EXP_NEUE,
        fontSize: variables.fontSizeLabel,
        color: themeColors.textSupporting,
        lineHeight: variables.lineHeightNormal,
        ...spacing.mb1,
    },

    taskMenuItemCheckbox: {
        height: 27,
        ...spacing.mr3,
    },

    reportHorizontalRule: {
        borderBottomWidth: 1,
        borderColor: themeColors.border,
        ...spacing.mh5,
        ...spacing.mv2,
    },

    assigneeTextStyle: {
        fontFamily: fontFamily.EXP_NEUE_BOLD,
        fontWeight: fontWeightBold,
        minHeight: variables.avatarSizeSubscript,
    },

    taskRightIconContainer: {
        width: variables.componentSizeNormal,
        marginLeft: 'auto',
        ...spacing.mt1,
        ...pointerEventsAuto,
        ...spacing.dFlex,
        ...spacing.alignItemsCenter,
    },

    shareCodePage: {
        paddingHorizontal: 38.5,
    },

    shareCodeContainer: {
        width: '100%',
        alignItems: 'center',
        paddingHorizontal: variables.qrShareHorizontalPadding,
        paddingVertical: 20,
        borderRadius: 20,
        overflow: 'hidden',
        borderColor: themeColors.borderFocus,
        borderWidth: 2,
        backgroundColor: themeColors.highlightBG,
    },

    splashScreenHider: {
        backgroundColor: themeColors.splashBG,
        alignItems: 'center',
        justifyContent: 'center',
    },

    headerEnvBadge: {
        marginLeft: 0,
        marginBottom: 2,
        height: 12,
        paddingLeft: 4,
        paddingRight: 4,
        alignItems: 'center',
    },

    headerEnvBadgeText: {
        fontSize: 7,
        fontWeight: fontWeightBold,
        lineHeight: undefined,
    },

    expensifyQrLogo: {
        alignSelf: 'stretch',
        height: 27,
        marginBottom: 20,
    },

    qrShareTitle: {
        marginTop: 15,
        textAlign: 'center',
    },

    tabSelectorButton: (isSelected) => ({
        height: 40,
        padding: 12,
        flexDirection: 'row',
        alignItems: 'center',
        justifyContent: 'center',
        borderRadius: variables.buttonBorderRadius,
        backgroundColor: isSelected ? themeColors.midtone : themeColors.appBG,
    }),

    tabSelector: {
        flexDirection: 'row',
        paddingHorizontal: 20,
        paddingBottom: 12,
    },

    tabText: (isSelected) => ({
        marginHorizontal: 8,
        fontFamily: isSelected ? fontFamily.EXP_NEUE_BOLD : fontFamily.EXP_NEUE,
        fontWeight: isSelected ? fontWeightBold : 400,
        color: isSelected ? themeColors.textLight : themeColors.textSupporting,
    }),

    /**
     * @param {String} backgroundColor
     * @param {Number} height
     * @returns {Object}
     */
    overscrollSpacer: (backgroundColor, height) => ({
        backgroundColor,
        height,
        width: '100%',
        position: 'absolute',
        top: -height,
        left: 0,
        right: 0,
    }),

    willChangeTransform: {
        willChange: 'transform',
    },

    emojiPickerButtonDropdown: {
        justifyContent: 'center',
        backgroundColor: themeColors.activeComponentBG,
        width: 86,
        height: 52,
        borderRadius: 26,
        alignItems: 'center',
        paddingLeft: 10,
        paddingRight: 4,
        marginBottom: 32,
        alignSelf: 'flex-start',
    },

    emojiPickerButtonDropdownIcon: {
        fontSize: 30,
    },

    moneyRequestImage: {
        height: 200,
        borderRadius: 16,
        margin: 20,
    },

    staticHeaderImage: {
        minHeight: 240,
    },

    emojiPickerButtonDropdownContainer: {
        flexDirection: 'row',
        alignItems: 'center',
    },

    rotate90: {
        transform: [{rotate: '90deg'}],
    },

<<<<<<< HEAD
    mapViewContainer: {
        ...flex.flex1,
        ...spacing.p4,
        ...spacing.flex1,
        minHeight: 300,
        maxHeight: 500,
    },

    mapView: {
        flex: 1,
        borderRadius: 20,
        overflow: 'hidden',
    },

    mapPendingView: {
        backgroundColor: themeColors.highlightBG,
        ...flex.flex1,
        borderRadius: variables.componentBorderRadiusLarge,
=======
    userReportStatusEmoji: {
        fontSize: variables.fontSizeNormal,
        marginRight: 4,
>>>>>>> 0b2d5c86
    },
};

export default styles;<|MERGE_RESOLUTION|>--- conflicted
+++ resolved
@@ -3678,7 +3678,6 @@
         transform: [{rotate: '90deg'}],
     },
 
-<<<<<<< HEAD
     mapViewContainer: {
         ...flex.flex1,
         ...spacing.p4,
@@ -3697,11 +3696,11 @@
         backgroundColor: themeColors.highlightBG,
         ...flex.flex1,
         borderRadius: variables.componentBorderRadiusLarge,
-=======
+    },
+  
     userReportStatusEmoji: {
         fontSize: variables.fontSizeNormal,
         marginRight: 4,
->>>>>>> 0b2d5c86
     },
 };
 
