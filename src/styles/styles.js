--- conflicted
+++ resolved
@@ -3959,12 +3959,9 @@
         height: 30,
         width: '100%',
     },
-<<<<<<< HEAD
     versionTextColor: {
         color: `${Colors.ivory}cc`,
     },
-};
-=======
 });
 
 // For now we need to export the styles function that takes the theme as an argument
@@ -3973,7 +3970,6 @@
 // TODO: Remove "stylesGenerator" and instead only return "styles" once the app is migrated to theme switching hooks and HOCs and "styles/theme/default.js" is not used anywhere anymore (GH issue: https://github.com/Expensify/App/issues/27337)
 const stylesGenerator = styles;
 const defaultStyles = styles(defaultTheme);
->>>>>>> d68263ad
 
 export default defaultStyles;
 export {stylesGenerator};