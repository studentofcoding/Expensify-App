import fontFamily from './fontFamily';
import italic from './italic';
import addOutlineWidth from './addOutlineWidth';
import themeColors from './themes/default';
import fontWeightBold from './fontWeight/bold';
import variables from './variables';
import colors from './colors';
import spacing from './utilities/spacing';
import sizing from './utilities/sizing';
import flex from './utilities/flex';
import display from './utilities/display';
import overflow from './utilities/overflow';
import positioning from './utilities/positioning';
import whiteSpace from './utilities/whiteSpace';
import wordBreak from './utilities/wordBreak';

const styles = {
    // Add all of our utility and helper styles
    ...spacing,
    ...sizing,
    ...flex,
    ...display,
    ...overflow,
    ...wordBreak,
    ...whiteSpace,

    link: {
        color: themeColors.link,
        textDecorationColor: themeColors.link,
    },

    h1: {
        color: themeColors.heading,
        fontFamily: fontFamily.GTA_BOLD,
        fontSize: variables.fontSizeh1,
        fontWeight: fontWeightBold,
    },

    h3: {
        fontFamily: fontFamily.GTA_BOLD,
        fontSize: variables.fontSizeNormal,
        fontWeight: fontWeightBold,
    },

    h4: {
        fontFamily: fontFamily.GTA_BOLD,
        fontSize: variables.fontSizeLabel,
        fontWeight: fontWeightBold,
    },

    textP: {
        color: themeColors.text,
        fontFamily: fontFamily.GTA,
        fontSize: variables.fontSizeNormal,
        lineHeight: 20,
    },

    textLabel: {
        color: themeColors.text,
        fontSize: variables.fontSizeLabel,
        lineHeight: 18,
    },

    textMicro: {
        fontSize: variables.fontSizeSmall,
    },

    textMicroBold: {
        color: themeColors.text,
        fontWeight: fontWeightBold,
        fontFamily: fontFamily.GTA_BOLD,
        fontSize: variables.fontSizeSmall,
    },

    textLarge: {
        fontSize: variables.fontSizeLarge,
    },

    textStrong: {
        fontFamily: fontFamily.GTA_BOLD,
        fontWeight: fontWeightBold,
    },

    textDecorationNoLine: {
        textDecorationLine: 'none',
    },

    colorReversed: {
        color: themeColors.textReversed,
    },

    colorMutedReversed: {
        color: themeColors.textMutedReversed,
    },

    colorMuted: {
        color: themeColors.textSupporting,
    },

    colorHeading: {
        color: themeColors.heading,
    },

    button: {
        backgroundColor: themeColors.buttonDefaultBG,
        borderRadius: variables.componentBorderRadiusNormal,
        height: variables.componentSizeNormal,
        justifyContent: 'center',
        paddingHorizontal: 12,
    },

    buttonText: {
        color: themeColors.heading,
        fontFamily: fontFamily.GTA_BOLD,
        fontSize: variables.fontSizeLabel,
        fontWeight: fontWeightBold,
        textAlign: 'center',
    },

    buttonSmall: {
        height: variables.componentSizeSmall,
        paddingTop: 6,
        paddingRight: 10,
        paddingBottom: 6,
        paddingLeft: 10,
    },

    buttonSmallText: {
        fontSize: variables.fontSizeSmall,
        lineHeight: 16,
    },

    buttonSuccess: {
        backgroundColor: themeColors.buttonSuccessBG,
        borderWidth: 0,
    },

    buttonSuccessHovered: {
        backgroundColor: themeColors.buttonSuccessHoveredBG,
        borderWidth: 0,
    },

    buttonDisable: {
        backgroundColor: themeColors.buttonDisabledBG,
        borderWidth: 0,
    },

    buttonConfirm: {
        margin: 20,
    },

    buttonConfirmText: {
        paddingLeft: 20,
        paddingRight: 20,
    },

    buttonSuccessText: {
        color: themeColors.textReversed,
    },

    hoveredComponentBG: {
        backgroundColor: themeColors.hoverComponentBG,
    },

    touchableButtonImage: {
        alignItems: 'center',
        height: variables.componentSizeNormal,
        justifyContent: 'center',
        marginRight: 8,
        width: variables.componentSizeNormal,
    },

    pill: {
        borderRadius: 14,
        backgroundColor: themeColors.pillBG,
        height: variables.componentSizeSmall,
        flexDirection: 'row',
        paddingTop: 6,
        paddingBottom: 6,
        paddingLeft: 7,
        paddingRight: 7,
        alignItems: 'center',
    },

    pillText: {
        color: themeColors.text,
        weight: '400',
        fontSize: variables.fontSizeSmall,
        lineHeight: 16,
        marginRight: 4,
        userSelect: 'none',
        maxWidth: 144,
        ...whiteSpace.noWrap,
    },

    pillCancelIcon: {
        width: 12,
        height: 12,
    },

    headerText: {
        color: themeColors.heading,
        fontFamily: fontFamily.GTA_BOLD,
        fontSize: variables.fontSizeNormal,
        fontWeight: fontWeightBold,
    },

    reportOptions: {
        marginLeft: 8,
    },

    typingIndicator: {
        height: 15,
        marginBottom: 5,
        marginTop: 5,
    },

    typingIndicatorSubText: {
        color: themeColors.textSupporting,
        fontFamily: fontFamily.GTA,
        fontSize: variables.fontSizeSmall,
        marginLeft: 48,
    },

    // Actions
    actionAvatar: {
        borderRadius: 20,
        marginRight: 8,
    },

    textInput: {
        backgroundColor: themeColors.componentBG,
        borderRadius: variables.componentBorderRadiusNormal,
        height: variables.componentSizeNormal,
        borderColor: themeColors.border,
        borderWidth: 1,
        color: themeColors.text,
        fontFamily: fontFamily.GTA,
        fontSize: variables.fontSizeNormal,
        paddingLeft: 12,
        paddingRight: 12,
        paddingTop: 10,
        paddingBottom: 10,
        textAlignVertical: 'center',
    },

    textInputReversed: addOutlineWidth({
        backgroundColor: themeColors.heading,
        borderColor: themeColors.text,
        color: themeColors.textReversed,
    }, 0),

    textInputReversedFocus: {
        borderColor: themeColors.icon,
    },

    noOutline: addOutlineWidth({}, 0),

    formLabel: {
        color: themeColors.text,
        fontSize: variables.fontSizeLabel,
        lineHeight: 18,
        marginBottom: 8,
    },

    formError: {
        color: themeColors.textError,
        fontSize: variables.fontSizeLabel,
        lineHeight: 18,
        marginBottom: 4,
    },

    formSuccess: {
        color: themeColors.textSuccess,
        fontSize: variables.fontSizeLabel,
        lineHeight: 18,
        marginBottom: 4,
    },

    signInPage: {
        backgroundColor: themeColors.sidebar,
        padding: 20,
        minHeight: '100%',
    },

    signInPageLogo: {
        height: variables.componentSizeLarge,
        marginBottom: 24,
    },

    signInPageLogoNative: {
        alignItems: 'center',
        height: variables.componentSizeLarge,
        justifyContent: 'center',
        width: '100%',
        marginBottom: 20,
        marginTop: 20,
    },

    signinWelcomeScreenshot: {
        height: 354,
        width: 295,
    },

    signinWelcomeScreenshotWide: {
        height: 592,
        width: 295,
    },

    genericView: {
        backgroundColor: themeColors.heading,
        height: '100%',
    },

    signInPageInner: {
        paddingTop: 40,
        marginLeft: 'auto',
        marginRight: 'auto',
        maxWidth: 800,
        width: '100%',
    },

    signInPageInnerNative: {
        marginLeft: 'auto',
        marginRight: 'auto',
        maxWidth: 295,
        width: '100%',
    },

    loginFormContainer: {
        maxWidth: 295,
        width: '100%',
    },

    // Sidebar Styles
    sidebar: {
        backgroundColor: themeColors.sidebar,
        height: '100%',
    },

    sidebarFooter: {
        alignItems: 'center',
        display: 'flex',
        flexDirection: 'row',
        height: 84,
        justifyContent: 'flex-start',
        paddingHorizontal: 20,
        width: '100%',
    },

    sidebarAvatar: {
        backgroundColor: themeColors.icon,
        borderRadius: 20,
        height: variables.componentSizeNormal,
        width: variables.componentSizeNormal,
    },

    statusIndicator: {
        borderColor: themeColors.sidebar,
        borderRadius: 6,
        borderWidth: 2,
        position: 'absolute',
        right: -1,
        bottom: -1,
        height: 12,
        width: 12,
        zIndex: 10,
    },
    statusIndicatorOnline: {
        backgroundColor: themeColors.online,
    },

    statusIndicatorOffline: {
        backgroundColor: themeColors.offline,
    },

    floatingActionButton: {
        backgroundColor: themeColors.buttonSuccessBG,
        position: 'absolute',
        height: variables.componentSizeLarge,
        width: variables.componentSizeLarge,
        right: 20,
        bottom: 34,
        borderRadius: 999,
        alignItems: 'center',
        justifyContent: 'center',
    },

    sidebarFooterUsername: {
        color: themeColors.heading,
        fontSize: variables.fontSizeLabel,
        fontWeight: '700',
        width: 200,
        textOverflow: 'ellipsis',
        overflow: 'hidden',
        ...whiteSpace.noWrap,
    },

    sidebarFooterLink: {
        color: themeColors.textSupporting,
        fontSize: variables.fontSizeSmall,
        textDecorationLine: 'none',
        fontFamily: fontFamily.GTA,
        lineHeight: 20,
    },

    sidebarListContainer: {
        scrollbarWidth: 'none',
        paddingBottom: 4,
    },

    sidebarListItem: {
        justifyContent: 'center',
        textDecorationLine: 'none',
    },

    createMenuPosition: {
        left: 18,
        bottom: 100,
    },

<<<<<<< HEAD
    createMenuContainer: {
        width: variables.sideBarWidth - 40,
        paddingTop: 12,
        paddingBottom: 12,
        boxShadow: '0px 0px 10px 0px rgba(0, 0, 0, 0.025)',
    },

=======
>>>>>>> 20f91178
    createMenuItem: {
        flexDirection: 'row',
        borderRadius: 0,
        paddingHorizontal: 20,
        paddingVertical: 12,
    },

    createMenuIcon: {
        width: 40,
        height: 40,
        justifyContent: 'center',
        alignItems: 'center',
    },

    createMenuText: {
        fontFamily: fontFamily.GTA_BOLD,
        fontSize: variables.fontSizeNormal,
        fontWeight: fontWeightBold,
        color: themeColors.heading,
    },

    chatLinkRowPressable: {
        minWidth: 0,
        textDecorationLine: 'none',
        flex: 1,
    },

    sidebarLink: {
        textDecorationLine: 'none',
    },

    sidebarLinkInner: {
        alignItems: 'center',
        flexDirection: 'row',
        height: 64,
        paddingTop: 12,
        paddingRight: 20,
        paddingBottom: 12,
        paddingLeft: 20,
    },

    sidebarLinkText: {
        color: themeColors.text,
        fontSize: variables.fontSizeNormal,
        textDecorationLine: 'none',
        overflow: 'hidden',
    },

    sidebarLinkHover: {
        backgroundColor: themeColors.sidebarHover,
    },

    sidebarLinkActive: {
        backgroundColor: themeColors.border,
        textDecorationLine: 'none',
    },

    sidebarLinkTextUnread: {
        fontWeight: '700',
        color: themeColors.heading,
    },

    sidebarLinkActiveText: {
        color: themeColors.text,
        fontSize: variables.fontSizeNormal,
        textDecorationLine: 'none',
        overflow: 'hidden',
    },

    optionItemAvatarNameWrapper: {
        minWidth: 0,
        flex: 1,
    },

    optionDisplayName: {
        fontFamily: fontFamily.GTA,
        height: 18,
        lineHeight: 18,
        ...whiteSpace.noWrap,
    },

    optionAlternateText: {
        color: themeColors.textSupporting,
        fontFamily: fontFamily.GTA,
        fontSize: variables.fontSizeLabel,
        height: 16,
        lineHeight: 16,
    },

    // App Content Wrapper styles
    appContentWrapper: {
        backgroundColor: themeColors.appBG,
        color: themeColors.text,
    },

    appContent: {
        backgroundColor: themeColors.appBG,
        overflow: 'hidden',
    },

    appContentHeader: {
        borderBottomWidth: 1,
        borderColor: themeColors.border,
        height: variables.contentHeaderHeight,
        justifyContent: 'center',
        display: 'flex',
        paddingRight: 20,
    },

    appContentHeaderTitle: {
        alignItems: 'center',
        flexDirection: 'row',
    },

    LHNToggle: {
        alignItems: 'center',
        height: variables.contentHeaderHeight,
        justifyContent: 'center',
        paddingRight: 10,
        paddingLeft: 20,
    },

    LHNToggleIcon: {
        height: 15,
        width: 18,
    },

    chatContent: {
        flex: 4,
        justifyContent: 'flex-end',
    },

    chatContentScrollView: {
        flexGrow: 1,
        justifyContent: 'flex-start',
        paddingVertical: 16,
    },

    chatContentEmpty: {
        paddingTop: 16,
        paddingBottom: 16,
        paddingLeft: 20,
        paddingRight: 20,
    },

    // Chat Item
    chatItem: {
        display: 'flex',
        flexDirection: 'row',
        paddingTop: 8,
        paddingBottom: 8,
        paddingLeft: 20,
        paddingRight: 20,
    },

    chatItemRightGrouped: {
        flexGrow: 1,
        flexShrink: 1,
        flexBasis: 0,
        position: 'relative',
        marginLeft: 48,
    },

    chatItemRight: {
        flexGrow: 1,
        flexShrink: 1,
        flexBasis: 0,
        position: 'relative',
    },

    chatItemMessageHeader: {
        alignItems: 'center',
        display: 'flex',
        flexDirection: 'row',
        flexWrap: 'wrap',
    },

    chatItemMessageHeaderSender: {
        color: themeColors.heading,
        fontFamily: fontFamily.GTA_BOLD,
        fontSize: variables.fontSizeNormal,
        fontWeight: fontWeightBold,
        lineHeight: 20,
        paddingRight: 5,
        paddingBottom: 4,
        ...wordBreak.breakWord,
    },

    chatItemMessageHeaderTimestamp: {
        color: themeColors.textSupporting,
        fontSize: variables.fontSizeSmall,
        height: 24,
        lineHeight: 20,
    },

    chatItemMessage: {
        color: themeColors.text,
        fontSize: variables.fontSizeNormal,
        fontFamily: fontFamily.GTA,
        lineHeight: 20,
        marginTop: -2,
        marginBottom: -2,
        ...whiteSpace.preWrap,
        ...wordBreak.breakWord,
    },

    chatItemCompose: {
        minHeight: 65,
        marginBottom: 5,
        paddingLeft: 20,
        paddingRight: 20,
        display: 'flex',
    },

    chatItemComposeBoxColor: {
        borderColor: themeColors.border,
    },

    chatItemComposeBoxFocusedColor: {
        borderColor: themeColors.borderFocus,
    },

    chatItemComposeBox: {
        backgroundColor: themeColors.componentBG,
        borderWidth: 1,
        borderRadius: variables.componentBorderRadiusNormal,
        minHeight: variables.componentSizeNormal,
    },

    textInputCompose: addOutlineWidth({
        backgroundColor: themeColors.componentBG,
        borderColor: themeColors.border,
        color: themeColors.text,
        fontFamily: fontFamily.GTA,
        fontSize: variables.fontSizeNormal,
        borderWidth: 0,
        borderRadius: 0,
        height: 'auto',

        // On Android, multiline TextInput with height: 'auto' will show extra padding unless they are configured with
        // paddingVertical: 0, alignSelf: 'center', and textAlignVertical: 'center'

        paddingHorizontal: 8,
        marginVertical: 5,
        paddingVertical: 0,
        alignSelf: 'center',
        textAlignVertical: 'center',
    }, 0),

    chatItemSubmitButton: {
        alignSelf: 'flex-end',
        borderRadius: 6,
        height: 32,
        paddingTop: 6,
        paddingRight: 6,
        paddingBottom: 6,
        paddingLeft: 6,
        margin: 3,
        justifyContent: 'center',
    },

    chatItemAttachButton: {
        alignItems: 'center',
        alignSelf: 'flex-end',
        borderRightColor: themeColors.border,
        borderRightWidth: 1,
        height: 26,
        marginBottom: 6,
        marginTop: 6,
        justifyContent: 'center',
        width: 39,
    },

    chatItemAttachmentPlaceholder: {
        backgroundColor: themeColors.sidebar,
        borderColor: themeColors.border,
        borderWidth: 1,
        borderRadius: variables.componentBorderRadiusNormal,
        height: 150,
        textAlign: 'center',
        verticalAlign: 'middle',
        width: 200,
    },

    chatSwticherPillWrapper: {
        marginTop: 5,
        marginRight: 4,
    },

    navigationMenuOpenAbsolute: {
        position: 'absolute',
        left: 0,
        top: 0,
        bottom: 0,
        zIndex: 2,
    },

    sidebarVisible: {
        borderRightWidth: 1,
    },

    sidebarHidden: {
        width: 0,
        borderRightWidth: 0,
    },

    singleAvatar: {
        height: 24,
        width: 24,
        backgroundColor: themeColors.icon,
        borderRadius: 24,
    },

    avatarNormal: {
        height: variables.componentSizeNormal,
        width: variables.componentSizeNormal,
        backgroundColor: themeColors.icon,
        borderRadius: variables.componentSizeNormal,
    },

    singleLeftAvatar: {
        marginTop: -variables.componentSizeNormal / 2,
        borderRadius: 24,
    },

    singleRightAvatar: {
        marginTop: 12,
        height: 30,
        width: 30,
        borderRadius: 30,
        left: -12,
    },

    avatarText: {
        backgroundColor: themeColors.icon,
        borderRadius: 24,
        height: 24,
        width: 24,
    },

    avatarInnerText: {
        color: themeColors.textReversed,
        fontSize: variables.fontSizeSmall,
        lineHeight: 24,
        marginLeft: -3,
        textAlign: 'center',
    },

    avatarSpace: {
        top: 3,
        left: 3,
    },

    avatar: {
        backgroundColor: themeColors.sidebar,
    },

    focusedAvatar: {
        backgroundColor: themeColors.border,
    },

    emptyAvatar: {
        marginRight: variables.componentSizeNormal - 24,
    },

    modalViewContainer: {
        alignItems: 'center',
        flex: 1,
    },

    borderBottom: {
        borderBottomWidth: 1,
        borderColor: themeColors.border,
    },

    headerBar: {
        overflow: 'hidden',
        justifyContent: 'center',
        display: 'flex',
        paddingLeft: 20,
        height: variables.contentHeaderHeight,
        width: '100%',
    },

    imageModalPDF: {
        flex: 1,
        backgroundColor: themeColors.componentBG,
    },

    modalCenterContentContainer: {
        flex: 1,
        flexDirection: 'column',
        justifyContent: 'center',
        alignItems: 'center',
        backgroundColor: themeColors.modalBackdrop,
    },

    imageModalImageCenterContainer: {
        alignItems: 'center',
        flex: 1,
        justifyContent: 'center',
        width: '100%',
    },

    defaultAttachmentView: {
        backgroundColor: themeColors.sidebar,
        borderRadius: variables.componentBorderRadiusNormal,
        borderWidth: 1,
        borderColor: themeColors.border,
        flexDirection: 'row',
        padding: 20,
        alignItems: 'center',
    },

    notFoundSafeArea: {
        flex: 1,
        backgroundColor: themeColors.heading,
    },

    notFoundView: {
        flex: 1,
        alignItems: 'center',
        paddingTop: 40,
        paddingBottom: 40,
        justifyContent: 'space-between',
    },

    notFoundLogo: {
        width: 202,
        height: 63,
    },

    notFoundContent: {
        alignItems: 'center',
    },

    notFoundTextHeader: {
        color: colors.blue,
        fontFamily: fontFamily.GTA_BOLD,
        fontWeight: fontWeightBold,
        fontSize: 150,
    },

    notFoundTextBody: {
        color: themeColors.componentBG,
        fontFamily: fontFamily.GTA_BOLD,
        fontWeight: fontWeightBold,
        fontSize: 15,
    },

    notFoundButtonText: {
        color: colors.blue,
        fontFamily: fontFamily.GTA_BOLD,
        fontWeight: fontWeightBold,
        fontSize: 15,
    },

    defaultModalContainer: {
        backgroundColor: themeColors.componentBG,
        borderColor: colors.transparent,
    },

    miniReportActionContextMenuWrapperStyle: {
        ...positioning.tn4,
        ...positioning.r4,
        position: 'absolute',
    },

    reportActionContextMenuText: {
        color: themeColors.heading,
        fontFamily: fontFamily.GTA_BOLD,
        fontSize: variables.fontSizeLabel,
        fontWeight: fontWeightBold,
        textAlign: 'center',
        ...spacing.ml4,
        ...spacing.mr2,
    },

    settingsPageBackground: {
        flexDirection: 'column',
        width: '100%',
        flexGrow: 1,
        justifyContent: 'space-between',
        alignItems: 'center',
    },

    settingsPageColumn: {
        width: '100%',
        alignItems: 'center',
        justifyContent: 'space-around',
    },

    settingsPageContainer: {
        justifyContent: 'space-between',
        alignItems: 'center',
        width: '100%',
    },

    avatarLarge: {
        width: 80,
        height: 80,
    },

    statusIndicatorLarge: {
        borderColor: themeColors.componentBG,
        borderRadius: 8,
        borderWidth: 2,
        position: 'absolute',
        right: 4,
        bottom: 4,
        height: 16,
        width: 16,
        zIndex: 10,
    },

    settingsDisplayName: {
        fontSize: variables.fontSizeLarge,
        fontFamily: fontFamily.GTA_BOLD,
        fontWeight: fontWeightBold,
        color: themeColors.heading,
    },

    settingsLoginName: {
        fontSize: variables.fontSizeLabel,
        fontFamily: fontFamily.GTA,
        color: themeColors.textSupporting,
    },

    settingsWrapper: {
        width: '100%',
        alignItems: 'center',
        padding: 20,
    },

    selectCircle: {
        width: variables.componentSizeSmall,
        height: variables.componentSizeSmall,
        borderColor: themeColors.border,
        borderWidth: 1,
        borderRadius: variables.componentSizeSmall / 2,
        justifyContent: 'center',
        alignItems: 'center',
        backgroundColor: themeColors.componentBG,
        marginLeft: 8,
    },

    flipUpsideDown: {
        transform: [{rotate: '180deg'}],
    },

    invisible: {
        position: 'absolute',
        opacity: 0,
    },
};

const baseCodeTagStyles = {
    borderWidth: 1,
    borderRadius: 5,
    marginTop: 4,
    marginBottom: 4,
    borderColor: themeColors.border,
    backgroundColor: themeColors.textBackground,
};

const webViewStyles = {
    // As of react-native-render-html v6, don't declare distinct styles for
    // custom renderers, the API for custom renderers has changed. Declare the
    // styles in the below "tagStyles" instead. If you need to reuse those
    // styles from the renderer, just pass the "style" prop to the underlying
    // component.
    tagStyles: {
        em: {
            fontFamily: fontFamily.GTA_ITALIC,
            fontStyle: italic,
        },

        del: {
            textDecorationLine: 'line-through',
            textDecorationStyle: 'solid',
        },

        strong: {
            fontFamily: fontFamily.GTA_BOLD,
            fontWeight: fontWeightBold,
        },

        a: styles.link,

        blockquote: {
            borderLeftColor: themeColors.border,
            borderLeftWidth: 4,
            paddingLeft: 12,
            marginTop: 4,
            marginBottom: 4,

            // Overwrite default HTML margin for blockquotes
            marginLeft: 0,
        },

        pre: {
            ...baseCodeTagStyles,
            paddingTop: 4,
            paddingBottom: 5,
            paddingRight: 8,
            paddingLeft: 8,
            fontFamily: fontFamily.MONOSPACE,
        },

        code: {
            ...baseCodeTagStyles,
            paddingLeft: 5,
            paddingRight: 5,
            paddingBottom: 2,
            alignSelf: 'flex-start',
            fontFamily: fontFamily.MONOSPACE,
        },

        img: {
            borderColor: themeColors.border,
            borderRadius: variables.componentBorderRadiusNormal,
            borderWidth: 1,
        },
    },

    baseFontStyle: {
        color: themeColors.text,
        fontSize: variables.fontSizeNormal,
        fontFamily: fontFamily.GTA,
    },
};

/**
 * Takes safe area insets and returns padding to use for a View
 *
 * @param {Object} insets
 * @returns {Object}
 */
function getSafeAreaPadding(insets) {
    return {
        paddingTop: insets.top,
        paddingBottom: insets.bottom * variables.safeInsertPercentage,
    };
}

/**
 * Takes safe area insets and returns margin to use for a View
 *
 * @param {Object} insets
 * @returns {Object}
 */
function getSafeAreaMargins(insets) {
    return {marginBottom: insets.bottom * variables.safeInsertPercentage};
}

/**
 * Return navigation menu styles.
 *
 * @param {Number} windowWidth
 * @param {Boolean} isSmallScreenWidth
 * @returns {Object}
 */
function getNavigationMenuStyle(windowWidth, isSmallScreenWidth) {
    return isSmallScreenWidth
        ? {
            ...styles.navigationMenuOpenAbsolute,
            width: windowWidth,
        }
        : {
            borderColor: themeColors.border,
            borderRightWidth: 1,
            width: variables.sideBarWidth,
        };
}

export default styles;
export {
    getSafeAreaPadding, getSafeAreaMargins, webViewStyles, getNavigationMenuStyle,
};<|MERGE_RESOLUTION|>--- conflicted
+++ resolved
@@ -419,7 +419,6 @@
         bottom: 100,
     },
 
-<<<<<<< HEAD
     createMenuContainer: {
         width: variables.sideBarWidth - 40,
         paddingTop: 12,
@@ -427,8 +426,6 @@
         boxShadow: '0px 0px 10px 0px rgba(0, 0, 0, 0.025)',
     },
 
-=======
->>>>>>> 20f91178
     createMenuItem: {
         flexDirection: 'row',
         borderRadius: 0,
