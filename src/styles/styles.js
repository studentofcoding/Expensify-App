--- conflicted
+++ resolved
@@ -1127,7 +1127,6 @@
         lineHeight: 20,
     },
 
-<<<<<<< HEAD
     switchTrack: {
         width: 50,
         height: 28,
@@ -1148,7 +1147,8 @@
         position: 'absolute',
         left: 4,
         backgroundColor: colors.white,
-=======
+    },
+
     checkboxContainer: {
         backgroundColor: themeColors.componentBG,
         borderRadius: 2,
@@ -1162,7 +1162,6 @@
 
     checkedContainer: {
         backgroundColor: colors.blue,
->>>>>>> 4bf49a65
     },
 
     iouAmountText: {
