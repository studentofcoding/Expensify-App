--- conflicted
+++ resolved
@@ -3736,7 +3736,6 @@
         transform: [{rotate: '90deg'}],
     },
 
-<<<<<<< HEAD
     moneyRequestViewImage: {
         ...spacing.mh5,
         ...spacing.mv3,
@@ -3746,11 +3745,11 @@
         borderRadius: variables.componentBorderRadiusLarge,
         height: 200,
         maxWidth: 400,
-=======
+    },
+
     userReportStatusEmoji: {
         fontSize: variables.fontSizeNormal,
         marginRight: 4,
->>>>>>> 7b281e66
     },
 };
 
