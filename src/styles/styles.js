--- conflicted
+++ resolved
@@ -1861,7 +1861,6 @@
         ...whiteSpace.noWrap,
     },
 
-<<<<<<< HEAD
     cardOverlay: {
         backgroundColor: themeColors.modalBackdrop,
         position: 'absolute',
@@ -1876,7 +1875,8 @@
         right: -36,
         top: 0,
         bottom: 0,
-=======
+    },
+
     shortTermsRow: {
         flexDirection: 'row',
         padding: 12,
@@ -1905,7 +1905,6 @@
 
     communicationsLinkHeight: {
         height: 20,
->>>>>>> 50828ab6
     },
 };
 
