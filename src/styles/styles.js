--- conflicted
+++ resolved
@@ -351,13 +351,8 @@
     },
 
     buttonText: {
-<<<<<<< HEAD
-        color: themeColors.heading,
+        color: themeColors.text,
         fontFamily: fontFamily.EXP_NEUE_BOLD,
-=======
-        color: themeColors.text,
-        fontFamily: fontFamily.GTA_BOLD,
->>>>>>> 33915a55
         fontSize: variables.fontSizeNormal,
         fontWeight: fontWeightBold,
         textAlign: 'center',
@@ -1899,13 +1894,8 @@
     },
 
     notFoundTextHeader: {
-<<<<<<< HEAD
-        color: colors.blue,
+        color: themeColors.link,
         fontFamily: fontFamily.EXP_NEUE_BOLD,
-=======
-        color: themeColors.link,
-        fontFamily: fontFamily.GTA_BOLD,
->>>>>>> 33915a55
         fontWeight: fontWeightBold,
         fontSize: 150,
     },
@@ -1918,13 +1908,8 @@
     },
 
     notFoundButtonText: {
-<<<<<<< HEAD
-        color: colors.blue,
+        color: themeColors.link,
         fontFamily: fontFamily.EXP_NEUE_BOLD,
-=======
-        color: themeColors.link,
-        fontFamily: fontFamily.GTA_BOLD,
->>>>>>> 33915a55
         fontWeight: fontWeightBold,
         fontSize: 15,
     },
