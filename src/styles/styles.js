--- conflicted
+++ resolved
@@ -1552,7 +1552,6 @@
         cursor: 'not-allowed',
     },
 
-<<<<<<< HEAD
     fullscreenCard: {
         position: 'absolute',
         left: 0,
@@ -1581,10 +1580,10 @@
 
     workspaceCardCTA: {
         width: 250,
-=======
+    },
+
     workspaceInviteWelcome: {
         minHeight: 150,
->>>>>>> 28633053
     },
 };
 
