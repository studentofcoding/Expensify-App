--- conflicted
+++ resolved
@@ -1,9 +1,5 @@
 import {TextStyle} from 'react-native';
 
-<<<<<<< HEAD
-type AddOutlineWidth = (obj: TextStyle, val?: number, error?: boolean) => TextStyle;
-=======
 type AddOutlineWidth = (obj: TextStyle, val?: number, hasError?: boolean) => TextStyle;
->>>>>>> 7d08e237
 
 export default AddOutlineWidth;