import {ViewStyle} from 'react-native';
<<<<<<< HEAD
import styles from './styles';
import {type ThemeColors} from './themes/types';
=======
import {ThemeStyles} from './styles';
import {ThemeColors} from './themes/types';
>>>>>>> 53f2f9fa
import variables from './variables';

const getDefaultWrapperStyle = (theme: ThemeColors): ViewStyle => ({
    backgroundColor: theme.componentBG,
});

const getMiniWrapperStyle = (theme: ThemeColors, styles: ThemeStyles): ViewStyle[] => [
    styles.flexRow,
    getDefaultWrapperStyle(theme),
    {
        borderRadius: variables.buttonBorderRadius,
        borderWidth: 1,
        borderColor: theme.border,
        // In Safari, when welcome messages use a code block (triple backticks), they would overlap the context menu below when there is no scrollbar without the transform style.
        // NOTE: asserting "transform" to a valid type, because it isn't possible to augment "transform".
        transform: 'translateZ(0)' as unknown as ViewStyle['transform'],
    },
];

/**
 * Generate the wrapper styles for the ReportActionContextMenu.
 *
 * @param isMini
 * @param isSmallScreenWidth
 * @param theme
 */
function getReportActionContextMenuStyles(styles: ThemeStyles, isMini: boolean, isSmallScreenWidth: boolean, theme: ThemeColors): ViewStyle[] {
    if (isMini) {
        return getMiniWrapperStyle(theme, styles);
    }

    return [
        styles.flexColumn,
        getDefaultWrapperStyle(theme),

        // Small screens use a bottom-docked modal that already has vertical padding.
        isSmallScreenWidth ? {} : styles.pv3,
    ];
}

export default getReportActionContextMenuStyles;<|MERGE_RESOLUTION|>--- conflicted
+++ resolved
@@ -1,11 +1,6 @@
 import {ViewStyle} from 'react-native';
-<<<<<<< HEAD
-import styles from './styles';
+import {type ThemeStyles} from './styles';
 import {type ThemeColors} from './themes/types';
-=======
-import {ThemeStyles} from './styles';
-import {ThemeColors} from './themes/types';
->>>>>>> 53f2f9fa
 import variables from './variables';
 
 const getDefaultWrapperStyle = (theme: ThemeColors): ViewStyle => ({
