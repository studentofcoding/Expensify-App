import colors from '@styles/colors';
import SCREENS from '@src/SCREENS';
<<<<<<< HEAD
import type {PageBackgroundColors, ThemeDefault} from './types';
=======
import {ThemeColors} from './types';
>>>>>>> a1a0f389

const lightTheme = {
    // Figma keys
    appBG: colors.lightAppBackground,
    splashBG: colors.green400,
    highlightBG: colors.lightHighlightBackground,
    border: colors.lightBorders,
    borderLighter: colors.lightDefaultButtonPressed,
    borderFocus: colors.green400,
    icon: colors.lightIcons,
    iconMenu: colors.green400,
    iconHovered: colors.lightPrimaryText,
    iconSuccessFill: colors.green400,
    iconReversed: colors.lightAppBackground,
    iconColorfulBackground: `${colors.ivory}cc`,
    textSupporting: colors.lightSupportingText,
    text: colors.lightPrimaryText,
    textColorfulBackground: colors.ivory,
    link: colors.blue600,
    linkHover: colors.blue500,
    buttonDefaultBG: colors.lightDefaultButton,
    buttonHoveredBG: colors.lightDefaultButtonHover,
    buttonPressedBG: colors.lightDefaultButtonPressed,
    danger: colors.red,
    dangerHover: colors.redHover,
    dangerPressed: colors.redHover,
    warning: colors.yellow400,
    success: colors.green400,
    successHover: colors.greenHover,
    successPressed: colors.greenPressed,
    transparent: colors.transparent,
    signInPage: colors.green800,
    dangerSection: colors.tangerine800,

    // Additional keys
    overlay: colors.lightBorders,
    inverse: colors.lightPrimaryText,
    shadow: colors.black,
    componentBG: colors.lightAppBackground,
    hoverComponentBG: colors.lightHighlightBackground,
    activeComponentBG: colors.lightBorders,
    signInSidebar: colors.green800,
    sidebar: colors.lightAppBackground,
    sidebarHover: colors.lightBorders,
    heading: colors.lightPrimaryText,
    textLight: colors.white,
    textDark: colors.lightPrimaryText,
    textReversed: colors.darkPrimaryText,
    textBackground: colors.lightHighlightBackground,
    textMutedReversed: colors.lightIcons,
    textError: colors.red,
    offline: colors.lightIcons,
    modalBackground: colors.lightAppBackground,
    cardBG: colors.lightHighlightBackground,
    cardBorder: colors.lightHighlightBackground,
    spinner: colors.lightSupportingText,
    unreadIndicator: colors.green400,
    placeholderText: colors.lightIcons,
    heroCard: colors.blue400,
    uploadPreviewActivityIndicator: colors.lightHighlightBackground,
    dropUIBG: 'rgba(252, 251, 249, 0.92)',
    receiptDropUIBG: 'rgba(3, 212, 124, 0.84)',
    checkBox: colors.green400,
    pickerOptionsTextColor: colors.lightPrimaryText,
    imageCropBackgroundColor: colors.lightIcons,
    fallbackIconColor: colors.green700,
    reactionActiveBackground: colors.green100,
    reactionActiveText: colors.green600,
    badgeAdHoc: colors.pink600,
    badgeAdHocHover: colors.pink700,
    mentionText: colors.blue600,
    mentionBG: colors.blue100,
    ourMentionText: colors.green600,
    ourMentionBG: colors.green100,
    tooltipSupportingText: colors.darkSupportingText,
    tooltipPrimaryText: colors.darkPrimaryText,
    skeletonLHNIn: colors.lightBorders,
    skeletonLHNOut: colors.lightDefaultButtonPressed,
    QRLogo: colors.green400,
    starDefaultBG: 'rgb(254, 228, 94)',
    loungeAccessOverlay: colors.blue800,
    mapAttributionText: colors.black,
<<<<<<< HEAD
    PAGE_BACKGROUND_COLORS: {} as PageBackgroundColors,
=======
>>>>>>> a1a0f389
    white: colors.white,

    PAGE_BACKGROUND_COLORS: {
        [SCREENS.HOME]: colors.lightHighlightBackground,
        [SCREENS.SAVE_THE_WORLD.ROOT]: colors.tangerine800,
        [SCREENS.SETTINGS.PREFERENCES]: colors.blue500,
        [SCREENS.SETTINGS.WORKSPACES]: colors.pink800,
        [SCREENS.SETTINGS.WALLET]: colors.darkAppBackground,
        [SCREENS.SETTINGS.SECURITY]: colors.ice500,
        [SCREENS.SETTINGS.STATUS]: colors.green700,
        [SCREENS.SETTINGS.ROOT]: colors.lightHighlightBackground,
    },
} satisfies ThemeColors;

export default lightTheme;<|MERGE_RESOLUTION|>--- conflicted
+++ resolved
@@ -1,10 +1,6 @@
 import colors from '@styles/colors';
 import SCREENS from '@src/SCREENS';
-<<<<<<< HEAD
-import type {PageBackgroundColors, ThemeDefault} from './types';
-=======
-import {ThemeColors} from './types';
->>>>>>> a1a0f389
+import {PageBackgroundColors, ThemeColors} from './types';
 
 const lightTheme = {
     // Figma keys
@@ -87,10 +83,6 @@
     starDefaultBG: 'rgb(254, 228, 94)',
     loungeAccessOverlay: colors.blue800,
     mapAttributionText: colors.black,
-<<<<<<< HEAD
-    PAGE_BACKGROUND_COLORS: {} as PageBackgroundColors,
-=======
->>>>>>> a1a0f389
     white: colors.white,
 
     PAGE_BACKGROUND_COLORS: {
