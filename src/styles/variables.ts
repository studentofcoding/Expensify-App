import {PixelRatio} from 'react-native';

/**
 * Calculate the fontSize, lineHeight and padding when the device font size is changed, In most cases users do not change their device font size so PixelRatio.getFontScale() = 1 and this
 * method always returns the defaultValue (first param). When the device font size increases/decreases, the PixelRatio.getFontScale() value increases/decreases as well.
 * This means that if you have text and its 'fontSize' is 19, the device font size changed to the 5th level on the iOS slider and the actual fontSize is 19 * PixelRatio.getFontScale()
 * = 19 * 1.11 = 21.09. Since we are disallowing font scaling we need to calculate it manually. We calculate it with: PixelRatio.getFontScale() * defaultValue > maxValue ? maxValue :
 * defaultValue * PixelRatio getFontScale() This means that the fontSize is increased/decreased when the device font size changes up to maxValue (second param)
 */
function getValueUsingPixelRatio(defaultValue: number, maxValue: number): number {
    return PixelRatio.getFontScale() * defaultValue > maxValue ? maxValue : defaultValue * PixelRatio.getFontScale();
}

export default {
    contentHeaderHeight: getValueUsingPixelRatio(65, 100),
    componentSizeSmall: getValueUsingPixelRatio(28, 32),
    componentSizeNormal: 40,
    componentSizeMedium: 48,
    inputComponentSizeNormal: 40,
    componentSizeLarge: 52,
    componentBorderRadius: 8,
    componentBorderRadiusSmall: 4,
    componentBorderRadiusMedium: 6,
    componentBorderRadiusNormal: 8,
    componentBorderRadiusLarge: 16,
    componentBorderRadiusXLarge: 28,
    componentBorderRadiusCard: 20,
    componentBorderRadiusRounded: 24,
    componentBorderWidth: 8,
    appModalAppIconSize: 48,
    buttonBorderRadius: 100,
    avatarSizeLargeBordered: 88,
    avatarSizeXLarge: 120,
    avatarSizeLarge: 80,
    avatarSizeMedium: 52,
    avatarSizeHeader: 40,
    avatarSizeNormal: 40,
    avatarSizeSmallNormal: 32,
    avatarSizeSmall: 28,
    avatarSizeSmaller: 24,
    avatarSizeSubscript: 20,
    avatarSizeMidSubscript: 18,
    avatarSizeMentionIcon: 16,
    avatarSizeSmallSubscript: 14,
    defaultAvatarPreviewSize: 360,
    fabBottom: 25,
    fontSizeOnlyEmojis: 30,
    fontSizeOnlyEmojisHeight: 35,
    fontSizeSmall: getValueUsingPixelRatio(11, 17),
    fontSizeExtraSmall: 9,
    fontSizeLabel: getValueUsingPixelRatio(13, 19),
    fontSizeNormal: getValueUsingPixelRatio(15, 21),
    fontSizeMedium: getValueUsingPixelRatio(16, 22),
    fontSizeLarge: getValueUsingPixelRatio(17, 19),
    fontSizeHero: 36,
    fontSizeHeroXL: 72,
    fontSizeh1: 19,
    fontSizeXLarge: 22,
    fontSizeXXLarge: 28,
    fontSizeXXXLarge: 32,
    fontSizeNormalHeight: getValueUsingPixelRatio(20, 28),
    fontSizeEReceiptLarge: 44,
    fontSizeSignInHeroLarge: 48,
    fontSizeSignInHeroMedium: 38,
    fontSizeSignInHeroXSmall: 26,
    fontSizeSignInHeroSmall: 28,
    fontSizeSignInHeroBody: 20,
    lineHeightHero: 45,
    iconSizeXXXSmall: 4,
    iconSizeXXSmall: 8,
    iconSizeExtraSmall: 12,
    iconSizeSmall: 16,
    iconSizeNormal: 20,
    iconSizeLarge: 24,
    iconSizeXLarge: 28,
    iconSizeExtraLarge: 40,
    iconSizeSuperLarge: 60,
    iconSizeUltraLarge: 120,
    emojiSize: 20,
    emojiLineHeight: 28,
    iouAmountTextSize: 40,
    extraSmallMobileResponsiveWidthBreakpoint: 320,
    extraSmallMobileResponsiveHeightBreakpoint: 667,
    mobileResponsiveWidthBreakpoint: 800,
    tabletResponsiveWidthBreakpoint: 1024,
    safeInsertPercentage: 0.7,
    sideBarWidth: 375,
    pdfPageMaxWidth: 992,
    tooltipzIndex: 10050,
    gutterWidth: 12,
    popoverMenuShadow: '0px 4px 12px 0px rgba(0, 0, 0, 0.06)',
    optionRowHeight: 64,
    optionRowHeightCompact: 52,
    optionsListSectionHeaderHeight: getValueUsingPixelRatio(32, 38),
    overlayOpacity: 0.72,
    lineHeightXSmall: getValueUsingPixelRatio(11, 17),
    lineHeightSmall: getValueUsingPixelRatio(14, 16),
    lineHeightNormal: getValueUsingPixelRatio(16, 21),
    lineHeightLarge: getValueUsingPixelRatio(18, 24),
    lineHeightXLarge: getValueUsingPixelRatio(20, 24),
    lineHeightXXLarge: getValueUsingPixelRatio(27, 32),
    lineHeightXXXLarge: getValueUsingPixelRatio(32, 37),
    lineHeightSizeh1: getValueUsingPixelRatio(23, 28),
    lineHeightSignInHeroXSmall: getValueUsingPixelRatio(32, 37),
    inputHeight: getValueUsingPixelRatio(52, 72),
    inputHeightSmall: 28,
    formErrorLineHeight: getValueUsingPixelRatio(18, 23),
    communicationsLinkHeight: getValueUsingPixelRatio(20, 30),
    alternateTextHeight: getValueUsingPixelRatio(20, 24),
    INACTIVE_LABEL_TRANSLATE_Y: getValueUsingPixelRatio(16, 21),
    sliderBarHeight: 8,
    sliderKnobSize: 26,
    checkboxLabelActiveOpacity: 0.7,
    checkboxLabelHoverOpacity: 1,
    avatarChatSpacing: 12,
    chatInputSpacing: 52, // 40 + avatarChatSpacing
    borderTopWidth: 1,
    modalTopIconWidth: 200,
    modalTopIconHeight: 164,
    modalTopBigIconHeight: 244,
    modalWordmarkWidth: 154,
    modalWordmarkHeight: 37,
    verticalLogoHeight: 634,
    verticalLogoWidth: 111,
    badgeMaxWidth: 180,
    signInHeroImageMobileHeight: 240.08,
    signInHeroImageMobileWidth: 303,
    signInHeroImageTabletHeight: 324.01,
    signInHeroImageTabletWidth: 346,
    signInHeroImageDesktopHeight: 362.4,
    signInHeroImageDesktopWidth: 386.99,
    signInHeroBackgroundWidth: 2000,
    signInHeroBackgroundWidthMobile: 800,
    signInContentMaxWidth: 1360,
    signInHeroContextMaxWidth: 680,
    signInContentMinHeight: 800,
    signInLogoHeightSmallScreen: 28,
    signInLogoHeight: 34,
    signInLogoWidth: 120,
    signInLogoWidthLargeScreen: 144,
    signInLogoHeightLargeScreen: 108,
    signInLogoWidthPill: 132,
    tabSelectorButtonHeight: 40,
    tabSelectorButtonPadding: 12,
    lhnLogoWidth: 95.09,
    lhnLogoHeight: 22.33,
    signInLogoWidthLargeScreenPill: 162,
    modalContentMaxWidth: 360,
    listItemHeightNormal: 64,
    popoverWidth: 375,
    addPaymentPopoverTopSpacing: 8,
    addPaymentPopoverRightSpacing: 23,
    anonymousReportFooterBreakpoint: 650,
    dropDownButtonDividerHeight: 28,
    addPaymentMethodLeftSpacing: 2,
    addBankAccountLeftSpacing: 3,
    eReceiptThumbnailSmallBreakpoint: 110,
    eReceiptThumbnailMediumBreakpoint: 335,
    eReceiptThumnailCenterReceiptBreakpoint: 200,
    eReceiptIconHeight: 100,
    eReceiptIconWidth: 72,
    eReceiptMCCHeightWidth: 40,
    eReceiptIconHeightSmall: 65,
    eReceiptIconWidthSmall: 46,
    eReceiptMCCHeightWidthSmall: 26,
    eReceiptIconHeightMedium: 82,
    eReceiptIconWidthMedium: 59,
    eReceiptMCCHeightWidthMedium: 32,
    eReceiptWordmarkHeight: 19.25,
    eReceiptWordmarkWidth: 86,
    eReceiptBGHeight: 540,
    eReceiptBGHWidth: 335,
    eReceiptTextContainerWidth: 263,
    reportPreviewMaxWidth: 335,
    reportActionImagesSingleImageHeight: 147,
    reportActionImagesDoubleImageHeight: 138,
    reportActionImagesMultipleImageHeight: 110,
    reportActionItemImagesMoreCornerTriangleWidth: 40,
    bankCardWidth: 40,
    bankCardHeight: 26,

    // The height of the empty list is 14px (2px for borders and 12px for vertical padding)
    // This is calculated based on the values specified in the 'getGoogleListViewStyle' function of the 'StyleUtils' utility
    googleEmptyListViewHeight: 14,
    hoverDimValue: 1,
    pressDimValue: 0.8,
    qrShareHorizontalPadding: 32,

    moneyRequestSkeletonHeight: 107,

    distanceScrollEventThrottle: 16,

    cardPreviewHeight: 148,
    cardPreviewWidth: 235,
    cardNameWidth: 156,
<<<<<<< HEAD
    holdMenuIconSize: 64,
=======

    lhpBorderRadius: 24,
>>>>>>> aa1d87ca
} as const;<|MERGE_RESOLUTION|>--- conflicted
+++ resolved
@@ -193,10 +193,7 @@
     cardPreviewHeight: 148,
     cardPreviewWidth: 235,
     cardNameWidth: 156,
-<<<<<<< HEAD
     holdMenuIconSize: 64,
-=======
 
     lhpBorderRadius: 24,
->>>>>>> aa1d87ca
 } as const;