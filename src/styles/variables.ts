--- conflicted
+++ resolved
@@ -13,14 +13,8 @@
 
 export default {
     bottomTabHeight: 80,
-<<<<<<< HEAD
-    iconHeader: 48,
-    contentHeaderHeight: getValueUsingPixelRatio(73, 100),
-    contentHeaderExtendedHeight: getValueUsingPixelRatio(80, 100),
-=======
     contentHeaderHeight: getValueUsingPixelRatio(72, 100),
     contentHeaderDesktopHeight: getValueUsingPixelRatio(80, 100),
->>>>>>> 9463e22b
     componentSizeSmall: getValueUsingPixelRatio(28, 32),
     componentSizeNormal: 40,
     componentSizeMedium: 48,
