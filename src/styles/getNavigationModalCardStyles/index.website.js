--- conflicted
+++ resolved
@@ -1,14 +1,5 @@
-<<<<<<< HEAD
-export default ({windowHeight}) => ({
-    // This height is passed from JavaScript, instead of using CSS expressions like "100%" or "100vh", to work around
-=======
-import getBaseNavigationModalCardStyles from './getBaseNavigationModalCardStyles';
-
-export default ({isSmallScreenWidth}) => ({
-    ...getBaseNavigationModalCardStyles({isSmallScreenWidth}),
-
+export default () => ({
     // position: fixed is set instead of position absolute to workaround Safari known issues of updating heights in DOM.
->>>>>>> ff423aa6
     // Safari issues:
     // https://github.com/Expensify/App/issues/12005
     // https://github.com/Expensify/App/issues/17824
