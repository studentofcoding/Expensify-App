/* eslint-disable @typescript-eslint/naming-convention */
import {LineLayerStyleProps} from '@rnmapbox/maps/src/utils/MapboxStyles';
import lodashClamp from 'lodash/clamp';
import {LineLayer} from 'react-map-gl';
import {AnimatableNumericValue, Animated, ImageStyle, TextStyle, ViewStyle} from 'react-native';
import {CustomAnimation} from 'react-native-animatable';
import {PickerStyle} from 'react-native-picker-select';
import {MixedStyleDeclaration, MixedStyleRecord} from 'react-native-render-html';
import DotLottieAnimation from '@components/LottieAnimations/types';
import * as Browser from '@libs/Browser';
import CONST from '@src/CONST';
import addOutlineWidth from './addOutlineWidth';
import codeStyles from './codeStyles';
import colors from './colors';
import fontFamily from './fontFamily';
import fontWeightBold from './fontWeight/bold';
import getPopOverVerticalOffset from './getPopOverVerticalOffset';
import optionAlternateTextPlatformStyles from './optionAlternateTextPlatformStyles';
import overflowXHidden from './overflowXHidden';
import pointerEventsAuto from './pointerEventsAuto';
import pointerEventsBoxNone from './pointerEventsBoxNone';
import pointerEventsNone from './pointerEventsNone';
import defaultTheme from './themes/default';
import {type ThemeColors} from './themes/types';
import borders from './utilities/borders';
import cursor from './utilities/cursor';
import display from './utilities/display';
import flex from './utilities/flex';
import objectFit from './utilities/objectFit';
import overflow from './utilities/overflow';
import positioning from './utilities/positioning';
import sizing from './utilities/sizing';
import spacing from './utilities/spacing';
import textDecorationLine from './utilities/textDecorationLine';
import textUnderline from './utilities/textUnderline';
import userSelect from './utilities/userSelect';
import visibility from './utilities/visibility';
import whiteSpace from './utilities/whiteSpace';
import wordBreak from './utilities/wordBreak';
import writingDirection from './utilities/writingDirection';
import variables from './variables';

type ColorScheme = (typeof CONST.COLOR_SCHEME)[keyof typeof CONST.COLOR_SCHEME];
type StatusBarStyle = (typeof CONST.STATUS_BAR_STYLE)[keyof typeof CONST.STATUS_BAR_STYLE];

type AnchorPosition = {
    horizontal: number;
    vertical: number;
};

type WebViewStyle = {
    tagStyles: MixedStyleRecord;
    baseFontStyle: MixedStyleDeclaration;
};

type CustomPickerStyle = PickerStyle & {icon?: ViewStyle};

type OverlayStylesParams = {progress: Animated.AnimatedInterpolation<string | number>};

type TwoFactorAuthCodesBoxParams = {isExtraSmallScreenWidth: boolean; isSmallScreenWidth: boolean};

type Translation = 'perspective' | 'rotate' | 'rotateX' | 'rotateY' | 'rotateZ' | 'scale' | 'scaleX' | 'scaleY' | 'translateX' | 'translateY' | 'skewX' | 'skewY' | 'matrix';

type OfflineFeedbackStyle = Record<'deleted' | 'pending' | 'error' | 'container' | 'textContainer' | 'text' | 'errorDot', ViewStyle | TextStyle>;

type MapDirectionStyle = Pick<LineLayerStyleProps, 'lineColor' | 'lineWidth'>;

type MapDirectionLayerStyle = Pick<LineLayer, 'layout' | 'paint'>;

type Styles = Record<
    string,
    | ViewStyle
    | TextStyle
    | ImageStyle
    | WebViewStyle
    | OfflineFeedbackStyle
    | MapDirectionStyle
    | MapDirectionLayerStyle
    // eslint-disable-next-line @typescript-eslint/no-explicit-any
    | ((...args: any[]) => ViewStyle | TextStyle | ImageStyle | AnchorPosition | CustomAnimation | CustomPickerStyle)
>;

// touchCallout is an iOS safari only property that controls the display of the callout information when you touch and hold a target
const touchCalloutNone: Pick<ViewStyle, 'WebkitTouchCallout'> = Browser.isMobileSafari() ? {WebkitTouchCallout: 'none'} : {};
// to prevent vertical text offset in Safari for badges, new lineHeight values have been added
const lineHeightBadge: Pick<ViewStyle, 'lineHeight'> = Browser.isSafari() ? {lineHeight: variables.lineHeightXSmall} : {lineHeight: variables.lineHeightNormal};

const picker = (theme: ThemeColors) =>
    ({
        backgroundColor: theme.transparent,
        color: theme.text,
        fontFamily: fontFamily.EXP_NEUE,
        fontSize: variables.fontSizeNormal,
        lineHeight: variables.fontSizeNormalHeight,
        paddingBottom: 8,
        paddingTop: 23,
        paddingLeft: 0,
        paddingRight: 25,
        height: variables.inputHeight,
        borderWidth: 0,
        textAlign: 'left',
    } satisfies TextStyle);

const link = (theme: ThemeColors) =>
    ({
        color: theme.link,
        textDecorationColor: theme.link,
        fontFamily: fontFamily.EXP_NEUE,
    } satisfies ViewStyle & MixedStyleDeclaration);

const baseCodeTagStyles = (theme: ThemeColors) =>
    ({
        borderWidth: 1,
        borderRadius: 5,
        borderColor: theme.border,
        backgroundColor: theme.textBackground,
    } satisfies ViewStyle & MixedStyleDeclaration);

const headlineFont = {
    fontFamily: fontFamily.EXP_NEW_KANSAS_MEDIUM,
    fontWeight: '500',
} satisfies TextStyle;

const webViewStyles = (theme: ThemeColors) =>
    ({
        // As of react-native-render-html v6, don't declare distinct styles for
        // custom renderers, the API for custom renderers has changed. Declare the
        // styles in the below "tagStyles" instead. If you need to reuse those
        // styles from the renderer, just pass the "style" prop to the underlying
        // component.
        tagStyles: {
            em: {
                fontFamily: fontFamily.EXP_NEUE,
                fontStyle: 'italic',
            },

            del: {
                textDecorationLine: 'line-through',
                textDecorationStyle: 'solid',
            },

            strong: {
                fontFamily: fontFamily.EXP_NEUE,
                fontWeight: 'bold',
            },

            a: link(theme),

            ul: {
                maxWidth: '100%',
            },

            ol: {
                maxWidth: '100%',
            },

            li: {
                flexShrink: 1,
            },

            blockquote: {
                borderLeftColor: theme.border,
                borderLeftWidth: 4,
                paddingLeft: 12,
                marginTop: 4,
                marginBottom: 4,

                // Overwrite default HTML margin for blockquotes
                marginLeft: 0,
            },

            pre: {
                ...baseCodeTagStyles(theme),
                paddingTop: 12,
                paddingBottom: 12,
                paddingRight: 8,
                paddingLeft: 8,
                fontFamily: fontFamily.MONOSPACE,
                marginTop: 0,
                marginBottom: 0,
            },

            code: {
                ...baseCodeTagStyles(theme),
                ...(codeStyles.codeTextStyle as MixedStyleDeclaration),
                paddingLeft: 5,
                paddingRight: 5,
                fontFamily: fontFamily.MONOSPACE,
                // Font size is determined by getCodeFontSize function in `StyleUtils.js`
            },

            img: {
                borderColor: theme.border,
                borderRadius: variables.componentBorderRadiusNormal,
                borderWidth: 1,
                ...touchCalloutNone,
            },

            p: {
                marginTop: 0,
                marginBottom: 0,
            },
            h1: {
                fontSize: variables.fontSizeLarge,
                marginBottom: 8,
            },
        },

        baseFontStyle: {
            color: theme.text,
            fontSize: variables.fontSizeNormal,
            fontFamily: fontFamily.EXP_NEUE,
            flex: 1,
            lineHeight: variables.fontSizeNormalHeight,
            ...writingDirection.ltr,
        },
    } satisfies WebViewStyle);

const styles = (theme: ThemeColors) =>
    ({
        // Add all of our utility and helper styles
        ...spacing,
        ...borders,
        ...sizing,
        ...flex,
        ...display,
        ...overflow,
        ...positioning,
        ...wordBreak,
        ...whiteSpace,
        ...writingDirection,
        ...cursor,
        ...userSelect,
        ...textUnderline,
        ...objectFit,
        ...textDecorationLine,

        autoCompleteSuggestionsContainer: {
            backgroundColor: theme.appBG,
            borderRadius: 8,
            borderWidth: 1,
            borderColor: theme.border,
            justifyContent: 'center',
            boxShadow: variables.popoverMenuShadow,
            position: 'absolute',
            left: 0,
            right: 0,
            paddingVertical: CONST.AUTO_COMPLETE_SUGGESTER.SUGGESTER_INNER_PADDING,
        },

        autoCompleteSuggestionContainer: {
            flexDirection: 'row',
            alignItems: 'center',
        },

        rtlTextRenderForSafari: {
            textAlign: 'left',
            ...writingDirection.ltr,
        },

        emojiSuggestionsEmoji: {
            fontSize: variables.fontSizeMedium,
            width: 51,
            textAlign: 'center',
        },
        emojiSuggestionsText: {
            fontSize: variables.fontSizeMedium,
            flex: 1,
            ...wordBreak.breakWord,
            ...spacing.pr4,
        },

        mentionSuggestionsAvatarContainer: {
            width: 24,
            height: 24,
            alignItems: 'center',
            justifyContent: 'center',
        },

        mentionSuggestionsText: {
            fontSize: variables.fontSizeMedium,
            ...spacing.ml2,
        },

        mentionSuggestionsDisplayName: {
            fontFamily: fontFamily.EXP_NEUE_BOLD,
            fontWeight: fontWeightBold,
        },

        mentionSuggestionsHandle: {
            color: theme.textSupporting,
        },

        webViewStyles: webViewStyles(theme),

        link: link(theme),

        linkMuted: {
            color: theme.textSupporting,
            textDecorationColor: theme.textSupporting,
            fontFamily: fontFamily.EXP_NEUE,
        },

        linkMutedHovered: {
            color: theme.textMutedReversed,
        },

        highlightBG: {
            backgroundColor: theme.highlightBG,
        },

        appBG: {
            backgroundColor: theme.appBG,
        },

        h4: {
            fontFamily: fontFamily.EXP_NEUE_BOLD,
            fontSize: variables.fontSizeLabel,
            fontWeight: fontWeightBold,
        },

        textAlignCenter: {
            textAlign: 'center',
        },

        textAlignRight: {
            textAlign: 'right',
        },

        textAlignLeft: {
            textAlign: 'left',
        },

        verticalAlignMiddle: {
            verticalAlign: 'middle',
        },

        verticalAlignTop: {
            verticalAlign: 'top',
        },

        label: {
            fontSize: variables.fontSizeLabel,
            lineHeight: variables.lineHeightLarge,
        },

        textLabel: {
            color: theme.text,
            fontSize: variables.fontSizeLabel,
            lineHeight: variables.lineHeightLarge,
        },

        mutedTextLabel: {
            color: theme.textSupporting,
            fontSize: variables.fontSizeLabel,
            lineHeight: variables.lineHeightLarge,
        },

        textMicro: {
            fontFamily: fontFamily.EXP_NEUE,
            fontSize: variables.fontSizeSmall,
            lineHeight: variables.lineHeightSmall,
        },

        textMicroBold: {
            color: theme.text,
            fontWeight: fontWeightBold,
            fontFamily: fontFamily.EXP_NEUE_BOLD,
            fontSize: variables.fontSizeSmall,
            lineHeight: variables.lineHeightSmall,
        },

        textMicroSupporting: {
            color: theme.textSupporting,
            fontFamily: fontFamily.EXP_NEUE,
            fontSize: variables.fontSizeSmall,
            lineHeight: variables.lineHeightSmall,
        },

        textExtraSmallSupporting: {
            color: theme.textSupporting,
            fontFamily: fontFamily.EXP_NEUE,
            fontSize: variables.fontSizeExtraSmall,
        },

        textNormal: {
            fontSize: variables.fontSizeNormal,
        },

        textLarge: {
            fontSize: variables.fontSizeLarge,
        },

        textXXLarge: {
            fontSize: variables.fontSizeXXLarge,
        },

        textXXXLarge: {
            fontSize: variables.fontSizeXXXLarge,
        },

        textHero: {
            fontSize: variables.fontSizeHero,
            fontFamily: fontFamily.EXP_NEW_KANSAS_MEDIUM,
            lineHeight: variables.lineHeightHero,
        },

        textStrong: {
            fontFamily: fontFamily.EXP_NEUE_BOLD,
            fontWeight: fontWeightBold,
        },

        textHeadline: {
            ...headlineFont,
            ...whiteSpace.preWrap,
            color: theme.heading,
            fontSize: variables.fontSizeXLarge,
            lineHeight: variables.lineHeightXXLarge,
        },

        textHeadlineH1: {
            ...headlineFont,
            ...whiteSpace.preWrap,
            color: theme.heading,
            fontSize: variables.fontSizeh1,
            lineHeight: variables.lineHeightSizeh1,
        },

        textWhite: {
            color: theme.textLight,
        },

        textBlue: {
            color: theme.link,
        },

        textNoWrap: {
            ...whiteSpace.noWrap,
        },

        colorReversed: {
            color: theme.textReversed,
        },

        colorMutedReversed: {
            color: theme.textMutedReversed,
        },

        colorMuted: {
            color: theme.textSupporting,
        },

        bgTransparent: {
            backgroundColor: 'transparent',
        },

        bgDark: {
            backgroundColor: theme.inverse,
        },

        opacity0: {
            opacity: 0,
        },

        opacity1: {
            opacity: 1,
        },

        textDanger: {
            color: theme.danger,
        },

        borderRadiusNormal: {
            borderRadius: variables.buttonBorderRadius,
        },

        button: {
            backgroundColor: theme.buttonDefaultBG,
            borderRadius: variables.buttonBorderRadius,
            minHeight: variables.componentSizeLarge,
            justifyContent: 'center',
            alignItems: 'center',
            ...spacing.ph3,
            ...spacing.pv0,
        },

        buttonContainer: {
            padding: 1,
            borderRadius: variables.buttonBorderRadius,
        },

        buttonText: {
            color: theme.text,
            fontFamily: fontFamily.EXP_NEUE_BOLD,
            fontSize: variables.fontSizeNormal,
            fontWeight: fontWeightBold,
            textAlign: 'center',
            flexShrink: 1,

            // It is needed to unset the Lineheight. We don't need it for buttons as button always contains single line of text.
            // It allows to vertically center the text.
            lineHeight: undefined,

            // Add 1px to the Button text to give optical vertical alignment.
            paddingBottom: 1,
        },

        buttonSmall: {
            borderRadius: variables.buttonBorderRadius,
            minHeight: variables.componentSizeSmall,
            paddingHorizontal: 14,
            backgroundColor: theme.buttonDefaultBG,
        },

        buttonMedium: {
            borderRadius: variables.buttonBorderRadius,
            minHeight: variables.componentSizeNormal,
            paddingRight: 16,
            paddingLeft: 16,
            backgroundColor: theme.buttonDefaultBG,
        },

        buttonLarge: {
            borderRadius: variables.buttonBorderRadius,
            minHeight: variables.componentSizeLarge,
            paddingRight: 10,
            paddingLeft: 10,
            backgroundColor: theme.buttonDefaultBG,
        },

        buttonSmallText: {
            fontSize: variables.fontSizeSmall,
            fontFamily: fontFamily.EXP_NEUE_BOLD,
            fontWeight: fontWeightBold,
            textAlign: 'center',
        },

        buttonMediumText: {
            fontSize: variables.fontSizeLabel,
            fontFamily: fontFamily.EXP_NEUE_BOLD,
            fontWeight: fontWeightBold,
            textAlign: 'center',
        },

        buttonLargeText: {
            fontSize: variables.fontSizeNormal,
            fontFamily: fontFamily.EXP_NEUE_BOLD,
            fontWeight: fontWeightBold,
            textAlign: 'center',
        },

        buttonDefaultHovered: {
            backgroundColor: theme.buttonHoveredBG,
            borderWidth: 0,
        },

        buttonSuccess: {
            backgroundColor: theme.success,
            borderWidth: 0,
        },

        buttonOpacityDisabled: {
            opacity: 0.5,
        },

        buttonSuccessHovered: {
            backgroundColor: theme.successHover,
            borderWidth: 0,
        },

        buttonDanger: {
            backgroundColor: theme.danger,
            borderWidth: 0,
        },

        buttonDangerHovered: {
            backgroundColor: theme.dangerHover,
            borderWidth: 0,
        },

        buttonDisabled: {
            backgroundColor: theme.buttonDefaultBG,
            borderWidth: 0,
        },

        buttonDivider: {
            height: variables.dropDownButtonDividerHeight,
            borderWidth: 0.7,
            borderColor: theme.textLight,
        },

        noBorderRadius: {
            borderRadius: 0,
        },

        noRightBorderRadius: {
            borderTopRightRadius: 0,
            borderBottomRightRadius: 0,
        },

        noLeftBorderRadius: {
            borderTopLeftRadius: 0,
            borderBottomLeftRadius: 0,
        },

        buttonCTA: {
            ...spacing.mh4,
        },

        buttonCTAIcon: {
            marginRight: 22,
            marginLeft: 8,
            // Align vertically with the Button text
            paddingBottom: 1,
            paddingTop: 1,
        },

        buttonConfirm: {
            margin: 20,
        },

        attachmentButtonBigScreen: {
            minWidth: 300,
            alignSelf: 'center',
        },

        buttonConfirmText: {
            paddingLeft: 20,
            paddingRight: 20,
        },

        buttonSuccessText: {
            color: theme.textLight,
        },

        buttonDangerText: {
            color: theme.textLight,
        },

        hoveredComponentBG: {
            backgroundColor: theme.hoverComponentBG,
        },

        activeComponentBG: {
            backgroundColor: theme.activeComponentBG,
        },

        touchableButtonImage: {
            alignItems: 'center',
            height: variables.componentSizeNormal,
            justifyContent: 'center',
            width: variables.componentSizeNormal,
        },

        visuallyHidden: {
            ...visibility.hidden,
            overflow: 'hidden',
            width: 0,
            height: 0,
        },

        visibilityHidden: {
            ...visibility.hidden,
        },

        loadingVBAAnimation: {
            width: 140,
            height: 140,
        },

        pickerSmall: (backgroundColor = theme.highlightBG) =>
            ({
                inputIOS: {
                    fontFamily: fontFamily.EXP_NEUE,
                    fontSize: variables.fontSizeSmall,
                    paddingLeft: 0,
                    paddingRight: 17,
                    paddingTop: 6,
                    paddingBottom: 6,
                    borderWidth: 0,
                    color: theme.text,
                    height: 26,
                    opacity: 1,
                    backgroundColor: 'transparent',
                },
                done: {
                    color: theme.text,
                },
                doneDepressed: {
                    // Extracted from react-native-picker-select, src/styles.js
                    fontSize: 17,
                },
                modalViewMiddle: {
                    backgroundColor: theme.border,
                    borderTopWidth: 0,
                },
                modalViewBottom: {
                    backgroundColor: theme.highlightBG,
                },
                inputWeb: {
                    fontFamily: fontFamily.EXP_NEUE,
                    fontSize: variables.fontSizeSmall,
                    paddingLeft: 0,
                    paddingRight: 17,
                    paddingTop: 6,
                    paddingBottom: 6,
                    borderWidth: 0,
                    color: theme.text,
                    appearance: 'none',
                    height: 26,
                    opacity: 1,
                    backgroundColor,
                    ...cursor.cursorPointer,
                },
                inputAndroid: {
                    fontFamily: fontFamily.EXP_NEUE,
                    fontSize: variables.fontSizeSmall,
                    paddingLeft: 0,
                    paddingRight: 17,
                    paddingTop: 6,
                    paddingBottom: 6,
                    borderWidth: 0,
                    color: theme.text,
                    height: 26,
                    opacity: 1,
                    backgroundColor: 'transparent',
                },
                iconContainer: {
                    top: 7,
                    ...pointerEventsNone,
                },
                icon: {
                    width: variables.iconSizeExtraSmall,
                    height: variables.iconSizeExtraSmall,
                },
            } satisfies CustomPickerStyle),

        badge: {
            backgroundColor: theme.border,
            borderRadius: 14,
            height: variables.iconSizeNormal,
            flexDirection: 'row',
            paddingHorizontal: 7,
            alignItems: 'center',
        },

        badgeSuccess: {
            backgroundColor: theme.success,
        },

        badgeSuccessPressed: {
            backgroundColor: theme.successHover,
        },

        badgeAdHocSuccess: {
            backgroundColor: theme.badgeAdHoc,
        },

        badgeAdHocSuccessPressed: {
            backgroundColor: theme.badgeAdHocHover,
        },

        badgeDanger: {
            backgroundColor: theme.danger,
        },

        badgeDangerPressed: {
            backgroundColor: theme.dangerPressed,
        },

        badgeText: {
            color: theme.text,
            fontSize: variables.fontSizeSmall,
            ...lineHeightBadge,
            ...whiteSpace.noWrap,
        },

        border: {
            borderWidth: 1,
            borderRadius: variables.componentBorderRadius,
            borderColor: theme.border,
        },

        borderColorFocus: {
            borderColor: theme.borderFocus,
        },

        borderColorDanger: {
            borderColor: theme.danger,
        },

        textInputDisabled: {
            // Adding disabled color theme to indicate user that the field is not editable.
            backgroundColor: theme.highlightBG,
            borderBottomWidth: 2,
            borderColor: theme.borderLighter,
            // Adding browser specefic style to bring consistency between Safari and other platforms.
            // Applying the Webkit styles only to browsers as it is not available in native.
            ...(Browser.getBrowser()
                ? {
                      WebkitTextFillColor: theme.textSupporting,
                      WebkitOpacity: 1,
                  }
                : {}),
            color: theme.textSupporting,
        },

        uploadReceiptView: (isSmallScreenWidth: boolean) =>
            ({
                borderRadius: variables.componentBorderRadiusLarge,
                borderWidth: isSmallScreenWidth ? 0 : 2,
                borderColor: theme.borderFocus,
                borderStyle: 'dotted',
                marginBottom: 20,
                marginLeft: 20,
                marginRight: 20,
                justifyContent: 'center',
                alignItems: 'center',
                paddingVertical: 40,
                gap: 4,
                flex: 1,
            } satisfies ViewStyle),

        receiptViewTextContainer: {
            paddingHorizontal: 40,
            ...sizing.w100,
        },

        cameraView: {
            flex: 1,
            overflow: 'hidden',
            borderRadius: variables.componentBorderRadiusXLarge,
            borderStyle: 'solid',
            borderWidth: variables.componentBorderWidth,
            backgroundColor: theme.highlightBG,
            borderColor: theme.appBG,
            display: 'flex',
            justifyContent: 'center',
            justifyItems: 'center',
        },

        permissionView: {
            paddingVertical: 108,
            paddingHorizontal: 61,
            alignItems: 'center',
            justifyContent: 'center',
        },

        headerAnonymousFooter: {
            color: theme.heading,
            fontFamily: fontFamily.EXP_NEW_KANSAS_MEDIUM,
            fontSize: variables.fontSizeXLarge,
            lineHeight: variables.lineHeightXXLarge,
        },

        headerText: {
            color: theme.heading,
            fontFamily: fontFamily.EXP_NEUE_BOLD,
            fontSize: variables.fontSizeNormal,
            fontWeight: fontWeightBold,
        },

        headerGap: {
            height: CONST.DESKTOP_HEADER_PADDING,
        },

        reportOptions: {
            marginLeft: 8,
        },

        chatItemComposeSecondaryRow: {
            height: CONST.CHAT_FOOTER_SECONDARY_ROW_HEIGHT,
            marginBottom: CONST.CHAT_FOOTER_SECONDARY_ROW_PADDING,
            marginTop: CONST.CHAT_FOOTER_SECONDARY_ROW_PADDING,
        },

        chatItemComposeSecondaryRowSubText: {
            color: theme.textSupporting,
            fontFamily: fontFamily.EXP_NEUE,
            fontSize: variables.fontSizeSmall,
            lineHeight: variables.lineHeightSmall,
        },

        chatItemComposeSecondaryRowOffset: {
            marginLeft: variables.chatInputSpacing,
        },

        offlineIndicator: {
            marginLeft: variables.chatInputSpacing,
        },

        offlineIndicatorMobile: {
            paddingLeft: 20,
            paddingTop: 5,
            paddingBottom: 30,
            marginBottom: -25,
        },

        offlineIndicatorRow: {
            height: 25,
        },

        // Actions
        actionAvatar: {
            borderRadius: 20,
        },

        componentHeightLarge: {
            height: variables.inputHeight,
        },

        calendarHeader: {
            height: 50,
            flexDirection: 'row',
            justifyContent: 'space-between',
            alignItems: 'center',
            paddingHorizontal: 15,
            paddingRight: 5,
            ...userSelect.userSelectNone,
        },

        calendarDayRoot: {
            flex: 1,
            height: 45,
            justifyContent: 'center',
            alignItems: 'center',
            ...userSelect.userSelectNone,
        },

        calendarDayContainer: {
            width: 30,
            height: 30,
            justifyContent: 'center',
            alignItems: 'center',
            borderRadius: 15,
            overflow: 'hidden',
        },

        calendarDayContainerSelected: {
            backgroundColor: theme.buttonDefaultBG,
        },

        autoGrowHeightInputContainer: (textInputHeight: number, minHeight: number, maxHeight: number) =>
            ({
                height: lodashClamp(textInputHeight, minHeight, maxHeight),
                minHeight,
            } satisfies ViewStyle),

        autoGrowHeightHiddenInput: (maxWidth: number, maxHeight?: number) =>
            ({
                maxWidth,
                maxHeight: maxHeight && maxHeight + 1,
                overflow: 'hidden',
            } satisfies TextStyle),

        textInputContainer: {
            flex: 1,
            justifyContent: 'center',
            height: '100%',
            backgroundColor: 'transparent',
            borderBottomWidth: 2,
            borderColor: theme.border,
            overflow: 'hidden',
        },

        textInputLabel: {
            position: 'absolute',
            left: 0,
            top: 0,
            fontSize: variables.fontSizeNormal,
            color: theme.textSupporting,
            fontFamily: fontFamily.EXP_NEUE,
            width: '100%',
        },

        textInputLabelBackground: {
            position: 'absolute',
            top: 0,
            width: '100%',
            height: 23,
            backgroundColor: theme.componentBG,
        },

        textInputLabelDesktop: {
            transformOrigin: 'left center',
        },

        textInputLabelTransformation: (translateY: AnimatableNumericValue, translateX: AnimatableNumericValue, scale: AnimatableNumericValue) =>
            ({
                transform: [{translateY}, {translateX}, {scale}],
            } satisfies TextStyle),

        baseTextInput: {
            fontFamily: fontFamily.EXP_NEUE,
            fontSize: variables.fontSizeNormal,
            lineHeight: variables.lineHeightXLarge,
            color: theme.text,
            paddingTop: 23,
            paddingBottom: 8,
            paddingLeft: 0,
            borderWidth: 0,
        },

        textInputMultiline: {
            scrollPadding: '23px 0 0 0',
        },

        textInputMultilineContainer: {
            paddingTop: 23,
        },

        textInputAndIconContainer: {
            flex: 1,
            height: '100%',
            zIndex: -1,
            flexDirection: 'row',
        },

        textInputDesktop: addOutlineWidth(theme, {}, 0),

        textInputIconContainer: {
            paddingHorizontal: 11,
            justifyContent: 'center',
            margin: 1,
        },

        secureInput: {
            borderTopRightRadius: 0,
            borderBottomRightRadius: 0,
        },

        textInput: {
            backgroundColor: 'transparent',
            borderRadius: variables.componentBorderRadiusNormal,
            height: variables.inputComponentSizeNormal,
            borderColor: theme.border,
            borderWidth: 1,
            color: theme.text,
            fontFamily: fontFamily.EXP_NEUE,
            fontSize: variables.fontSizeNormal,
            paddingLeft: 12,
            paddingRight: 12,
            paddingTop: 10,
            paddingBottom: 10,
            verticalAlign: 'middle',
        },

        textInputPrefixWrapper: {
            position: 'absolute',
            left: 0,
            top: 0,
            height: variables.inputHeight,
            display: 'flex',
            flexDirection: 'row',
            alignItems: 'center',
            paddingTop: 23,
            paddingBottom: 8,
        },

        textInputPrefix: {
            color: theme.text,
            fontFamily: fontFamily.EXP_NEUE,
            fontSize: variables.fontSizeNormal,
            verticalAlign: 'middle',
        },

        pickerContainer: {
            borderBottomWidth: 2,
            paddingLeft: 0,
            borderStyle: 'solid',
            borderColor: theme.border,
            justifyContent: 'center',
            backgroundColor: 'transparent',
            height: variables.inputHeight,
            overflow: 'hidden',
        },

        pickerContainerSmall: {
            height: variables.inputHeightSmall,
        },

        pickerLabel: {
            position: 'absolute',
            left: 0,
            top: 6,
            zIndex: 1,
        },

        picker: (disabled = false, backgroundColor = theme.appBG) =>
            ({
                iconContainer: {
                    top: Math.round(variables.inputHeight * 0.5) - 11,
                    right: 0,
                    ...pointerEventsNone,
                },

                inputWeb: {
                    appearance: 'none',
                    ...(disabled ? cursor.cursorDisabled : cursor.cursorPointer),
                    ...picker(theme),
                    backgroundColor,
                },

                inputIOS: {
                    ...picker(theme),
                },
                done: {
                    color: theme.text,
                },
                doneDepressed: {
                    // Extracted from react-native-picker-select, src/styles.js
                    fontSize: 17,
                },
                modalViewMiddle: {
                    backgroundColor: theme.border,
                    borderTopWidth: 0,
                },
                modalViewBottom: {
                    backgroundColor: theme.highlightBG,
                },

                inputAndroid: {
                    ...picker(theme),
                },
            } satisfies CustomPickerStyle),

        disabledText: {
            color: theme.icon,
        },

        inputDisabled: {
            backgroundColor: theme.highlightBG,
            color: theme.icon,
        },

        noOutline: addOutlineWidth(theme, {}, 0),

        textLabelSupporting: {
            fontFamily: fontFamily.EXP_NEUE,
            fontSize: variables.fontSizeLabel,
            color: theme.textSupporting,
        },

        textLabelError: {
            fontFamily: fontFamily.EXP_NEUE,
            fontSize: variables.fontSizeLabel,
            color: theme.textError,
        },

        textReceiptUpload: {
            ...headlineFont,
            fontSize: variables.fontSizeXLarge,
            color: theme.text,
            textAlign: 'center',
        },

        subTextReceiptUpload: {
            fontFamily: fontFamily.EXP_NEUE,
            lineHeight: variables.lineHeightLarge,
            textAlign: 'center',
            color: theme.text,
        },

        furtherDetailsText: {
            fontFamily: fontFamily.EXP_NEUE,
            fontSize: variables.fontSizeSmall,
            color: theme.textSupporting,
        },

        lh16: {
            lineHeight: 16,
        },

        lh20: {
            lineHeight: 20,
        },

        lh140Percent: {
            lineHeight: '140%',
        },

        formHelp: {
            color: theme.textSupporting,
            fontSize: variables.fontSizeLabel,
            lineHeight: variables.lineHeightLarge,
            marginBottom: 4,
        },

        formError: {
            color: theme.textError,
            fontSize: variables.fontSizeLabel,
            lineHeight: variables.formErrorLineHeight,
            marginBottom: 4,
        },

        formSuccess: {
            color: theme.success,
            fontSize: variables.fontSizeLabel,
            lineHeight: 18,
            marginBottom: 4,
        },

        signInPage: {
            backgroundColor: theme.highlightBG,
            minHeight: '100%',
            flex: 1,
        },

        signInPageHeroCenter: {
            position: 'absolute',
            top: 0,
            left: 0,
            right: 0,
            bottom: 0,
            justifyContent: 'center',
            alignItems: 'center',
        },

        signInPageGradient: {
            height: '100%',
            width: 540,
            position: 'absolute',
            top: 0,
            left: 0,
        },

        signInPageGradientMobile: {
            height: 300,
            width: 800,
            position: 'absolute',
            top: 0,
            left: 0,
        },

        signInBackground: {
            position: 'absolute',
            bottom: 0,
            left: 0,
            minHeight: 700,
        },

        signInPageInner: {
            marginLeft: 'auto',
            marginRight: 'auto',
            height: '100%',
            width: '100%',
        },

        signInPageContentTopSpacer: {
            maxHeight: 132,
            minHeight: 24,
        },

        signInPageContentTopSpacerSmallScreens: {
            maxHeight: 132,
            minHeight: 45,
        },

        signInPageLeftContainer: {
            paddingLeft: 40,
            paddingRight: 40,
        },

        signInPageLeftContainerWide: {
            maxWidth: variables.sideBarWidth,
        },

        signInPageWelcomeFormContainer: {
            maxWidth: CONST.SIGN_IN_FORM_WIDTH,
        },

        signInPageWelcomeTextContainer: {
            width: CONST.SIGN_IN_FORM_WIDTH,
        },

        changeExpensifyLoginLinkContainer: {
            flexDirection: 'row',
            flexWrap: 'wrap',
            ...wordBreak.breakWord,
        },

        // Sidebar Styles
        sidebar: {
            backgroundColor: theme.sidebar,
            height: '100%',
        },

        sidebarHeaderContainer: {
            flexDirection: 'row',
            paddingHorizontal: 20,
            paddingVertical: 19,
            justifyContent: 'space-between',
            alignItems: 'center',
        },

        subNavigationContainer: {
            backgroundColor: theme.sidebar,
            flex: 1,
            borderTopLeftRadius: variables.componentBorderRadiusRounded,
        },

        sidebarAnimatedWrapperContainer: {
            height: '100%',
            position: 'absolute',
        },

        sidebarFooter: {
            alignItems: 'center',
            display: 'flex',
            justifyContent: 'center',
            paddingVertical: variables.lineHeightXLarge,
            width: '100%',
        },

        sidebarAvatar: {
            backgroundColor: theme.icon,
            borderRadius: 20,
            height: variables.componentSizeNormal,
            width: variables.componentSizeNormal,
        },

        statusIndicator: (backgroundColor = theme.danger) =>
            ({
                borderColor: theme.sidebar,
                backgroundColor,
                borderRadius: 8,
                borderWidth: 2,
                position: 'absolute',
                right: -2,
                top: -1,
                height: 16,
                width: 16,
                zIndex: 10,
            } satisfies ViewStyle),

        floatingActionButtonContainer: {
            position: 'absolute',
            right: 20,

            // The bottom of the floating action button should align with the bottom of the compose box.
            // The value should be equal to the height + marginBottom + marginTop of chatItemComposeSecondaryRow
            bottom: 25,
        },

        floatingActionButton: {
            backgroundColor: theme.success,
            height: variables.componentSizeLarge,
            width: variables.componentSizeLarge,
            borderRadius: 999,
            alignItems: 'center',
            justifyContent: 'center',
        },

        sidebarFooterUsername: {
            color: theme.heading,
            fontSize: variables.fontSizeLabel,
            fontWeight: '700',
            width: 200,
            textOverflow: 'ellipsis',
            overflow: 'hidden',
            ...whiteSpace.noWrap,
        },

        sidebarFooterLink: {
            color: theme.textSupporting,
            fontSize: variables.fontSizeSmall,
            textDecorationLine: 'none',
            fontFamily: fontFamily.EXP_NEUE,
            lineHeight: 20,
        },

        sidebarListContainer: {
            paddingBottom: 4,
        },

        sidebarListItem: {
            justifyContent: 'center',
            textDecorationLine: 'none',
        },

        RHPNavigatorContainer: (isSmallScreenWidth: boolean) =>
            ({
                width: isSmallScreenWidth ? '100%' : variables.sideBarWidth,
                position: 'absolute',
                right: 0,
                height: '100%',
            } satisfies ViewStyle),

        onlyEmojisText: {
            fontSize: variables.fontSizeOnlyEmojis,
            lineHeight: variables.fontSizeOnlyEmojisHeight,
        },

        onlyEmojisTextLineHeight: {
            lineHeight: variables.fontSizeOnlyEmojisHeight,
        },

        createMenuPositionSidebar: (windowHeight: number) =>
            ({
                horizontal: 18,
                vertical: windowHeight - 75,
            } satisfies AnchorPosition),

        createMenuPositionProfile: (windowWidth: number) =>
            ({
                horizontal: windowWidth - 355,
                ...getPopOverVerticalOffset(162),
            } satisfies AnchorPosition),

        createMenuPositionReportActionCompose: (windowHeight: number) =>
            ({
                horizontal: 18 + variables.sideBarWidth,
                vertical: windowHeight - 83,
            } satisfies AnchorPosition),

        createMenuPositionRightSidepane: {
            right: 18,
            bottom: 75,
        },

        createMenuContainer: {
            width: variables.sideBarWidth - 40,
            paddingVertical: 12,
        },

        createMenuHeaderText: {
            fontFamily: fontFamily.EXP_NEUE,
            fontSize: variables.fontSizeLabel,
            color: theme.heading,
        },

        popoverMenuItem: {
            flexDirection: 'row',
            borderRadius: 0,
            paddingHorizontal: 20,
            paddingVertical: 12,
            justifyContent: 'space-between',
            width: '100%',
        },

        popoverMenuIcon: {
            width: variables.componentSizeNormal,
            justifyContent: 'center',
            alignItems: 'center',
        },

        rightLabelMenuItem: {
            fontSize: variables.fontSizeLabel,
            color: theme.textSupporting,
        },

        popoverMenuText: {
            fontSize: variables.fontSizeNormal,
            color: theme.heading,
        },

        popoverInnerContainer: {
            paddingTop: 0, // adjusting this because the mobile modal adds additional padding that we don't need for our layout
            maxHeight: '95%',
        },

        menuItemTextContainer: {
            minHeight: variables.componentSizeNormal,
        },

        chatLinkRowPressable: {
            minWidth: 0,
            textDecorationLine: 'none',
            flex: 1,
        },

        sidebarLink: {
            textDecorationLine: 'none',
        },

        sidebarLinkLHN: {
            textDecorationLine: 'none',
            marginLeft: 12,
            marginRight: 12,
            borderRadius: 8,
        },

        sidebarLinkInner: {
            alignItems: 'center',
            flexDirection: 'row',
            paddingLeft: 20,
            paddingRight: 20,
        },

        sidebarLinkInnerLHN: {
            alignItems: 'center',
            flexDirection: 'row',
            paddingLeft: 8,
            paddingRight: 8,
            marginHorizontal: 12,
            borderRadius: variables.componentBorderRadiusNormal,
        },

        sidebarLinkText: {
            color: theme.textSupporting,
            fontSize: variables.fontSizeNormal,
            textDecorationLine: 'none',
            overflow: 'hidden',
        },

        sidebarLinkHover: {
            backgroundColor: theme.sidebarHover,
        },

        sidebarLinkHoverLHN: {
            backgroundColor: theme.highlightBG,
        },

        sidebarLinkActive: {
            backgroundColor: theme.border,
            textDecorationLine: 'none',
        },

        sidebarLinkActiveLHN: {
            backgroundColor: theme.highlightBG,
            textDecorationLine: 'none',
        },

        sidebarLinkTextBold: {
            fontFamily: fontFamily.EXP_NEUE_BOLD,
            fontWeight: fontWeightBold,
            color: theme.heading,
        },

        sidebarLinkActiveText: {
            color: theme.textSupporting,
            fontSize: variables.fontSizeNormal,
            textDecorationLine: 'none',
            overflow: 'hidden',
        },

        optionItemAvatarNameWrapper: {
            minWidth: 0,
            flex: 1,
        },

        optionDisplayName: {
            fontFamily: fontFamily.EXP_NEUE,
            minHeight: variables.alternateTextHeight,
            lineHeight: variables.lineHeightXLarge,
            ...whiteSpace.noWrap,
        },

        optionDisplayNameCompact: {
            minWidth: 'auto',
            flexBasis: 'auto',
            flexGrow: 0,
            flexShrink: 1,
        },

        displayNameTooltipEllipsis: {
            position: 'absolute',
            opacity: 0,
            right: 0,
            bottom: 0,
        },

        optionAlternateText: {
            minHeight: variables.alternateTextHeight,
            lineHeight: variables.lineHeightXLarge,
        },

        optionAlternateTextCompact: {
            flexShrink: 1,
            flexGrow: 1,
            flexBasis: 'auto',
            ...optionAlternateTextPlatformStyles,
        },

        optionRow: {
            minHeight: variables.optionRowHeight,
            paddingTop: 12,
            paddingBottom: 12,
        },

        optionRowSelected: {
            backgroundColor: theme.activeComponentBG,
        },

        optionRowDisabled: {
            color: theme.textSupporting,
        },

        optionRowCompact: {
            height: variables.optionRowHeightCompact,
            paddingTop: 12,
            paddingBottom: 12,
        },

        optionsListSectionHeader: {
            marginTop: 8,
            marginBottom: 4,
        },

        overlayStyles: (current: OverlayStylesParams) =>
            ({
                ...positioning.pFixed,
                // We need to stretch the overlay to cover the sidebar and the translate animation distance.
                left: -2 * variables.sideBarWidth,
                top: 0,
                bottom: 0,
                right: 0,
                backgroundColor: theme.overlay,
                opacity: current.progress.interpolate({
                    inputRange: [0, 1],
                    outputRange: [0, variables.overlayOpacity],
                    extrapolate: 'clamp',
                }),
            } satisfies ViewStyle),

        appContent: {
            backgroundColor: theme.appBG,
            overflow: 'hidden',
        },

        appContentHeader: {
            height: variables.contentHeaderHeight,
            justifyContent: 'center',
            display: 'flex',
            paddingRight: 20,
        },

        appContentHeaderTitle: {
            alignItems: 'center',
            flexDirection: 'row',
        },

        LHNToggle: {
            alignItems: 'center',
            height: variables.contentHeaderHeight,
            justifyContent: 'center',
            paddingRight: 10,
            paddingLeft: 20,
        },

        LHNToggleIcon: {
            height: 15,
            width: 18,
        },

        chatContentScrollViewWithHeaderLoader: {
            paddingTop: CONST.CHAT_HEADER_LOADER_HEIGHT,
        },

        chatContentScrollView: {
            flexGrow: 1,
            justifyContent: 'flex-end',
            paddingBottom: 16,
        },

        // Chat Item
        chatItem: {
            display: 'flex',
            flexDirection: 'row',
            paddingTop: 8,
            paddingBottom: 8,
            paddingLeft: 20,
            paddingRight: 20,
        },

        chatItemRightGrouped: {
            flexGrow: 1,
            flexShrink: 1,
            flexBasis: 0,
            position: 'relative',
            marginLeft: variables.chatInputSpacing,
        },

        chatItemRight: {
            flexGrow: 1,
            flexShrink: 1,
            flexBasis: 0,
            position: 'relative',
        },

        chatItemMessageHeader: {
            alignItems: 'center',
            display: 'flex',
            flexDirection: 'row',
            flexWrap: 'nowrap',
        },

        chatItemMessageHeaderSender: {
            color: theme.heading,
            fontFamily: fontFamily.EXP_NEUE_BOLD,
            fontSize: variables.fontSizeNormal,
            fontWeight: fontWeightBold,
            lineHeight: variables.lineHeightXLarge,
            ...wordBreak.breakWord,
        },

        chatItemMessageHeaderTimestamp: {
            flexShrink: 0,
            color: theme.textSupporting,
            fontSize: variables.fontSizeSmall,
            paddingTop: 2,
        },

        chatItemMessage: {
            color: theme.text,
            fontSize: variables.fontSizeNormal,
            fontFamily: fontFamily.EXP_NEUE,
            lineHeight: variables.lineHeightXLarge,
            maxWidth: '100%',
            ...cursor.cursorAuto,
            ...whiteSpace.preWrap,
            ...wordBreak.breakWord,
        },

        renderHTMLTitle: {
            color: theme.text,
            fontSize: variables.fontSizeNormal,
            fontFamily: fontFamily.EXP_NEUE,
            lineHeight: variables.lineHeightXLarge,
            maxWidth: '100%',
            ...whiteSpace.preWrap,
            ...wordBreak.breakWord,
        },

        chatItemComposeWithFirstRow: {
            minHeight: 90,
        },

        chatItemFullComposeRow: {
            ...sizing.h100,
        },

        chatItemComposeBoxColor: {
            borderColor: theme.border,
        },

        chatItemComposeBoxFocusedColor: {
            borderColor: theme.borderFocus,
        },

        chatItemComposeBox: {
            backgroundColor: theme.componentBG,
            borderWidth: 1,
            borderRadius: variables.componentBorderRadiusRounded,
            minHeight: variables.componentSizeMedium,
        },

        chatItemFullComposeBox: {
            ...flex.flex1,
            ...sizing.h100,
        },

        chatFooter: {
            paddingLeft: 20,
            paddingRight: 20,
            display: 'flex',
            backgroundColor: theme.appBG,
        },

        chatFooterFullCompose: {
            flex: 1,
        },

        chatItemDraft: {
            display: 'flex',
            flexDirection: 'row',
            paddingTop: 8,
            paddingBottom: 8,
            paddingLeft: 20,
            paddingRight: 20,
        },

        chatItemReactionsDraftRight: {
            marginLeft: 52,
        },
        chatFooterAtTheTop: {
            flexGrow: 1,
            justifyContent: 'flex-start',
        },

        // Be extremely careful when editing the compose styles, as it is easy to introduce regressions.
        // Make sure you run the following tests against any changes: #12669
        textInputCompose: addOutlineWidth(
            theme,
            {
                backgroundColor: theme.componentBG,
                borderColor: theme.border,
                color: theme.text,
                fontFamily: fontFamily.EXP_NEUE,
                fontSize: variables.fontSizeNormal,
                borderWidth: 0,
                height: 'auto',
                lineHeight: variables.lineHeightXLarge,
                ...overflowXHidden,

                // On Android, multiline TextInput with height: 'auto' will show extra padding unless they are configured with
                // paddingVertical: 0, alignSelf: 'center', and verticalAlign: 'middle'

                paddingHorizontal: variables.avatarChatSpacing,
                paddingTop: 0,
                paddingBottom: 0,
                alignSelf: 'center',
                verticalAlign: 'middle',
            },
            0,
        ),

        textInputFullCompose: {
            alignSelf: 'stretch',
            flex: 1,
            maxHeight: '100%',
            verticalAlign: 'top',
        },

        textInputCollapseCompose: {
            maxHeight: '100%',
            flex: 4,
        },

        // composer padding should not be modified unless thoroughly tested against the cases in this PR: #12669
        textInputComposeSpacing: {
            paddingVertical: 5,
            ...flex.flexRow,
            flex: 1,
        },

        textInputComposeBorder: {
            borderLeftWidth: 1,
            borderColor: theme.border,
        },

        chatItemSubmitButton: {
            alignSelf: 'flex-end',
            borderRadius: variables.componentBorderRadiusRounded,
            backgroundColor: theme.transparent,
            height: 40,
            padding: 10,
            margin: 3,
            justifyContent: 'center',
        },

        emojiPickerContainer: {
            backgroundColor: theme.componentBG,
        },

        emojiHeaderContainer: {
            backgroundColor: theme.componentBG,
            display: 'flex',
            height: CONST.EMOJI_PICKER_HEADER_HEIGHT,
            justifyContent: 'center',
            width: '100%',
        },

        emojiSkinToneTitle: {
            ...spacing.pv1,
            fontFamily: fontFamily.EXP_NEUE_BOLD,
            fontWeight: fontWeightBold,
            color: theme.heading,
            fontSize: variables.fontSizeSmall,
        },

        // Emoji Picker Styles
        emojiText: {
            textAlign: 'center',
            fontSize: variables.emojiSize,
            ...spacing.pv0,
            ...spacing.ph0,
            lineHeight: variables.emojiLineHeight,
        },

        emojiItem: {
            width: '12.5%',
            textAlign: 'center',
            borderRadius: 8,
            paddingTop: 2,
            paddingBottom: 2,
            height: CONST.EMOJI_PICKER_ITEM_HEIGHT,
            ...userSelect.userSelectNone,
        },

        emojiItemHighlighted: {
            transition: '0.2s ease',
            backgroundColor: theme.buttonDefaultBG,
        },

        emojiItemKeyboardHighlighted: {
            transition: '0.2s ease',
            borderWidth: 1,
            borderColor: theme.link,
            borderRadius: variables.buttonBorderRadius,
        },

        categoryShortcutButton: {
            flex: 1,
            borderRadius: 8,
            height: CONST.EMOJI_PICKER_ITEM_HEIGHT,
            alignItems: 'center',
            justifyContent: 'center',
        },

        chatItemEmojiButton: {
            alignSelf: 'flex-end',
            borderRadius: variables.buttonBorderRadius,
            height: 40,
            marginVertical: 3,
            paddingHorizontal: 10,
            justifyContent: 'center',
        },

        editChatItemEmojiWrapper: {
            marginRight: 3,
            alignSelf: 'flex-end',
        },

        hoveredButton: {
            backgroundColor: theme.buttonHoveredBG,
        },

        composerSizeButton: {
            alignSelf: 'center',
            height: 32,
            width: 32,
            padding: 6,
            margin: 3,
            borderRadius: variables.componentBorderRadiusRounded,
            backgroundColor: theme.transparent,
            justifyContent: 'center',
        },

        chatItemAttachmentPlaceholder: {
            backgroundColor: theme.sidebar,
            borderColor: theme.border,
            borderWidth: 1,
            borderRadius: variables.componentBorderRadiusNormal,
            height: 150,
            textAlign: 'center',
            verticalAlign: 'middle',
            width: 200,
        },

        sidebarVisible: {
            borderRightWidth: 1,
        },

        sidebarHidden: {
            width: 0,
            borderRightWidth: 0,
        },

        exampleCheckImage: {
            width: '100%',
            height: 80,
            borderColor: theme.border,
            borderWidth: 1,
            borderRadius: variables.componentBorderRadiusNormal,
        },

        singleAvatar: {
            height: 24,
            width: 24,
            backgroundColor: theme.icon,
            borderRadius: 24,
        },

        singleAvatarSmall: {
            height: 18,
            width: 18,
            backgroundColor: theme.icon,
            borderRadius: 18,
        },

        singleAvatarMedium: {
            height: 52,
            width: 52,
            backgroundColor: theme.icon,
            borderRadius: 52,
        },

        secondAvatar: {
            position: 'absolute',
            right: -18,
            bottom: -18,
            borderWidth: 3,
            borderRadius: 30,
            borderColor: 'transparent',
        },

        secondAvatarSmall: {
            position: 'absolute',
            right: -13,
            bottom: -13,
            borderWidth: 3,
            borderRadius: 18,
            borderColor: 'transparent',
        },

        secondAvatarMedium: {
            position: 'absolute',
            right: -36,
            bottom: -36,
            borderWidth: 3,
            borderRadius: 52,
            borderColor: 'transparent',
        },

        secondAvatarSubscript: {
            position: 'absolute',
            right: -6,
            bottom: -6,
        },

        secondAvatarSubscriptCompact: {
            position: 'absolute',
            bottom: -1,
            right: -1,
        },

        secondAvatarSubscriptSmallNormal: {
            position: 'absolute',
            bottom: 0,
            right: 0,
        },

        secondAvatarInline: {
            bottom: -3,
            right: -25,
            borderWidth: 3,
            borderRadius: 18,
            borderColor: theme.cardBorder,
            backgroundColor: theme.appBG,
        },

        avatarLarge: {
            width: variables.avatarSizeLarge,
            height: variables.avatarSizeLarge,
        },

        avatarXLarge: {
            width: variables.avatarSizeXLarge,
            height: variables.avatarSizeXLarge,
        },

        avatarInnerText: {
            color: theme.textLight,
            fontSize: variables.fontSizeSmall,
            lineHeight: undefined,
            marginLeft: -3,
            textAlign: 'center',
        },

        avatarInnerTextSmall: {
            color: theme.textLight,
            fontSize: variables.fontSizeExtraSmall,
            lineHeight: undefined,
            marginLeft: -2,
            textAlign: 'center',
        },

        emptyAvatar: {
            height: variables.avatarSizeNormal,
            width: variables.avatarSizeNormal,
        },

        emptyAvatarSmallNormal: {
            height: variables.avatarSizeSmallNormal,
            width: variables.avatarSizeSmallNormal,
        },

        emptyAvatarSmall: {
            height: variables.avatarSizeSmall,
            width: variables.avatarSizeSmall,
        },

        emptyAvatarSmaller: {
            height: variables.avatarSizeSmaller,
            width: variables.avatarSizeSmaller,
        },

        emptyAvatarMedium: {
            height: variables.avatarSizeMedium,
            width: variables.avatarSizeMedium,
        },

        emptyAvatarLarge: {
            height: variables.avatarSizeLarge,
            width: variables.avatarSizeLarge,
        },

        emptyAvatarMargin: {
            marginRight: variables.avatarChatSpacing,
        },

        emptyAvatarMarginChat: {
            marginRight: variables.avatarChatSpacing - 12,
        },

        emptyAvatarMarginSmall: {
            marginRight: variables.avatarChatSpacing - 4,
        },

        emptyAvatarMarginSmaller: {
            marginRight: variables.avatarChatSpacing - 4,
        },

        borderTop: {
            borderTopWidth: variables.borderTopWidth,
            borderColor: theme.border,
        },

        borderTopRounded: {
            borderTopWidth: 1,
            borderColor: theme.border,
            borderTopLeftRadius: variables.componentBorderRadiusNormal,
            borderTopRightRadius: variables.componentBorderRadiusNormal,
        },

        borderBottomRounded: {
            borderBottomWidth: 1,
            borderColor: theme.border,
            borderBottomLeftRadius: variables.componentBorderRadiusNormal,
            borderBottomRightRadius: variables.componentBorderRadiusNormal,
        },

        borderBottom: {
            borderBottomWidth: 1,
            borderColor: theme.border,
        },

        borderNone: {
            borderWidth: 0,
            borderBottomWidth: 0,
        },

        borderRight: {
            borderRightWidth: 1,
            borderColor: theme.border,
        },

        borderLeft: {
            borderLeftWidth: 1,
            borderColor: theme.border,
        },

        pointerEventsNone,

        pointerEventsAuto,

        pointerEventsBoxNone,

        headerBar: {
            overflow: 'hidden',
            justifyContent: 'center',
            display: 'flex',
            paddingLeft: 20,
            height: variables.contentHeaderHeight,
            width: '100%',
        },

        imageViewContainer: {
            width: '100%',
            height: '100%',
            alignItems: 'center',
            justifyContent: 'center',
        },

        imageModalPDF: {
            flex: 1,
            backgroundColor: theme.modalBackground,
        },

        PDFView: {
            // `display: grid` is not supported in native platforms!
            // It's being used on Web/Desktop only to vertically center short PDFs,
            // while preventing the overflow of the top of long PDF files.
            ...display.dGrid,
            width: '100%',
            height: '100%',
            justifyContent: 'center',
            overflow: 'hidden',
            alignItems: 'center',
        },

        PDFViewList: {
            overflowX: 'hidden',
            // There properties disable "focus" effect on list
            boxShadow: 'none',
            outline: 'none',
        },

        getPDFPasswordFormStyle: (isSmallScreenWidth: boolean) =>
            ({
                width: isSmallScreenWidth ? '100%' : 350,
                ...(isSmallScreenWidth && flex.flex1),
            } satisfies ViewStyle),

        centeredModalStyles: (isSmallScreenWidth: boolean, isFullScreenWhenSmall: boolean) =>
            ({
                borderWidth: isSmallScreenWidth && !isFullScreenWhenSmall ? 1 : 0,
                marginHorizontal: isSmallScreenWidth ? 0 : 20,
            } satisfies ViewStyle),

        imageModalImageCenterContainer: {
            alignItems: 'center',
            flex: 1,
            justifyContent: 'center',
            width: '100%',
        },

        defaultAttachmentView: {
            backgroundColor: theme.sidebar,
            borderRadius: variables.componentBorderRadiusNormal,
            borderWidth: 1,
            borderColor: theme.border,
            flexDirection: 'row',
            padding: 20,
            alignItems: 'center',
        },

        notFoundTextHeader: {
            ...headlineFont,
            color: theme.heading,
            fontSize: variables.fontSizeXLarge,
            lineHeight: variables.lineHeightXXLarge,
            marginTop: 20,
            marginBottom: 8,
            textAlign: 'center',
        },

        blockingViewContainer: {
            paddingBottom: variables.contentHeaderHeight,
        },

        defaultModalContainer: {
            backgroundColor: theme.componentBG,
            borderColor: theme.transparent,
        },

        reportActionContextMenuMiniButton: {
            ...spacing.p1,
            ...spacing.mv1,
            ...spacing.mh1,
            ...{borderRadius: variables.buttonBorderRadius},
        },

        reportActionSystemMessageContainer: {
            marginLeft: 42,
        },

        reportDetailsTitleContainer: {
            ...display.dFlex,
            ...flex.flexColumn,
            ...flex.alignItemsCenter,
            paddingHorizontal: 20,
            paddingBottom: 20,
        },

        reportDetailsRoomInfo: {
            ...flex.flex1,
            ...display.dFlex,
            ...flex.flexColumn,
            ...flex.alignItemsCenter,
        },

        reportSettingsVisibilityText: {
            textTransform: 'capitalize',
        },

        settingsPageBackground: {
            flexDirection: 'column',
            width: '100%',
            flexGrow: 1,
        },

        settingsPageBody: {
            width: '100%',
            justifyContent: 'space-around',
        },

        twoFactorAuthSection: {
            backgroundColor: theme.appBG,
            padding: 0,
        },

        twoFactorAuthCodesBox: ({isExtraSmallScreenWidth, isSmallScreenWidth}: TwoFactorAuthCodesBoxParams) => {
            let paddingHorizontal = spacing.ph9;

            if (isSmallScreenWidth) {
                paddingHorizontal = spacing.ph4;
            }

            if (isExtraSmallScreenWidth) {
                paddingHorizontal = spacing.ph2;
            }

            return {
                alignItems: 'center',
                justifyContent: 'center',
                backgroundColor: theme.highlightBG,
                paddingVertical: 28,
                borderRadius: 16,
                marginTop: 32,
                ...paddingHorizontal,
            } satisfies ViewStyle;
        },

        twoFactorLoadingContainer: {
            alignItems: 'center',
            justifyContent: 'center',
            height: 210,
        },

        twoFactorAuthCodesContainer: {
            alignItems: 'center',
            justifyContent: 'center',
            flexDirection: 'row',
            flexWrap: 'wrap',
            gap: 12,
        },

        twoFactorAuthCode: {
            fontFamily: fontFamily.MONOSPACE,
            width: 112,
            textAlign: 'center',
        },

        twoFactorAuthCodesButtonsContainer: {
            flexDirection: 'row',
            justifyContent: 'center',
            gap: 12,
            marginTop: 20,
            flexWrap: 'wrap',
        },

        twoFactorAuthCodesButton: {
            minWidth: 112,
        },

        twoFactorAuthCopyCodeButton: {
            minWidth: 110,
        },

        anonymousRoomFooter: (isSmallSizeLayout: boolean) =>
            ({
                flexDirection: isSmallSizeLayout ? 'column' : 'row',
                ...(!isSmallSizeLayout && {
                    alignItems: 'center',
                    justifyContent: 'space-between',
                }),
                padding: 20,
                backgroundColor: theme.cardBG,
                borderRadius: variables.componentBorderRadiusLarge,
                overflow: 'hidden',
            } satisfies ViewStyle & TextStyle),
        anonymousRoomFooterWordmarkAndLogoContainer: (isSmallSizeLayout: boolean) =>
            ({
                flexDirection: 'row',
                alignItems: 'center',
                ...(isSmallSizeLayout && {
                    justifyContent: 'space-between',
                    marginTop: 16,
                }),
            } satisfies ViewStyle),
        anonymousRoomFooterLogo: {
            width: 88,
            marginLeft: 0,
            height: 20,
        },
        anonymousRoomFooterLogoTaglineText: {
            fontFamily: fontFamily.EXP_NEUE,
            fontSize: variables.fontSizeMedium,
            color: theme.textLight,
        },
        signInButtonAvatar: {
            width: 80,
        },

        anonymousRoomFooterSignInButton: {
            width: 110,
        },

        roomHeaderAvatarSize: {
            height: variables.componentSizeLarge,
            width: variables.componentSizeLarge,
        },

        roomHeaderAvatar: {
            backgroundColor: theme.appBG,
            borderRadius: 100,
            borderColor: theme.componentBG,
            borderWidth: 4,
        },

        roomHeaderAvatarOverlay: {
            position: 'absolute',
            top: 0,
            right: 0,
            bottom: 0,
            left: 0,
            backgroundColor: theme.overlay,
            opacity: variables.overlayOpacity,
            borderRadius: 88,
        },

        rootNavigatorContainerStyles: (isSmallScreenWidth: boolean) => ({marginLeft: isSmallScreenWidth ? 0 : variables.sideBarWidth, flex: 1} satisfies ViewStyle),
        RHPNavigatorContainerNavigatorContainerStyles: (isSmallScreenWidth: boolean) => ({marginLeft: isSmallScreenWidth ? 0 : variables.sideBarWidth, flex: 1} satisfies ViewStyle),

        avatarInnerTextChat: {
            color: theme.textLight,
            fontSize: variables.fontSizeXLarge,
            fontFamily: fontFamily.EXP_NEW_KANSAS_MEDIUM,
            textAlign: 'center',
            fontWeight: 'normal',
            position: 'absolute',
            width: 88,
            left: -16,
        },

        pageWrapper: {
            width: '100%',
            alignItems: 'center',
            padding: 20,
        },

        avatarSectionWrapper: {
            width: '100%',
            alignItems: 'center',
            paddingHorizontal: 20,
            paddingBottom: 20,
        },

        avatarSectionWrapperSkeleton: {
            width: '100%',
            paddingHorizontal: 20,
            paddingBottom: 20,
        },

        selectCircle: {
            width: variables.componentSizeSmall,
            height: variables.componentSizeSmall,
            borderColor: theme.border,
            borderWidth: 1,
            borderRadius: variables.componentSizeSmall / 2,
            justifyContent: 'center',
            alignItems: 'center',
            backgroundColor: theme.componentBG,
            marginLeft: 8,
        },

        unreadIndicatorContainer: {
            position: 'absolute',
            top: -10,
            left: 0,
            width: '100%',
            height: 20,
            paddingHorizontal: 20,
            flexDirection: 'row',
            alignItems: 'center',
            zIndex: 1,
            ...cursor.cursorDefault,
        },

        unreadIndicatorLine: {
            height: 1,
            backgroundColor: theme.unreadIndicator,
            flexGrow: 1,
            marginRight: 8,
            opacity: 0.5,
        },

        threadDividerLine: {
            height: 1,
            backgroundColor: theme.border,
            flexGrow: 1,
            marginHorizontal: 20,
        },

        unreadIndicatorText: {
            color: theme.unreadIndicator,
            fontFamily: fontFamily.EXP_NEUE_BOLD,
            fontSize: variables.fontSizeSmall,
            fontWeight: fontWeightBold,
            textTransform: 'capitalize',
        },

        flipUpsideDown: {
            transform: `rotate(180deg)`,
        },

        navigationScreenCardStyle: {
            backgroundColor: theme.appBG,
            height: '100%',
        },

        invisible: {
            position: 'absolute',
            opacity: 0,
        },

        invisiblePopover: {
            position: 'absolute',
            opacity: 0,
            left: -9999,
        },

        containerWithSpaceBetween: {
            justifyContent: 'space-between',
            width: '100%',
            flex: 1,
        },

        detailsPageSectionContainer: {
            alignSelf: 'flex-start',
        },

        attachmentCarouselContainer: {
            height: '100%',
            width: '100%',
            display: 'flex',
            justifyContent: 'center',
            ...cursor.cursorUnset,
        },

        attachmentArrow: {
            zIndex: 23,
            position: 'absolute',
        },

        attachmentRevealButtonContainer: {
            flex: 1,
            alignItems: 'center',
            justifyContent: 'center',
            ...spacing.ph4,
        },

        arrowIcon: {
            height: 40,
            width: 40,
            alignItems: 'center',
            paddingHorizontal: 0,
            paddingTop: 0,
            paddingBottom: 0,
        },

        switchTrack: {
            width: 50,
            height: 28,
            justifyContent: 'center',
            borderRadius: 20,
            padding: 15,
            backgroundColor: theme.success,
        },

        switchInactive: {
            backgroundColor: theme.border,
        },

        switchThumb: {
            width: 22,
            height: 22,
            borderRadius: 11,
            position: 'absolute',
            left: 4,
            backgroundColor: theme.appBG,
        },

        switchThumbTransformation: (translateX: AnimatableNumericValue) =>
            ({
                transform: [{translateX}],
            } satisfies ViewStyle),

        radioButtonContainer: {
            backgroundColor: theme.componentBG,
            borderRadius: 10,
            height: 20,
            width: 20,
            borderColor: theme.border,
            borderWidth: 1,
            justifyContent: 'center',
            alignItems: 'center',
        },

        checkedContainer: {
            backgroundColor: theme.checkBox,
        },

        magicCodeInputContainer: {
            flexDirection: 'row',
            justifyContent: 'space-between',
            minHeight: variables.inputHeight,
        },

        magicCodeInput: {
            fontSize: variables.fontSizeXLarge,
            color: theme.heading,
            lineHeight: variables.inputHeight,
        },

        // Manually style transparent, in iOS Safari, an input in a container with its opacity set to
        // 0 (completely transparent) cannot handle user interaction, hence the Paste option is never shown
        inputTransparent: {
            color: 'transparent',
            // These properties are available in browser only
            ...(Browser.getBrowser()
                ? {
                      caretColor: 'transparent',
                      WebkitTextFillColor: 'transparent',
                      // After setting the input text color to transparent, it acquires the background-color.
                      // However, it is not possible to override the background-color directly as explained in this resource: https://developer.mozilla.org/en-US/docs/Web/CSS/:autofill
                      // Therefore, the transition effect needs to be delayed.
                      transitionDelay: '99999s',
                      transitionProperty: 'background-color',
                  }
                : {}),
        },

        iouAmountText: {
            ...headlineFont,
            fontSize: variables.iouAmountTextSize,
            color: theme.heading,
            lineHeight: variables.inputHeight,
        },

        iouAmountTextInput: addOutlineWidth(
            theme,
            {
                ...headlineFont,
                fontSize: variables.iouAmountTextSize,
                color: theme.heading,
                padding: 0,
                lineHeight: undefined,
            },
            0,
        ),

        moneyRequestConfirmationAmount: {
            ...headlineFont,
            fontSize: variables.fontSizeh1,
        },

        moneyRequestMenuItem: {
            flexDirection: 'row',
            borderRadius: 0,
            justifyContent: 'space-between',
            width: '100%',
            paddingHorizontal: 20,
            paddingVertical: 12,
        },

        requestPreviewBox: {
            marginTop: 12,
            maxWidth: variables.reportPreviewMaxWidth,
        },

        moneyRequestPreviewBox: {
            backgroundColor: theme.cardBG,
            borderRadius: variables.componentBorderRadiusLarge,
            maxWidth: variables.reportPreviewMaxWidth,
            width: '100%',
        },

        moneyRequestPreviewBoxText: {
            padding: 16,
        },

        amountSplitPadding: {
            paddingTop: 2,
        },

        moneyRequestPreviewBoxLoading: {
            // When a new IOU request arrives it is very briefly in a loading state, so set the minimum height of the container to 94 to match the rendered height after loading.
            // Otherwise, the IOU request pay button will not be fully visible and the user will have to scroll up to reveal the entire IOU request container.
            // See https://github.com/Expensify/App/issues/10283.
            minHeight: 94,
            width: '100%',
        },

        moneyRequestPreviewBoxAvatar: {
            // This should "hide" the right border of the last avatar
            marginRight: -2,
            marginBottom: 0,
        },

        moneyRequestPreviewAmount: {
            ...headlineFont,
            ...whiteSpace.preWrap,
            color: theme.heading,
        },

        defaultCheckmarkWrapper: {
            marginLeft: 8,
            alignSelf: 'center',
        },

        codeWordWrapper: {
            ...codeStyles.codeWordWrapper,
        },

        codeWordStyle: {
            borderLeftWidth: 0,
            borderRightWidth: 0,
            borderTopLeftRadius: 0,
            borderBottomLeftRadius: 0,
            borderTopRightRadius: 0,
            borderBottomRightRadius: 0,
            paddingLeft: 0,
            paddingRight: 0,
            justifyContent: 'center',
            ...codeStyles.codeWordStyle,
        },

        codeFirstWordStyle: {
            borderLeftWidth: 1,
            borderTopLeftRadius: 4,
            borderBottomLeftRadius: 4,
            paddingLeft: 5,
        },

        codeLastWordStyle: {
            borderRightWidth: 1,
            borderTopRightRadius: 4,
            borderBottomRightRadius: 4,
            paddingRight: 5,
        },

        fullScreenLoading: {
            backgroundColor: theme.componentBG,
            opacity: 0.8,
            justifyContent: 'center',
            alignItems: 'center',
            zIndex: 10,
        },

        reimbursementAccountFullScreenLoading: {
            backgroundColor: theme.componentBG,
            opacity: 0.8,
            justifyContent: 'flex-start',
            alignItems: 'center',
            zIndex: 10,
        },

        hiddenElementOutsideOfWindow: {
            position: 'absolute',
            top: -10000,
            left: 0,
            opacity: 0,
        },

        growlNotificationWrapper: {
            zIndex: 2,
        },

        growlNotificationContainer: {
            flex: 1,
            justifyContent: 'flex-start',
            position: 'absolute',
            width: '100%',
            top: 20,
            ...spacing.pl5,
            ...spacing.pr5,
        },

        growlNotificationDesktopContainer: {
            maxWidth: variables.sideBarWidth,
            right: 0,
            ...positioning.pFixed,
        },

        growlNotificationTranslateY: (translateY: AnimatableNumericValue) =>
            ({
                transform: [{translateY}],
            } satisfies ViewStyle),

        makeSlideInTranslation: (translationType: Translation, fromValue: number) =>
            ({
                from: {
                    [translationType]: fromValue,
                },
                to: {
                    [translationType]: 0,
                },
            } satisfies CustomAnimation),

        growlNotificationBox: {
            backgroundColor: theme.inverse,
            borderRadius: variables.componentBorderRadiusNormal,
            alignItems: 'center',
            flexDirection: 'row',
            justifyContent: 'space-between',
            boxShadow: `${theme.shadow}`,
            ...spacing.p5,
        },

        growlNotificationText: {
            fontSize: variables.fontSizeNormal,
            fontFamily: fontFamily.EXP_NEUE,
            width: '90%',
            lineHeight: variables.fontSizeNormalHeight,
            color: theme.textReversed,
            ...spacing.ml4,
        },

        blockquote: {
            borderLeftColor: theme.border,
            borderLeftWidth: 4,
            paddingLeft: 12,
            marginVertical: 4,
        },

        noSelect: {
            boxShadow: 'none',
            outlineStyle: 'none',
        },

        cardStyleNavigator: {
            overflow: 'hidden',
            height: '100%',
        },

        smallEditIcon: {
            alignItems: 'center',
            backgroundColor: theme.buttonHoveredBG,
            borderColor: theme.textReversed,
            borderRadius: 14,
            borderWidth: 3,
            color: theme.textReversed,
            height: 28,
            width: 28,
            justifyContent: 'center',
        },

        smallAvatarEditIcon: {
            position: 'absolute',
            right: -4,
            bottom: -4,
        },

        autoGrowHeightMultilineInput: {
            maxHeight: 115,
        },

        peopleRow: {
            width: '100%',
            flexDirection: 'row',
            justifyContent: 'space-between',
            alignItems: 'center',
            ...spacing.ph5,
        },

        peopleRowBorderBottom: {
            borderColor: theme.border,
            borderBottomWidth: 1,
            ...spacing.pb2,
        },

        peopleBadge: {
            backgroundColor: theme.icon,
            ...spacing.ph3,
        },

        peopleBadgeText: {
            color: theme.textReversed,
            fontSize: variables.fontSizeSmall,
            lineHeight: variables.lineHeightNormal,
            ...whiteSpace.noWrap,
        },

        offlineFeedback: {
            deleted: {
                textDecorationLine: 'line-through',
                textDecorationStyle: 'solid',
            },
            pending: {
                opacity: 0.5,
            },
            error: {
                flexDirection: 'row',
                alignItems: 'center',
            },
            container: {
                ...spacing.pv2,
            },
            textContainer: {
                flexDirection: 'column',
                flex: 1,
            },
            text: {
                color: theme.textSupporting,
                verticalAlign: 'middle',
                fontSize: variables.fontSizeLabel,
            },
            errorDot: {
                marginRight: 12,
            },
        },

        dotIndicatorMessage: {
            display: 'flex',
            flexDirection: 'row',
            alignItems: 'center',
        },

        locationErrorLinkText: {
            textAlignVertical: 'center',
            fontSize: variables.fontSizeLabel,
        },

        sidebarPopover: {
            width: variables.sideBarWidth - 68,
        },

        shortTermsBorder: {
            borderWidth: 1,
            borderColor: theme.border,
        },

        shortTermsHorizontalRule: {
            borderBottomWidth: 1,
            borderColor: theme.border,
            ...spacing.mh3,
        },

        shortTermsLargeHorizontalRule: {
            borderWidth: 1,
            borderColor: theme.border,
            ...spacing.mh3,
        },

        shortTermsRow: {
            flexDirection: 'row',
            padding: 12,
        },

        termsCenterRight: {
            marginTop: 'auto',
            marginBottom: 'auto',
        },

        shortTermsBoldHeadingSection: {
            paddingRight: 12,
            paddingLeft: 12,
            marginTop: 12,
        },

        shortTermsHeadline: {
            ...headlineFont,
            ...whiteSpace.preWrap,
            color: theme.heading,
            fontSize: variables.fontSizeXXXLarge,
            lineHeight: variables.lineHeightXXXLarge,
        },

        longTermsRow: {
            flexDirection: 'row',
            marginTop: 20,
        },

        collapsibleSectionBorder: {
            borderBottomWidth: 2,
            borderBottomColor: theme.border,
        },

        communicationsLinkHeight: {
            height: variables.communicationsLinkHeight,
        },

        floatingMessageCounterWrapper: {
            position: 'absolute',
            left: '50%',
            top: 0,
            zIndex: 100,
            ...visibility.hidden,
        },

        floatingMessageCounterWrapperAndroid: {
            left: 0,
            width: '100%',
            alignItems: 'center',
            position: 'absolute',
            top: 0,
            zIndex: 100,
            ...visibility.hidden,
        },

        floatingMessageCounterSubWrapperAndroid: {
            left: '50%',
            width: 'auto',
        },

        floatingMessageCounter: {
            left: '-50%',
            ...visibility.visible,
        },

        floatingMessageCounterTransformation: (translateY: AnimatableNumericValue) =>
            ({
                transform: [{translateY}],
            } satisfies ViewStyle),

        confirmationAnimation: {
            height: 180,
            width: 180,
            marginBottom: 20,
        },

        googleSearchTextInputContainer: {
            flexDirection: 'column',
        },

        googleSearchSeparator: {
            height: 1,
            backgroundColor: theme.border,
        },

        googleSearchText: {
            color: theme.text,
            fontSize: variables.fontSizeNormal,
            lineHeight: variables.fontSizeNormalHeight,
            fontFamily: fontFamily.EXP_NEUE,
            flex: 1,
        },

        threeDotsPopoverOffset: (windowWidth: number) =>
            ({
                ...getPopOverVerticalOffset(60),
                horizontal: windowWidth - 60,
            } satisfies AnchorPosition),

        threeDotsPopoverOffsetNoCloseButton: (windowWidth: number) =>
            ({
                ...getPopOverVerticalOffset(60),
                horizontal: windowWidth - 10,
            } satisfies AnchorPosition),

        threeDotsPopoverOffsetAttachmentModal: (windowWidth: number) =>
            ({
                ...getPopOverVerticalOffset(80),
                horizontal: windowWidth - 140,
            } satisfies AnchorPosition),

        iPhoneXSafeArea: {
            backgroundColor: theme.inverse,
            flex: 1,
        },

        transferBalancePayment: {
            borderWidth: 1,
            borderRadius: variables.componentBorderRadiusNormal,
            borderColor: theme.border,
        },

        transferBalanceSelectedPayment: {
            borderColor: theme.iconSuccessFill,
        },

        transferBalanceBalance: {
            fontSize: 48,
        },

        imageCropContainer: {
            overflow: 'hidden',
            alignItems: 'center',
            justifyContent: 'center',
            backgroundColor: theme.imageCropBackgroundColor,
            ...cursor.cursorMove,
        },

        sliderKnobTooltipView: {
            height: variables.sliderKnobSize,
            width: variables.sliderKnobSize,
            borderRadius: variables.sliderKnobSize / 2,
        },

        sliderKnob: {
            backgroundColor: theme.success,
            position: 'absolute',
            height: variables.sliderKnobSize,
            width: variables.sliderKnobSize,
            borderRadius: variables.sliderKnobSize / 2,
            left: -(variables.sliderKnobSize / 2),
            ...cursor.cursorPointer,
        },

        sliderBar: {
            backgroundColor: theme.border,
            height: variables.sliderBarHeight,
            borderRadius: variables.sliderBarHeight / 2,
            alignSelf: 'stretch',
            justifyContent: 'center',
        },

        screenCenteredContainer: {
            flex: 1,
            justifyContent: 'center',
            marginBottom: 40,
            padding: 16,
        },

        inlineSystemMessage: {
            color: theme.textSupporting,
            fontSize: variables.fontSizeLabel,
            fontFamily: fontFamily.EXP_NEUE,
            marginLeft: 6,
        },

        fullScreen: {
            position: 'absolute',
            top: 0,
            left: 0,
            right: 0,
            bottom: 0,
        },

        invisibleOverlay: {
            backgroundColor: theme.transparent,
            zIndex: 1000,
        },

        reportDropOverlay: {
            backgroundColor: theme.dropUIBG,
            zIndex: 2,
        },

        receiptDropOverlay: {
            backgroundColor: theme.receiptDropUIBG,
            zIndex: 2,
        },

        receiptImageWrapper: (receiptImageTopPosition: number) =>
            ({
                position: 'absolute',
                top: receiptImageTopPosition,
            } satisfies ViewStyle),

        cardSection: {
            backgroundColor: theme.cardBG,
            borderRadius: variables.componentBorderRadiusCard,
            marginBottom: 20,
            marginHorizontal: 16,
            padding: 20,
            width: 'auto',
            textAlign: 'left',
        },

        cardSectionTitle: {
            lineHeight: variables.lineHeightXXLarge,
        },

        cardMenuItem: {
            paddingLeft: 8,
            paddingRight: 0,
            borderRadius: variables.buttonBorderRadius,
            height: variables.componentSizeLarge,
            alignItems: 'center',
        },

        transferBalance: {
            paddingLeft: 20,
            paddingRight: 20,
            borderRadius: 0,
            height: 64,
            alignItems: 'center',
        },

        paymentMethod: {
            paddingHorizontal: 20,
            height: variables.optionRowHeight,
        },

        archivedReportFooter: {
            borderRadius: variables.componentBorderRadius,
            ...wordBreak.breakWord,
        },

        deeplinkWrapperContainer: {
            padding: 20,
            flex: 1,
            alignItems: 'center',
            justifyContent: 'center',
            backgroundColor: theme.appBG,
        },

        deeplinkWrapperMessage: {
            flex: 1,
            alignItems: 'center',
            justifyContent: 'center',
        },

        deeplinkWrapperFooter: {
            paddingTop: 80,
            paddingBottom: 45,
        },

        emojiReactionBubble: {
            borderRadius: 28,
            alignItems: 'center',
            justifyContent: 'center',
            flexDirection: 'row',
            alignSelf: 'flex-start',
        },

        emojiReactionListHeader: {
            marginTop: 8,
            paddingBottom: 20,
            borderBottomColor: theme.border,
            borderBottomWidth: 1,
            marginHorizontal: 20,
        },
        emojiReactionListHeaderBubble: {
            paddingVertical: 2,
            paddingHorizontal: 8,
            borderRadius: 28,
            backgroundColor: theme.border,
            alignItems: 'center',
            justifyContent: 'center',
            flexDirection: 'row',
            alignSelf: 'flex-start',
            marginRight: 4,
        },

        reactionListHeaderText: {
            color: theme.textSupporting,
            marginLeft: 8,
            alignSelf: 'center',
        },

        miniQuickEmojiReactionText: {
            fontSize: 15,
            lineHeight: 20,
            verticalAlign: 'middle',
        },

        emojiReactionBubbleText: {
            verticalAlign: 'middle',
        },

        reactionCounterText: {
            fontSize: 13,
            marginLeft: 4,
            fontWeight: 'bold',
        },

        fontColorReactionLabel: {
            color: theme.tooltipSupportingText,
        },

        reactionEmojiTitle: {
            fontSize: variables.iconSizeLarge,
            lineHeight: variables.iconSizeXLarge,
        },

        textReactionSenders: {
            color: theme.tooltipPrimaryText,
            ...wordBreak.breakWord,
        },

        quickReactionsContainer: {
            gap: 12,
            flexDirection: 'row',
            paddingHorizontal: 25,
            paddingVertical: 12,
            justifyContent: 'space-between',
        },

        reactionListContainer: {
            maxHeight: variables.listItemHeightNormal * 5.75,
            ...spacing.pv2,
        },

        reactionListContainerFixedWidth: {
            maxWidth: variables.popoverWidth,
        },

        validateCodeDigits: {
            color: theme.text,
            fontFamily: fontFamily.EXP_NEUE,
            fontSize: variables.fontSizeXXLarge,
            letterSpacing: 4,
        },

        footerWrapper: {
            fontSize: variables.fontSizeNormal,
            paddingTop: 64,
            maxWidth: 1100, // Match footer across all Expensify platforms
        },

        footerColumnsContainer: {
            flex: 1,
            flexWrap: 'wrap',
            marginBottom: 40,
            marginHorizontal: -16,
        },

        footerTitle: {
            fontSize: variables.fontSizeLarge,
            color: theme.success,
            marginBottom: 16,
        },

        footerRow: {
            paddingVertical: 4,
            marginBottom: 8,
            color: theme.textLight,
            fontSize: variables.fontSizeMedium,
        },

        footerBottomLogo: {
            marginTop: 40,
            width: '100%',
        },

        datePickerRoot: {
            position: 'relative',
            zIndex: 99,
        },

        datePickerPopover: {
            backgroundColor: theme.appBG,
            width: '100%',
            alignSelf: 'center',
            zIndex: 100,
            marginTop: 8,
        },

        loginHeroHeader: {
            fontFamily: fontFamily.EXP_NEW_KANSAS_MEDIUM,
            color: theme.success,
            fontWeight: '500',
            textAlign: 'center',
        },

        newKansasLarge: {
            ...headlineFont,
            fontSize: variables.fontSizeXLarge,
            lineHeight: variables.lineHeightXXLarge,
        },

        eReceiptAmount: {
            ...headlineFont,
            fontSize: variables.fontSizeXXXLarge,
            color: colors.green400,
        },

        eReceiptAmountLarge: {
            ...headlineFont,
            fontSize: variables.fontSizeEReceiptLarge,
            textAlign: 'center',
        },

        eReceiptCurrency: {
            ...headlineFont,
            fontSize: variables.fontSizeXXLarge,
        },

        eReceiptMerchant: {
            fontFamily: fontFamily.EXP_NEUE,
            fontSize: variables.fontSizeXLarge,
            lineHeight: variables.lineHeightXXLarge,
            color: theme.textColorfulBackground,
        },

        eReceiptWaypointTitle: {
            fontFamily: fontFamily.EXP_NEUE,
            fontSize: variables.fontSizeSmall,
            lineHeight: variables.lineHeightSmall,
            color: colors.green400,
        },

        eReceiptWaypointAddress: {
            fontFamily: fontFamily.MONOSPACE,
            fontSize: variables.fontSizeNormal,
            lineHeight: variables.lineHeightNormal,
            color: theme.textColorfulBackground,
        },

        eReceiptGuaranteed: {
            fontFamily: fontFamily.MONOSPACE,
            fontSize: variables.fontSizeSmall,
            lineHeight: variables.lineHeightSmall,
            color: theme.textColorfulBackground,
        },

        eReceiptBackground: {
            ...sizing.w100,
            borderRadius: 20,
            position: 'absolute',
            top: 0,
            left: 0,
            height: 540,
        },

        eReceiptPanel: {
            ...spacing.p5,
            ...spacing.pb8,
            ...spacing.m5,
            backgroundColor: colors.green800,
            borderRadius: 20,
            width: 335,
        },

        eReceiptBackgroundThumbnail: {
            ...sizing.w100,
            position: 'absolute',
            aspectRatio: 335 / 540,
            top: 0,
            minWidth: 217,
        },

        eReceiptContainer: {
            width: 335,
            minHeight: 540,
            borderRadius: 20,
            overflow: 'hidden',
        },

        loginHeroBody: {
            fontFamily: fontFamily.EXP_NEUE,
            fontSize: variables.fontSizeSignInHeroBody,
            color: theme.textLight,
            textAlign: 'center',
        },

        linkPreviewWrapper: {
            marginTop: 16,
            borderLeftWidth: 4,
            borderLeftColor: theme.border,
            paddingLeft: 12,
        },

        linkPreviewImage: {
            flex: 1,
            borderRadius: 8,
            marginTop: 8,
        },

        linkPreviewLogoImage: {
            height: 16,
            width: 16,
        },

        contextMenuItemPopoverMaxWidth: {
            maxWidth: 375,
        },

        formSpaceVertical: {
            height: 20,
            width: 1,
        },

        taskCheckbox: {
            height: 16,
            width: 16,
        },

        taskTitleMenuItem: {
            ...writingDirection.ltr,
            ...headlineFont,
            fontSize: variables.fontSizeXLarge,
            maxWidth: '100%',
            ...wordBreak.breakWord,
        },

        taskDescriptionMenuItem: {
            maxWidth: '100%',
            ...wordBreak.breakWord,
        },

        taskTitleDescription: {
            fontFamily: fontFamily.EXP_NEUE,
            fontSize: variables.fontSizeLabel,
            color: theme.textSupporting,
            lineHeight: variables.lineHeightNormal,
            ...spacing.mb1,
        },

        taskMenuItemCheckbox: {
            height: 27,
            ...spacing.mr3,
        },

        reportHorizontalRule: {
            borderColor: theme.border,
            ...spacing.mh5,
        },

        assigneeTextStyle: {
            fontFamily: fontFamily.EXP_NEUE_BOLD,
            fontWeight: fontWeightBold,
            minHeight: variables.avatarSizeSubscript,
        },

        taskRightIconContainer: {
            width: variables.componentSizeNormal,
            marginLeft: 'auto',
            ...spacing.mt1,
            ...pointerEventsAuto,
            ...display.dFlex,
            ...flex.alignItemsCenter,
        },

        shareCodePage: {
            paddingHorizontal: 38.5,
        },

        shareCodeContainer: {
            width: '100%',
            alignItems: 'center',
            paddingHorizontal: variables.qrShareHorizontalPadding,
            paddingVertical: 20,
            borderRadius: 20,
            overflow: 'hidden',
            borderColor: theme.borderFocus,
            borderWidth: 2,
            backgroundColor: theme.highlightBG,
        },

        splashScreenHider: {
            backgroundColor: theme.splashBG,
            alignItems: 'center',
            justifyContent: 'center',
        },

        headerEnvBadge: {
            marginLeft: 0,
            marginBottom: 2,
            height: 12,
            paddingLeft: 4,
            paddingRight: 4,
            alignItems: 'center',
        },

        headerEnvBadgeText: {
            fontSize: 7,
            fontWeight: fontWeightBold,
            lineHeight: undefined,
        },

        expensifyQrLogo: {
            alignSelf: 'stretch',
            height: 27,
            marginBottom: 20,
        },

        qrShareTitle: {
            marginTop: 15,
            textAlign: 'center',
        },

        loginButtonRow: {
            width: '100%',
            gap: 12,
            ...flex.flexRow,
            ...flex.justifyContentCenter,
        },

        loginButtonRowSmallScreen: {
            width: '100%',
            gap: 12,
            ...flex.flexRow,
            ...flex.justifyContentCenter,
            marginBottom: 10,
        },

        desktopSignInButtonContainer: {
            width: 40,
            height: 40,
        },

        signInIconButton: {
            paddingVertical: 2,
        },

        googleButtonContainer: {
            colorScheme: 'light',
            width: 40,
            height: 40,
            alignItems: 'center',
            overflow: 'hidden',
        },

        googlePillButtonContainer: {
            colorScheme: 'light',
            height: 40,
            width: 300,
            overflow: 'hidden',
        },

        thirdPartyLoadingContainer: {
            alignItems: 'center',
            justifyContent: 'center',
            height: 450,
        },

        tabSelectorButton: {
            height: variables.tabSelectorButtonHeight,
            padding: variables.tabSelectorButtonPadding,
            flexDirection: 'row',
            alignItems: 'center',
            justifyContent: 'center',
            borderRadius: variables.buttonBorderRadius,
        },

        tabSelector: {
            flexDirection: 'row',
            paddingHorizontal: 20,
            paddingBottom: 12,
        },

        tabText: (isSelected: boolean) =>
            ({
                marginLeft: 8,
                fontFamily: isSelected ? fontFamily.EXP_NEUE_BOLD : fontFamily.EXP_NEUE,
                fontWeight: isSelected ? fontWeightBold : '400',
                color: isSelected ? theme.text : theme.textSupporting,
            } satisfies TextStyle),

        tabBackground: (hovered: boolean, isFocused: boolean, background: string) => ({
            backgroundColor: hovered && !isFocused ? theme.highlightBG : background,
        }),

        tabOpacity: (hovered: boolean, isFocused: boolean, activeOpacityValue: number, inactiveOpacityValue: number) => ({
            opacity: hovered && !isFocused ? inactiveOpacityValue : activeOpacityValue,
        }),

        overscrollSpacer: (backgroundColor: string, height: number) =>
            ({
                backgroundColor,
                height,
                width: '100%',
                position: 'absolute',
                top: -height,
                left: 0,
                right: 0,
            } satisfies ViewStyle),

        dualColorOverscrollSpacer: {
            position: 'absolute',
            top: 0,
            left: 0,
            width: '100%',
            height: '100%',
            zIndex: -1,
        },

        willChangeTransform: {
            willChange: 'transform',
        },

        dropDownButtonCartIconContainerPadding: {
            paddingRight: 0,
            paddingLeft: 0,
        },

        dropDownButtonArrowContain: {
            marginLeft: 12,
            marginRight: 14,
        },

        dropDownButtonCartIconView: {
            borderTopRightRadius: variables.buttonBorderRadius,
            borderBottomRightRadius: variables.buttonBorderRadius,
            ...flex.flexRow,
            ...flex.alignItemsCenter,
        },

        emojiPickerButtonDropdown: {
            justifyContent: 'center',
            backgroundColor: theme.activeComponentBG,
            width: 86,
            height: 52,
            borderRadius: 26,
            alignItems: 'center',
            paddingLeft: 10,
            paddingRight: 4,
            marginBottom: 32,
            alignSelf: 'flex-start',
            ...userSelect.userSelectNone,
        },

        emojiPickerButtonDropdownIcon: {
            fontSize: 30,
        },

        moneyRequestImage: {
            height: 200,
            borderRadius: 16,
            margin: 20,
        },

        reportPreviewBox: {
            backgroundColor: theme.cardBG,
            borderRadius: variables.componentBorderRadiusLarge,
            maxWidth: variables.reportPreviewMaxWidth,
            width: '100%',
        },

        reportPreviewBoxHoverBorder: {
            borderColor: theme.border,
            backgroundColor: theme.border,
        },

        reportContainerBorderRadius: {
            borderRadius: variables.componentBorderRadiusLarge,
        },

        reportPreviewBoxBody: {
            padding: 16,
        },

        reportActionItemImages: {
            flexDirection: 'row',
            margin: 4,
            borderTopLeftRadius: variables.componentBorderRadiusLarge,
            borderTopRightRadius: variables.componentBorderRadiusLarge,
            overflow: 'hidden',
            height: variables.reportActionImagesSingleImageHeight,
        },

        reportActionItemImage: {
            flex: 1,
            width: '100%',
            height: '100%',
            display: 'flex',
            justifyContent: 'center',
            alignItems: 'center',
        },

        reportActionItemImageBorder: {
            borderRightWidth: 4,
            borderColor: theme.cardBG,
        },

        reportActionItemImagesMoreContainer: {
            position: 'absolute',
            bottom: 0,
            right: 0,
            display: 'flex',
        },

        reportActionItemImagesMore: {
            borderTopLeftRadius: 12,
            backgroundColor: theme.border,
            width: 40,
            height: 40,
        },

        reportActionItemImagesMoreHovered: {
            backgroundColor: theme.cardBG,
        },

        reportActionItemImagesMoreText: {
            position: 'absolute',
            marginLeft: 20,
            marginTop: 16,
            color: theme.textSupporting,
        },

        reportActionItemImagesMoreCornerTriangle: {
            position: 'absolute',
        },

        assignedCardsIconContainer: {
            height: variables.bankCardHeight,
            width: variables.bankCardWidth,
            borderRadius: 4,
            overflow: 'hidden',
            alignSelf: 'center',
        },

        bankIconContainer: {
            height: variables.bankCardWidth,
            width: variables.bankCardWidth,
            borderRadius: 8,
            overflow: 'hidden',
            alignSelf: 'center',
        },

        moneyRequestHeaderStatusBarBadge: {
            paddingHorizontal: 8,
            borderRadius: variables.componentBorderRadiusSmall,
            height: variables.inputHeightSmall,
            display: 'flex',
            justifyContent: 'center',
            alignItems: 'center',
            backgroundColor: theme.border,
            marginRight: 12,
        },

        staticHeaderImage: {
            minHeight: 240,
        },

        emojiPickerButtonDropdownContainer: {
            flexDirection: 'row',
            alignItems: 'center',
        },

        rotate90: {
            transform: 'rotate(90deg)',
        },

        emojiStatusLHN: {
            fontSize: 22,
        },
        sidebarStatusAvatarContainer: {
            height: 44,
            width: 84,
            backgroundColor: theme.componentBG,
            flexDirection: 'row',
            alignItems: 'center',
            justifyContent: 'space-between',
            borderRadius: 42,
            paddingHorizontal: 2,
            marginVertical: -2,
            marginRight: -2,
        },
        sidebarStatusAvatar: {
            flex: 1,
            alignItems: 'center',
            justifyContent: 'center',
        },

        moneyRequestViewImage: {
            ...spacing.mh5,
            ...spacing.mv3,
            overflow: 'hidden',
            borderWidth: 2,
            borderColor: theme.cardBG,
            borderRadius: variables.componentBorderRadiusLarge,
            height: 200,
            maxWidth: 400,
        },

        moneyRequestAttachReceipt: {
            backgroundColor: theme.appBG,
            borderColor: theme.textSupporting,
        },

        mapViewContainer: {
            ...flex.flex1,
            minHeight: 300,
            maxHeight: 500,
        },

        mapView: {
            ...flex.flex1,
            overflow: 'hidden',
            backgroundColor: theme.highlightBG,
        },

        mapEditView: {
            borderRadius: variables.componentBorderRadiusXLarge,
            borderWidth: variables.componentBorderWidth,
            borderColor: theme.appBG,
        },

        mapViewOverlay: {
            flex: 1,
            position: 'absolute',
            left: 0,
            top: 0,
            borderRadius: variables.componentBorderRadiusLarge,
            overflow: 'hidden',
            backgroundColor: theme.highlightBG,
            ...sizing.w100,
            ...sizing.h100,
        },

        confirmationListMapItem: {
            ...spacing.mv2,
            ...spacing.mh5,
            height: 200,
        },

        mapDirection: {
            lineColor: theme.success,
            lineWidth: 7,
        },

        mapDirectionLayer: {
            layout: {'line-join': 'round', 'line-cap': 'round'},
            paint: {'line-color': theme.success, 'line-width': 7},
        },

        mapPendingView: {
            backgroundColor: theme.highlightBG,
            ...flex.flex1,
            borderRadius: variables.componentBorderRadiusLarge,
        },
        userReportStatusEmoji: {
            flexShrink: 0,
            fontSize: variables.fontSizeNormal,
            marginRight: 4,
        },
        draggableTopBar: {
            height: 30,
            width: '100%',
        },

        chatBottomLoader: {
            position: 'absolute',
            top: 0,
            bottom: 0,
            left: 0,
            right: 0,
            height: CONST.CHAT_HEADER_LOADER_HEIGHT,
        },

        videoContainer: {
            ...flex.flex1,
            ...flex.alignItemsCenter,
            ...flex.justifyContentCenter,
            ...objectFit.oFCover,
        },

        singleOptionSelectorRow: {
            ...flex.flexRow,
            ...flex.alignItemsCenter,
            gap: 12,
            marginBottom: 16,
        },

        walletCard: {
            borderRadius: variables.componentBorderRadiusLarge,
            position: 'relative',
            alignSelf: 'center',
            overflow: 'hidden',
        },

        walletCardMenuItem: {
            fontFamily: fontFamily.EXP_NEUE_BOLD,
            fontWeight: fontWeightBold,
            color: theme.text,
            fontSize: variables.fontSizeNormal,
            lineHeight: variables.lineHeightXLarge,
        },

        walletCardHolder: {
            position: 'absolute',
            left: 16,
            bottom: 16,
            width: variables.cardNameWidth,
            color: theme.text,
            fontSize: variables.fontSizeSmall,
            lineHeight: variables.lineHeightLarge,
        },

        walletBalance: {
            lineHeight: undefined,
            fontSize: 45,
            paddingTop: 0,
            paddingBottom: 0,
        },

        walletDangerSection: {
            backgroundColor: theme.dangerSection,
            color: theme.dangerSection,
            borderRadius: variables.componentBorderRadiusCard,
            width: 'auto',
            marginHorizontal: 20,
            marginBottom: 6,
        },

        walletDangerSectionTitle: {
            fontSize: variables.fontSizeNormal,
            fontFamily: fontFamily.EXP_NEUE_BOLD,
            fontWeight: fontWeightBold,
            lineHeight: variables.lineHeightXLarge,
        },

        walletDangerSectionText: {
            fontSize: variables.fontSizeLabel,
            lineHeight: variables.lineHeightNormal,
        },

        walletLockedMessage: {
            color: theme.text,
            fontSize: variables.fontSizeNormal,
            lineHeight: variables.lineHeightXLarge,
        },

        aspectRatioLottie: (animation: DotLottieAnimation) => ({aspectRatio: animation.w / animation.h, width: '100%'}),

        receiptDropHeaderGap: {
            backgroundColor: theme.receiptDropUIBG,
        },

        checkboxWithLabelCheckboxStyle: {
            marginLeft: -2,
        },

        singleOptionSelectorCircle: {
            borderColor: theme.icon,
        },

<<<<<<< HEAD
        interactiveStepHeaderContainer: {
            flex: 1,
            alignSelf: 'center',
            flexDirection: 'row',
            paddingBottom: 24,
        },

        interactiveStepHeaderStepContainer: {
            flexDirection: 'row',
            alignItems: 'center',
        },

        interactiveStepHeaderStepButton: {
            width: 40,
            height: 40,
            borderWidth: 1,
            borderRadius: 20,
            borderColor: colors.green400,
            justifyContent: 'center',
            alignItems: 'center',
            color: colors.white,
        },

        interactiveStepHeaderLockedStepButton: {
            borderColor: colors.darkBorders,
        },

        interactiveStepHeaderStepText: {
            fontSize: variables.fontSizeLabel,
            fontFamily: fontFamily.EXP_NEUE_BOLD,
            fontWeight: fontWeightBold,
        },

        interactiveStepHeaderCompletedStepButton: {
            backgroundColor: colors.green400,
        },

        interactiveStepHeaderStepLine: {
            height: 1,
            flexGrow: 1,
            backgroundColor: colors.green400,
        },

        interactiveStepHeaderLockedStepLine: {
            backgroundColor: colors.darkBorders,
        },
        confirmBankInfoCard: {
            backgroundColor: colors.green800,
            borderRadius: variables.componentBorderRadiusCard,
            marginBottom: 20,
            marginHorizontal: 16,
            padding: 20,
            width: 'auto',
            textAlign: 'left',
        },
        confirmBankInfoText: {
            fontSize: variables.fontSizeNormal,
            fontFamily: fontFamily.EXP_NEUE,
            color: colors.white,
        },
        confirmBankInfoCompanyIcon: {
            height: 40,
            width: 40,
            backgroundColor: colors.darkIcons,
            borderRadius: 50,
            justifyContent: 'center',
            alignItems: 'center',
        },
        confirmBankInfoBankIcon: {
            height: 40,
            width: 40,
            borderRadius: 50,
        },
        confirmBankInfoNumber: {
            fontFamily: fontFamily.MONOSPACE,
            fontSize: variables.fontSizeNormal,
            lineHeight: variables.lineHeightXLarge,
            color: colors.darkPrimaryText,
            textAlignVertical: 'center',
        },
=======
        colorSchemeStyle: (colorScheme: ColorScheme) => ({colorScheme}),
>>>>>>> a2cf5916
    } satisfies Styles);

type ThemeStyles = ReturnType<typeof styles>;

const stylesGenerator = styles;
const defaultStyles = styles(defaultTheme);

export default defaultStyles;
export {stylesGenerator, type Styles, type ThemeStyles, type StatusBarStyle, type ColorScheme};<|MERGE_RESOLUTION|>--- conflicted
+++ resolved
@@ -3992,7 +3992,6 @@
             borderColor: theme.icon,
         },
 
-<<<<<<< HEAD
         interactiveStepHeaderContainer: {
             flex: 1,
             alignSelf: 'center',
@@ -4073,9 +4072,7 @@
             color: colors.darkPrimaryText,
             textAlignVertical: 'center',
         },
-=======
         colorSchemeStyle: (colorScheme: ColorScheme) => ({colorScheme}),
->>>>>>> a2cf5916
     } satisfies Styles);
 
 type ThemeStyles = ReturnType<typeof styles>;
