--- conflicted
+++ resolved
@@ -1317,18 +1317,18 @@
 }
 
 /**
-<<<<<<< HEAD
  * Get the styles of reports submitted or approved in Old Dot in order to style them like system messages
  */
 function getApprovedOrSubmittedReportTextStyles(isApprovedOrSubmittedReport = false): TextStyle {
     // Font family is restored back to a regular font since text with "fontWeight: 'normal'" on Android still appears boldened
     return isApprovedOrSubmittedReport ? {color: themeColors.textSupporting, fontFamily: fontFamily.EXP_NEUE, fontWeight: 'normal'} : {};
-=======
+}
+
+/**
  * Get the styles of the text next to dot indicators
  */
 function getDotIndicatorTextStyles(isErrorText = true): TextStyle {
     return isErrorText ? {...styles.offlineFeedback.text, color: styles.formError.color} : {...styles.offlineFeedback.text};
->>>>>>> 5b5d465f
 }
 
 export {
