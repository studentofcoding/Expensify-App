import {Animated, FlexStyle, PressableStateCallbackType, TextStyle, ViewStyle} from 'react-native';
import {EdgeInsets} from 'react-native-safe-area-context';
import {ValueOf} from 'type-fest';
import CONST from '../CONST';
import * as Browser from '../libs/Browser';
import * as NumberUtils from '../libs/NumberUtils';
import * as UserUtils from '../libs/UserUtils';
import colors from './colors';
import fontFamily from './fontFamily';
import styles from './styles';
import themeColors from './themes/default';
import cursor from './utilities/cursor';
import positioning from './utilities/positioning';
import spacing from './utilities/spacing';
<<<<<<< HEAD
import variables from './variables';
=======
import * as UserUtils from '../libs/UserUtils';
import * as Browser from '../libs/Browser';
import cursor from './utilities/cursor';
>>>>>>> 351367a6

type ColorValue = ValueOf<typeof colors>;
type AvatarSizeName = ValueOf<typeof CONST.AVATAR_SIZE>;
type AvatarSizeValue = ValueOf<
    Pick<
        typeof variables,
        | 'avatarSizeNormal'
        | 'avatarSizeSmallSubscript'
        | 'avatarSizeMidSubscript'
        | 'avatarSizeSubscript'
        | 'avatarSizeSmall'
        | 'avatarSizeSmaller'
        | 'avatarSizeLarge'
        | 'avatarSizeMedium'
        | 'avatarSizeLargeBordered'
        | 'avatarSizeHeader'
        | 'avatarSizeMentionIcon'
        | 'avatarSizeSmallNormal'
    >
>;
type ButtonSizeValue = ValueOf<typeof CONST.DROPDOWN_BUTTON_SIZE>;
type EmptyAvatarSizeName = ValueOf<Pick<typeof CONST.AVATAR_SIZE, 'SMALL' | 'MEDIUM' | 'LARGE'>>;
type ButtonStateName = ValueOf<typeof CONST.BUTTON_STATES>;
type AvatarSize = {width: number};
type ParsableStyle = ViewStyle | ((state: PressableStateCallbackType) => ViewStyle);

type WorkspaceColorStyle = {backgroundColor: ColorValue; fill: ColorValue};

type ModalPaddingStylesArgs = {
    shouldAddBottomSafeAreaMargin: boolean;
    shouldAddTopSafeAreaMargin: boolean;
    shouldAddBottomSafeAreaPadding: boolean;
    shouldAddTopSafeAreaPadding: boolean;
    safeAreaPaddingTop: number;
    safeAreaPaddingBottom: number;
    safeAreaPaddingLeft: number;
    safeAreaPaddingRight: number;
    modalContainerStyleMarginTop: number;
    modalContainerStyleMarginBottom: number;
    modalContainerStylePaddingTop: number;
    modalContainerStylePaddingBottom: number;
    insets: EdgeInsets;
};

type AvatarBorderStyleArgs = {
    isHovered: boolean;
    isPressed: boolean;
    isInReportAction: boolean;
    shouldUseCardBackground: boolean;
};

const workspaceColorOptions: WorkspaceColorStyle[] = [
    {backgroundColor: colors.blue200, fill: colors.blue700},
    {backgroundColor: colors.blue400, fill: colors.blue800},
    {backgroundColor: colors.blue700, fill: colors.blue200},
    {backgroundColor: colors.green200, fill: colors.green700},
    {backgroundColor: colors.green400, fill: colors.green800},
    {backgroundColor: colors.green700, fill: colors.green200},
    {backgroundColor: colors.yellow200, fill: colors.yellow700},
    {backgroundColor: colors.yellow400, fill: colors.yellow800},
    {backgroundColor: colors.yellow700, fill: colors.yellow200},
    {backgroundColor: colors.tangerine200, fill: colors.tangerine700},
    {backgroundColor: colors.tangerine400, fill: colors.tangerine800},
    {backgroundColor: colors.tangerine700, fill: colors.tangerine400},
    {backgroundColor: colors.pink200, fill: colors.pink700},
    {backgroundColor: colors.pink400, fill: colors.pink800},
    {backgroundColor: colors.pink700, fill: colors.pink200},
    {backgroundColor: colors.ice200, fill: colors.ice700},
    {backgroundColor: colors.ice400, fill: colors.ice800},
    {backgroundColor: colors.ice700, fill: colors.ice200},
];

const avatarBorderSizes: Partial<Record<AvatarSizeName, number>> = {
    [CONST.AVATAR_SIZE.SMALL_SUBSCRIPT]: variables.componentBorderRadiusSmall,
    [CONST.AVATAR_SIZE.MID_SUBSCRIPT]: variables.componentBorderRadiusSmall,
    [CONST.AVATAR_SIZE.SUBSCRIPT]: variables.componentBorderRadiusMedium,
    [CONST.AVATAR_SIZE.SMALLER]: variables.componentBorderRadiusMedium,
    [CONST.AVATAR_SIZE.SMALL]: variables.componentBorderRadiusMedium,
    [CONST.AVATAR_SIZE.HEADER]: variables.componentBorderRadiusMedium,
    [CONST.AVATAR_SIZE.DEFAULT]: variables.componentBorderRadiusNormal,
    [CONST.AVATAR_SIZE.MEDIUM]: variables.componentBorderRadiusLarge,
    [CONST.AVATAR_SIZE.LARGE]: variables.componentBorderRadiusLarge,
    [CONST.AVATAR_SIZE.LARGE_BORDERED]: variables.componentBorderRadiusRounded,
    [CONST.AVATAR_SIZE.SMALL_NORMAL]: variables.componentBorderRadiusMedium,
};

const avatarSizes: Record<AvatarSizeName, AvatarSizeValue> = {
    [CONST.AVATAR_SIZE.DEFAULT]: variables.avatarSizeNormal,
    [CONST.AVATAR_SIZE.SMALL_SUBSCRIPT]: variables.avatarSizeSmallSubscript,
    [CONST.AVATAR_SIZE.MID_SUBSCRIPT]: variables.avatarSizeMidSubscript,
    [CONST.AVATAR_SIZE.SUBSCRIPT]: variables.avatarSizeSubscript,
    [CONST.AVATAR_SIZE.SMALL]: variables.avatarSizeSmall,
    [CONST.AVATAR_SIZE.SMALLER]: variables.avatarSizeSmaller,
    [CONST.AVATAR_SIZE.LARGE]: variables.avatarSizeLarge,
    [CONST.AVATAR_SIZE.MEDIUM]: variables.avatarSizeMedium,
    [CONST.AVATAR_SIZE.LARGE_BORDERED]: variables.avatarSizeLargeBordered,
    [CONST.AVATAR_SIZE.HEADER]: variables.avatarSizeHeader,
    [CONST.AVATAR_SIZE.MENTION_ICON]: variables.avatarSizeMentionIcon,
    [CONST.AVATAR_SIZE.SMALL_NORMAL]: variables.avatarSizeSmallNormal,
};

const emptyAvatarStyles: Record<EmptyAvatarSizeName, ViewStyle> = {
    [CONST.AVATAR_SIZE.SMALL]: styles.emptyAvatarSmall,
    [CONST.AVATAR_SIZE.MEDIUM]: styles.emptyAvatarMedium,
    [CONST.AVATAR_SIZE.LARGE]: styles.emptyAvatarLarge,
};

const avatarFontSizes: Partial<Record<AvatarSizeName, number>> = {
    [CONST.AVATAR_SIZE.DEFAULT]: variables.fontSizeNormal,
    [CONST.AVATAR_SIZE.SMALL_SUBSCRIPT]: variables.fontSizeExtraSmall,
    [CONST.AVATAR_SIZE.MID_SUBSCRIPT]: variables.fontSizeExtraSmall,
    [CONST.AVATAR_SIZE.SUBSCRIPT]: variables.fontSizeExtraSmall,
    [CONST.AVATAR_SIZE.SMALL]: variables.fontSizeSmall,
    [CONST.AVATAR_SIZE.SMALLER]: variables.fontSizeExtraSmall,
    [CONST.AVATAR_SIZE.LARGE]: variables.fontSizeXLarge,
    [CONST.AVATAR_SIZE.MEDIUM]: variables.fontSizeMedium,
    [CONST.AVATAR_SIZE.LARGE_BORDERED]: variables.fontSizeXLarge,
};

const avatarBorderWidths: Partial<Record<AvatarSizeName, number>> = {
    [CONST.AVATAR_SIZE.DEFAULT]: 3,
    [CONST.AVATAR_SIZE.SMALL_SUBSCRIPT]: 1,
    [CONST.AVATAR_SIZE.MID_SUBSCRIPT]: 2,
    [CONST.AVATAR_SIZE.SUBSCRIPT]: 2,
    [CONST.AVATAR_SIZE.SMALL]: 2,
    [CONST.AVATAR_SIZE.SMALLER]: 2,
    [CONST.AVATAR_SIZE.LARGE]: 4,
    [CONST.AVATAR_SIZE.MEDIUM]: 3,
    [CONST.AVATAR_SIZE.LARGE_BORDERED]: 4,
};

/**
 * Return the style size from an avatar size constant
 */
function getAvatarSize(size: AvatarSizeName): number {
    return avatarSizes[size];
}

/**
 * Return the height of magic code input container
 */
function getHeightOfMagicCodeInput(): ViewStyle {
    return {height: styles.magicCodeInputContainer.minHeight - styles.textInputContainer.borderBottomWidth};
}

/**
 * Return the style from an empty avatar size constant
 */
function getEmptyAvatarStyle(size: EmptyAvatarSizeName): ViewStyle | undefined {
    return emptyAvatarStyles[size];
}

/**
 * Return the width style from an avatar size constant
 */
function getAvatarWidthStyle(size: AvatarSizeName): ViewStyle {
    const avatarSize = getAvatarSize(size);
    return {
        width: avatarSize,
    };
}

/**
 * Return the style from an avatar size constant
 */
function getAvatarStyle(size: AvatarSizeName): ViewStyle {
    const avatarSize = getAvatarSize(size);
    return {
        height: avatarSize,
        width: avatarSize,
        borderRadius: avatarSize,
        backgroundColor: themeColors.offline,
    };
}

/**
 * Get Font size of '+1' text on avatar overlay
 */
function getAvatarExtraFontSizeStyle(size: AvatarSizeName): TextStyle {
    return {
        fontSize: avatarFontSizes[size],
    };
}

/**
 * Get Bordersize of Avatar based on avatar size
 */
function getAvatarBorderWidth(size: AvatarSizeName): ViewStyle {
    return {
        borderWidth: avatarBorderWidths[size],
    };
}

/**
 * Return the border radius for an avatar
 */
function getAvatarBorderRadius(size: AvatarSizeName, type: string): ViewStyle {
    if (type === CONST.ICON_TYPE_WORKSPACE) {
        return {borderRadius: avatarBorderSizes[size]};
    }

    // Default to rounded border
    return {borderRadius: variables.buttonBorderRadius};
}

/**
 * Return the border style for an avatar
 */
function getAvatarBorderStyle(size: AvatarSizeName, type: string): ViewStyle {
    return {
        overflow: 'hidden',
        ...getAvatarBorderRadius(size, type),
    };
}

/**
 * Helper method to return old dot default avatar associated with login
 */
function getDefaultWorkspaceAvatarColor(workspaceName: string): ViewStyle {
    const colorHash = UserUtils.hashText(workspaceName.trim(), workspaceColorOptions.length);

    return workspaceColorOptions[colorHash];
}

/**
 * Takes safe area insets and returns padding to use for a View
 */
function getSafeAreaPadding(insets?: EdgeInsets, insetsPercentage: number = variables.safeInsertPercentage): ViewStyle {
    return {
        paddingTop: insets?.top,
        paddingBottom: (insets?.bottom ?? 0) * insetsPercentage,
        paddingLeft: (insets?.left ?? 0) * insetsPercentage,
        paddingRight: (insets?.right ?? 0) * insetsPercentage,
    };
}

/**
 * Takes safe area insets and returns margin to use for a View
 */
function getSafeAreaMargins(insets?: EdgeInsets): ViewStyle {
    return {marginBottom: (insets?.bottom ?? 0) * variables.safeInsertPercentage};
}

function getZoomCursorStyle(isZoomed: boolean, isDragging: boolean): ViewStyle {
    if (!isZoomed) {
        // TODO: Remove this "eslint-disable-next" once the theme switching migration is done and styles are fully typed (GH Issue: https://github.com/Expensify/App/issues/27337)
        // eslint-disable-next-line @typescript-eslint/no-unsafe-return
        return styles.cursorZoomIn;
    }

    // eslint-disable-next-line @typescript-eslint/no-unsafe-return
    return isDragging ? styles.cursorGrabbing : styles.cursorZoomOut;
}

// NOTE: asserting some web style properties to a valid type, because isn't possible to augment them.
function getZoomSizingStyle(
    isZoomed: boolean,
    imgWidth: number,
    imgHeight: number,
    zoomScale: number,
    containerHeight: number,
    containerWidth: number,
    isLoading: boolean,
): ViewStyle | undefined {
    // Hide image until finished loading to prevent showing preview with wrong dimensions
    if (isLoading || imgWidth === 0 || imgHeight === 0) {
        return undefined;
    }
    const top = `${Math.max((containerHeight - imgHeight) / 2, 0)}px` as ViewStyle['top'];
    const left = `${Math.max((containerWidth - imgWidth) / 2, 0)}px` as ViewStyle['left'];

    // Return different size and offset style based on zoomScale and isZoom.
    if (isZoomed) {
        // When both width and height are smaller than container(modal) size, set the height by multiplying zoomScale if it is zoomed in.
        if (zoomScale >= 1) {
            return {
                height: `${imgHeight * zoomScale}px` as FlexStyle['height'],
                width: `${imgWidth * zoomScale}px` as FlexStyle['width'],
            };
        }

        // If image height and width are bigger than container size, display image with original size because original size is bigger and position absolute.
        return {
            height: `${imgHeight}px` as FlexStyle['height'],
            width: `${imgWidth}px` as FlexStyle['width'],
            top,
            left,
        };
    }

    // If image is not zoomed in and image size is smaller than container size, display with original size based on offset and position absolute.
    if (zoomScale > 1) {
        return {
            height: `${imgHeight}px` as FlexStyle['height'],
            width: `${imgWidth}px` as FlexStyle['width'],
            top,
            left,
        };
    }

    // If image is bigger than container size, display full image in the screen with scaled size (fit by container size) and position absolute.
    // top, left offset should be different when displaying long or wide image.
    const scaledTop = `${Math.max((containerHeight - imgHeight * zoomScale) / 2, 0)}px` as ViewStyle['top'];
    const scaledLeft = `${Math.max((containerWidth - imgWidth * zoomScale) / 2, 0)}px` as ViewStyle['left'];
    return {
        height: `${imgHeight * zoomScale}px` as FlexStyle['height'],
        width: `${imgWidth * zoomScale}px` as FlexStyle['width'],
        top: scaledTop,
        left: scaledLeft,
    };
}

/**
 * Returns auto grow text input style
 */
function getWidthStyle(width: number): ViewStyle {
    return {
        width,
    };
}

/**
 * Returns auto grow height text input style
 */
function getAutoGrowHeightInputStyle(textInputHeight: number, maxHeight: number): ViewStyle {
    if (textInputHeight > maxHeight) {
        // TODO: Remove this "eslint-disable-next" once the theme switching migration is done and styles are fully typed (GH Issue: https://github.com/Expensify/App/issues/27337)
        // eslint-disable-next-line @typescript-eslint/no-unsafe-return
        return {
            ...styles.pr0,
            ...styles.overflowAuto,
        };
    }

    // TODO: Remove this "eslint-disable-next" once the theme switching migration is done and styles are fully typed (GH Issue: https://github.com/Expensify/App/issues/27337)
    // eslint-disable-next-line @typescript-eslint/no-unsafe-return
    return {
        ...styles.pr0,
        ...styles.overflowHidden,
        // maxHeight is not of the input only but the of the whole input container
        // which also includes the top padding and bottom border
        height: maxHeight - styles.textInputMultilineContainer.paddingTop - styles.textInputContainer.borderBottomWidth,
    };
}

/**
 * Returns a style with backgroundColor and borderColor set to the same color
 */
function getBackgroundAndBorderStyle(backgroundColor: string): ViewStyle {
    return {
        backgroundColor,
        borderColor: backgroundColor,
    };
}

/**
 * Returns a style with the specified backgroundColor
 */
function getBackgroundColorStyle(backgroundColor: string): ViewStyle {
    return {
        backgroundColor,
    };
}

/**
 * Returns a style for text color
 */
function getTextColorStyle(color: string): TextStyle {
    return {
        color,
    };
}

/**
 * Returns a style with the specified borderColor
 */
function getBorderColorStyle(borderColor: string): ViewStyle {
    return {
        borderColor,
    };
}

/**
 * Returns the width style for the wordmark logo on the sign in page
 */
function getSignInWordmarkWidthStyle(environment: string, isSmallScreenWidth: boolean): ViewStyle {
    if (environment === CONST.ENVIRONMENT.DEV) {
        return isSmallScreenWidth ? {width: variables.signInLogoWidthPill} : {width: variables.signInLogoWidthLargeScreenPill};
    }
    if (environment === CONST.ENVIRONMENT.STAGING) {
        return isSmallScreenWidth ? {width: variables.signInLogoWidthPill} : {width: variables.signInLogoWidthLargeScreenPill};
    }
    if (environment === CONST.ENVIRONMENT.PRODUCTION) {
        return isSmallScreenWidth ? {width: variables.signInLogoWidth} : {width: variables.signInLogoWidthLargeScreen};
    }
    return isSmallScreenWidth ? {width: variables.signInLogoWidthPill} : {width: variables.signInLogoWidthLargeScreenPill};
}

/**
 * Converts a color in hexadecimal notation into RGB notation.
 *
 * @param hexadecimal A color in hexadecimal notation.
 * @returns `undefined` if the input color is not in hexadecimal notation. Otherwise, the RGB components of the input color.
 */
function hexadecimalToRGBArray(hexadecimal: string): number[] | undefined {
    const components = /^#?([a-f\d]{2})([a-f\d]{2})([a-f\d]{2})$/i.exec(hexadecimal);

    if (components === null) {
        return undefined;
    }

    return components.slice(1).map((component) => parseInt(component, 16));
}

/**
 * Returns a background color with opacity style
 */
function getBackgroundColorWithOpacityStyle(backgroundColor: string, opacity: number): ViewStyle {
    const result = hexadecimalToRGBArray(backgroundColor);
    if (result !== undefined) {
        return {
            backgroundColor: `rgba(${result[0]}, ${result[1]}, ${result[2]}, ${opacity})`,
        };
    }
    return {};
}

/**
 * Generate a style for the background color of the Badge
 */
function getBadgeColorStyle(success: boolean, error: boolean, isPressed = false, isAdHoc = false): ViewStyle {
    if (success) {
        if (isAdHoc) {
            // TODO: Remove this "eslint-disable-next" once the theme switching migration is done and styles are fully typed (GH Issue: https://github.com/Expensify/App/issues/27337)
            // eslint-disable-next-line @typescript-eslint/no-unsafe-return
            return isPressed ? styles.badgeAdHocSuccessPressed : styles.badgeAdHocSuccess;
        }
        // TODO: Remove this "eslint-disable-next" once the theme switching migration is done and styles are fully typed (GH Issue: https://github.com/Expensify/App/issues/27337)
        // eslint-disable-next-line @typescript-eslint/no-unsafe-return
        return isPressed ? styles.badgeSuccessPressed : styles.badgeSuccess;
    }
    if (error) {
        // TODO: Remove this "eslint-disable-next" once the theme switching migration is done and styles are fully typed (GH Issue: https://github.com/Expensify/App/issues/27337)
        // eslint-disable-next-line @typescript-eslint/no-unsafe-return
        return isPressed ? styles.badgeDangerPressed : styles.badgeDanger;
    }
    return {};
}

/**
 * Generate a style for the background color of the button, based on its current state.
 *
 * @param buttonState - One of {'default', 'hovered', 'pressed'}
 * @param isMenuItem - whether this button is apart of a list
 */
function getButtonBackgroundColorStyle(buttonState: ButtonStateName = CONST.BUTTON_STATES.DEFAULT, isMenuItem = false): ViewStyle {
    switch (buttonState) {
        case CONST.BUTTON_STATES.PRESSED:
            return {backgroundColor: themeColors.buttonPressedBG};
        case CONST.BUTTON_STATES.ACTIVE:
            return isMenuItem ? {backgroundColor: themeColors.border} : {backgroundColor: themeColors.buttonHoveredBG};
        case CONST.BUTTON_STATES.DISABLED:
        case CONST.BUTTON_STATES.DEFAULT:
        default:
            return {};
    }
}

/**
 * Generate fill color of an icon based on its state.
 *
 * @param buttonState - One of {'default', 'hovered', 'pressed'}
 * @param isMenuIcon - whether this icon is apart of a list
 */
function getIconFillColor(buttonState: ButtonStateName = CONST.BUTTON_STATES.DEFAULT, isMenuIcon = false): string {
    switch (buttonState) {
        case CONST.BUTTON_STATES.ACTIVE:
        case CONST.BUTTON_STATES.PRESSED:
            return themeColors.iconHovered;
        case CONST.BUTTON_STATES.COMPLETE:
            return themeColors.iconSuccessFill;
        case CONST.BUTTON_STATES.DEFAULT:
        case CONST.BUTTON_STATES.DISABLED:
        default:
            if (isMenuIcon) {
                return themeColors.iconMenu;
            }
            return themeColors.icon;
    }
}

function getAnimatedFABStyle(rotate: Animated.Value, backgroundColor: Animated.Value): Animated.WithAnimatedValue<ViewStyle> {
    return {
        transform: [{rotate}],
        backgroundColor,
    };
}

function getWidthAndHeightStyle(width: number, height: number | undefined = undefined): ViewStyle {
    return {
        width,
        height: height ?? width,
    };
}

function getModalPaddingStyles({
    shouldAddBottomSafeAreaMargin,
    shouldAddTopSafeAreaMargin,
    shouldAddBottomSafeAreaPadding,
    shouldAddTopSafeAreaPadding,
    safeAreaPaddingTop,
    safeAreaPaddingBottom,
    safeAreaPaddingLeft,
    safeAreaPaddingRight,
    modalContainerStyleMarginTop,
    modalContainerStyleMarginBottom,
    modalContainerStylePaddingTop,
    modalContainerStylePaddingBottom,
    insets,
}: ModalPaddingStylesArgs): ViewStyle {
    // use fallback value for safeAreaPaddingBottom to keep padding bottom consistent with padding top.
    // More info: issue #17376
    const safeAreaPaddingBottomWithFallback = insets.bottom === 0 ? modalContainerStylePaddingTop ?? 0 : safeAreaPaddingBottom;
    return {
        marginTop: (modalContainerStyleMarginTop ?? 0) + (shouldAddTopSafeAreaMargin ? safeAreaPaddingTop : 0),
        marginBottom: (modalContainerStyleMarginBottom ?? 0) + (shouldAddBottomSafeAreaMargin ? safeAreaPaddingBottomWithFallback : 0),
        paddingTop: shouldAddTopSafeAreaPadding ? (modalContainerStylePaddingTop ?? 0) + safeAreaPaddingTop : modalContainerStylePaddingTop ?? 0,
        paddingBottom: shouldAddBottomSafeAreaPadding ? (modalContainerStylePaddingBottom ?? 0) + safeAreaPaddingBottomWithFallback : modalContainerStylePaddingBottom ?? 0,
        paddingLeft: safeAreaPaddingLeft ?? 0,
        paddingRight: safeAreaPaddingRight ?? 0,
    };
}

/**
 * Takes fontStyle and fontWeight and returns the correct fontFamily
 */
function getFontFamilyMonospace({fontStyle, fontWeight}: TextStyle): string {
    const italic = fontStyle === 'italic' && fontFamily.MONOSPACE_ITALIC;
    const bold = fontWeight === 'bold' && fontFamily.MONOSPACE_BOLD;
    const italicBold = italic && bold && fontFamily.MONOSPACE_BOLD_ITALIC;

    return italicBold || bold || italic || fontFamily.MONOSPACE;
}

/**
 * Gives the width for Emoji picker Widget
 */
function getEmojiPickerStyle(isSmallScreenWidth: boolean): ViewStyle {
    if (isSmallScreenWidth) {
        return {
            width: CONST.SMALL_EMOJI_PICKER_SIZE.WIDTH,
        };
    }
    return {
        width: CONST.EMOJI_PICKER_SIZE.WIDTH,
        height: CONST.EMOJI_PICKER_SIZE.HEIGHT,
    };
}

/**
<<<<<<< HEAD
 * Get the random promo color and image for Login page
 */
function getLoginPagePromoStyle(): ViewStyle {
    const promos = [
        {
            backgroundColor: colors.green,
            backgroundImageUri: `${CONST.CLOUDFRONT_URL}/images/homepage/brand-stories/freeplan_green.svg`,
        },
        {
            backgroundColor: colors.orange,
            backgroundImageUri: `${CONST.CLOUDFRONT_URL}/images/homepage/brand-stories/freeplan_orange.svg`,
        },
        {
            backgroundColor: colors.pink,
            backgroundImageUri: `${CONST.CLOUDFRONT_URL}/images/homepage/brand-stories/freeplan_pink.svg`,
        },
        {
            backgroundColor: colors.blue,
            backgroundImageUri: `${CONST.CLOUDFRONT_URL}/images/homepage/brand-stories/freeplan_blue.svg`,
        },
        {
            backgroundColor: colors.ivory,
            backgroundImageUri: `${CONST.CLOUDFRONT_URL}/images/homepage/brand-stories/cpa-card.svg`,
            redirectUri: `${CONST.USE_EXPENSIFY_URL}/accountants`,
        },
    ];
    return promos[NumberUtils.generateRandomInt(0, 4)];
}

/**
=======
>>>>>>> 351367a6
 * Generate the styles for the ReportActionItem wrapper view.
 */
function getReportActionItemStyle(isHovered = false, isLoading = false): ViewStyle {
    // TODO: Remove this "eslint-disable-next" once the theme switching migration is done and styles are fully typed (GH Issue: https://github.com/Expensify/App/issues/27337)
    // eslint-disable-next-line @typescript-eslint/no-unsafe-return
    return {
        display: 'flex',
        justifyContent: 'space-between',
        backgroundColor: isHovered
            ? themeColors.hoverComponentBG
            : // Warning: Setting this to a non-transparent color will cause unread indicator to break on Android
              themeColors.transparent,
        opacity: isLoading ? 0.5 : 1,
        ...styles.cursorInitial,
    };
}

/**
 * Generate the wrapper styles for the mini ReportActionContextMenu.
 */
function getMiniReportActionContextMenuWrapperStyle(isReportActionItemGrouped: boolean): ViewStyle {
    // TODO: Remove this "eslint-disable-next" once the theme switching migration is done and styles are fully typed (GH Issue: https://github.com/Expensify/App/issues/27337)
    // eslint-disable-next-line @typescript-eslint/no-unsafe-return
    return {
        ...(isReportActionItemGrouped ? positioning.tn8 : positioning.tn4),
        ...positioning.r4,
        ...styles.cursorDefault,
        position: 'absolute',
        zIndex: 1,
    };
}

function getPaymentMethodMenuWidth(isSmallScreenWidth: boolean): ViewStyle {
    const margin = 20;
    return {width: !isSmallScreenWidth ? variables.sideBarWidth - margin * 2 : undefined};
}

/**
 * Converts a color in RGBA notation to an equivalent color in RGB notation.
 *
 * @param foregroundRGB The three components of the foreground color in RGB notation.
 * @param backgroundRGB The three components of the background color in RGB notation.
 * @param opacity The desired opacity of the foreground color.
 * @returns The RGB components of the RGBA color converted to RGB.
 */
function convertRGBAToRGB(foregroundRGB: number[], backgroundRGB: number[], opacity: number): number[] {
    const [foregroundRed, foregroundGreen, foregroundBlue] = foregroundRGB;
    const [backgroundRed, backgroundGreen, backgroundBlue] = backgroundRGB;

    return [(1 - opacity) * backgroundRed + opacity * foregroundRed, (1 - opacity) * backgroundGreen + opacity * foregroundGreen, (1 - opacity) * backgroundBlue + opacity * foregroundBlue];
}

/**
 * Converts three unit values to the three components of a color in RGB notation.
 *
 * @param red A unit value representing the first component of a color in RGB notation.
 * @param green A unit value representing the second component of a color in RGB notation.
 * @param blue A unit value representing the third component of a color in RGB notation.
 * @returns An array with the three components of a color in RGB notation.
 */
function convertUnitValuesToRGB(red: number, green: number, blue: number): number[] {
    return [Math.floor(red * 255), Math.floor(green * 255), Math.floor(blue * 255)];
}

/**
 * Converts the three components of a color in RGB notation to three unit values.
 *
 * @param red The first component of a color in RGB notation.
 * @param green The second component of a color in RGB notation.
 * @param blue The third component of a color in RGB notation.
 * @returns An array with three unit values representing the components of a color in RGB notation.
 */
function convertRGBToUnitValues(red: number, green: number, blue: number): number[] {
    return [red / 255, green / 255, blue / 255];
}

/**
 * Matches an RGBA or RGB color value and extracts the color components.
 *
 * @param color - The RGBA or RGB color value to match and extract components from.
 * @returns An array containing the extracted color components [red, green, blue, alpha].
 *
 * Returns null if the input string does not match the pattern.
 */
function extractValuesFromRGB(color: string): number[] | null {
    const rgbaPattern = /rgba?\((?<r>[.\d]+)[, ]+(?<g>[.\d]+)[, ]+(?<b>[.\d]+)(?:\s?[,/]\s?(?<a>[.\d]+%?))?\)$/i;
    const matchRGBA = color.match(rgbaPattern);
    if (matchRGBA) {
        const [, red, green, blue, alpha] = matchRGBA;
        return [parseInt(red, 10), parseInt(green, 10), parseInt(blue, 10), alpha ? parseFloat(alpha) : 1];
    }

    return null;
}

/**
 * Determines the theme color for a modal based on the app's background color,
 * the modal's backdrop, and the backdrop's opacity.
 *
 * @param bgColor - theme background color
 * @returns The theme color as an RGB value.
 */
function getThemeBackgroundColor(bgColor: string = themeColors.appBG): string {
    const backdropOpacity = variables.modalFullscreenBackdropOpacity;

    const [backgroundRed, backgroundGreen, backgroundBlue] = extractValuesFromRGB(bgColor) ?? hexadecimalToRGBArray(bgColor) ?? [];
    const [backdropRed, backdropGreen, backdropBlue] = hexadecimalToRGBArray(themeColors.modalBackdrop) ?? [];
    const normalizedBackdropRGB = convertRGBToUnitValues(backdropRed, backdropGreen, backdropBlue);
    const normalizedBackgroundRGB = convertRGBToUnitValues(backgroundRed, backgroundGreen, backgroundBlue);
    const [red, green, blue] = convertRGBAToRGB(normalizedBackdropRGB, normalizedBackgroundRGB, backdropOpacity);
    const themeRGB = convertUnitValuesToRGB(red, green, blue);

    return `rgb(${themeRGB.join(', ')})`;
}

/**
 * Parse styleParam and return Styles array
 */
function parseStyleAsArray(styleParam: ViewStyle | ViewStyle[]): ViewStyle[] {
    return Array.isArray(styleParam) ? styleParam : [styleParam];
}

/**
 * Parse style function and return Styles object
 */
function parseStyleFromFunction(style: ParsableStyle, state: PressableStateCallbackType): ViewStyle[] {
    const functionAppliedStyle = typeof style === 'function' ? style(state) : style;
    return parseStyleAsArray(functionAppliedStyle);
}

/**
 * Receives any number of object or array style objects and returns them all as an array
 */
function combineStyles(...allStyles: Array<ViewStyle | ViewStyle[]>) {
    let finalStyles: ViewStyle[][] = [];
    allStyles.forEach((style) => {
        finalStyles = finalStyles.concat(parseStyleAsArray(style));
    });
    return finalStyles;
}

/**
 * Get variable padding-left as style
 */
function getPaddingLeft(paddingLeft: number): ViewStyle {
    return {
        paddingLeft,
    };
}

/**
 * Checks to see if the iOS device has safe areas or not
 */
function hasSafeAreas(windowWidth: number, windowHeight: number): boolean {
    const heightsIphonesWithNotches = [812, 896, 844, 926];
    return heightsIphonesWithNotches.includes(windowHeight) || heightsIphonesWithNotches.includes(windowWidth);
}

/**
 * Get height as style
 */
function getHeight(height: number): ViewStyle {
    return {
        height,
    };
}

/**
 * Get minimum height as style
 */
function getMinimumHeight(minHeight: number): ViewStyle {
    return {
        minHeight,
    };
}

/**
 * Get maximum height as style
 */
function getMaximumHeight(maxHeight: number): ViewStyle {
    return {
        maxHeight,
    };
}

/**
 * Get maximum width as style
 */
function getMaximumWidth(maxWidth: number): ViewStyle {
    return {
        maxWidth,
    };
}

/**
 * Return style for opacity animation.
 */
function fade(fadeAnimation: Animated.Value): Animated.WithAnimatedValue<ViewStyle> {
    return {
        opacity: fadeAnimation,
    };
}

/**
 * Return width for keyboard shortcuts modal.
 */
function getKeyboardShortcutsModalWidth(isSmallScreenWidth: boolean): ViewStyle {
    if (isSmallScreenWidth) {
        return {maxWidth: '100%'};
    }
    return {maxWidth: 600};
}

function getHorizontalStackedAvatarBorderStyle({isHovered, isPressed, isInReportAction = false, shouldUseCardBackground = false}: AvatarBorderStyleArgs): ViewStyle {
    let borderColor = shouldUseCardBackground ? themeColors.cardBG : themeColors.appBG;

    if (isHovered) {
        borderColor = isInReportAction ? themeColors.highlightBG : themeColors.border;
    }

    if (isPressed) {
        borderColor = isInReportAction ? themeColors.highlightBG : themeColors.buttonPressedBG;
    }

    return {borderColor};
}

/**
 * Get computed avatar styles based on position and border size
 */
function getHorizontalStackedAvatarStyle(index: number, overlapSize: number): ViewStyle {
    return {
        marginLeft: index > 0 ? -overlapSize : 0,
        zIndex: index + 2,
    };
}

/**
 * Get computed avatar styles of '+1' overlay based on size
 */
function getHorizontalStackedOverlayAvatarStyle(oneAvatarSize: AvatarSize, oneAvatarBorderWidth: number): ViewStyle {
    return {
        borderWidth: oneAvatarBorderWidth,
        borderRadius: oneAvatarSize.width,
        marginLeft: -(oneAvatarSize.width + oneAvatarBorderWidth * 2),
        zIndex: 6,
        borderStyle: 'solid',
    };
}

function getErrorPageContainerStyle(safeAreaPaddingBottom = 0): ViewStyle {
    return {
        backgroundColor: themeColors.componentBG,
        paddingBottom: 40 + safeAreaPaddingBottom,
    };
}

/**
 * Gets the correct size for the empty state background image based on screen dimensions
 */
function getReportWelcomeBackgroundImageStyle(isSmallScreenWidth: boolean): ViewStyle {
    if (isSmallScreenWidth) {
        return {
            height: CONST.EMPTY_STATE_BACKGROUND.SMALL_SCREEN.IMAGE_HEIGHT,
            width: '100%',
            position: 'absolute',
        };
    }

    return {
        height: CONST.EMPTY_STATE_BACKGROUND.WIDE_SCREEN.IMAGE_HEIGHT,
        width: '100%',
        position: 'absolute',
    };
}

/**
 * Gets the correct top margin size for the chat welcome message based on screen dimensions
 */
function getReportWelcomeTopMarginStyle(isSmallScreenWidth: boolean): ViewStyle {
    if (isSmallScreenWidth) {
        return {
            marginTop: CONST.EMPTY_STATE_BACKGROUND.SMALL_SCREEN.VIEW_HEIGHT,
        };
    }

    return {
        marginTop: CONST.EMPTY_STATE_BACKGROUND.WIDE_SCREEN.VIEW_HEIGHT,
    };
}

/**
 * Returns fontSize style
 */
function getFontSizeStyle(fontSize: number): TextStyle {
    return {
        fontSize,
    };
}

/**
 * Returns lineHeight style
 */
function getLineHeightStyle(lineHeight: number): TextStyle {
    return {
        lineHeight,
    };
}

/**
 * Gets the correct size for the empty state container based on screen dimensions
 */
function getReportWelcomeContainerStyle(isSmallScreenWidth: boolean): ViewStyle {
    if (isSmallScreenWidth) {
        return {
            minHeight: CONST.EMPTY_STATE_BACKGROUND.SMALL_SCREEN.CONTAINER_MINHEIGHT,
            display: 'flex',
            justifyContent: 'space-between',
        };
    }

    return {
        minHeight: CONST.EMPTY_STATE_BACKGROUND.WIDE_SCREEN.CONTAINER_MINHEIGHT,
        display: 'flex',
        justifyContent: 'space-between',
    };
}

/**
 * Gets styles for AutoCompleteSuggestion row
 */
function getAutoCompleteSuggestionItemStyle(highlightedEmojiIndex: number, rowHeight: number, hovered: boolean, currentEmojiIndex: number): ViewStyle[] {
    let backgroundColor;

    if (currentEmojiIndex === highlightedEmojiIndex) {
        backgroundColor = themeColors.activeComponentBG;
    } else if (hovered) {
        backgroundColor = themeColors.hoverComponentBG;
    }

    return [
        {
            height: rowHeight,
            justifyContent: 'center',
        },
        backgroundColor
            ? {
                  backgroundColor,
              }
            : {},
    ];
}

/**
 * Gets the correct position for the base auto complete suggestion container
 */
function getBaseAutoCompleteSuggestionContainerStyle({left, bottom, width}: {left: number; bottom: number; width: number}): ViewStyle {
    return {
        // NOTE: asserting "position" to a valid type, because isn't possible to augment "position".
        position: 'fixed' as ViewStyle['position'],
        bottom,
        left,
        width,
    };
}

/**
 * Gets the correct position for auto complete suggestion container
 */
function getAutoCompleteSuggestionContainerStyle(itemsHeight: number, shouldIncludeReportRecipientLocalTimeHeight: boolean): ViewStyle {
    'worklet';

    const optionalPadding = shouldIncludeReportRecipientLocalTimeHeight ? CONST.RECIPIENT_LOCAL_TIME_HEIGHT : 0;
    const padding = CONST.AUTO_COMPLETE_SUGGESTER.SUGGESTER_PADDING + optionalPadding;
    const borderWidth = 2;
    const height = itemsHeight + 2 * CONST.AUTO_COMPLETE_SUGGESTER.SUGGESTER_INNER_PADDING + borderWidth;

    // The suggester is positioned absolutely within the component that includes the input and RecipientLocalTime view (for non-expanded mode only). To position it correctly,
    // we need to shift it by the suggester's height plus its padding and, if applicable, the height of the RecipientLocalTime view.
    return {
        overflow: 'hidden',
        top: -(height + padding),
        height,
    };
}

/**
 * Select the correct color for text.
 */
<<<<<<< HEAD
function getColoredBackgroundStyle(isColored: boolean): ViewStyle {
    return {backgroundColor: isColored ? colors.blueLink : undefined};
=======
function getColoredBackgroundStyle(isColored: boolean): ViewStyle | CSSProperties {
    return {backgroundColor: isColored ? themeColors.link : undefined};
>>>>>>> 351367a6
}

function getEmojiReactionBubbleStyle(isHovered: boolean, hasUserReacted: boolean, isContextMenu = false): ViewStyle {
    let backgroundColor = themeColors.border;

    if (isHovered) {
        backgroundColor = themeColors.buttonHoveredBG;
    }

    if (hasUserReacted) {
        backgroundColor = themeColors.reactionActiveBackground;
    }

    if (isContextMenu) {
        return {
            paddingVertical: 3,
            paddingHorizontal: 12,
            backgroundColor,
        };
    }

    return {
        paddingVertical: 2,
        paddingHorizontal: 8,
        backgroundColor,
    };
}

function getEmojiReactionBubbleTextStyle(isContextMenu = false): TextStyle {
    if (isContextMenu) {
        return {
            fontSize: 17,
            lineHeight: 24,
        };
    }

    return {
        fontSize: 15,
        lineHeight: 22,
    };
}

function getEmojiReactionCounterTextStyle(hasUserReacted: boolean): TextStyle {
    if (hasUserReacted) {
        return {color: themeColors.reactionActiveText};
    }

    return {color: themeColors.text};
}

/**
 * Returns a style object with a rotation transformation applied based on the provided direction prop.
 *
 * @param direction - The direction of the rotation (CONST.DIRECTION.LEFT or CONST.DIRECTION.RIGHT).
 */
function getDirectionStyle(direction: string): ViewStyle {
    if (direction === CONST.DIRECTION.LEFT) {
        return {transform: [{rotate: '180deg'}]};
    }

    return {};
}

/**
 * Returns a style object with display flex or none basing on the condition value.
 */
function displayIfTrue(condition: boolean): ViewStyle {
    return {display: condition ? 'flex' : 'none'};
}

function getGoogleListViewStyle(shouldDisplayBorder: boolean): ViewStyle {
    if (shouldDisplayBorder) {
        // TODO: Remove this "eslint-disable-next" once the theme switching migration is done and styles are fully typed (GH Issue: https://github.com/Expensify/App/issues/27337)
        // eslint-disable-next-line @typescript-eslint/no-unsafe-return
        return {
            ...styles.borderTopRounded,
            ...styles.borderBottomRounded,
            marginTop: 4,
            paddingVertical: 6,
        };
    }

    return {
        transform: [{scale: 0}],
    };
}

/**
 * Gets the correct height for emoji picker list based on screen dimensions
 */
function getEmojiPickerListHeight(hasAdditionalSpace: boolean, windowHeight: number): ViewStyle {
    const style = {
        ...spacing.ph4,
        height: hasAdditionalSpace ? CONST.NON_NATIVE_EMOJI_PICKER_LIST_HEIGHT + CONST.CATEGORY_SHORTCUT_BAR_HEIGHT : CONST.NON_NATIVE_EMOJI_PICKER_LIST_HEIGHT,
    };

    if (windowHeight) {
        // dimensions of content above the emoji picker list
        const dimensions = hasAdditionalSpace ? CONST.EMOJI_PICKER_TEXT_INPUT_SIZES : CONST.EMOJI_PICKER_TEXT_INPUT_SIZES + CONST.CATEGORY_SHORTCUT_BAR_HEIGHT;
        return {
            ...style,
            maxHeight: windowHeight - dimensions,
        };
    }
    return style;
}

/**
 * Returns style object for the user mention component based on whether the mention is ours or not.
 */
function getMentionStyle(isOurMention: boolean): ViewStyle {
    const backgroundColor = isOurMention ? themeColors.ourMentionBG : themeColors.mentionBG;
    return {
        backgroundColor,
        borderRadius: variables.componentBorderRadiusSmall,
        paddingHorizontal: 2,
    };
}

/**
 * Returns text color for the user mention text based on whether the mention is ours or not.
 */
function getMentionTextColor(isOurMention: boolean): string {
    return isOurMention ? themeColors.ourMentionText : themeColors.mentionText;
}

/**
 * Returns padding vertical based on number of lines
 */
function getComposeTextAreaPadding(numberOfLines: number, isComposerFullSize: boolean): ViewStyle {
    let paddingValue = 5;
    // Issue #26222: If isComposerFullSize paddingValue will always be 5 to prevent padding jumps when adding multiple lines.
    if (!isComposerFullSize) {
        if (numberOfLines === 1) {
            paddingValue = 9;
        }
        // In case numberOfLines = 3, there will be a Expand Icon appearing at the top left, so it has to be recalculated so that the textArea can be full height
        else if (numberOfLines === 3) {
            paddingValue = 8;
        }
    }
    return {
        paddingTop: paddingValue,
        paddingBottom: paddingValue,
    };
}

/**
 * Returns style object for the mobile on WEB
 */
function getOuterModalStyle(windowHeight: number, viewportOffsetTop: number): ViewStyle {
    return Browser.isMobile() ? {maxHeight: windowHeight, marginTop: viewportOffsetTop} : {};
}

/**
 * Returns style object for flexWrap depending on the screen size
 */
function getWrappingStyle(isExtraSmallScreenWidth: boolean): ViewStyle {
    return {
        flexWrap: isExtraSmallScreenWidth ? 'wrap' : 'nowrap',
    };
}

/**
 * Returns the text container styles for menu items depending on if the menu item container a small avatar
 */
function getMenuItemTextContainerStyle(isSmallAvatarSubscriptMenu: boolean): ViewStyle {
    return {
        minHeight: isSmallAvatarSubscriptMenu ? variables.avatarSizeSubscript : variables.componentSizeNormal,
    };
}

/**
 * Returns link styles based on whether the link is disabled or not
 */
function getDisabledLinkStyles(isDisabled = false): ViewStyle {
    const disabledLinkStyles = {
        color: themeColors.textSupporting,
        ...cursor.cursorDisabled,
    };

    // TODO: Remove this "eslint-disable-next" once the theme switching migration is done and styles are fully typed (GH Issue: https://github.com/Expensify/App/issues/27337)
    // eslint-disable-next-line @typescript-eslint/no-unsafe-return
    return {
        ...styles.link,
        ...(isDisabled ? disabledLinkStyles : {}),
    };
}

/**
 * Returns the checkbox container style
 */
function getCheckboxContainerStyle(size: number, borderRadius: number): ViewStyle {
    return {
        backgroundColor: themeColors.componentBG,
        height: size,
        width: size,
        borderColor: themeColors.borderLighter,
        borderWidth: 2,
        justifyContent: 'center',
        alignItems: 'center',
        // eslint-disable-next-line object-shorthand
        borderRadius: borderRadius,
    };
}

/**
 * Returns style object for the dropbutton height
 */
function getDropDownButtonHeight(buttonSize: ButtonSizeValue): ViewStyle {
    if (buttonSize === CONST.DROPDOWN_BUTTON_SIZE.LARGE) {
        return {
            height: variables.componentSizeLarge,
        };
    }
    return {
        height: variables.componentSizeNormal,
    };
}

/**
 * Returns fitting fontSize and lineHeight values in order to prevent large amounts from being cut off on small screen widths.
 */
function getAmountFontSizeAndLineHeight(baseFontSize: number, baseLineHeight: number, isSmallScreenWidth: boolean, windowWidth: number): TextStyle {
    let toSubtract = 0;

    if (isSmallScreenWidth) {
        const widthDifference = variables.mobileResponsiveWidthBreakpoint - windowWidth;
        switch (true) {
            case widthDifference > 450:
                toSubtract = 11;
                break;
            case widthDifference > 400:
                toSubtract = 8;
                break;
            case widthDifference > 350:
                toSubtract = 4;
                break;
            default:
                break;
        }
    }

    return {
        fontSize: baseFontSize - toSubtract,
        lineHeight: baseLineHeight - toSubtract,
    };
}

/**
 * Get transparent color by setting alpha value 0 of the passed hex(#xxxxxx) color code
 */
function getTransparentColor(color: string) {
    return `${color}00`;
}

export {
    combineStyles,
    displayIfTrue,
    fade,
    getAmountFontSizeAndLineHeight,
    getAnimatedFABStyle,
    getAutoCompleteSuggestionContainerStyle,
    getAutoCompleteSuggestionItemStyle,
    getAutoGrowHeightInputStyle,
    getAvatarBorderRadius,
    getAvatarBorderStyle,
    getAvatarBorderWidth,
    getAvatarExtraFontSizeStyle,
    getAvatarSize,
    getAvatarStyle,
    getAvatarWidthStyle,
    getBackgroundAndBorderStyle,
    getBackgroundColorStyle,
    getBackgroundColorWithOpacityStyle,
    getBadgeColorStyle,
<<<<<<< HEAD
=======
    getButtonBackgroundColorStyle,
    getIconFillColor,
    getAnimatedFABStyle,
    getWidthAndHeightStyle,
    getModalPaddingStyles,
    getFontFamilyMonospace,
    getEmojiPickerStyle,
    getReportActionItemStyle,
    getMiniReportActionContextMenuWrapperStyle,
    getKeyboardShortcutsModalWidth,
    getPaymentMethodMenuWidth,
    getThemeBackgroundColor,
    parseStyleAsArray,
    parseStyleFromFunction,
    combineStyles,
    getPaddingLeft,
    hasSafeAreas,
    getHeight,
    getMinimumHeight,
    getMaximumHeight,
    getMaximumWidth,
    fade,
    getHorizontalStackedAvatarBorderStyle,
    getHorizontalStackedAvatarStyle,
    getHorizontalStackedOverlayAvatarStyle,
    getReportWelcomeBackgroundImageStyle,
    getReportWelcomeTopMarginStyle,
    getReportWelcomeContainerStyle,
>>>>>>> 351367a6
    getBaseAutoCompleteSuggestionContainerStyle,
    getBorderColorStyle,
    getButtonBackgroundColorStyle,
    getCheckboxContainerStyle,
    getColoredBackgroundStyle,
    getComposeTextAreaPadding,
    getDefaultWorkspaceAvatarColor,
    getDirectionStyle,
    getDisabledLinkStyles,
    getDropDownButtonHeight,
    getEmojiPickerListHeight,
    getEmojiPickerStyle,
    getEmojiReactionBubbleStyle,
    getEmojiReactionBubbleTextStyle,
    getEmojiReactionCounterTextStyle,
    getEmptyAvatarStyle,
    getErrorPageContainerStyle,
    getFontFamilyMonospace,
    getFontSizeStyle,
    getGoogleListViewStyle,
    getHeight,
    getHeightOfMagicCodeInput,
    getHorizontalStackedAvatarBorderStyle,
    getHorizontalStackedAvatarStyle,
    getHorizontalStackedOverlayAvatarStyle,
    getIconFillColor,
    getKeyboardShortcutsModalWidth,
    getLineHeightStyle,
    getLoginPagePromoStyle,
    getMaximumHeight,
    getMaximumWidth,
    getMentionStyle,
    getMentionTextColor,
    getMenuItemTextContainerStyle,
    getMiniReportActionContextMenuWrapperStyle,
    getMinimumHeight,
    getModalPaddingStyles,
    getOuterModalStyle,
    getPaddingLeft,
    getPaymentMethodMenuWidth,
    getReportActionItemStyle,
    getReportWelcomeBackgroundImageStyle,
    getReportWelcomeContainerStyle,
    getReportWelcomeTopMarginStyle,
    getSafeAreaMargins,
    getSafeAreaPadding,
    getSignInWordmarkWidthStyle,
    getTextColorStyle,
    getThemeBackgroundColor,
    getTransparentColor,
    getWidthAndHeightStyle,
    getWidthStyle,
    getWrappingStyle,
    getZoomCursorStyle,
    getZoomSizingStyle,
    hasSafeAreas,
    parseStyleAsArray,
    parseStyleFromFunction,
};<|MERGE_RESOLUTION|>--- conflicted
+++ resolved
@@ -3,7 +3,6 @@
 import {ValueOf} from 'type-fest';
 import CONST from '../CONST';
 import * as Browser from '../libs/Browser';
-import * as NumberUtils from '../libs/NumberUtils';
 import * as UserUtils from '../libs/UserUtils';
 import colors from './colors';
 import fontFamily from './fontFamily';
@@ -12,13 +11,7 @@
 import cursor from './utilities/cursor';
 import positioning from './utilities/positioning';
 import spacing from './utilities/spacing';
-<<<<<<< HEAD
 import variables from './variables';
-=======
-import * as UserUtils from '../libs/UserUtils';
-import * as Browser from '../libs/Browser';
-import cursor from './utilities/cursor';
->>>>>>> 351367a6
 
 type ColorValue = ValueOf<typeof colors>;
 type AvatarSizeName = ValueOf<typeof CONST.AVATAR_SIZE>;
@@ -579,39 +572,6 @@
 }
 
 /**
-<<<<<<< HEAD
- * Get the random promo color and image for Login page
- */
-function getLoginPagePromoStyle(): ViewStyle {
-    const promos = [
-        {
-            backgroundColor: colors.green,
-            backgroundImageUri: `${CONST.CLOUDFRONT_URL}/images/homepage/brand-stories/freeplan_green.svg`,
-        },
-        {
-            backgroundColor: colors.orange,
-            backgroundImageUri: `${CONST.CLOUDFRONT_URL}/images/homepage/brand-stories/freeplan_orange.svg`,
-        },
-        {
-            backgroundColor: colors.pink,
-            backgroundImageUri: `${CONST.CLOUDFRONT_URL}/images/homepage/brand-stories/freeplan_pink.svg`,
-        },
-        {
-            backgroundColor: colors.blue,
-            backgroundImageUri: `${CONST.CLOUDFRONT_URL}/images/homepage/brand-stories/freeplan_blue.svg`,
-        },
-        {
-            backgroundColor: colors.ivory,
-            backgroundImageUri: `${CONST.CLOUDFRONT_URL}/images/homepage/brand-stories/cpa-card.svg`,
-            redirectUri: `${CONST.USE_EXPENSIFY_URL}/accountants`,
-        },
-    ];
-    return promos[NumberUtils.generateRandomInt(0, 4)];
-}
-
-/**
-=======
->>>>>>> 351367a6
  * Generate the styles for the ReportActionItem wrapper view.
  */
 function getReportActionItemStyle(isHovered = false, isLoading = false): ViewStyle {
@@ -1001,13 +961,8 @@
 /**
  * Select the correct color for text.
  */
-<<<<<<< HEAD
 function getColoredBackgroundStyle(isColored: boolean): ViewStyle {
-    return {backgroundColor: isColored ? colors.blueLink : undefined};
-=======
-function getColoredBackgroundStyle(isColored: boolean): ViewStyle | CSSProperties {
     return {backgroundColor: isColored ? themeColors.link : undefined};
->>>>>>> 351367a6
 }
 
 function getEmojiReactionBubbleStyle(isHovered: boolean, hasUserReacted: boolean, isContextMenu = false): ViewStyle {
@@ -1284,37 +1239,6 @@
     getBackgroundColorStyle,
     getBackgroundColorWithOpacityStyle,
     getBadgeColorStyle,
-<<<<<<< HEAD
-=======
-    getButtonBackgroundColorStyle,
-    getIconFillColor,
-    getAnimatedFABStyle,
-    getWidthAndHeightStyle,
-    getModalPaddingStyles,
-    getFontFamilyMonospace,
-    getEmojiPickerStyle,
-    getReportActionItemStyle,
-    getMiniReportActionContextMenuWrapperStyle,
-    getKeyboardShortcutsModalWidth,
-    getPaymentMethodMenuWidth,
-    getThemeBackgroundColor,
-    parseStyleAsArray,
-    parseStyleFromFunction,
-    combineStyles,
-    getPaddingLeft,
-    hasSafeAreas,
-    getHeight,
-    getMinimumHeight,
-    getMaximumHeight,
-    getMaximumWidth,
-    fade,
-    getHorizontalStackedAvatarBorderStyle,
-    getHorizontalStackedAvatarStyle,
-    getHorizontalStackedOverlayAvatarStyle,
-    getReportWelcomeBackgroundImageStyle,
-    getReportWelcomeTopMarginStyle,
-    getReportWelcomeContainerStyle,
->>>>>>> 351367a6
     getBaseAutoCompleteSuggestionContainerStyle,
     getBorderColorStyle,
     getButtonBackgroundColorStyle,
@@ -1343,7 +1267,6 @@
     getIconFillColor,
     getKeyboardShortcutsModalWidth,
     getLineHeightStyle,
-    getLoginPagePromoStyle,
     getMaximumHeight,
     getMaximumWidth,
     getMentionStyle,
