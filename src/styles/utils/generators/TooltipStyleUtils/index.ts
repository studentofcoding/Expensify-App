--- conflicted
+++ resolved
@@ -142,21 +142,6 @@
                 !!(tooltip && isOverlappingAtTop(tooltip, xOffset, yOffset, tooltipTargetWidth, tooltipTargetHeight)) ||
                 anchorAlignment.vertical === CONST.MODAL.ANCHOR_ORIGIN_VERTICAL.TOP;
 
-<<<<<<< HEAD
-=======
-            // Determine if we need to shift the tooltip horizontally to prevent it
-            // from displaying too near to the edge of the screen.
-            horizontalShift = computeHorizontalShift(windowWidth, xOffset, tooltipTargetWidth, tooltipWidth, manualShiftHorizontal);
-
-            // Determine if we need to shift the pointer horizontally to prevent it from being too near to the edge of the tooltip
-            // We shift it to the right a bit if the tooltip is positioned on the extreme left
-            // and shift it to left a bit if the tooltip is positioned on the extreme right.
-            horizontalShiftPointer =
-                horizontalShift > 0
-                    ? Math.max(-horizontalShift, -(tooltipWidth / 2) + pointerWidth / 2 + variables.componentBorderRadiusSmall)
-                    : Math.min(-horizontalShift, tooltipWidth / 2 - pointerWidth / 2 - variables.componentBorderRadiusSmall);
-
->>>>>>> 14663690
             // Because it uses fixed positioning, the top-left corner of the tooltip is aligned
             // with the top-left corner of the window by default.
             // we will use yOffset to position the tooltip relative to the Wrapped Component
@@ -212,20 +197,12 @@
                     pointerWrapperLeft = pointerWidth / 2;
                     break;
                 case CONST.MODAL.ANCHOR_ORIGIN_HORIZONTAL.RIGHT:
-<<<<<<< HEAD
-                    pointerWrapperLeft = tooltipWidth - POINTER_WIDTH * 1.5;
-=======
-                    pointerWrapperLeft = horizontalShiftPointer + (tooltipWidth - pointerWidth * 1.5);
->>>>>>> 14663690
+                    pointerWrapperLeft = tooltipWidth - pointerWidth * 1.5;
                     rootWrapperLeft += tooltipTargetWidth - tooltipWidth;
                     break;
                 case CONST.MODAL.ANCHOR_ORIGIN_HORIZONTAL.CENTER:
                 default:
-<<<<<<< HEAD
-                    pointerWrapperLeft = tooltipWidth / 2 - POINTER_WIDTH / 2;
-=======
-                    pointerWrapperLeft = horizontalShiftPointer + (tooltipWidth / 2 - pointerWidth / 2);
->>>>>>> 14663690
+                    pointerWrapperLeft = tooltipWidth / 2 - pointerWidth / 2;
                     rootWrapperLeft += tooltipTargetWidth / 2 - tooltipWidth / 2;
             }
 
@@ -240,8 +217,8 @@
             // and shift it to left a bit if the tooltip is positioned on the extreme right.
             horizontalShiftPointer =
                 horizontalShift > 0
-                    ? Math.max(-horizontalShift, -(tooltipWidth / 2) + POINTER_WIDTH / 2 + variables.componentBorderRadiusSmall)
-                    : Math.min(-horizontalShift, tooltipWidth / 2 - POINTER_WIDTH / 2 - variables.componentBorderRadiusSmall);
+                    ? Math.max(-horizontalShift, -(tooltipWidth / 2) + pointerWidth / 2 + variables.componentBorderRadiusSmall)
+                    : Math.min(-horizontalShift, tooltipWidth / 2 - pointerWidth / 2 - variables.componentBorderRadiusSmall);
 
             // Horizontally align left: No need for shifting.
             pointerWrapperLeft += anchorAlignment.horizontal === CONST.MODAL.ANCHOR_ORIGIN_HORIZONTAL.LEFT ? 0 : horizontalShiftPointer;
