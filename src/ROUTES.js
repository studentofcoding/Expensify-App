import lodashGet from 'lodash/get';
import * as Url from './libs/Url';

/**
 * This is a file containing constants for all of the routes we want to be able to go to
 */

const REPORT = 'r';
const IOU_REQUEST = 'iou/request';
const IOU_BILL = 'iou/split';
const IOU_SEND = 'iou/send';
const IOU_DETAILS = 'iou/details';
const IOU_REQUEST_CURRENCY = `${IOU_REQUEST}/currency`;
const IOU_BILL_CURRENCY = `${IOU_BILL}/currency`;
const IOU_SEND_CURRENCY = `${IOU_SEND}/currency`;

export default {
    BANK_ACCOUNT: 'bank-account',
    BANK_ACCOUNT_WITH_STEP_TO_OPEN: 'bank-account/:stepToOpen?',
    BANK_ACCOUNT_PERSONAL: 'bank-account/personal',
    getBankAccountRoute: (stepToOpen = '') => `bank-account/${stepToOpen}`,
    HOME: '',
    SETTINGS: 'settings',
    SETTINGS_PROFILE: 'settings/profile',
    SETTINGS_DISPLAY_NAME: 'settings/profile/display-name',
<<<<<<< HEAD
    SETTINGS_TIMEZONE_INITIAL: 'settings/profile/timezone',
    SETTINGS_TIMEZONE_SELECT: 'settings/profile/timezone/select',
=======
    SETTINGS_PRONOUNS: 'settings/profile/pronouns',
>>>>>>> ef0df807
    SETTINGS_PREFERENCES: 'settings/preferences',
    SETTINGS_WORKSPACES: 'settings/workspaces',
    SETTINGS_SECURITY: 'settings/security',
    SETTINGS_CLOSE: 'settings/security/closeAccount',
    SETTINGS_PASSWORD: 'settings/security/password',
    SETTINGS_ABOUT: 'settings/about',
    SETTINGS_APP_DOWNLOAD_LINKS: 'settings/about/app-download-links',
    SETTINGS_PAYMENTS: 'settings/payments',
    SETTINGS_ADD_PAYPAL_ME: 'settings/payments/add-paypal-me',
    SETTINGS_ADD_DEBIT_CARD: 'settings/payments/add-debit-card',
    SETTINGS_ADD_BANK_ACCOUNT: 'settings/payments/add-bank-account',
    SETTINGS_ENABLE_PAYMENTS: 'settings/payments/enable-payments',
    SETTINGS_ADD_LOGIN: 'settings/addlogin/:type',
    getSettingsAddLoginRoute: type => `settings/addlogin/${type}`,
    SETTINGS_PAYMENTS_TRANSFER_BALANCE: 'settings/payments/transfer-balance',
    SETTINGS_PAYMENTS_CHOOSE_TRANSFER_ACCOUNT: 'settings/payments/choose-transfer-account',
    NEW_GROUP: 'new/group',
    NEW_CHAT: 'new/chat',
    REPORT,
    REPORT_WITH_ID: 'r/:reportID',
    getReportRoute: reportID => `r/${reportID}`,

    /** This is a utility route used to go to the user's concierge chat, or the sign-in page if the user's not authenticated */
    CONCIERGE: 'concierge',

    IOU_REQUEST,
    IOU_BILL,
    IOU_SEND,
    IOU_REQUEST_WITH_REPORT_ID: `${IOU_REQUEST}/:reportID?`,
    IOU_BILL_WITH_REPORT_ID: `${IOU_BILL}/:reportID?`,
    IOU_SEND_WITH_REPORT_ID: `${IOU_SEND}/:reportID?`,
    getIouRequestRoute: reportID => `${IOU_REQUEST}/${reportID}`,
    getIouSplitRoute: reportID => `${IOU_BILL}/${reportID}`,
    getIOUSendRoute: reportID => `${IOU_SEND}/${reportID}`,
    IOU_BILL_CURRENCY: `${IOU_BILL_CURRENCY}/:reportID?`,
    IOU_REQUEST_CURRENCY: `${IOU_REQUEST_CURRENCY}/:reportID?`,
    IOU_SEND_CURRENCY: `${IOU_SEND_CURRENCY}/:reportID?`,
    IOU_SEND_ADD_BANK_ACCOUNT: `${IOU_SEND}/add-bank-account`,
    IOU_SEND_ADD_DEBIT_CARD: `${IOU_SEND}/add-debit-card`,
    IOU_SEND_ENABLE_PAYMENTS: `${IOU_SEND}/enable-payments`,
    getIouRequestCurrencyRoute: reportID => `${IOU_REQUEST_CURRENCY}/${reportID}`,
    getIouBillCurrencyRoute: reportID => `${IOU_BILL_CURRENCY}/${reportID}`,
    getIouSendCurrencyRoute: reportID => `${IOU_SEND_CURRENCY}/${reportID}`,
    IOU_DETAILS,
    IOU_DETAILS_ADD_BANK_ACCOUNT: `${IOU_DETAILS}/add-bank-account`,
    IOU_DETAILS_ADD_DEBIT_CARD: `${IOU_DETAILS}/add-debit-card`,
    IOU_DETAILS_ENABLE_PAYMENTS: `${IOU_DETAILS}/enable-payments`,
    IOU_DETAILS_WITH_IOU_REPORT_ID: `${IOU_DETAILS}/:chatReportID/:iouReportID/`,
    getIouDetailsRoute: (chatReportID, iouReportID) => `iou/details/${chatReportID}/${iouReportID}`,
    SEARCH: 'search',
    SET_PASSWORD_WITH_VALIDATE_CODE: 'setpassword/:accountID/:validateCode',
    DETAILS: 'details',
    getDetailsRoute: login => `details?login=${encodeURIComponent(login)}`,
    REPORT_PARTICIPANTS: 'r/:reportID/participants',
    getReportParticipantsRoute: reportID => `r/${reportID}/participants`,
    REPORT_PARTICIPANT: 'r/:reportID/participants/details',
    getReportParticipantRoute: (
        reportID,
        login,
    ) => `r/${reportID}/participants/details?login=${encodeURIComponent(login)}`,
    REPORT_WITH_ID_DETAILS: 'r/:reportID/details',
    getReportDetailsRoute: reportID => `r/${reportID}/details`,
    REPORT_SETTINGS: 'r/:reportID/settings',
    getReportSettingsRoute: reportID => `r/${reportID}/settings`,
    TRANSITION_FROM_OLD_DOT: 'transition',
    VALIDATE_LOGIN: 'v/:accountID/:validateCode',
    GET_ASSISTANCE: 'get-assistance/:taskID',
    getGetAssistanceRoute: taskID => `get-assistance/${taskID}`,

    // This is a special validation URL that will take the user to /workspace/new after validation. This is used
    // when linking users from e.com in order to share a session in this app.
    ENABLE_PAYMENTS: 'enable-payments',
    WALLET_STATEMENT_WITH_DATE: 'statements/:yearMonth',
    getWalletStatementWithDateRoute: yearMonth => `statements/${yearMonth}`,
    WORKSPACE_NEW: 'workspace/new',
    WORKSPACE_INITIAL: 'workspace/:policyID',
    WORKSPACE_INVITE: 'workspace/:policyID/invite',
    WORKSPACE_SETTINGS: 'workspace/:policyID/settings',
    WORKSPACE_CARD: 'workspace/:policyID/card',
    WORKSPACE_REIMBURSE: 'workspace/:policyID/reimburse',
    WORKSPACE_BILLS: 'workspace/:policyID/bills',
    WORKSPACE_INVOICES: 'workspace/:policyID/invoices',
    WORKSPACE_TRAVEL: 'workspace/:policyID/travel',
    WORKSPACE_MEMBERS: 'workspace/:policyID/members',
    WORKSPACE_NEW_ROOM: 'workspace/new-room',
    getWorkspaceInitialRoute: policyID => `workspace/${policyID}`,
    getWorkspaceInviteRoute: policyID => `workspace/${policyID}/invite`,
    getWorkspaceSettingsRoute: policyID => `workspace/${policyID}/settings`,
    getWorkspaceCardRoute: policyID => `workspace/${policyID}/card`,
    getWorkspaceReimburseRoute: policyID => `workspace/${policyID}/reimburse`,
    getWorkspaceBillsRoute: policyID => `workspace/${policyID}/bills`,
    getWorkspaceInvoicesRoute: policyID => `workspace/${policyID}/invoices`,
    getWorkspaceTravelRoute: policyID => `workspace/${policyID}/travel`,
    getWorkspaceMembersRoute: policyID => `workspace/${policyID}/members`,
    getRequestCallRoute: taskID => `request-call/${taskID}`,
    REQUEST_CALL: 'request-call/:taskID',

    /**
     * @param {String} route
     * @returns {Object}
     */
    parseReportRouteParams: (route) => {
        if (!route.startsWith(Url.addTrailingForwardSlash(REPORT))) {
            return {};
        }

        const pathSegments = route.split('/');
        return {
            reportID: lodashGet(pathSegments, 1),
            isParticipantsRoute: Boolean(lodashGet(pathSegments, 2)),
        };
    },
};<|MERGE_RESOLUTION|>--- conflicted
+++ resolved
@@ -23,12 +23,9 @@
     SETTINGS: 'settings',
     SETTINGS_PROFILE: 'settings/profile',
     SETTINGS_DISPLAY_NAME: 'settings/profile/display-name',
-<<<<<<< HEAD
     SETTINGS_TIMEZONE_INITIAL: 'settings/profile/timezone',
     SETTINGS_TIMEZONE_SELECT: 'settings/profile/timezone/select',
-=======
     SETTINGS_PRONOUNS: 'settings/profile/pronouns',
->>>>>>> ef0df807
     SETTINGS_PREFERENCES: 'settings/preferences',
     SETTINGS_WORKSPACES: 'settings/workspaces',
     SETTINGS_SECURITY: 'settings/security',
