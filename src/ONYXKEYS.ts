--- conflicted
+++ resolved
@@ -536,13 +536,8 @@
         WORKSPACE_TAX_CUSTOM_NAME_DRAFT: 'workspaceTaxCustomNameDraft',
         WORKSPACE_COMPANY_CARD_FEED_NAME: 'workspaceCompanyCardFeedName',
         WORKSPACE_COMPANY_CARD_FEED_NAME_DRAFT: 'workspaceCompanyCardFeedNameDraft',
-<<<<<<< HEAD
-        EDIT_WORKSPACE_COMPANY_CARD_NAME_FORM: 'editExpensifyCardName',
-        EDIT_WORKSPACE_COMPANY_CARD_NAME_DRAFT_FORM: 'editExpensifyCardNameDraft',
-=======
         EDIT_WORKSPACE_COMPANY_CARD_NAME_FORM: 'editCompanyCardName',
         EDIT_WORKSPACE_COMPANY_CARD_NAME_DRAFT_FORM: 'editCompanyCardNameDraft',
->>>>>>> 3c6526d7
         WORKSPACE_REPORT_FIELDS_FORM: 'workspaceReportFieldForm',
         WORKSPACE_REPORT_FIELDS_FORM_DRAFT: 'workspaceReportFieldFormDraft',
         POLICY_CREATE_DISTANCE_RATE_FORM: 'policyCreateDistanceRateForm',
