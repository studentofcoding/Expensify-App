import type {OnyxCollection, OnyxEntry} from 'react-native-onyx';
import type {ValueOf} from 'type-fest';
import type CONST from './CONST';
import type * as FormTypes from './types/form';
import type * as OnyxTypes from './types/onyx';
import type AssertTypesEqual from './types/utils/AssertTypesEqual';
import type DeepValueOf from './types/utils/DeepValueOf';

/**
 * This is a file containing constants for all the top level keys in our store
 */
const ONYXKEYS = {
    /** Holds information about the users account that is logging in */
    ACCOUNT: 'account',

    /** Holds the reportID for the report between the user and their account manager */
    ACCOUNT_MANAGER_REPORT_ID: 'accountManagerReportID',

    /** Boolean flag only true when first set */
    NVP_IS_FIRST_TIME_NEW_EXPENSIFY_USER: 'isFirstTimeNewExpensifyUser',

    /** Holds an array of client IDs which is used for multi-tabs on web in order to know
     * which tab is the leader, and which ones are the followers */
    ACTIVE_CLIENTS: 'activeClients',

    /** A unique ID for the device */
    DEVICE_ID: 'deviceID',

    /** Boolean flag set whenever the sidebar has loaded */
    IS_SIDEBAR_LOADED: 'isSidebarLoaded',

    /** Boolean flag set whenever we are searching for reports in the server */
    IS_SEARCHING_FOR_REPORTS: 'isSearchingForReports',

    /** Note: These are Persisted Requests - not all requests in the main queue as the key name might lead one to believe */
    PERSISTED_REQUESTS: 'networkRequestQueue',

    /** Stores current date */
    CURRENT_DATE: 'currentDate',

    /** Credentials to authenticate the user */
    CREDENTIALS: 'credentials',
    STASHED_CREDENTIALS: 'stashedCredentials',

    // Contains loading data for the IOU feature (MoneyRequestModal, IOUDetail, & MoneyRequestPreview Components)
    IOU: 'iou',

    /** Keeps track if there is modal currently visible or not */
    MODAL: 'modal',

    /** Has information about the network status (offline/online) */
    NETWORK: 'network',

    // draft status
    CUSTOM_STATUS_DRAFT: 'customStatusDraft',

    // keep edit message focus state
    INPUT_FOCUSED: 'inputFocused',

    /** Contains all the personalDetails the user has access to, keyed by accountID */
    PERSONAL_DETAILS_LIST: 'personalDetailsList',

    /** Contains all the private personal details of the user */
    PRIVATE_PERSONAL_DETAILS: 'private_personalDetails',

    /** Contains all the info for Tasks */
    TASK: 'task',

    /**
     * Contains all the info for Workspace Rate and Unit while editing.
     *
     * Note: This is not under the COLLECTION key as we can edit rate and unit
     * for one workspace only at a time. And we don't need to store
     * rates and units for different workspaces at the same time. */
    WORKSPACE_RATE_AND_UNIT: 'workspaceRateAndUnit',

    /** Contains a list of all currencies available to the user - user can
     * select a currency based on the list */
    CURRENCY_LIST: 'currencyList',

    /** Indicates whether an update is available and ready to be installed. */
    UPDATE_AVAILABLE: 'updateAvailable',

    /** Indicates that a request to join a screen share with a GuidesPlus agent was received */
    SCREEN_SHARE_REQUEST: 'screenShareRequest',

    /** Saves the current country code which is displayed when the user types a phone number without
     *  an international code */
    COUNTRY_CODE: 'countryCode',

    /**  The 'country' field in this code represents the return country based on the user's IP address.
     * It is expected to provide a two-letter country code such as US for United States, and so on. */
    COUNTRY: 'country',

    /** Contains all the users settings for the Settings page and sub pages */
    USER: 'user',

    /** Contains latitude and longitude of user's last known location */
    USER_LOCATION: 'userLocation',

    /** Contains metadata (partner, login, validation date) for all of the user's logins */
    LOGIN_LIST: 'loginList',

    /** Information about the current session (authToken, accountID, email, loading, error) */
    SESSION: 'session',
    STASHED_SESSION: 'stashedSession',
    BETAS: 'betas',

    /** NVP keys
    /** Contains the user preference for the LHN priority mode */
    NVP_PRIORITY_MODE: 'nvp_priorityMode',

    /** Contains the users's block expiration (if they have one) */
    NVP_BLOCKED_FROM_CONCIERGE: 'private_blockedFromConcierge',

    /** A unique identifier that each user has that's used to send notifications */
    NVP_PRIVATE_PUSH_NOTIFICATION_ID: 'private_pushNotificationID',

    /** The NVP with the last payment method used per policy */
    NVP_LAST_PAYMENT_METHOD: 'nvp_lastPaymentMethod',

    /** This NVP holds to most recent waypoints that a person has used when creating a distance request */
    NVP_RECENT_WAYPOINTS: 'expensify_recentWaypoints',

    /** This NVP will be `true` if the user has ever dismissed the engagement modal on either OldDot or NewDot. If it becomes true it should stay true forever. */
    NVP_HAS_DISMISSED_IDLE_PANEL: 'hasDismissedIdlePanel',

    /** This NVP contains the choice that the user made on the engagement modal */
    NVP_INTRO_SELECTED: 'introSelected',

    /** The NVP with the last distance rate used per policy */
    NVP_LAST_SELECTED_DISTANCE_RATES: 'lastSelectedDistanceRates',

    /** The NVP with the last action taken (for the Quick Action Button) */
    NVP_QUICK_ACTION_GLOBAL_CREATE: 'nvp_quickActionGlobalCreate',

    /** Does this user have push notifications enabled for this device? */
    PUSH_NOTIFICATIONS_ENABLED: 'pushNotificationsEnabled',

    /** Plaid data (access tokens, bank accounts ...) */
    PLAID_DATA: 'plaidData',

    /** If we disabled Plaid because of too many attempts */
    IS_PLAID_DISABLED: 'isPlaidDisabled',

    /** Token needed to initialize Plaid link */
    PLAID_LINK_TOKEN: 'plaidLinkToken',

    /** Capture Plaid event  */
    PLAID_CURRENT_EVENT: 'plaidCurrentEvent',

    /** Token needed to initialize Onfido */
    ONFIDO_TOKEN: 'onfidoToken',
    ONFIDO_APPLICANT_ID: 'onfidoApplicantID',

    /** Indicates which locale should be used */
    NVP_PREFERRED_LOCALE: 'preferredLocale',

    /** User's Expensify Wallet */
    USER_WALLET: 'userWallet',

    /** Object containing Onfido SDK Token + applicantID */
    WALLET_ONFIDO: 'walletOnfido',

    /** Stores information about additional details form entry */
    WALLET_ADDITIONAL_DETAILS: 'walletAdditionalDetails',

    /** Object containing Wallet terms step state */
    WALLET_TERMS: 'walletTerms',

    /** The user's bank accounts */
    BANK_ACCOUNT_LIST: 'bankAccountList',

    /** The user's payment and P2P cards */
    FUND_LIST: 'fundList',

    /** The user's cash card and imported cards (including the Expensify Card) */
    CARD_LIST: 'cardList',

    /** Whether the user has tried focus mode yet */
    NVP_TRY_FOCUS_MODE: 'tryFocusMode',

    /** Whether the user has been shown the hold educational interstitial yet */
    NVP_HOLD_USE_EXPLAINED: 'holdUseExplained',

    /** Boolean flag used to display the focus mode notification */
    FOCUS_MODE_NOTIFICATION: 'focusModeNotification',

    /** Stores information about the user's saved statements */
    WALLET_STATEMENT: 'walletStatement',

    /** Stores information about the active personal bank account being set up */
    PERSONAL_BANK_ACCOUNT: 'personalBankAccount',

    /** Stores information about the active reimbursement account being set up */
    REIMBURSEMENT_ACCOUNT: 'reimbursementAccount',

    /** Store preferred skintone for emoji */
    PREFERRED_EMOJI_SKIN_TONE: 'preferredEmojiSkinTone',

    /** Store frequently used emojis for this user */
    FREQUENTLY_USED_EMOJIS: 'frequentlyUsedEmojis',

    /** Stores Workspace ID that will be tied to reimbursement account during setup */
    REIMBURSEMENT_ACCOUNT_WORKSPACE_ID: 'reimbursementAccountWorkspaceID',

    /** Set when we are loading payment methods */
    IS_LOADING_PAYMENT_METHODS: 'isLoadingPaymentMethods',

    /** Is report data loading? */
    IS_LOADING_REPORT_DATA: 'isLoadingReportData',

    /** Is report data loading? */
    IS_LOADING_APP: 'isLoadingApp',

    /** Is the user in the process of switching to OldDot? */
    IS_SWITCHING_TO_OLD_DOT: 'isSwitchingToOldDot',

    /** Is the test tools modal open? */
    IS_TEST_TOOLS_MODAL_OPEN: 'isTestToolsModalOpen',

    /** Is app in profiling mode */
    APP_PROFILING_IN_PROGRESS: 'isProfilingInProgress',

    /** Stores information about active wallet transfer amount, selectedAccountID, status, etc */
    WALLET_TRANSFER: 'walletTransfer',

    /** The policyID of the last workspace whose settings were accessed by the user */
    LAST_ACCESSED_WORKSPACE_POLICY_ID: 'lastAccessedWorkspacePolicyID',

    /** Whether we should show the compose input or not */
    SHOULD_SHOW_COMPOSE_INPUT: 'shouldShowComposeInput',

    /** Is app in beta version */
    IS_BETA: 'isBeta',

    /** Whether we're checking if the room is public or not */
    IS_CHECKING_PUBLIC_ROOM: 'isCheckingPublicRoom',

    /** A map of the user's security group IDs they belong to in specific domains */
    MY_DOMAIN_SECURITY_GROUPS: 'myDomainSecurityGroups',

    /** Report ID of the last report the user viewed as anonymous user */
    LAST_OPENED_PUBLIC_ROOM_ID: 'lastOpenedPublicRoomID',

    // The theme setting set by the user in preferences.
    // This can be either "light", "dark" or "system"
    PREFERRED_THEME: 'preferredTheme',

    // Information about the onyx updates IDs that were received from the server
    ONYX_UPDATES_FROM_SERVER: 'onyxUpdatesFromServer',

    // The last update ID that was applied to the client
    ONYX_UPDATES_LAST_UPDATE_ID_APPLIED_TO_CLIENT: 'OnyxUpdatesLastUpdateIDAppliedToClient',

    // The access token to be used with the Mapbox library
    MAPBOX_ACCESS_TOKEN: 'mapboxAccessToken',

    // Max area supported for HTML <canvas> element
    MAX_CANVAS_AREA: 'maxCanvasArea',

    // Max height supported for HTML <canvas> element
    MAX_CANVAS_HEIGHT: 'maxCanvasHeight',

    // Max width supported for HTML <canvas> element
    MAX_CANVAS_WIDTH: 'maxCanvasWidth',

    // Stores last visited path
    LAST_VISITED_PATH: 'lastVisitedPath',

    // Stores the recently used report fields
    RECENTLY_USED_REPORT_FIELDS: 'recentlyUsedReportFields',

    /** Indicates whether an forced upgrade is required */
    UPDATE_REQUIRED: 'updateRequired',

    /** Stores the logs of the app for debugging purposes */
    LOGS: 'logs',

    /** Indicates whether we should store logs or not */
    SHOULD_STORE_LOGS: 'shouldStoreLogs',

    // Paths of PDF file that has been cached during one session
    CACHED_PDF_PATHS: 'cachedPDFPaths',

    /** Collection Keys */
    COLLECTION: {
        DOWNLOAD: 'download_',
        POLICY: 'policy_',
        POLICY_MEMBERS: 'policyMembers_',
        POLICY_DRAFTS: 'policyDrafts_',
        POLICY_MEMBERS_DRAFTS: 'policyMembersDrafts_',
        POLICY_JOIN_MEMBER: 'policyJoinMember_',
        POLICY_CATEGORIES: 'policyCategories_',
        POLICY_RECENTLY_USED_CATEGORIES: 'policyRecentlyUsedCategories_',
        POLICY_TAGS: 'policyTags_',
        POLICY_RECENTLY_USED_TAGS: 'policyRecentlyUsedTags_',
        POLICY_REPORT_FIELDS: 'policyReportFields_',
        WORKSPACE_INVITE_MEMBERS_DRAFT: 'workspaceInviteMembersDraft_',
        WORKSPACE_INVITE_MESSAGE_DRAFT: 'workspaceInviteMessageDraft_',
        REPORT: 'report_',
        // REPORT_METADATA is a perf optimization used to hold loading states (isLoadingInitialReportActions, isLoadingOlderReportActions, isLoadingNewerReportActions).
        // A lot of components are connected to the Report entity and do not care about the actions. Setting the loading state
        // directly on the report caused a lot of unnecessary re-renders
        REPORT_METADATA: 'reportMetadata_',
        REPORT_ACTIONS: 'reportActions_',
        REPORT_ACTIONS_DRAFTS: 'reportActionsDrafts_',
        REPORT_ACTIONS_REACTIONS: 'reportActionsReactions_',
        REPORT_DRAFT_COMMENT: 'reportDraftComment_',
        REPORT_DRAFT_COMMENT_NUMBER_OF_LINES: 'reportDraftCommentNumberOfLines_',
        REPORT_IS_COMPOSER_FULL_SIZE: 'reportIsComposerFullSize_',
        REPORT_USER_IS_TYPING: 'reportUserIsTyping_',
        REPORT_USER_IS_LEAVING_ROOM: 'reportUserIsLeavingRoom_',
        SECURITY_GROUP: 'securityGroup_',
        TRANSACTION: 'transactions_',
        TRANSACTION_VIOLATIONS: 'transactionViolations_',

        // Holds temporary transactions used during the creation and edit flow
        TRANSACTION_DRAFT: 'transactionsDraft_',
        SPLIT_TRANSACTION_DRAFT: 'splitTransactionDraft_',
        PRIVATE_NOTES_DRAFT: 'privateNotesDraft_',
        NEXT_STEP: 'reportNextStep_',

        // Manual request tab selector
        SELECTED_TAB: 'selectedTab_',

        /** This is deprecated, but needed for a migration, so we still need to include it here so that it will be initialized in Onyx.init */
        DEPRECATED_POLICY_MEMBER_LIST: 'policyMemberList_',
    },

    /** List of Form ids */
    FORMS: {
        ADD_DEBIT_CARD_FORM: 'addDebitCardForm',
        ADD_DEBIT_CARD_FORM_DRAFT: 'addDebitCardFormDraft',
        WORKSPACE_SETTINGS_FORM: 'workspaceSettingsForm',
<<<<<<< HEAD
        WORKSPACE_CATEGORY_CREATE_FORM: 'workspaceCategoryCreate',
        WORKSPACE_CATEGORY_CREATE_FORM_DRAFT: 'workspaceCategoryCreateDraft',
        WORKSPACE_TAG_CREATE_FORM: 'workspaceTagCreate',
        WORKSPACE_TAG_CREATE_FORM_DRAFT: 'workspaceTagCreateDraft',
=======
        WORKSPACE_CATEGORY_FORM: 'workspaceCategoryForm',
        WORKSPACE_CATEGORY_FORM_DRAFT: 'workspaceCategoryFormDraft',
        WORKSPACE_TAG_FORM: 'workspaceTagForm',
        WORKSPACE_TAG_FORM_DRAFT: 'workspaceTagFormDraft',
>>>>>>> 71e3aa4e
        WORKSPACE_SETTINGS_FORM_DRAFT: 'workspaceSettingsFormDraft',
        WORKSPACE_DESCRIPTION_FORM: 'workspaceDescriptionForm',
        WORKSPACE_DESCRIPTION_FORM_DRAFT: 'workspaceDescriptionFormDraft',
        WORKSPACE_RATE_AND_UNIT_FORM: 'workspaceRateAndUnitForm',
        WORKSPACE_RATE_AND_UNIT_FORM_DRAFT: 'workspaceRateAndUnitFormDraft',
        CLOSE_ACCOUNT_FORM: 'closeAccount',
        CLOSE_ACCOUNT_FORM_DRAFT: 'closeAccountDraft',
        PROFILE_SETTINGS_FORM: 'profileSettingsForm',
        PROFILE_SETTINGS_FORM_DRAFT: 'profileSettingsFormDraft',
        DISPLAY_NAME_FORM: 'displayNameForm',
        DISPLAY_NAME_FORM_DRAFT: 'displayNameFormDraft',
        ROOM_NAME_FORM: 'roomNameForm',
        ROOM_NAME_FORM_DRAFT: 'roomNameFormDraft',
        REPORT_DESCRIPTION_FORM: 'reportDescriptionForm',
        REPORT_DESCRIPTION_FORM_DRAFT: 'reportDescriptionFormDraft',
        LEGAL_NAME_FORM: 'legalNameForm',
        LEGAL_NAME_FORM_DRAFT: 'legalNameFormDraft',
        WORKSPACE_INVITE_MESSAGE_FORM: 'workspaceInviteMessageForm',
        WORKSPACE_INVITE_MESSAGE_FORM_DRAFT: 'workspaceInviteMessageFormDraft',
        DATE_OF_BIRTH_FORM: 'dateOfBirthForm',
        DATE_OF_BIRTH_FORM_DRAFT: 'dateOfBirthFormDraft',
        HOME_ADDRESS_FORM: 'homeAddressForm',
        HOME_ADDRESS_FORM_DRAFT: 'homeAddressFormDraft',
        NEW_ROOM_FORM: 'newRoomForm',
        NEW_ROOM_FORM_DRAFT: 'newRoomFormDraft',
        ROOM_SETTINGS_FORM: 'roomSettingsForm',
        ROOM_SETTINGS_FORM_DRAFT: 'roomSettingsFormDraft',
        NEW_TASK_FORM: 'newTaskForm',
        NEW_TASK_FORM_DRAFT: 'newTaskFormDraft',
        EDIT_TASK_FORM: 'editTaskForm',
        EDIT_TASK_FORM_DRAFT: 'editTaskFormDraft',
        MONEY_REQUEST_DESCRIPTION_FORM: 'moneyRequestDescriptionForm',
        MONEY_REQUEST_DESCRIPTION_FORM_DRAFT: 'moneyRequestDescriptionFormDraft',
        MONEY_REQUEST_MERCHANT_FORM: 'moneyRequestMerchantForm',
        MONEY_REQUEST_MERCHANT_FORM_DRAFT: 'moneyRequestMerchantFormDraft',
        MONEY_REQUEST_AMOUNT_FORM: 'moneyRequestAmountForm',
        MONEY_REQUEST_AMOUNT_FORM_DRAFT: 'moneyRequestAmountFormDraft',
        MONEY_REQUEST_DATE_FORM: 'moneyRequestCreatedForm',
        MONEY_REQUEST_DATE_FORM_DRAFT: 'moneyRequestCreatedFormDraft',
        MONEY_REQUEST_HOLD_FORM: 'moneyHoldReasonForm',
        MONEY_REQUEST_HOLD_FORM_DRAFT: 'moneyHoldReasonFormDraft',
        NEW_CONTACT_METHOD_FORM: 'newContactMethodForm',
        NEW_CONTACT_METHOD_FORM_DRAFT: 'newContactMethodFormDraft',
        WAYPOINT_FORM: 'waypointForm',
        WAYPOINT_FORM_DRAFT: 'waypointFormDraft',
        SETTINGS_STATUS_SET_FORM: 'settingsStatusSetForm',
        SETTINGS_STATUS_SET_FORM_DRAFT: 'settingsStatusSetFormDraft',
        SETTINGS_STATUS_SET_CLEAR_AFTER_FORM: 'settingsStatusSetClearAfterForm',
        SETTINGS_STATUS_SET_CLEAR_AFTER_FORM_DRAFT: 'settingsStatusSetClearAfterFormDraft',
        SETTINGS_STATUS_CLEAR_DATE_FORM: 'settingsStatusClearDateForm',
        SETTINGS_STATUS_CLEAR_DATE_FORM_DRAFT: 'settingsStatusClearDateFormDraft',
        PRIVATE_NOTES_FORM: 'privateNotesForm',
        PRIVATE_NOTES_FORM_DRAFT: 'privateNotesFormDraft',
        I_KNOW_A_TEACHER_FORM: 'iKnowTeacherForm',
        I_KNOW_A_TEACHER_FORM_DRAFT: 'iKnowTeacherFormDraft',
        INTRO_SCHOOL_PRINCIPAL_FORM: 'introSchoolPrincipalForm',
        INTRO_SCHOOL_PRINCIPAL_FORM_DRAFT: 'introSchoolPrincipalFormDraft',
        REPORT_PHYSICAL_CARD_FORM: 'requestPhysicalCardForm',
        REPORT_PHYSICAL_CARD_FORM_DRAFT: 'requestPhysicalCardFormDraft',
        REPORT_VIRTUAL_CARD_FRAUD: 'reportVirtualCardFraudForm',
        REPORT_VIRTUAL_CARD_FRAUD_DRAFT: 'reportVirtualCardFraudFormDraft',
        GET_PHYSICAL_CARD_FORM: 'getPhysicalCardForm',
        GET_PHYSICAL_CARD_FORM_DRAFT: 'getPhysicalCardFormDraft',
        REPORT_FIELD_EDIT_FORM: 'reportFieldEditForm',
        REPORT_FIELD_EDIT_FORM_DRAFT: 'reportFieldEditFormDraft',
        REIMBURSEMENT_ACCOUNT_FORM: 'reimbursementAccount',
        REIMBURSEMENT_ACCOUNT_FORM_DRAFT: 'reimbursementAccountDraft',
        PERSONAL_BANK_ACCOUNT: 'personalBankAccountForm',
        PERSONAL_BANK_ACCOUNT_DRAFT: 'personalBankAccountFormDraft',
        EXIT_SURVEY_REASON_FORM: 'exitSurveyReasonForm',
        EXIT_SURVEY_REASON_FORM_DRAFT: 'exitSurveyReasonFormDraft',
        EXIT_SURVEY_RESPONSE_FORM: 'exitSurveyResponseForm',
        EXIT_SURVEY_RESPONSE_FORM_DRAFT: 'exitSurveyResponseFormDraft',
        WALLET_ADDITIONAL_DETAILS: 'walletAdditionalDetails',
        WALLET_ADDITIONAL_DETAILS_DRAFT: 'walletAdditionalDetailsDraft',
        POLICY_TAG_NAME_FORM: 'policyTagNameForm',
        POLICY_TAG_NAME_FORM_DRAFT: 'policyTagNameFormDraft',
        WORKSPACE_NEW_TAX_FORM: 'workspaceNewTaxForm',
        WORKSPACE_NEW_TAX_FORM_DRAFT: 'workspaceNewTaxFormDraft',
    },
} as const;

type AllOnyxKeys = DeepValueOf<typeof ONYXKEYS>;

type OnyxFormValuesMapping = {
    [ONYXKEYS.FORMS.ADD_DEBIT_CARD_FORM]: FormTypes.AddDebitCardForm;
    [ONYXKEYS.FORMS.WORKSPACE_SETTINGS_FORM]: FormTypes.WorkspaceSettingsForm;
    [ONYXKEYS.FORMS.WORKSPACE_CATEGORY_FORM]: FormTypes.WorkspaceCategoryForm;
    [ONYXKEYS.FORMS.WORKSPACE_TAG_FORM]: FormTypes.WorkspaceTagForm;
    [ONYXKEYS.FORMS.WORKSPACE_RATE_AND_UNIT_FORM]: FormTypes.WorkspaceRateAndUnitForm;
    [ONYXKEYS.FORMS.WORKSPACE_TAX_CUSTOM_NAME]: FormTypes.WorkspaceTaxCustomName;
    [ONYXKEYS.FORMS.CLOSE_ACCOUNT_FORM]: FormTypes.CloseAccountForm;
    [ONYXKEYS.FORMS.PROFILE_SETTINGS_FORM]: FormTypes.ProfileSettingsForm;
    [ONYXKEYS.FORMS.DISPLAY_NAME_FORM]: FormTypes.DisplayNameForm;
    [ONYXKEYS.FORMS.ROOM_NAME_FORM]: FormTypes.RoomNameForm;
    [ONYXKEYS.FORMS.REPORT_DESCRIPTION_FORM]: FormTypes.ReportDescriptionForm;
    [ONYXKEYS.FORMS.LEGAL_NAME_FORM]: FormTypes.LegalNameForm;
    [ONYXKEYS.FORMS.WORKSPACE_INVITE_MESSAGE_FORM]: FormTypes.WorkspaceInviteMessageForm;
    [ONYXKEYS.FORMS.DATE_OF_BIRTH_FORM]: FormTypes.DateOfBirthForm;
    [ONYXKEYS.FORMS.HOME_ADDRESS_FORM]: FormTypes.HomeAddressForm;
    [ONYXKEYS.FORMS.NEW_ROOM_FORM]: FormTypes.NewRoomForm;
    [ONYXKEYS.FORMS.ROOM_SETTINGS_FORM]: FormTypes.RoomSettingsForm;
    [ONYXKEYS.FORMS.NEW_TASK_FORM]: FormTypes.NewTaskForm;
    [ONYXKEYS.FORMS.EDIT_TASK_FORM]: FormTypes.EditTaskForm;
    [ONYXKEYS.FORMS.EXIT_SURVEY_REASON_FORM]: FormTypes.ExitSurveyReasonForm;
    [ONYXKEYS.FORMS.EXIT_SURVEY_RESPONSE_FORM]: FormTypes.ExitSurveyResponseForm;
    [ONYXKEYS.FORMS.MONEY_REQUEST_DESCRIPTION_FORM]: FormTypes.MoneyRequestDescriptionForm;
    [ONYXKEYS.FORMS.MONEY_REQUEST_MERCHANT_FORM]: FormTypes.MoneyRequestMerchantForm;
    [ONYXKEYS.FORMS.MONEY_REQUEST_AMOUNT_FORM]: FormTypes.MoneyRequestAmountForm;
    [ONYXKEYS.FORMS.MONEY_REQUEST_DATE_FORM]: FormTypes.MoneyRequestDateForm;
    [ONYXKEYS.FORMS.MONEY_REQUEST_HOLD_FORM]: FormTypes.MoneyRequestHoldReasonForm;
    [ONYXKEYS.FORMS.NEW_CONTACT_METHOD_FORM]: FormTypes.NewContactMethodForm;
    [ONYXKEYS.FORMS.WAYPOINT_FORM]: FormTypes.WaypointForm;
    [ONYXKEYS.FORMS.SETTINGS_STATUS_SET_FORM]: FormTypes.SettingsStatusSetForm;
    [ONYXKEYS.FORMS.SETTINGS_STATUS_CLEAR_DATE_FORM]: FormTypes.SettingsStatusClearDateForm;
    [ONYXKEYS.FORMS.SETTINGS_STATUS_SET_CLEAR_AFTER_FORM]: FormTypes.SettingsStatusSetClearAfterForm;
    [ONYXKEYS.FORMS.PRIVATE_NOTES_FORM]: FormTypes.PrivateNotesForm;
    [ONYXKEYS.FORMS.I_KNOW_A_TEACHER_FORM]: FormTypes.IKnowTeacherForm;
    [ONYXKEYS.FORMS.INTRO_SCHOOL_PRINCIPAL_FORM]: FormTypes.IntroSchoolPrincipalForm;
    [ONYXKEYS.FORMS.REPORT_VIRTUAL_CARD_FRAUD]: FormTypes.ReportVirtualCardFraudForm;
    [ONYXKEYS.FORMS.REPORT_PHYSICAL_CARD_FORM]: FormTypes.ReportPhysicalCardForm;
    [ONYXKEYS.FORMS.GET_PHYSICAL_CARD_FORM]: FormTypes.GetPhysicalCardForm;
    [ONYXKEYS.FORMS.REPORT_FIELD_EDIT_FORM]: FormTypes.ReportFieldEditForm;
    [ONYXKEYS.FORMS.REIMBURSEMENT_ACCOUNT_FORM]: FormTypes.ReimbursementAccountForm;
    [ONYXKEYS.FORMS.PERSONAL_BANK_ACCOUNT]: FormTypes.PersonalBankAccountForm;
    [ONYXKEYS.FORMS.WORKSPACE_DESCRIPTION_FORM]: FormTypes.WorkspaceDescriptionForm;
    [ONYXKEYS.FORMS.WALLET_ADDITIONAL_DETAILS]: FormTypes.AdditionalDetailStepForm;
    [ONYXKEYS.FORMS.POLICY_TAG_NAME_FORM]: FormTypes.PolicyTagNameForm;
    [ONYXKEYS.FORMS.WORKSPACE_NEW_TAX_FORM]: FormTypes.WorkspaceNewTaxForm;
    [ONYXKEYS.FORMS.POLICY_CREATE_DISTANCE_RATE_FORM]: FormTypes.PolicyCreateDistanceRateForm;
};

type OnyxFormDraftValuesMapping = {
    [K in keyof OnyxFormValuesMapping as `${K}Draft`]: OnyxFormValuesMapping[K];
};

type OnyxCollectionValuesMapping = {
    [ONYXKEYS.COLLECTION.DOWNLOAD]: OnyxTypes.Download;
    [ONYXKEYS.COLLECTION.POLICY]: OnyxTypes.Policy;
    [ONYXKEYS.COLLECTION.POLICY_DRAFTS]: OnyxTypes.Policy;
    [ONYXKEYS.COLLECTION.POLICY_CATEGORIES]: OnyxTypes.PolicyCategories;
    [ONYXKEYS.COLLECTION.POLICY_TAGS]: OnyxTypes.PolicyTagList;
    [ONYXKEYS.COLLECTION.POLICY_MEMBERS]: OnyxTypes.PolicyMembers;
    [ONYXKEYS.COLLECTION.POLICY_MEMBERS_DRAFTS]: OnyxTypes.PolicyMember;
    [ONYXKEYS.COLLECTION.POLICY_RECENTLY_USED_CATEGORIES]: OnyxTypes.RecentlyUsedCategories;
    [ONYXKEYS.COLLECTION.POLICY_REPORT_FIELDS]: OnyxTypes.PolicyReportFields;
    [ONYXKEYS.COLLECTION.DEPRECATED_POLICY_MEMBER_LIST]: OnyxTypes.PolicyMembers;
    [ONYXKEYS.COLLECTION.WORKSPACE_INVITE_MEMBERS_DRAFT]: OnyxTypes.InvitedEmailsToAccountIDs;
    [ONYXKEYS.COLLECTION.WORKSPACE_INVITE_MESSAGE_DRAFT]: string;
    [ONYXKEYS.COLLECTION.REPORT]: OnyxTypes.Report;
    [ONYXKEYS.COLLECTION.REPORT_METADATA]: OnyxTypes.ReportMetadata;
    [ONYXKEYS.COLLECTION.REPORT_ACTIONS]: OnyxTypes.ReportActions;
    [ONYXKEYS.COLLECTION.REPORT_ACTIONS_DRAFTS]: OnyxTypes.ReportActionsDrafts;
    [ONYXKEYS.COLLECTION.REPORT_ACTIONS_REACTIONS]: OnyxTypes.ReportActionReactions;
    [ONYXKEYS.COLLECTION.REPORT_DRAFT_COMMENT]: string;
    [ONYXKEYS.COLLECTION.REPORT_DRAFT_COMMENT_NUMBER_OF_LINES]: number;
    [ONYXKEYS.COLLECTION.REPORT_IS_COMPOSER_FULL_SIZE]: boolean;
    [ONYXKEYS.COLLECTION.REPORT_USER_IS_TYPING]: OnyxTypes.ReportUserIsTyping;
    [ONYXKEYS.COLLECTION.REPORT_USER_IS_LEAVING_ROOM]: boolean;
    [ONYXKEYS.COLLECTION.SECURITY_GROUP]: OnyxTypes.SecurityGroup;
    [ONYXKEYS.COLLECTION.TRANSACTION]: OnyxTypes.Transaction;
    [ONYXKEYS.COLLECTION.TRANSACTION_DRAFT]: OnyxTypes.Transaction;
    [ONYXKEYS.COLLECTION.TRANSACTION_VIOLATIONS]: OnyxTypes.TransactionViolations;
    [ONYXKEYS.COLLECTION.SPLIT_TRANSACTION_DRAFT]: OnyxTypes.Transaction;
    [ONYXKEYS.COLLECTION.POLICY_RECENTLY_USED_TAGS]: OnyxTypes.RecentlyUsedTags;
    [ONYXKEYS.COLLECTION.SELECTED_TAB]: string;
    [ONYXKEYS.COLLECTION.PRIVATE_NOTES_DRAFT]: string;
    [ONYXKEYS.COLLECTION.NEXT_STEP]: OnyxTypes.ReportNextStep;
    [ONYXKEYS.COLLECTION.POLICY_JOIN_MEMBER]: OnyxTypes.PolicyJoinMember;
};

type OnyxValuesMapping = {
    [ONYXKEYS.ACCOUNT]: OnyxTypes.Account;
    [ONYXKEYS.ACCOUNT_MANAGER_REPORT_ID]: string;
    [ONYXKEYS.NVP_IS_FIRST_TIME_NEW_EXPENSIFY_USER]: boolean;
    [ONYXKEYS.ACTIVE_CLIENTS]: string[];
    [ONYXKEYS.DEVICE_ID]: string;
    [ONYXKEYS.IS_SIDEBAR_LOADED]: boolean;
    [ONYXKEYS.PERSISTED_REQUESTS]: OnyxTypes.Request[];
    [ONYXKEYS.CURRENT_DATE]: string;
    [ONYXKEYS.CREDENTIALS]: OnyxTypes.Credentials;
    [ONYXKEYS.STASHED_CREDENTIALS]: OnyxTypes.Credentials;
    [ONYXKEYS.IOU]: OnyxTypes.IOU;
    [ONYXKEYS.MODAL]: OnyxTypes.Modal;
    [ONYXKEYS.NETWORK]: OnyxTypes.Network;
    [ONYXKEYS.CUSTOM_STATUS_DRAFT]: OnyxTypes.CustomStatusDraft;
    [ONYXKEYS.INPUT_FOCUSED]: boolean;
    [ONYXKEYS.PERSONAL_DETAILS_LIST]: OnyxTypes.PersonalDetailsList;
    [ONYXKEYS.PRIVATE_PERSONAL_DETAILS]: OnyxTypes.PrivatePersonalDetails;
    [ONYXKEYS.TASK]: OnyxTypes.Task;
    [ONYXKEYS.WORKSPACE_RATE_AND_UNIT]: OnyxTypes.WorkspaceRateAndUnit;
    [ONYXKEYS.CURRENCY_LIST]: OnyxTypes.CurrencyList;
    [ONYXKEYS.UPDATE_AVAILABLE]: boolean;
    [ONYXKEYS.SCREEN_SHARE_REQUEST]: OnyxTypes.ScreenShareRequest;
    [ONYXKEYS.COUNTRY_CODE]: number;
    [ONYXKEYS.COUNTRY]: string;
    [ONYXKEYS.USER]: OnyxTypes.User;
    [ONYXKEYS.USER_LOCATION]: OnyxTypes.UserLocation;
    [ONYXKEYS.LOGIN_LIST]: OnyxTypes.LoginList;
    [ONYXKEYS.SESSION]: OnyxTypes.Session;
    [ONYXKEYS.STASHED_SESSION]: OnyxTypes.Session;
    [ONYXKEYS.BETAS]: OnyxTypes.Beta[];
    [ONYXKEYS.NVP_PRIORITY_MODE]: ValueOf<typeof CONST.PRIORITY_MODE>;
    [ONYXKEYS.NVP_BLOCKED_FROM_CONCIERGE]: OnyxTypes.BlockedFromConcierge;
    [ONYXKEYS.NVP_PRIVATE_PUSH_NOTIFICATION_ID]: string;
    [ONYXKEYS.NVP_TRY_FOCUS_MODE]: boolean;
    [ONYXKEYS.NVP_HOLD_USE_EXPLAINED]: boolean;
    [ONYXKEYS.FOCUS_MODE_NOTIFICATION]: boolean;
    [ONYXKEYS.NVP_LAST_PAYMENT_METHOD]: OnyxTypes.LastPaymentMethod;
    [ONYXKEYS.NVP_RECENT_WAYPOINTS]: OnyxTypes.RecentWaypoint[];
    [ONYXKEYS.NVP_HAS_DISMISSED_IDLE_PANEL]: boolean;
    [ONYXKEYS.NVP_INTRO_SELECTED]: OnyxTypes.IntroSelected;
    [ONYXKEYS.NVP_LAST_SELECTED_DISTANCE_RATES]: OnyxTypes.LastSelectedDistanceRates;
    [ONYXKEYS.PUSH_NOTIFICATIONS_ENABLED]: boolean;
    [ONYXKEYS.PLAID_DATA]: OnyxTypes.PlaidData;
    [ONYXKEYS.IS_PLAID_DISABLED]: boolean;
    [ONYXKEYS.PLAID_LINK_TOKEN]: string;
    [ONYXKEYS.ONFIDO_TOKEN]: string;
    [ONYXKEYS.ONFIDO_APPLICANT_ID]: string;
    [ONYXKEYS.NVP_PREFERRED_LOCALE]: OnyxTypes.Locale;
    [ONYXKEYS.USER_WALLET]: OnyxTypes.UserWallet;
    [ONYXKEYS.WALLET_ONFIDO]: OnyxTypes.WalletOnfido;
    [ONYXKEYS.WALLET_ADDITIONAL_DETAILS]: OnyxTypes.WalletAdditionalDetails;
    [ONYXKEYS.WALLET_TERMS]: OnyxTypes.WalletTerms;
    [ONYXKEYS.BANK_ACCOUNT_LIST]: OnyxTypes.BankAccountList;
    [ONYXKEYS.FUND_LIST]: OnyxTypes.FundList;
    [ONYXKEYS.CARD_LIST]: OnyxTypes.CardList;
    [ONYXKEYS.WALLET_STATEMENT]: OnyxTypes.WalletStatement;
    [ONYXKEYS.PERSONAL_BANK_ACCOUNT]: OnyxTypes.PersonalBankAccount;
    [ONYXKEYS.REIMBURSEMENT_ACCOUNT]: OnyxTypes.ReimbursementAccount;
    [ONYXKEYS.PREFERRED_EMOJI_SKIN_TONE]: string | number;
    [ONYXKEYS.FREQUENTLY_USED_EMOJIS]: OnyxTypes.FrequentlyUsedEmoji[];
    [ONYXKEYS.REIMBURSEMENT_ACCOUNT_WORKSPACE_ID]: string;
    [ONYXKEYS.IS_LOADING_PAYMENT_METHODS]: boolean;
    [ONYXKEYS.IS_LOADING_REPORT_DATA]: boolean;
    [ONYXKEYS.IS_TEST_TOOLS_MODAL_OPEN]: boolean;
    [ONYXKEYS.APP_PROFILING_IN_PROGRESS]: boolean;
    [ONYXKEYS.IS_LOADING_APP]: boolean;
    [ONYXKEYS.IS_SWITCHING_TO_OLD_DOT]: boolean;
    [ONYXKEYS.WALLET_TRANSFER]: OnyxTypes.WalletTransfer;
    [ONYXKEYS.LAST_ACCESSED_WORKSPACE_POLICY_ID]: string;
    [ONYXKEYS.SHOULD_SHOW_COMPOSE_INPUT]: boolean;
    [ONYXKEYS.IS_BETA]: boolean;
    [ONYXKEYS.IS_CHECKING_PUBLIC_ROOM]: boolean;
    [ONYXKEYS.MY_DOMAIN_SECURITY_GROUPS]: Record<string, string>;
    [ONYXKEYS.LAST_OPENED_PUBLIC_ROOM_ID]: string;
    [ONYXKEYS.PREFERRED_THEME]: ValueOf<typeof CONST.THEME>;
    [ONYXKEYS.MAPBOX_ACCESS_TOKEN]: OnyxTypes.MapboxAccessToken;
    [ONYXKEYS.ONYX_UPDATES_FROM_SERVER]: OnyxTypes.OnyxUpdatesFromServer;
    [ONYXKEYS.ONYX_UPDATES_LAST_UPDATE_ID_APPLIED_TO_CLIENT]: number;
    [ONYXKEYS.MAX_CANVAS_AREA]: number;
    [ONYXKEYS.MAX_CANVAS_HEIGHT]: number;
    [ONYXKEYS.MAX_CANVAS_WIDTH]: number;
    [ONYXKEYS.IS_SEARCHING_FOR_REPORTS]: boolean;
    [ONYXKEYS.LAST_VISITED_PATH]: string | undefined;
    [ONYXKEYS.RECENTLY_USED_REPORT_FIELDS]: OnyxTypes.RecentlyUsedReportFields;
    [ONYXKEYS.UPDATE_REQUIRED]: boolean;
    [ONYXKEYS.PLAID_CURRENT_EVENT]: string;
    [ONYXKEYS.LOGS]: Record<number, OnyxTypes.Log>;
    [ONYXKEYS.SHOULD_STORE_LOGS]: boolean;
    [ONYXKEYS.CACHED_PDF_PATHS]: Record<string, string>;
    [ONYXKEYS.NVP_QUICK_ACTION_GLOBAL_CREATE]: OnyxTypes.QuickAction;
};

type OnyxValues = OnyxValuesMapping & OnyxCollectionValuesMapping & OnyxFormValuesMapping & OnyxFormDraftValuesMapping;

type OnyxCollectionKey = keyof OnyxCollectionValuesMapping;
type OnyxFormKey = keyof OnyxFormValuesMapping;
type OnyxFormDraftKey = keyof OnyxFormDraftValuesMapping;
type OnyxValueKey = keyof OnyxValuesMapping;

type OnyxKey = OnyxValueKey | OnyxCollectionKey | OnyxFormKey | OnyxFormDraftKey;
type OnyxValue<TOnyxKey extends OnyxKey> = TOnyxKey extends keyof OnyxCollectionValuesMapping ? OnyxCollection<OnyxValues[TOnyxKey]> : OnyxEntry<OnyxValues[TOnyxKey]>;

type MissingOnyxKeysError = `Error: Types don't match, OnyxKey type is missing: ${Exclude<AllOnyxKeys, OnyxKey>}`;
/** If this type errors, it means that the `OnyxKey` type is missing some keys. */
// eslint-disable-next-line @typescript-eslint/no-unused-vars
type AssertOnyxKeys = AssertTypesEqual<AllOnyxKeys, OnyxKey, MissingOnyxKeysError>;

export default ONYXKEYS;
export type {OnyxValues, OnyxKey, OnyxCollectionKey, OnyxValue, OnyxValueKey, OnyxFormKey, OnyxFormValuesMapping, OnyxFormDraftKey, OnyxCollectionValuesMapping};<|MERGE_RESOLUTION|>--- conflicted
+++ resolved
@@ -333,17 +333,10 @@
         ADD_DEBIT_CARD_FORM: 'addDebitCardForm',
         ADD_DEBIT_CARD_FORM_DRAFT: 'addDebitCardFormDraft',
         WORKSPACE_SETTINGS_FORM: 'workspaceSettingsForm',
-<<<<<<< HEAD
-        WORKSPACE_CATEGORY_CREATE_FORM: 'workspaceCategoryCreate',
-        WORKSPACE_CATEGORY_CREATE_FORM_DRAFT: 'workspaceCategoryCreateDraft',
-        WORKSPACE_TAG_CREATE_FORM: 'workspaceTagCreate',
-        WORKSPACE_TAG_CREATE_FORM_DRAFT: 'workspaceTagCreateDraft',
-=======
         WORKSPACE_CATEGORY_FORM: 'workspaceCategoryForm',
         WORKSPACE_CATEGORY_FORM_DRAFT: 'workspaceCategoryFormDraft',
         WORKSPACE_TAG_FORM: 'workspaceTagForm',
         WORKSPACE_TAG_FORM_DRAFT: 'workspaceTagFormDraft',
->>>>>>> 71e3aa4e
         WORKSPACE_SETTINGS_FORM_DRAFT: 'workspaceSettingsFormDraft',
         WORKSPACE_DESCRIPTION_FORM: 'workspaceDescriptionForm',
         WORKSPACE_DESCRIPTION_FORM_DRAFT: 'workspaceDescriptionFormDraft',
