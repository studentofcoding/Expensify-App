--- conflicted
+++ resolved
@@ -367,11 +367,7 @@
     [ONYXKEYS.SELECTED_TAB]: string;
     [ONYXKEYS.RECEIPT_MODAL]: OnyxTypes.ReceiptModal;
     [ONYXKEYS.MAPBOX_ACCESS_TOKEN]: OnyxTypes.MapboxAccessToken;
-<<<<<<< HEAD
-    [ONYXKEYS.ONYX_UPDATES_FROM_SERVER]: OnyxTypes.UpdatesFromServer;
-=======
     [ONYXKEYS.ONYX_UPDATES_FROM_SERVER]: OnyxTypes.OnyxUpdatesFromServer;
->>>>>>> 575891b7
     [ONYXKEYS.ONYX_UPDATES_LAST_UPDATE_ID_APPLIED_TO_CLIENT]: number;
     [ONYXKEYS.MAX_CANVAS_AREA]: number;
     [ONYXKEYS.MAX_CANVAS_HEIGHT]: number;
