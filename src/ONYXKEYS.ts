--- conflicted
+++ resolved
@@ -353,13 +353,11 @@
     /** Stores info during review duplicates flow */
     REVIEW_DUPLICATES: 'reviewDuplicates',
 
-<<<<<<< HEAD
     /** Stores the last export method for policy */
     LAST_EXPORT_METHOD: 'lastExportMethod',
-=======
+
     /** Stores the information about the state of issuing a new card */
     ISSUE_NEW_EXPENSIFY_CARD: 'issueNewExpensifyCard',
->>>>>>> d489ba44
 
     /** Collection Keys */
     COLLECTION: {
