--- conflicted
+++ resolved
@@ -301,13 +301,9 @@
         POLICY_CATEGORIES: 'policyCategories_',
         POLICY_RECENTLY_USED_CATEGORIES: 'policyRecentlyUsedCategories_',
         POLICY_TAGS: 'policyTags_',
-<<<<<<< HEAD
-        POLICY_RECENTLY_USED_TAGS: 'policyRecentlyUsedTags_',
-=======
         POLICY_RECENTLY_USED_TAGS: 'nvp_recentlyUsedTags_',
         OLD_POLICY_RECENTLY_USED_TAGS: 'policyRecentlyUsedTags_',
         POLICY_REPORT_FIELDS: 'policyReportFields_',
->>>>>>> 873b8d0f
         WORKSPACE_INVITE_MEMBERS_DRAFT: 'workspaceInviteMembersDraft_',
         WORKSPACE_INVITE_MESSAGE_DRAFT: 'workspaceInviteMessageDraft_',
         REPORT: 'report_',
