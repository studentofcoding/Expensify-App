--- conflicted
+++ resolved
@@ -452,13 +452,11 @@
     /** The user's Concierge reportID */
     CONCIERGE_REPORT_ID: 'conciergeReportID',
 
-<<<<<<< HEAD
     /** Corpay Fields while doing international bank account connection */
     CORPAY_FIELDS: 'corpayFields',
-=======
+  
     /** The user's session that will be preserved when using imported state */
     PRESERVED_USER_SESSION: 'preservedUserSession',
->>>>>>> b2dca65a
 
     /** Collection Keys */
     COLLECTION: {
@@ -1025,11 +1023,8 @@
     [ONYXKEYS.IS_USING_IMPORTED_STATE]: boolean;
     [ONYXKEYS.NVP_EXPENSIFY_COMPANY_CARDS_CUSTOM_NAMES]: Record<string, string>;
     [ONYXKEYS.CONCIERGE_REPORT_ID]: string;
-<<<<<<< HEAD
     [ONYXKEYS.CORPAY_FIELDS]: OnyxTypes.CorpayFields;
-=======
     [ONYXKEYS.PRESERVED_USER_SESSION]: OnyxTypes.Session;
->>>>>>> b2dca65a
     [ONYXKEYS.NVP_DISMISSED_PRODUCT_TRAINING]: OnyxTypes.DismissedProductTraining;
 };
 type OnyxValues = OnyxValuesMapping & OnyxCollectionValuesMapping & OnyxFormValuesMapping & OnyxFormDraftValuesMapping;
