--- conflicted
+++ resolved
@@ -1,6 +1,5 @@
 import type {ValueOf} from 'type-fest';
 import type CONST from './CONST';
-import type {OnboardingPurposeType} from './CONST';
 import type * as FormTypes from './types/form';
 import type * as OnyxTypes from './types/onyx';
 import type Onboarding from './types/onyx/Onboarding';
@@ -910,11 +909,7 @@
     [ONYXKEYS.MAX_CANVAS_AREA]: number;
     [ONYXKEYS.MAX_CANVAS_HEIGHT]: number;
     [ONYXKEYS.MAX_CANVAS_WIDTH]: number;
-<<<<<<< HEAD
     [ONYXKEYS.ONBOARDING_PURPOSE_SELECTED]: OnyxTypes.OnboardingPurpose;
-=======
-    [ONYXKEYS.ONBOARDING_PURPOSE_SELECTED]: OnboardingPurposeType;
->>>>>>> c6d8b635
     [ONYXKEYS.ONBOARDING_ERROR_MESSAGE]: string;
     [ONYXKEYS.ONBOARDING_POLICY_ID]: string;
     [ONYXKEYS.ONBOARDING_ADMINS_CHAT_REPORT_ID]: string;
