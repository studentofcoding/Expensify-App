import type {ValueOf} from 'type-fest';
import type CONST from './CONST';
import type {OnboardingPurposeType} from './CONST';
import type * as FormTypes from './types/form';
import type * as OnyxTypes from './types/onyx';
import type Onboarding from './types/onyx/Onboarding';
import type AssertTypesEqual from './types/utils/AssertTypesEqual';
import type DeepValueOf from './types/utils/DeepValueOf';

/**
 * This is a file containing constants for all the top level keys in our store
 */
const ONYXKEYS = {
    /** Holds information about the users account that is logging in */
    ACCOUNT: 'account',

    /** Holds the reportID for the report between the user and their account manager */
    ACCOUNT_MANAGER_REPORT_ID: 'accountManagerReportID',

    /** Holds an array of client IDs which is used for multi-tabs on web in order to know
     * which tab is the leader, and which ones are the followers */
    ACTIVE_CLIENTS: 'activeClients',

    /** A unique ID for the device */
    DEVICE_ID: 'deviceID',

    /** Boolean flag set whenever the sidebar has loaded */
    IS_SIDEBAR_LOADED: 'isSidebarLoaded',

    /** Boolean flag set whenever we are searching for reports in the server */
    IS_SEARCHING_FOR_REPORTS: 'isSearchingForReports',

    /** Note: These are Persisted Requests - not all requests in the main queue as the key name might lead one to believe */
    PERSISTED_REQUESTS: 'networkRequestQueue',
    PERSISTED_ONGOING_REQUESTS: 'networkOngoingRequestQueue',

    /** Stores current date */
    CURRENT_DATE: 'currentDate',

    /** Credentials to authenticate the user */
    CREDENTIALS: 'credentials',
    STASHED_CREDENTIALS: 'stashedCredentials',

    /** Keeps track if there is modal currently visible or not */
    MODAL: 'modal',

    /** Has information about the network status (offline/online) */
    NETWORK: 'network',

    // draft status
    CUSTOM_STATUS_DRAFT: 'customStatusDraft',

    // keep edit message focus state
    INPUT_FOCUSED: 'inputFocused',

    /** Contains all the personalDetails the user has access to, keyed by accountID */
    PERSONAL_DETAILS_LIST: 'personalDetailsList',

    /** Contains all the private personal details of the user */
    PRIVATE_PERSONAL_DETAILS: 'private_personalDetails',

    /**
     * PERSONAL_DETAILS_METADATA is a perf optimization used to hold loading states of each entry in PERSONAL_DETAILS_LIST.
     * A lot of components are connected to the PERSONAL_DETAILS_LIST entity and do not care about the loading state.
     * Setting the loading state directly on the personal details entry caused a lot of unnecessary re-renders.
     */
    PERSONAL_DETAILS_METADATA: 'personalDetailsMetadata',

    /** Contains all the info for Tasks */
    TASK: 'task',

    /** Contains a list of all currencies available to the user - user can
     * select a currency based on the list */
    CURRENCY_LIST: 'currencyList',

    /** Indicates whether an update is available and ready to be installed. */
    UPDATE_AVAILABLE: 'updateAvailable',

    /** Indicates that a request to join a screen share with a GuidesPlus agent was received */
    SCREEN_SHARE_REQUEST: 'screenShareRequest',

    /** Saves the current country code which is displayed when the user types a phone number without
     *  an international code */
    COUNTRY_CODE: 'countryCode',

    /**  The 'country' field in this code represents the return country based on the user's IP address.
     * It is expected to provide a two-letter country code such as US for United States, and so on. */
    COUNTRY: 'country',

    /** Contains all the users settings for the Settings page and sub pages */
    USER: 'user',

    /** Contains latitude and longitude of user's last known location */
    USER_LOCATION: 'userLocation',

    /** Contains metadata (partner, login, validation date) for all of the user's logins */
    LOGIN_LIST: 'loginList',

    /** Object containing contact method that's going to be added */
    PENDING_CONTACT_ACTION: 'pendingContactAction',

    /** Store the information of magic code */
    VALIDATE_ACTION_CODE: 'validate_action_code',

    /** Information about the current session (authToken, accountID, email, loading, error) */
    SESSION: 'session',
    STASHED_SESSION: 'stashedSession',
    BETAS: 'betas',

    /** NVP keys */

    /** Boolean flag only true when first set */
    NVP_IS_FIRST_TIME_NEW_EXPENSIFY_USER: 'nvp_isFirstTimeNewExpensifyUser',

    /** This NVP contains information about whether the onboarding flow was completed or not */
    NVP_ONBOARDING: 'nvp_onboarding',

    /** This NVP contains data associated with HybridApp */
    NVP_TRYNEWDOT: 'nvp_tryNewDot',

    /** Contains the user preference for the LHN priority mode */
    NVP_PRIORITY_MODE: 'nvp_priorityMode',

    /** Contains the users's block expiration (if they have one) */
    NVP_BLOCKED_FROM_CONCIERGE: 'nvp_private_blockedFromConcierge',

    /** Whether the user is blocked from chat */
    NVP_BLOCKED_FROM_CHAT: 'nvp_private_blockedFromChat',

    /** A unique identifier that each user has that's used to send notifications */
    NVP_PRIVATE_PUSH_NOTIFICATION_ID: 'nvp_private_pushNotificationID',

    /** The NVP with the last payment method used per policy */
    NVP_LAST_PAYMENT_METHOD: 'nvp_private_lastPaymentMethod',

    /** This NVP holds to most recent waypoints that a person has used when creating a distance expense */
    NVP_RECENT_WAYPOINTS: 'nvp_expensify_recentWaypoints',

    /** This NVP contains the choice that the user made on the engagement modal */
    NVP_INTRO_SELECTED: 'nvp_introSelected',

    /** This NVP contains the active policyID */
    NVP_ACTIVE_POLICY_ID: 'nvp_expensify_activePolicyID',

    /** This NVP contains the referral banners the user dismissed */
    NVP_DISMISSED_REFERRAL_BANNERS: 'nvp_dismissedReferralBanners',

    /** This NVP contains the training modals the user denied showing again */
    NVP_HAS_SEEN_TRACK_TRAINING: 'nvp_hasSeenTrackTraining',

    /** Indicates which locale should be used */
    NVP_PREFERRED_LOCALE: 'nvp_preferredLocale',

    /** Whether the user has tried focus mode yet */
    NVP_TRY_FOCUS_MODE: 'nvp_tryFocusMode',

    /** Whether the user has dismissed the hold educational interstitial */
    NVP_DISMISSED_HOLD_USE_EXPLANATION: 'nvp_dismissedHoldUseExplanation',

    /** Whether the user has seen HybridApp explanation modal */
    NVP_SEEN_NEW_USER_MODAL: 'nvp_seen_new_user_modal',

    /** Store the state of the subscription */
    NVP_PRIVATE_SUBSCRIPTION: 'nvp_private_subscription',

    /** Store the state of the private tax-exempt */
    NVP_PRIVATE_TAX_EXEMPT: 'nvp_private_taxExempt',

    /** Store the stripe id status */
    NVP_PRIVATE_STRIPE_CUSTOMER_ID: 'nvp_private_stripeCustomerID',

    /** Store the billing dispute status */
    NVP_PRIVATE_BILLING_DISPUTE_PENDING: 'nvp_private_billingDisputePending',

    /** Store the billing status */
    NVP_PRIVATE_BILLING_STATUS: 'nvp_private_billingStatus',

    /** Store preferred skintone for emoji */
    PREFERRED_EMOJI_SKIN_TONE: 'nvp_expensify_preferredEmojiSkinTone',

    /** Store frequently used emojis for this user */
    FREQUENTLY_USED_EMOJIS: 'nvp_expensify_frequentlyUsedEmojis',

    /** The NVP with the last distance rate used per policy */
    NVP_LAST_SELECTED_DISTANCE_RATES: 'nvp_expensify_lastSelectedDistanceRates',

    /** The NVP with the last action taken (for the Quick Action Button) */
    NVP_QUICK_ACTION_GLOBAL_CREATE: 'nvp_quickActionGlobalCreate',

    /** The NVP containing all information necessary to connect with Spontana */
    NVP_TRAVEL_SETTINGS: 'nvp_travelSettings',

    /** The start date (yyyy-MM-dd HH:mm:ss) of the workspace owner’s free trial period. */
    NVP_FIRST_DAY_FREE_TRIAL: 'nvp_private_firstDayFreeTrial',

    /** The end date (yyyy-MM-dd HH:mm:ss) of the workspace owner’s free trial period. */
    NVP_LAST_DAY_FREE_TRIAL: 'nvp_private_lastDayFreeTrial',

    /** ID associated with the payment card added by the user. */
    NVP_BILLING_FUND_ID: 'nvp_expensify_billingFundID',

    /** The amount owed by the workspace’s owner. */
    NVP_PRIVATE_AMOUNT_OWED: 'nvp_private_amountOwed',

    /** The end date (epoch timestamp) of the workspace owner’s grace period after the free trial ends. */
    NVP_PRIVATE_OWNER_BILLING_GRACE_PERIOD_END: 'nvp_private_billingGracePeriodEnd',

    /** The NVP containing all information related to educational tooltip in workspace chat */
    NVP_WORKSPACE_TOOLTIP: 'workspaceTooltip',

    /** Whether to show save search rename tooltip */
    SHOULD_SHOW_SAVED_SEARCH_RENAME_TOOLTIP: 'shouldShowSavedSearchRenameTooltip',

    /**  Whether to hide gbr tooltip */
    NVP_SHOULD_HIDE_GBR_TOOLTIP: 'nvp_should_hide_gbr_tooltip',

    /** Does this user have push notifications enabled for this device? */
    PUSH_NOTIFICATIONS_ENABLED: 'pushNotificationsEnabled',

    /** Plaid data (access tokens, bank accounts ...) */
    PLAID_DATA: 'plaidData',

    /** If we disabled Plaid because of too many attempts */
    IS_PLAID_DISABLED: 'isPlaidDisabled',

    /** Token needed to initialize Plaid link */
    PLAID_LINK_TOKEN: 'plaidLinkToken',

    /** Capture Plaid event  */
    PLAID_CURRENT_EVENT: 'plaidCurrentEvent',

    /** Token needed to initialize Onfido */
    ONFIDO_TOKEN: 'onfidoToken',
    ONFIDO_APPLICANT_ID: 'onfidoApplicantID',

    /** User's Expensify Wallet */
    USER_WALLET: 'userWallet',

    /** User's metadata that will be used to segmentation */
    USER_METADATA: 'userMetadata',

    /** Object containing Onfido SDK Token + applicantID */
    WALLET_ONFIDO: 'walletOnfido',

    /** Stores information about additional details form entry */
    WALLET_ADDITIONAL_DETAILS: 'walletAdditionalDetails',

    /** Object containing Wallet terms step state */
    WALLET_TERMS: 'walletTerms',

    /** The user's bank accounts */
    BANK_ACCOUNT_LIST: 'bankAccountList',

    /** The user's payment and P2P cards */
    FUND_LIST: 'fundList',

    /** The user's cash card and imported cards (including the Expensify Card) */
    CARD_LIST: 'cardList',

    /** Boolean flag used to display the focus mode notification */
    FOCUS_MODE_NOTIFICATION: 'focusModeNotification',

    /** Stores information about the user's saved statements */
    WALLET_STATEMENT: 'walletStatement',

    /** Stores information about the active personal bank account being set up */
    PERSONAL_BANK_ACCOUNT: 'personalBankAccount',

    /** Stores information about the active reimbursement account being set up */
    REIMBURSEMENT_ACCOUNT: 'reimbursementAccount',

    /** Stores Workspace ID that will be tied to reimbursement account during setup */
    REIMBURSEMENT_ACCOUNT_WORKSPACE_ID: 'reimbursementAccountWorkspaceID',

    /** Set when we are loading payment methods */
    IS_LOADING_PAYMENT_METHODS: 'isLoadingPaymentMethods',

    /** Is report data loading? */
    IS_LOADING_REPORT_DATA: 'isLoadingReportData',

    /** Is report data loading? */
    IS_LOADING_APP: 'isLoadingApp',

    /** Is the test tools modal open? */
    IS_TEST_TOOLS_MODAL_OPEN: 'isTestToolsModalOpen',

    /** Is app in profiling mode */
    APP_PROFILING_IN_PROGRESS: 'isProfilingInProgress',

    /** Stores information about active wallet transfer amount, selectedAccountID, status, etc */
    WALLET_TRANSFER: 'walletTransfer',

    /** The policyID of the last workspace whose settings were accessed by the user */
    LAST_ACCESSED_WORKSPACE_POLICY_ID: 'lastAccessedWorkspacePolicyID',

    /** Whether we should show the compose input or not */
    SHOULD_SHOW_COMPOSE_INPUT: 'shouldShowComposeInput',

    /** Is app in beta version */
    IS_BETA: 'isBeta',

    /** Whether we're checking if the room is public or not */
    IS_CHECKING_PUBLIC_ROOM: 'isCheckingPublicRoom',

    /** A map of the user's security group IDs they belong to in specific domains */
    MY_DOMAIN_SECURITY_GROUPS: 'myDomainSecurityGroups',

    /** Report ID of the last report the user viewed as anonymous user */
    LAST_OPENED_PUBLIC_ROOM_ID: 'lastOpenedPublicRoomID',

    // The theme setting set by the user in preferences.
    // This can be either "light", "dark" or "system"
    PREFERRED_THEME: 'preferredTheme',

    // Information about the onyx updates IDs that were received from the server
    ONYX_UPDATES_FROM_SERVER: 'onyxUpdatesFromServer',

    // The last update ID that was applied to the client
    ONYX_UPDATES_LAST_UPDATE_ID_APPLIED_TO_CLIENT: 'OnyxUpdatesLastUpdateIDAppliedToClient',

    // The access token to be used with the Mapbox library
    MAPBOX_ACCESS_TOKEN: 'mapboxAccessToken',

    // Max area supported for HTML <canvas> element
    MAX_CANVAS_AREA: 'maxCanvasArea',

    // Max height supported for HTML <canvas> element
    MAX_CANVAS_HEIGHT: 'maxCanvasHeight',

    /** Onboarding Purpose selected by the user during Onboarding flow */
    ONBOARDING_PURPOSE_SELECTED: 'onboardingPurposeSelected',

    /** Onboarding customized choices to display to the user based on their profile when signing up */
    ONBOARDING_CUSTOM_CHOICES: 'onboardingCustomChoices',

    /** Onboarding error message to be displayed to the user */
    ONBOARDING_ERROR_MESSAGE: 'onboardingErrorMessage',

    /** Onboarding policyID selected by the user during Onboarding flow */
    ONBOARDING_POLICY_ID: 'onboardingPolicyID',

    /** Onboarding Purpose selected by the user during Onboarding flow */
    ONBOARDING_ADMINS_CHAT_REPORT_ID: 'onboardingAdminsChatReportID',

    // Stores onboarding last visited path
    ONBOARDING_LAST_VISITED_PATH: 'onboardingLastVisitedPath',

    // Max width supported for HTML <canvas> element
    MAX_CANVAS_WIDTH: 'maxCanvasWidth',

    // Stores last visited path
    LAST_VISITED_PATH: 'lastVisitedPath',

    // Stores the recently used report fields
    RECENTLY_USED_REPORT_FIELDS: 'recentlyUsedReportFields',

    /** Indicates whether an forced upgrade is required */
    UPDATE_REQUIRED: 'updateRequired',

    /** Indicates whether an forced reset is required. Used in emergency situations where we must completely erase the Onyx data in the client because it is in a bad state. This will clear Oynx data without signing the user out. */
    RESET_REQUIRED: 'resetRequired',

    /** Stores the logs of the app for debugging purposes */
    LOGS: 'logs',

    /** Indicates whether we should store logs or not */
    SHOULD_STORE_LOGS: 'shouldStoreLogs',

    /** Indicates whether we should mask fragile user data while exporting onyx state or not */
    SHOULD_MASK_ONYX_STATE: 'shouldMaskOnyxState',

    /** Stores new group chat draft */
    NEW_GROUP_CHAT_DRAFT: 'newGroupChatDraft',

    // Paths of PDF file that has been cached during one session
    CACHED_PDF_PATHS: 'cachedPDFPaths',

    /** Stores iframe link to verify 3DS flow for subscription */
    VERIFY_3DS_SUBSCRIPTION: 'verify3dsSubscription',

    /** Holds the checks used while transferring the ownership of the workspace */
    POLICY_OWNERSHIP_CHANGE_CHECKS: 'policyOwnershipChangeChecks',

    // These statuses below are in separate keys on purpose - it allows us to have different behaviours of the banner based on the status

    /** Indicates whether ClearOutstandingBalance failed */
    SUBSCRIPTION_RETRY_BILLING_STATUS_FAILED: 'subscriptionRetryBillingStatusFailed',

    /** Indicates whether ClearOutstandingBalance was successful */
    SUBSCRIPTION_RETRY_BILLING_STATUS_SUCCESSFUL: 'subscriptionRetryBillingStatusSuccessful',

    /** Indicates whether ClearOutstandingBalance is pending */
    SUBSCRIPTION_RETRY_BILLING_STATUS_PENDING: 'subscriptionRetryBillingStatusPending',

    /** Stores info during review duplicates flow */
    REVIEW_DUPLICATES: 'reviewDuplicates',

    /** Stores the last export method for policy */
    LAST_EXPORT_METHOD: 'lastExportMethod',

    /** Stores the information about the state of issuing a new card */
    ISSUE_NEW_EXPENSIFY_CARD: 'issueNewExpensifyCard',

    /** Stores the information about the state of addint a new company card */
    ADD_NEW_COMPANY_CARD: 'addNewCompanyCard',

    /** Stores the information about the state of assigning a company card */
    ASSIGN_CARD: 'assignCard',

    /** Stores the information if mobile selection mode is active */
    MOBILE_SELECTION_MODE: 'mobileSelectionMode',

    NVP_PRIVATE_CANCELLATION_DETAILS: 'nvp_private_cancellationDetails',

    /** Stores the information about currently edited advanced approval workflow */
    APPROVAL_WORKFLOW: 'approvalWorkflow',

    /** Stores the user search value for persistance across the screens */
    ROOM_MEMBERS_USER_SEARCH_PHRASE: 'roomMembersUserSearchPhrase',
    /** Stores information about recently uploaded spreadsheet file */
    IMPORTED_SPREADSHEET: 'importedSpreadsheet',

    /** Stores the route to open after changing app permission from settings */
    LAST_ROUTE: 'lastRoute',

    /** Stores the information if user loaded the Onyx state through Import feature  */
    IS_USING_IMPORTED_STATE: 'isUsingImportedState',

    /** Stores the information about the saved searches */
    SAVED_SEARCHES: 'nvp_savedSearches',

    /** Stores the information about the recent searches */
    RECENT_SEARCHES: 'nvp_recentSearches',

    /** Stores recently used currencies */
    RECENTLY_USED_CURRENCIES: 'nvp_recentlyUsedCurrencies',

    /** States whether we transitioned from OldDot to show only certain group of screens. It should be undefined on pure NewDot. */
    IS_SINGLE_NEW_DOT_ENTRY: 'isSingleNewDotEntry',

    /** Collection Keys */
    COLLECTION: {
        DOWNLOAD: 'download_',
        POLICY: 'policy_',
        POLICY_DRAFTS: 'policyDrafts_',
        POLICY_JOIN_MEMBER: 'policyJoinMember_',
        POLICY_CATEGORIES: 'policyCategories_',
        POLICY_CATEGORIES_DRAFT: 'policyCategoriesDraft_',
        POLICY_RECENTLY_USED_CATEGORIES: 'policyRecentlyUsedCategories_',
        POLICY_TAGS: 'policyTags_',
        POLICY_RECENTLY_USED_TAGS: 'nvp_recentlyUsedTags_',
        // Whether the policy's connection data was attempted to be fetched in
        // the current user session. As this state only exists client-side, it
        // should not be included as part of the policy object. The policy
        // object should mirror the data as it's stored in the database.
        POLICY_HAS_CONNECTIONS_DATA_BEEN_FETCHED: 'policyHasConnectionsDataBeenFetched_',
        OLD_POLICY_RECENTLY_USED_TAGS: 'policyRecentlyUsedTags_',
        POLICY_CONNECTION_SYNC_PROGRESS: 'policyConnectionSyncProgress_',
        WORKSPACE_INVITE_MEMBERS_DRAFT: 'workspaceInviteMembersDraft_',
        WORKSPACE_INVITE_MESSAGE_DRAFT: 'workspaceInviteMessageDraft_',
        REPORT: 'report_',
        REPORT_NAME_VALUE_PAIRS: 'reportNameValuePairs_',
        REPORT_DRAFT: 'reportDraft_',
        // REPORT_METADATA is a perf optimization used to hold loading states (isLoadingInitialReportActions, isLoadingOlderReportActions, isLoadingNewerReportActions).
        // A lot of components are connected to the Report entity and do not care about the actions. Setting the loading state
        // directly on the report caused a lot of unnecessary re-renders
        REPORT_METADATA: 'reportMetadata_',
        REPORT_ACTIONS: 'reportActions_',
        REPORT_ACTIONS_DRAFTS: 'reportActionsDrafts_',
        REPORT_ACTIONS_PAGES: 'reportActionsPages_',
        REPORT_ACTIONS_REACTIONS: 'reportActionsReactions_',
        REPORT_DRAFT_COMMENT: 'reportDraftComment_',
        REPORT_IS_COMPOSER_FULL_SIZE: 'reportIsComposerFullSize_',
        REPORT_USER_IS_TYPING: 'reportUserIsTyping_',
        REPORT_USER_IS_LEAVING_ROOM: 'reportUserIsLeavingRoom_',
        REPORT_VIOLATIONS: 'reportViolations_',
        SECURITY_GROUP: 'securityGroup_',
        TRANSACTION: 'transactions_',
        TRANSACTION_VIOLATIONS: 'transactionViolations_',
        TRANSACTION_DRAFT: 'transactionsDraft_',
        SKIP_CONFIRMATION: 'skipConfirmation_',
        TRANSACTION_BACKUP: 'transactionsBackup_',
        SPLIT_TRANSACTION_DRAFT: 'splitTransactionDraft_',
        PRIVATE_NOTES_DRAFT: 'privateNotesDraft_',
        NEXT_STEP: 'reportNextStep_',

        // Manual expense tab selector
        SELECTED_TAB: 'selectedTab_',

        /** This is deprecated, but needed for a migration, so we still need to include it here so that it will be initialized in Onyx.init */
        DEPRECATED_POLICY_MEMBER_LIST: 'policyMemberList_',

        // Search Page related
        SNAPSHOT: 'snapshot_',

        // Shared NVPs
        /** Collection of objects where each object represents the owner of the workspace that is past due billing AND the user is a member of. */
        SHARED_NVP_PRIVATE_USER_BILLING_GRACE_PERIOD_END: 'sharedNVP_private_billingGracePeriodEnd_',

        /** The collection of card feeds */
        SHARED_NVP_PRIVATE_DOMAIN_MEMBER: 'sharedNVP_private_domain_member_',

        /**
         * Stores the card list for a given fundID and feed in the format: cards_<fundID>_<bankName>
         * So for example: cards_12345_Expensify Card
         */
        WORKSPACE_CARDS_LIST: 'cards_',

        /** Expensify cards settings */
        PRIVATE_EXPENSIFY_CARD_SETTINGS: 'private_expensifyCardSettings_',

        /** Stores which connection is set up to use Continuous Reconciliation */
        EXPENSIFY_CARD_CONTINUOUS_RECONCILIATION_CONNECTION: 'expensifyCard_continuousReconciliationConnection_',

        /** The value that indicates whether Continuous Reconciliation should be used on the domain */
        EXPENSIFY_CARD_USE_CONTINUOUS_RECONCILIATION: 'expensifyCard_useContinuousReconciliation_',

        /** Currently displaying feed */
        LAST_SELECTED_FEED: 'lastSelectedFeed_',
    },

    /** List of Form ids */
    FORMS: {
        ADD_PAYMENT_CARD_FORM: 'addPaymentCardForm',
        ADD_PAYMENT_CARD_FORM_DRAFT: 'addPaymentCardFormDraft',
        WORKSPACE_SETTINGS_FORM: 'workspaceSettingsForm',
        WORKSPACE_CATEGORY_FORM: 'workspaceCategoryForm',
        WORKSPACE_CATEGORY_FORM_DRAFT: 'workspaceCategoryFormDraft',
        WORKSPACE_CATEGORY_DESCRIPTION_HINT_FORM: 'workspaceCategoryDescriptionHintForm',
        WORKSPACE_CATEGORY_DESCRIPTION_HINT_FORM_DRAFT: 'workspaceCategoryDescriptionHintFormDraft',
        WORKSPACE_CATEGORY_FLAG_AMOUNTS_OVER_FORM: 'workspaceCategoryFlagAmountsOverForm',
        WORKSPACE_CATEGORY_FLAG_AMOUNTS_OVER_FORM_DRAFT: 'workspaceCategoryFlagAmountsOverFormDraft',
        WORKSPACE_TAG_FORM: 'workspaceTagForm',
        WORKSPACE_TAG_FORM_DRAFT: 'workspaceTagFormDraft',
        WORKSPACE_SETTINGS_FORM_DRAFT: 'workspaceSettingsFormDraft',
        WORKSPACE_DESCRIPTION_FORM: 'workspaceDescriptionForm',
        WORKSPACE_DESCRIPTION_FORM_DRAFT: 'workspaceDescriptionFormDraft',
        WORKSPACE_TAX_CUSTOM_NAME: 'workspaceTaxCustomName',
        WORKSPACE_TAX_CUSTOM_NAME_DRAFT: 'workspaceTaxCustomNameDraft',
        WORKSPACE_COMPANY_CARD_FEED_NAME: 'workspaceCompanyCardFeedName',
        WORKSPACE_COMPANY_CARD_FEED_NAME_DRAFT: 'workspaceCompanyCardFeedNameDraft',
        EDIT_WORKSPACE_COMPANY_CARD_NAME_FORM: 'editCompanyCardName',
        EDIT_WORKSPACE_COMPANY_CARD_NAME_DRAFT_FORM: 'editCompanyCardNameDraft',
        WORKSPACE_REPORT_FIELDS_FORM: 'workspaceReportFieldForm',
        WORKSPACE_REPORT_FIELDS_FORM_DRAFT: 'workspaceReportFieldFormDraft',
        POLICY_CREATE_DISTANCE_RATE_FORM: 'policyCreateDistanceRateForm',
        POLICY_CREATE_DISTANCE_RATE_FORM_DRAFT: 'policyCreateDistanceRateFormDraft',
        POLICY_DISTANCE_RATE_EDIT_FORM: 'policyDistanceRateEditForm',
        POLICY_DISTANCE_RATE_TAX_RECLAIMABLE_ON_EDIT_FORM: 'policyDistanceRateTaxReclaimableOnEditForm',
        POLICY_DISTANCE_RATE_TAX_RECLAIMABLE_ON_EDIT_FORM_DRAFT: 'policyDistanceRateTaxReclaimableOnEditFormDraft',
        POLICY_DISTANCE_RATE_EDIT_FORM_DRAFT: 'policyDistanceRateEditFormDraft',
        CLOSE_ACCOUNT_FORM: 'closeAccount',
        CLOSE_ACCOUNT_FORM_DRAFT: 'closeAccountDraft',
        PROFILE_SETTINGS_FORM: 'profileSettingsForm',
        PROFILE_SETTINGS_FORM_DRAFT: 'profileSettingsFormDraft',
        DISPLAY_NAME_FORM: 'displayNameForm',
        DISPLAY_NAME_FORM_DRAFT: 'displayNameFormDraft',
        ONBOARDING_PERSONAL_DETAILS_FORM: 'onboardingPersonalDetailsForm',
        ONBOARDING_PERSONAL_DETAILS_FORM_DRAFT: 'onboardingPersonalDetailsFormDraft',
        ONBOARDING_PERSONAL_WORK: 'onboardingWorkForm',
        ONBOARDING_PERSONAL_WORK_DRAFT: 'onboardingWorkFormDraft',
        ROOM_NAME_FORM: 'roomNameForm',
        ROOM_NAME_FORM_DRAFT: 'roomNameFormDraft',
        REPORT_DESCRIPTION_FORM: 'reportDescriptionForm',
        REPORT_DESCRIPTION_FORM_DRAFT: 'reportDescriptionFormDraft',
        LEGAL_NAME_FORM: 'legalNameForm',
        LEGAL_NAME_FORM_DRAFT: 'legalNameFormDraft',
        WORKSPACE_INVITE_MESSAGE_FORM: 'workspaceInviteMessageForm',
        WORKSPACE_INVITE_MESSAGE_FORM_DRAFT: 'workspaceInviteMessageFormDraft',
        DATE_OF_BIRTH_FORM: 'dateOfBirthForm',
        DATE_OF_BIRTH_FORM_DRAFT: 'dateOfBirthFormDraft',
        HOME_ADDRESS_FORM: 'homeAddressForm',
        HOME_ADDRESS_FORM_DRAFT: 'homeAddressFormDraft',
        PERSONAL_DETAILS_FORM: 'personalDetailsForm',
        PERSONAL_DETAILS_FORM_DRAFT: 'personalDetailsFormDraft',
        NEW_ROOM_FORM: 'newRoomForm',
        NEW_ROOM_FORM_DRAFT: 'newRoomFormDraft',
        ROOM_SETTINGS_FORM: 'roomSettingsForm',
        ROOM_SETTINGS_FORM_DRAFT: 'roomSettingsFormDraft',
        NEW_TASK_FORM: 'newTaskForm',
        NEW_TASK_FORM_DRAFT: 'newTaskFormDraft',
        EDIT_TASK_FORM: 'editTaskForm',
        EDIT_TASK_FORM_DRAFT: 'editTaskFormDraft',
        MONEY_REQUEST_DESCRIPTION_FORM: 'moneyRequestDescriptionForm',
        MONEY_REQUEST_DESCRIPTION_FORM_DRAFT: 'moneyRequestDescriptionFormDraft',
        MONEY_REQUEST_MERCHANT_FORM: 'moneyRequestMerchantForm',
        MONEY_REQUEST_MERCHANT_FORM_DRAFT: 'moneyRequestMerchantFormDraft',
        MONEY_REQUEST_AMOUNT_FORM: 'moneyRequestAmountForm',
        MONEY_REQUEST_AMOUNT_FORM_DRAFT: 'moneyRequestAmountFormDraft',
        MONEY_REQUEST_DATE_FORM: 'moneyRequestCreatedForm',
        MONEY_REQUEST_DATE_FORM_DRAFT: 'moneyRequestCreatedFormDraft',
        MONEY_REQUEST_HOLD_FORM: 'moneyHoldReasonForm',
        MONEY_REQUEST_HOLD_FORM_DRAFT: 'moneyHoldReasonFormDraft',
        MONEY_REQUEST_COMPANY_INFO_FORM: 'moneyRequestCompanyInfoForm',
        MONEY_REQUEST_COMPANY_INFO_FORM_DRAFT: 'moneyRequestCompanyInfoFormDraft',
        NEW_CONTACT_METHOD_FORM: 'newContactMethodForm',
        NEW_CONTACT_METHOD_FORM_DRAFT: 'newContactMethodFormDraft',
        WAYPOINT_FORM: 'waypointForm',
        WAYPOINT_FORM_DRAFT: 'waypointFormDraft',
        SETTINGS_STATUS_SET_FORM: 'settingsStatusSetForm',
        SETTINGS_STATUS_SET_FORM_DRAFT: 'settingsStatusSetFormDraft',
        SETTINGS_STATUS_SET_CLEAR_AFTER_FORM: 'settingsStatusSetClearAfterForm',
        SETTINGS_STATUS_SET_CLEAR_AFTER_FORM_DRAFT: 'settingsStatusSetClearAfterFormDraft',
        SETTINGS_STATUS_CLEAR_DATE_FORM: 'settingsStatusClearDateForm',
        SETTINGS_STATUS_CLEAR_DATE_FORM_DRAFT: 'settingsStatusClearDateFormDraft',
        CHANGE_BILLING_CURRENCY_FORM: 'billingCurrencyForm',
        CHANGE_BILLING_CURRENCY_FORM_DRAFT: 'billingCurrencyFormDraft',
        PRIVATE_NOTES_FORM: 'privateNotesForm',
        PRIVATE_NOTES_FORM_DRAFT: 'privateNotesFormDraft',
        I_KNOW_A_TEACHER_FORM: 'iKnowTeacherForm',
        I_KNOW_A_TEACHER_FORM_DRAFT: 'iKnowTeacherFormDraft',
        INTRO_SCHOOL_PRINCIPAL_FORM: 'introSchoolPrincipalForm',
        INTRO_SCHOOL_PRINCIPAL_FORM_DRAFT: 'introSchoolPrincipalFormDraft',
        REPORT_PHYSICAL_CARD_FORM: 'requestPhysicalCardForm',
        REPORT_PHYSICAL_CARD_FORM_DRAFT: 'requestPhysicalCardFormDraft',
        REPORT_VIRTUAL_CARD_FRAUD: 'reportVirtualCardFraudForm',
        REPORT_VIRTUAL_CARD_FRAUD_DRAFT: 'reportVirtualCardFraudFormDraft',
        GET_PHYSICAL_CARD_FORM: 'getPhysicalCardForm',
        GET_PHYSICAL_CARD_FORM_DRAFT: 'getPhysicalCardFormDraft',
        REPORT_FIELDS_EDIT_FORM: 'reportFieldsEditForm',
        REPORT_FIELDS_EDIT_FORM_DRAFT: 'reportFieldsEditFormDraft',
        REIMBURSEMENT_ACCOUNT_FORM: 'reimbursementAccount',
        REIMBURSEMENT_ACCOUNT_FORM_DRAFT: 'reimbursementAccountDraft',
        PERSONAL_BANK_ACCOUNT_FORM: 'personalBankAccount',
        PERSONAL_BANK_ACCOUNT_FORM_DRAFT: 'personalBankAccountDraft',
        DISABLE_AUTO_RENEW_SURVEY_FORM: 'disableAutoRenewSurveyForm',
        DISABLE_AUTO_RENEW_SURVEY_FORM_DRAFT: 'disableAutoRenewSurveyFormDraft',
        REQUEST_EARLY_CANCELLATION_FORM: 'requestEarlyCancellationForm',
        REQUEST_EARLY_CANCELLATION_FORM_DRAFT: 'requestEarlyCancellationFormDraft',
        EXIT_SURVEY_REASON_FORM: 'exitSurveyReasonForm',
        EXIT_SURVEY_REASON_FORM_DRAFT: 'exitSurveyReasonFormDraft',
        EXIT_SURVEY_RESPONSE_FORM: 'exitSurveyResponseForm',
        EXIT_SURVEY_RESPONSE_FORM_DRAFT: 'exitSurveyResponseFormDraft',
        WALLET_ADDITIONAL_DETAILS: 'walletAdditionalDetails',
        WALLET_ADDITIONAL_DETAILS_DRAFT: 'walletAdditionalDetailsDraft',
        POLICY_TAG_NAME_FORM: 'policyTagNameForm',
        POLICY_TAG_NAME_FORM_DRAFT: 'policyTagNameFormDraft',
        WORKSPACE_NEW_TAX_FORM: 'workspaceNewTaxForm',
        WORKSPACE_NEW_TAX_FORM_DRAFT: 'workspaceNewTaxFormDraft',
        WORKSPACE_TAX_NAME_FORM: 'workspaceTaxNameForm',
        WORKSPACE_TAX_CODE_FORM: 'workspaceTaxCodeForm',
        WORKSPACE_TAX_CODE_FORM_DRAFT: 'workspaceTaxCodeFormDraft',
        WORKSPACE_TAX_NAME_FORM_DRAFT: 'workspaceTaxNameFormDraft',
        WORKSPACE_TAX_VALUE_FORM: 'workspaceTaxValueForm',
        WORKSPACE_TAX_VALUE_FORM_DRAFT: 'workspaceTaxValueFormDraft',
        WORKSPACE_INVOICES_COMPANY_NAME_FORM: 'workspaceInvoicesCompanyNameForm',
        WORKSPACE_INVOICES_COMPANY_NAME_FORM_DRAFT: 'workspaceInvoicesCompanyNameFormDraft',
        WORKSPACE_INVOICES_COMPANY_WEBSITE_FORM: 'workspaceInvoicesCompanyWebsiteForm',
        WORKSPACE_INVOICES_COMPANY_WEBSITE_FORM_DRAFT: 'workspaceInvoicesCompanyWebsiteFormDraft',
        NEW_CHAT_NAME_FORM: 'newChatNameForm',
        NEW_CHAT_NAME_FORM_DRAFT: 'newChatNameFormDraft',
        SUBSCRIPTION_SIZE_FORM: 'subscriptionSizeForm',
        SUBSCRIPTION_SIZE_FORM_DRAFT: 'subscriptionSizeFormDraft',
        ISSUE_NEW_EXPENSIFY_CARD_FORM: 'issueNewExpensifyCard',
        ISSUE_NEW_EXPENSIFY_CARD_FORM_DRAFT: 'issueNewExpensifyCardDraft',
        ADD_NEW_CARD_FEED_FORM: 'addNewCardFeed',
        ADD_NEW_CARD_FEED_FORM_DRAFT: 'addNewCardFeedDraft',
        ASSIGN_CARD_FORM: 'assignCard',
        ASSIGN_CARD_FORM_DRAFT: 'assignCardDraft',
        EDIT_EXPENSIFY_CARD_NAME_FORM: 'editExpensifyCardName',
        EDIT_EXPENSIFY_CARD_NAME_DRAFT_FORM: 'editExpensifyCardNameDraft',
        EDIT_EXPENSIFY_CARD_LIMIT_FORM: 'editExpensifyCardLimit',
        EDIT_EXPENSIFY_CARD_LIMIT_DRAFT_FORM: 'editExpensifyCardLimitDraft',
        SAGE_INTACCT_CREDENTIALS_FORM: 'sageIntacctCredentialsForm',
        SAGE_INTACCT_CREDENTIALS_FORM_DRAFT: 'sageIntacctCredentialsFormDraft',
        NETSUITE_CUSTOM_FIELD_FORM: 'netSuiteCustomFieldForm',
        NETSUITE_CUSTOM_FIELD_FORM_DRAFT: 'netSuiteCustomFieldFormDraft',
        NETSUITE_CUSTOM_SEGMENT_ADD_FORM: 'netSuiteCustomSegmentAddForm',
        NETSUITE_CUSTOM_SEGMENT_ADD_FORM_DRAFT: 'netSuiteCustomSegmentAddFormDraft',
        NETSUITE_CUSTOM_LIST_ADD_FORM: 'netSuiteCustomListAddForm',
        NETSUITE_CUSTOM_LIST_ADD_FORM_DRAFT: 'netSuiteCustomListAddFormDraft',
        NETSUITE_TOKEN_INPUT_FORM: 'netsuiteTokenInputForm',
        NETSUITE_TOKEN_INPUT_FORM_DRAFT: 'netsuiteTokenInputFormDraft',
        NETSUITE_CUSTOM_FORM_ID_FORM: 'netsuiteCustomFormIDForm',
        NETSUITE_CUSTOM_FORM_ID_FORM_DRAFT: 'netsuiteCustomFormIDFormDraft',
        SAGE_INTACCT_DIMENSION_TYPE_FORM: 'sageIntacctDimensionTypeForm',
        SAGE_INTACCT_DIMENSION_TYPE_FORM_DRAFT: 'sageIntacctDimensionTypeFormDraft',
        SEARCH_ADVANCED_FILTERS_FORM: 'searchAdvancedFiltersForm',
        SEARCH_ADVANCED_FILTERS_FORM_DRAFT: 'searchAdvancedFiltersFormDraft',
        SEARCH_SAVED_SEARCH_RENAME_FORM: 'searchSavedSearchRenameForm',
        SEARCH_SAVED_SEARCH_RENAME_FORM_DRAFT: 'searchSavedSearchRenameFormDraft',
        TEXT_PICKER_MODAL_FORM: 'textPickerModalForm',
        TEXT_PICKER_MODAL_FORM_DRAFT: 'textPickerModalFormDraft',
        RULES_CUSTOM_NAME_MODAL_FORM: 'rulesCustomNameModalForm',
        RULES_CUSTOM_NAME_MODAL_FORM_DRAFT: 'rulesCustomNameModalFormDraft',
        RULES_AUTO_APPROVE_REPORTS_UNDER_MODAL_FORM: 'rulesAutoApproveReportsUnderModalForm',
        RULES_AUTO_APPROVE_REPORTS_UNDER_MODAL_FORM_DRAFT: 'rulesAutoApproveReportsUnderModalFormDraft',
        RULES_RANDOM_REPORT_AUDIT_MODAL_FORM: 'rulesRandomReportAuditModalForm',
        RULES_RANDOM_REPORT_AUDIT_MODAL_FORM_DRAFT: 'rulesRandomReportAuditModalFormDraft',
        RULES_AUTO_PAY_REPORTS_UNDER_MODAL_FORM: 'rulesAutoPayReportsUnderModalForm',
        RULES_AUTO_PAY_REPORTS_UNDER_MODAL_FORM_DRAFT: 'rulesAutoPayReportsUnderModalFormDraft',
        RULES_REQUIRED_RECEIPT_AMOUNT_FORM: 'rulesRequiredReceiptAmountForm',
        RULES_REQUIRED_RECEIPT_AMOUNT_FORM_DRAFT: 'rulesRequiredReceiptAmountFormDraft',
        RULES_MAX_EXPENSE_AMOUNT_FORM: 'rulesMaxExpenseAmountForm',
        RULES_MAX_EXPENSE_AMOUNT_FORM_DRAFT: 'rulesMaxExpenseAmountFormDraft',
        RULES_MAX_EXPENSE_AGE_FORM: 'rulesMaxExpenseAgeForm',
        RULES_MAX_EXPENSE_AGE_FORM_DRAFT: 'rulesMaxExpenseAgeFormDraft',
        DEBUG_REPORT_PAGE_FORM: 'debugReportPageForm',
        DEBUG_REPORT_PAGE_FORM_DRAFT: 'debugReportPageFormDraft',
        DEBUG_REPORT_ACTION_PAGE_FORM: 'debugReportActionPageForm',
        DEBUG_REPORT_ACTION_PAGE_FORM_DRAFT: 'debugReportActionPageFormDraft',
        DEBUG_DETAILS_FORM: 'debugDetailsForm',
        DEBUG_DETAILS_FORM_DRAFT: 'debugDetailsFormDraft',
    },
} as const;

type AllOnyxKeys = DeepValueOf<typeof ONYXKEYS>;

type OnyxFormValuesMapping = {
    [ONYXKEYS.FORMS.ADD_PAYMENT_CARD_FORM]: FormTypes.AddPaymentCardForm;
    [ONYXKEYS.FORMS.WORKSPACE_SETTINGS_FORM]: FormTypes.WorkspaceSettingsForm;
    [ONYXKEYS.FORMS.WORKSPACE_CATEGORY_FORM]: FormTypes.WorkspaceCategoryForm;
    [ONYXKEYS.FORMS.WORKSPACE_TAG_FORM]: FormTypes.WorkspaceTagForm;
    [ONYXKEYS.FORMS.WORKSPACE_TAX_CUSTOM_NAME]: FormTypes.WorkspaceTaxCustomName;
    [ONYXKEYS.FORMS.WORKSPACE_COMPANY_CARD_FEED_NAME]: FormTypes.WorkspaceCompanyCardFeedName;
    [ONYXKEYS.FORMS.EDIT_WORKSPACE_COMPANY_CARD_NAME_FORM]: FormTypes.WorkspaceCompanyCardEditName;
    [ONYXKEYS.FORMS.WORKSPACE_REPORT_FIELDS_FORM]: FormTypes.WorkspaceReportFieldForm;
    [ONYXKEYS.FORMS.WORKSPACE_CATEGORY_DESCRIPTION_HINT_FORM]: FormTypes.WorkspaceCategoryDescriptionHintForm;
    [ONYXKEYS.FORMS.WORKSPACE_CATEGORY_FLAG_AMOUNTS_OVER_FORM]: FormTypes.WorkspaceCategoryFlagAmountsOverForm;
    [ONYXKEYS.FORMS.CLOSE_ACCOUNT_FORM]: FormTypes.CloseAccountForm;
    [ONYXKEYS.FORMS.PROFILE_SETTINGS_FORM]: FormTypes.ProfileSettingsForm;
    [ONYXKEYS.FORMS.DISPLAY_NAME_FORM]: FormTypes.DisplayNameForm;
    [ONYXKEYS.FORMS.ONBOARDING_PERSONAL_DETAILS_FORM]: FormTypes.DisplayNameForm;
    [ONYXKEYS.FORMS.ONBOARDING_PERSONAL_WORK]: FormTypes.WorkForm;
    [ONYXKEYS.FORMS.ROOM_NAME_FORM]: FormTypes.RoomNameForm;
    [ONYXKEYS.FORMS.REPORT_DESCRIPTION_FORM]: FormTypes.ReportDescriptionForm;
    [ONYXKEYS.FORMS.LEGAL_NAME_FORM]: FormTypes.LegalNameForm;
    [ONYXKEYS.FORMS.WORKSPACE_INVITE_MESSAGE_FORM]: FormTypes.WorkspaceInviteMessageForm;
    [ONYXKEYS.FORMS.DATE_OF_BIRTH_FORM]: FormTypes.DateOfBirthForm;
    [ONYXKEYS.FORMS.HOME_ADDRESS_FORM]: FormTypes.HomeAddressForm;
    [ONYXKEYS.FORMS.PERSONAL_DETAILS_FORM]: FormTypes.PersonalDetailsForm;
    [ONYXKEYS.FORMS.NEW_ROOM_FORM]: FormTypes.NewRoomForm;
    [ONYXKEYS.FORMS.ROOM_SETTINGS_FORM]: FormTypes.RoomSettingsForm;
    [ONYXKEYS.FORMS.NEW_TASK_FORM]: FormTypes.NewTaskForm;
    [ONYXKEYS.FORMS.EDIT_TASK_FORM]: FormTypes.EditTaskForm;
    [ONYXKEYS.FORMS.DISABLE_AUTO_RENEW_SURVEY_FORM]: FormTypes.FeedbackSurveyForm;
    [ONYXKEYS.FORMS.REQUEST_EARLY_CANCELLATION_FORM]: FormTypes.FeedbackSurveyForm;
    [ONYXKEYS.FORMS.EXIT_SURVEY_REASON_FORM]: FormTypes.ExitSurveyReasonForm;
    [ONYXKEYS.FORMS.EXIT_SURVEY_RESPONSE_FORM]: FormTypes.ExitSurveyResponseForm;
    [ONYXKEYS.FORMS.MONEY_REQUEST_DESCRIPTION_FORM]: FormTypes.MoneyRequestDescriptionForm;
    [ONYXKEYS.FORMS.MONEY_REQUEST_MERCHANT_FORM]: FormTypes.MoneyRequestMerchantForm;
    [ONYXKEYS.FORMS.MONEY_REQUEST_AMOUNT_FORM]: FormTypes.MoneyRequestAmountForm;
    [ONYXKEYS.FORMS.MONEY_REQUEST_DATE_FORM]: FormTypes.MoneyRequestDateForm;
    [ONYXKEYS.FORMS.MONEY_REQUEST_HOLD_FORM]: FormTypes.MoneyRequestHoldReasonForm;
    [ONYXKEYS.FORMS.MONEY_REQUEST_COMPANY_INFO_FORM]: FormTypes.MoneyRequestCompanyInfoForm;
    [ONYXKEYS.FORMS.NEW_CONTACT_METHOD_FORM]: FormTypes.NewContactMethodForm;
    [ONYXKEYS.FORMS.WAYPOINT_FORM]: FormTypes.WaypointForm;
    [ONYXKEYS.FORMS.SETTINGS_STATUS_SET_FORM]: FormTypes.SettingsStatusSetForm;
    [ONYXKEYS.FORMS.SETTINGS_STATUS_CLEAR_DATE_FORM]: FormTypes.SettingsStatusClearDateForm;
    [ONYXKEYS.FORMS.CHANGE_BILLING_CURRENCY_FORM]: FormTypes.ChangeBillingCurrencyForm;
    [ONYXKEYS.FORMS.SETTINGS_STATUS_SET_CLEAR_AFTER_FORM]: FormTypes.SettingsStatusSetClearAfterForm;
    [ONYXKEYS.FORMS.PRIVATE_NOTES_FORM]: FormTypes.PrivateNotesForm;
    [ONYXKEYS.FORMS.I_KNOW_A_TEACHER_FORM]: FormTypes.IKnowTeacherForm;
    [ONYXKEYS.FORMS.INTRO_SCHOOL_PRINCIPAL_FORM]: FormTypes.IntroSchoolPrincipalForm;
    [ONYXKEYS.FORMS.REPORT_VIRTUAL_CARD_FRAUD]: FormTypes.ReportVirtualCardFraudForm;
    [ONYXKEYS.FORMS.REPORT_PHYSICAL_CARD_FORM]: FormTypes.ReportPhysicalCardForm;
    [ONYXKEYS.FORMS.GET_PHYSICAL_CARD_FORM]: FormTypes.GetPhysicalCardForm;
    [ONYXKEYS.FORMS.REPORT_FIELDS_EDIT_FORM]: FormTypes.ReportFieldsEditForm;
    [ONYXKEYS.FORMS.REIMBURSEMENT_ACCOUNT_FORM]: FormTypes.ReimbursementAccountForm;
    [ONYXKEYS.FORMS.PERSONAL_BANK_ACCOUNT_FORM]: FormTypes.PersonalBankAccountForm;
    [ONYXKEYS.FORMS.WORKSPACE_DESCRIPTION_FORM]: FormTypes.WorkspaceDescriptionForm;
    [ONYXKEYS.FORMS.WALLET_ADDITIONAL_DETAILS]: FormTypes.AdditionalDetailStepForm;
    [ONYXKEYS.FORMS.POLICY_TAG_NAME_FORM]: FormTypes.PolicyTagNameForm;
    [ONYXKEYS.FORMS.WORKSPACE_NEW_TAX_FORM]: FormTypes.WorkspaceNewTaxForm;
    [ONYXKEYS.FORMS.POLICY_CREATE_DISTANCE_RATE_FORM]: FormTypes.PolicyCreateDistanceRateForm;
    [ONYXKEYS.FORMS.POLICY_DISTANCE_RATE_EDIT_FORM]: FormTypes.PolicyDistanceRateEditForm;
    [ONYXKEYS.FORMS.POLICY_DISTANCE_RATE_TAX_RECLAIMABLE_ON_EDIT_FORM]: FormTypes.PolicyDistanceRateTaxReclaimableOnEditForm;
    [ONYXKEYS.FORMS.WORKSPACE_TAX_NAME_FORM]: FormTypes.WorkspaceTaxNameForm;
    [ONYXKEYS.FORMS.WORKSPACE_TAX_CODE_FORM]: FormTypes.WorkspaceTaxCodeForm;
    [ONYXKEYS.FORMS.WORKSPACE_TAX_VALUE_FORM]: FormTypes.WorkspaceTaxValueForm;
    [ONYXKEYS.FORMS.WORKSPACE_INVOICES_COMPANY_NAME_FORM]: FormTypes.WorkspaceInvoicesCompanyNameForm;
    [ONYXKEYS.FORMS.WORKSPACE_INVOICES_COMPANY_WEBSITE_FORM]: FormTypes.WorkspaceInvoicesCompanyWebsiteForm;
    [ONYXKEYS.FORMS.NEW_CHAT_NAME_FORM]: FormTypes.NewChatNameForm;
    [ONYXKEYS.FORMS.SUBSCRIPTION_SIZE_FORM]: FormTypes.SubscriptionSizeForm;
    [ONYXKEYS.FORMS.ISSUE_NEW_EXPENSIFY_CARD_FORM]: FormTypes.IssueNewExpensifyCardForm;
    [ONYXKEYS.FORMS.ADD_NEW_CARD_FEED_FORM]: FormTypes.AddNewCardFeedForm;
    [ONYXKEYS.FORMS.ASSIGN_CARD_FORM]: FormTypes.AssignCardForm;
    [ONYXKEYS.FORMS.EDIT_EXPENSIFY_CARD_NAME_FORM]: FormTypes.EditExpensifyCardNameForm;
    [ONYXKEYS.FORMS.EDIT_EXPENSIFY_CARD_LIMIT_FORM]: FormTypes.EditExpensifyCardLimitForm;
    [ONYXKEYS.FORMS.SAGE_INTACCT_CREDENTIALS_FORM]: FormTypes.SageIntactCredentialsForm;
    [ONYXKEYS.FORMS.NETSUITE_CUSTOM_FIELD_FORM]: FormTypes.NetSuiteCustomFieldForm;
    [ONYXKEYS.FORMS.NETSUITE_CUSTOM_LIST_ADD_FORM]: FormTypes.NetSuiteCustomFieldForm;
    [ONYXKEYS.FORMS.NETSUITE_CUSTOM_SEGMENT_ADD_FORM]: FormTypes.NetSuiteCustomFieldForm;
    [ONYXKEYS.FORMS.NETSUITE_TOKEN_INPUT_FORM]: FormTypes.NetSuiteTokenInputForm;
    [ONYXKEYS.FORMS.NETSUITE_CUSTOM_FORM_ID_FORM]: FormTypes.NetSuiteCustomFormIDForm;
    [ONYXKEYS.FORMS.SAGE_INTACCT_DIMENSION_TYPE_FORM]: FormTypes.SageIntacctDimensionForm;
    [ONYXKEYS.FORMS.SEARCH_ADVANCED_FILTERS_FORM]: FormTypes.SearchAdvancedFiltersForm;
    [ONYXKEYS.FORMS.TEXT_PICKER_MODAL_FORM]: FormTypes.TextPickerModalForm;
    [ONYXKEYS.FORMS.RULES_CUSTOM_NAME_MODAL_FORM]: FormTypes.RulesCustomNameModalForm;
    [ONYXKEYS.FORMS.RULES_AUTO_APPROVE_REPORTS_UNDER_MODAL_FORM]: FormTypes.RulesAutoApproveReportsUnderModalForm;
    [ONYXKEYS.FORMS.RULES_RANDOM_REPORT_AUDIT_MODAL_FORM]: FormTypes.RulesRandomReportAuditModalForm;
    [ONYXKEYS.FORMS.RULES_AUTO_PAY_REPORTS_UNDER_MODAL_FORM]: FormTypes.RulesAutoPayReportsUnderModalForm;
    [ONYXKEYS.FORMS.RULES_REQUIRED_RECEIPT_AMOUNT_FORM]: FormTypes.RulesRequiredReceiptAmountForm;
    [ONYXKEYS.FORMS.RULES_MAX_EXPENSE_AMOUNT_FORM]: FormTypes.RulesMaxExpenseAmountForm;
    [ONYXKEYS.FORMS.RULES_MAX_EXPENSE_AGE_FORM]: FormTypes.RulesMaxExpenseAgeForm;
    [ONYXKEYS.FORMS.SEARCH_SAVED_SEARCH_RENAME_FORM]: FormTypes.SearchSavedSearchRenameForm;
    [ONYXKEYS.FORMS.DEBUG_REPORT_PAGE_FORM]: FormTypes.DebugReportForm;
    [ONYXKEYS.FORMS.DEBUG_REPORT_ACTION_PAGE_FORM]: FormTypes.DebugReportActionForm;
    [ONYXKEYS.FORMS.DEBUG_DETAILS_FORM]: FormTypes.DebugReportForm | FormTypes.DebugReportActionForm;
};

type OnyxFormDraftValuesMapping = {
    [K in keyof OnyxFormValuesMapping as `${K}Draft`]: OnyxFormValuesMapping[K];
};

type OnyxCollectionValuesMapping = {
    [ONYXKEYS.COLLECTION.DOWNLOAD]: OnyxTypes.Download;
    [ONYXKEYS.COLLECTION.POLICY]: OnyxTypes.Policy;
    [ONYXKEYS.COLLECTION.POLICY_DRAFTS]: OnyxTypes.Policy;
    [ONYXKEYS.COLLECTION.POLICY_CATEGORIES]: OnyxTypes.PolicyCategories;
    [ONYXKEYS.COLLECTION.POLICY_CATEGORIES_DRAFT]: OnyxTypes.PolicyCategories;
    [ONYXKEYS.COLLECTION.POLICY_TAGS]: OnyxTypes.PolicyTagLists;
    [ONYXKEYS.COLLECTION.POLICY_RECENTLY_USED_CATEGORIES]: OnyxTypes.RecentlyUsedCategories;
    [ONYXKEYS.COLLECTION.POLICY_HAS_CONNECTIONS_DATA_BEEN_FETCHED]: boolean;
    [ONYXKEYS.COLLECTION.DEPRECATED_POLICY_MEMBER_LIST]: OnyxTypes.PolicyEmployeeList;
    [ONYXKEYS.COLLECTION.WORKSPACE_INVITE_MEMBERS_DRAFT]: OnyxTypes.InvitedEmailsToAccountIDs;
    [ONYXKEYS.COLLECTION.WORKSPACE_INVITE_MESSAGE_DRAFT]: string;
    [ONYXKEYS.COLLECTION.REPORT]: OnyxTypes.Report;
    [ONYXKEYS.COLLECTION.REPORT_NAME_VALUE_PAIRS]: OnyxTypes.ReportNameValuePairs;
    [ONYXKEYS.COLLECTION.REPORT_DRAFT]: OnyxTypes.Report;
    [ONYXKEYS.COLLECTION.REPORT_METADATA]: OnyxTypes.ReportMetadata;
    [ONYXKEYS.COLLECTION.REPORT_ACTIONS]: OnyxTypes.ReportActions;
    [ONYXKEYS.COLLECTION.REPORT_ACTIONS_DRAFTS]: OnyxTypes.ReportActionsDrafts;
    [ONYXKEYS.COLLECTION.REPORT_ACTIONS_PAGES]: OnyxTypes.Pages;
    [ONYXKEYS.COLLECTION.REPORT_ACTIONS_REACTIONS]: OnyxTypes.ReportActionReactions;
    [ONYXKEYS.COLLECTION.REPORT_DRAFT_COMMENT]: string;
    [ONYXKEYS.COLLECTION.REPORT_IS_COMPOSER_FULL_SIZE]: boolean;
    [ONYXKEYS.COLLECTION.REPORT_USER_IS_TYPING]: OnyxTypes.ReportUserIsTyping;
    [ONYXKEYS.COLLECTION.REPORT_USER_IS_LEAVING_ROOM]: boolean;
    [ONYXKEYS.COLLECTION.REPORT_VIOLATIONS]: OnyxTypes.ReportViolations;
    [ONYXKEYS.COLLECTION.SECURITY_GROUP]: OnyxTypes.SecurityGroup;
    [ONYXKEYS.COLLECTION.TRANSACTION]: OnyxTypes.Transaction;
    [ONYXKEYS.COLLECTION.TRANSACTION_DRAFT]: OnyxTypes.Transaction;
    [ONYXKEYS.COLLECTION.SKIP_CONFIRMATION]: boolean;
    [ONYXKEYS.COLLECTION.TRANSACTION_BACKUP]: OnyxTypes.Transaction;
    [ONYXKEYS.COLLECTION.TRANSACTION_VIOLATIONS]: OnyxTypes.TransactionViolations;
    [ONYXKEYS.COLLECTION.SPLIT_TRANSACTION_DRAFT]: OnyxTypes.Transaction;
    [ONYXKEYS.COLLECTION.POLICY_RECENTLY_USED_TAGS]: OnyxTypes.RecentlyUsedTags;
    [ONYXKEYS.COLLECTION.OLD_POLICY_RECENTLY_USED_TAGS]: OnyxTypes.RecentlyUsedTags;
    [ONYXKEYS.COLLECTION.SELECTED_TAB]: OnyxTypes.SelectedTabRequest;
    [ONYXKEYS.COLLECTION.PRIVATE_NOTES_DRAFT]: string;
    [ONYXKEYS.COLLECTION.NEXT_STEP]: OnyxTypes.ReportNextStep;
    [ONYXKEYS.COLLECTION.POLICY_JOIN_MEMBER]: OnyxTypes.PolicyJoinMember;
    [ONYXKEYS.COLLECTION.POLICY_CONNECTION_SYNC_PROGRESS]: OnyxTypes.PolicyConnectionSyncProgress;
    [ONYXKEYS.COLLECTION.SNAPSHOT]: OnyxTypes.SearchResults;
    [ONYXKEYS.COLLECTION.SHARED_NVP_PRIVATE_USER_BILLING_GRACE_PERIOD_END]: OnyxTypes.BillingGraceEndPeriod;
    [ONYXKEYS.COLLECTION.SHARED_NVP_PRIVATE_DOMAIN_MEMBER]: OnyxTypes.CardFeeds;
    [ONYXKEYS.COLLECTION.PRIVATE_EXPENSIFY_CARD_SETTINGS]: OnyxTypes.ExpensifyCardSettings;
    [ONYXKEYS.COLLECTION.WORKSPACE_CARDS_LIST]: OnyxTypes.WorkspaceCardsList;
    [ONYXKEYS.COLLECTION.EXPENSIFY_CARD_CONTINUOUS_RECONCILIATION_CONNECTION]: OnyxTypes.PolicyConnectionName;
    [ONYXKEYS.COLLECTION.EXPENSIFY_CARD_USE_CONTINUOUS_RECONCILIATION]: boolean;
    [ONYXKEYS.COLLECTION.LAST_SELECTED_FEED]: string;
};

type OnyxValuesMapping = {
    [ONYXKEYS.ACCOUNT]: OnyxTypes.Account;
    [ONYXKEYS.ACCOUNT_MANAGER_REPORT_ID]: string;
    [ONYXKEYS.NVP_IS_FIRST_TIME_NEW_EXPENSIFY_USER]: boolean;

    // NVP_ONBOARDING is an array for old users.
    [ONYXKEYS.NVP_ONBOARDING]: Onboarding | [];

    // ONYXKEYS.NVP_TRYNEWDOT is HybridApp onboarding data
    [ONYXKEYS.NVP_TRYNEWDOT]: OnyxTypes.TryNewDot;
    [ONYXKEYS.RECENT_SEARCHES]: Record<string, OnyxTypes.RecentSearchItem>;
    [ONYXKEYS.SAVED_SEARCHES]: OnyxTypes.SaveSearch;
    [ONYXKEYS.RECENTLY_USED_CURRENCIES]: string[];
    [ONYXKEYS.ACTIVE_CLIENTS]: string[];
    [ONYXKEYS.DEVICE_ID]: string;
    [ONYXKEYS.IS_SIDEBAR_LOADED]: boolean;
    [ONYXKEYS.PERSISTED_REQUESTS]: OnyxTypes.Request[];
    [ONYXKEYS.PERSISTED_ONGOING_REQUESTS]: OnyxTypes.Request;
    [ONYXKEYS.CURRENT_DATE]: string;
    [ONYXKEYS.CREDENTIALS]: OnyxTypes.Credentials;
    [ONYXKEYS.STASHED_CREDENTIALS]: OnyxTypes.Credentials;
    [ONYXKEYS.MODAL]: OnyxTypes.Modal;
    [ONYXKEYS.NETWORK]: OnyxTypes.Network;
    [ONYXKEYS.NEW_GROUP_CHAT_DRAFT]: OnyxTypes.NewGroupChatDraft;
    [ONYXKEYS.CUSTOM_STATUS_DRAFT]: OnyxTypes.CustomStatusDraft;
    [ONYXKEYS.INPUT_FOCUSED]: boolean;
    [ONYXKEYS.PERSONAL_DETAILS_LIST]: OnyxTypes.PersonalDetailsList;
    [ONYXKEYS.PRIVATE_PERSONAL_DETAILS]: OnyxTypes.PrivatePersonalDetails;
    [ONYXKEYS.PERSONAL_DETAILS_METADATA]: Record<string, OnyxTypes.PersonalDetailsMetadata>;
    [ONYXKEYS.TASK]: OnyxTypes.Task;
    [ONYXKEYS.CURRENCY_LIST]: OnyxTypes.CurrencyList;
    [ONYXKEYS.UPDATE_AVAILABLE]: boolean;
    [ONYXKEYS.SCREEN_SHARE_REQUEST]: OnyxTypes.ScreenShareRequest;
    [ONYXKEYS.COUNTRY_CODE]: number;
    [ONYXKEYS.COUNTRY]: string;
    [ONYXKEYS.USER]: OnyxTypes.User;
    [ONYXKEYS.USER_LOCATION]: OnyxTypes.UserLocation;
    [ONYXKEYS.LOGIN_LIST]: OnyxTypes.LoginList;
    [ONYXKEYS.PENDING_CONTACT_ACTION]: OnyxTypes.PendingContactAction;
    [ONYXKEYS.VALIDATE_ACTION_CODE]: OnyxTypes.ValidateMagicCodeAction;
    [ONYXKEYS.SESSION]: OnyxTypes.Session;
    [ONYXKEYS.USER_METADATA]: OnyxTypes.UserMetadata;
    [ONYXKEYS.STASHED_SESSION]: OnyxTypes.Session;
    [ONYXKEYS.BETAS]: OnyxTypes.Beta[];
    [ONYXKEYS.NVP_PRIORITY_MODE]: ValueOf<typeof CONST.PRIORITY_MODE>;
    [ONYXKEYS.NVP_BLOCKED_FROM_CONCIERGE]: OnyxTypes.BlockedFromConcierge;

    // The value of this nvp is a string representation of the date when the block expires, or an empty string if the user is not blocked
    [ONYXKEYS.NVP_BLOCKED_FROM_CHAT]: string;
    [ONYXKEYS.NVP_PRIVATE_PUSH_NOTIFICATION_ID]: string;
    [ONYXKEYS.NVP_TRY_FOCUS_MODE]: boolean;
    [ONYXKEYS.NVP_DISMISSED_HOLD_USE_EXPLANATION]: boolean;
    [ONYXKEYS.FOCUS_MODE_NOTIFICATION]: boolean;
    [ONYXKEYS.NVP_LAST_PAYMENT_METHOD]: OnyxTypes.LastPaymentMethod;
    [ONYXKEYS.LAST_EXPORT_METHOD]: OnyxTypes.LastExportMethod;
    [ONYXKEYS.NVP_RECENT_WAYPOINTS]: OnyxTypes.RecentWaypoint[];
    [ONYXKEYS.NVP_INTRO_SELECTED]: OnyxTypes.IntroSelected;
    [ONYXKEYS.NVP_LAST_SELECTED_DISTANCE_RATES]: OnyxTypes.LastSelectedDistanceRates;
    [ONYXKEYS.NVP_SEEN_NEW_USER_MODAL]: boolean;
    [ONYXKEYS.PUSH_NOTIFICATIONS_ENABLED]: boolean;
    [ONYXKEYS.PLAID_DATA]: OnyxTypes.PlaidData;
    [ONYXKEYS.IS_PLAID_DISABLED]: boolean;
    [ONYXKEYS.PLAID_LINK_TOKEN]: string;
    [ONYXKEYS.ONFIDO_TOKEN]: string;
    [ONYXKEYS.ONFIDO_APPLICANT_ID]: string;
    [ONYXKEYS.NVP_PREFERRED_LOCALE]: OnyxTypes.Locale;
    [ONYXKEYS.NVP_ACTIVE_POLICY_ID]: string;
    [ONYXKEYS.NVP_DISMISSED_REFERRAL_BANNERS]: OnyxTypes.DismissedReferralBanners;
    [ONYXKEYS.NVP_HAS_SEEN_TRACK_TRAINING]: boolean;
    [ONYXKEYS.NVP_PRIVATE_SUBSCRIPTION]: OnyxTypes.PrivateSubscription;
    [ONYXKEYS.NVP_PRIVATE_STRIPE_CUSTOMER_ID]: OnyxTypes.StripeCustomerID;
    [ONYXKEYS.NVP_PRIVATE_BILLING_DISPUTE_PENDING]: number;
    [ONYXKEYS.NVP_PRIVATE_BILLING_STATUS]: OnyxTypes.BillingStatus;
    [ONYXKEYS.USER_WALLET]: OnyxTypes.UserWallet;
    [ONYXKEYS.WALLET_ONFIDO]: OnyxTypes.WalletOnfido;
    [ONYXKEYS.WALLET_ADDITIONAL_DETAILS]: OnyxTypes.WalletAdditionalDetails;
    [ONYXKEYS.WALLET_TERMS]: OnyxTypes.WalletTerms;
    [ONYXKEYS.BANK_ACCOUNT_LIST]: OnyxTypes.BankAccountList;
    [ONYXKEYS.FUND_LIST]: OnyxTypes.FundList;
    [ONYXKEYS.CARD_LIST]: OnyxTypes.CardList;
    [ONYXKEYS.WALLET_STATEMENT]: OnyxTypes.WalletStatement;
    [ONYXKEYS.PERSONAL_BANK_ACCOUNT]: OnyxTypes.PersonalBankAccount;
    [ONYXKEYS.REIMBURSEMENT_ACCOUNT]: OnyxTypes.ReimbursementAccount;
    [ONYXKEYS.PREFERRED_EMOJI_SKIN_TONE]: string | number;
    [ONYXKEYS.FREQUENTLY_USED_EMOJIS]: OnyxTypes.FrequentlyUsedEmoji[];
    [ONYXKEYS.REIMBURSEMENT_ACCOUNT_WORKSPACE_ID]: string;
    [ONYXKEYS.IS_LOADING_PAYMENT_METHODS]: boolean;
    [ONYXKEYS.IS_LOADING_REPORT_DATA]: boolean;
    [ONYXKEYS.IS_TEST_TOOLS_MODAL_OPEN]: boolean;
    [ONYXKEYS.APP_PROFILING_IN_PROGRESS]: boolean;
    [ONYXKEYS.IS_LOADING_APP]: boolean;
    [ONYXKEYS.WALLET_TRANSFER]: OnyxTypes.WalletTransfer;
    [ONYXKEYS.LAST_ACCESSED_WORKSPACE_POLICY_ID]: string;
    [ONYXKEYS.SHOULD_SHOW_COMPOSE_INPUT]: boolean;
    [ONYXKEYS.IS_BETA]: boolean;
    [ONYXKEYS.IS_CHECKING_PUBLIC_ROOM]: boolean;
    [ONYXKEYS.MY_DOMAIN_SECURITY_GROUPS]: Record<string, string>;
    [ONYXKEYS.LAST_OPENED_PUBLIC_ROOM_ID]: string;
    [ONYXKEYS.VERIFY_3DS_SUBSCRIPTION]: string;
    [ONYXKEYS.PREFERRED_THEME]: ValueOf<typeof CONST.THEME>;
    [ONYXKEYS.MAPBOX_ACCESS_TOKEN]: OnyxTypes.MapboxAccessToken;
    [ONYXKEYS.ONYX_UPDATES_FROM_SERVER]: OnyxTypes.OnyxUpdatesFromServer;
    [ONYXKEYS.ONYX_UPDATES_LAST_UPDATE_ID_APPLIED_TO_CLIENT]: number;
    [ONYXKEYS.MAX_CANVAS_AREA]: number;
    [ONYXKEYS.MAX_CANVAS_HEIGHT]: number;
    [ONYXKEYS.MAX_CANVAS_WIDTH]: number;
    [ONYXKEYS.ONBOARDING_PURPOSE_SELECTED]: OnboardingPurposeType;
    [ONYXKEYS.ONBOARDING_CUSTOM_CHOICES]: OnboardingPurposeType[] | [];
    [ONYXKEYS.ONBOARDING_ERROR_MESSAGE]: string;
    [ONYXKEYS.ONBOARDING_POLICY_ID]: string;
    [ONYXKEYS.ONBOARDING_ADMINS_CHAT_REPORT_ID]: string;
    [ONYXKEYS.ONBOARDING_LAST_VISITED_PATH]: string;
    [ONYXKEYS.IS_SEARCHING_FOR_REPORTS]: boolean;
    [ONYXKEYS.LAST_VISITED_PATH]: string | undefined;
    [ONYXKEYS.VERIFY_3DS_SUBSCRIPTION]: string;
    [ONYXKEYS.RECENTLY_USED_REPORT_FIELDS]: OnyxTypes.RecentlyUsedReportFields;
    [ONYXKEYS.UPDATE_REQUIRED]: boolean;
    [ONYXKEYS.RESET_REQUIRED]: boolean;
    [ONYXKEYS.PLAID_CURRENT_EVENT]: string;
    [ONYXKEYS.NVP_PRIVATE_TAX_EXEMPT]: boolean;
    [ONYXKEYS.LOGS]: OnyxTypes.CapturedLogs;
    [ONYXKEYS.SHOULD_STORE_LOGS]: boolean;
    [ONYXKEYS.SHOULD_MASK_ONYX_STATE]: boolean;
    [ONYXKEYS.CACHED_PDF_PATHS]: Record<string, string>;
    [ONYXKEYS.POLICY_OWNERSHIP_CHANGE_CHECKS]: Record<string, OnyxTypes.PolicyOwnershipChangeChecks>;
    [ONYXKEYS.NVP_QUICK_ACTION_GLOBAL_CREATE]: OnyxTypes.QuickAction;
    [ONYXKEYS.SUBSCRIPTION_RETRY_BILLING_STATUS_FAILED]: boolean;
    [ONYXKEYS.SUBSCRIPTION_RETRY_BILLING_STATUS_SUCCESSFUL]: boolean;
    [ONYXKEYS.SUBSCRIPTION_RETRY_BILLING_STATUS_PENDING]: boolean;
    [ONYXKEYS.NVP_TRAVEL_SETTINGS]: OnyxTypes.TravelSettings;
    [ONYXKEYS.REVIEW_DUPLICATES]: OnyxTypes.ReviewDuplicates;
    [ONYXKEYS.ISSUE_NEW_EXPENSIFY_CARD]: OnyxTypes.IssueNewCard;
    [ONYXKEYS.ADD_NEW_COMPANY_CARD]: OnyxTypes.AddNewCompanyCardFeed;
    [ONYXKEYS.ASSIGN_CARD]: OnyxTypes.AssignCard;
    [ONYXKEYS.MOBILE_SELECTION_MODE]: OnyxTypes.MobileSelectionMode;
    [ONYXKEYS.NVP_FIRST_DAY_FREE_TRIAL]: string;
    [ONYXKEYS.NVP_LAST_DAY_FREE_TRIAL]: string;
    [ONYXKEYS.NVP_BILLING_FUND_ID]: number;
    [ONYXKEYS.NVP_PRIVATE_AMOUNT_OWED]: number;
    [ONYXKEYS.NVP_PRIVATE_OWNER_BILLING_GRACE_PERIOD_END]: number;
    [ONYXKEYS.NVP_WORKSPACE_TOOLTIP]: OnyxTypes.WorkspaceTooltip;
    [ONYXKEYS.NVP_SHOULD_HIDE_GBR_TOOLTIP]: boolean;
    [ONYXKEYS.NVP_PRIVATE_CANCELLATION_DETAILS]: OnyxTypes.CancellationDetails[];
    [ONYXKEYS.ROOM_MEMBERS_USER_SEARCH_PHRASE]: string;
    [ONYXKEYS.APPROVAL_WORKFLOW]: OnyxTypes.ApprovalWorkflowOnyx;
    [ONYXKEYS.IMPORTED_SPREADSHEET]: OnyxTypes.ImportedSpreadsheet;
    [ONYXKEYS.LAST_ROUTE]: string;
<<<<<<< HEAD
    [ONYXKEYS.IS_SINGLE_NEW_DOT_ENTRY]: boolean | undefined;
=======
    [ONYXKEYS.IS_USING_IMPORTED_STATE]: boolean;
>>>>>>> 1229844b
    [ONYXKEYS.SHOULD_SHOW_SAVED_SEARCH_RENAME_TOOLTIP]: boolean;
};
type OnyxValues = OnyxValuesMapping & OnyxCollectionValuesMapping & OnyxFormValuesMapping & OnyxFormDraftValuesMapping;

type OnyxCollectionKey = keyof OnyxCollectionValuesMapping;
type OnyxFormKey = keyof OnyxFormValuesMapping;
type OnyxFormDraftKey = keyof OnyxFormDraftValuesMapping;
type OnyxValueKey = keyof OnyxValuesMapping;

type OnyxKey = OnyxValueKey | OnyxCollectionKey | OnyxFormKey | OnyxFormDraftKey;
type OnyxPagesKey = typeof ONYXKEYS.COLLECTION.REPORT_ACTIONS_PAGES;

type MissingOnyxKeysError = `Error: Types don't match, OnyxKey type is missing: ${Exclude<AllOnyxKeys, OnyxKey>}`;
/** If this type errors, it means that the `OnyxKey` type is missing some keys. */
// eslint-disable-next-line @typescript-eslint/no-unused-vars
type AssertOnyxKeys = AssertTypesEqual<AllOnyxKeys, OnyxKey, MissingOnyxKeysError>;

export default ONYXKEYS;
export type {OnyxCollectionKey, OnyxCollectionValuesMapping, OnyxFormDraftKey, OnyxFormKey, OnyxFormValuesMapping, OnyxKey, OnyxPagesKey, OnyxValueKey, OnyxValues};<|MERGE_RESOLUTION|>--- conflicted
+++ resolved
@@ -999,11 +999,8 @@
     [ONYXKEYS.APPROVAL_WORKFLOW]: OnyxTypes.ApprovalWorkflowOnyx;
     [ONYXKEYS.IMPORTED_SPREADSHEET]: OnyxTypes.ImportedSpreadsheet;
     [ONYXKEYS.LAST_ROUTE]: string;
-<<<<<<< HEAD
     [ONYXKEYS.IS_SINGLE_NEW_DOT_ENTRY]: boolean | undefined;
-=======
     [ONYXKEYS.IS_USING_IMPORTED_STATE]: boolean;
->>>>>>> 1229844b
     [ONYXKEYS.SHOULD_SHOW_SAVED_SEARCH_RENAME_TOOLTIP]: boolean;
 };
 type OnyxValues = OnyxValuesMapping & OnyxCollectionValuesMapping & OnyxFormValuesMapping & OnyxFormDraftValuesMapping;
