import HybridAppModule from '@expensify/react-native-hybrid-app';
import React from 'react';
import {View} from 'react-native';
import Icon from '@components/Icon';
import * as Expensicons from '@components/Icon/Expensicons';
import * as Illustrations from '@components/Icon/Illustrations';
import Text from '@components/Text';
import TextLink from '@components/TextLink';
import useLocalize from '@hooks/useLocalize';
import useTheme from '@hooks/useTheme';
import useThemeStyles from '@hooks/useThemeStyles';
import Navigation from '@libs/Navigation/Navigation';
import {clearSignInData} from '@userActions/Session';
<<<<<<< HEAD
import CONFIG from '@src/CONFIG';
=======
>>>>>>> c5bba74f

function SessionExpiredPage() {
    const styles = useThemeStyles();
    const {translate} = useLocalize();
    const theme = useTheme();

    return (
        <View style={styles.deeplinkWrapperContainer}>
            <View style={styles.deeplinkWrapperMessage}>
                <View style={styles.mb2}>
                    <Icon
                        width={200}
                        height={164}
                        src={Illustrations.RocketBlue}
                    />
                </View>
                <Text style={[styles.textHeadline, styles.textXXLarge]}>{translate('deeplinkWrapper.launching')}</Text>
                <View style={styles.mt2}>
                    <Text style={styles.textAlignCenter}>
                        {translate('deeplinkWrapper.expired')}{' '}
                        <TextLink
                            onPress={() => {
<<<<<<< HEAD
                                if (!CONFIG.IS_HYBRID_APP) {
=======
                                if (!NativeModules.HybridAppModule) {
>>>>>>> c5bba74f
                                    clearSignInData();
                                    Navigation.goBack();
                                    return;
                                }
<<<<<<< HEAD
                                HybridAppModule.closeReactNativeApp(true, false);
=======
                                NativeModules.HybridAppModule.closeReactNativeApp({shouldSignOut: true, shouldSetNVP: false});
>>>>>>> c5bba74f
                            }}
                        >
                            {translate('deeplinkWrapper.signIn')}
                        </TextLink>
                    </Text>
                </View>
            </View>
            <View style={styles.deeplinkWrapperFooter}>
                <Icon
                    width={154}
                    height={34}
                    fill={theme.success}
                    src={Expensicons.ExpensifyWordmark}
                />
            </View>
        </View>
    );
}

SessionExpiredPage.displayName = 'SessionExpiredPage';

export default SessionExpiredPage;<|MERGE_RESOLUTION|>--- conflicted
+++ resolved
@@ -11,10 +11,7 @@
 import useThemeStyles from '@hooks/useThemeStyles';
 import Navigation from '@libs/Navigation/Navigation';
 import {clearSignInData} from '@userActions/Session';
-<<<<<<< HEAD
 import CONFIG from '@src/CONFIG';
-=======
->>>>>>> c5bba74f
 
 function SessionExpiredPage() {
     const styles = useThemeStyles();
@@ -37,20 +34,12 @@
                         {translate('deeplinkWrapper.expired')}{' '}
                         <TextLink
                             onPress={() => {
-<<<<<<< HEAD
                                 if (!CONFIG.IS_HYBRID_APP) {
-=======
-                                if (!NativeModules.HybridAppModule) {
->>>>>>> c5bba74f
                                     clearSignInData();
                                     Navigation.goBack();
                                     return;
                                 }
-<<<<<<< HEAD
-                                HybridAppModule.closeReactNativeApp(true, false);
-=======
-                                NativeModules.HybridAppModule.closeReactNativeApp({shouldSignOut: true, shouldSetNVP: false});
->>>>>>> c5bba74f
+                                HybridAppModule.closeReactNativeApp({shouldSignOut: true, shouldSetNVP: false});
                             }}
                         >
                             {translate('deeplinkWrapper.signIn')}
