import React, {useMemo, useRef} from 'react';
import {View} from 'react-native';
import {withOnyx} from 'react-native-onyx';
import type {OnyxEntry} from 'react-native-onyx';
import AvatarWithImagePicker from '@components/AvatarWithImagePicker';
import HeaderWithBackButton from '@components/HeaderWithBackButton';
import MenuItemWithTopDescription from '@components/MenuItemWithTopDescription';
import ScreenWrapper from '@components/ScreenWrapper';
import SelectionList from '@components/SelectionList';
import InviteMemberListItem from '@components/SelectionList/InviteMemberListItem';
import type {ListItem} from '@components/SelectionList/types';
import useCurrentUserPersonalDetails from '@hooks/useCurrentUserPersonalDetails';
import useLocalize from '@hooks/useLocalize';
import useThemeStyles from '@hooks/useThemeStyles';
import Navigation from '@libs/Navigation/Navigation';
import * as OptionsListUtils from '@libs/OptionsListUtils';
import * as ReportUtils from '@libs/ReportUtils';
import * as Report from '@userActions/Report';
import CONST from '@src/CONST';
import ONYXKEYS from '@src/ONYXKEYS';
import ROUTES from '@src/ROUTES';
import type * as OnyxTypes from '@src/types/onyx';
import type {Participant} from '@src/types/onyx/IOU';
import * as Expensicons from '@components/Icon/Expensicons';
import type { CustomRNImageManipulatorResult } from '@libs/cropOrRotateImage/types';

type NewChatConfirmPageOnyxProps = {
    /** New group chat draft data */
    newGroupDraft: OnyxEntry<OnyxTypes.NewGroupChatDraft>;

    /** All of the personal details for everyone */
    allPersonalDetails: OnyxEntry<OnyxTypes.PersonalDetailsList>;
};

type NewChatConfirmPageProps = NewChatConfirmPageOnyxProps;

function NewChatConfirmPage({newGroupDraft, allPersonalDetails}: NewChatConfirmPageProps) {
    const fileRef = useRef<File|CustomRNImageManipulatorResult|undefined>();
    const {translate} = useLocalize();
    const styles = useThemeStyles();
    const personalData = useCurrentUserPersonalDetails();
    const participantAccountIDs = (newGroupDraft?.participants ?? []).map((participant) => participant.accountID);
    const selectedOptions = useMemo((): Participant[] => {
        if (!newGroupDraft?.participants) {
            return [];
        }
        const options: Participant[] = newGroupDraft.participants.map((participant) =>
            OptionsListUtils.getParticipantsOption({accountID: participant.accountID, login: participant.login, reportID: ''}, allPersonalDetails),
        );
        return options;
    }, [allPersonalDetails, newGroupDraft?.participants]);

    const groupName = newGroupDraft?.reportName ? newGroupDraft?.reportName : ReportUtils.getGroupChatName(participantAccountIDs ?? []);
    const sections: ListItem[] = useMemo(
        () =>
            selectedOptions
                .map((selectedOption: Participant) => {
                    const accountID = selectedOption.accountID;
                    const isAdmin = personalData.accountID === accountID;
                    const section: ListItem = {
                        login: selectedOption?.login ?? '',
                        text: selectedOption?.text ?? '',
                        keyForList: selectedOption?.keyForList ?? '',
                        isSelected: !isAdmin,
                        isDisabled: isAdmin,
                        accountID,
                        icons: selectedOption?.icons,
                        badgeText: isAdmin ? translate('common.admin') : '',
                        alternateText: selectedOption?.login ?? '',
                    };
                    return section;
                })
                .sort((a, b) => a.text?.toLowerCase().localeCompare(b.text?.toLowerCase() ?? '') ?? -1),
        [selectedOptions, personalData.accountID, translate],
    );

    /**
     * Removes a selected option from list if already selected.
     */
    const unselectOption = (option: ListItem) => {
        if (!newGroupDraft) {
            return;
        }
        const newSelectedParticipants = (newGroupDraft.participants ?? []).filter((participant) => participant.login !== option.login);
        Report.setGroupDraft({participants: newSelectedParticipants});
    };

    const createGroup = () => {
        if (!newGroupDraft) {
            return;
        }

        const logins: string[] = (newGroupDraft.participants ?? []).map((participant) => participant.login);
        Report.navigateToAndOpenReport(logins, true, newGroupDraft.reportName ?? '', newGroupDraft.avatarUri ?? '', fileRef.current);
    };

    const navigateBack = () => {
        Navigation.goBack(ROUTES.NEW_CHAT);
    };

    const navigateToEditChatName = () => {
        Navigation.navigate(ROUTES.NEW_CHAT_EDIT_NAME);
    };

    const stashedLocalAvatarImage = newGroupDraft?.avatarUri;
    return (
        <ScreenWrapper testID={NewChatConfirmPage.displayName}>
            <HeaderWithBackButton
                title={translate('common.group')}
                onBackButtonPress={navigateBack}
            />
            <View style={styles.avatarSectionWrapper}>
                <AvatarWithImagePicker
                    isUsingDefaultAvatar={!stashedLocalAvatarImage}
                    source={stashedLocalAvatarImage ?? ReportUtils.getDefaultGroupAvatar()}
                    onImageSelected={(image) => {
                        fileRef.current = image;
                        Report.setGroupDraft({avatarUri: image?.uri ?? ''});
                    }}
                    onImageRemoved={() => Report.setGroupDraft({avatarUri: null})}
                    size={CONST.AVATAR_SIZE.XLARGE}
                    avatarStyle={styles.avatarXLarge}
                    disableViewPhoto
                    editIcon={Expensicons.Camera}
                    editIconStyle={styles.smallEditIconAccount}
                />
            </View>
            <MenuItemWithTopDescription
                title={groupName}
                onPress={navigateToEditChatName}
                shouldShowRightIcon
                shouldCheckActionAllowedOnPress={false}
                description={translate('groupConfirmPage.groupName')}
            />
<<<<<<< HEAD
            <View style={[styles.ph1, styles.flex1]}>
                <SelectionList
                    canSelectMultiple
                    sections={[{title: translate('common.members'), data: sections}]}
                    ListItem={InviteMemberListItem}
                    onSelectRow={unselectOption}
                    showConfirmButton={selectedOptions.length > 1}
                    confirmButtonText={translate('newChatPage.startGroup')}
                    onConfirm={createGroup}
                    shouldHideListOnInitialRender={false}
                />
            </View>
=======
            <SelectionList
                sections={[{data: sections}]}
                ListItem={TableListItem}
                onSelectRow={unselectOption}
                showConfirmButton={selectedOptions.length > 1}
                confirmButtonText={translate('newChatPage.startGroup')}
                onConfirm={selectedOptions.length > 1 ? createGroup : undefined}
                shouldHideListOnInitialRender={false}
            />
>>>>>>> 05eb4818
        </ScreenWrapper>
    );
}

NewChatConfirmPage.displayName = 'NewChatConfirmPage';

export default withOnyx<NewChatConfirmPageProps, NewChatConfirmPageOnyxProps>({
    newGroupDraft: {
        key: ONYXKEYS.NEW_GROUP_CHAT_DRAFT,
    },
    allPersonalDetails: {
        key: ONYXKEYS.PERSONAL_DETAILS_LIST,
    },
})(NewChatConfirmPage);<|MERGE_RESOLUTION|>--- conflicted
+++ resolved
@@ -132,7 +132,6 @@
                 shouldCheckActionAllowedOnPress={false}
                 description={translate('groupConfirmPage.groupName')}
             />
-<<<<<<< HEAD
             <View style={[styles.ph1, styles.flex1]}>
                 <SelectionList
                     canSelectMultiple
@@ -141,21 +140,10 @@
                     onSelectRow={unselectOption}
                     showConfirmButton={selectedOptions.length > 1}
                     confirmButtonText={translate('newChatPage.startGroup')}
-                    onConfirm={createGroup}
+                    onConfirm={selectedOptions.length > 1 ? createGroup : undefined}
                     shouldHideListOnInitialRender={false}
                 />
             </View>
-=======
-            <SelectionList
-                sections={[{data: sections}]}
-                ListItem={TableListItem}
-                onSelectRow={unselectOption}
-                showConfirmButton={selectedOptions.length > 1}
-                confirmButtonText={translate('newChatPage.startGroup')}
-                onConfirm={selectedOptions.length > 1 ? createGroup : undefined}
-                shouldHideListOnInitialRender={false}
-            />
->>>>>>> 05eb4818
         </ScreenWrapper>
     );
 }
