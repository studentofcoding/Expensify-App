import React, {useCallback, useEffect, useMemo, useRef, useState} from 'react';
import {View} from 'react-native';
import {useOnyx} from 'react-native-onyx';
import AvatarWithImagePicker from '@components/AvatarWithImagePicker';
import Badge from '@components/Badge';
import HeaderWithBackButton from '@components/HeaderWithBackButton';
import * as Expensicons from '@components/Icon/Expensicons';
import MenuItemWithTopDescription from '@components/MenuItemWithTopDescription';
import ScreenWrapper from '@components/ScreenWrapper';
import SelectionList from '@components/SelectionList';
import InviteMemberListItem from '@components/SelectionList/InviteMemberListItem';
import type {ListItem} from '@components/SelectionList/types';
import useCurrentUserPersonalDetails from '@hooks/useCurrentUserPersonalDetails';
import useLocalize from '@hooks/useLocalize';
import useThemeStyles from '@hooks/useThemeStyles';
import type {CustomRNImageManipulatorResult} from '@libs/cropOrRotateImage/types';
import {readFileAsync} from '@libs/fileDownload/FileUtils';
import Navigation from '@libs/Navigation/Navigation';
import {getParticipantsOption} from '@libs/OptionsListUtils';
import {generateReportID, getDefaultGroupAvatar, getGroupChatName} from '@libs/ReportUtils';
import {navigateToAndOpenReport, setGroupDraft} from '@userActions/Report';
import CONST from '@src/CONST';
import ONYXKEYS from '@src/ONYXKEYS';
import ROUTES from '@src/ROUTES';
import type {Participant} from '@src/types/onyx/IOU';

function navigateBack() {
    Navigation.goBack(ROUTES.NEW_CHAT);
}

function navigateToEditChatName() {
    Navigation.navigate(ROUTES.NEW_CHAT_EDIT_NAME);
}

function NewChatConfirmPage() {
    const optimisticReportID = useRef<string>(generateReportID());
    const [avatarFile, setAvatarFile] = useState<File | CustomRNImageManipulatorResult | undefined>();
    const {translate} = useLocalize();
    const styles = useThemeStyles();
    const personalData = useCurrentUserPersonalDetails();
    const [newGroupDraft] = useOnyx(ONYXKEYS.NEW_GROUP_CHAT_DRAFT);
    const [allPersonalDetails] = useOnyx(ONYXKEYS.PERSONAL_DETAILS_LIST);

    const selectedOptions = useMemo((): Participant[] => {
        if (!newGroupDraft?.participants) {
            return [];
        }
        const options: Participant[] = newGroupDraft.participants.map((participant) =>
            getParticipantsOption({accountID: participant.accountID, login: participant?.login, reportID: ''}, allPersonalDetails),
        );
        return options;
    }, [allPersonalDetails, newGroupDraft?.participants]);

    const groupName = newGroupDraft?.reportName ? newGroupDraft?.reportName : getGroupChatName(newGroupDraft?.participants);
    const sections: ListItem[] = useMemo(
        () =>
            selectedOptions
                .map((selectedOption: Participant) => {
                    const accountID = selectedOption.accountID;
                    const isAdmin = personalData.accountID === accountID;
                    const section: ListItem = {
                        login: selectedOption?.login ?? '',
                        text: selectedOption?.text ?? '',
                        keyForList: selectedOption?.keyForList ?? '',
                        isSelected: !isAdmin,
                        isDisabled: isAdmin,
                        accountID,
                        icons: selectedOption?.icons,
                        alternateText: selectedOption?.login ?? '',
                        rightElement: isAdmin ? <Badge text={translate('common.admin')} /> : undefined,
                    };
                    return section;
                })
                .sort((a, b) => a.text?.toLowerCase().localeCompare(b.text?.toLowerCase() ?? '') ?? -1),
        [selectedOptions, personalData.accountID, translate],
    );

    /**
     * Removes a selected option from list if already selected.
     */
    const unselectOption = useCallback(
        (option: ListItem) => {
            if (!newGroupDraft) {
                return;
            }
            const newSelectedParticipants = (newGroupDraft.participants ?? []).filter((participant) => participant?.login !== option.login);
            setGroupDraft({participants: newSelectedParticipants});
        },
        [newGroupDraft],
    );

    const createGroup = useCallback(() => {
        if (!newGroupDraft) {
            return;
        }

        const logins: string[] = (newGroupDraft.participants ?? []).map((participant) => participant.login).filter((login): login is string => !!login);
<<<<<<< HEAD
        Report.navigateToAndOpenReport(logins, true, newGroupDraft.reportName ?? '', newGroupDraft.avatarUri ?? '', avatarFile, optimisticReportID.current, true);
=======
        navigateToAndOpenReport(logins, true, undefined, newGroupDraft.reportName ?? '', newGroupDraft.avatarUri ?? '', avatarFile, optimisticReportID.current, true);
>>>>>>> 4bf233e7
    }, [newGroupDraft, avatarFile]);

    const stashedLocalAvatarImage = newGroupDraft?.avatarUri;

    useEffect(() => {
        if (!stashedLocalAvatarImage) {
            return;
        }

        const onSuccess = (file: File) => {
            setAvatarFile(file);
        };

        const onFailure = () => {
            setAvatarFile(undefined);
            setGroupDraft({avatarUri: null, avatarFileName: null, avatarFileType: null});
        };

        // If the user navigates back to the member selection page and then returns to the confirmation page, the component will re-mount, causing avatarFile to be null.
        // To handle this, we re-read the avatar image file from disk whenever the component re-mounts.
        readFileAsync(stashedLocalAvatarImage, newGroupDraft?.avatarFileName ?? '', onSuccess, onFailure, newGroupDraft?.avatarFileType ?? '');

        // we only need to run this when the component re-mounted
        // eslint-disable-next-line react-compiler/react-compiler, react-hooks/exhaustive-deps
    }, []);

    return (
        <ScreenWrapper testID={NewChatConfirmPage.displayName}>
            <HeaderWithBackButton
                title={translate('common.group')}
                onBackButtonPress={navigateBack}
            />
            <View style={styles.avatarSectionWrapper}>
                <AvatarWithImagePicker
                    isUsingDefaultAvatar={!stashedLocalAvatarImage}
                    // eslint-disable-next-line react-compiler/react-compiler
                    source={stashedLocalAvatarImage ?? getDefaultGroupAvatar(optimisticReportID.current)}
                    onImageSelected={(image) => {
                        setAvatarFile(image);
                        setGroupDraft({avatarUri: image.uri ?? '', avatarFileName: image.name ?? '', avatarFileType: image.type});
                    }}
                    onImageRemoved={() => {
                        setAvatarFile(undefined);
                        setGroupDraft({avatarUri: null, avatarFileName: null, avatarFileType: null});
                    }}
                    size={CONST.AVATAR_SIZE.XLARGE}
                    avatarStyle={styles.avatarXLarge}
                    shouldDisableViewPhoto
                    editIcon={Expensicons.Camera}
                    editIconStyle={styles.smallEditIconAccount}
                    shouldUseStyleUtilityForAnchorPosition
                    style={styles.w100}
                />
            </View>
            <MenuItemWithTopDescription
                title={groupName}
                onPress={navigateToEditChatName}
                shouldShowRightIcon
                shouldCheckActionAllowedOnPress={false}
                description={translate('newRoomPage.groupName')}
                wrapperStyle={[styles.ph4]}
            />
            <View style={[styles.flex1, styles.mt3]}>
                <SelectionList
                    canSelectMultiple
                    sections={[{title: translate('common.members'), data: sections}]}
                    ListItem={InviteMemberListItem}
                    onSelectRow={unselectOption}
                    showConfirmButton={!!selectedOptions.length}
                    confirmButtonText={translate('newChatPage.startGroup')}
                    onConfirm={createGroup}
                    shouldHideListOnInitialRender={false}
                />
            </View>
        </ScreenWrapper>
    );
}

NewChatConfirmPage.displayName = 'NewChatConfirmPage';

export default NewChatConfirmPage;<|MERGE_RESOLUTION|>--- conflicted
+++ resolved
@@ -95,11 +95,7 @@
         }
 
         const logins: string[] = (newGroupDraft.participants ?? []).map((participant) => participant.login).filter((login): login is string => !!login);
-<<<<<<< HEAD
-        Report.navigateToAndOpenReport(logins, true, newGroupDraft.reportName ?? '', newGroupDraft.avatarUri ?? '', avatarFile, optimisticReportID.current, true);
-=======
-        navigateToAndOpenReport(logins, true, undefined, newGroupDraft.reportName ?? '', newGroupDraft.avatarUri ?? '', avatarFile, optimisticReportID.current, true);
->>>>>>> 4bf233e7
+        navigateToAndOpenReport(logins, true, newGroupDraft.reportName ?? '', newGroupDraft.avatarUri ?? '', avatarFile, optimisticReportID.current, true);
     }, [newGroupDraft, avatarFile]);
 
     const stashedLocalAvatarImage = newGroupDraft?.avatarUri;
