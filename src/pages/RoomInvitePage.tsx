import Str from 'expensify-common/lib/str';
import React, {useCallback, useEffect, useMemo, useState} from 'react';
import type {SectionListData} from 'react-native';
import {View} from 'react-native';
import type {OnyxEntry} from 'react-native-onyx';
import {withOnyx} from 'react-native-onyx';
import FullPageNotFoundView from '@components/BlockingViews/FullPageNotFoundView';
import FormAlertWithSubmitButton from '@components/FormAlertWithSubmitButton';
import HeaderWithBackButton from '@components/HeaderWithBackButton';
import {useOptionsList} from '@components/OptionListContextProvider';
import ScreenWrapper from '@components/ScreenWrapper';
import SelectionList from '@components/SelectionList';
import type {Section} from '@components/SelectionList/types';
import UserListItem from '@components/SelectionList/UserListItem';
import withNavigationTransitionEnd from '@components/withNavigationTransitionEnd';
import type {WithNavigationTransitionEndProps} from '@components/withNavigationTransitionEnd';
import useLocalize from '@hooks/useLocalize';
import useThemeStyles from '@hooks/useThemeStyles';
import * as DeviceCapabilities from '@libs/DeviceCapabilities';
import * as LoginUtils from '@libs/LoginUtils';
import Navigation from '@libs/Navigation/Navigation';
import * as OptionsListUtils from '@libs/OptionsListUtils';
import * as PersonalDetailsUtils from '@libs/PersonalDetailsUtils';
import * as PhoneNumber from '@libs/PhoneNumber';
import * as PolicyUtils from '@libs/PolicyUtils';
import * as ReportUtils from '@libs/ReportUtils';
import * as Report from '@userActions/Report';
import CONST from '@src/CONST';
import ONYXKEYS from '@src/ONYXKEYS';
import ROUTES from '@src/ROUTES';
import type {PersonalDetailsList, Policy} from '@src/types/onyx';
import {isEmptyObject} from '@src/types/utils/EmptyObject';
import type {WithReportOrNotFoundProps} from './home/report/withReportOrNotFound';
import withReportOrNotFound from './home/report/withReportOrNotFound';
import SearchInputManager from './workspace/SearchInputManager';

type RoomInvitePageOnyxProps = {
    /** All of the personal details for everyone */
    personalDetails: OnyxEntry<PersonalDetailsList>;
};

type RoomInvitePageProps = RoomInvitePageOnyxProps & WithReportOrNotFoundProps & WithNavigationTransitionEndProps;

type Sections = Array<SectionListData<OptionsListUtils.MemberForList, Section<OptionsListUtils.MemberForList>>>;

function RoomInvitePage({betas, personalDetails, report, policies, didScreenTransitionEnd}: RoomInvitePageProps) {
    const styles = useThemeStyles();
    const {translate} = useLocalize();
    const [searchTerm, setSearchTerm] = useState('');
    const [selectedOptions, setSelectedOptions] = useState<ReportUtils.OptionData[]>([]);
    const [invitePersonalDetails, setInvitePersonalDetails] = useState<ReportUtils.OptionData[]>([]);
    const [userToInvite, setUserToInvite] = useState<ReportUtils.OptionData | null>(null);
<<<<<<< HEAD
    const {options, areOptionsInitialized} = useOptionsList();
=======
>>>>>>> a4d01a87

    useEffect(() => {
        setSearchTerm(SearchInputManager.searchInput);
    }, []);

    // Any existing participants and Expensify emails should not be eligible for invitation
    const excludedUsers = useMemo(
        () =>
            [...PersonalDetailsUtils.getLoginsByAccountIDs(report?.visibleChatMemberAccountIDs ?? []), ...CONST.EXPENSIFY_EMAILS].map((participant) =>
                PhoneNumber.addSMSDomainIfPhoneNumber(participant),
            ),
        [report],
    );

    useEffect(() => {
        const inviteOptions = OptionsListUtils.getMemberInviteOptions(options.personalDetails, betas ?? [], searchTerm, excludedUsers);

        // Update selectedOptions with the latest personalDetails information
        const detailsMap: Record<string, OptionsListUtils.MemberForList> = {};
        inviteOptions.personalDetails.forEach((detail) => {
            if (!detail.login) {
                return;
            }
            detailsMap[detail.login] = OptionsListUtils.formatMemberForList(detail);
        });
        const newSelectedOptions: ReportUtils.OptionData[] = [];
        selectedOptions.forEach((option) => {
            newSelectedOptions.push(option.login && option.login in detailsMap ? {...detailsMap[option.login], isSelected: true} : option);
        });

        setUserToInvite(inviteOptions.userToInvite);
        setInvitePersonalDetails(inviteOptions.personalDetails);
        setSelectedOptions(newSelectedOptions);
<<<<<<< HEAD
        // eslint-disable-next-line react-hooks/exhaustive-deps
    }, [personalDetails, betas, searchTerm, excludedUsers, options.personalDetails]);
=======
        // eslint-disable-next-line react-hooks/exhaustive-deps -- we don't want to recalculate when selectedOptions change
    }, [personalDetails, betas, searchTerm, excludedUsers]);
>>>>>>> a4d01a87

    const sections = useMemo(() => {
        const sectionsArr: Sections = [];

        if (!areOptionsInitialized) {
            return [];
        }

        // Filter all options that is a part of the search term or in the personal details
        let filterSelectedOptions = selectedOptions;
        if (searchTerm !== '') {
            filterSelectedOptions = selectedOptions.filter((option) => {
                const accountID = option?.accountID;
                const isOptionInPersonalDetails = invitePersonalDetails.some((personalDetail) => accountID && personalDetail?.accountID === accountID);
                const parsedPhoneNumber = PhoneNumber.parsePhoneNumber(LoginUtils.appendCountryCode(Str.removeSMSDomain(searchTerm)));
                const searchValue = parsedPhoneNumber.possible && parsedPhoneNumber.number ? parsedPhoneNumber.number.e164 : searchTerm.toLowerCase();
                const isPartOfSearchTerm = (option.text?.toLowerCase() ?? '').includes(searchValue) || (option.login?.toLowerCase() ?? '').includes(searchValue);
                return isPartOfSearchTerm || isOptionInPersonalDetails;
            });
        }
        const filterSelectedOptionsFormatted = filterSelectedOptions.map((selectedOption) => OptionsListUtils.formatMemberForList(selectedOption));

        sectionsArr.push({
            title: undefined,
            data: filterSelectedOptionsFormatted,
        });

        // Filtering out selected users from the search results
        const selectedLogins = selectedOptions.map(({login}) => login);
        const personalDetailsWithoutSelected = invitePersonalDetails.filter(({login}) => !selectedLogins.includes(login));
        const personalDetailsFormatted = personalDetailsWithoutSelected.map((personalDetail) => OptionsListUtils.formatMemberForList(personalDetail));
        const hasUnselectedUserToInvite = userToInvite && !selectedLogins.includes(userToInvite.login);

        sectionsArr.push({
            title: translate('common.contacts'),
            data: personalDetailsFormatted,
        });

        if (hasUnselectedUserToInvite) {
            sectionsArr.push({
                title: undefined,
                data: [OptionsListUtils.formatMemberForList(userToInvite)],
            });
        }

        return sectionsArr;
    }, [areOptionsInitialized, selectedOptions, searchTerm, invitePersonalDetails, userToInvite, translate]);

    const toggleOption = useCallback(
        (option: OptionsListUtils.MemberForList) => {
            const isOptionInList = selectedOptions.some((selectedOption) => selectedOption.login === option.login);

            let newSelectedOptions: ReportUtils.OptionData[];
            if (isOptionInList) {
                newSelectedOptions = selectedOptions.filter((selectedOption) => selectedOption.login !== option.login);
            } else {
                newSelectedOptions = [...selectedOptions, {...option, isSelected: true}];
            }

            setSelectedOptions(newSelectedOptions);
        },
        [selectedOptions],
    );

    const validate = useCallback(() => selectedOptions.length > 0, [selectedOptions]);

    // Non policy members should not be able to view the participants of a room
    const reportID = report?.reportID;
    const isPolicyMember = useMemo(() => (report?.policyID ? PolicyUtils.isPolicyMember(report.policyID, policies as Record<string, Policy>) : false), [report?.policyID, policies]);
    const backRoute = useMemo(() => reportID && (isPolicyMember ? ROUTES.ROOM_MEMBERS.getRoute(reportID) : ROUTES.REPORT_WITH_ID_DETAILS.getRoute(reportID)), [isPolicyMember, reportID]);
    const reportName = useMemo(() => ReportUtils.getReportName(report), [report]);
    const inviteUsers = useCallback(() => {
        if (!validate()) {
            return;
        }
        const invitedEmailsToAccountIDs: PolicyUtils.MemberEmailsToAccountIDs = {};
        selectedOptions.forEach((option) => {
            const login = option.login ?? '';
            const accountID = option.accountID;
            if (!login.toLowerCase().trim() || !accountID) {
                return;
            }
            invitedEmailsToAccountIDs[login] = Number(accountID);
        });
        if (reportID) {
            Report.inviteToRoom(reportID, invitedEmailsToAccountIDs);
        }
        SearchInputManager.searchInput = '';
        Navigation.navigate(backRoute);
    }, [selectedOptions, backRoute, reportID, validate]);

    const headerMessage = useMemo(() => {
        const searchValue = searchTerm.trim().toLowerCase();
        const expensifyEmails = CONST.EXPENSIFY_EMAILS as string[];
        if (!userToInvite && expensifyEmails.includes(searchValue)) {
            return translate('messages.errorMessageInvalidEmail');
        }
        if (
            !userToInvite &&
            excludedUsers.includes(
                PhoneNumber.parsePhoneNumber(LoginUtils.appendCountryCode(searchValue)).possible
                    ? PhoneNumber.addSMSDomainIfPhoneNumber(LoginUtils.appendCountryCode(searchValue))
                    : searchValue,
            )
        ) {
            return translate('messages.userIsAlreadyMember', {login: searchValue, name: reportName});
        }
        return OptionsListUtils.getHeaderMessage(invitePersonalDetails.length !== 0, Boolean(userToInvite), searchValue);
    }, [searchTerm, userToInvite, excludedUsers, invitePersonalDetails, translate, reportName]);

    return (
        <ScreenWrapper
            shouldEnableMaxHeight
            testID={RoomInvitePage.displayName}
        >
            <FullPageNotFoundView
                shouldShow={isEmptyObject(report)}
                subtitleKey={isEmptyObject(report) ? undefined : 'roomMembersPage.notAuthorized'}
                onBackButtonPress={() => Navigation.goBack(backRoute)}
            >
                <HeaderWithBackButton
                    title={translate('workspace.invite.invitePeople')}
                    subtitle={reportName}
                    onBackButtonPress={() => {
                        Navigation.goBack(backRoute);
                    }}
                />
                <SelectionList
                    canSelectMultiple
                    sections={sections}
                    ListItem={UserListItem}
                    textInputLabel={translate('optionsSelector.nameEmailOrPhoneNumber')}
                    textInputValue={searchTerm}
                    onChangeText={(value) => {
                        SearchInputManager.searchInput = value;
                        setSearchTerm(value);
                    }}
                    headerMessage={headerMessage}
                    onSelectRow={toggleOption}
                    onConfirm={inviteUsers}
                    showScrollIndicator
                    shouldPreventDefaultFocusOnSelectRow={!DeviceCapabilities.canUseTouchScreen()}
                    showLoadingPlaceholder={!areOptionsInitialized}
                />
                <View style={[styles.flexShrink0]}>
                    <FormAlertWithSubmitButton
                        isDisabled={!selectedOptions.length}
                        buttonText={translate('common.invite')}
                        onSubmit={inviteUsers}
                        containerStyles={[styles.flexReset, styles.flexGrow0, styles.flexShrink0, styles.flexBasisAuto, styles.mb5]}
                        enabledWhenOffline
                        disablePressOnEnter
                        isAlertVisible={false}
                    />
                </View>
            </FullPageNotFoundView>
        </ScreenWrapper>
    );
}

RoomInvitePage.displayName = 'RoomInvitePage';

export default withNavigationTransitionEnd(
    withReportOrNotFound()(
        withOnyx<RoomInvitePageProps, RoomInvitePageOnyxProps>({
            personalDetails: {
                key: ONYXKEYS.PERSONAL_DETAILS_LIST,
            },
        })(RoomInvitePage),
    ),
);<|MERGE_RESOLUTION|>--- conflicted
+++ resolved
@@ -2,8 +2,6 @@
 import React, {useCallback, useEffect, useMemo, useState} from 'react';
 import type {SectionListData} from 'react-native';
 import {View} from 'react-native';
-import type {OnyxEntry} from 'react-native-onyx';
-import {withOnyx} from 'react-native-onyx';
 import FullPageNotFoundView from '@components/BlockingViews/FullPageNotFoundView';
 import FormAlertWithSubmitButton from '@components/FormAlertWithSubmitButton';
 import HeaderWithBackButton from '@components/HeaderWithBackButton';
@@ -26,34 +24,25 @@
 import * as ReportUtils from '@libs/ReportUtils';
 import * as Report from '@userActions/Report';
 import CONST from '@src/CONST';
-import ONYXKEYS from '@src/ONYXKEYS';
 import ROUTES from '@src/ROUTES';
-import type {PersonalDetailsList, Policy} from '@src/types/onyx';
+import type {Policy} from '@src/types/onyx';
 import {isEmptyObject} from '@src/types/utils/EmptyObject';
 import type {WithReportOrNotFoundProps} from './home/report/withReportOrNotFound';
 import withReportOrNotFound from './home/report/withReportOrNotFound';
 import SearchInputManager from './workspace/SearchInputManager';
 
-type RoomInvitePageOnyxProps = {
-    /** All of the personal details for everyone */
-    personalDetails: OnyxEntry<PersonalDetailsList>;
-};
-
-type RoomInvitePageProps = RoomInvitePageOnyxProps & WithReportOrNotFoundProps & WithNavigationTransitionEndProps;
+type RoomInvitePageProps = WithReportOrNotFoundProps & WithNavigationTransitionEndProps;
 
 type Sections = Array<SectionListData<OptionsListUtils.MemberForList, Section<OptionsListUtils.MemberForList>>>;
 
-function RoomInvitePage({betas, personalDetails, report, policies, didScreenTransitionEnd}: RoomInvitePageProps) {
+function RoomInvitePage({betas, report, policies}: RoomInvitePageProps) {
     const styles = useThemeStyles();
     const {translate} = useLocalize();
     const [searchTerm, setSearchTerm] = useState('');
     const [selectedOptions, setSelectedOptions] = useState<ReportUtils.OptionData[]>([]);
     const [invitePersonalDetails, setInvitePersonalDetails] = useState<ReportUtils.OptionData[]>([]);
     const [userToInvite, setUserToInvite] = useState<ReportUtils.OptionData | null>(null);
-<<<<<<< HEAD
     const {options, areOptionsInitialized} = useOptionsList();
-=======
->>>>>>> a4d01a87
 
     useEffect(() => {
         setSearchTerm(SearchInputManager.searchInput);
@@ -87,13 +76,8 @@
         setUserToInvite(inviteOptions.userToInvite);
         setInvitePersonalDetails(inviteOptions.personalDetails);
         setSelectedOptions(newSelectedOptions);
-<<<<<<< HEAD
-        // eslint-disable-next-line react-hooks/exhaustive-deps
-    }, [personalDetails, betas, searchTerm, excludedUsers, options.personalDetails]);
-=======
         // eslint-disable-next-line react-hooks/exhaustive-deps -- we don't want to recalculate when selectedOptions change
-    }, [personalDetails, betas, searchTerm, excludedUsers]);
->>>>>>> a4d01a87
+    }, [betas, searchTerm, excludedUsers, options.personalDetails]);
 
     const sections = useMemo(() => {
         const sectionsArr: Sections = [];
@@ -256,12 +240,4 @@
 
 RoomInvitePage.displayName = 'RoomInvitePage';
 
-export default withNavigationTransitionEnd(
-    withReportOrNotFound()(
-        withOnyx<RoomInvitePageProps, RoomInvitePageOnyxProps>({
-            personalDetails: {
-                key: ONYXKEYS.PERSONAL_DETAILS_LIST,
-            },
-        })(RoomInvitePage),
-    ),
-);+export default withNavigationTransitionEnd(withReportOrNotFound()(RoomInvitePage));