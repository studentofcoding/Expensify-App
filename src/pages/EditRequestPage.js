--- conflicted
+++ resolved
@@ -88,48 +88,19 @@
     policy: {},
     policyTaxRates: {},
 };
-<<<<<<< HEAD
-const getTaxAmount = (transactionAmount, transactionTaxCode, policyTaxRates) => {
-    const percentage = (transactionTaxCode ? policyTaxRates.taxes[transactionTaxCode].value : policyTaxRates.defaultValue) || '';
-    return CurrencyUtils.convertToBackendAmount(Number.parseFloat(TransactionUtils.calculateTaxAmount(percentage, transactionAmount)));
-};
-function EditRequestPage({report, policy, policyTaxRates, route, policyCategories, policyTags, parentReportActions, transaction}) {
-    const parentReportActionID = lodashGet(report, 'parentReportActionID', '0');
-    const parentReportAction = lodashGet(parentReportActions, parentReportActionID, {});
-    const {
-        amount: transactionAmount,
-        taxAmount: transactionTaxAmount,
-        taxCode: transactionTaxCode,
-        currency: transactionCurrency,
-        comment: transactionDescription,
-        merchant: transactionMerchant,
-        category: transactionCategory,
-        tag: transactionTag,
-    } = ReportUtils.getTransactionDetails(transaction);
-=======
 
 function EditRequestPage({report, route, policy, policyCategories, policyTags, parentReportActions, transaction}) {
     const parentReportActionID = lodashGet(report, 'parentReportActionID', '0');
     const parentReportAction = lodashGet(parentReportActions, parentReportActionID, {});
     const {amount: transactionAmount, currency: transactionCurrency, category: transactionCategory, tag: transactionTag} = ReportUtils.getTransactionDetails(transaction);
->>>>>>> 39b575c6
 
     const defaultCurrency = lodashGet(route, 'params.currency', '') || transactionCurrency;
     const fieldToEdit = lodashGet(route, ['params', 'field'], '');
     const tagIndex = Number(lodashGet(route, ['params', 'tagIndex'], undefined));
 
-<<<<<<< HEAD
-    const taxRateTitle = TransactionUtils.getTaxName(policyTaxRates.taxes, transactionTaxCode);
-
-    // For now, it always defaults to the first tag of the policy
-    const policyTag = PolicyUtils.getTag(policyTags);
-    const policyTagList = lodashGet(policyTag, 'tags', {});
-    const tagListName = PolicyUtils.getTagListName(policyTags);
-=======
     const tag = TransactionUtils.getTag(transaction, tagIndex);
     const policyTagListName = PolicyUtils.getTagListName(policyTags, tagIndex);
     const policyTagLists = useMemo(() => PolicyUtils.getTagLists(policyTags), [policyTags]);
->>>>>>> 39b575c6
 
     // A flag for verifying that the current report is a sub-report of a workspace chat
     const isPolicyExpenseChat = ReportUtils.isGroupPolicy(report);
