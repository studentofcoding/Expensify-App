--- conflicted
+++ resolved
@@ -128,22 +128,6 @@
         [transaction, report, policy, policyTags, policyCategories],
     );
 
-<<<<<<< HEAD
-=======
-    const saveCreated = useCallback(
-        ({created: newCreated}) => {
-            // If the value hasn't changed, don't request to save changes on the server and just close the modal
-            if (newCreated === TransactionUtils.getCreated(transaction)) {
-                Navigation.dismissModal();
-                return;
-            }
-            IOU.updateMoneyRequestDate(transaction.transactionID, report.reportID, newCreated, policy, policyTags, policyCategories);
-            Navigation.dismissModal();
-        },
-        [transaction, report, policy, policyTags, policyCategories],
-    );
-
->>>>>>> 634d8974
     const saveMerchant = useCallback(
         ({merchant: newMerchant}) => {
             const newTrimmedMerchant = newMerchant.trim();
