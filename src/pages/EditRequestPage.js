import React, {useEffect, useMemo} from 'react';
import PropTypes from 'prop-types';
import lodashGet from 'lodash/get';
import lodashValues from 'lodash/values';
import {withOnyx} from 'react-native-onyx';
import CONST from '../CONST';
import ONYXKEYS from '../ONYXKEYS';
import compose from '../libs/compose';
import Navigation from '../libs/Navigation/Navigation';
import * as ReportActionsUtils from '../libs/ReportActionsUtils';
import * as ReportUtils from '../libs/ReportUtils';
import * as PolicyUtils from '../libs/PolicyUtils';
import * as TransactionUtils from '../libs/TransactionUtils';
import * as Policy from '../libs/actions/Policy';
import * as IOU from '../libs/actions/IOU';
import * as CurrencyUtils from '../libs/CurrencyUtils';
import * as OptionsListUtils from '../libs/OptionsListUtils';
import Permissions from '../libs/Permissions';
import withCurrentUserPersonalDetails, {withCurrentUserPersonalDetailsPropTypes} from '../components/withCurrentUserPersonalDetails';
import tagPropTypes from '../components/tagPropTypes';
import FullPageNotFoundView from '../components/BlockingViews/FullPageNotFoundView';
import EditRequestDescriptionPage from './EditRequestDescriptionPage';
import EditRequestMerchantPage from './EditRequestMerchantPage';
import EditRequestCreatedPage from './EditRequestCreatedPage';
import EditRequestAmountPage from './EditRequestAmountPage';
import EditRequestReceiptPage from './EditRequestReceiptPage';
import reportPropTypes from './reportPropTypes';
import EditRequestDistancePage from './EditRequestDistancePage';
import EditRequestCategoryPage from './EditRequestCategoryPage';
import EditRequestTagPage from './EditRequestTagPage';
<<<<<<< HEAD
import reportPropTypes from './reportPropTypes';
import categoryPropTypes from '../components/categoryPropTypes';
import ScreenWrapper from '../components/ScreenWrapper';
=======
>>>>>>> 2f53f4f0

const propTypes = {
    /** Route from navigation */
    route: PropTypes.shape({
        /** Params from the route */
        params: PropTypes.shape({
            /** Which field we are editing */
            field: PropTypes.string,

            /** reportID for the "transaction thread" */
            threadReportID: PropTypes.string,
        }),
    }).isRequired,

    /** Onyx props */
    /** List of betas available to current user */
    betas: PropTypes.arrayOf(PropTypes.string),

    /** The report object for the thread report */
    report: reportPropTypes,

    /** The parent report object for the thread report */
    parentReport: reportPropTypes,

    /** The policy object for the current route */
    policy: PropTypes.shape({
        /** The name of the policy */
        name: PropTypes.string,

        /** The URL for the policy avatar */
        avatar: PropTypes.string,
    }),

    /** Session info for the currently logged in user. */
    session: PropTypes.shape({
        /** Currently logged in user email */
        email: PropTypes.string,
    }),

    /** Collection of categories attached to a policy */
    policyCategories: PropTypes.objectOf(categoryPropTypes),

    /** Collection of tags attached to a policy */
    policyTags: tagPropTypes,

    ...withCurrentUserPersonalDetailsPropTypes,
};

const defaultProps = {
    betas: [],
    report: {},
    parentReport: {},
    policy: null,
    session: {
        email: null,
    },
    policyCategories: {},
    policyTags: {},
};

function EditRequestPage({betas, report, route, parentReport, policy, session, policyCategories, policyTags}) {
    const parentReportAction = ReportActionsUtils.getParentReportAction(report);
    const transaction = TransactionUtils.getLinkedTransaction(parentReportAction);
    const {
        amount: transactionAmount,
        currency: transactionCurrency,
        comment: transactionDescription,
        merchant: transactionMerchant,
        category: transactionCategory,
        tag: transactionTag,
    } = ReportUtils.getTransactionDetails(transaction);

    const defaultCurrency = lodashGet(route, 'params.currency', '') || transactionCurrency;

    // Take only the YYYY-MM-DD value
    const transactionCreated = TransactionUtils.getCreated(transaction);
    const fieldToEdit = lodashGet(route, ['params', 'field'], '');

    const isDeleted = ReportActionsUtils.isDeletedAction(parentReportAction);
    const isSettled = ReportUtils.isSettled(parentReport.reportID);

    const isAdmin = Policy.isAdminOfFreePolicy([policy]) && ReportUtils.isExpenseReport(parentReport);
    const isRequestor = ReportUtils.isMoneyRequestReport(parentReport) && lodashGet(session, 'accountID', null) === parentReportAction.actorAccountID;
    const canEdit = !isSettled && !isDeleted && (isAdmin || isRequestor);

    // For now, it always defaults to the first tag of the policy
    const policyTag = PolicyUtils.getTag(policyTags);
    const policyTagList = lodashGet(policyTag, 'tags', {});
    const tagListName = PolicyUtils.getTagListName(policyTags);

    // A flag for verifying that the current report is a sub-report of a workspace chat
    const isPolicyExpenseChat = useMemo(() => ReportUtils.isPolicyExpenseChat(ReportUtils.getRootParentReport(report)), [report]);

    // A flag for showing the categories page
    const shouldShowCategories = isPolicyExpenseChat && Permissions.canUseCategories(betas) && (transactionCategory || OptionsListUtils.hasEnabledOptions(lodashValues(policyCategories)));

    // A flag for showing the tags page
    const shouldShowTags = isPolicyExpenseChat && Permissions.canUseTags(betas) && (transactionTag || OptionsListUtils.hasEnabledOptions(lodashValues(policyTagList)));

    // Dismiss the modal when the request is paid or deleted
    useEffect(() => {
        if (canEdit) {
            return;
        }
        Navigation.isNavigationReady().then(() => {
            Navigation.dismissModal();
        });
    }, [canEdit]);

    // Update the transaction object and close the modal
    function editMoneyRequest(transactionChanges) {
        if (TransactionUtils.isDistanceRequest(transaction)) {
            IOU.updateDistanceRequest(transaction.transactionID, report.reportID, transactionChanges);
        } else {
            IOU.editMoneyRequest(transaction.transactionID, report.reportID, transactionChanges);
        }
        Navigation.dismissModal(report.reportID);
    }

    if (fieldToEdit === CONST.EDIT_REQUEST_FIELD.DESCRIPTION) {
        return (
            <EditRequestDescriptionPage
                defaultDescription={transactionDescription}
                onSubmit={(transactionChanges) => {
                    // In case the comment hasn't been changed, do not make the API request.
                    if (transactionChanges.comment.trim() === transactionDescription) {
                        Navigation.dismissModal();
                        return;
                    }
                    editMoneyRequest({comment: transactionChanges.comment.trim()});
                }}
            />
        );
    }

    if (fieldToEdit === CONST.EDIT_REQUEST_FIELD.DATE) {
        return (
            <EditRequestCreatedPage
                defaultCreated={transactionCreated}
                onSubmit={(transactionChanges) => {
                    // In case the date hasn't been changed, do not make the API request.
                    if (transactionChanges.created === transactionCreated) {
                        Navigation.dismissModal();
                        return;
                    }
                    editMoneyRequest(transactionChanges);
                }}
            />
        );
    }

    if (fieldToEdit === CONST.EDIT_REQUEST_FIELD.AMOUNT) {
        return (
            <EditRequestAmountPage
                defaultAmount={transactionAmount}
                defaultCurrency={defaultCurrency}
                reportID={report.reportID}
                onSubmit={(transactionChanges) => {
                    const amount = CurrencyUtils.convertToBackendAmount(Number.parseFloat(transactionChanges));
                    // In case the amount hasn't been changed, do not make the API request.
                    if (amount === transactionAmount && transactionCurrency === defaultCurrency) {
                        Navigation.dismissModal();
                        return;
                    }
                    // Temporarily disabling currency editing and it will be enabled as a quick follow up
                    editMoneyRequest({
                        amount,
                        currency: defaultCurrency,
                    });
                }}
            />
        );
    }

    if (fieldToEdit === CONST.EDIT_REQUEST_FIELD.MERCHANT) {
        return (
            <EditRequestMerchantPage
                defaultMerchant={transactionMerchant}
                onSubmit={(transactionChanges) => {
                    // In case the merchant hasn't been changed, do not make the API request.
                    if (transactionChanges.merchant.trim() === transactionMerchant) {
                        Navigation.dismissModal();
                        return;
                    }
                    editMoneyRequest({merchant: transactionChanges.merchant.trim()});
                }}
            />
        );
    }

    if (fieldToEdit === CONST.EDIT_REQUEST_FIELD.CATEGORY && shouldShowCategories) {
        return (
            <EditRequestCategoryPage
                defaultCategory={transactionCategory}
                policyID={lodashGet(report, 'policyID', '')}
                onSubmit={(transactionChanges) => {
                    let updatedCategory = transactionChanges.category;
                    // In case the same category has been selected, do reset of the category.
                    if (transactionCategory === updatedCategory) {
                        updatedCategory = '';
                    }
                    editMoneyRequest({category: updatedCategory});
                }}
            />
        );
    }

    if (fieldToEdit === CONST.EDIT_REQUEST_FIELD.TAG && shouldShowTags) {
        return (
            <EditRequestTagPage
                defaultTag={transactionTag}
                tagName={tagListName}
                policyID={lodashGet(report, 'policyID', '')}
                onSubmit={(transactionChanges) => {
                    let updatedTag = transactionChanges.tag;

                    // In case the same tag has been selected, reset the tag.
                    if (transactionTag === updatedTag) {
                        updatedTag = '';
                    }
                    editMoneyRequest({tag: updatedTag, tagListName});
                }}
            />
        );
    }

    if (fieldToEdit === CONST.EDIT_REQUEST_FIELD.RECEIPT) {
        return (
            <EditRequestReceiptPage
                route={route}
                transactionID={transaction.transactionID}
            />
        );
    }

<<<<<<< HEAD
    return (
        <ScreenWrapper
            includeSafeAreaPaddingBottom={false}
            shouldEnableMaxHeight
            testID={EditRequestPage.displayName}
        >
            <FullPageNotFoundView shouldShow />
        </ScreenWrapper>
    );
=======
    if (fieldToEdit === CONST.EDIT_REQUEST_FIELD.DISTANCE) {
        return (
            <EditRequestDistancePage
                report={report}
                transactionID={transaction.transactionID}
                route={route}
            />
        );
    }

    return <FullPageNotFoundView shouldShow />;
>>>>>>> 2f53f4f0
}

EditRequestPage.displayName = 'EditRequestPage';
EditRequestPage.propTypes = propTypes;
EditRequestPage.defaultProps = defaultProps;
export default compose(
    withCurrentUserPersonalDetails,
    withOnyx({
        report: {
            key: ({route}) => `${ONYXKEYS.COLLECTION.REPORT}${route.params.threadReportID}`,
        },
    }),
    // eslint-disable-next-line rulesdir/no-multiple-onyx-in-file
    withOnyx({
        betas: {
            key: ONYXKEYS.BETAS,
        },
        parentReport: {
            key: ({report}) => `${ONYXKEYS.COLLECTION.REPORT}${report ? report.parentReportID : '0'}`,
        },
        policy: {
            key: ({report}) => `${ONYXKEYS.COLLECTION.POLICY}${report ? report.policyID : '0'}`,
        },
        policyCategories: {
            key: ({report}) => `${ONYXKEYS.COLLECTION.POLICY_CATEGORIES}${report ? report.policyID : '0'}`,
        },
        policyTags: {
            key: ({report}) => `${ONYXKEYS.COLLECTION.POLICY_TAGS}${report ? report.policyID : '0'}`,
        },
    }),
)(EditRequestPage);<|MERGE_RESOLUTION|>--- conflicted
+++ resolved
@@ -28,12 +28,8 @@
 import EditRequestDistancePage from './EditRequestDistancePage';
 import EditRequestCategoryPage from './EditRequestCategoryPage';
 import EditRequestTagPage from './EditRequestTagPage';
-<<<<<<< HEAD
-import reportPropTypes from './reportPropTypes';
 import categoryPropTypes from '../components/categoryPropTypes';
 import ScreenWrapper from '../components/ScreenWrapper';
-=======
->>>>>>> 2f53f4f0
 
 const propTypes = {
     /** Route from navigation */
@@ -269,7 +265,16 @@
         );
     }
 
-<<<<<<< HEAD
+    if (fieldToEdit === CONST.EDIT_REQUEST_FIELD.DISTANCE) {
+        return (
+            <EditRequestDistancePage
+                report={report}
+                transactionID={transaction.transactionID}
+                route={route}
+            />
+        );
+    }
+
     return (
         <ScreenWrapper
             includeSafeAreaPaddingBottom={false}
@@ -279,19 +284,6 @@
             <FullPageNotFoundView shouldShow />
         </ScreenWrapper>
     );
-=======
-    if (fieldToEdit === CONST.EDIT_REQUEST_FIELD.DISTANCE) {
-        return (
-            <EditRequestDistancePage
-                report={report}
-                transactionID={transaction.transactionID}
-                route={route}
-            />
-        );
-    }
-
-    return <FullPageNotFoundView shouldShow />;
->>>>>>> 2f53f4f0
 }
 
 EditRequestPage.displayName = 'EditRequestPage';
