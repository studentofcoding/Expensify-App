import lodashGet from 'lodash/get';
import lodashValues from 'lodash/values';
import PropTypes from 'prop-types';
import React, {useCallback, useEffect} from 'react';
import {withOnyx} from 'react-native-onyx';
import FullPageNotFoundView from '@components/BlockingViews/FullPageNotFoundView';
import categoryPropTypes from '@components/categoryPropTypes';
import ScreenWrapper from '@components/ScreenWrapper';
import tagPropTypes from '@components/tagPropTypes';
import transactionPropTypes from '@components/transactionPropTypes';
import compose from '@libs/compose';
import * as CurrencyUtils from '@libs/CurrencyUtils';
import Navigation from '@libs/Navigation/Navigation';
import * as OptionsListUtils from '@libs/OptionsListUtils';
import * as PolicyUtils from '@libs/PolicyUtils';
import * as ReportUtils from '@libs/ReportUtils';
import * as TransactionUtils from '@libs/TransactionUtils';
import * as IOU from '@userActions/IOU';
import CONST from '@src/CONST';
import ONYXKEYS from '@src/ONYXKEYS';
import ROUTES from '@src/ROUTES';
import EditRequestAmountPage from './EditRequestAmountPage';
import EditRequestCategoryPage from './EditRequestCategoryPage';
import EditRequestDistancePage from './EditRequestDistancePage';
import EditRequestReceiptPage from './EditRequestReceiptPage';
import EditRequestTagPage from './EditRequestTagPage';
import reportActionPropTypes from './home/report/reportActionPropTypes';
import reportPropTypes from './reportPropTypes';
import {policyPropTypes} from './workspace/withPolicy';

const propTypes = {
    /** Route from navigation */
    route: PropTypes.shape({
        /** Params from the route */
        params: PropTypes.shape({
            /** Which field we are editing */
            field: PropTypes.string,

            /** reportID for the "transaction thread" */
            threadReportID: PropTypes.string,
        }),
    }).isRequired,

    /** Onyx props */
    /** The report object for the thread report */
    report: reportPropTypes,

    /** The policy of the report */
    policy: policyPropTypes.policy,

    /** Collection of categories attached to a policy */
    policyCategories: PropTypes.objectOf(categoryPropTypes),

    /** Collection of tags attached to a policy */
    policyTags: tagPropTypes,

    /** The actions from the parent report */
    parentReportActions: PropTypes.objectOf(PropTypes.shape(reportActionPropTypes)),

    /** Transaction that stores the request data */
    transaction: transactionPropTypes,
};

const defaultProps = {
    report: {},
    policy: {},
    policyCategories: {},
    policyTags: {},
    parentReportActions: {},
    transaction: {},
};

function EditRequestPage({report, route, policy, policyCategories, policyTags, parentReportActions, transaction}) {
    const parentReportActionID = lodashGet(report, 'parentReportActionID', '0');
    const parentReportAction = lodashGet(parentReportActions, parentReportActionID, {});
    const {amount: transactionAmount, currency: transactionCurrency, category: transactionCategory, tag: transactionTag} = ReportUtils.getTransactionDetails(transaction);

    const defaultCurrency = lodashGet(route, 'params.currency', '') || transactionCurrency;
    const fieldToEdit = lodashGet(route, ['params', 'field'], '');

    // For now, it always defaults to the first tag of the policy
    const policyTag = PolicyUtils.getTag(policyTags);
    const policyTagList = lodashGet(policyTag, 'tags', {});
    const tagListName = PolicyUtils.getTagListName(policyTags);

    // A flag for verifying that the current report is a sub-report of a workspace chat
    const isPolicyExpenseChat = ReportUtils.isGroupPolicy(report);

    // A flag for showing the categories page
    const shouldShowCategories = isPolicyExpenseChat && (transactionCategory || OptionsListUtils.hasEnabledOptions(lodashValues(policyCategories)));

    // A flag for showing the tags page
    const shouldShowTags = isPolicyExpenseChat && (transactionTag || OptionsListUtils.hasEnabledOptions(lodashValues(policyTagList)));

    // Decides whether to allow or disallow editing a money request
    useEffect(() => {
        // Do not dismiss the modal, when a current user can edit this property of the money request.
        if (ReportUtils.canEditFieldOfMoneyRequest(parentReportAction, fieldToEdit)) {
            return;
        }

        // Dismiss the modal when a current user cannot edit a money request.
        Navigation.isNavigationReady().then(() => {
            Navigation.dismissModal();
        });
    }, [parentReportAction, fieldToEdit]);

    const saveAmountAndCurrency = useCallback(
        ({amount, currency: newCurrency}) => {
            const newAmount = CurrencyUtils.convertToBackendAmount(Number.parseFloat(amount));

            // If the value hasn't changed, don't request to save changes on the server and just close the modal
            if (newAmount === TransactionUtils.getAmount(transaction) && newCurrency === TransactionUtils.getCurrency(transaction)) {
                Navigation.dismissModal();
                return;
            }

            IOU.updateMoneyRequestAmountAndCurrency(transaction.transactionID, report.reportID, newCurrency, newAmount, policy, policyTags, policyCategories);
            Navigation.dismissModal();
        },
        [transaction, report, policy, policyTags, policyCategories],
    );

<<<<<<< HEAD
    const saveCreated = useCallback(
        ({created: newCreated}) => {
            // If the value hasn't changed, don't request to save changes on the server and just close the modal
            if (newCreated === TransactionUtils.getCreated(transaction)) {
                Navigation.dismissModal();
                return;
            }
            IOU.updateMoneyRequestDate(transaction.transactionID, report.reportID, newCreated, policy, policyTags, policyCategories);
            Navigation.dismissModal();
        },
        [transaction, report, policy, policyTags, policyCategories],
=======
    const saveMerchant = useCallback(
        ({merchant: newMerchant}) => {
            const newTrimmedMerchant = newMerchant.trim();

            // In case the merchant hasn't been changed, do not make the API request.
            // In case the merchant has been set to empty string while current merchant is partial, do nothing too.
            if (newTrimmedMerchant === transactionMerchant || (newTrimmedMerchant === '' && transactionMerchant === CONST.TRANSACTION.PARTIAL_TRANSACTION_MERCHANT)) {
                Navigation.dismissModal();
                return;
            }

            // An empty newTrimmedMerchant is only possible for the P2P IOU case
            IOU.updateMoneyRequestMerchant(
                transaction.transactionID,
                report.reportID,
                newTrimmedMerchant || CONST.TRANSACTION.PARTIAL_TRANSACTION_MERCHANT,
                policy,
                policyTags,
                policyCategories,
            );
            Navigation.dismissModal();
        },
        [transactionMerchant, transaction, report, policy, policyTags, policyCategories],
>>>>>>> 07d97efe
    );

    const saveTag = useCallback(
        ({tag: newTag}) => {
            let updatedTag = newTag;
            if (newTag === transactionTag) {
                // In case the same tag has been selected, reset the tag.
                updatedTag = '';
            }
            IOU.updateMoneyRequestTag(transaction.transactionID, report.reportID, updatedTag, policy, policyTags, policyCategories);
            Navigation.dismissModal();
        },
        [transactionTag, transaction.transactionID, report.reportID, policy, policyTags, policyCategories],
    );

    const saveCategory = useCallback(
        ({category: newCategory}) => {
            // In case the same category has been selected, reset the category.
            const updatedCategory = newCategory === transactionCategory ? '' : newCategory;
            IOU.updateMoneyRequestCategory(transaction.transactionID, report.reportID, updatedCategory, policy, policyTags, policyCategories);
            Navigation.dismissModal();
        },
        [transactionCategory, transaction.transactionID, report.reportID, policy, policyTags, policyCategories],
    );

    if (fieldToEdit === CONST.EDIT_REQUEST_FIELD.AMOUNT) {
        return (
            <EditRequestAmountPage
                defaultAmount={transactionAmount}
                defaultCurrency={defaultCurrency}
                reportID={report.reportID}
                onSubmit={saveAmountAndCurrency}
                onNavigateToCurrency={() => {
                    const activeRoute = encodeURIComponent(Navigation.getActiveRouteWithoutParams());
                    Navigation.navigate(ROUTES.EDIT_CURRENCY_REQUEST.getRoute(report.reportID, defaultCurrency, activeRoute));
                }}
            />
        );
    }

    if (fieldToEdit === CONST.EDIT_REQUEST_FIELD.CATEGORY && shouldShowCategories) {
        return (
            <EditRequestCategoryPage
                defaultCategory={transactionCategory}
                policyID={lodashGet(report, 'policyID', '')}
                onSubmit={saveCategory}
            />
        );
    }

    if (fieldToEdit === CONST.EDIT_REQUEST_FIELD.TAG && shouldShowTags) {
        return (
            <EditRequestTagPage
                defaultTag={transactionTag}
                tagName={tagListName}
                policyID={lodashGet(report, 'policyID', '')}
                onSubmit={saveTag}
            />
        );
    }

    if (fieldToEdit === CONST.EDIT_REQUEST_FIELD.RECEIPT) {
        return (
            <EditRequestReceiptPage
                route={route}
                transactionID={transaction.transactionID}
            />
        );
    }

    if (fieldToEdit === CONST.EDIT_REQUEST_FIELD.DISTANCE) {
        return (
            <EditRequestDistancePage
                report={report}
                transactionID={transaction.transactionID}
                route={route}
            />
        );
    }

    return (
        <ScreenWrapper
            includeSafeAreaPaddingBottom={false}
            shouldEnableMaxHeight
            testID={EditRequestPage.displayName}
        >
            <FullPageNotFoundView shouldShow />
        </ScreenWrapper>
    );
}

EditRequestPage.displayName = 'EditRequestPage';
EditRequestPage.propTypes = propTypes;
EditRequestPage.defaultProps = defaultProps;
export default compose(
    withOnyx({
        report: {
            key: ({route}) => `${ONYXKEYS.COLLECTION.REPORT}${route.params.threadReportID}`,
        },
    }),
    // eslint-disable-next-line rulesdir/no-multiple-onyx-in-file
    withOnyx({
        policy: {
            key: ({report}) => `${ONYXKEYS.COLLECTION.POLICY}${report ? report.policyID : '0'}`,
        },
        policyCategories: {
            key: ({report}) => `${ONYXKEYS.COLLECTION.POLICY_CATEGORIES}${report ? report.policyID : '0'}`,
        },
        policyTags: {
            key: ({report}) => `${ONYXKEYS.COLLECTION.POLICY_TAGS}${report ? report.policyID : '0'}`,
        },
        parentReportActions: {
            key: ({report}) => `${ONYXKEYS.COLLECTION.REPORT_ACTIONS}${report ? report.parentReportID : '0'}`,
            canEvict: false,
        },
    }),
    // eslint-disable-next-line rulesdir/no-multiple-onyx-in-file
    withOnyx({
        transaction: {
            key: ({report, parentReportActions}) => {
                const parentReportActionID = lodashGet(report, 'parentReportActionID', '0');
                const parentReportAction = lodashGet(parentReportActions, parentReportActionID);
                return `${ONYXKEYS.COLLECTION.TRANSACTION}${lodashGet(parentReportAction, 'originalMessage.IOUTransactionID', 0)}`;
            },
        },
    }),
)(EditRequestPage);<|MERGE_RESOLUTION|>--- conflicted
+++ resolved
@@ -121,45 +121,6 @@
         [transaction, report, policy, policyTags, policyCategories],
     );
 
-<<<<<<< HEAD
-    const saveCreated = useCallback(
-        ({created: newCreated}) => {
-            // If the value hasn't changed, don't request to save changes on the server and just close the modal
-            if (newCreated === TransactionUtils.getCreated(transaction)) {
-                Navigation.dismissModal();
-                return;
-            }
-            IOU.updateMoneyRequestDate(transaction.transactionID, report.reportID, newCreated, policy, policyTags, policyCategories);
-            Navigation.dismissModal();
-        },
-        [transaction, report, policy, policyTags, policyCategories],
-=======
-    const saveMerchant = useCallback(
-        ({merchant: newMerchant}) => {
-            const newTrimmedMerchant = newMerchant.trim();
-
-            // In case the merchant hasn't been changed, do not make the API request.
-            // In case the merchant has been set to empty string while current merchant is partial, do nothing too.
-            if (newTrimmedMerchant === transactionMerchant || (newTrimmedMerchant === '' && transactionMerchant === CONST.TRANSACTION.PARTIAL_TRANSACTION_MERCHANT)) {
-                Navigation.dismissModal();
-                return;
-            }
-
-            // An empty newTrimmedMerchant is only possible for the P2P IOU case
-            IOU.updateMoneyRequestMerchant(
-                transaction.transactionID,
-                report.reportID,
-                newTrimmedMerchant || CONST.TRANSACTION.PARTIAL_TRANSACTION_MERCHANT,
-                policy,
-                policyTags,
-                policyCategories,
-            );
-            Navigation.dismissModal();
-        },
-        [transactionMerchant, transaction, report, policy, policyTags, policyCategories],
->>>>>>> 07d97efe
-    );
-
     const saveTag = useCallback(
         ({tag: newTag}) => {
             let updatedTag = newTag;
