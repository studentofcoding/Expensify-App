import lodashGet from 'lodash/get';
import lodashValues from 'lodash/values';
import PropTypes from 'prop-types';
import React, {useCallback, useEffect, useMemo} from 'react';
import {withOnyx} from 'react-native-onyx';
import FullPageNotFoundView from '@components/BlockingViews/FullPageNotFoundView';
import categoryPropTypes from '@components/categoryPropTypes';
import ScreenWrapper from '@components/ScreenWrapper';
import tagPropTypes from '@components/tagPropTypes';
import transactionPropTypes from '@components/transactionPropTypes';
import compose from '@libs/compose';
import * as CurrencyUtils from '@libs/CurrencyUtils';
import Navigation from '@libs/Navigation/Navigation';
import * as OptionsListUtils from '@libs/OptionsListUtils';
import * as PolicyUtils from '@libs/PolicyUtils';
import * as ReportUtils from '@libs/ReportUtils';
import * as TransactionUtils from '@libs/TransactionUtils';
import * as IOU from '@userActions/IOU';
import CONST from '@src/CONST';
import ONYXKEYS from '@src/ONYXKEYS';
import EditRequestAmountPage from './EditRequestAmountPage';
import EditRequestCategoryPage from './EditRequestCategoryPage';
import EditRequestCreatedPage from './EditRequestCreatedPage';
import EditRequestDescriptionPage from './EditRequestDescriptionPage';
import EditRequestDistancePage from './EditRequestDistancePage';
import EditRequestMerchantPage from './EditRequestMerchantPage';
import EditRequestReceiptPage from './EditRequestReceiptPage';
import EditRequestTagPage from './EditRequestTagPage';
import reportActionPropTypes from './home/report/reportActionPropTypes';
import reportPropTypes from './reportPropTypes';

const propTypes = {
    /** Route from navigation */
    route: PropTypes.shape({
        /** Params from the route */
        params: PropTypes.shape({
            /** Which field we are editing */
            field: PropTypes.string,

            /** reportID for the "transaction thread" */
            threadReportID: PropTypes.string,
        }),
    }).isRequired,

    /** Onyx props */
    /** The report object for the thread report */
    report: reportPropTypes,

    /** The parent report object for the thread report */
    parentReport: reportPropTypes,

    /** Collection of categories attached to a policy */
    policyCategories: PropTypes.objectOf(categoryPropTypes),

    /** Collection of tags attached to a policy */
    policyTags: tagPropTypes,

    /** The actions from the parent report */
    parentReportActions: PropTypes.objectOf(PropTypes.shape(reportActionPropTypes)),

    /** Transaction that stores the request data */
    transaction: transactionPropTypes,
};

const defaultProps = {
    report: {},
    parentReport: {},
    policyCategories: {},
    policyTags: {},
    parentReportActions: {},
    transaction: {},
};

function EditRequestPage({report, route, parentReport, policyCategories, policyTags, parentReportActions, transaction}) {
    const parentReportActionID = lodashGet(report, 'parentReportActionID', '0');
    const parentReportAction = lodashGet(parentReportActions, parentReportActionID, {});
    const {
        amount: transactionAmount,
        currency: transactionCurrency,
        comment: transactionDescription,
        merchant: transactionMerchant,
        category: transactionCategory,
        tag: transactionTag,
    } = ReportUtils.getTransactionDetails(transaction);

    const defaultCurrency = lodashGet(route, 'params.currency', '') || transactionCurrency;
    const fieldToEdit = lodashGet(route, ['params', 'field'], '');

    // For now, it always defaults to the first tag of the policy
    const policyTag = PolicyUtils.getTag(policyTags);
    const policyTagList = lodashGet(policyTag, 'tags', {});
    const tagListName = PolicyUtils.getTagListName(policyTags);

    // A flag for verifying that the current report is a sub-report of a workspace chat
    const isPolicyExpenseChat = useMemo(() => ReportUtils.isPolicyExpenseChat(ReportUtils.getRootParentReport(report)), [report]);

    // A flag for showing the categories page
    const shouldShowCategories = isPolicyExpenseChat && (transactionCategory || OptionsListUtils.hasEnabledOptions(lodashValues(policyCategories)));

    // A flag for showing the tags page
    const shouldShowTags = isPolicyExpenseChat && (transactionTag || OptionsListUtils.hasEnabledOptions(lodashValues(policyTagList)));

    // Decides whether to allow or disallow editing a money request
    useEffect(() => {
        // Do not dismiss the modal, when a current user can edit this property of the money request.
        if (ReportUtils.canEditFieldOfMoneyRequest(parentReportAction, parentReport.reportID, fieldToEdit)) {
            return;
        }

        // Dismiss the modal when a current user cannot edit a money request.
        Navigation.isNavigationReady().then(() => {
            Navigation.dismissModal();
        });
    }, [parentReportAction, parentReport.reportID, fieldToEdit]);

    // Update the transaction object and close the modal
    function editMoneyRequest(transactionChanges) {
        IOU.editMoneyRequest(transaction, report.reportID, transactionChanges);
        Navigation.dismissModal(report.reportID);
    }

<<<<<<< HEAD
    const saveAmountAndCurrency = useCallback(
        (transactionChanges) => {
            const amount = CurrencyUtils.convertToBackendAmount(Number.parseFloat(transactionChanges));
            // In case the amount hasn't been changed, do not make the API request.
            if (amount === transactionAmount && transactionCurrency === defaultCurrency) {
                Navigation.dismissModal();
                return;
            }
            // Temporarily disabling currency editing and it will be enabled as a quick follow up
            IOU.updateMoneyRequestAmountAndCurrency(transaction.transactionID, report.reportID, defaultCurrency, transactionChanges.amount);
        },
        [transaction.transactionID, report.reportID, transactionAmount, transactionCurrency, defaultCurrency],
=======
    const saveCreated = useCallback(
        ({created: newCreated}) => {
            // If the value hasn't changed, don't request to save changes on the server and just close the modal
            if (newCreated === TransactionUtils.getCreated(transaction)) {
                Navigation.dismissModal();
                return;
            }
            IOU.updateMoneyRequestDate(transaction.transactionID, report.reportID, newCreated);
            Navigation.dismissModal();
        },
        [transaction, report],
>>>>>>> 648c000b
    );

    if (fieldToEdit === CONST.EDIT_REQUEST_FIELD.DESCRIPTION) {
        return (
            <EditRequestDescriptionPage
                defaultDescription={transactionDescription}
                onSubmit={(transactionChanges) => {
                    // In case the comment hasn't been changed, do not make the API request.
                    if (transactionChanges.comment.trim() === transactionDescription) {
                        Navigation.dismissModal();
                        return;
                    }
                    editMoneyRequest({comment: transactionChanges.comment.trim()});
                }}
            />
        );
    }

    if (fieldToEdit === CONST.EDIT_REQUEST_FIELD.DATE) {
        return (
            <EditRequestCreatedPage
                defaultCreated={TransactionUtils.getCreated(transaction)}
                onSubmit={saveCreated}
            />
        );
    }

    if (fieldToEdit === CONST.EDIT_REQUEST_FIELD.AMOUNT) {
        return (
            <EditRequestAmountPage
                defaultAmount={transactionAmount}
                defaultCurrency={defaultCurrency}
                reportID={report.reportID}
                onSubmit={saveAmountAndCurrency}
            />
        );
    }

    if (fieldToEdit === CONST.EDIT_REQUEST_FIELD.MERCHANT) {
        return (
            <EditRequestMerchantPage
                defaultMerchant={transactionMerchant}
                onSubmit={(transactionChanges) => {
                    // In case the merchant hasn't been changed, do not make the API request.
                    if (transactionChanges.merchant.trim() === transactionMerchant) {
                        Navigation.dismissModal();
                        return;
                    }
                    editMoneyRequest({merchant: transactionChanges.merchant.trim()});
                }}
            />
        );
    }

    if (fieldToEdit === CONST.EDIT_REQUEST_FIELD.CATEGORY && shouldShowCategories) {
        return (
            <EditRequestCategoryPage
                defaultCategory={transactionCategory}
                policyID={lodashGet(report, 'policyID', '')}
                onSubmit={(transactionChanges) => {
                    let updatedCategory = transactionChanges.category;
                    // In case the same category has been selected, do reset of the category.
                    if (transactionCategory === updatedCategory) {
                        updatedCategory = '';
                    }
                    editMoneyRequest({category: updatedCategory});
                }}
            />
        );
    }

    if (fieldToEdit === CONST.EDIT_REQUEST_FIELD.TAG && shouldShowTags) {
        return (
            <EditRequestTagPage
                defaultTag={transactionTag}
                tagName={tagListName}
                policyID={lodashGet(report, 'policyID', '')}
                onSubmit={(transactionChanges) => {
                    let updatedTag = transactionChanges.tag;

                    // In case the same tag has been selected, reset the tag.
                    if (transactionTag === updatedTag) {
                        updatedTag = '';
                    }
                    editMoneyRequest({tag: updatedTag, tagListName});
                }}
            />
        );
    }

    if (fieldToEdit === CONST.EDIT_REQUEST_FIELD.RECEIPT) {
        return (
            <EditRequestReceiptPage
                route={route}
                transactionID={transaction.transactionID}
            />
        );
    }

    if (fieldToEdit === CONST.EDIT_REQUEST_FIELD.DISTANCE) {
        return (
            <EditRequestDistancePage
                report={report}
                transactionID={transaction.transactionID}
                route={route}
            />
        );
    }

    return (
        <ScreenWrapper
            includeSafeAreaPaddingBottom={false}
            shouldEnableMaxHeight
            testID={EditRequestPage.displayName}
        >
            <FullPageNotFoundView shouldShow />
        </ScreenWrapper>
    );
}

EditRequestPage.displayName = 'EditRequestPage';
EditRequestPage.propTypes = propTypes;
EditRequestPage.defaultProps = defaultProps;
export default compose(
    withOnyx({
        report: {
            key: ({route}) => `${ONYXKEYS.COLLECTION.REPORT}${route.params.threadReportID}`,
        },
    }),
    // eslint-disable-next-line rulesdir/no-multiple-onyx-in-file
    withOnyx({
        policyCategories: {
            key: ({report}) => `${ONYXKEYS.COLLECTION.POLICY_CATEGORIES}${report ? report.policyID : '0'}`,
        },
        policyTags: {
            key: ({report}) => `${ONYXKEYS.COLLECTION.POLICY_TAGS}${report ? report.policyID : '0'}`,
        },
        parentReport: {
            key: ({report}) => `${ONYXKEYS.COLLECTION.REPORT}${report ? report.parentReportID : '0'}`,
        },
        parentReportActions: {
            key: ({report}) => `${ONYXKEYS.COLLECTION.REPORT_ACTIONS}${report ? report.parentReportID : '0'}`,
            canEvict: false,
        },
    }),
    // eslint-disable-next-line rulesdir/no-multiple-onyx-in-file
    withOnyx({
        transaction: {
            key: ({report, parentReportActions}) => {
                const parentReportActionID = lodashGet(report, 'parentReportActionID', '0');
                const parentReportAction = lodashGet(parentReportActions, parentReportActionID);
                return `${ONYXKEYS.COLLECTION.TRANSACTION}${lodashGet(parentReportAction, 'originalMessage.IOUTransactionID', 0)}`;
            },
        },
    }),
)(EditRequestPage);<|MERGE_RESOLUTION|>--- conflicted
+++ resolved
@@ -119,7 +119,6 @@
         Navigation.dismissModal(report.reportID);
     }
 
-<<<<<<< HEAD
     const saveAmountAndCurrency = useCallback(
         (transactionChanges) => {
             const amount = CurrencyUtils.convertToBackendAmount(Number.parseFloat(transactionChanges));
@@ -132,7 +131,8 @@
             IOU.updateMoneyRequestAmountAndCurrency(transaction.transactionID, report.reportID, defaultCurrency, transactionChanges.amount);
         },
         [transaction.transactionID, report.reportID, transactionAmount, transactionCurrency, defaultCurrency],
-=======
+    );
+
     const saveCreated = useCallback(
         ({created: newCreated}) => {
             // If the value hasn't changed, don't request to save changes on the server and just close the modal
@@ -144,7 +144,6 @@
             Navigation.dismissModal();
         },
         [transaction, report],
->>>>>>> 648c000b
     );
 
     if (fieldToEdit === CONST.EDIT_REQUEST_FIELD.DESCRIPTION) {
