import React, {useEffect, useMemo} from 'react';
import PropTypes from 'prop-types';
import lodashGet from 'lodash/get';
import lodashValues from 'lodash/values';
import {withOnyx} from 'react-native-onyx';
import CONST from '../CONST';
import ONYXKEYS from '../ONYXKEYS';
import ROUTES from '../ROUTES';
import compose from '../libs/compose';
import Navigation from '../libs/Navigation/Navigation';
import * as ReportActionsUtils from '../libs/ReportActionsUtils';
import * as ReportUtils from '../libs/ReportUtils';
import * as PolicyUtils from '../libs/PolicyUtils';
import * as TransactionUtils from '../libs/TransactionUtils';
import * as Policy from '../libs/actions/Policy';
import * as IOU from '../libs/actions/IOU';
import * as CurrencyUtils from '../libs/CurrencyUtils';
import * as OptionsListUtils from '../libs/OptionsListUtils';
import Permissions from '../libs/Permissions';
import withCurrentUserPersonalDetails, {withCurrentUserPersonalDetailsPropTypes} from '../components/withCurrentUserPersonalDetails';
import tagPropTypes from '../components/tagPropTypes';
import FullPageNotFoundView from '../components/BlockingViews/FullPageNotFoundView';
import EditRequestDescriptionPage from './EditRequestDescriptionPage';
import EditRequestMerchantPage from './EditRequestMerchantPage';
import EditRequestCreatedPage from './EditRequestCreatedPage';
import EditRequestAmountPage from './EditRequestAmountPage';
import EditRequestReceiptPage from './EditRequestReceiptPage';
import reportPropTypes from './reportPropTypes';
import EditRequestDistancePage from './EditRequestDistancePage';
import EditRequestCategoryPage from './EditRequestCategoryPage';
import EditRequestTagPage from './EditRequestTagPage';
import categoryPropTypes from '../components/categoryPropTypes';
import ScreenWrapper from '../components/ScreenWrapper';
import transactionPropTypes from '../components/transactionPropTypes';

const propTypes = {
    /** Route from navigation */
    route: PropTypes.shape({
        /** Params from the route */
        params: PropTypes.shape({
            /** Which field we are editing */
            field: PropTypes.string,

            /** reportID for the "transaction thread" */
            threadReportID: PropTypes.string,
        }),
    }).isRequired,

    /** Onyx props */
    /** List of betas available to current user */
    betas: PropTypes.arrayOf(PropTypes.string),

    /** The report object for the thread report */
    report: reportPropTypes,

    /** The parent report object for the thread report */
    parentReport: reportPropTypes,

    /** The policy object for the current route */
    policy: PropTypes.shape({
        /** The name of the policy */
        name: PropTypes.string,

        /** The URL for the policy avatar */
        avatar: PropTypes.string,
    }),

    /** Session info for the currently logged in user. */
    session: PropTypes.shape({
        /** Currently logged in user email */
        email: PropTypes.string,
    }),

    /** Collection of categories attached to a policy */
    policyCategories: PropTypes.objectOf(categoryPropTypes),

    /** Collection of tags attached to a policy */
    policyTags: tagPropTypes,

    /** The original transaction that is being edited */
    transaction: transactionPropTypes,

    ...withCurrentUserPersonalDetailsPropTypes,
};

const defaultProps = {
    betas: [],
    report: {},
    parentReport: {},
    policy: null,
    session: {
        email: null,
    },
    policyCategories: {},
    policyTags: {},
    transaction: {},
};

function EditRequestPage({betas, report, route, parentReport, policy, session, policyCategories, policyTags, parentReportActions, transaction}) {
    const parentReportActionID = lodashGet(report, 'parentReportActionID', '0');
    const parentReportAction = lodashGet(parentReportActions, parentReportActionID);
    const {
        amount: transactionAmount,
        currency: transactionCurrency,
        comment: transactionDescription,
        merchant: transactionMerchant,
        category: transactionCategory,
        tag: transactionTag,
    } = ReportUtils.getTransactionDetails(transaction);

    const defaultCurrency = lodashGet(route, 'params.currency', '') || transactionCurrency;

    // Take only the YYYY-MM-DD value
    const transactionCreated = TransactionUtils.getCreated(transaction);
    const fieldToEdit = lodashGet(route, ['params', 'field'], '');

    const isDeleted = ReportActionsUtils.isDeletedAction(parentReportAction);
    const isSettled = ReportUtils.isSettled(parentReport.reportID);

    const isAdmin = Policy.isAdminOfFreePolicy([policy]) && ReportUtils.isExpenseReport(parentReport);
    const isRequestor = ReportUtils.isMoneyRequestReport(parentReport) && lodashGet(session, 'accountID', null) === parentReportAction.actorAccountID;
    const canEdit = !isSettled && !isDeleted && (isAdmin || isRequestor);

    // For now, it always defaults to the first tag of the policy
    const policyTag = PolicyUtils.getTag(policyTags);
    const policyTagList = lodashGet(policyTag, 'tags', {});
    const tagListName = PolicyUtils.getTagListName(policyTags);

    // A flag for verifying that the current report is a sub-report of a workspace chat
    const isPolicyExpenseChat = useMemo(() => ReportUtils.isPolicyExpenseChat(ReportUtils.getRootParentReport(report)), [report]);

    // A flag for showing the categories page
    const shouldShowCategories = isPolicyExpenseChat && Permissions.canUseCategories(betas) && (transactionCategory || OptionsListUtils.hasEnabledOptions(lodashValues(policyCategories)));

    // A flag for showing the tags page
    const shouldShowTags = isPolicyExpenseChat && Permissions.canUseTags(betas) && (transactionTag || OptionsListUtils.hasEnabledOptions(lodashValues(policyTagList)));

    // Dismiss the modal when the request is paid or deleted
    useEffect(() => {
        if (canEdit) {
            return;
        }
        Navigation.isNavigationReady().then(() => {
            Navigation.dismissModal();
        });
    }, [canEdit]);

    // Update the transaction object and close the modal
    function editMoneyRequest(transactionChanges) {
        if (TransactionUtils.isDistanceRequest(transaction)) {
            IOU.updateDistanceRequest(transaction.transactionID, report.reportID, transactionChanges);
        } else {
            IOU.editMoneyRequest(transaction.transactionID, report.reportID, transactionChanges);
        }
        Navigation.dismissModal(report.reportID);
    }

    if (fieldToEdit === CONST.EDIT_REQUEST_FIELD.DESCRIPTION) {
        return (
            <EditRequestDescriptionPage
                defaultDescription={transactionDescription}
                onSubmit={(transactionChanges) => {
                    // In case the comment hasn't been changed, do not make the API request.
                    if (transactionChanges.comment.trim() === transactionDescription) {
                        Navigation.dismissModal();
                        return;
                    }
                    editMoneyRequest({comment: transactionChanges.comment.trim()});
                }}
            />
        );
    }

    if (fieldToEdit === CONST.EDIT_REQUEST_FIELD.DATE) {
        return (
            <EditRequestCreatedPage
                defaultCreated={transactionCreated}
                onSubmit={(transactionChanges) => {
                    // In case the date hasn't been changed, do not make the API request.
                    if (transactionChanges.created === transactionCreated) {
                        Navigation.dismissModal();
                        return;
                    }
                    editMoneyRequest(transactionChanges);
                }}
            />
        );
    }

    if (fieldToEdit === CONST.EDIT_REQUEST_FIELD.AMOUNT) {
        return (
            <EditRequestAmountPage
                defaultAmount={transactionAmount}
                defaultCurrency={defaultCurrency}
                reportID={report.reportID}
                onSubmit={(transactionChanges) => {
                    const amount = CurrencyUtils.convertToBackendAmount(Number.parseFloat(transactionChanges));
                    // In case the amount hasn't been changed, do not make the API request.
                    if (amount === transactionAmount && transactionCurrency === defaultCurrency) {
                        Navigation.dismissModal();
                        return;
                    }
                    // Temporarily disabling currency editing and it will be enabled as a quick follow up
                    editMoneyRequest({
                        amount,
                        currency: defaultCurrency,
                    });
                }}
                onNavigateToCurrency={() => {
                    const activeRoute = encodeURIComponent(Navigation.getActiveRoute().replace(/\?.*/, ''));
                    Navigation.navigate(ROUTES.EDIT_CURRENCY_REQUEST.getRoute(report.reportID, defaultCurrency, activeRoute));
                }}
            />
        );
    }

    if (fieldToEdit === CONST.EDIT_REQUEST_FIELD.MERCHANT) {
        return (
            <EditRequestMerchantPage
                defaultMerchant={transactionMerchant}
                onSubmit={(transactionChanges) => {
                    // In case the merchant hasn't been changed, do not make the API request.
                    if (transactionChanges.merchant.trim() === transactionMerchant) {
                        Navigation.dismissModal();
                        return;
                    }
                    editMoneyRequest({merchant: transactionChanges.merchant.trim()});
                }}
            />
        );
    }

    if (fieldToEdit === CONST.EDIT_REQUEST_FIELD.CATEGORY && shouldShowCategories) {
        return (
            <EditRequestCategoryPage
                defaultCategory={transactionCategory}
                policyID={lodashGet(report, 'policyID', '')}
                onSubmit={(transactionChanges) => {
                    let updatedCategory = transactionChanges.category;
                    // In case the same category has been selected, do reset of the category.
                    if (transactionCategory === updatedCategory) {
                        updatedCategory = '';
                    }
                    editMoneyRequest({category: updatedCategory});
                }}
            />
        );
    }

    if (fieldToEdit === CONST.EDIT_REQUEST_FIELD.TAG && shouldShowTags) {
        return (
            <EditRequestTagPage
                defaultTag={transactionTag}
                tagName={tagListName}
                policyID={lodashGet(report, 'policyID', '')}
                onSubmit={(transactionChanges) => {
                    let updatedTag = transactionChanges.tag;

                    // In case the same tag has been selected, reset the tag.
                    if (transactionTag === updatedTag) {
                        updatedTag = '';
                    }
                    editMoneyRequest({tag: updatedTag, tagListName});
                }}
            />
        );
    }

    if (fieldToEdit === CONST.EDIT_REQUEST_FIELD.RECEIPT) {
        return (
            <EditRequestReceiptPage
                route={route}
                transactionID={transaction.transactionID}
            />
        );
    }

    if (fieldToEdit === CONST.EDIT_REQUEST_FIELD.DISTANCE) {
        return (
            <EditRequestDistancePage
                report={report}
                transactionID={transaction.transactionID}
                route={route}
            />
        );
    }

    return (
        <ScreenWrapper
            includeSafeAreaPaddingBottom={false}
            shouldEnableMaxHeight
            testID={EditRequestPage.displayName}
        >
            <FullPageNotFoundView shouldShow />
        </ScreenWrapper>
    );
}

EditRequestPage.displayName = 'EditRequestPage';
EditRequestPage.propTypes = propTypes;
EditRequestPage.defaultProps = defaultProps;
export default compose(
    withCurrentUserPersonalDetails,
    withOnyx({
        betas: {
            key: ONYXKEYS.BETAS,
        },
        report: {
            key: ({route}) => `${ONYXKEYS.COLLECTION.REPORT}${route.params.threadReportID}`,
        },
<<<<<<< HEAD
        parentReport: {
            key: ({report}) => `${ONYXKEYS.COLLECTION.REPORT}${report ? report.parentReportID : '0'}`,
        },
=======
    }),
    // eslint-disable-next-line rulesdir/no-multiple-onyx-in-file
    withOnyx({
>>>>>>> 6d937cc6
        policy: {
            key: (props) => `${ONYXKEYS.COLLECTION.POLICY}${props.report ? props.report.policyID : '0'}`,
        },
        policyCategories: {
            key: ({report}) => `${ONYXKEYS.COLLECTION.POLICY_CATEGORIES}${report ? report.policyID : '0'}`,
        },
        policyTags: {
            key: ({report}) => `${ONYXKEYS.COLLECTION.POLICY_TAGS}${report ? report.policyID : '0'}`,
        },
        parentReport: {
            key: ({report}) => `${ONYXKEYS.COLLECTION.REPORT}${report ? report.parentReportID : '0'}`,
        },
        parentReportActions: {
            key: ({report}) => `${ONYXKEYS.COLLECTION.REPORT_ACTIONS}${report ? report.parentReportID : '0'}`,
            canEvict: false,
        },
    }),
    // eslint-disable-next-line rulesdir/no-multiple-onyx-in-file
    withOnyx({
        transaction: {
            key: ({report, parentReportActions}) => {
                const parentReportActionID = lodashGet(report, 'parentReportActionID', '0');
                const parentReportAction = lodashGet(parentReportActions, parentReportActionID);
                return `${ONYXKEYS.COLLECTION.TRANSACTION}${lodashGet(parentReportAction, 'originalMessage.IOUTransactionID', 0)}`;
            },
        },
    }),
)(EditRequestPage);<|MERGE_RESOLUTION|>--- conflicted
+++ resolved
@@ -308,15 +308,9 @@
         report: {
             key: ({route}) => `${ONYXKEYS.COLLECTION.REPORT}${route.params.threadReportID}`,
         },
-<<<<<<< HEAD
-        parentReport: {
-            key: ({report}) => `${ONYXKEYS.COLLECTION.REPORT}${report ? report.parentReportID : '0'}`,
-        },
-=======
     }),
     // eslint-disable-next-line rulesdir/no-multiple-onyx-in-file
     withOnyx({
->>>>>>> 6d937cc6
         policy: {
             key: (props) => `${ONYXKEYS.COLLECTION.POLICY}${props.report ? props.report.policyID : '0'}`,
         },
