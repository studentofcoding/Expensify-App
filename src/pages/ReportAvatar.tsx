import type {StackScreenProps} from '@react-navigation/stack';
import React from 'react';
import type {OnyxCollection, OnyxEntry} from 'react-native-onyx';
import {useOnyx, withOnyx} from 'react-native-onyx';
import AttachmentModal from '@components/AttachmentModal';
import Navigation from '@libs/Navigation/Navigation';
import type {AuthScreensParamList} from '@libs/Navigation/types';
import * as ReportUtils from '@libs/ReportUtils';
import * as UserUtils from '@libs/UserUtils';
import ONYXKEYS from '@src/ONYXKEYS';
import ROUTES from '@src/ROUTES';
import type SCREENS from '@src/SCREENS';
import type {Policy, Report} from '@src/types/onyx';

type ReportAvatarOnyxProps = {
    report: OnyxEntry<Report>;
    isLoadingApp: OnyxEntry<boolean>;
    policies: OnyxCollection<Policy>;
};

type ReportAvatarProps = ReportAvatarOnyxProps & StackScreenProps<AuthScreensParamList, typeof SCREENS.REPORT_AVATAR>;

function ReportAvatar({report = {} as Report, policies, isLoadingApp = true, route}: ReportAvatarProps) {
    const policy = policies?.[`${ONYXKEYS.COLLECTION.POLICY}${report?.policyID ?? '0'}`];
    const title = policy ? ReportUtils.getPolicyName(report, false, policy) : report?.reportName;
    let avatarURL = undefined;
    let fileName = undefined;
    let groupChatDraft;

    const shouldUseGroupChatDraft = route.params.newGroupChat === 'true';
    if(shouldUseGroupChatDraft) {
        [groupChatDraft] = useOnyx(ONYXKEYS.NEW_GROUP_CHAT_DRAFT);
        avatarURL = groupChatDraft?.avatarUri ?? undefined;
        fileName = groupChatDraft?.originalFileName ?? undefined;
    }
    else {
        avatarURL = policy ? ReportUtils.getWorkspaceAvatar(report) : report?.avatarUrl;
        fileName = policy?.originalFileName ?? title;
    }

    return (
        <AttachmentModal
            headerTitle={title}
            defaultOpen
            source={UserUtils.getFullSizeAvatar(avatarURL, 0)}
            onModalClose={() => {
                Navigation.goBack(ROUTES.REPORT_WITH_ID_DETAILS.getRoute(report?.reportID ?? ''));
            }}
            isWorkspaceAvatar
            maybeIcon
<<<<<<< HEAD
            originalFileName={fileName}
            shouldShowNotFoundPage={!report?.reportID && !groupChatDraft && !isLoadingApp}
=======
            // In the case of default workspace avatar, originalFileName prop takes policyID as value to get the color of the avatar
            originalFileName={policy?.originalFileName ?? policy?.id}
            shouldShowNotFoundPage={!report?.reportID && !isLoadingApp}
>>>>>>> f27a7c51
            isLoading={(!report?.reportID || !policy?.id) && !!isLoadingApp}
        />
    );
}

ReportAvatar.displayName = 'ReportAvatar';

export default withOnyx<ReportAvatarProps, ReportAvatarOnyxProps>({
    report: {
        key: ({route}) => `${ONYXKEYS.COLLECTION.REPORT}${route.params.reportID ?? ''}`,
    },
    isLoadingApp: {
        key: ONYXKEYS.IS_LOADING_APP,
    },
    policies: {
        key: ONYXKEYS.COLLECTION.POLICY,
    },
})(ReportAvatar);<|MERGE_RESOLUTION|>--- conflicted
+++ resolved
@@ -48,14 +48,9 @@
             }}
             isWorkspaceAvatar
             maybeIcon
-<<<<<<< HEAD
-            originalFileName={fileName}
-            shouldShowNotFoundPage={!report?.reportID && !groupChatDraft && !isLoadingApp}
-=======
             // In the case of default workspace avatar, originalFileName prop takes policyID as value to get the color of the avatar
             originalFileName={policy?.originalFileName ?? policy?.id}
             shouldShowNotFoundPage={!report?.reportID && !isLoadingApp}
->>>>>>> f27a7c51
             isLoading={(!report?.reportID || !policy?.id) && !!isLoadingApp}
         />
     );
