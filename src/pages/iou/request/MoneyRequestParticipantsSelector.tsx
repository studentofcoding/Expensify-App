import lodashIsEqual from 'lodash/isEqual';
import lodashPick from 'lodash/pick';
import lodashReject from 'lodash/reject';
import React, {memo, useCallback, useEffect, useMemo, useState} from 'react';
import type {GestureResponderEvent} from 'react-native';
import {InteractionManager, Linking, View} from 'react-native';
import {useOnyx} from 'react-native-onyx';
import {RESULTS} from 'react-native-permissions';
import type {PermissionStatus} from 'react-native-permissions';
import Button from '@components/Button';
import ContactPermissionModal from '@components/ContactPermissionModal';
import EmptySelectionListContent from '@components/EmptySelectionListContent';
import FormHelpMessage from '@components/FormHelpMessage';
import * as Expensicons from '@components/Icon/Expensicons';
import MenuItem from '@components/MenuItem';
import {usePersonalDetails} from '@components/OnyxProvider';
import {useOptionsList} from '@components/OptionListContextProvider';
import ReferralProgramCTA from '@components/ReferralProgramCTA';
import SelectionList from '@components/SelectionList';
import InviteMemberListItem from '@components/SelectionList/InviteMemberListItem';
import Text from '@components/Text';
import useDebouncedState from '@hooks/useDebouncedState';
import useDismissedReferralBanners from '@hooks/useDismissedReferralBanners';
import useLocalize from '@hooks/useLocalize';
import useNetwork from '@hooks/useNetwork';
import usePolicy from '@hooks/usePolicy';
import useScreenWrapperTranstionStatus from '@hooks/useScreenWrapperTransitionStatus';
import useThemeStyles from '@hooks/useThemeStyles';
import contactImport from '@libs/ContactImport';
import type {ContactImportResult} from '@libs/ContactImport/types';
import {getContactPermission} from '@libs/ContactPermission';
import getContacts from '@libs/ContactUtils';
import * as DeviceCapabilities from '@libs/DeviceCapabilities';
import Navigation from '@libs/Navigation/Navigation';
import * as OptionsListUtils from '@libs/OptionsListUtils';
import * as PolicyUtils from '@libs/PolicyUtils';
import * as ReportUtils from '@libs/ReportUtils';
import saveLastRoute from '@libs/saveLastRoute';
import * as SubscriptionUtils from '@libs/SubscriptionUtils';
import * as Policy from '@userActions/Policy/Policy';
import * as Report from '@userActions/Report';
import type {IOUAction, IOUType} from '@src/CONST';
import CONST from '@src/CONST';
import ONYXKEYS from '@src/ONYXKEYS';
import ROUTES from '@src/ROUTES';
import type {PersonalDetails} from '@src/types/onyx';
import type {Participant} from '@src/types/onyx/IOU';

type MoneyRequestParticipantsSelectorProps = {
    /** Callback to request parent modal to go to next step, which should be split */
    onFinish: (value?: string) => void;

    /** Callback to add participants in MoneyRequestModal */
    onParticipantsAdded: (value: Participant[]) => void;

    /** Callback to navigate to Track Expense confirmation flow  */
    onTrackExpensePress?: () => void;

    /** Selected participants from MoneyRequestModal with login */
    participants?: Participant[] | typeof CONST.EMPTY_ARRAY;

    /** The type of IOU report, i.e. split, request, send, track */
    iouType: IOUType;

    /** The action of the IOU, i.e. create, split, move */
    action: IOUAction;

    /** Whether we should display the Track Expense button at the top of the participants list */
    shouldDisplayTrackExpenseButton?: boolean;
};

function MoneyRequestParticipantsSelector({
    participants = CONST.EMPTY_ARRAY,
    onTrackExpensePress,
    onFinish,
    onParticipantsAdded,
    iouType,
    action,
    shouldDisplayTrackExpenseButton,
}: MoneyRequestParticipantsSelectorProps) {
    const {translate} = useLocalize();
    const styles = useThemeStyles();
    const [softPermissionModalVisible, setSoftPermissionModalVisible] = useState(false);
    const [contactPermissionState, setContactPermissionState] = useState<PermissionStatus>(RESULTS.UNAVAILABLE);
    const showImportContacts = !(contactPermissionState === RESULTS.GRANTED || contactPermissionState === RESULTS.LIMITED);
    const [searchTerm, debouncedSearchTerm, setSearchTerm] = useDebouncedState('');
    const referralContentType = iouType === CONST.IOU.TYPE.PAY ? CONST.REFERRAL_PROGRAM.CONTENT_TYPES.PAY_SOMEONE : CONST.REFERRAL_PROGRAM.CONTENT_TYPES.SUBMIT_EXPENSE;
    const {isOffline} = useNetwork();
    const personalDetails = usePersonalDetails();
    const {isDismissed} = useDismissedReferralBanners({referralContentType});
    const {didScreenTransitionEnd} = useScreenWrapperTranstionStatus();
    const [betas] = useOnyx(ONYXKEYS.BETAS);
    const [activePolicyID] = useOnyx(ONYXKEYS.NVP_ACTIVE_POLICY_ID);
    const policy = usePolicy(activePolicyID);
    const [isSearchingForReports] = useOnyx(ONYXKEYS.IS_SEARCHING_FOR_REPORTS, {initWithStoredValues: false});
    const [currentUserLogin] = useOnyx(ONYXKEYS.SESSION, {selector: (session) => session?.email});
    const {options, areOptionsInitialized} = useOptionsList({
        shouldInitialize: didScreenTransitionEnd,
    });
    const [contacts, setContacts] = useState<Array<OptionsListUtils.SearchOption<PersonalDetails>>>([]);
    const [textInputAutoFocus, setTextInputAutoFocus] = useState(softPermissionModalVisible);
    const cleanSearchTerm = useMemo(() => debouncedSearchTerm.trim().toLowerCase(), [debouncedSearchTerm]);
    const offlineMessage: string = isOffline ? `${translate('common.youAppearToBeOffline')} ${translate('search.resultsAreLimited')}` : '';

    const isPaidGroupPolicy = useMemo(() => PolicyUtils.isPaidGroupPolicy(policy), [policy]);
    const isIOUSplit = iouType === CONST.IOU.TYPE.SPLIT;
    const isCategorizeOrShareAction = [CONST.IOU.ACTION.CATEGORIZE, CONST.IOU.ACTION.SHARE].some((option) => option === action);

    useEffect(() => {
        Report.searchInServer(debouncedSearchTerm.trim());
    }, [debouncedSearchTerm]);

    const defaultOptions = useMemo(() => {
        if (!areOptionsInitialized || !didScreenTransitionEnd) {
            return {
                userToInvite: null,
                recentReports: [],
                personalDetails: [],
                currentUserOption: null,
                headerMessage: '',
            };
        }

<<<<<<< HEAD
        const optionList = OptionsListUtils.getFilteredOptions({
            reports: options.reports,
            personalDetails: options.personalDetails.concat(contacts),
            betas,
            selectedOptions: participants as Participant[],
            excludeLogins: CONST.EXPENSIFY_EMAILS,
            // If we are using this component in the "Submit expense" or the combined submit/track flow then we pass the includeOwnedWorkspaceChats argument so that the current user
            // sees the option to submit an expense from their admin on their own Workspace Chat.
            includeOwnedWorkspaceChats: (iouType === CONST.IOU.TYPE.SUBMIT || iouType === CONST.IOU.TYPE.CREATE || iouType === CONST.IOU.TYPE.SPLIT) && action !== CONST.IOU.ACTION.SUBMIT,
=======
        const optionList = OptionsListUtils.getOptions(
            {
                reports: options.reports,
                personalDetails: options.personalDetails,
            },
            {
                betas,
                selectedOptions: participants as Participant[],
                excludeLogins: CONST.EXPENSIFY_EMAILS,

                // If we are using this component in the "Submit expense" or the combined submit/track flow then we pass the includeOwnedWorkspaceChats argument so that the current user
                // sees the option to submit an expense from their admin on their own Workspace Chat.
                includeOwnedWorkspaceChats:
                    (iouType === CONST.IOU.TYPE.SUBMIT || iouType === CONST.IOU.TYPE.CREATE || iouType === CONST.IOU.TYPE.SPLIT) && action !== CONST.IOU.ACTION.SUBMIT,

                includeP2P: !isCategorizeOrShareAction,
                includeInvoiceRooms: iouType === CONST.IOU.TYPE.INVOICE,
                action,
                maxRecentReportsToShow: 0,
            },
        );
>>>>>>> 2c78c93d

        if (isPaidGroupPolicy) {
            optionList.recentReports = OptionsListUtils.orderOptions(optionList.recentReports, undefined, {
                preferChatroomsOverThreads: true,
                preferPolicyExpenseChat: !!action,
                preferRecentExpenseReports: action === CONST.IOU.ACTION.CREATE,
            });
        }

        return optionList;
<<<<<<< HEAD
    }, [
        action,
        contacts,
        areOptionsInitialized,
        betas,
        didScreenTransitionEnd,
        iouType,
        isCategorizeOrShareAction,
        options.personalDetails,
        options.reports,
        participants,
        isPaidGroupPolicy,
    ]);
=======
    }, [action, areOptionsInitialized, betas, didScreenTransitionEnd, iouType, isCategorizeOrShareAction, isPaidGroupPolicy, options.personalDetails, options.reports, participants]);
>>>>>>> 2c78c93d

    const chatOptions = useMemo(() => {
        if (!areOptionsInitialized) {
            return {
                userToInvite: null,
                recentReports: [],
                personalDetails: [],
                currentUserOption: null,
                headerMessage: '',
            };
        }

        const newOptions = OptionsListUtils.filterOptions(defaultOptions, debouncedSearchTerm, {
            canInviteUser: !isCategorizeOrShareAction,
            selectedOptions: participants as Participant[],
            excludeLogins: CONST.EXPENSIFY_EMAILS,
            maxRecentReportsToShow: CONST.IOU.MAX_RECENT_REPORTS_TO_SHOW,
            preferPolicyExpenseChat: isPaidGroupPolicy,
            preferRecentExpenseReports: action === CONST.IOU.ACTION.CREATE,
        });
        return newOptions;
    }, [areOptionsInitialized, defaultOptions, debouncedSearchTerm, participants, isPaidGroupPolicy, isCategorizeOrShareAction, action]);

    const inputHelperText = useMemo(
        () =>
            OptionsListUtils.getHeaderMessage(
                (chatOptions.personalDetails ?? []).length + (chatOptions.recentReports ?? []).length !== 0,
                !!chatOptions?.userToInvite,
                debouncedSearchTerm.trim(),
                participants.some((participant) => OptionsListUtils.getPersonalDetailSearchTerms(participant).join(' ').toLowerCase().includes(cleanSearchTerm)),
            ),
        [chatOptions.personalDetails, chatOptions.recentReports, chatOptions?.userToInvite, cleanSearchTerm, debouncedSearchTerm, participants],
    );
    /**
     * Returns the sections needed for the OptionsSelector
     * @returns {Array}
     */
    const [sections, header] = useMemo(() => {
        const newSections: OptionsListUtils.Section[] = [];
        if (!areOptionsInitialized || !didScreenTransitionEnd) {
            return [newSections, ''];
        }

        const formatResults = OptionsListUtils.formatSectionsFromSearchTerm(
            debouncedSearchTerm,
            participants.map((participant) => ({...participant, reportID: participant.reportID ?? '-1'})),
            chatOptions.recentReports,
            chatOptions.personalDetails,
            personalDetails,
            true,
        );

        newSections.push(formatResults.section);

        newSections.push({
            title: translate('common.recents'),
            data: chatOptions.recentReports,
            shouldShow: chatOptions.recentReports.length > 0,
        });

        newSections.push({
            title: translate('common.contacts'),
            data: chatOptions.personalDetails,
            shouldShow: chatOptions.personalDetails.length > 0,
        });

        if (
            chatOptions.userToInvite &&
            !OptionsListUtils.isCurrentUser({...chatOptions.userToInvite, accountID: chatOptions.userToInvite?.accountID ?? -1, status: chatOptions.userToInvite?.status ?? undefined})
        ) {
            newSections.push({
                title: undefined,
                data: [chatOptions.userToInvite].map((participant) => {
                    const isPolicyExpenseChat = participant?.isPolicyExpenseChat ?? false;
                    return isPolicyExpenseChat ? OptionsListUtils.getPolicyExpenseReportOption(participant) : OptionsListUtils.getParticipantsOption(participant, personalDetails);
                }),
                shouldShow: true,
            });
        }

        let headerMessage = '';
        if (!showImportContacts) {
            headerMessage = inputHelperText;
        }

        return [newSections, headerMessage];
    }, [
        areOptionsInitialized,
        didScreenTransitionEnd,
        debouncedSearchTerm,
        participants,
        chatOptions.recentReports,
        chatOptions.personalDetails,
        chatOptions.userToInvite,
        personalDetails,
        translate,
        showImportContacts,
        inputHelperText,
    ]);

    const handleContactImport = useCallback(() => {
        contactImport().then(({contactList, permissionStatus}: ContactImportResult) => {
            setContactPermissionState(permissionStatus);
            const usersFromContact = getContacts(contactList);
            setContacts(usersFromContact);
        });
    }, []);

    useEffect(() => {
        getContactPermission().then((status) => {
            setContactPermissionState(status);
            if (status !== RESULTS.BLOCKED && status !== RESULTS.UNAVAILABLE) {
                setSoftPermissionModalVisible(true);
            }
        });
    }, []);

    /**
     * Adds a single participant to the expense
     *
     * @param {Object} option
     */
    const addSingleParticipant = useCallback(
        (option: Participant & OptionsListUtils.Option) => {
            const newParticipants: Participant[] = [
                {
                    ...lodashPick(
                        option,
                        'accountID',
                        'login',
                        'isPolicyExpenseChat',
                        'reportID',
                        'searchText',
                        'policyID',
                        'participantsList[0].firstName',
                        'participantsList[0].lastName',
                        'participantsList[0].displayName',
                        'participantsList[0].phoneNumber',
                        'participantsList[0].avatar',
                    ),
                    selected: true,
                    iouType,
                },
            ];

            if (iouType === CONST.IOU.TYPE.INVOICE) {
                const policyID = option.item && ReportUtils.isInvoiceRoom(option.item) ? option.policyID : Policy.getInvoicePrimaryWorkspace(currentUserLogin)?.id;
                newParticipants.push({
                    policyID,
                    isSender: true,
                    selected: false,
                    iouType,
                });
            }

            onParticipantsAdded(newParticipants);
            onFinish();
        },
        // eslint-disable-next-line react-compiler/react-compiler, react-hooks/exhaustive-deps -- we don't want to trigger this callback when iouType changes
        [onFinish, onParticipantsAdded, currentUserLogin],
    );

    /**
     * Removes a selected option from list if already selected. If not already selected add this option to the list.
     * @param {Object} option
     */
    const addParticipantToSelection = useCallback(
        (option: Participant) => {
            const isOptionSelected = (selectedOption: Participant) => {
                if (selectedOption.accountID && selectedOption.accountID === option?.accountID) {
                    return true;
                }

                if (selectedOption.reportID && selectedOption.reportID === option?.reportID) {
                    return true;
                }

                return false;
            };
            const isOptionInList = participants.some(isOptionSelected);
            let newSelectedOptions: Participant[];

            if (isOptionInList) {
                newSelectedOptions = lodashReject(participants, isOptionSelected);
            } else {
                newSelectedOptions = [
                    ...participants,
                    {
                        accountID: option.accountID,
                        login: option.login,
                        isPolicyExpenseChat: option.isPolicyExpenseChat,
                        reportID: option.reportID,
                        selected: true,
                        searchText: option.searchText,
                        iouType,
                    },
                ];
            }

            onParticipantsAdded(newSelectedOptions);
        },
        // eslint-disable-next-line react-compiler/react-compiler, react-hooks/exhaustive-deps -- we don't want to trigger this callback when iouType changes
        [participants, onParticipantsAdded],
    );

    // Right now you can't split a request with a workspace and other additional participants
    // This is getting properly fixed in https://github.com/Expensify/App/issues/27508, but as a stop-gap to prevent
    // the app from crashing on native when you try to do this, we'll going to hide the button if you have a workspace and other participants
    const hasPolicyExpenseChatParticipant = participants.some((participant) => participant.isPolicyExpenseChat);
    const shouldShowSplitBillErrorMessage = participants.length > 1 && hasPolicyExpenseChatParticipant;

    const isAllowedToSplit =
        ![CONST.IOU.TYPE.PAY, CONST.IOU.TYPE.TRACK, CONST.IOU.TYPE.INVOICE].some((option) => option === iouType) &&
        ![CONST.IOU.ACTION.SHARE, CONST.IOU.ACTION.SUBMIT, CONST.IOU.ACTION.CATEGORIZE].some((option) => option === action);

    const handleConfirmSelection = useCallback(
        (keyEvent?: GestureResponderEvent | KeyboardEvent, option?: Participant) => {
            const shouldAddSingleParticipant = option && !participants.length;
            if (shouldShowSplitBillErrorMessage || (!participants.length && !option)) {
                return;
            }

            if (shouldAddSingleParticipant) {
                addSingleParticipant(option);
                return;
            }

            onFinish(CONST.IOU.TYPE.SPLIT);
        },
        [shouldShowSplitBillErrorMessage, onFinish, addSingleParticipant, participants],
    );

    const showLoadingPlaceholder = useMemo(() => !areOptionsInitialized || !didScreenTransitionEnd, [areOptionsInitialized, didScreenTransitionEnd]);

    const optionLength = useMemo(() => {
        if (!areOptionsInitialized) {
            return 0;
        }
        let length = 0;
        sections.forEach((section) => {
            length += section.data.length;
        });
        return length;
    }, [areOptionsInitialized, sections]);

    const shouldShowListEmptyContent = useMemo(() => optionLength === 0 && !showLoadingPlaceholder, [optionLength, showLoadingPlaceholder]);

    const shouldShowReferralBanner = !isDismissed && iouType !== CONST.IOU.TYPE.INVOICE && !shouldShowListEmptyContent;

    const goToSettings = useCallback(() => {
        Linking.openSettings();
        // In the case of ios, the App reloads when we update contact permission from settings
        // we are saving last route so we can navigate to it after app reload
        saveLastRoute();
    }, []);

    const headerContent = useMemo(() => {
        const importContacts =
            showImportContacts && inputHelperText ? (
                <View style={[styles.ph5, styles.pb5, styles.flexRow]}>
                    <Text style={[styles.textLabel, styles.colorMuted, styles.minHeight5]}>
                        {`${translate('common.noResultsFound')}. `}
                        <Text
                            style={[styles.textLabel, styles.minHeight5, styles.link]}
                            onPress={goToSettings}
                        >
                            {translate('contact.importContactsTitle')}
                        </Text>{' '}
                        {translate('contact.importContactsExplanation')}
                    </Text>
                </View>
            ) : null;

        // We only display the track expense button if the user is coming from the combined submit/track flow.
        const expenseButton = shouldDisplayTrackExpenseButton ? (
            <MenuItem
                title={translate('iou.justTrackIt')}
                shouldShowRightIcon
                icon={Expensicons.Coins}
                onPress={onTrackExpensePress}
            />
        ) : null;

        return (
            <>
                {importContacts}
                {expenseButton}
            </>
        );
    }, [showImportContacts, inputHelperText, shouldDisplayTrackExpenseButton, translate, onTrackExpensePress, styles, goToSettings]);

    const handleSoftPermissionGrant = useCallback(() => {
        setSoftPermissionModalVisible(false);
        InteractionManager.runAfterInteractions(handleContactImport);
        setTextInputAutoFocus(true);
    }, [handleContactImport]);

    const handleSoftPermissionDeny = useCallback(() => {
        setSoftPermissionModalVisible(false);
    }, []);

    const footerContent = useMemo(() => {
        if (isDismissed && !shouldShowSplitBillErrorMessage && !participants.length) {
            return;
        }

        return (
            <>
                {shouldShowReferralBanner && !isCategorizeOrShareAction && (
                    <ReferralProgramCTA
                        referralContentType={referralContentType}
                        style={[styles.flexShrink0, !!participants.length && !shouldShowSplitBillErrorMessage && styles.mb5]}
                    />
                )}

                {shouldShowSplitBillErrorMessage && (
                    <FormHelpMessage
                        style={[styles.ph1, styles.mb2]}
                        isError
                        message={translate('iou.error.splitExpenseMultipleParticipantsErrorMessage')}
                    />
                )}

                {!!participants.length && !isCategorizeOrShareAction && (
                    <Button
                        success
                        text={translate('common.next')}
                        onPress={handleConfirmSelection}
                        pressOnEnter
                        large
                        isDisabled={shouldShowSplitBillErrorMessage}
                    />
                )}
                {isCategorizeOrShareAction && (
                    <Button
                        success
                        text={translate('workspace.new.newWorkspace')}
                        onPress={() => onFinish()}
                        pressOnEnter
                        large
                    />
                )}
            </>
        );
    }, [
        handleConfirmSelection,
        participants.length,
        isDismissed,
        referralContentType,
        shouldShowSplitBillErrorMessage,
        styles,
        translate,
        shouldShowReferralBanner,
        isCategorizeOrShareAction,
        onFinish,
    ]);

    const onSelectRow = useCallback(
        (option: Participant) => {
            if (option.isPolicyExpenseChat && option.policyID && SubscriptionUtils.shouldRestrictUserBillableActions(option.policyID)) {
                Navigation.navigate(ROUTES.RESTRICTED_ACTION.getRoute(option.policyID));
                return;
            }

            if (isIOUSplit) {
                addParticipantToSelection(option);
                return;
            }

            addSingleParticipant(option);
        },
        [isIOUSplit, addParticipantToSelection, addSingleParticipant],
    );

    const listFooterComponent = useMemo(() => {
        if (!showImportContacts) {
            return null;
        }
        return (
            <MenuItem
                title={translate('contact.importContacts')}
                icon={Expensicons.UserPlus}
                onPress={goToSettings}
                shouldShowRightIcon
                style={styles.mb3}
            />
        );
    }, [goToSettings, showImportContacts, styles.mb3, translate]);

    const EmptySelectionListContentWithPermission = useMemo(() => {
        return <EmptySelectionListContent contentType={iouType} />;
    }, [iouType]);

    return (
        <>
            {softPermissionModalVisible && (
                <ContactPermissionModal
                    startPermissionFlow={softPermissionModalVisible}
                    resetPermissionFlow={handleSoftPermissionDeny}
                    onGrant={handleSoftPermissionGrant}
                    onDeny={handleSoftPermissionDeny}
                />
            )}
            <SelectionList
                onConfirm={handleConfirmSelection}
                sections={areOptionsInitialized ? sections : CONST.EMPTY_ARRAY}
                ListItem={InviteMemberListItem}
                textInputValue={searchTerm}
                textInputLabel={translate('selectionList.nameEmailOrPhoneNumber')}
                textInputHint={offlineMessage}
                onChangeText={setSearchTerm}
                shouldPreventDefaultFocusOnSelectRow={!DeviceCapabilities.canUseTouchScreen()}
                onSelectRow={onSelectRow}
                shouldSingleExecuteRowSelect
                headerContent={headerContent}
                footerContent={footerContent}
                listEmptyContent={EmptySelectionListContentWithPermission}
                listFooterContent={listFooterComponent}
                headerMessage={header}
                showLoadingPlaceholder={showLoadingPlaceholder}
                canSelectMultiple={isIOUSplit && isAllowedToSplit}
                isLoadingNewOptions={!!isSearchingForReports}
                shouldShowListEmptyContent={shouldShowListEmptyContent}
                textInputAutoFocus={textInputAutoFocus}
            />
        </>
    );
}

MoneyRequestParticipantsSelector.displayName = 'MoneyTemporaryForRefactorRequestParticipantsSelector';

export default memo(MoneyRequestParticipantsSelector, (prevProps, nextProps) => lodashIsEqual(prevProps.participants, nextProps.participants) && prevProps.iouType === nextProps.iouType);<|MERGE_RESOLUTION|>--- conflicted
+++ resolved
@@ -121,21 +121,21 @@
             };
         }
 
-<<<<<<< HEAD
-        const optionList = OptionsListUtils.getFilteredOptions({
-            reports: options.reports,
-            personalDetails: options.personalDetails.concat(contacts),
-            betas,
-            selectedOptions: participants as Participant[],
-            excludeLogins: CONST.EXPENSIFY_EMAILS,
-            // If we are using this component in the "Submit expense" or the combined submit/track flow then we pass the includeOwnedWorkspaceChats argument so that the current user
-            // sees the option to submit an expense from their admin on their own Workspace Chat.
-            includeOwnedWorkspaceChats: (iouType === CONST.IOU.TYPE.SUBMIT || iouType === CONST.IOU.TYPE.CREATE || iouType === CONST.IOU.TYPE.SPLIT) && action !== CONST.IOU.ACTION.SUBMIT,
-=======
+// <<<<<<< HEAD
+//         const optionList = OptionsListUtils.getFilteredOptions({
+//             reports: options.reports,
+//             personalDetails: options.personalDetails.concat(contacts),
+//             betas,
+//             selectedOptions: participants as Participant[],
+//             excludeLogins: CONST.EXPENSIFY_EMAILS,
+//             // If we are using this component in the "Submit expense" or the combined submit/track flow then we pass the includeOwnedWorkspaceChats argument so that the current user
+//             // sees the option to submit an expense from their admin on their own Workspace Chat.
+//             includeOwnedWorkspaceChats: (iouType === CONST.IOU.TYPE.SUBMIT || iouType === CONST.IOU.TYPE.CREATE || iouType === CONST.IOU.TYPE.SPLIT) && action !== CONST.IOU.ACTION.SUBMIT,
+// =======
         const optionList = OptionsListUtils.getOptions(
             {
                 reports: options.reports,
-                personalDetails: options.personalDetails,
+                personalDetails: options.personalDetails.concat(contacts),
             },
             {
                 betas,
@@ -146,6 +146,7 @@
                 // sees the option to submit an expense from their admin on their own Workspace Chat.
                 includeOwnedWorkspaceChats:
                     (iouType === CONST.IOU.TYPE.SUBMIT || iouType === CONST.IOU.TYPE.CREATE || iouType === CONST.IOU.TYPE.SPLIT) && action !== CONST.IOU.ACTION.SUBMIT,
+// >>>>>>> 2c78c93d81316ddffc4673c78afd6afe4e2dd18f
 
                 includeP2P: !isCategorizeOrShareAction,
                 includeInvoiceRooms: iouType === CONST.IOU.TYPE.INVOICE,
@@ -153,7 +154,6 @@
                 maxRecentReportsToShow: 0,
             },
         );
->>>>>>> 2c78c93d
 
         if (isPaidGroupPolicy) {
             optionList.recentReports = OptionsListUtils.orderOptions(optionList.recentReports, undefined, {
@@ -164,7 +164,6 @@
         }
 
         return optionList;
-<<<<<<< HEAD
     }, [
         action,
         contacts,
@@ -178,9 +177,6 @@
         participants,
         isPaidGroupPolicy,
     ]);
-=======
-    }, [action, areOptionsInitialized, betas, didScreenTransitionEnd, iouType, isCategorizeOrShareAction, isPaidGroupPolicy, options.personalDetails, options.reports, participants]);
->>>>>>> 2c78c93d
 
     const chatOptions = useMemo(() => {
         if (!areOptionsInitialized) {
