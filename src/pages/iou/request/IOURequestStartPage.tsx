--- conflicted
+++ resolved
@@ -107,13 +107,8 @@
     const shouldDisplayDistanceRequest = iouType !== CONST.IOU.TYPE.INVOICE && (!!canUseP2PDistanceRequests || isExpenseChat || isExpenseReport || isFromGlobalCreate);
     const shouldDisplayScanRequest = iouType !== CONST.IOU.TYPE.INVOICE;
 
-<<<<<<< HEAD
-    // Allow the user to create the request if we are creating the request in global menu or the report can create the request
+    // Allow the user to submit the expense if we are submitting the expense in global menu or the report can create the exoense
     const isAllowedToCreateRequest = isEmptyObject(report?.reportID) || ReportUtils.canCreateRequest(report, policy, iouType) || PolicyUtils.canSendInvoice(allPolicies);
-=======
-    // Allow the user to submit the expense if we are submitting the expense in global menu or the report can create the exoense
-    const isAllowedToCreateRequest = isEmptyObject(report?.reportID) || ReportUtils.canCreateRequest(report, policy, iouType);
->>>>>>> 3ec8f2f9
 
     const navigateBack = () => {
         Navigation.dismissModal();
