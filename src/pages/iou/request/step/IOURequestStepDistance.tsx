import {isEmpty, isEqual} from 'lodash';
import React, {useCallback, useEffect, useMemo, useRef, useState} from 'react';
import {View} from 'react-native';
// eslint-disable-next-line no-restricted-imports
import type {ScrollView as RNScrollView} from 'react-native';
import type {RenderItemParams} from 'react-native-draggable-flatlist/lib/typescript/types';
import type {OnyxEntry} from 'react-native-onyx';
import {withOnyx} from 'react-native-onyx';
import Button from '@components/Button';
import DistanceRequestFooter from '@components/DistanceRequest/DistanceRequestFooter';
import DistanceRequestRenderItem from '@components/DistanceRequest/DistanceRequestRenderItem';
import DotIndicatorMessage from '@components/DotIndicatorMessage';
import DraggableList from '@components/DraggableList';
import withCurrentUserPersonalDetails from '@components/withCurrentUserPersonalDetails';
import type {WithCurrentUserPersonalDetailsProps} from '@components/withCurrentUserPersonalDetails';
import useLocalize from '@hooks/useLocalize';
import useNetwork from '@hooks/useNetwork';
import usePrevious from '@hooks/usePrevious';
import useThemeStyles from '@hooks/useThemeStyles';
import * as ErrorUtils from '@libs/ErrorUtils';
import Navigation from '@libs/Navigation/Navigation';
import * as OptionsListUtils from '@libs/OptionsListUtils';
import * as ReportUtils from '@libs/ReportUtils';
import * as TransactionUtils from '@libs/TransactionUtils';
import * as IOU from '@userActions/IOU';
import * as MapboxToken from '@userActions/MapboxToken';
import * as TransactionAction from '@userActions/Transaction';
import * as TransactionEdit from '@userActions/TransactionEdit';
import CONST from '@src/CONST';
import ONYXKEYS from '@src/ONYXKEYS';
import ROUTES from '@src/ROUTES';
import type SCREENS from '@src/SCREENS';
import type * as OnyxTypes from '@src/types/onyx';
import type {Errors} from '@src/types/onyx/OnyxCommon';
import type {WaypointCollection} from '@src/types/onyx/Transaction';
import StepScreenWrapper from './StepScreenWrapper';
import withFullTransactionOrNotFound from './withFullTransactionOrNotFound';
import type {WithWritableReportOrNotFoundProps} from './withWritableReportOrNotFound';
import withWritableReportOrNotFound from './withWritableReportOrNotFound';

type IOURequestStepDistanceOnyxProps = {
    /** backup version of the original transaction  */
    transactionBackup: OnyxEntry<OnyxTypes.Transaction>;

    /** The policy which the user has access to and which the report is tied to */
    policy: OnyxEntry<OnyxTypes.Policy>;

    /** Personal details of all users */
    personalDetails: OnyxEntry<OnyxTypes.PersonalDetailsList>;

    /** Whether the confirmation step should be skipped */
    skipConfirmation: OnyxEntry<boolean>;
};

type IOURequestStepDistanceProps = IOURequestStepDistanceOnyxProps &
    WithCurrentUserPersonalDetailsProps &
    WithWritableReportOrNotFoundProps<typeof SCREENS.MONEY_REQUEST.STEP_DISTANCE | typeof SCREENS.MONEY_REQUEST.CREATE> & {
        /** The transaction object being modified in Onyx */
        transaction: OnyxEntry<OnyxTypes.Transaction>;
    };

function IOURequestStepDistance({
    report,
    policy,
    route: {
        params: {action, iouType, reportID, transactionID, backTo},
    },
    transaction,
    transactionBackup,
    personalDetails,
    currentUserPersonalDetails,
    skipConfirmation,
}: IOURequestStepDistanceProps) {
    const styles = useThemeStyles();
    const {isOffline} = useNetwork();
    const {translate} = useLocalize();

    const [optimisticWaypoints, setOptimisticWaypoints] = useState<WaypointCollection | null>(null);
    const waypoints = useMemo(() => optimisticWaypoints ?? transaction?.comment?.waypoints ?? {waypoint0: {}, waypoint1: {}}, [optimisticWaypoints, transaction]);
    const waypointsList = Object.keys(waypoints);
    const previousWaypoints = usePrevious(waypoints);
    const numberOfWaypoints = Object.keys(waypoints).length;
    const numberOfPreviousWaypoints = Object.keys(previousWaypoints).length;
    const scrollViewRef = useRef<RNScrollView>(null);
    const isLoadingRoute = transaction?.comment?.isLoading ?? false;
    const isLoading = transaction?.isLoading ?? false;
    const hasRouteError = !!transaction?.errorFields?.route;
    const hasRoute = TransactionUtils.hasRoute(transaction, true);
    const validatedWaypoints = TransactionUtils.getValidWaypoints(waypoints);
    const previousValidatedWaypoints = usePrevious(validatedWaypoints);
    const haveValidatedWaypointsChanged = !isEqual(previousValidatedWaypoints, validatedWaypoints);
    const isRouteAbsentWithoutErrors = !hasRoute && !hasRouteError;
    const shouldFetchRoute = (isRouteAbsentWithoutErrors || haveValidatedWaypointsChanged) && !isLoadingRoute && Object.keys(validatedWaypoints).length > 1;
    const [shouldShowAtLeastTwoDifferentWaypointsError, setShouldShowAtLeastTwoDifferentWaypointsError] = useState(false);
    const nonEmptyWaypointsCount = useMemo(() => Object.keys(waypoints).filter((key) => !isEmpty(waypoints[key])).length, [waypoints]);
    const duplicateWaypointsError = useMemo(
        () => nonEmptyWaypointsCount >= 2 && Object.keys(validatedWaypoints).length !== nonEmptyWaypointsCount,
        [nonEmptyWaypointsCount, validatedWaypoints],
    );
    const atLeastTwoDifferentWaypointsError = useMemo(() => Object.keys(validatedWaypoints).length < 2, [validatedWaypoints]);
    const isEditing = action === CONST.IOU.ACTION.EDIT;
    const transactionWasSaved = useRef(false);
    const isCreatingNewRequest = !(backTo || isEditing);

    // For quick button actions, we'll skip the confirmation page unless the report is archived or this is a workspace
    // request and the workspace requires a category or a tag
    const shouldSkipConfirmation: boolean = useMemo(() => {
        if (!skipConfirmation || !report?.reportID) {
            return false;
        }

        return !ReportUtils.isArchivedRoom(report) && !(ReportUtils.isPolicyExpenseChat(report) && ((policy?.requiresCategory ?? false) || (policy?.requiresTag ?? false)));
    }, [report, skipConfirmation, policy]);
    let buttonText = !isCreatingNewRequest ? translate('common.save') : translate('common.next');
    if (shouldSkipConfirmation) {
        if (iouType === CONST.IOU.TYPE.SPLIT) {
            buttonText = translate('iou.split');
        } else if (iouType === CONST.IOU.TYPE.TRACK) {
            buttonText = translate('iou.trackExpense');
        } else {
            buttonText = translate('iou.submitExpense');
        }
    }

    useEffect(() => {
        MapboxToken.init();
        return MapboxToken.stop;
    }, []);

    useEffect(() => {
        if (isOffline || !shouldFetchRoute) {
            return;
        }
        TransactionAction.getRoute(transactionID, validatedWaypoints, action === CONST.IOU.ACTION.CREATE);
    }, [shouldFetchRoute, transactionID, validatedWaypoints, isOffline, action]);

    useEffect(() => {
        if (numberOfWaypoints <= numberOfPreviousWaypoints) {
            return;
        }
        scrollViewRef.current?.scrollToEnd({animated: true});
    }, [numberOfPreviousWaypoints, numberOfWaypoints]);

    useEffect(() => {
        if (nonEmptyWaypointsCount >= 2 && (duplicateWaypointsError || atLeastTwoDifferentWaypointsError || hasRouteError || isLoadingRoute || isLoading)) {
            return;
        }
        setShouldShowAtLeastTwoDifferentWaypointsError(false);
    }, [atLeastTwoDifferentWaypointsError, duplicateWaypointsError, hasRouteError, isLoading, isLoadingRoute, nonEmptyWaypointsCount, transaction]);

    // This effect runs when the component is mounted and unmounted. It's purpose is to be able to properly
    // discard changes if the user cancels out of making any changes. This is accomplished by backing up the
    // original transaction, letting the user modify the current transaction, and then if the user ever
    // cancels out of the modal without saving changes, the original transaction is restored from the backup.
    useEffect(() => {
        if (isCreatingNewRequest) {
            return () => {};
        }

        // On mount, create the backup transaction.
        TransactionEdit.createBackupTransaction(transaction);

        return () => {
            // If the user cancels out of the modal without without saving changes, then the original transaction
            // needs to be restored from the backup so that all changes are removed.
            if (transactionWasSaved.current) {
                return;
            }
            TransactionEdit.restoreOriginalTransactionFromBackup(transaction?.transactionID ?? '', action === CONST.IOU.ACTION.CREATE);
        };
        // eslint-disable-next-line react-hooks/exhaustive-deps
    }, []);

    const navigateBack = () => {
        Navigation.goBack(backTo);
    };

    /**
     * Takes the user to the page for editing a specific waypoint
     * @param index of the waypoint to edit
     */
    const navigateToWaypointEditPage = useCallback(
        (index: number) => {
            Navigation.navigate(
                ROUTES.MONEY_REQUEST_STEP_WAYPOINT.getRoute(action, CONST.IOU.TYPE.SUBMIT, transactionID, report?.reportID, index.toString(), Navigation.getActiveRouteWithoutParams()),
            );
        },
        [action, transactionID, report?.reportID],
    );

    const navigateToParticipantPage = useCallback(() => {
        switch (iouType) {
            case CONST.IOU.TYPE.REQUEST:
                Navigation.navigate(ROUTES.MONEY_REQUEST_STEP_PARTICIPANTS.getRoute(CONST.IOU.TYPE.SUBMIT, transactionID, reportID));
                break;
            case CONST.IOU.TYPE.SEND:
                Navigation.navigate(ROUTES.MONEY_REQUEST_STEP_PARTICIPANTS.getRoute(CONST.IOU.TYPE.PAY, transactionID, reportID));
                break;
            default:
                Navigation.navigate(ROUTES.MONEY_REQUEST_STEP_PARTICIPANTS.getRoute(iouType, transactionID, reportID));
        }
    }, [iouType, reportID, transactionID]);

    const navigateToConfirmationPage = useCallback(() => {
        switch (iouType) {
            case CONST.IOU.TYPE.REQUEST:
                Navigation.navigate(ROUTES.MONEY_REQUEST_STEP_CONFIRMATION.getRoute(CONST.IOU.ACTION.CREATE, CONST.IOU.TYPE.SUBMIT, transactionID, reportID));
                break;
            case CONST.IOU.TYPE.SEND:
                Navigation.navigate(ROUTES.MONEY_REQUEST_STEP_CONFIRMATION.getRoute(CONST.IOU.ACTION.CREATE, CONST.IOU.TYPE.PAY, transactionID, reportID));
                break;
            default:
                Navigation.navigate(ROUTES.MONEY_REQUEST_STEP_CONFIRMATION.getRoute(CONST.IOU.ACTION.CREATE, iouType, transactionID, reportID));
        }
    }, [iouType, reportID, transactionID]);

    const navigateToNextStep = useCallback(() => {
        if (backTo) {
            Navigation.goBack(backTo);
            return;
        }

        // If a reportID exists in the report object, it's because the user started this flow from using the + button in the composer
        // inside a report. In this case, the participants can be automatically assigned from the report and the user can skip the participants step and go straight
        // to the confirm step.
        if (report?.reportID && !ReportUtils.isArchivedRoom(report)) {
            const selectedParticipants = IOU.setMoneyRequestParticipantsFromReport(transactionID, report);
            const participants = selectedParticipants.map((participant) => {
                const participantAccountID = participant?.accountID ?? 0;
                return participantAccountID ? OptionsListUtils.getParticipantsOption(participant, personalDetails) : OptionsListUtils.getReportOption(participant);
            });
            if (shouldSkipConfirmation) {
                if (iouType === CONST.IOU.TYPE.SPLIT) {
                    IOU.splitBillAndOpenReport({
                        participants,
                        currentUserLogin: currentUserPersonalDetails.login ?? '',
                        currentUserAccountID: currentUserPersonalDetails.accountID,
                        amount: 0,
                        comment: '',
                        currency: transaction?.currency ?? 'USD',
                        merchant: translate('iou.fieldPending'),
                        created: transaction?.created ?? '',
                        category: '',
                        tag: '',
                        billable: false,
                        iouRequestType: CONST.IOU.REQUEST_TYPE.DISTANCE,
                    });
                    return;
                }
                IOU.setMoneyRequestPendingFields(transactionID, {waypoints: CONST.RED_BRICK_ROAD_PENDING_ACTION.ADD});
<<<<<<< HEAD
                IOU.setMoneyRequestMerchant(transactionID, translate('iou.routePending'), false);
                if (iouType === CONST.IOU.TYPE.TRACK) {
                    IOU.trackExpense(
                        report,
                        0,
                        transaction?.currency ?? 'USD',
                        transaction?.created ?? '',
                        translate('iou.routePending'),
                        currentUserPersonalDetails.login,
                        currentUserPersonalDetails.accountID,
                        participants[0],
                        '',
                        {},
                        '',
                        '',
                        '',
                        0,
                        false,
                        policy,
                        undefined,
                        undefined,
                        undefined,
                        TransactionUtils.getValidWaypoints(waypoints, true),
                    );
                    return;
                }
=======
                IOU.setMoneyRequestMerchant(transactionID, translate('iou.fieldPending'), false);
>>>>>>> b386889b
                IOU.createDistanceRequest(
                    report,
                    participants[0],
                    '',
                    transaction?.created ?? '',
                    '',
                    '',
                    0,
                    transaction?.currency ?? 'USD',
                    translate('iou.fieldPending'),
                    false,
                    TransactionUtils.getValidWaypoints(waypoints, true),
                );
                return;
            }
            IOU.setMoneyRequestParticipantsFromReport(transactionID, report);
            navigateToConfirmationPage();
            return;
        }

        // If there was no reportID, then that means the user started this flow from the global menu
        // and an optimistic reportID was generated. In that case, the next step is to select the participants for this expense.
        navigateToParticipantPage();
    }, [
        report,
        iouType,
        transactionID,
        backTo,
        waypoints,
        currentUserPersonalDetails,
        personalDetails,
        shouldSkipConfirmation,
        transaction,
        translate,
        navigateToParticipantPage,
        navigateToConfirmationPage,
        policy,
    ]);

    const getError = () => {
        // Get route error if available else show the invalid number of waypoints error.
        if (hasRouteError) {
            return ErrorUtils.getLatestErrorField(transaction, 'route');
        }
        if (duplicateWaypointsError) {
            return {duplicateWaypointsError: translate('iou.error.duplicateWaypointsErrorMessage')} as Errors;
        }
        if (atLeastTwoDifferentWaypointsError) {
            return {atLeastTwoDifferentWaypointsError: 'iou.error.atLeastTwoDifferentWaypoints'} as Errors;
        }
        return {};
    };

    type DataParams = {
        data: string[];
    };

    const updateWaypoints = useCallback(
        ({data}: DataParams) => {
            if (isEqual(waypointsList, data)) {
                return;
            }

            const newWaypoints: WaypointCollection = {};
            let emptyWaypointIndex = -1;
            data.forEach((waypoint, index) => {
                newWaypoints[`waypoint${index}`] = waypoints[waypoint] ?? {};
                // Find waypoint that BECOMES empty after dragging
                if (isEmpty(newWaypoints[`waypoint${index}`]) && !isEmpty(waypoints[`waypoint${index}`] ?? {})) {
                    emptyWaypointIndex = index;
                }
            });

            setOptimisticWaypoints(newWaypoints);
            Promise.all([
                TransactionAction.removeWaypoint(transaction, emptyWaypointIndex.toString(), action === CONST.IOU.ACTION.CREATE),
                TransactionAction.updateWaypoints(transactionID, newWaypoints, action === CONST.IOU.ACTION.CREATE),
            ]).then(() => {
                setOptimisticWaypoints(null);
            });
        },
        [transactionID, transaction, waypoints, waypointsList, action],
    );

    const submitWaypoints = useCallback(() => {
        // If there is any error or loading state, don't let user go to next page.
        if (duplicateWaypointsError || atLeastTwoDifferentWaypointsError || hasRouteError || isLoadingRoute || (!isEditing && isLoading)) {
            setShouldShowAtLeastTwoDifferentWaypointsError(true);
            return;
        }
        if (!isCreatingNewRequest) {
            transactionWasSaved.current = true;
        }
        if (isEditing) {
            // If nothing was changed, simply go to transaction thread
            // We compare only addresses because numbers are rounded while backup
            const oldWaypoints = transactionBackup?.comment.waypoints ?? {};
            const oldAddresses = Object.fromEntries(Object.entries(oldWaypoints).map(([key, waypoint]) => [key, 'address' in waypoint ? waypoint.address : {}]));
            const addresses = Object.fromEntries(Object.entries(waypoints).map(([key, waypoint]) => [key, 'address' in waypoint ? waypoint.address : {}]));
            if (isEqual(oldAddresses, addresses)) {
                Navigation.dismissModal();
                return;
            }
            IOU.updateMoneyRequestDistance({transactionID: transaction?.transactionID ?? '', transactionThreadReportID: report?.reportID ?? '', waypoints});
            Navigation.dismissModal();
            return;
        }

        navigateToNextStep();
    }, [
        duplicateWaypointsError,
        atLeastTwoDifferentWaypointsError,
        hasRouteError,
        isLoadingRoute,
        isLoading,
        isCreatingNewRequest,
        isEditing,
        navigateToNextStep,
        transactionBackup,
        waypoints,
        transaction?.transactionID,
        report?.reportID,
    ]);

    const renderItem = useCallback(
        ({item, drag, isActive, getIndex}: RenderItemParams<string>) => (
            <DistanceRequestRenderItem
                waypoints={waypoints}
                item={item}
                onSecondaryInteraction={drag}
                isActive={isActive}
                getIndex={getIndex}
                onPress={navigateToWaypointEditPage}
                disabled={isLoadingRoute}
            />
        ),
        [isLoadingRoute, navigateToWaypointEditPage, waypoints],
    );

    return (
        <StepScreenWrapper
            headerTitle={translate('common.distance')}
            onBackButtonPress={navigateBack}
            testID={IOURequestStepDistance.displayName}
            shouldShowWrapper={!isCreatingNewRequest}
        >
            <>
                <View style={styles.flex1}>
                    <DraggableList
                        data={waypointsList}
                        keyExtractor={(item) => item}
                        shouldUsePortal
                        onDragEnd={updateWaypoints}
                        ref={scrollViewRef}
                        renderItem={renderItem}
                        ListFooterComponent={
                            <DistanceRequestFooter
                                waypoints={waypoints}
                                navigateToWaypointEditPage={navigateToWaypointEditPage}
                                transaction={transaction}
                            />
                        }
                    />
                </View>
                <View style={[styles.w100, styles.pt2]}>
                    {/* Show error message if there is route error or there are less than 2 routes and user has tried submitting, */}
                    {((shouldShowAtLeastTwoDifferentWaypointsError && atLeastTwoDifferentWaypointsError) || duplicateWaypointsError || hasRouteError) && (
                        <DotIndicatorMessage
                            style={[styles.mh4, styles.mv3]}
                            messages={getError()}
                            type="error"
                        />
                    )}
                    <Button
                        success
                        allowBubble
                        pressOnEnter
                        large
                        style={[styles.w100, styles.mb4, styles.ph4, styles.flexShrink0]}
                        onPress={submitWaypoints}
                        text={buttonText}
                        isLoading={!isOffline && (isLoadingRoute || shouldFetchRoute || isLoading)}
                    />
                </View>
            </>
        </StepScreenWrapper>
    );
}

IOURequestStepDistance.displayName = 'IOURequestStepDistance';

const IOURequestStepDistanceWithOnyx = withOnyx<IOURequestStepDistanceProps, IOURequestStepDistanceOnyxProps>({
    transactionBackup: {
        key: ({route}) => {
            const transactionID = route.params.transactionID ?? 0;
            return `${ONYXKEYS.COLLECTION.TRANSACTION_BACKUP}${transactionID}`;
        },
    },
    policy: {
        key: ({report}) => `${ONYXKEYS.COLLECTION.POLICY}${report ? report?.policyID : '0'}`,
    },
    personalDetails: {
        key: ONYXKEYS.PERSONAL_DETAILS_LIST,
    },
    skipConfirmation: {
        key: ({route}) => {
            const transactionID = route.params.transactionID ?? 0;
            return `${ONYXKEYS.COLLECTION.SKIP_CONFIRMATION}${transactionID}`;
        },
    },
})(IOURequestStepDistance);

const IOURequestStepDistanceWithCurrentUserPersonalDetails = withCurrentUserPersonalDetails(IOURequestStepDistanceWithOnyx);
// eslint-disable-next-line rulesdir/no-negated-variables
const IOURequestStepDistanceWithWritableReportOrNotFound = withWritableReportOrNotFound(IOURequestStepDistanceWithCurrentUserPersonalDetails, true);
// eslint-disable-next-line rulesdir/no-negated-variables
const IOURequestStepDistanceWithFullTransactionOrNotFound = withFullTransactionOrNotFound(IOURequestStepDistanceWithWritableReportOrNotFound);

export default IOURequestStepDistanceWithFullTransactionOrNotFound;<|MERGE_RESOLUTION|>--- conflicted
+++ resolved
@@ -248,8 +248,7 @@
                     return;
                 }
                 IOU.setMoneyRequestPendingFields(transactionID, {waypoints: CONST.RED_BRICK_ROAD_PENDING_ACTION.ADD});
-<<<<<<< HEAD
-                IOU.setMoneyRequestMerchant(transactionID, translate('iou.routePending'), false);
+                IOU.setMoneyRequestMerchant(transactionID, translate('iou.fieldPending'), false);
                 if (iouType === CONST.IOU.TYPE.TRACK) {
                     IOU.trackExpense(
                         report,
@@ -275,9 +274,7 @@
                     );
                     return;
                 }
-=======
-                IOU.setMoneyRequestMerchant(transactionID, translate('iou.fieldPending'), false);
->>>>>>> b386889b
+
                 IOU.createDistanceRequest(
                     report,
                     participants[0],
