import {useFocusEffect} from '@react-navigation/native';
import React, {useCallback, useRef} from 'react';
import type {OnyxEntry} from 'react-native-onyx';
import {withOnyx} from 'react-native-onyx';
import type {BaseTextInputRef} from '@components/TextInput/BaseTextInput/types';
import useLocalize from '@hooks/useLocalize';
import * as CurrencyUtils from '@libs/CurrencyUtils';
import Navigation from '@libs/Navigation/Navigation';
import * as ReportUtils from '@libs/ReportUtils';
import * as TransactionUtils from '@libs/TransactionUtils';
import type {CurrentMoney} from '@pages/iou/MoneyRequestAmountForm';
import MoneyRequestAmountForm from '@pages/iou/MoneyRequestAmountForm';
import * as IOU from '@userActions/IOU';
import CONST from '@src/CONST';
import ONYXKEYS from '@src/ONYXKEYS';
import ROUTES from '@src/ROUTES';
import type SCREENS from '@src/SCREENS';
import type {Policy, PolicyCategories, PolicyTagList, Transaction} from '@src/types/onyx';
import {isEmptyObject} from '@src/types/utils/EmptyObject';
import StepScreenWrapper from './StepScreenWrapper';
import withFullTransactionOrNotFound from './withFullTransactionOrNotFound';
import type {WithWritableReportOrNotFoundProps} from './withWritableReportOrNotFound';
import withWritableReportOrNotFound from './withWritableReportOrNotFound';

type IOURequestStepTaxAmountPageOnyxProps = {
    policy: OnyxEntry<Policy>;
    policyCategories: OnyxEntry<PolicyCategories>;

    /** Collection of tag list on a policy */
    policyTags: OnyxEntry<PolicyTagList>;

    /** The draft transaction that holds data to be persisted on the current transaction */
    splitDraftTransaction: OnyxEntry<Transaction>;
};

type IOURequestStepTaxAmountPageProps = IOURequestStepTaxAmountPageOnyxProps &
    WithWritableReportOrNotFoundProps<typeof SCREENS.MONEY_REQUEST.STEP_TAX_AMOUNT> & {
        transaction: OnyxEntry<Transaction>;
    };

function getTaxAmount(transaction: OnyxEntry<Transaction>, policy: OnyxEntry<Policy>, currency: string | undefined, isEditing: boolean): number | undefined {
    if (!transaction?.amount && !transaction?.modifiedAmount) {
        return;
    }
    const transactionTaxAmount = TransactionUtils.getAmount(transaction);
    const transactionTaxCode = transaction?.taxCode ?? '';
    const defaultTaxCode = TransactionUtils.getDefaultTaxCode(policy, transaction, currency) ?? '';
    const getTaxValue = (taxCode: string) => TransactionUtils.getTaxValue(policy, transaction, taxCode);
    const defaultTaxValue = getTaxValue(defaultTaxCode);
    const moneyRequestTaxPercentage = (transactionTaxCode ? getTaxValue(transactionTaxCode) : defaultTaxValue) ?? '';
    const editingTaxPercentage = (transactionTaxCode ? getTaxValue(transactionTaxCode) : moneyRequestTaxPercentage) ?? '';
    const taxPercentage = isEditing ? editingTaxPercentage : moneyRequestTaxPercentage;
    return CurrencyUtils.convertToBackendAmount(TransactionUtils.calculateTaxAmount(taxPercentage, transactionTaxAmount));
}

function IOURequestStepTaxAmountPage({
    route: {
        params: {action, iouType, reportID, transactionID, backTo, currency: selectedCurrency = ''},
    },
    transaction,
    report,
    policy,
    policyTags,
    policyCategories,
    splitDraftTransaction,
}: IOURequestStepTaxAmountPageProps) {
    const {translate} = useLocalize();
    const textInput = useRef<BaseTextInputRef | null>();
    const isEditing = action === CONST.IOU.ACTION.EDIT;
    const isEditingSplitBill = isEditing && iouType === CONST.IOU.TYPE.SPLIT;

    const focusTimeoutRef = useRef<NodeJS.Timeout>();

    const currentTransaction = isEditingSplitBill && !isEmptyObject(splitDraftTransaction) ? splitDraftTransaction : transaction;
    const transactionDetails = ReportUtils.getTransactionDetails(currentTransaction);
    const currency = CurrencyUtils.isValidCurrencyCode(selectedCurrency) ? selectedCurrency : transactionDetails?.currency;

    useFocusEffect(
        useCallback(() => {
            focusTimeoutRef.current = setTimeout(() => textInput.current?.focus(), CONST.ANIMATED_TRANSITION);
            return () => {
                if (!focusTimeoutRef.current) {
                    return;
                }
                clearTimeout(focusTimeoutRef.current);
            };
        }, []),
    );

    const navigateBack = () => {
        Navigation.goBack(backTo);
    };

    const navigateToCurrencySelectionPage = () => {
        // If the expense being created is a distance expense, don't allow the user to choose the currency.
        // Only USD is allowed for distance expenses.
        // Remove query from the route and encode it.
        Navigation.navigate(
            ROUTES.MONEY_REQUEST_STEP_CURRENCY.getRoute(
                CONST.IOU.ACTION.CREATE,
                iouType,
                transactionID,
                reportID,
                backTo ? 'confirm' : '',
                currency,
                Navigation.getActiveRouteWithoutParams(),
            ),
        );
    };

    const updateTaxAmount = (currentAmount: CurrentMoney) => {
        const taxAmountInSmallestCurrencyUnits = CurrencyUtils.convertToBackendAmount(Number.parseFloat(currentAmount.amount));

        if (isEditingSplitBill) {
            IOU.setDraftSplitTransaction(transactionID, {taxAmount: taxAmountInSmallestCurrencyUnits});
            navigateBack();
            return;
        }

        if (isEditing) {
            if (taxAmountInSmallestCurrencyUnits === TransactionUtils.getTaxAmount(currentTransaction, false)) {
                navigateBack();
                return;
            }
            IOU.updateMoneyRequestTaxAmount(transactionID, report?.reportID ?? '', taxAmountInSmallestCurrencyUnits, policy, policyTags, policyCategories);
            navigateBack();
            return;
        }

        IOU.setMoneyRequestTaxAmount(transactionID, taxAmountInSmallestCurrencyUnits);

        // eslint-disable-next-line @typescript-eslint/prefer-nullish-coalescing
        IOU.setMoneyRequestCurrency(transactionID, currency || CONST.CURRENCY.USD);

        if (backTo) {
            Navigation.goBack(backTo);
            return;
        }

        // If a reportID exists in the report object, it's because the user started this flow from using the + button in the composer
        // inside a report. In this case, the participants can be automatically assigned from the report and the user can skip the participants step and go straight
        // to the confirm step.
        if (report?.reportID) {
            // TODO: Is this really needed at all?
            IOU.setMoneyRequestParticipantsFromReport(transactionID, report);
            Navigation.navigate(ROUTES.MONEY_REQUEST_STEP_CONFIRMATION.getRoute(CONST.IOU.ACTION.CREATE, iouType, transactionID, reportID));
            return;
        }

        // If there was no reportID, then that means the user started this flow from the global + menu
        // and an optimistic reportID was generated. In that case, the next step is to select the participants for this request.
        Navigation.navigate(ROUTES.MONEY_REQUEST_STEP_PARTICIPANTS.getRoute(iouType, transactionID, reportID));
    };

    return (
        <StepScreenWrapper
            headerTitle={translate('iou.taxAmount')}
            onBackButtonPress={navigateBack}
            testID={IOURequestStepTaxAmountPage.displayName}
            shouldShowWrapper={!!(backTo || isEditing)}
            includeSafeAreaPaddingBottom
        >
            <MoneyRequestAmountForm
                isEditing={!!(backTo || isEditing)}
                currency={currency}
                amount={Math.abs(transactionDetails?.taxAmount ?? 0)}
<<<<<<< HEAD
                taxAmount={getTaxAmount(transaction, policy, currency, !!(backTo || isEditing))}
=======
                taxAmount={getTaxAmount(currentTransaction, policy, currency, Boolean(backTo || isEditing))}
>>>>>>> 21e1901f
                ref={(e) => (textInput.current = e)}
                onCurrencyButtonPress={navigateToCurrencySelectionPage}
                onSubmitButtonPress={updateTaxAmount}
                isCurrencyPressable={false}
            />
        </StepScreenWrapper>
    );
}

IOURequestStepTaxAmountPage.displayName = 'IOURequestStepTaxAmountPage';

const IOURequestStepTaxAmountPageWithOnyx = withOnyx<IOURequestStepTaxAmountPageProps, IOURequestStepTaxAmountPageOnyxProps>({
    splitDraftTransaction: {
        key: ({route}) => {
            const transactionID = route?.params.transactionID ?? 0;
            return `${ONYXKEYS.COLLECTION.SPLIT_TRANSACTION_DRAFT}${transactionID}`;
        },
    },
    policy: {
        key: ({report}) => `${ONYXKEYS.COLLECTION.POLICY}${report ? report.policyID : '0'}`,
    },
    policyCategories: {
        key: ({report}) => `${ONYXKEYS.COLLECTION.POLICY_CATEGORIES}${report ? report.policyID : '0'}`,
    },
    policyTags: {
        key: ({report}) => `${ONYXKEYS.COLLECTION.POLICY_TAGS}${report ? report.policyID : '0'}`,
    },
})(IOURequestStepTaxAmountPage);

// eslint-disable-next-line rulesdir/no-negated-variables
const IOURequestStepTaxAmountPageWithWritableReportOrNotFound = withWritableReportOrNotFound(IOURequestStepTaxAmountPageWithOnyx);
// eslint-disable-next-line rulesdir/no-negated-variables
const IOURequestStepTaxAmountPageWithFullTransactionOrNotFound = withFullTransactionOrNotFound(IOURequestStepTaxAmountPageWithWritableReportOrNotFound);

export default IOURequestStepTaxAmountPageWithFullTransactionOrNotFound;<|MERGE_RESOLUTION|>--- conflicted
+++ resolved
@@ -164,11 +164,7 @@
                 isEditing={!!(backTo || isEditing)}
                 currency={currency}
                 amount={Math.abs(transactionDetails?.taxAmount ?? 0)}
-<<<<<<< HEAD
-                taxAmount={getTaxAmount(transaction, policy, currency, !!(backTo || isEditing))}
-=======
-                taxAmount={getTaxAmount(currentTransaction, policy, currency, Boolean(backTo || isEditing))}
->>>>>>> 21e1901f
+                taxAmount={getTaxAmount(currentTransaction, policy, currency, !!(backTo || isEditing))}
                 ref={(e) => (textInput.current = e)}
                 onCurrencyButtonPress={navigateToCurrencySelectionPage}
                 onSubmitButtonPress={updateTaxAmount}
