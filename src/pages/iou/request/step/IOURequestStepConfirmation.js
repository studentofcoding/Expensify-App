--- conflicted
+++ resolved
@@ -98,24 +98,17 @@
     const requestType = TransactionUtils.getRequestType(transaction);
     const headerTitle = useMemo(() => {
         if (iouType === CONST.IOU.TYPE.SPLIT) {
-<<<<<<< HEAD
-            return translate('iou.splitBill');
+            return translate('iou.split');
         }
         if (iouType === CONST.IOU.TYPE.TRACK_EXPENSE) {
             return translate('iou.trackExpense');
         }
+        if (iouType === CONST.IOU.TYPE.SEND) {
+            return translate('common.send');
+        }
         return translate(TransactionUtils.getHeaderTitleTranslationKey(transaction));
     }, [iouType, transaction, translate]);
-=======
-            return translate('iou.split');
-        }
-        if (iouType === CONST.IOU.TYPE.SEND) {
-            return translate('common.send');
-        }
-        return translate(TransactionUtils.getHeaderTitleTranslationKey(transaction));
-    }, [iouType, transaction, translate]);
-
->>>>>>> c9f88619
+
     const participants = useMemo(
         () =>
             _.map(transaction.participants, (participant) => {
