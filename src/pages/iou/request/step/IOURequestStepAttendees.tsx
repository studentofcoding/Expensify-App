import lodashIsEqual from 'lodash/isEqual';
import React, {useCallback, useState} from 'react';
import {useOnyx} from 'react-native-onyx';
import type {OnyxEntry} from 'react-native-onyx';
import useLocalize from '@hooks/useLocalize';
import usePrevious from '@hooks/usePrevious';
<<<<<<< HEAD
import useTransactionViolations from '@hooks/useTransactionViolations';
import {setMoneyRequestAttendees, updateMoneyRequestAttendees} from '@libs/actions/IOU';
import Navigation from '@libs/Navigation/Navigation';
import {getAttendees} from '@libs/TransactionUtils';
=======
import Navigation from '@libs/Navigation/Navigation';
import * as TransactionUtils from '@libs/TransactionUtils';
>>>>>>> 6000b2a2
import MoneyRequestAttendeeSelector from '@pages/iou/request/MoneyRequestAttendeeSelector';
import * as IOU from '@userActions/IOU';
import CONST from '@src/CONST';
import ONYXKEYS from '@src/ONYXKEYS';
import type SCREENS from '@src/SCREENS';
import type * as OnyxTypes from '@src/types/onyx';
import type {Attendee} from '@src/types/onyx/IOU';
import StepScreenWrapper from './StepScreenWrapper';
import type {WithWritableReportOrNotFoundProps} from './withWritableReportOrNotFound';
import withWritableReportOrNotFound from './withWritableReportOrNotFound';

type IOURequestStepAttendeesOnyxProps = {
    /** The policy of the report */
    policy: OnyxEntry<OnyxTypes.Policy>;

    /** Collection of categories attached to a policy */
    policyCategories: OnyxEntry<OnyxTypes.PolicyCategories>;

    /** Collection of tags attached to a policy */
    policyTags: OnyxEntry<OnyxTypes.PolicyTagLists>;
};

type IOURequestStepAttendeesProps = IOURequestStepAttendeesOnyxProps & WithWritableReportOrNotFoundProps<typeof SCREENS.MONEY_REQUEST.STEP_ATTENDEES>;

function IOURequestStepAttendees({
    route: {
        params: {transactionID, reportID, iouType, backTo, action},
    },
    policy,
    policyTags,
    policyCategories,
}: IOURequestStepAttendeesProps) {
    const isEditing = action === CONST.IOU.ACTION.EDIT;
    const [transaction] = useOnyx(`${isEditing ? ONYXKEYS.COLLECTION.TRANSACTION : ONYXKEYS.COLLECTION.TRANSACTION_DRAFT}${transactionID || -1}`);
    const [attendees, setAttendees] = useState<Attendee[]>(() => TransactionUtils.getAttendees(transaction));
    const previousAttendees = usePrevious(attendees);
    const {translate} = useLocalize();
<<<<<<< HEAD
    const transactionViolations = useTransactionViolations(transactionID);
=======
    const [violations] = useOnyx(`${ONYXKEYS.COLLECTION.TRANSACTION_VIOLATIONS}${transactionID}`);
>>>>>>> 6000b2a2

    const saveAttendees = useCallback(() => {
        if (attendees.length <= 0) {
            return;
        }
        if (!lodashIsEqual(previousAttendees, attendees)) {
            IOU.setMoneyRequestAttendees(transactionID, attendees, !isEditing);
            if (isEditing) {
<<<<<<< HEAD
                updateMoneyRequestAttendees(transactionID, reportID, attendees, policy, policyTags, policyCategories, transactionViolations ?? undefined);
=======
                IOU.updateMoneyRequestAttendees(transactionID, reportID, attendees, policy, policyTags, policyCategories, violations);
>>>>>>> 6000b2a2
            }
        }

        Navigation.goBack(backTo);
    }, [attendees, backTo, isEditing, policy, policyCategories, policyTags, previousAttendees, reportID, transactionID, transactionViolations]);

    const navigateBack = () => {
        Navigation.goBack(backTo);
    };

    return (
        <StepScreenWrapper
            headerTitle={translate('iou.attendees')}
            onBackButtonPress={navigateBack}
            shouldShowWrapper
            testID={IOURequestStepAttendees.displayName}
        >
            <MoneyRequestAttendeeSelector
                onFinish={saveAttendees}
                onAttendeesAdded={(v) => setAttendees(v)}
                attendees={attendees}
                iouType={iouType}
                action={action}
            />
        </StepScreenWrapper>
    );
}

IOURequestStepAttendees.displayName = 'IOURequestStepAttendees';

export default withWritableReportOrNotFound(IOURequestStepAttendees);<|MERGE_RESOLUTION|>--- conflicted
+++ resolved
@@ -4,15 +4,10 @@
 import type {OnyxEntry} from 'react-native-onyx';
 import useLocalize from '@hooks/useLocalize';
 import usePrevious from '@hooks/usePrevious';
-<<<<<<< HEAD
 import useTransactionViolations from '@hooks/useTransactionViolations';
 import {setMoneyRequestAttendees, updateMoneyRequestAttendees} from '@libs/actions/IOU';
 import Navigation from '@libs/Navigation/Navigation';
 import {getAttendees} from '@libs/TransactionUtils';
-=======
-import Navigation from '@libs/Navigation/Navigation';
-import * as TransactionUtils from '@libs/TransactionUtils';
->>>>>>> 6000b2a2
 import MoneyRequestAttendeeSelector from '@pages/iou/request/MoneyRequestAttendeeSelector';
 import * as IOU from '@userActions/IOU';
 import CONST from '@src/CONST';
@@ -50,11 +45,7 @@
     const [attendees, setAttendees] = useState<Attendee[]>(() => TransactionUtils.getAttendees(transaction));
     const previousAttendees = usePrevious(attendees);
     const {translate} = useLocalize();
-<<<<<<< HEAD
     const transactionViolations = useTransactionViolations(transactionID);
-=======
-    const [violations] = useOnyx(`${ONYXKEYS.COLLECTION.TRANSACTION_VIOLATIONS}${transactionID}`);
->>>>>>> 6000b2a2
 
     const saveAttendees = useCallback(() => {
         if (attendees.length <= 0) {
@@ -63,11 +54,7 @@
         if (!lodashIsEqual(previousAttendees, attendees)) {
             IOU.setMoneyRequestAttendees(transactionID, attendees, !isEditing);
             if (isEditing) {
-<<<<<<< HEAD
                 updateMoneyRequestAttendees(transactionID, reportID, attendees, policy, policyTags, policyCategories, transactionViolations ?? undefined);
-=======
-                IOU.updateMoneyRequestAttendees(transactionID, reportID, attendees, policy, policyTags, policyCategories, violations);
->>>>>>> 6000b2a2
             }
         }
 
