import {useIsFocused} from '@react-navigation/native';
import {Str} from 'expensify-common';
import React, {useCallback, useContext, useEffect, useMemo, useReducer, useRef, useState} from 'react';
import {ActivityIndicator, PanResponder, PixelRatio, View} from 'react-native';
import {useOnyx} from 'react-native-onyx';
import type Webcam from 'react-webcam';
import Hand from '@assets/images/hand.svg';
import ReceiptUpload from '@assets/images/receipt-upload.svg';
import Shutter from '@assets/images/shutter.svg';
import type {FileObject} from '@components/AttachmentModal';
import AttachmentPicker from '@components/AttachmentPicker';
import Button from '@components/Button';
import ConfirmModal from '@components/ConfirmModal';
import CopyTextToClipboard from '@components/CopyTextToClipboard';
import {DragAndDropContext} from '@components/DragAndDrop/Provider';
import FullScreenLoadingIndicator from '@components/FullscreenLoadingIndicator';
import Icon from '@components/Icon';
import * as Expensicons from '@components/Icon/Expensicons';
import LocationPermissionModal from '@components/LocationPermissionModal';
import PDFThumbnail from '@components/PDFThumbnail';
import PressableWithFeedback from '@components/Pressable/PressableWithFeedback';
import Text from '@components/Text';
import TextLink from '@components/TextLink';
import withCurrentUserPersonalDetails from '@components/withCurrentUserPersonalDetails';
import useLocalize from '@hooks/useLocalize';
import usePolicy from '@hooks/usePolicy';
import useResponsiveLayout from '@hooks/useResponsiveLayout';
import useTheme from '@hooks/useTheme';
import useThemeStyles from '@hooks/useThemeStyles';
import * as Browser from '@libs/Browser';
import * as FileUtils from '@libs/fileDownload/FileUtils';
import getCurrentPosition from '@libs/getCurrentPosition';
import * as IOUUtils from '@libs/IOUUtils';
import Log from '@libs/Log';
import Navigation from '@libs/Navigation/Navigation';
import * as OptionsListUtils from '@libs/OptionsListUtils';
import {validateReceipt} from '@libs/ReceiptUtils';
import * as ReportUtils from '@libs/ReportUtils';
import playSound, {SOUNDS} from '@libs/Sound';
import * as TransactionUtils from '@libs/TransactionUtils';
import ReceiptDropUI from '@pages/iou/ReceiptDropUI';
import StepScreenDragAndDropWrapper from '@pages/iou/request/step/StepScreenDragAndDropWrapper';
import withFullTransactionOrNotFound from '@pages/iou/request/step/withFullTransactionOrNotFound';
import withWritableReportOrNotFound from '@pages/iou/request/step/withWritableReportOrNotFound';
import * as IOU from '@userActions/IOU';
import CONST from '@src/CONST';
import type {TranslationPaths} from '@src/languages/types';
import ONYXKEYS from '@src/ONYXKEYS';
import ROUTES from '@src/ROUTES';
import type {Participant} from '@src/types/onyx/IOU';
import type {Receipt} from '@src/types/onyx/Transaction';
import {isEmptyObject} from '@src/types/utils/EmptyObject';
import NavigationAwareCamera from './NavigationAwareCamera/WebCamera';
import type IOURequestStepScanProps from './types';

function IOURequestStepScan({
    report,
    route: {
        params: {action, iouType, reportID, transactionID, backTo},
    },
    transaction,
    currentUserPersonalDetails,
}: Omit<IOURequestStepScanProps, 'user'>) {
    const theme = useTheme();
    const styles = useThemeStyles();

    // Grouping related states
    const [isAttachmentInvalid, setIsAttachmentInvalid] = useState(false);
    const [attachmentInvalidReasonTitle, setAttachmentInvalidReasonTitle] = useState<TranslationPaths>();
    const [attachmentInvalidReason, setAttachmentValidReason] = useState<TranslationPaths>();
    const [pdfFile, setPdfFile] = useState<null | FileObject>(null);
    const [startLocationPermissionFlow, setStartLocationPermissionFlow] = useState(false);
    const [fileResize, setFileResize] = useState<null | FileObject>(null);
    const [fileSource, setFileSource] = useState('');
    const [receiptImageTopPosition, setReceiptImageTopPosition] = useState(0);
    // we need to use isSmallScreenWidth instead of shouldUseNarrowLayout because drag and drop is not supported on mobile
    // eslint-disable-next-line rulesdir/prefer-shouldUseNarrowLayout-instead-of-isSmallScreenWidth
    const {isSmallScreenWidth} = useResponsiveLayout();
    const {translate} = useLocalize();
    const {isDraggingOver} = useContext(DragAndDropContext);
    const [cameraPermissionState, setCameraPermissionState] = useState<PermissionState | undefined>('prompt');
    const [isFlashLightOn, toggleFlashlight] = useReducer((state) => !state, false);
    const [isTorchAvailable, setIsTorchAvailable] = useState(false);
    const cameraRef = useRef<Webcam>(null);
    const trackRef = useRef<MediaStreamTrack | null>(null);
    const [isQueriedPermissionState, setIsQueriedPermissionState] = useState(false);

    const getScreenshotTimeoutRef = useRef<NodeJS.Timeout | null>(null);
    const [reportNameValuePairs] = useOnyx(`${ONYXKEYS.COLLECTION.REPORT_NAME_VALUE_PAIRS}${report?.reportID ?? CONST.DEFAULT_NUMBER_ID}`);
    const policy = usePolicy(report?.policyID);
    const [personalDetails] = useOnyx(ONYXKEYS.PERSONAL_DETAILS_LIST);
    const [skipConfirmation] = useOnyx(`${ONYXKEYS.COLLECTION.SKIP_CONFIRMATION}${transactionID ?? CONST.DEFAULT_NUMBER_ID}`);
    const [isLoadingReceipt, setIsLoadingReceipt] = useState(false);

    const [videoConstraints, setVideoConstraints] = useState<MediaTrackConstraints>();
    const isTabActive = useIsFocused();

    const isEditing = action === CONST.IOU.ACTION.EDIT;
    const defaultTaxCode = TransactionUtils.getDefaultTaxCode(policy, transaction);
    const transactionTaxCode = (transaction?.taxCode ? transaction?.taxCode : defaultTaxCode) ?? '';
    const transactionTaxAmount = transaction?.taxAmount ?? 0;

    // For quick button actions, we'll skip the confirmation page unless the report is archived or this is a workspace
    // request and the workspace requires a category or a tag
    const shouldSkipConfirmation: boolean = useMemo(() => {
        if (!skipConfirmation || !report?.reportID) {
            return false;
        }

        return (
            !ReportUtils.isArchivedRoom(report, reportNameValuePairs) && !(ReportUtils.isPolicyExpenseChat(report) && ((policy?.requiresCategory ?? false) || (policy?.requiresTag ?? false)))
        );
    }, [report, skipConfirmation, policy, reportNameValuePairs]);

    /**
     * On phones that have ultra-wide lens, react-webcam uses ultra-wide by default.
     * The last deviceId is of regular len camera.
     */
    const requestCameraPermission = useCallback(() => {
        if (!Browser.isMobile()) {
            return;
        }

        const defaultConstraints = {facingMode: {exact: 'environment'}};
        navigator.mediaDevices
            .getUserMedia({video: {facingMode: {exact: 'environment'}, zoom: {ideal: 1}}})
            .then((stream) => {
                setCameraPermissionState('granted');
                stream.getTracks().forEach((track) => track.stop());
                // Only Safari 17+ supports zoom constraint
                if (Browser.isMobileWebKit() && stream.getTracks().length > 0) {
                    let deviceId;
                    for (const track of stream.getTracks()) {
                        const setting = track.getSettings();
                        if (setting.zoom === 1) {
                            deviceId = setting.deviceId;
                            break;
                        }
                    }
                    if (deviceId) {
                        setVideoConstraints({deviceId});
                        return;
                    }
                }
                if (!navigator.mediaDevices.enumerateDevices) {
                    setVideoConstraints(defaultConstraints);
                    return;
                }
                navigator.mediaDevices.enumerateDevices().then((devices) => {
                    let lastBackDeviceId = '';
                    for (let i = devices.length - 1; i >= 0; i--) {
                        const device = devices.at(i);
                        if (device?.kind === 'videoinput') {
                            lastBackDeviceId = device.deviceId;
                            break;
                        }
                    }
                    if (!lastBackDeviceId) {
                        setVideoConstraints(defaultConstraints);
                        return;
                    }
                    setVideoConstraints({deviceId: lastBackDeviceId});
                });
            })
            .catch(() => {
                setVideoConstraints(defaultConstraints);
                setCameraPermissionState('denied');
            });
    }, []);

    useEffect(() => {
        if (!Browser.isMobile() || !isTabActive) {
            setVideoConstraints(undefined);
            return;
        }
        navigator.permissions
            .query({
                name: 'camera',
            })
            .then((permissionState) => {
                setCameraPermissionState(permissionState.state);
                if (permissionState.state === 'granted') {
                    requestCameraPermission();
                }
            })
            .catch(() => {
                setCameraPermissionState('denied');
            })
            .finally(() => {
                setIsQueriedPermissionState(true);
            });
        // We only want to get the camera permission status when the component is mounted
        // eslint-disable-next-line react-compiler/react-compiler, react-hooks/exhaustive-deps
    }, [isTabActive]);

    const hideRecieptModal = () => {
        setIsAttachmentInvalid(false);
    };

    /**
     * Sets the upload receipt error modal content when an invalid receipt is uploaded
     */
    const setUploadReceiptError = (isInvalid: boolean, title: TranslationPaths, reason: TranslationPaths) => {
        setIsAttachmentInvalid(isInvalid);
        setAttachmentInvalidReasonTitle(title);
        setAttachmentValidReason(reason);
        setPdfFile(null);
    };

<<<<<<< HEAD
=======
    function validateReceipt(file: FileObject) {
        return FileUtils.validateImageForCorruption(file)
            .then(() => {
                const {fileExtension} = FileUtils.splitExtensionFromFileName(file?.name ?? '');
                if (
                    !CONST.API_ATTACHMENT_VALIDATIONS.ALLOWED_RECEIPT_EXTENSIONS.includes(
                        fileExtension.toLowerCase() as TupleToUnion<typeof CONST.API_ATTACHMENT_VALIDATIONS.ALLOWED_RECEIPT_EXTENSIONS>,
                    )
                ) {
                    setUploadReceiptError(true, 'attachmentPicker.wrongFileType', 'attachmentPicker.notAllowedExtension');
                    return false;
                }

                if (!Str.isImage(file.name ?? '') && (file?.size ?? 0) > CONST.API_ATTACHMENT_VALIDATIONS.RECEIPT_MAX_SIZE) {
                    setUploadReceiptError(true, 'attachmentPicker.attachmentTooLarge', 'attachmentPicker.sizeExceededWithLimit');
                    return false;
                }

                if ((file?.size ?? 0) < CONST.API_ATTACHMENT_VALIDATIONS.MIN_SIZE) {
                    setUploadReceiptError(true, 'attachmentPicker.attachmentTooSmall', 'attachmentPicker.sizeNotMet');
                    return false;
                }
                return true;
            })
            .catch(() => {
                setUploadReceiptError(true, 'attachmentPicker.attachmentError', 'attachmentPicker.errorWhileSelectingCorruptedAttachment');
                return false;
            });
    }

>>>>>>> 4491e856
    const navigateBack = useCallback(() => {
        Navigation.goBack(backTo);
    }, [backTo]);

    const navigateToParticipantPage = useCallback(() => {
        switch (iouType) {
            case CONST.IOU.TYPE.REQUEST:
                Navigation.navigate(ROUTES.MONEY_REQUEST_STEP_PARTICIPANTS.getRoute(CONST.IOU.TYPE.SUBMIT, transactionID, reportID));
                break;
            case CONST.IOU.TYPE.SEND:
                Navigation.navigate(ROUTES.MONEY_REQUEST_STEP_PARTICIPANTS.getRoute(CONST.IOU.TYPE.PAY, transactionID, reportID));
                break;
            default:
                Navigation.navigate(ROUTES.MONEY_REQUEST_STEP_PARTICIPANTS.getRoute(iouType, transactionID, reportID));
        }
    }, [iouType, reportID, transactionID]);

    const navigateToConfirmationPage = useCallback(() => {
        switch (iouType) {
            case CONST.IOU.TYPE.REQUEST:
                Navigation.navigate(ROUTES.MONEY_REQUEST_STEP_CONFIRMATION.getRoute(CONST.IOU.ACTION.CREATE, CONST.IOU.TYPE.SUBMIT, transactionID, reportID));
                break;
            case CONST.IOU.TYPE.SEND:
                Navigation.navigate(ROUTES.MONEY_REQUEST_STEP_CONFIRMATION.getRoute(CONST.IOU.ACTION.CREATE, CONST.IOU.TYPE.PAY, transactionID, reportID));
                break;
            default:
                Navigation.navigate(ROUTES.MONEY_REQUEST_STEP_CONFIRMATION.getRoute(CONST.IOU.ACTION.CREATE, iouType, transactionID, reportID));
        }
    }, [iouType, reportID, transactionID]);

    const createTransaction = useCallback(
        (receipt: Receipt, participant: Participant) => {
            if (iouType === CONST.IOU.TYPE.TRACK && report) {
                IOU.trackExpense(
                    report,
                    0,
                    transaction?.currency ?? 'USD',
                    transaction?.created ?? '',
                    '',
                    currentUserPersonalDetails.login,
                    currentUserPersonalDetails.accountID,
                    participant,
                    '',
                    false,
                    receipt,
                );
            } else {
                IOU.requestMoney({
                    report,
                    participantParams: {
                        payeeEmail: currentUserPersonalDetails.login,
                        payeeAccountID: currentUserPersonalDetails.accountID,
                        participant,
                    },
                    transactionParams: {
                        amount: 0,
                        attendees: transaction?.attendees,
                        currency: transaction?.currency ?? 'USD',
                        created: transaction?.created ?? '',
                        merchant: '',
                        receipt,
                    },
                });
            }
        },
        [currentUserPersonalDetails.accountID, currentUserPersonalDetails.login, iouType, report, transaction?.attendees, transaction?.created, transaction?.currency],
    );

    const navigateToConfirmationStep = useCallback(
        (file: FileObject, source: string, locationPermissionGranted = false) => {
            if (backTo) {
                Navigation.goBack(backTo);
                return;
            }

            // If the transaction was created from the global create, the person needs to select participants, so take them there.
            // If the user started this flow using the Create expense option (combined submit/track flow), they should be redirected to the participants page.
            // eslint-disable-next-line @typescript-eslint/prefer-nullish-coalescing
            if ((transaction?.isFromGlobalCreate && iouType !== CONST.IOU.TYPE.TRACK && !report?.reportID) || iouType === CONST.IOU.TYPE.CREATE) {
                navigateToParticipantPage();
                return;
            }

            // If the transaction was created from the + menu from the composer inside of a chat, the participants can automatically
            // be added to the transaction (taken from the chat report participants) and then the person is taken to the confirmation step.
            const selectedParticipants = IOU.setMoneyRequestParticipantsFromReport(transactionID, report);
            const participants = selectedParticipants.map((participant) => {
                const participantAccountID = participant?.accountID ?? CONST.DEFAULT_NUMBER_ID;
                return participantAccountID ? OptionsListUtils.getParticipantsOption(participant, personalDetails) : OptionsListUtils.getReportOption(participant);
            });

            if (shouldSkipConfirmation) {
                const receipt: Receipt = file;
                receipt.source = source;
                receipt.state = CONST.IOU.RECEIPT_STATE.SCANREADY;
                if (iouType === CONST.IOU.TYPE.SPLIT) {
                    playSound(SOUNDS.DONE);
                    IOU.startSplitBill({
                        participants,
                        currentUserLogin: currentUserPersonalDetails?.login ?? '',
                        currentUserAccountID: currentUserPersonalDetails.accountID,
                        comment: '',
                        receipt,
                        existingSplitChatReportID: reportID,
                        billable: false,
                        category: '',
                        tag: '',
                        currency: transaction?.currency ?? 'USD',
                        taxCode: transactionTaxCode,
                        taxAmount: transactionTaxAmount,
                    });
                    return;
                }
                const participant = participants.at(0);
                if (!participant) {
                    return;
                }
                if (locationPermissionGranted) {
                    getCurrentPosition(
                        (successData) => {
                            playSound(SOUNDS.DONE);
                            if (iouType === CONST.IOU.TYPE.TRACK && report) {
                                IOU.trackExpense(
                                    report,
                                    0,
                                    transaction?.currency ?? 'USD',
                                    transaction?.created ?? '',
                                    '',
                                    currentUserPersonalDetails.login,
                                    currentUserPersonalDetails.accountID,
                                    participant,
                                    '',
                                    false,
                                    receipt,
                                    '',
                                    '',
                                    '',
                                    0,
                                    false,
                                    policy,
                                    {},
                                    {},
                                    {
                                        lat: successData.coords.latitude,
                                        long: successData.coords.longitude,
                                    },
                                );
                            } else {
                                IOU.requestMoney({
                                    report,
                                    participantParams: {
                                        payeeEmail: currentUserPersonalDetails.login,
                                        payeeAccountID: currentUserPersonalDetails.accountID,
                                        participant,
                                    },
                                    policyParams: {
                                        policy,
                                    },
                                    gpsPoints: {
                                        lat: successData.coords.latitude,
                                        long: successData.coords.longitude,
                                    },
                                    transactionParams: {
                                        amount: 0,
                                        attendees: transaction?.attendees,
                                        currency: transaction?.currency ?? 'USD',
                                        created: transaction?.created ?? '',
                                        merchant: '',
                                        receipt,
                                        billable: false,
                                    },
                                });
                            }
                        },
                        (errorData) => {
                            Log.info('[IOURequestStepScan] getCurrentPosition failed', false, errorData);
                            // When there is an error, the money can still be requested, it just won't include the GPS coordinates
                            playSound(SOUNDS.DONE);
                            createTransaction(receipt, participant);
                        },
                        {
                            maximumAge: CONST.GPS.MAX_AGE,
                            timeout: CONST.GPS.TIMEOUT,
                        },
                    );
                    return;
                }
                playSound(SOUNDS.DONE);
                createTransaction(receipt, participant);
                return;
            }
            navigateToConfirmationPage();
        },
        [
            backTo,
            transaction?.isFromGlobalCreate,
            transaction?.attendees,
            transaction?.currency,
            transaction?.created,
            iouType,
            report,
            transactionID,
            shouldSkipConfirmation,
            navigateToConfirmationPage,
            navigateToParticipantPage,
            personalDetails,
            currentUserPersonalDetails.login,
            currentUserPersonalDetails.accountID,
            reportID,
            transactionTaxCode,
            transactionTaxAmount,
            policy,
            createTransaction,
        ],
    );

    const updateScanAndNavigate = useCallback(
        (file: FileObject, source: string) => {
            IOU.replaceReceipt(transactionID, file as File, source);
            navigateBack();
        },
        [transactionID, navigateBack],
    );

    /**
     * Sets the Receipt objects and navigates the user to the next page
     */
    const setReceiptAndNavigate = (originalFile: FileObject, isPdfValidated?: boolean) => {
        validateReceipt(originalFile).then((result) => {
            if (!result.isValid) {
                if (result.title && result.reason) {
                    setUploadReceiptError(true, result.title, result.reason);
                }
                return;
            }

            // If we have a pdf file and if it is not validated then set the pdf file for validation and return
            if (Str.isPDF(originalFile.name ?? '') && !isPdfValidated) {
                setPdfFile(originalFile);
                return;
            }

            // With the image size > 24MB, we use manipulateAsync to resize the image.
            // It takes a long time so we should display a loading indicator while the resize image progresses.
            if (Str.isImage(originalFile.name ?? '') && (originalFile?.size ?? 0) > CONST.API_ATTACHMENT_VALIDATIONS.MAX_SIZE) {
                setIsLoadingReceipt(true);
            }
            FileUtils.resizeImageIfNeeded(originalFile).then((file) => {
                setIsLoadingReceipt(false);
                // Store the receipt on the transaction object in Onyx
                const source = URL.createObjectURL(file as Blob);
                // eslint-disable-next-line @typescript-eslint/prefer-nullish-coalescing
                IOU.setMoneyRequestReceipt(transactionID, source, file.name || '', !isEditing);

                if (isEditing) {
                    updateScanAndNavigate(file, source);
                    return;
                }
                if (shouldSkipConfirmation) {
                    setFileResize(file);
                    setFileSource(source);
                    const gpsRequired = transaction?.amount === 0 && iouType !== CONST.IOU.TYPE.SPLIT && file;
                    if (gpsRequired) {
                        const shouldStartLocationPermissionFlow = IOUUtils.shouldStartLocationPermissionFlow();

                        if (shouldStartLocationPermissionFlow) {
                            setStartLocationPermissionFlow(true);
                            return;
                        }
                    }
                }
                navigateToConfirmationStep(file, source, false);
            });
        });
    };

    const setupCameraPermissionsAndCapabilities = (stream: MediaStream) => {
        setCameraPermissionState('granted');

        const [track] = stream.getVideoTracks();
        const capabilities = track.getCapabilities();

        if ('torch' in capabilities && capabilities.torch) {
            trackRef.current = track;
        }
        setIsTorchAvailable('torch' in capabilities && !!capabilities.torch);
    };

    const getScreenshot = useCallback(() => {
        if (!cameraRef.current) {
            requestCameraPermission();
            return;
        }

        const imageBase64 = cameraRef.current.getScreenshot();

        if (imageBase64 === null) {
            return;
        }

        const filename = `receipt_${Date.now()}.png`;
        const file = FileUtils.base64ToFile(imageBase64 ?? '', filename);
        const source = URL.createObjectURL(file);
        IOU.setMoneyRequestReceipt(transactionID, source, file.name, !isEditing);

        if (isEditing) {
            updateScanAndNavigate(file, source);
            return;
        }
        if (shouldSkipConfirmation) {
            setFileResize(file);
            setFileSource(source);
            const gpsRequired = transaction?.amount === 0 && iouType !== CONST.IOU.TYPE.SPLIT && file;
            if (gpsRequired) {
                const shouldStartLocationPermissionFlow = IOUUtils.shouldStartLocationPermissionFlow();
                if (shouldStartLocationPermissionFlow) {
                    setStartLocationPermissionFlow(true);
                    return;
                }
            }
        }
        navigateToConfirmationStep(file, source, false);
    }, [transactionID, isEditing, shouldSkipConfirmation, navigateToConfirmationStep, requestCameraPermission, updateScanAndNavigate, transaction?.amount, iouType]);

    const clearTorchConstraints = useCallback(() => {
        if (!trackRef.current) {
            return;
        }
        trackRef.current.applyConstraints({
            advanced: [{torch: false}],
        });
    }, []);

    const capturePhoto = useCallback(() => {
        if (trackRef.current && isFlashLightOn) {
            trackRef.current
                .applyConstraints({
                    advanced: [{torch: true}],
                })
                .then(() => {
                    getScreenshotTimeoutRef.current = setTimeout(() => {
                        getScreenshot();
                        clearTorchConstraints();
                    }, 2000);
                });
            return;
        }

        getScreenshot();
    }, [isFlashLightOn, getScreenshot, clearTorchConstraints]);

    const panResponder = useRef(
        PanResponder.create({
            onPanResponderTerminationRequest: () => false,
        }),
    ).current;

    useEffect(
        () => () => {
            if (!getScreenshotTimeoutRef.current) {
                return;
            }
            clearTimeout(getScreenshotTimeoutRef.current);
        },
        [],
    );

    const PDFThumbnailView = pdfFile ? (
        <PDFThumbnail
            style={styles.invisiblePDF}
            previewSourceURL={pdfFile.uri ?? ''}
            onLoadSuccess={() => {
                setPdfFile(null);
                setReceiptAndNavigate(pdfFile, true);
            }}
            onPassword={() => {
                setUploadReceiptError(true, 'attachmentPicker.attachmentError', 'attachmentPicker.protectedPDFNotSupported');
            }}
            onLoadError={() => {
                setUploadReceiptError(true, 'attachmentPicker.attachmentError', 'attachmentPicker.errorWhileSelectingCorruptedAttachment');
            }}
        />
    ) : null;

    const getConfirmModalPrompt = () => {
        if (!attachmentInvalidReason) {
            return '';
        }
        if (attachmentInvalidReason === 'attachmentPicker.sizeExceededWithLimit') {
            return translate(attachmentInvalidReason, {maxUploadSizeInMB: CONST.API_ATTACHMENT_VALIDATIONS.RECEIPT_MAX_SIZE / (1024 * 1024)});
        }
        return translate(attachmentInvalidReason);
    };

    const mobileCameraView = () => (
        <>
            <View style={[styles.cameraView]}>
                {PDFThumbnailView}
                {((cameraPermissionState === 'prompt' && !isQueriedPermissionState) || (cameraPermissionState === 'granted' && isEmptyObject(videoConstraints))) && (
                    <ActivityIndicator
                        size={CONST.ACTIVITY_INDICATOR_SIZE.LARGE}
                        style={[styles.flex1]}
                        color={theme.textSupporting}
                    />
                )}
                {cameraPermissionState !== 'granted' && isQueriedPermissionState && (
                    <View style={[styles.flex1, styles.permissionView, styles.userSelectNone]}>
                        <Icon
                            src={Hand}
                            width={CONST.RECEIPT.HAND_ICON_WIDTH}
                            height={CONST.RECEIPT.HAND_ICON_HEIGHT}
                            additionalStyles={[styles.pb5]}
                        />
                        <Text style={[styles.textFileUpload]}>{translate('receipt.takePhoto')}</Text>
                        {cameraPermissionState === 'denied' ? (
                            <Text style={[styles.subTextFileUpload]}>
                                {translate('receipt.deniedCameraAccess')}
                                <TextLink href={CONST.DENIED_CAMERA_ACCESS_INSTRUCTIONS_URL}>{translate('receipt.deniedCameraAccessInstructions')}</TextLink>.
                            </Text>
                        ) : (
                            <Text style={[styles.subTextFileUpload]}>{translate('receipt.cameraAccess')}</Text>
                        )}
                        <Button
                            success
                            text={translate('common.continue')}
                            accessibilityLabel={translate('common.continue')}
                            style={[styles.p9, styles.pt5]}
                            onPress={capturePhoto}
                        />
                    </View>
                )}
                {cameraPermissionState === 'granted' && !isEmptyObject(videoConstraints) && (
                    <NavigationAwareCamera
                        onUserMedia={setupCameraPermissionsAndCapabilities}
                        onUserMediaError={() => setCameraPermissionState('denied')}
                        style={{...styles.videoContainer, display: cameraPermissionState !== 'granted' ? 'none' : 'block'}}
                        ref={cameraRef}
                        screenshotFormat="image/png"
                        videoConstraints={videoConstraints}
                        forceScreenshotSourceSize
                        audio={false}
                        disablePictureInPicture={false}
                        imageSmoothing={false}
                        mirrored={false}
                        screenshotQuality={0}
                    />
                )}
            </View>

            <View style={[styles.flexRow, styles.justifyContentAround, styles.alignItemsCenter, styles.pv3]}>
                <AttachmentPicker acceptedFileTypes={[...CONST.API_ATTACHMENT_VALIDATIONS.ALLOWED_RECEIPT_EXTENSIONS]}>
                    {({openPicker}) => (
                        <PressableWithFeedback
                            accessibilityLabel={translate('common.chooseFile')}
                            role={CONST.ROLE.BUTTON}
                            onPress={() => {
                                openPicker({
                                    onPicked: (data) => setReceiptAndNavigate(data.at(0) ?? {}),
                                });
                            }}
                        >
                            <Icon
                                height={32}
                                width={32}
                                src={Expensicons.Gallery}
                                fill={theme.textSupporting}
                            />
                        </PressableWithFeedback>
                    )}
                </AttachmentPicker>
                <PressableWithFeedback
                    role={CONST.ROLE.BUTTON}
                    accessibilityLabel={translate('receipt.shutter')}
                    style={[styles.alignItemsCenter]}
                    onPress={capturePhoto}
                >
                    <Shutter
                        width={CONST.RECEIPT.SHUTTER_SIZE}
                        height={CONST.RECEIPT.SHUTTER_SIZE}
                    />
                </PressableWithFeedback>
                <PressableWithFeedback
                    role={CONST.ROLE.BUTTON}
                    accessibilityLabel={translate('receipt.flash')}
                    style={[styles.alignItemsEnd, !isTorchAvailable && styles.opacity0]}
                    onPress={toggleFlashlight}
                    disabled={!isTorchAvailable}
                >
                    <Icon
                        height={32}
                        width={32}
                        src={isFlashLightOn ? Expensicons.Bolt : Expensicons.boltSlash}
                        fill={theme.textSupporting}
                    />
                </PressableWithFeedback>
            </View>
        </>
    );

    const desktopUploadView = () => (
        <>
            {PDFThumbnailView}
            <View onLayout={({nativeEvent}) => setReceiptImageTopPosition(PixelRatio.roundToNearestPixel((nativeEvent.layout as DOMRect).top))}>
                <ReceiptUpload
                    width={CONST.RECEIPT.ICON_SIZE}
                    height={CONST.RECEIPT.ICON_SIZE}
                />
            </View>

            <View
                style={[styles.uploadFileViewTextContainer, styles.userSelectNone]}
                // eslint-disable-next-line react/jsx-props-no-spreading
                {...panResponder.panHandlers}
            >
                <Text style={[styles.textFileUpload]}>{translate('receipt.upload')}</Text>
                <Text style={[styles.subTextFileUpload]}>
                    {isSmallScreenWidth ? translate('receipt.chooseReceipt') : translate('receipt.dragReceiptBeforeEmail')}
                    <CopyTextToClipboard
                        text={CONST.EMAIL.RECEIPTS}
                        textStyles={[styles.textBlue]}
                    />
                    {isSmallScreenWidth ? null : translate('receipt.dragReceiptAfterEmail')}
                </Text>
            </View>

            <AttachmentPicker>
                {({openPicker}) => (
                    <Button
                        success
                        text={translate('common.chooseFile')}
                        accessibilityLabel={translate('common.chooseFile')}
                        style={[styles.p9]}
                        onPress={() => {
                            openPicker({
                                onPicked: (data) => setReceiptAndNavigate(data.at(0) ?? {}),
                            });
                        }}
                    />
                )}
            </AttachmentPicker>
        </>
    );

    return (
        <StepScreenDragAndDropWrapper
            headerTitle={translate('common.receipt')}
            onBackButtonPress={navigateBack}
            shouldShowWrapper={!!backTo || isEditing}
            testID={IOURequestStepScan.displayName}
        >
            {(isDraggingOverWrapper) => (
                <>
                    {isLoadingReceipt && <FullScreenLoadingIndicator />}
                    <View style={[styles.flex1, !Browser.isMobile() && styles.uploadFileView(isSmallScreenWidth)]}>
                        {!(isDraggingOver ?? isDraggingOverWrapper) && (Browser.isMobile() ? mobileCameraView() : desktopUploadView())}
                        <ReceiptDropUI
                            onDrop={(e) => {
                                const file = e?.dataTransfer?.files[0];
                                if (file) {
                                    file.uri = URL.createObjectURL(file);
                                    setReceiptAndNavigate(file);
                                }
                            }}
                            receiptImageTopPosition={receiptImageTopPosition}
                        />
                        <ConfirmModal
                            title={attachmentInvalidReasonTitle ? translate(attachmentInvalidReasonTitle) : ''}
                            onConfirm={hideRecieptModal}
                            onCancel={hideRecieptModal}
                            isVisible={isAttachmentInvalid}
                            prompt={getConfirmModalPrompt()}
                            confirmText={translate('common.close')}
                            shouldShowCancelButton={false}
                        />
                        {startLocationPermissionFlow && !!fileResize && (
                            <LocationPermissionModal
                                startPermissionFlow={startLocationPermissionFlow}
                                resetPermissionFlow={() => setStartLocationPermissionFlow(false)}
                                onGrant={() => navigateToConfirmationStep(fileResize, fileSource, true)}
                                onDeny={() => {
                                    IOU.updateLastLocationPermissionPrompt();
                                    navigateToConfirmationStep(fileResize, fileSource, false);
                                }}
                            />
                        )}
                    </View>
                </>
            )}
        </StepScreenDragAndDropWrapper>
    );
}

IOURequestStepScan.displayName = 'IOURequestStepScan';

const IOURequestStepScanWithOnyx = IOURequestStepScan;

const IOURequestStepScanWithCurrentUserPersonalDetails = withCurrentUserPersonalDetails(IOURequestStepScanWithOnyx);
// eslint-disable-next-line rulesdir/no-negated-variables
const IOURequestStepScanWithWritableReportOrNotFound = withWritableReportOrNotFound(IOURequestStepScanWithCurrentUserPersonalDetails, true);
// eslint-disable-next-line rulesdir/no-negated-variables
const IOURequestStepScanWithFullTransactionOrNotFound = withFullTransactionOrNotFound(IOURequestStepScanWithWritableReportOrNotFound);

export default IOURequestStepScanWithFullTransactionOrNotFound;<|MERGE_RESOLUTION|>--- conflicted
+++ resolved
@@ -207,39 +207,6 @@
         setPdfFile(null);
     };
 
-<<<<<<< HEAD
-=======
-    function validateReceipt(file: FileObject) {
-        return FileUtils.validateImageForCorruption(file)
-            .then(() => {
-                const {fileExtension} = FileUtils.splitExtensionFromFileName(file?.name ?? '');
-                if (
-                    !CONST.API_ATTACHMENT_VALIDATIONS.ALLOWED_RECEIPT_EXTENSIONS.includes(
-                        fileExtension.toLowerCase() as TupleToUnion<typeof CONST.API_ATTACHMENT_VALIDATIONS.ALLOWED_RECEIPT_EXTENSIONS>,
-                    )
-                ) {
-                    setUploadReceiptError(true, 'attachmentPicker.wrongFileType', 'attachmentPicker.notAllowedExtension');
-                    return false;
-                }
-
-                if (!Str.isImage(file.name ?? '') && (file?.size ?? 0) > CONST.API_ATTACHMENT_VALIDATIONS.RECEIPT_MAX_SIZE) {
-                    setUploadReceiptError(true, 'attachmentPicker.attachmentTooLarge', 'attachmentPicker.sizeExceededWithLimit');
-                    return false;
-                }
-
-                if ((file?.size ?? 0) < CONST.API_ATTACHMENT_VALIDATIONS.MIN_SIZE) {
-                    setUploadReceiptError(true, 'attachmentPicker.attachmentTooSmall', 'attachmentPicker.sizeNotMet');
-                    return false;
-                }
-                return true;
-            })
-            .catch(() => {
-                setUploadReceiptError(true, 'attachmentPicker.attachmentError', 'attachmentPicker.errorWhileSelectingCorruptedAttachment');
-                return false;
-            });
-    }
-
->>>>>>> 4491e856
     const navigateBack = useCallback(() => {
         Navigation.goBack(backTo);
     }, [backTo]);
