--- conflicted
+++ resolved
@@ -120,38 +120,18 @@
             runOnJS(focusCamera)(point);
         });
 
-<<<<<<< HEAD
-    useEffect(() => {
-        const refreshCameraPermissionStatus = () => {
-            CameraPermission.getCameraPermissionStatus()
-                .then(setCameraPermissionStatus)
-                .catch(() => setCameraPermissionStatus(RESULTS.UNAVAILABLE));
-        };
-
-        // Check initial camera permission status
-        refreshCameraPermissionStatus();
-=======
     useFocusEffect(
         useCallback(() => {
-            const refreshCameraPermissionStatus = (shouldAskForPermission = false) => {
+            const refreshCameraPermissionStatus = () => {
                 CameraPermission.getCameraPermissionStatus()
-                    .then((res) => {
-                        // In android device app data, the status is not set to blocked until denied twice,
-                        // due to that the app will ask for permission twice whenever users opens uses the scan tab
-                        setCameraPermissionStatus(res);
-                        if (shouldAskForPermission && !askedForPermission.current) {
-                            askedForPermission.current = true;
-                            askForPermissions(false);
-                        }
-                    })
+                    .then(setCameraPermissionStatus)
                     .catch(() => setCameraPermissionStatus(RESULTS.UNAVAILABLE));
             };
 
             InteractionManager.runAfterInteractions(() => {
                 // Check initial camera permission status
-                refreshCameraPermissionStatus(true);
+                refreshCameraPermissionStatus();
             });
->>>>>>> 22bd9eb6
 
             // Refresh permission status when app gain focus
             const subscription = AppState.addEventListener('change', (appState) => {
