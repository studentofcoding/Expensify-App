--- conflicted
+++ resolved
@@ -33,11 +33,7 @@
 import getCurrentPosition from '@libs/getCurrentPosition';
 import getPlatform from '@libs/getPlatform';
 import getReceiptsUploadFolderPath from '@libs/getReceiptsUploadFolderPath';
-<<<<<<< HEAD
-import {shouldStartLocationPermissionFlow as shouldStartLocationPermissionFlowIOUUtils} from '@libs/IOUUtils';
-=======
 import {shouldStartLocationPermissionFlow} from '@libs/IOUUtils';
->>>>>>> 229e6c26
 import Log from '@libs/Log';
 import Navigation from '@libs/Navigation/Navigation';
 import {getParticipantsOption, getReportOption} from '@libs/OptionsListUtils';
@@ -110,11 +106,7 @@
             return false;
         }
 
-<<<<<<< HEAD
-        return !isArchivedReport(report, reportNameValuePairs) && !(isPolicyExpenseChat(report) && ((policy?.requiresCategory ?? false) || (policy?.requiresTag ?? false)));
-=======
         return !isArchivedReport(reportNameValuePairs) && !(isPolicyExpenseChat(report) && ((policy?.requiresCategory ?? false) || (policy?.requiresTag ?? false)));
->>>>>>> 229e6c26
     }, [report, skipConfirmation, policy, reportNameValuePairs]);
 
     const {translate} = useLocalize();
@@ -259,11 +251,7 @@
     const createTransaction = useCallback(
         (receipt: Receipt, participant: Participant) => {
             if (iouType === CONST.IOU.TYPE.TRACK && report) {
-<<<<<<< HEAD
                 trackExpense({
-=======
-                trackExpense(
->>>>>>> 229e6c26
                     report,
                     currency: transaction?.currency ?? 'USD',
                     created: transaction?.created ?? '',
@@ -347,11 +335,7 @@
                         (successData) => {
                             playSound(SOUNDS.DONE);
                             if (iouType === CONST.IOU.TYPE.TRACK && report) {
-<<<<<<< HEAD
                                 trackExpense({
-=======
-                                trackExpense(
->>>>>>> 229e6c26
                                     report,
                                     currency: transaction?.currency ?? 'USD',
                                     created: transaction?.created ?? '',
@@ -437,11 +421,7 @@
     const updateScanAndNavigate = useCallback(
         (file: FileObject, source: string) => {
             navigateBack();
-<<<<<<< HEAD
             replaceReceipt({transactionID, file: file as File, source});
-=======
-            replaceReceipt(transactionID, file as File, source);
->>>>>>> 229e6c26
         },
         [transactionID],
     );
@@ -482,13 +462,8 @@
                 const gpsRequired = transaction?.amount === 0 && iouType !== CONST.IOU.TYPE.SPLIT && file;
 
                 if (gpsRequired) {
-<<<<<<< HEAD
-                    const shouldStartLocationPermissionFlow = shouldStartLocationPermissionFlowIOUUtils();
-                    if (shouldStartLocationPermissionFlow) {
-=======
                     const beginLocationPermissionFlow = shouldStartLocationPermissionFlow();
                     if (beginLocationPermissionFlow) {
->>>>>>> 229e6c26
                         setStartLocationPermissionFlow(true);
                         return;
                     }
@@ -559,13 +534,8 @@
                                     setFileSource(source);
                                     const gpsRequired = transaction?.amount === 0 && iouType !== CONST.IOU.TYPE.SPLIT && file;
                                     if (gpsRequired) {
-<<<<<<< HEAD
-                                        const shouldStartLocationPermissionFlow = shouldStartLocationPermissionFlowIOUUtils();
-                                        if (shouldStartLocationPermissionFlow) {
-=======
                                         const beginLocationPermissionFlow = shouldStartLocationPermissionFlow();
                                         if (beginLocationPermissionFlow) {
->>>>>>> 229e6c26
                                             setStartLocationPermissionFlow(true);
                                             return;
                                         }
