import {useNavigation} from '@react-navigation/native';
import React, {useCallback, useEffect, useState} from 'react';
import {View} from 'react-native';
import type {OnyxEntry} from 'react-native-onyx';
import FullPageNotFoundView from '@components/BlockingViews/FullPageNotFoundView';
import ConfirmModal from '@components/ConfirmModal';
import FormProvider from '@components/Form/FormProvider';
import InputWrapperWithRef from '@components/Form/InputWrapper';
import type {FormOnyxValues} from '@components/Form/types';
import HeaderWithBackButton from '@components/HeaderWithBackButton';
import * as Expensicons from '@components/Icon/Expensicons';
import type BaseModalProps from '@components/Modal/types';
import ScreenWrapper from '@components/ScreenWrapper';
import Text from '@components/Text';
import TextInput from '@components/TextInput';
import ValuePicker from '@components/ValuePicker';
import useAutoFocusInput from '@hooks/useAutoFocusInput';
import useLocalize from '@hooks/useLocalize';
import usePolicy from '@hooks/usePolicy';
import useThemeStyles from '@hooks/useThemeStyles';
import useWindowDimensions from '@hooks/useWindowDimensions';
import {addErrorMessage} from '@libs/ErrorUtils';
import Navigation from '@libs/Navigation/Navigation';
import {getPerDiemCustomUnit} from '@libs/PolicyUtils';
import {addSubrate, removeSubrate, updateSubrate} from '@userActions/IOU';
import CONST from '@src/CONST';
import type {TranslationPaths} from '@src/languages/types';
import ONYXKEYS from '@src/ONYXKEYS';
import ROUTES from '@src/ROUTES';
import type SCREENS from '@src/SCREENS';
import type * as OnyxTypes from '@src/types/onyx';
import type {Subrate} from '@src/types/onyx/Policy';
import {isEmptyObject} from '@src/types/utils/EmptyObject';
import withFullTransactionOrNotFound from './withFullTransactionOrNotFound';
import type {WithWritableReportOrNotFoundProps} from './withWritableReportOrNotFound';
import withWritableReportOrNotFound from './withWritableReportOrNotFound';

type IOURequestStepSubrateProps = WithWritableReportOrNotFoundProps<typeof SCREENS.MONEY_REQUEST.STEP_SUBRATE> & {
    transaction: OnyxEntry<OnyxTypes.Transaction>;

    /** The report linked to the transaction */
    report: OnyxEntry<OnyxTypes.Report>;
};

type CommentSubrate = {
    key?: string;
    id: string;
    quantity: number;
    name: string;
};

function getSubrateOptions(subRates: Subrate[], filledSubRates: CommentSubrate[], currentSubrateID?: string) {
    const filledSubRatesIDs = new Set(filledSubRates.map(({id}) => id));
    return subRates
        .filter(({id}) => currentSubrateID === id || !filledSubRatesIDs.has(id))
        .map(({id, name}) => ({
            value: id,
            label: name,
        }));
}

function IOURequestStepSubrate({
    route: {
        params: {action, backTo, iouType, pageIndex, reportID, transactionID},
    },
    transaction,
    report,
}: IOURequestStepSubrateProps) {
    const styles = useThemeStyles();
    const policy = usePolicy(report?.policyID);
    const customUnit = getPerDiemCustomUnit(policy);
    const {windowWidth} = useWindowDimensions();
    const [isDeleteStopModalOpen, setIsDeleteStopModalOpen] = useState(false);
    const [restoreFocusType, setRestoreFocusType] = useState<BaseModalProps['restoreFocusType']>();
    const navigation = useNavigation();
    const isFocused = navigation.isFocused();
    const {translate} = useLocalize();
    const {inputCallbackRef} = useAutoFocusInput();
    const parsedIndex = parseInt(pageIndex, 10);
    const selectedDestination = transaction?.comment?.customUnit?.customUnitRateID;
    const allSubrates = transaction?.comment?.customUnit?.subRates ?? [];
    const allPossibleSubrates = selectedDestination ? customUnit?.rates?.[selectedDestination]?.subRates ?? [] : [];
    const currentSubrate: CommentSubrate | undefined = allSubrates.at(parsedIndex) ?? undefined;
    const totalSubrateCount = allPossibleSubrates.length;
    const filledSubrateCount = allSubrates.length;
    const [subrateValue, setSubrateValue] = useState(currentSubrate?.id);
    const [quantityValue, setQuantityValue] = useState(() => (currentSubrate?.quantity ? String(currentSubrate.quantity) : undefined));

    const onChangeQuantity = useCallback((newValue: string) => {
        // replace all characters that are not spaces or digits
        let validQuantity = newValue.replace(/[^0-9]/g, '');
        validQuantity = validQuantity.match(/(?:\d *){1,12}/)?.[0] ?? '';
        setQuantityValue(validQuantity);
    }, []);

    useEffect(() => {
        setSubrateValue(currentSubrate?.id);
        setQuantityValue(currentSubrate?.quantity ? String(currentSubrate.quantity) : undefined);
    }, [currentSubrate?.id, currentSubrate?.quantity]);

    // Hide the menu when there is only one subrate
    const shouldShowThreeDotsButton = filledSubrateCount > 1 && !isEmptyObject(currentSubrate);
    const shouldDisableEditor = isFocused && (Number.isNaN(parsedIndex) || parsedIndex < 0 || parsedIndex >= totalSubrateCount || parsedIndex > filledSubrateCount);

    const validOptions = getSubrateOptions(allPossibleSubrates, allSubrates, currentSubrate?.id);

    const goBack = () => {
        if (backTo) {
            Navigation.goBack(backTo);
            return;
        }
        Navigation.goBack(ROUTES.MONEY_REQUEST_STEP_TIME.getRoute(action, iouType, transactionID, reportID));
    };

    const validate = (values: FormOnyxValues<typeof ONYXKEYS.FORMS.MONEY_REQUEST_SUBRATE_FORM>): Partial<Record<string, TranslationPaths>> => {
        const errors = {};
<<<<<<< HEAD
        const quantityVal = String(values[`quantity${pageIndex}`] ?? '');
        const subrateVal = values[`subrate${pageIndex}`] ?? '';
        const quantityInt = parseInt(quantityVal, 10);
        if (subrateVal === '' || !validOptions.some(({value}) => value === subrateVal)) {
            addErrorMessage(errors, `subrate${pageIndex}`, translate('common.error.fieldRequired'));
        }
        if (quantityVal === '') {
            addErrorMessage(errors, `quantity${pageIndex}`, translate('common.error.fieldRequired'));
        } else if (Number.isNaN(quantityInt)) {
=======
        const quantityValue = String(values[`quantity${pageIndex}`] ?? '');
        const subrateValue = values[`subrate${pageIndex}`] ?? '';
        const quantityInt = parseInt(quantityValue, 10);
        if (quantityValue === '') {
            addErrorMessage(errors, `quantity${pageIndex}`, translate('common.error.fieldRequired'));
        }
        if (subrateValue === '' || !validOptions.some(({value}) => value === subrateValue)) {
            addErrorMessage(errors, `subrate${pageIndex}`, translate('common.error.fieldRequired'));
        }
        if (Number.isNaN(quantityInt)) {
>>>>>>> 46a58878
            addErrorMessage(errors, `quantity${pageIndex}`, translate('iou.error.invalidQuantity'));
        } else if (quantityInt <= 0) {
            addErrorMessage(errors, `quantity${pageIndex}`, translate('iou.error.quantityGreaterThanZero'));
        }

        return errors;
    };

    const submit = (values: FormOnyxValues<typeof ONYXKEYS.FORMS.MONEY_REQUEST_SUBRATE_FORM>) => {
        const quantityVal = String(values[`quantity${pageIndex}`] ?? '');
        const subrateVal = String(values[`subrate${pageIndex}`] ?? '');
        const quantityInt = parseInt(quantityVal, 10);
        const selectedSubrate = allPossibleSubrates.find(({id}) => id === subrateVal);
        const name = selectedSubrate?.name ?? '';
        const rate = selectedSubrate?.rate ?? 0;

        if (parsedIndex === filledSubrateCount) {
<<<<<<< HEAD
            addSubrate(transaction, pageIndex, quantityInt, subrateVal, name, rate);
        } else {
            updateSubrate(transaction, pageIndex, quantityInt, subrateVal, name, rate);
=======
            addSubrate(transaction, pageIndex, quantityInt, subrateValue, name, rate);
        } else {
            updateSubrate(transaction, pageIndex, quantityInt, subrateValue, name, rate);
>>>>>>> 46a58878
        }

        if (backTo) {
            goBack();
        } else {
            Navigation.navigate(ROUTES.MONEY_REQUEST_STEP_CONFIRMATION.getRoute(action, iouType, transactionID, reportID));
        }
    };

    const deleteSubrateAndHideModal = () => {
        removeSubrate(transaction, pageIndex);
        setRestoreFocusType(CONST.MODAL.RESTORE_FOCUS_TYPE.DELETE);
        setIsDeleteStopModalOpen(false);
        goBack();
    };

    const tabTitles = {
        [CONST.IOU.TYPE.REQUEST]: translate('iou.createExpense'),
        [CONST.IOU.TYPE.SUBMIT]: translate('iou.createExpense'),
        [CONST.IOU.TYPE.SEND]: translate('iou.paySomeone', {name: ''}),
        [CONST.IOU.TYPE.PAY]: translate('iou.paySomeone', {name: ''}),
        [CONST.IOU.TYPE.SPLIT]: translate('iou.createExpense'),
        [CONST.IOU.TYPE.TRACK]: translate('iou.createExpense'),
        [CONST.IOU.TYPE.INVOICE]: translate('workspace.invoices.sendInvoice'),
        [CONST.IOU.TYPE.CREATE]: translate('iou.createExpense'),
    };

    return (
        <ScreenWrapper
            includeSafeAreaPaddingBottom
            shouldEnableMaxHeight
            testID={IOURequestStepSubrate.displayName}
        >
            <FullPageNotFoundView shouldShow={shouldDisableEditor}>
                <HeaderWithBackButton
                    title={backTo ? translate('common.subrate') : tabTitles[iouType]}
                    shouldShowBackButton
                    onBackButtonPress={goBack}
                    shouldShowThreeDotsButton={shouldShowThreeDotsButton}
                    shouldSetModalVisibility={false}
                    threeDotsAnchorPosition={styles.threeDotsPopoverOffset(windowWidth)}
                    threeDotsMenuItems={[
                        {
                            icon: Expensicons.Trashcan,
                            text: translate('iou.deleteSubrate'),
                            onSelected: () => {
                                setRestoreFocusType(undefined);
                                setIsDeleteStopModalOpen(true);
                            },
                            shouldCallAfterModalHide: true,
                        },
                    ]}
                />
                <ConfirmModal
                    title={translate('iou.deleteSubrate')}
                    isVisible={isDeleteStopModalOpen}
                    onConfirm={deleteSubrateAndHideModal}
                    onCancel={() => setIsDeleteStopModalOpen(false)}
                    shouldSetModalVisibility={false}
                    prompt={translate('iou.deleteSubrateConfirmation')}
                    confirmText={translate('common.delete')}
                    cancelText={translate('common.cancel')}
                    shouldEnableNewFocusManagement
                    danger
                    restoreFocusType={restoreFocusType}
                />
                <FormProvider
                    style={[styles.flexGrow1, styles.mh5]}
                    formID={ONYXKEYS.FORMS.MONEY_REQUEST_SUBRATE_FORM}
                    enabledWhenOffline
                    validate={validate}
                    onSubmit={submit}
                    shouldValidateOnChange
                    shouldValidateOnBlur={false}
                    submitButtonText={translate('common.save')}
                >
                    <Text style={[styles.pv3]}>{translate('iou.subrateSelection')}</Text>
                    <View style={[styles.mhn5]}>
                        <InputWrapperWithRef
                            InputComponent={ValuePicker}
                            inputID={`subrate${pageIndex}`}
                            label={translate('common.subrate')}
                            value={subrateValue}
                            defaultValue={currentSubrate?.id}
                            items={validOptions}
                            onValueChange={(value) => setSubrateValue(value as string)}
                        />
                    </View>
                    <InputWrapperWithRef
                        InputComponent={TextInput}
                        inputID={`quantity${pageIndex}`}
                        ref={inputCallbackRef}
                        containerStyles={[styles.mt4]}
                        label={translate('iou.quantity')}
                        value={quantityValue}
                        inputMode={CONST.INPUT_MODE.NUMERIC}
                        maxLength={CONST.IOU.QUANTITY_MAX_LENGTH}
                        onChangeText={onChangeQuantity}
                    />
                </FormProvider>
            </FullPageNotFoundView>
        </ScreenWrapper>
    );
}

IOURequestStepSubrate.displayName = 'IOURequestStepSubrate';

export default withWritableReportOrNotFound(withFullTransactionOrNotFound(IOURequestStepSubrate));<|MERGE_RESOLUTION|>--- conflicted
+++ resolved
@@ -114,7 +114,6 @@
 
     const validate = (values: FormOnyxValues<typeof ONYXKEYS.FORMS.MONEY_REQUEST_SUBRATE_FORM>): Partial<Record<string, TranslationPaths>> => {
         const errors = {};
-<<<<<<< HEAD
         const quantityVal = String(values[`quantity${pageIndex}`] ?? '');
         const subrateVal = values[`subrate${pageIndex}`] ?? '';
         const quantityInt = parseInt(quantityVal, 10);
@@ -124,18 +123,6 @@
         if (quantityVal === '') {
             addErrorMessage(errors, `quantity${pageIndex}`, translate('common.error.fieldRequired'));
         } else if (Number.isNaN(quantityInt)) {
-=======
-        const quantityValue = String(values[`quantity${pageIndex}`] ?? '');
-        const subrateValue = values[`subrate${pageIndex}`] ?? '';
-        const quantityInt = parseInt(quantityValue, 10);
-        if (quantityValue === '') {
-            addErrorMessage(errors, `quantity${pageIndex}`, translate('common.error.fieldRequired'));
-        }
-        if (subrateValue === '' || !validOptions.some(({value}) => value === subrateValue)) {
-            addErrorMessage(errors, `subrate${pageIndex}`, translate('common.error.fieldRequired'));
-        }
-        if (Number.isNaN(quantityInt)) {
->>>>>>> 46a58878
             addErrorMessage(errors, `quantity${pageIndex}`, translate('iou.error.invalidQuantity'));
         } else if (quantityInt <= 0) {
             addErrorMessage(errors, `quantity${pageIndex}`, translate('iou.error.quantityGreaterThanZero'));
@@ -153,15 +140,9 @@
         const rate = selectedSubrate?.rate ?? 0;
 
         if (parsedIndex === filledSubrateCount) {
-<<<<<<< HEAD
             addSubrate(transaction, pageIndex, quantityInt, subrateVal, name, rate);
         } else {
             updateSubrate(transaction, pageIndex, quantityInt, subrateVal, name, rate);
-=======
-            addSubrate(transaction, pageIndex, quantityInt, subrateValue, name, rate);
-        } else {
-            updateSubrate(transaction, pageIndex, quantityInt, subrateValue, name, rate);
->>>>>>> 46a58878
         }
 
         if (backTo) {
