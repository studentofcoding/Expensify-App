--- conflicted
+++ resolved
@@ -50,13 +50,8 @@
         if (action === CONST.IOU.ACTION.CATEGORIZE) {
             return translate('iou.categorize');
         }
-<<<<<<< HEAD
         if (action === CONST.IOU.ACTION.REQUEST) {
-            return translate('iou.request');
-=======
-        if (action === CONST.IOU.ACTION.MOVE) {
             return translate('iou.submitExpense');
->>>>>>> b35d3573
         }
         if (action === CONST.IOU.ACTION.SHARE) {
             return translate('iou.share');
