--- conflicted
+++ resolved
@@ -214,11 +214,7 @@
             ? ROUTES.MONEY_REQUEST_STEP_CATEGORY.getRoute(action, iouType, transactionID, selectedReportID.current || reportID, iouConfirmationPageRoute)
             : iouConfirmationPageRoute;
 
-<<<<<<< HEAD
         Performance.markStart(CONST.TIMING.OPEN_SUBMIT_EXPENSE_APPROVE);
-        handleNavigation(route);
-    }, [action, participants, iouType, transaction, transactionID, reportID, handleNavigation]);
-=======
         waitForKeyboardDismiss(() => {
             // If the backTo parameter is set, we should navigate back to the confirmation screen that is already on the stack.
             if (backTo) {
@@ -229,7 +225,6 @@
             }
         });
     }, [action, participants, iouType, transaction, transactionID, reportID, waitForKeyboardDismiss, backTo]);
->>>>>>> 18c43dd3
 
     const navigateBack = useCallback(() => {
         if (backTo) {
