import {useFocusEffect} from '@react-navigation/native';
import React, {useCallback, useEffect, useMemo, useRef} from 'react';
import type {OnyxEntry} from 'react-native-onyx';
import {useOnyx} from 'react-native-onyx';
import type {BaseTextInputRef} from '@components/TextInput/BaseTextInput/types';
import withCurrentUserPersonalDetails from '@components/withCurrentUserPersonalDetails';
import type {WithCurrentUserPersonalDetailsProps} from '@components/withCurrentUserPersonalDetails';
import useLocalize from '@hooks/useLocalize';
import * as TransactionEdit from '@libs/actions/TransactionEdit';
import * as CurrencyUtils from '@libs/CurrencyUtils';
import Navigation from '@libs/Navigation/Navigation';
import * as OptionsListUtils from '@libs/OptionsListUtils';
import * as ReportUtils from '@libs/ReportUtils';
import playSound, {SOUNDS} from '@libs/Sound';
import * as TransactionUtils from '@libs/TransactionUtils';
import {getRequestType} from '@libs/TransactionUtils';
import MoneyRequestAmountForm from '@pages/iou/MoneyRequestAmountForm';
import * as IOU from '@userActions/IOU';
import CONST from '@src/CONST';
import ONYXKEYS from '@src/ONYXKEYS';
import ROUTES from '@src/ROUTES';
import type SCREENS from '@src/SCREENS';
import type * as OnyxTypes from '@src/types/onyx';
import type {PaymentMethodType} from '@src/types/onyx/OriginalMessage';
import {isEmptyObject} from '@src/types/utils/EmptyObject';
import StepScreenWrapper from './StepScreenWrapper';
import withFullTransactionOrNotFound from './withFullTransactionOrNotFound';
import type {WithWritableReportOrNotFoundProps} from './withWritableReportOrNotFound';
import withWritableReportOrNotFound from './withWritableReportOrNotFound';

type AmountParams = {
    amount: string;
    paymentMethod?: PaymentMethodType;
};

type IOURequestStepAmountProps = WithCurrentUserPersonalDetailsProps &
    WithWritableReportOrNotFoundProps<typeof SCREENS.MONEY_REQUEST.STEP_AMOUNT | typeof SCREENS.MONEY_REQUEST.CREATE> & {
        /** The transaction object being modified in Onyx */
        transaction: OnyxEntry<OnyxTypes.Transaction>;

        /** Whether the user input should be kept or not */
        shouldKeepUserInput?: boolean;
    };

function IOURequestStepAmount({
    report,
    route: {
        params: {iouType, reportID, transactionID = '-1', backTo, pageIndex, action, currency: selectedCurrency = ''},
    },
    transaction,
    currentUserPersonalDetails,
    shouldKeepUserInput = false,
}: IOURequestStepAmountProps) {
    const {translate} = useLocalize();
    const textInput = useRef<BaseTextInputRef | null>(null);
    const focusTimeoutRef = useRef<NodeJS.Timeout | null>(null);
    const isSaveButtonPressed = useRef(false);
    const iouRequestType = getRequestType(transaction);
    const policyID = report?.policyID ?? '-1';

    const [reportNameValuePairs] = useOnyx(`${ONYXKEYS.COLLECTION.REPORT_NAME_VALUE_PAIRS}${report?.reportID ?? -1}`);
    const [policy] = useOnyx(`${ONYXKEYS.COLLECTION.POLICY}${policyID}`);
    const [personalDetails] = useOnyx(ONYXKEYS.PERSONAL_DETAILS_LIST);
    const [draftTransaction] = useOnyx(`${ONYXKEYS.COLLECTION.TRANSACTION_DRAFT}${transactionID}`);
    const [splitDraftTransaction] = useOnyx(`${ONYXKEYS.COLLECTION.SPLIT_TRANSACTION_DRAFT}${transactionID}`);
    const [skipConfirmation] = useOnyx(`${ONYXKEYS.COLLECTION.SKIP_CONFIRMATION}${transactionID}`);

    const isEditing = action === CONST.IOU.ACTION.EDIT;
    const isSplitBill = iouType === CONST.IOU.TYPE.SPLIT;
    const isEditingSplitBill = isEditing && isSplitBill;
    const currentTransaction = isEditingSplitBill && !isEmptyObject(splitDraftTransaction) ? splitDraftTransaction : transaction;
    const {amount: transactionAmount} = ReportUtils.getTransactionDetails(currentTransaction) ?? {amount: 0};
    const {currency: originalCurrency} = ReportUtils.getTransactionDetails(isEditing && !isEmptyObject(draftTransaction) ? draftTransaction : transaction) ?? {currency: CONST.CURRENCY.USD};
    const currency = CurrencyUtils.isValidCurrencyCode(selectedCurrency) ? selectedCurrency : originalCurrency;

    // For quick button actions, we'll skip the confirmation page unless the report is archived or this is a workspace request, as
    // the user will have to add a merchant.
    const shouldSkipConfirmation: boolean = useMemo(() => {
        if (isSplitBill || !skipConfirmation || !report?.reportID) {
            return false;
        }

<<<<<<< HEAD
        return !(ReportUtils.isArchivedReport(report, reportNameValuePairs) || ReportUtils.isPolicyExpenseChat(report));
    }, [report, skipConfirmation, reportNameValuePairs]);
=======
        return !(ReportUtils.isArchivedRoom(report, reportNameValuePairs) || ReportUtils.isPolicyExpenseChat(report));
    }, [report, isSplitBill, skipConfirmation, reportNameValuePairs]);
>>>>>>> 14620487

    useFocusEffect(
        useCallback(() => {
            focusTimeoutRef.current = setTimeout(() => textInput.current?.focus(), CONST.ANIMATED_TRANSITION);
            return () => {
                if (!focusTimeoutRef.current) {
                    return;
                }
                clearTimeout(focusTimeoutRef.current);
            };
        }, []),
    );

    useEffect(() => {
        if (!isEditing) {
            return;
        }
        // A temporary solution to not prevent users from editing the currency
        // We create a backup transaction and use it to save the currency and remove this transaction backup if we don't save the amount
        // It should be removed after this issue https://github.com/Expensify/App/issues/34607 is fixed
        TransactionEdit.createDraftTransaction(isEditingSplitBill && !isEmptyObject(splitDraftTransaction) ? splitDraftTransaction : transaction);

        return () => {
            if (isSaveButtonPressed.current) {
                return;
            }
            TransactionEdit.removeDraftTransaction(transaction?.transactionID ?? '-1');
        };
        // eslint-disable-next-line react-compiler/react-compiler, react-hooks/exhaustive-deps
    }, []);

    const navigateBack = () => {
        Navigation.goBack(backTo);
    };

    const navigateToCurrencySelectionPage = () => {
        Navigation.navigate(ROUTES.MONEY_REQUEST_STEP_CURRENCY.getRoute(action, iouType, transactionID, reportID, pageIndex, currency, Navigation.getActiveRoute()));
    };

    const navigateToParticipantPage = () => {
        switch (iouType) {
            case CONST.IOU.TYPE.REQUEST:
                Navigation.navigate(ROUTES.MONEY_REQUEST_STEP_PARTICIPANTS.getRoute(CONST.IOU.TYPE.SUBMIT, transactionID, reportID));
                break;
            case CONST.IOU.TYPE.SEND:
                Navigation.navigate(ROUTES.MONEY_REQUEST_STEP_PARTICIPANTS.getRoute(CONST.IOU.TYPE.PAY, transactionID, reportID));
                break;
            default:
                Navigation.navigate(ROUTES.MONEY_REQUEST_STEP_PARTICIPANTS.getRoute(iouType, transactionID, reportID));
        }
    };

    const navigateToConfirmationPage = () => {
        switch (iouType) {
            case CONST.IOU.TYPE.REQUEST:
                Navigation.navigate(ROUTES.MONEY_REQUEST_STEP_CONFIRMATION.getRoute(CONST.IOU.ACTION.CREATE, CONST.IOU.TYPE.SUBMIT, transactionID, reportID));
                break;
            case CONST.IOU.TYPE.SEND:
                Navigation.navigate(ROUTES.MONEY_REQUEST_STEP_CONFIRMATION.getRoute(CONST.IOU.ACTION.CREATE, CONST.IOU.TYPE.PAY, transactionID, reportID));
                break;
            default:
                Navigation.navigate(ROUTES.MONEY_REQUEST_STEP_CONFIRMATION.getRoute(CONST.IOU.ACTION.CREATE, iouType, transactionID, reportID));
        }
    };

    const navigateToNextPage = ({amount, paymentMethod}: AmountParams) => {
        isSaveButtonPressed.current = true;
        const amountInSmallestCurrencyUnits = CurrencyUtils.convertToBackendAmount(Number.parseFloat(amount));

        // eslint-disable-next-line @typescript-eslint/prefer-nullish-coalescing
        IOU.setMoneyRequestAmount(transactionID, amountInSmallestCurrencyUnits, currency || CONST.CURRENCY.USD, shouldKeepUserInput);

        // Initially when we're creating money request, we do not know the participant and hence if the request is with workspace with tax tracking enabled
        // So, we reset the taxAmount here and calculate it in the hook in MoneyRequestConfirmationList component
        IOU.setMoneyRequestTaxAmount(transactionID, null);

        if (backTo) {
            Navigation.goBack(backTo);
            return;
        }

        // If a reportID exists in the report object, it's because either:
        // - The user started this flow from using the + button in the composer inside a report.
        // - The user started this flow from using the global create menu by selecting the Track expense option.
        // In this case, the participants can be automatically assigned from the report and the user can skip the participants step and go straight
        // to the confirm step.
        // If the user is started this flow using the Create expense option (combined submit/track flow), they should be redirected to the participants page.
        if (report?.reportID && !ReportUtils.isArchivedReport(report, reportNameValuePairs) && iouType !== CONST.IOU.TYPE.CREATE) {
            const selectedParticipants = IOU.setMoneyRequestParticipantsFromReport(transactionID, report);
            const participants = selectedParticipants.map((participant) => {
                const participantAccountID = participant?.accountID ?? -1;
                return participantAccountID ? OptionsListUtils.getParticipantsOption(participant, personalDetails) : OptionsListUtils.getReportOption(participant);
            });
            const backendAmount = CurrencyUtils.convertToBackendAmount(Number.parseFloat(amount));

            if (shouldSkipConfirmation) {
                if (iouType === CONST.IOU.TYPE.PAY || iouType === CONST.IOU.TYPE.SEND) {
                    if (paymentMethod && paymentMethod === CONST.IOU.PAYMENT_TYPE.EXPENSIFY) {
                        IOU.sendMoneyWithWallet(report, backendAmount, currency, '', currentUserPersonalDetails.accountID, participants.at(0) ?? {});
                        return;
                    }

                    IOU.sendMoneyElsewhere(report, backendAmount, currency, '', currentUserPersonalDetails.accountID, participants.at(0) ?? {});
                    return;
                }
                if (iouType === CONST.IOU.TYPE.SUBMIT || iouType === CONST.IOU.TYPE.REQUEST) {
                    playSound(SOUNDS.DONE);
                    IOU.requestMoney({
                        report,
                        participantParams: {
                            participant: participants.at(0) ?? {},
                            payeeEmail: currentUserPersonalDetails.login,
                            payeeAccountID: currentUserPersonalDetails.accountID,
                        },
                        transactionParams: {
                            amount: backendAmount,
                            currency,
                            created: transaction?.created ?? '',
                            merchant: CONST.TRANSACTION.PARTIAL_TRANSACTION_MERCHANT,
                            attendees: transaction?.attendees,
                        },
                    });
                    return;
                }
                if (iouType === CONST.IOU.TYPE.TRACK) {
                    playSound(SOUNDS.DONE);
                    IOU.trackExpense(
                        report,
                        backendAmount,
                        currency ?? 'USD',
                        transaction?.created ?? '',
                        CONST.TRANSACTION.PARTIAL_TRANSACTION_MERCHANT,
                        currentUserPersonalDetails.login,
                        currentUserPersonalDetails.accountID,
                        participants.at(0) ?? {},
                        '',
                        false,
                    );
                    return;
                }
            }
            IOU.setMoneyRequestParticipantsFromReport(transactionID, report);
            if (isSplitBill && !report.isOwnPolicyExpenseChat && report.participants) {
                const participantAccountIDs = Object.keys(report.participants).map((accountID) => Number(accountID));
                IOU.setSplitShares(transaction, amountInSmallestCurrencyUnits, currency || CONST.CURRENCY.USD, participantAccountIDs);
            }
            navigateToConfirmationPage();
            return;
        }

        // If there was no reportID, then that means the user started this flow from the global + menu
        // and an optimistic reportID was generated. In that case, the next step is to select the participants for this expense.
        navigateToParticipantPage();
    };

    const saveAmountAndCurrency = ({amount, paymentMethod}: AmountParams) => {
        const newAmount = CurrencyUtils.convertToBackendAmount(Number.parseFloat(amount));

        // Edits to the amount from the splits page should reset the split shares.
        if (transaction?.splitShares) {
            IOU.resetSplitShares(transaction, newAmount, currency);
        }

        if (!isEditing) {
            navigateToNextPage({amount, paymentMethod});
            return;
        }

        // If the value hasn't changed, don't request to save changes on the server and just close the modal
        const transactionCurrency = TransactionUtils.getCurrency(currentTransaction);
        if (newAmount === TransactionUtils.getAmount(currentTransaction) && currency === transactionCurrency) {
            navigateBack();
            return;
        }

        // If currency has changed, then we get the default tax rate based on currency, otherwise we use the current tax rate selected in transaction, if we have it.
        const transactionTaxCode = ReportUtils.getTransactionDetails(currentTransaction)?.taxCode;
        const defaultTaxCode = TransactionUtils.getDefaultTaxCode(policy, currentTransaction, currency) ?? '';
        const taxCode = (currency !== transactionCurrency ? defaultTaxCode : transactionTaxCode) ?? defaultTaxCode;
        const taxPercentage = TransactionUtils.getTaxValue(policy, currentTransaction, taxCode) ?? '';
        const taxAmount = CurrencyUtils.convertToBackendAmount(TransactionUtils.calculateTaxAmount(taxPercentage, newAmount, currency ?? CONST.CURRENCY.USD));

        if (isSplitBill) {
            IOU.setDraftSplitTransaction(transactionID, {amount: newAmount, currency, taxCode, taxAmount});
            navigateBack();
            return;
        }

        IOU.updateMoneyRequestAmountAndCurrency({transactionID, transactionThreadReportID: reportID, currency, amount: newAmount, taxAmount, policy, taxCode});
        navigateBack();
    };

    return (
        <StepScreenWrapper
            headerTitle={translate('iou.amount')}
            onBackButtonPress={navigateBack}
            testID={IOURequestStepAmount.displayName}
            shouldShowWrapper={!!backTo || isEditing}
            includeSafeAreaPaddingBottom
        >
            <MoneyRequestAmountForm
                isEditing={!!backTo || isEditing}
                currency={currency}
                amount={Math.abs(transactionAmount)}
                skipConfirmation={shouldSkipConfirmation ?? false}
                iouType={iouType}
                policyID={policy?.id ?? '-1'}
                bankAccountRoute={ReportUtils.getBankAccountRoute(report)}
                ref={(e) => (textInput.current = e)}
                shouldKeepUserInput={transaction?.shouldShowOriginalAmount}
                onCurrencyButtonPress={navigateToCurrencySelectionPage}
                onSubmitButtonPress={saveAmountAndCurrency}
                selectedTab={iouRequestType}
            />
        </StepScreenWrapper>
    );
}

IOURequestStepAmount.displayName = 'IOURequestStepAmount';

const IOURequestStepAmountWithCurrentUserPersonalDetails = withCurrentUserPersonalDetails(IOURequestStepAmount);
// eslint-disable-next-line rulesdir/no-negated-variables
const IOURequestStepAmountWithWritableReportOrNotFound = withWritableReportOrNotFound(IOURequestStepAmountWithCurrentUserPersonalDetails, true);
// eslint-disable-next-line rulesdir/no-negated-variables
const IOURequestStepAmountWithFullTransactionOrNotFound = withFullTransactionOrNotFound(IOURequestStepAmountWithWritableReportOrNotFound);

export default IOURequestStepAmountWithFullTransactionOrNotFound;<|MERGE_RESOLUTION|>--- conflicted
+++ resolved
@@ -80,13 +80,8 @@
             return false;
         }
 
-<<<<<<< HEAD
         return !(ReportUtils.isArchivedReport(report, reportNameValuePairs) || ReportUtils.isPolicyExpenseChat(report));
-    }, [report, skipConfirmation, reportNameValuePairs]);
-=======
-        return !(ReportUtils.isArchivedRoom(report, reportNameValuePairs) || ReportUtils.isPolicyExpenseChat(report));
     }, [report, isSplitBill, skipConfirmation, reportNameValuePairs]);
->>>>>>> 14620487
 
     useFocusEffect(
         useCallback(() => {
