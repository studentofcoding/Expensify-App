import {useFocusEffect} from '@react-navigation/native';
import React, {useCallback, useEffect, useMemo, useRef} from 'react';
import type {OnyxEntry} from 'react-native-onyx';
import {useOnyx} from 'react-native-onyx';
import type {BaseTextInputRef} from '@components/TextInput/BaseTextInput/types';
import withCurrentUserPersonalDetails from '@components/withCurrentUserPersonalDetails';
import type {WithCurrentUserPersonalDetailsProps} from '@components/withCurrentUserPersonalDetails';
import useLocalize from '@hooks/useLocalize';
<<<<<<< HEAD
import {
    requestMoney,
    resetSplitShares,
    sendMoneyElsewhere,
    sendMoneyWithWallet,
    setDraftSplitTransaction,
    setMoneyRequestAmount,
    setMoneyRequestParticipantsFromReport,
    setMoneyRequestTaxAmount,
    setSplitShares,
    trackExpense,
    updateMoneyRequestAmountAndCurrency,
} from '@libs/actions/IOU';
=======
>>>>>>> ba27d002
import {createDraftTransaction, removeDraftTransaction} from '@libs/actions/TransactionEdit';
import {convertToBackendAmount, isValidCurrencyCode} from '@libs/CurrencyUtils';
import Navigation from '@libs/Navigation/Navigation';
import {getParticipantsOption, getReportOption} from '@libs/OptionsListUtils';
import {getBankAccountRoute, getTransactionDetails, isArchivedReport, isPolicyExpenseChat} from '@libs/ReportUtils';
import playSound, {SOUNDS} from '@libs/Sound';
import {calculateTaxAmount, getAmount, getCurrency, getDefaultTaxCode, getRequestType, getTaxValue} from '@libs/TransactionUtils';
import MoneyRequestAmountForm from '@pages/iou/MoneyRequestAmountForm';
<<<<<<< HEAD
=======
import {
    requestMoney,
    resetSplitShares,
    sendMoneyElsewhere,
    sendMoneyWithWallet,
    setDraftSplitTransaction,
    setMoneyRequestAmount,
    setMoneyRequestParticipantsFromReport,
    setMoneyRequestTaxAmount,
    setSplitShares,
    trackExpense,
    updateMoneyRequestAmountAndCurrency,
} from '@userActions/IOU';
>>>>>>> ba27d002
import CONST from '@src/CONST';
import ONYXKEYS from '@src/ONYXKEYS';
import ROUTES from '@src/ROUTES';
import type SCREENS from '@src/SCREENS';
import type {PaymentMethodType} from '@src/types/onyx/OriginalMessage';
import type Transaction from '@src/types/onyx/Transaction';
import {isEmptyObject} from '@src/types/utils/EmptyObject';
import StepScreenWrapper from './StepScreenWrapper';
import withFullTransactionOrNotFound from './withFullTransactionOrNotFound';
import type {WithWritableReportOrNotFoundProps} from './withWritableReportOrNotFound';
import withWritableReportOrNotFound from './withWritableReportOrNotFound';

type AmountParams = {
    amount: string;
    paymentMethod?: PaymentMethodType;
};

type IOURequestStepAmountProps = WithCurrentUserPersonalDetailsProps &
    WithWritableReportOrNotFoundProps<typeof SCREENS.MONEY_REQUEST.STEP_AMOUNT | typeof SCREENS.MONEY_REQUEST.CREATE> & {
        /** The transaction object being modified in Onyx */
        transaction: OnyxEntry<Transaction>;

        /** Whether the user input should be kept or not */
        shouldKeepUserInput?: boolean;
    };

function IOURequestStepAmount({
    report,
    route: {
        params: {iouType, reportID, transactionID = '-1', backTo, pageIndex, action, currency: selectedCurrency = ''},
    },
    transaction,
    currentUserPersonalDetails,
    shouldKeepUserInput = false,
}: IOURequestStepAmountProps) {
    const {translate} = useLocalize();
    const textInput = useRef<BaseTextInputRef | null>(null);
    const focusTimeoutRef = useRef<NodeJS.Timeout | null>(null);
    const isSaveButtonPressed = useRef(false);
    const iouRequestType = getRequestType(transaction);
    const policyID = report?.policyID;

    const [reportNameValuePairs] = useOnyx(`${ONYXKEYS.COLLECTION.REPORT_NAME_VALUE_PAIRS}${report?.reportID}`);
    const [policy] = useOnyx(`${ONYXKEYS.COLLECTION.POLICY}${policyID}`);
    const [personalDetails] = useOnyx(ONYXKEYS.PERSONAL_DETAILS_LIST);
    const [draftTransaction] = useOnyx(`${ONYXKEYS.COLLECTION.TRANSACTION_DRAFT}${transactionID}`);
    const [splitDraftTransaction] = useOnyx(`${ONYXKEYS.COLLECTION.SPLIT_TRANSACTION_DRAFT}${transactionID}`);
    const [skipConfirmation] = useOnyx(`${ONYXKEYS.COLLECTION.SKIP_CONFIRMATION}${transactionID}`);

    const isEditing = action === CONST.IOU.ACTION.EDIT;
    const isSplitBill = iouType === CONST.IOU.TYPE.SPLIT;
    const isEditingSplitBill = isEditing && isSplitBill;
    const currentTransaction = isEditingSplitBill && !isEmptyObject(splitDraftTransaction) ? splitDraftTransaction : transaction;
    const {amount: transactionAmount} = getTransactionDetails(currentTransaction) ?? {amount: 0};
    const {currency: originalCurrency} = getTransactionDetails(isEditing && !isEmptyObject(draftTransaction) ? draftTransaction : transaction) ?? {currency: CONST.CURRENCY.USD};
    const currency = isValidCurrencyCode(selectedCurrency) ? selectedCurrency : originalCurrency;

    // For quick button actions, we'll skip the confirmation page unless the report is archived or this is a workspace request, as
    // the user will have to add a merchant.
    const shouldSkipConfirmation: boolean = useMemo(() => {
        if (isSplitBill || !skipConfirmation || !report?.reportID) {
            return false;
        }

<<<<<<< HEAD
        return !(isArchivedReport(report, reportNameValuePairs) || isPolicyExpenseChat(report));
=======
        return !(isArchivedReport(reportNameValuePairs) || isPolicyExpenseChat(report));
>>>>>>> ba27d002
    }, [report, isSplitBill, skipConfirmation, reportNameValuePairs]);

    useFocusEffect(
        useCallback(() => {
            focusTimeoutRef.current = setTimeout(() => textInput.current?.focus(), CONST.ANIMATED_TRANSITION);
            return () => {
                if (!focusTimeoutRef.current) {
                    return;
                }
                clearTimeout(focusTimeoutRef.current);
            };
        }, []),
    );

    useEffect(() => {
        if (!isEditing) {
            return;
        }
        // A temporary solution to not prevent users from editing the currency
        // We create a backup transaction and use it to save the currency and remove this transaction backup if we don't save the amount
        // It should be removed after this issue https://github.com/Expensify/App/issues/34607 is fixed
        createDraftTransaction(isEditingSplitBill && !isEmptyObject(splitDraftTransaction) ? splitDraftTransaction : transaction);

        return () => {
            if (isSaveButtonPressed.current) {
                return;
            }
            removeDraftTransaction(transaction?.transactionID);
        };
        // eslint-disable-next-line react-compiler/react-compiler, react-hooks/exhaustive-deps
    }, []);

    const navigateBack = () => {
        Navigation.goBack(backTo);
    };

    const navigateToCurrencySelectionPage = () => {
        Navigation.navigate(ROUTES.MONEY_REQUEST_STEP_CURRENCY.getRoute(action, iouType, transactionID, reportID, pageIndex, currency, Navigation.getActiveRoute()));
    };

    const navigateToParticipantPage = () => {
        switch (iouType) {
            case CONST.IOU.TYPE.REQUEST:
                Navigation.navigate(ROUTES.MONEY_REQUEST_STEP_PARTICIPANTS.getRoute(CONST.IOU.TYPE.SUBMIT, transactionID, reportID));
                break;
            case CONST.IOU.TYPE.SEND:
                Navigation.navigate(ROUTES.MONEY_REQUEST_STEP_PARTICIPANTS.getRoute(CONST.IOU.TYPE.PAY, transactionID, reportID));
                break;
            default:
                Navigation.navigate(ROUTES.MONEY_REQUEST_STEP_PARTICIPANTS.getRoute(iouType, transactionID, reportID));
        }
    };

    const navigateToConfirmationPage = () => {
        switch (iouType) {
            case CONST.IOU.TYPE.REQUEST:
                Navigation.navigate(ROUTES.MONEY_REQUEST_STEP_CONFIRMATION.getRoute(CONST.IOU.ACTION.CREATE, CONST.IOU.TYPE.SUBMIT, transactionID, reportID));
                break;
            case CONST.IOU.TYPE.SEND:
                Navigation.navigate(ROUTES.MONEY_REQUEST_STEP_CONFIRMATION.getRoute(CONST.IOU.ACTION.CREATE, CONST.IOU.TYPE.PAY, transactionID, reportID));
                break;
            default:
                Navigation.navigate(ROUTES.MONEY_REQUEST_STEP_CONFIRMATION.getRoute(CONST.IOU.ACTION.CREATE, iouType, transactionID, reportID));
        }
    };

    const navigateToNextPage = ({amount, paymentMethod}: AmountParams) => {
        isSaveButtonPressed.current = true;
        const amountInSmallestCurrencyUnits = convertToBackendAmount(Number.parseFloat(amount));

        // eslint-disable-next-line @typescript-eslint/prefer-nullish-coalescing
        setMoneyRequestAmount(transactionID, amountInSmallestCurrencyUnits, currency || CONST.CURRENCY.USD, shouldKeepUserInput);

        // Initially when we're creating money request, we do not know the participant and hence if the request is with workspace with tax tracking enabled
        // So, we reset the taxAmount here and calculate it in the hook in MoneyRequestConfirmationList component
        setMoneyRequestTaxAmount(transactionID, null);

        if (backTo) {
            Navigation.goBack(backTo);
            return;
        }

        // If a reportID exists in the report object, it's because either:
        // - The user started this flow from using the + button in the composer inside a report.
        // - The user started this flow from using the global create menu by selecting the Track expense option.
        // In this case, the participants can be automatically assigned from the report and the user can skip the participants step and go straight
        // to the confirm step.
        // If the user is started this flow using the Create expense option (combined submit/track flow), they should be redirected to the participants page.
<<<<<<< HEAD
        if (report?.reportID && !isArchivedReport(report, reportNameValuePairs) && iouType !== CONST.IOU.TYPE.CREATE) {
=======
        if (report?.reportID && !isArchivedReport(reportNameValuePairs) && iouType !== CONST.IOU.TYPE.CREATE) {
>>>>>>> ba27d002
            const selectedParticipants = setMoneyRequestParticipantsFromReport(transactionID, report);
            const participants = selectedParticipants.map((participant) => {
                const participantAccountID = participant?.accountID ?? CONST.DEFAULT_NUMBER_ID;
                return participantAccountID ? getParticipantsOption(participant, personalDetails) : getReportOption(participant);
            });
            const backendAmount = convertToBackendAmount(Number.parseFloat(amount));

            if (shouldSkipConfirmation) {
                if (iouType === CONST.IOU.TYPE.PAY || iouType === CONST.IOU.TYPE.SEND) {
                    if (paymentMethod && paymentMethod === CONST.IOU.PAYMENT_TYPE.EXPENSIFY) {
                        sendMoneyWithWallet(report, backendAmount, currency, '', currentUserPersonalDetails.accountID, participants.at(0) ?? {});
                        return;
                    }

                    sendMoneyElsewhere(report, backendAmount, currency, '', currentUserPersonalDetails.accountID, participants.at(0) ?? {});
                    return;
                }
                if (iouType === CONST.IOU.TYPE.SUBMIT || iouType === CONST.IOU.TYPE.REQUEST) {
                    playSound(SOUNDS.DONE);
                    requestMoney({
                        report,
                        participantParams: {
                            participant: participants.at(0) ?? {},
                            payeeEmail: currentUserPersonalDetails.login,
                            payeeAccountID: currentUserPersonalDetails.accountID,
                        },
                        transactionParams: {
                            amount: backendAmount,
                            currency,
                            created: transaction?.created ?? '',
                            merchant: CONST.TRANSACTION.PARTIAL_TRANSACTION_MERCHANT,
                            attendees: transaction?.attendees,
                        },
                    });
                    return;
                }
                if (iouType === CONST.IOU.TYPE.TRACK) {
                    playSound(SOUNDS.DONE);
<<<<<<< HEAD
                    trackExpense({
=======
                    trackExpense(
>>>>>>> ba27d002
                        report,
                        isDraftPolicy: false,
                        participantParams: {
                            payeeEmail: currentUserPersonalDetails.login,
                            payeeAccountID: currentUserPersonalDetails.accountID,
                            participant: participants.at(0) ?? {},
                        },
                        transactionParams: {
                            amount: backendAmount,
                            currency: currency ?? 'USD',
                            created: transaction?.created,
                            merchant: CONST.TRANSACTION.PARTIAL_TRANSACTION_MERCHANT,
                            comment: '',
                        },
                    });
                    return;
                }
            }
            setMoneyRequestParticipantsFromReport(transactionID, report);
            if (isSplitBill && !report.isOwnPolicyExpenseChat && report.participants) {
                const participantAccountIDs = Object.keys(report.participants).map((accountID) => Number(accountID));
                setSplitShares(transaction, amountInSmallestCurrencyUnits, currency || CONST.CURRENCY.USD, participantAccountIDs);
            }
            navigateToConfirmationPage();
            return;
        }

        // If there was no reportID, then that means the user started this flow from the global + menu
        // and an optimistic reportID was generated. In that case, the next step is to select the participants for this expense.
        navigateToParticipantPage();
    };

    const saveAmountAndCurrency = ({amount, paymentMethod}: AmountParams) => {
        const newAmount = convertToBackendAmount(Number.parseFloat(amount));

        // Edits to the amount from the splits page should reset the split shares.
        if (transaction?.splitShares) {
            resetSplitShares(transaction, newAmount, currency);
        }

        if (!isEditing) {
            navigateToNextPage({amount, paymentMethod});
            return;
        }

        // If the value hasn't changed, don't request to save changes on the server and just close the modal
        const transactionCurrency = getCurrency(currentTransaction);
        if (newAmount === getAmount(currentTransaction) && currency === transactionCurrency) {
            navigateBack();
            return;
        }

        // If currency has changed, then we get the default tax rate based on currency, otherwise we use the current tax rate selected in transaction, if we have it.
        const transactionTaxCode = getTransactionDetails(currentTransaction)?.taxCode;
        const defaultTaxCode = getDefaultTaxCode(policy, currentTransaction, currency) ?? '';
        const taxCode = (currency !== transactionCurrency ? defaultTaxCode : transactionTaxCode) ?? defaultTaxCode;
        const taxPercentage = getTaxValue(policy, currentTransaction, taxCode) ?? '';
        const taxAmount = convertToBackendAmount(calculateTaxAmount(taxPercentage, newAmount, currency ?? CONST.CURRENCY.USD));

        if (isSplitBill) {
            setDraftSplitTransaction(transactionID, {amount: newAmount, currency, taxCode, taxAmount});
            navigateBack();
            return;
        }

        updateMoneyRequestAmountAndCurrency({transactionID, transactionThreadReportID: reportID, currency, amount: newAmount, taxAmount, policy, taxCode});
        navigateBack();
    };

    return (
        <StepScreenWrapper
            headerTitle={translate('iou.amount')}
            onBackButtonPress={navigateBack}
            testID={IOURequestStepAmount.displayName}
            shouldShowWrapper={!!backTo || isEditing}
            includeSafeAreaPaddingBottom
        >
            <MoneyRequestAmountForm
                isEditing={!!backTo || isEditing}
                currency={currency}
                amount={Math.abs(transactionAmount)}
                skipConfirmation={shouldSkipConfirmation ?? false}
                iouType={iouType}
                policyID={policy?.id}
                bankAccountRoute={getBankAccountRoute(report)}
                ref={(e) => (textInput.current = e)}
                shouldKeepUserInput={transaction?.shouldShowOriginalAmount}
                onCurrencyButtonPress={navigateToCurrencySelectionPage}
                onSubmitButtonPress={saveAmountAndCurrency}
                selectedTab={iouRequestType}
            />
        </StepScreenWrapper>
    );
}

IOURequestStepAmount.displayName = 'IOURequestStepAmount';

const IOURequestStepAmountWithCurrentUserPersonalDetails = withCurrentUserPersonalDetails(IOURequestStepAmount);
// eslint-disable-next-line rulesdir/no-negated-variables
const IOURequestStepAmountWithWritableReportOrNotFound = withWritableReportOrNotFound(IOURequestStepAmountWithCurrentUserPersonalDetails, true);
// eslint-disable-next-line rulesdir/no-negated-variables
const IOURequestStepAmountWithFullTransactionOrNotFound = withFullTransactionOrNotFound(IOURequestStepAmountWithWritableReportOrNotFound);

export default IOURequestStepAmountWithFullTransactionOrNotFound;<|MERGE_RESOLUTION|>--- conflicted
+++ resolved
@@ -6,22 +6,6 @@
 import withCurrentUserPersonalDetails from '@components/withCurrentUserPersonalDetails';
 import type {WithCurrentUserPersonalDetailsProps} from '@components/withCurrentUserPersonalDetails';
 import useLocalize from '@hooks/useLocalize';
-<<<<<<< HEAD
-import {
-    requestMoney,
-    resetSplitShares,
-    sendMoneyElsewhere,
-    sendMoneyWithWallet,
-    setDraftSplitTransaction,
-    setMoneyRequestAmount,
-    setMoneyRequestParticipantsFromReport,
-    setMoneyRequestTaxAmount,
-    setSplitShares,
-    trackExpense,
-    updateMoneyRequestAmountAndCurrency,
-} from '@libs/actions/IOU';
-=======
->>>>>>> ba27d002
 import {createDraftTransaction, removeDraftTransaction} from '@libs/actions/TransactionEdit';
 import {convertToBackendAmount, isValidCurrencyCode} from '@libs/CurrencyUtils';
 import Navigation from '@libs/Navigation/Navigation';
@@ -30,8 +14,6 @@
 import playSound, {SOUNDS} from '@libs/Sound';
 import {calculateTaxAmount, getAmount, getCurrency, getDefaultTaxCode, getRequestType, getTaxValue} from '@libs/TransactionUtils';
 import MoneyRequestAmountForm from '@pages/iou/MoneyRequestAmountForm';
-<<<<<<< HEAD
-=======
 import {
     requestMoney,
     resetSplitShares,
@@ -45,7 +27,6 @@
     trackExpense,
     updateMoneyRequestAmountAndCurrency,
 } from '@userActions/IOU';
->>>>>>> ba27d002
 import CONST from '@src/CONST';
 import ONYXKEYS from '@src/ONYXKEYS';
 import ROUTES from '@src/ROUTES';
@@ -110,11 +91,7 @@
             return false;
         }
 
-<<<<<<< HEAD
-        return !(isArchivedReport(report, reportNameValuePairs) || isPolicyExpenseChat(report));
-=======
         return !(isArchivedReport(reportNameValuePairs) || isPolicyExpenseChat(report));
->>>>>>> ba27d002
     }, [report, isSplitBill, skipConfirmation, reportNameValuePairs]);
 
     useFocusEffect(
@@ -203,11 +180,7 @@
         // In this case, the participants can be automatically assigned from the report and the user can skip the participants step and go straight
         // to the confirm step.
         // If the user is started this flow using the Create expense option (combined submit/track flow), they should be redirected to the participants page.
-<<<<<<< HEAD
-        if (report?.reportID && !isArchivedReport(report, reportNameValuePairs) && iouType !== CONST.IOU.TYPE.CREATE) {
-=======
         if (report?.reportID && !isArchivedReport(reportNameValuePairs) && iouType !== CONST.IOU.TYPE.CREATE) {
->>>>>>> ba27d002
             const selectedParticipants = setMoneyRequestParticipantsFromReport(transactionID, report);
             const participants = selectedParticipants.map((participant) => {
                 const participantAccountID = participant?.accountID ?? CONST.DEFAULT_NUMBER_ID;
@@ -246,11 +219,7 @@
                 }
                 if (iouType === CONST.IOU.TYPE.TRACK) {
                     playSound(SOUNDS.DONE);
-<<<<<<< HEAD
                     trackExpense({
-=======
-                    trackExpense(
->>>>>>> ba27d002
                         report,
                         isDraftPolicy: false,
                         participantParams: {
