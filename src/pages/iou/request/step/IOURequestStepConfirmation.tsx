import React, {useCallback, useEffect, useMemo, useRef, useState} from 'react';
import {View} from 'react-native';
import type {OnyxEntry} from 'react-native-onyx';
import {useOnyx} from 'react-native-onyx';
import FullScreenLoadingIndicator from '@components/FullscreenLoadingIndicator';
import HeaderWithBackButton from '@components/HeaderWithBackButton';
import * as Expensicons from '@components/Icon/Expensicons';
import LocationPermissionModal from '@components/LocationPermissionModal';
import MoneyRequestConfirmationList from '@components/MoneyRequestConfirmationList';
import {usePersonalDetails} from '@components/OnyxProvider';
import ScreenWrapper from '@components/ScreenWrapper';
import useCurrentUserPersonalDetails from '@hooks/useCurrentUserPersonalDetails';
import useFetchRoute from '@hooks/useFetchRoute';
import useLocalize from '@hooks/useLocalize';
import useNetwork from '@hooks/useNetwork';
import useThemeStyles from '@hooks/useThemeStyles';
import useWindowDimensions from '@hooks/useWindowDimensions';
import DateUtils from '@libs/DateUtils';
import {canUseTouchScreen} from '@libs/DeviceCapabilities';
import {isLocalFile as isLocalFileFileUtils} from '@libs/fileDownload/FileUtils';
import getCurrentPosition from '@libs/getCurrentPosition';
import {isMovingTransactionFromTrackExpense as isMovingTransactionFromTrackExpenseIOUUtils, navigateToStartMoneyRequestStep, shouldUseTransactionDraft} from '@libs/IOUUtils';
import Log from '@libs/Log';
import Navigation from '@libs/Navigation/Navigation';
import {getParticipantsOption, getReportOption} from '@libs/OptionsListUtils';
import {getBankAccountRoute} from '@libs/ReportUtils';
import playSound, {SOUNDS} from '@libs/Sound';
import {getDefaultTaxCode, getRateID, getRequestType, getValidWaypoints} from '@libs/TransactionUtils';
import type {GpsPoint} from '@userActions/IOU';
import {
    createDistanceRequest as createDistanceRequestIOUActions,
    getIOURequestPolicyID,
    navigateToStartStepIfScanFileCannotBeRead,
    requestMoney as requestMoneyIOUActions,
    sendInvoice,
    sendMoneyElsewhere,
    sendMoneyWithWallet,
    setMoneyRequestBillable,
    setMoneyRequestCategory,
    splitBill,
    splitBillAndOpenReport,
    startSplitBill,
    submitPerDiemExpense as submitPerDiemExpenseIOUActions,
    trackExpense as trackExpenseIOUActions,
    updateLastLocationPermissionPrompt,
} from '@userActions/IOU';
import {openDraftWorkspaceRequest} from '@userActions/Policy/Policy';
import CONST from '@src/CONST';
import ONYXKEYS from '@src/ONYXKEYS';
import ROUTES from '@src/ROUTES';
import type SCREENS from '@src/SCREENS';
import type {Participant} from '@src/types/onyx/IOU';
import type {PaymentMethodType} from '@src/types/onyx/OriginalMessage';
import type {Receipt} from '@src/types/onyx/Transaction';
import {isEmptyObject} from '@src/types/utils/EmptyObject';
import type {WithFullTransactionOrNotFoundProps} from './withFullTransactionOrNotFound';
import withFullTransactionOrNotFound from './withFullTransactionOrNotFound';
import type {WithWritableReportOrNotFoundProps} from './withWritableReportOrNotFound';
import withWritableReportOrNotFound from './withWritableReportOrNotFound';

type IOURequestStepConfirmationProps = WithWritableReportOrNotFoundProps<typeof SCREENS.MONEY_REQUEST.STEP_CONFIRMATION> &
    WithFullTransactionOrNotFoundProps<typeof SCREENS.MONEY_REQUEST.STEP_CONFIRMATION>;

function IOURequestStepConfirmation({
    report: reportReal,
    reportDraft,
    route: {
        params: {iouType, reportID, transactionID, action, participantsAutoAssigned: participantsAutoAssignedFromRoute},
    },
    transaction,
    isLoadingTransaction,
}: IOURequestStepConfirmationProps) {
    const currentUserPersonalDetails = useCurrentUserPersonalDetails();
    const personalDetails = usePersonalDetails();

    const [policyDraft] = useOnyx(`${ONYXKEYS.COLLECTION.POLICY_DRAFTS}${getIOURequestPolicyID(transaction, reportDraft)}`);
    const [policyReal] = useOnyx(`${ONYXKEYS.COLLECTION.POLICY}${getIOURequestPolicyID(transaction, reportReal)}`);
    const [policyCategoriesReal] = useOnyx(`${ONYXKEYS.COLLECTION.POLICY_CATEGORIES}${getIOURequestPolicyID(transaction, reportReal)}`);
    const [policyCategoriesDraft] = useOnyx(`${ONYXKEYS.COLLECTION.POLICY_CATEGORIES}${getIOURequestPolicyID(transaction, reportDraft)}`);
    const [policyTags] = useOnyx(`${ONYXKEYS.COLLECTION.POLICY_TAGS}${getIOURequestPolicyID(transaction, reportReal)}`);

    const report = reportReal ?? reportDraft;
    const policy = policyReal ?? policyDraft;
    const isDraftPolicy = policy === policyDraft;
    const policyCategories = policyCategoriesReal ?? policyCategoriesDraft;

    const styles = useThemeStyles();
    const {translate} = useLocalize();
    const {windowWidth} = useWindowDimensions();
    const {isOffline} = useNetwork();
    const [startLocationPermissionFlow, setStartLocationPermissionFlow] = useState(false);
    const [selectedParticipantList, setSelectedParticipantList] = useState<Participant[]>([]);

    const [receiptFile, setReceiptFile] = useState<OnyxEntry<Receipt>>();
    const requestType = getRequestType(transaction);
    const isDistanceRequest = requestType === CONST.IOU.REQUEST_TYPE.DISTANCE;
    const isPerDiemRequest = requestType === CONST.IOU.REQUEST_TYPE.PER_DIEM;
    const [lastLocationPermissionPrompt] = useOnyx(ONYXKEYS.NVP_LAST_LOCATION_PERMISSION_PROMPT);

    const receiptFilename = transaction?.filename;
    const receiptPath = transaction?.receipt?.source;
    const receiptType = transaction?.receipt?.type;
    const customUnitRateID = getRateID(transaction) ?? '';
    const defaultTaxCode = getDefaultTaxCode(policy, transaction);
    const transactionTaxCode = (transaction?.taxCode ? transaction?.taxCode : defaultTaxCode) ?? '';
    const transactionTaxAmount = transaction?.taxAmount ?? 0;
    const isSharingTrackExpense = action === CONST.IOU.ACTION.SHARE;
    const isCategorizingTrackExpense = action === CONST.IOU.ACTION.CATEGORIZE;
    const isMovingTransactionFromTrackExpense = isMovingTransactionFromTrackExpenseIOUUtils(action);
    const payeePersonalDetails = useMemo(() => {
        if (personalDetails?.[transaction?.splitPayerAccountIDs?.at(0) ?? -1]) {
            return personalDetails?.[transaction?.splitPayerAccountIDs?.at(0) ?? -1];
        }

        const participant = transaction?.participants?.find((val) => val.accountID === (transaction?.splitPayerAccountIDs?.at(0) ?? -1));

        return {
            login: participant?.login ?? '',
            accountID: participant?.accountID ?? CONST.DEFAULT_NUMBER_ID,
            avatar: Expensicons.FallbackAvatar,
            displayName: participant?.login ?? '',
            isOptimisticPersonalDetail: true,
        };
    }, [personalDetails, transaction?.participants, transaction?.splitPayerAccountIDs]);

    const gpsRequired = transaction?.amount === 0 && iouType !== CONST.IOU.TYPE.SPLIT && receiptFile;
    const [isConfirmed, setIsConfirmed] = useState(false);

    const headerTitle = useMemo(() => {
        if (isCategorizingTrackExpense) {
            return translate('iou.categorize');
        }
        if (isSharingTrackExpense) {
            return translate('iou.share');
        }
        if (iouType === CONST.IOU.TYPE.INVOICE) {
            return translate('workspace.invoices.sendInvoice');
        }
        return translate('iou.confirmDetails');
    }, [iouType, translate, isSharingTrackExpense, isCategorizingTrackExpense]);

    const participants = useMemo(
        () =>
            transaction?.participants?.map((participant) => {
                if (participant.isSender && iouType === CONST.IOU.TYPE.INVOICE) {
                    return participant;
                }
                return participant.accountID ? getParticipantsOption(participant, personalDetails) : getReportOption(participant);
            }) ?? [],
        [transaction?.participants, personalDetails, iouType],
    );
    const isPolicyExpenseChat = useMemo(() => participants?.some((participant) => participant.isPolicyExpenseChat), [participants]);
    const formHasBeenSubmitted = useRef(false);

    useFetchRoute(transaction, transaction?.comment?.waypoints, action, shouldUseTransactionDraft(action) ? CONST.TRANSACTION.STATE.DRAFT : CONST.TRANSACTION.STATE.CURRENT);

    useEffect(() => {
        const policyExpenseChat = participants?.find((participant) => participant.isPolicyExpenseChat);
        if (policyExpenseChat?.policyID && policy?.pendingAction !== CONST.RED_BRICK_ROAD_PENDING_ACTION.ADD) {
            openDraftWorkspaceRequest(policyExpenseChat.policyID);
        }
        const senderPolicyParticipant = participants?.find((participant) => !!participant && 'isSender' in participant && participant.isSender);
        if (senderPolicyParticipant?.policyID && policy?.pendingAction !== CONST.RED_BRICK_ROAD_PENDING_ACTION.ADD) {
            openDraftWorkspaceRequest(senderPolicyParticipant.policyID);
        }
    }, [isOffline, participants, policy?.pendingAction]);

    const defaultBillable = !!policy?.defaultBillable;
    useEffect(() => {
        setMoneyRequestBillable(transactionID, defaultBillable);
    }, [transactionID, defaultBillable]);

    useEffect(() => {
        if (!transaction?.category) {
            return;
        }
        if (policyCategories?.[transaction.category] && !policyCategories[transaction.category].enabled) {
            setMoneyRequestCategory(transactionID, '', policy?.id);
        }
    }, [policy?.id, policyCategories, transaction?.category, transactionID]);

    const policyDistance = Object.values(policy?.customUnits ?? {}).find((customUnit) => customUnit.name === CONST.CUSTOM_UNITS.NAME_DISTANCE);
    const defaultCategory = policyDistance?.defaultCategory ?? '';

    useEffect(() => {
        if (requestType !== CONST.IOU.REQUEST_TYPE.DISTANCE || !!transaction?.category) {
            return;
        }
        setMoneyRequestCategory(transactionID, defaultCategory, policy?.id);
        // Prevent resetting to default when unselect category
        // eslint-disable-next-line react-compiler/react-compiler, react-hooks/exhaustive-deps
    }, [transactionID, requestType, defaultCategory, policy?.id]);

    const navigateBack = useCallback(() => {
        // If the action is categorize and there's no policies other than personal one, we simply call goBack(), i.e: dismiss the whole flow together
        // We don't need to subscribe to policy_ collection as we only need to check on the latest collection value
        if (action === CONST.IOU.ACTION.CATEGORIZE) {
            Navigation.goBack();
            return;
        }
        if (isPerDiemRequest) {
            Navigation.goBack(ROUTES.MONEY_REQUEST_STEP_SUBRATE.getRoute(action, iouType, transactionID, reportID));
            return;
        }
        // If there is not a report attached to the IOU with a reportID, then the participants were manually selected and the user needs taken
        // back to the participants step
        if (!transaction?.participantsAutoAssigned && participantsAutoAssignedFromRoute !== 'true') {
            // eslint-disable-next-line @typescript-eslint/prefer-nullish-coalescing
            Navigation.goBack(ROUTES.MONEY_REQUEST_STEP_PARTICIPANTS.getRoute(iouType, transactionID, transaction?.reportID || reportID, undefined, action));
            return;
        }
        navigateToStartMoneyRequestStep(requestType, iouType, transactionID, reportID, action);
    }, [action, isPerDiemRequest, transaction?.participantsAutoAssigned, transaction?.reportID, participantsAutoAssignedFromRoute, requestType, iouType, transactionID, reportID]);

    const navigateToAddReceipt = useCallback(() => {
        Navigation.navigate(ROUTES.MONEY_REQUEST_STEP_SCAN.getRoute(action, iouType, transactionID, reportID, Navigation.getActiveRouteWithoutParams()));
    }, [iouType, transactionID, reportID, action]);

    // When the component mounts, if there is a receipt, see if the image can be read from the disk. If not, redirect the user to the starting step of the flow.
    // This is because until the request is saved, the receipt file is only stored in the browsers memory as a blob:// and if the browser is refreshed, then
    // the image ceases to exist. The best way for the user to recover from this is to start over from the start of the request process.
    // skip this in case user is moving the transaction as the receipt path will be valid in that case
    useEffect(() => {
        const isLocalFile = isLocalFileFileUtils(receiptPath);

        if (!isLocalFile) {
            setReceiptFile(transaction?.receipt);
            return;
        }

        const onSuccess = (file: File) => {
            const receipt: Receipt = file;
            receipt.state = file && requestType === CONST.IOU.REQUEST_TYPE.MANUAL ? CONST.IOU.RECEIPT_STATE.OPEN : CONST.IOU.RECEIPT_STATE.SCANREADY;
            setReceiptFile(receipt);
        };

        navigateToStartStepIfScanFileCannotBeRead(receiptFilename, receiptPath, onSuccess, requestType, iouType, transactionID, reportID, receiptType);
    }, [receiptType, receiptPath, receiptFilename, requestType, iouType, transactionID, reportID, action, transaction?.receipt]);

    const requestMoney = useCallback(
        (selectedParticipants: Participant[], trimmedComment: string, receiptObj?: Receipt, gpsPoints?: GpsPoint) => {
            if (!transaction) {
                return;
            }

            const participant = selectedParticipants.at(0);
            if (!participant) {
                return;
            }
            requestMoneyIOUActions({
                report,
                participantParams: {
                    payeeEmail: currentUserPersonalDetails.login,
                    payeeAccountID: currentUserPersonalDetails.accountID,
                    participant,
                },
                policyParams: {
                    policy,
                    policyTagList: policyTags,
                    policyCategories,
                },
                gpsPoints,
                action,
                transactionParams: {
                    amount: transaction.amount,
                    attendees: transaction.attendees,
                    currency: transaction.currency,
                    created: transaction.created,
                    merchant: transaction.merchant,
                    comment: trimmedComment,
                    receipt: receiptObj,
                    category: transaction.category,
                    tag: transaction.tag,
                    taxCode: transactionTaxCode,
                    taxAmount: transactionTaxAmount,
                    billable: transaction.billable,
                    actionableWhisperReportActionID: transaction.actionableWhisperReportActionID,
                    linkedTrackedExpenseReportAction: transaction.linkedTrackedExpenseReportAction,
                    linkedTrackedExpenseReportID: transaction.linkedTrackedExpenseReportID,
                    waypoints: Object.keys(transaction.comment?.waypoints ?? {}).length ? getValidWaypoints(transaction.comment?.waypoints, true) : undefined,
                    customUnitRateID,
                },
            });
        },
        [
            report,
            transaction,
            transactionTaxCode,
            transactionTaxAmount,
            currentUserPersonalDetails.login,
            currentUserPersonalDetails.accountID,
            policy,
            policyTags,
            policyCategories,
            action,
            customUnitRateID,
        ],
    );

    const submitPerDiemExpense = useCallback(
        (selectedParticipants: Participant[], trimmedComment: string) => {
            if (!transaction) {
                return;
            }

            const participant = selectedParticipants.at(0);
            if (!participant || isEmptyObject(transaction.comment) || isEmptyObject(transaction.comment.customUnit)) {
                return;
            }
            submitPerDiemExpenseIOUActions({
                report,
                participantParams: {
                    payeeEmail: currentUserPersonalDetails.login,
                    payeeAccountID: currentUserPersonalDetails.accountID,
                    participant,
                },
                policyParams: {
                    policy,
                    policyTagList: policyTags,
                    policyCategories,
                },
                transactionParams: {
                    currency: transaction.currency,
                    created: transaction.created,
                    comment: trimmedComment,
                    category: transaction.category,
                    tag: transaction.tag,
                    customUnit: transaction.comment?.customUnit,
                    billable: transaction.billable,
                },
            });
        },
        [report, transaction, currentUserPersonalDetails.login, currentUserPersonalDetails.accountID, policy, policyTags, policyCategories],
    );

    const trackExpense = useCallback(
        (selectedParticipants: Participant[], trimmedComment: string, receiptObj?: OnyxEntry<Receipt>, gpsPoints?: GpsPoint) => {
            if (!report || !transaction) {
                return;
            }
            const participant = selectedParticipants.at(0);
            if (!participant) {
                return;
            }
            trackExpenseIOUActions({
                report,
<<<<<<< HEAD
                amount: transaction.amount,
                currency: transaction.currency,
                created: transaction.created,
                merchant: transaction.merchant,
                payeeEmail: currentUserPersonalDetails.login,
                payeeAccountID: currentUserPersonalDetails.accountID,
                participant,
                comment: trimmedComment,
                isDraftPolicy,
                receipt: receiptObj,
                category: transaction.category,
                tag: transaction.tag,
                taxCode: transactionTaxCode,
                taxAmount: transactionTaxAmount,
                billable: transaction.billable,
                policy,
                policyTagList: policyTags,
                policyCategories,
                gpsPoints,
                validWaypoints: Object.keys(transaction?.comment?.waypoints ?? {}).length ? getValidWaypoints(transaction.comment?.waypoints, true) : undefined,
                action,
                actionableWhisperReportActionID: transaction.actionableWhisperReportActionID,
                linkedTrackedExpenseReportAction: transaction.linkedTrackedExpenseReportAction,
                linkedTrackedExpenseReportID: transaction.linkedTrackedExpenseReportID,
                customUnitRateID,
=======
                isDraftPolicy,
                action,
                participantParams: {
                    payeeEmail: currentUserPersonalDetails.login,
                    payeeAccountID: currentUserPersonalDetails.accountID,
                    participant,
                },
                policyParams: {
                    policy,
                    policyCategories,
                    policyTagList: policyTags,
                },
                transactionParams: {
                    amount: transaction.amount,
                    currency: transaction.currency,
                    created: transaction.created,
                    merchant: transaction.merchant,
                    comment: trimmedComment,
                    receipt: receiptObj,
                    category: transaction.category,
                    tag: transaction.tag,
                    taxCode: transactionTaxCode,
                    taxAmount: transactionTaxAmount,
                    billable: transaction.billable,
                    gpsPoints,
                    validWaypoints: Object.keys(transaction?.comment?.waypoints ?? {}).length ? getValidWaypoints(transaction.comment?.waypoints, true) : undefined,
                    actionableWhisperReportActionID: transaction.actionableWhisperReportActionID,
                    linkedTrackedExpenseReportAction: transaction.linkedTrackedExpenseReportAction,
                    linkedTrackedExpenseReportID: transaction.linkedTrackedExpenseReportID,
                    customUnitRateID,
                },
>>>>>>> 08856a82
            });
        },
        [
            report,
            transaction,
            currentUserPersonalDetails.login,
            currentUserPersonalDetails.accountID,
            transactionTaxCode,
            transactionTaxAmount,
            policy,
            policyTags,
            policyCategories,
            action,
            customUnitRateID,
            isDraftPolicy,
        ],
    );

    const createDistanceRequest = useCallback(
        (selectedParticipants: Participant[], trimmedComment: string) => {
            if (!transaction) {
                return;
            }
            createDistanceRequestIOUActions({
                report,
                participants: selectedParticipants,
                currentUserLogin: currentUserPersonalDetails.login,
                currentUserAccountID: currentUserPersonalDetails.accountID,
                iouType,
                existingTransaction: transaction,
                policyParams: {
                    policy,
                    policyCategories,
                    policyTagList: policyTags,
                },
                transactionParams: {
                    amount: transaction.amount,
                    comment: trimmedComment,
                    created: transaction.created,
                    currency: transaction.currency,
                    merchant: transaction.merchant,
                    category: transaction.category,
                    tag: transaction.tag,
                    taxCode: transactionTaxCode,
                    taxAmount: transactionTaxAmount,
                    customUnitRateID,
                    splitShares: transaction.splitShares,
                    validWaypoints: getValidWaypoints(transaction.comment?.waypoints, true),
                    billable: transaction.billable,
                },
            });
        },
        [policy, policyCategories, policyTags, report, transaction, transactionTaxCode, transactionTaxAmount, customUnitRateID, currentUserPersonalDetails, iouType],
    );

    const createTransaction = useCallback(
        (selectedParticipants: Participant[], locationPermissionGranted = false) => {
            setIsConfirmed(true);
            let splitParticipants = selectedParticipants;

            // Filter out participants with an amount equal to O
            if (iouType === CONST.IOU.TYPE.SPLIT && transaction?.splitShares) {
                const participantsWithAmount = Object.keys(transaction.splitShares ?? {})
                    .filter((accountID: string): boolean => (transaction?.splitShares?.[Number(accountID)]?.amount ?? 0) > 0)
                    .map((accountID) => Number(accountID));
                splitParticipants = selectedParticipants.filter((participant) =>
                    participantsWithAmount.includes(
                        participant.isPolicyExpenseChat ? participant?.ownerAccountID ?? CONST.DEFAULT_NUMBER_ID : participant.accountID ?? CONST.DEFAULT_NUMBER_ID,
                    ),
                );
            }
            const trimmedComment = transaction?.comment?.comment?.trim() ?? '';

            // Don't let the form be submitted multiple times while the navigator is waiting to take the user to a different page
            if (formHasBeenSubmitted.current) {
                return;
            }

            formHasBeenSubmitted.current = true;
            playSound(SOUNDS.DONE);

            if (iouType !== CONST.IOU.TYPE.TRACK && isDistanceRequest && !isMovingTransactionFromTrackExpense) {
                createDistanceRequest(iouType === CONST.IOU.TYPE.SPLIT ? splitParticipants : selectedParticipants, trimmedComment);
                return;
            }

            // If we have a receipt let's start the split expense by creating only the action, the transaction, and the group DM if needed
            if (iouType === CONST.IOU.TYPE.SPLIT && receiptFile) {
                if (currentUserPersonalDetails.login && !!transaction) {
                    startSplitBill({
                        participants: selectedParticipants,
                        currentUserLogin: currentUserPersonalDetails.login,
                        currentUserAccountID: currentUserPersonalDetails.accountID,
                        comment: trimmedComment,
                        receipt: receiptFile,
                        existingSplitChatReportID: report?.reportID,
                        billable: transaction.billable,
                        category: transaction.category,
                        tag: transaction.tag,
                        currency: transaction.currency,
                        taxCode: transactionTaxCode,
                        taxAmount: transactionTaxAmount,
                    });
                }
                return;
            }

            // IOUs created from a group report will have a reportID param in the route.
            // Since the user is already viewing the report, we don't need to navigate them to the report
            if (iouType === CONST.IOU.TYPE.SPLIT && !transaction?.isFromGlobalCreate) {
                if (currentUserPersonalDetails.login && !!transaction) {
                    splitBill({
                        participants: splitParticipants,
                        currentUserLogin: currentUserPersonalDetails.login,
                        currentUserAccountID: currentUserPersonalDetails.accountID,
                        amount: transaction.amount,
                        comment: trimmedComment,
                        currency: transaction.currency,
                        merchant: transaction.merchant,
                        created: transaction.created,
                        category: transaction.category,
                        tag: transaction.tag,
                        existingSplitChatReportID: report?.reportID,
                        billable: transaction.billable,
                        iouRequestType: transaction.iouRequestType,
                        splitShares: transaction.splitShares,
                        splitPayerAccountIDs: transaction.splitPayerAccountIDs ?? [],
                        taxCode: transactionTaxCode,
                        taxAmount: transactionTaxAmount,
                    });
                }
                return;
            }

            // If the split expense is created from the global create menu, we also navigate the user to the group report
            if (iouType === CONST.IOU.TYPE.SPLIT) {
                if (currentUserPersonalDetails.login && !!transaction) {
                    splitBillAndOpenReport({
                        participants: splitParticipants,
                        currentUserLogin: currentUserPersonalDetails.login,
                        currentUserAccountID: currentUserPersonalDetails.accountID,
                        amount: transaction.amount,
                        comment: trimmedComment,
                        currency: transaction.currency,
                        merchant: transaction.merchant,
                        created: transaction.created,
                        category: transaction.category,
                        tag: transaction.tag,
                        billable: !!transaction.billable,
                        iouRequestType: transaction.iouRequestType,
                        splitShares: transaction.splitShares,
                        splitPayerAccountIDs: transaction.splitPayerAccountIDs,
                        taxCode: transactionTaxCode,
                        taxAmount: transactionTaxAmount,
                    });
                }
                return;
            }

            if (iouType === CONST.IOU.TYPE.INVOICE) {
                sendInvoice(currentUserPersonalDetails.accountID, transaction, report, receiptFile, policy, policyTags, policyCategories);
                return;
            }

            if (iouType === CONST.IOU.TYPE.TRACK || isCategorizingTrackExpense || isSharingTrackExpense) {
                if (receiptFile && transaction) {
                    // If the transaction amount is zero, then the money is being requested through the "Scan" flow and the GPS coordinates need to be included.
                    if (transaction.amount === 0 && !isSharingTrackExpense && !isCategorizingTrackExpense && locationPermissionGranted) {
                        getCurrentPosition(
                            (successData) => {
                                trackExpense(selectedParticipants, trimmedComment, receiptFile, {
                                    lat: successData.coords.latitude,
                                    long: successData.coords.longitude,
                                });
                            },
                            (errorData) => {
                                Log.info('[IOURequestStepConfirmation] getCurrentPosition failed', false, errorData);
                                // When there is an error, the money can still be requested, it just won't include the GPS coordinates
                                trackExpense(selectedParticipants, trimmedComment, receiptFile);
                            },
                            {
                                maximumAge: CONST.GPS.MAX_AGE,
                                timeout: CONST.GPS.TIMEOUT,
                            },
                        );
                        return;
                    }

                    // Otherwise, the money is being requested through the "Manual" flow with an attached image and the GPS coordinates are not needed.
                    trackExpense(selectedParticipants, trimmedComment, receiptFile);
                    return;
                }
                trackExpense(selectedParticipants, trimmedComment, receiptFile);
                return;
            }

            if (isPerDiemRequest) {
                submitPerDiemExpense(selectedParticipants, trimmedComment);
                return;
            }

            if (receiptFile && !!transaction) {
                // If the transaction amount is zero, then the money is being requested through the "Scan" flow and the GPS coordinates need to be included.
                if (transaction.amount === 0 && !isSharingTrackExpense && !isCategorizingTrackExpense && locationPermissionGranted) {
                    getCurrentPosition(
                        (successData) => {
                            requestMoney(selectedParticipants, trimmedComment, receiptFile, {
                                lat: successData.coords.latitude,
                                long: successData.coords.longitude,
                            });
                        },
                        (errorData) => {
                            Log.info('[IOURequestStepConfirmation] getCurrentPosition failed', false, errorData);
                            // When there is an error, the money can still be requested, it just won't include the GPS coordinates
                            requestMoney(selectedParticipants, trimmedComment, receiptFile);
                        },
                        {
                            maximumAge: CONST.GPS.MAX_AGE,
                            timeout: CONST.GPS.TIMEOUT,
                        },
                    );
                    return;
                }

                // Otherwise, the money is being requested through the "Manual" flow with an attached image and the GPS coordinates are not needed.
                requestMoney(selectedParticipants, trimmedComment, receiptFile);
                return;
            }

            requestMoney(selectedParticipants, trimmedComment);
        },
        [
            iouType,
            transaction,
            isDistanceRequest,
            isMovingTransactionFromTrackExpense,
            receiptFile,
            isCategorizingTrackExpense,
            isSharingTrackExpense,
            isPerDiemRequest,
            requestMoney,
            createDistanceRequest,
            currentUserPersonalDetails.login,
            currentUserPersonalDetails.accountID,
            report,
            transactionTaxCode,
            transactionTaxAmount,
            policy,
            policyTags,
            policyCategories,
            trackExpense,
            submitPerDiemExpense,
        ],
    );

    /**
     * Checks if user has a GOLD wallet then creates a paid IOU report on the fly
     */
    const sendMoney = useCallback(
        (paymentMethod: PaymentMethodType | undefined) => {
            const currency = transaction?.currency;
            const trimmedComment = transaction?.comment?.comment?.trim() ?? '';
            const participant = participants?.at(0);

            if (!participant || !transaction?.amount || !currency) {
                return;
            }

            if (paymentMethod === CONST.IOU.PAYMENT_TYPE.ELSEWHERE) {
                setIsConfirmed(true);
                sendMoneyElsewhere(report, transaction.amount, currency, trimmedComment, currentUserPersonalDetails.accountID, participant);
                return;
            }

            if (paymentMethod === CONST.IOU.PAYMENT_TYPE.EXPENSIFY) {
                setIsConfirmed(true);
                sendMoneyWithWallet(report, transaction.amount, currency, trimmedComment, currentUserPersonalDetails.accountID, participant);
            }
        },
        [transaction?.amount, transaction?.comment, transaction?.currency, participants, currentUserPersonalDetails.accountID, report],
    );

    const setBillable = useCallback(
        (billable: boolean) => {
            setMoneyRequestBillable(transactionID, billable);
        },
        [transactionID],
    );

    // This loading indicator is shown because the transaction originalCurrency is being updated later than the component mounts.
    // To prevent the component from rendering with the wrong currency, we show a loading indicator until the correct currency is set.
    const isLoading = !!transaction?.originalCurrency;

    const onConfirm = (listOfParticipants: Participant[]) => {
        setSelectedParticipantList(listOfParticipants);

        if (gpsRequired) {
            const shouldStartLocationPermissionFlow =
                !lastLocationPermissionPrompt ||
                (DateUtils.isValidDateString(lastLocationPermissionPrompt ?? '') &&
                    DateUtils.getDifferenceInDaysFromNow(new Date(lastLocationPermissionPrompt ?? '')) > CONST.IOU.LOCATION_PERMISSION_PROMPT_THRESHOLD_DAYS);

            if (shouldStartLocationPermissionFlow) {
                setStartLocationPermissionFlow(true);
                return;
            }
        }

        createTransaction(listOfParticipants);
    };

    if (isLoadingTransaction) {
        return <FullScreenLoadingIndicator />;
    }

    return (
        <ScreenWrapper
            shouldEnableMaxHeight={canUseTouchScreen()}
            testID={IOURequestStepConfirmation.displayName}
        >
            <View style={styles.flex1}>
                <HeaderWithBackButton
                    title={headerTitle}
                    onBackButtonPress={navigateBack}
                    shouldShowThreeDotsButton={
                        requestType === CONST.IOU.REQUEST_TYPE.MANUAL && (iouType === CONST.IOU.TYPE.SUBMIT || iouType === CONST.IOU.TYPE.TRACK) && !isMovingTransactionFromTrackExpense
                    }
                    threeDotsAnchorPosition={styles.threeDotsPopoverOffsetNoCloseButton(windowWidth)}
                    threeDotsMenuItems={[
                        {
                            icon: Expensicons.Receipt,
                            text: translate('receipt.addReceipt'),
                            onSelected: navigateToAddReceipt,
                        },
                    ]}
                />
                {isLoading && <FullScreenLoadingIndicator />}
                {!!gpsRequired && (
                    <LocationPermissionModal
                        startPermissionFlow={startLocationPermissionFlow}
                        resetPermissionFlow={() => setStartLocationPermissionFlow(false)}
                        onGrant={() => createTransaction(selectedParticipantList, true)}
                        onDeny={() => {
                            updateLastLocationPermissionPrompt();
                            createTransaction(selectedParticipantList, false);
                        }}
                    />
                )}
                <MoneyRequestConfirmationList
                    transaction={transaction}
                    selectedParticipants={participants}
                    iouAmount={Math.abs(transaction?.amount ?? 0)}
                    iouAttendees={transaction?.attendees ?? []}
                    iouComment={transaction?.comment?.comment ?? ''}
                    iouCurrencyCode={transaction?.currency}
                    iouIsBillable={transaction?.billable}
                    onToggleBillable={setBillable}
                    iouCategory={transaction?.category}
                    onConfirm={onConfirm}
                    onSendMoney={sendMoney}
                    receiptPath={receiptPath}
                    receiptFilename={receiptFilename}
                    iouType={iouType}
                    reportID={reportID}
                    isPolicyExpenseChat={isPolicyExpenseChat}
                    policyID={getIOURequestPolicyID(transaction, report)}
                    bankAccountRoute={getBankAccountRoute(report)}
                    iouMerchant={transaction?.merchant}
                    iouCreated={transaction?.created}
                    isDistanceRequest={isDistanceRequest}
                    isPerDiemRequest={isPerDiemRequest}
                    shouldShowSmartScanFields={isMovingTransactionFromTrackExpense ? transaction?.amount !== 0 : requestType !== CONST.IOU.REQUEST_TYPE.SCAN}
                    action={action}
                    payeePersonalDetails={payeePersonalDetails}
                    shouldPlaySound={iouType === CONST.IOU.TYPE.PAY}
                    isConfirmed={isConfirmed}
                />
            </View>
        </ScreenWrapper>
    );
}

IOURequestStepConfirmation.displayName = 'IOURequestStepConfirmation';

/* eslint-disable rulesdir/no-negated-variables */
const IOURequestStepConfirmationWithFullTransactionOrNotFound = withFullTransactionOrNotFound(IOURequestStepConfirmation);
/* eslint-disable rulesdir/no-negated-variables */
const IOURequestStepConfirmationWithWritableReportOrNotFound = withWritableReportOrNotFound(IOURequestStepConfirmationWithFullTransactionOrNotFound);
export default IOURequestStepConfirmationWithWritableReportOrNotFound;<|MERGE_RESOLUTION|>--- conflicted
+++ resolved
@@ -344,33 +344,6 @@
             }
             trackExpenseIOUActions({
                 report,
-<<<<<<< HEAD
-                amount: transaction.amount,
-                currency: transaction.currency,
-                created: transaction.created,
-                merchant: transaction.merchant,
-                payeeEmail: currentUserPersonalDetails.login,
-                payeeAccountID: currentUserPersonalDetails.accountID,
-                participant,
-                comment: trimmedComment,
-                isDraftPolicy,
-                receipt: receiptObj,
-                category: transaction.category,
-                tag: transaction.tag,
-                taxCode: transactionTaxCode,
-                taxAmount: transactionTaxAmount,
-                billable: transaction.billable,
-                policy,
-                policyTagList: policyTags,
-                policyCategories,
-                gpsPoints,
-                validWaypoints: Object.keys(transaction?.comment?.waypoints ?? {}).length ? getValidWaypoints(transaction.comment?.waypoints, true) : undefined,
-                action,
-                actionableWhisperReportActionID: transaction.actionableWhisperReportActionID,
-                linkedTrackedExpenseReportAction: transaction.linkedTrackedExpenseReportAction,
-                linkedTrackedExpenseReportID: transaction.linkedTrackedExpenseReportID,
-                customUnitRateID,
-=======
                 isDraftPolicy,
                 action,
                 participantParams: {
@@ -402,7 +375,6 @@
                     linkedTrackedExpenseReportID: transaction.linkedTrackedExpenseReportID,
                     customUnitRateID,
                 },
->>>>>>> 08856a82
             });
         },
         [
