--- conflicted
+++ resolved
@@ -673,48 +673,15 @@
                         iouMerchant={transaction?.merchant}
                         iouCreated={transaction?.created}
                         isDistanceRequest={isDistanceRequest}
+                        isPerDiemRequest={isPerDiemRequest}
                         shouldShowSmartScanFields={isMovingTransactionFromTrackExpense ? transaction?.amount !== 0 : requestType !== CONST.IOU.REQUEST_TYPE.SCAN}
                         action={action}
                         payeePersonalDetails={payeePersonalDetails}
                         shouldPlaySound={false}
                         isConfirmed={isConfirmed}
                     />
-<<<<<<< HEAD
                 </View>
             </DragAndDropProvider>
-=======
-                )}
-                <MoneyRequestConfirmationList
-                    transaction={transaction}
-                    selectedParticipants={participants}
-                    iouAmount={Math.abs(transaction?.amount ?? 0)}
-                    iouAttendees={transaction?.attendees ?? []}
-                    iouComment={transaction?.comment?.comment ?? ''}
-                    iouCurrencyCode={transaction?.currency}
-                    iouIsBillable={transaction?.billable}
-                    onToggleBillable={setBillable}
-                    iouCategory={transaction?.category}
-                    onConfirm={onConfirm}
-                    onSendMoney={sendMoney}
-                    receiptPath={receiptPath}
-                    receiptFilename={receiptFilename}
-                    iouType={iouType}
-                    reportID={reportID}
-                    isPolicyExpenseChat={isPolicyExpenseChat}
-                    policyID={IOU.getIOURequestPolicyID(transaction, report)}
-                    bankAccountRoute={ReportUtils.getBankAccountRoute(report)}
-                    iouMerchant={transaction?.merchant}
-                    iouCreated={transaction?.created}
-                    isDistanceRequest={isDistanceRequest}
-                    isPerDiemRequest={isPerDiemRequest}
-                    shouldShowSmartScanFields={isMovingTransactionFromTrackExpense ? transaction?.amount !== 0 : requestType !== CONST.IOU.REQUEST_TYPE.SCAN}
-                    action={action}
-                    payeePersonalDetails={payeePersonalDetails}
-                    shouldPlaySound={false}
-                    isConfirmed={isConfirmed}
-                />
-            </View>
->>>>>>> a530d9f7
         </ScreenWrapper>
     );
 }
