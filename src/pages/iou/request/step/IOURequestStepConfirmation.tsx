import React, {useCallback, useEffect, useMemo, useRef, useState} from 'react';
import {View} from 'react-native';
import type {OnyxEntry} from 'react-native-onyx';
import {withOnyx} from 'react-native-onyx';
import HeaderWithBackButton from '@components/HeaderWithBackButton';
import * as Expensicons from '@components/Icon/Expensicons';
import MoneyRequestConfirmationList from '@components/MoneyRequestConfirmationList';
import {usePersonalDetails} from '@components/OnyxProvider';
import ScreenWrapper from '@components/ScreenWrapper';
import useCurrentUserPersonalDetails from '@hooks/useCurrentUserPersonalDetails';
import useLocalize from '@hooks/useLocalize';
import useNetwork from '@hooks/useNetwork';
import useThemeStyles from '@hooks/useThemeStyles';
import useWindowDimensions from '@hooks/useWindowDimensions';
import {openDraftWorkspaceRequest} from '@libs/actions/Policy';
import * as DeviceCapabilities from '@libs/DeviceCapabilities';
import getCurrentPosition from '@libs/getCurrentPosition';
import * as IOUUtils from '@libs/IOUUtils';
import Log from '@libs/Log';
import Navigation from '@libs/Navigation/Navigation';
import * as OptionsListUtils from '@libs/OptionsListUtils';
import * as ReportUtils from '@libs/ReportUtils';
import * as TransactionUtils from '@libs/TransactionUtils';
import * as IOU from '@userActions/IOU';
import CONST from '@src/CONST';
import ONYXKEYS from '@src/ONYXKEYS';
import ROUTES from '@src/ROUTES';
import type SCREENS from '@src/SCREENS';
import type {Policy, PolicyCategories, PolicyTagList} from '@src/types/onyx';
import type {Participant} from '@src/types/onyx/IOU';
import type {PaymentMethodType} from '@src/types/onyx/OriginalMessage';
import type {Receipt} from '@src/types/onyx/Transaction';
import type {WithFullTransactionOrNotFoundProps} from './withFullTransactionOrNotFound';
import withFullTransactionOrNotFound from './withFullTransactionOrNotFound';
import withWritableReportOrNotFound from './withWritableReportOrNotFound';
import type {WithWritableReportOrNotFoundProps} from './withWritableReportOrNotFound';

type IOURequestStepConfirmationOnyxProps = {
    /** The policy of the report */
    policy: OnyxEntry<Policy>;

    /** The category configuration of the report's policy */
    policyCategories: OnyxEntry<PolicyCategories>;

    /** The tag configuration of the report's policy */
    policyTags: OnyxEntry<PolicyTagList>;
};

type IOURequestStepConfirmationProps = IOURequestStepConfirmationOnyxProps &
    WithWritableReportOrNotFoundProps<typeof SCREENS.MONEY_REQUEST.STEP_CONFIRMATION> &
    WithFullTransactionOrNotFoundProps<typeof SCREENS.MONEY_REQUEST.STEP_CONFIRMATION>;

function IOURequestStepConfirmation({
    policy,
    policyTags,
    policyCategories,
    report,
    route: {
        params: {iouType, reportID, transactionID, action},
    },
    transaction,
}: IOURequestStepConfirmationProps) {
    const currentUserPersonalDetails = useCurrentUserPersonalDetails();
    const personalDetails = usePersonalDetails() || CONST.EMPTY_OBJECT;

    const styles = useThemeStyles();
    const {translate} = useLocalize();
    const {windowWidth} = useWindowDimensions();
    const {isOffline} = useNetwork();
    const [receiptFile, setReceiptFile] = useState<Receipt>();

    const receiptFilename = transaction?.filename;
    const receiptPath = transaction?.receipt?.source;
    const receiptType = transaction?.receipt?.type;
    const foreignTaxDefault = policy?.taxRates?.foreignTaxDefault;
    const transactionTaxCode = transaction?.taxRate ? transaction.taxRate.data?.code : foreignTaxDefault;
    const transactionTaxAmount = transaction?.taxAmount;
    const isSharingTrackExpense = action === CONST.IOU.ACTION.SHARE;
    const isCategorizingTrackExpense = action === CONST.IOU.ACTION.CATEGORIZE;
    const isSubmittingFromTrackExpense = action === CONST.IOU.ACTION.SUBMIT;
    const payeePersonalDetails = useMemo(() => {
        if (personalDetails?.[transaction?.splitPayerAccountIDs?.[0] ?? -1]) {
            return personalDetails?.[transaction?.splitPayerAccountIDs?.[0] ?? -1];
        }

        const participant = transaction?.participants?.find((val) => val.accountID === (transaction?.splitPayerAccountIDs?.[0] ?? -1));

        return {
            login: participant?.login ?? '',
            accountID: participant?.accountID ?? -1,
            avatar: Expensicons.FallbackAvatar,
            displayName: participant?.login ?? '',
            isOptimisticPersonalDetail: true,
        };
    }, [personalDetails, transaction?.participants, transaction?.splitPayerAccountIDs]);

    const requestType = TransactionUtils.getRequestType(transaction);

    const headerTitle = useMemo(() => {
        if (isCategorizingTrackExpense) {
            return translate('iou.categorize');
        }
        if (isSubmittingFromTrackExpense) {
            return translate('iou.submitExpense');
        }
        if (isSharingTrackExpense) {
            return translate('iou.share');
        }
        if (iouType === CONST.IOU.TYPE.SPLIT) {
            return translate('iou.splitExpense');
        }
        if (iouType === CONST.IOU.TYPE.TRACK) {
            return translate('iou.trackExpense');
        }
        if (iouType === CONST.IOU.TYPE.PAY) {
            return translate('iou.paySomeone', {name: ReportUtils.getPayeeName(report)});
        }
        if (iouType === CONST.IOU.TYPE.INVOICE) {
            return translate('workspace.invoices.sendInvoice');
        }
        return translate('iou.submitExpense');
    }, [iouType, report, translate, isSharingTrackExpense, isCategorizingTrackExpense, isSubmittingFromTrackExpense]);

    const participants = useMemo(
        () =>
            transaction?.participants?.map((participant) => {
                const participantAccountID = participant.accountID ?? 0;

                if (participant.isSender && iouType === CONST.IOU.TYPE.INVOICE) {
                    return participant;
                }

                return participantAccountID ? OptionsListUtils.getParticipantsOption(participant, personalDetails) : OptionsListUtils.getReportOption(participant);
            }) ?? [],
        [transaction?.participants, personalDetails, iouType],
    );
    const isPolicyExpenseChat = useMemo(() => ReportUtils.isPolicyExpenseChat(ReportUtils.getRootParentReport(report)), [report]);
    const formHasBeenSubmitted = useRef(false);

    useEffect(() => {
        const policyExpenseChat = participants?.find((participant) => participant.isPolicyExpenseChat);
        if (policyExpenseChat?.policyID) {
            openDraftWorkspaceRequest(policyExpenseChat.policyID);
        }
    }, [isOffline, participants, transaction?.billable, policy, transactionID]);

    const defaultBillable = !!policy?.defaultBillable;
    useEffect(() => {
        IOU.setMoneyRequestBillable(transactionID, defaultBillable);
    }, [transactionID, defaultBillable]);

    useEffect(() => {
        if (!transaction?.category) {
            return;
        }
        if (policyCategories?.[transaction.category] && !policyCategories[transaction.category].enabled) {
            IOU.setMoneyRequestCategory(transactionID, '');
        }
    }, [policyCategories, transaction?.category, transactionID]);

    const policyDistance = Object.values(policy?.customUnits ?? {}).find((customUnit) => customUnit.name === CONST.CUSTOM_UNITS.NAME_DISTANCE);
    const defaultCategory = policyDistance?.defaultCategory ?? '';

    useEffect(() => {
        if (requestType !== CONST.IOU.REQUEST_TYPE.DISTANCE || !!transaction?.category) {
            return;
        }
        IOU.setMoneyRequestCategory(transactionID, defaultCategory);
        // Prevent resetting to default when unselect category
        // eslint-disable-next-line react-hooks/exhaustive-deps
    }, [transactionID, requestType, defaultCategory]);

    const navigateBack = useCallback(() => {
        // If there is not a report attached to the IOU with a reportID, then the participants were manually selected and the user needs taken
        // back to the participants step
        if (!transaction?.participantsAutoAssigned) {
            Navigation.goBack(ROUTES.MONEY_REQUEST_STEP_PARTICIPANTS.getRoute(iouType, transactionID, reportID, undefined, action));
            return;
        }
        IOUUtils.navigateToStartMoneyRequestStep(requestType, iouType, transactionID, reportID, action);
    }, [transaction, iouType, requestType, transactionID, reportID, action]);

    const navigateToAddReceipt = useCallback(() => {
        Navigation.navigate(ROUTES.MONEY_REQUEST_STEP_SCAN.getRoute(action, iouType, transactionID, reportID, Navigation.getActiveRouteWithoutParams()));
    }, [iouType, transactionID, reportID, action]);

    // When the component mounts, if there is a receipt, see if the image can be read from the disk. If not, redirect the user to the starting step of the flow.
    // This is because until the request is saved, the receipt file is only stored in the browsers memory as a blob:// and if the browser is refreshed, then
    // the image ceases to exist. The best way for the user to recover from this is to start over from the start of the request process.
    // skip this in case user is moving the transaction as the receipt path will be valid in that case
    useEffect(() => {
        // eslint-disable-next-line @typescript-eslint/prefer-nullish-coalescing
        const isLocalFile = typeof receiptPath === 'number' || receiptPath?.startsWith('blob:') || receiptPath?.startsWith('file:') || receiptPath?.startsWith('/');

        if (!isLocalFile) {
            setReceiptFile(transaction?.receipt);
            return;
        }

        const onSuccess = (file: File) => {
            const receipt: Receipt = file;
            receipt.state = file && requestType === CONST.IOU.REQUEST_TYPE.MANUAL ? CONST.IOU.RECEIPT_STATE.OPEN : CONST.IOU.RECEIPT_STATE.SCANREADY;
            setReceiptFile(receipt);
        };

        IOU.navigateToStartStepIfScanFileCannotBeRead(receiptFilename, receiptPath, onSuccess, requestType, iouType, transactionID, reportID, receiptType);
    }, [receiptType, receiptPath, receiptFilename, requestType, iouType, transactionID, reportID, action, transaction?.receipt]);

    const requestMoney = useCallback(
        (selectedParticipants: Participant[], trimmedComment: string, receiptObj?: Receipt, gpsPoints?: IOU.GpsPoint) => {
            if (!transaction) {
                return;
            }

            IOU.requestMoney(
                report,
                transaction.amount,
                transaction.currency,
                transaction.created,
                transaction.merchant,
                currentUserPersonalDetails.login,
                currentUserPersonalDetails.accountID,
                selectedParticipants[0],
                trimmedComment,
                receiptObj,
                transaction.category,
                transaction.tag,
                transactionTaxCode,
                transactionTaxAmount,
                transaction.billable,
                policy,
                policyTags,
                policyCategories,
                gpsPoints,
                action,
                transaction.actionableWhisperReportActionID,
                transaction.linkedTrackedExpenseReportAction,
                transaction.linkedTrackedExpenseReportID,
            );
        },
        [report, transaction, transactionTaxCode, transactionTaxAmount, currentUserPersonalDetails.login, currentUserPersonalDetails.accountID, policy, policyTags, policyCategories, action],
    );

    const trackExpense = useCallback(
        (selectedParticipants: Participant[], trimmedComment: string, receiptObj?: Receipt, gpsPoints?: IOU.GpsPoint) => {
            if (!report || !transaction) {
                return;
            }
            IOU.trackExpense(
                report,
                transaction.amount,
                transaction.currency,
                transaction.created,
                transaction.merchant,
                currentUserPersonalDetails.login,
                currentUserPersonalDetails.accountID,
                selectedParticipants[0],
                trimmedComment,
                receiptObj,
                transaction.category,
                transaction.tag,
                transactionTaxCode,
                transactionTaxAmount,
                transaction.billable,
                policy,
                policyTags,
                policyCategories,
                gpsPoints,
                Object.keys(transaction?.comment?.waypoints ?? {}).length ? TransactionUtils.getValidWaypoints(transaction.comment.waypoints, true) : undefined,
                action,
                transaction.actionableWhisperReportActionID,
                transaction.linkedTrackedExpenseReportAction,
                transaction.linkedTrackedExpenseReportID,
            );
        },
        [report, transaction, currentUserPersonalDetails.login, currentUserPersonalDetails.accountID, transactionTaxCode, transactionTaxAmount, policy, policyTags, policyCategories, action],
    );

    const createDistanceRequest = useCallback(
        (selectedParticipants: Participant[], trimmedComment: string, customUnitRateID: string) => {
            if (!transaction) {
                return;
            }
            IOU.createDistanceRequest(
                report,
                selectedParticipants[0],
                trimmedComment,
                transaction.created,
                transaction.category,
                transaction.tag,
                transaction.amount,
                transaction.currency,
                transaction.merchant,
                transaction.billable,
                TransactionUtils.getValidWaypoints(transaction.comment.waypoints, true),
                policy,
                policyTags,
                policyCategories,
                customUnitRateID,
            );
        },
        [policy, policyCategories, policyTags, report, transaction],
    );

    const createTransaction = useCallback(
        (selectedParticipants: Participant[]) => {
            let splitParticipants = selectedParticipants;

            // Filter out participants with an amount equal to O
            if (iouType === CONST.IOU.TYPE.SPLIT && transaction?.splitShares) {
                const participantsWithAmount = Object.keys(transaction.splitShares ?? {})
                    .filter((accountID: string): boolean => (transaction?.splitShares?.[Number(accountID)]?.amount ?? 0) > 0)
                    .map((accountID) => Number(accountID));
                splitParticipants = selectedParticipants.filter((participant) => participantsWithAmount.includes(participant.accountID ?? -1));
            }
            const trimmedComment = (transaction?.comment.comment ?? '').trim();

            // Don't let the form be submitted multiple times while the navigator is waiting to take the user to a different page
            if (formHasBeenSubmitted.current) {
                return;
            }

            formHasBeenSubmitted.current = true;

            // If we have a receipt let's start the split expense by creating only the action, the transaction, and the group DM if needed
            if (iouType === CONST.IOU.TYPE.SPLIT && receiptFile) {
                if (currentUserPersonalDetails.login && !!transaction) {
                    IOU.startSplitBill({
                        participants: selectedParticipants,
                        currentUserLogin: currentUserPersonalDetails.login,
                        currentUserAccountID: currentUserPersonalDetails.accountID,
                        comment: trimmedComment,
                        receipt: receiptFile,
                        existingSplitChatReportID: report?.reportID,
                        billable: transaction.billable,
                        category: transaction.category,
                        tag: transaction.tag,
                        currency: transaction.currency,
                    });
                }
                return;
            }

            // IOUs created from a group report will have a reportID param in the route.
            // Since the user is already viewing the report, we don't need to navigate them to the report
            if (iouType === CONST.IOU.TYPE.SPLIT && !transaction?.isFromGlobalCreate) {
                if (currentUserPersonalDetails.login && !!transaction) {
                    IOU.splitBill({
                        participants: splitParticipants,
                        currentUserLogin: currentUserPersonalDetails.login,
                        currentUserAccountID: currentUserPersonalDetails.accountID,
                        amount: transaction.amount,
                        comment: trimmedComment,
                        currency: transaction.currency,
                        merchant: transaction.merchant,
                        created: transaction.created,
                        category: transaction.category,
                        tag: transaction.tag,
                        existingSplitChatReportID: report?.reportID,
                        billable: transaction.billable,
                        iouRequestType: transaction.iouRequestType,
<<<<<<< HEAD
                        splitShares: transaction.splitShares,
=======
                        splitPayerAccountIDs: transaction.splitPayerAccountIDs ?? [],
>>>>>>> 54d971a5
                    });
                }
                return;
            }

            // If the split expense is created from the global create menu, we also navigate the user to the group report
            if (iouType === CONST.IOU.TYPE.SPLIT) {
                if (currentUserPersonalDetails.login && !!transaction) {
                    IOU.splitBillAndOpenReport({
                        participants: splitParticipants,
                        currentUserLogin: currentUserPersonalDetails.login,
                        currentUserAccountID: currentUserPersonalDetails.accountID,
                        amount: transaction.amount,
                        comment: trimmedComment,
                        currency: transaction.currency,
                        merchant: transaction.merchant,
                        created: transaction.created,
                        category: transaction.category,
                        tag: transaction.tag,
                        billable: !!transaction.billable,
                        iouRequestType: transaction.iouRequestType,
<<<<<<< HEAD
                        splitShares: transaction.splitShares,
=======
                        splitPayerAccountIDs: transaction.splitPayerAccountIDs,
>>>>>>> 54d971a5
                    });
                }
                return;
            }

            if (iouType === CONST.IOU.TYPE.INVOICE) {
                IOU.sendInvoice(currentUserPersonalDetails.accountID, transaction, report, receiptFile, policy, policyTags, policyCategories);
                return;
            }

            if (iouType === CONST.IOU.TYPE.TRACK || isCategorizingTrackExpense || isSharingTrackExpense) {
                if (receiptFile && transaction) {
                    // If the transaction amount is zero, then the money is being requested through the "Scan" flow and the GPS coordinates need to be included.
                    if (transaction.amount === 0 && !isSharingTrackExpense && !isCategorizingTrackExpense) {
                        getCurrentPosition(
                            (successData) => {
                                trackExpense(selectedParticipants, trimmedComment, receiptFile, {
                                    lat: successData.coords.latitude,
                                    long: successData.coords.longitude,
                                });
                            },
                            (errorData) => {
                                Log.info('[IOURequestStepConfirmation] getCurrentPosition failed', false, errorData);
                                // When there is an error, the money can still be requested, it just won't include the GPS coordinates
                                trackExpense(selectedParticipants, trimmedComment, receiptFile);
                            },
                            {
                                // It's OK to get a cached location that is up to an hour old because the only accuracy needed is the country the user is in
                                maximumAge: 1000 * 60 * 60,

                                // 15 seconds, don't wait too long because the server can always fall back to using the IP address
                                timeout: 15000,
                            },
                        );
                        return;
                    }

                    // Otherwise, the money is being requested through the "Manual" flow with an attached image and the GPS coordinates are not needed.
                    trackExpense(selectedParticipants, trimmedComment, receiptFile);
                    return;
                }
                trackExpense(selectedParticipants, trimmedComment, receiptFile);
                return;
            }

            if (receiptFile && !!transaction) {
                // If the transaction amount is zero, then the money is being requested through the "Scan" flow and the GPS coordinates need to be included.
                if (transaction.amount === 0 && !isSharingTrackExpense && !isCategorizingTrackExpense) {
                    getCurrentPosition(
                        (successData) => {
                            requestMoney(selectedParticipants, trimmedComment, receiptFile, {
                                lat: successData.coords.latitude,
                                long: successData.coords.longitude,
                            });
                        },
                        (errorData) => {
                            Log.info('[IOURequestStepConfirmation] getCurrentPosition failed', false, errorData);
                            // When there is an error, the money can still be requested, it just won't include the GPS coordinates
                            requestMoney(selectedParticipants, trimmedComment, receiptFile);
                        },
                        {
                            // It's OK to get a cached location that is up to an hour old because the only accuracy needed is the country the user is in
                            maximumAge: 1000 * 60 * 60,

                            // 15 seconds, don't wait too long because the server can always fall back to using the IP address
                            timeout: 15000,
                        },
                    );
                    return;
                }

                // Otherwise, the money is being requested through the "Manual" flow with an attached image and the GPS coordinates are not needed.
                requestMoney(selectedParticipants, trimmedComment, receiptFile);
                return;
            }

            if (requestType === CONST.IOU.REQUEST_TYPE.DISTANCE && !IOUUtils.isMovingTransactionFromTrackExpense(action)) {
                const customUnitRateID = TransactionUtils.getRateID(transaction) ?? '';
                createDistanceRequest(selectedParticipants, trimmedComment, customUnitRateID);
                return;
            }

            requestMoney(selectedParticipants, trimmedComment);
        },
        [
            transaction,
            report,
            iouType,
            receiptFile,
            requestType,
            requestMoney,
            currentUserPersonalDetails.login,
            currentUserPersonalDetails.accountID,
            trackExpense,
            createDistanceRequest,
            isSharingTrackExpense,
            isCategorizingTrackExpense,
            action,
            policy,
            policyTags,
            policyCategories,
        ],
    );

    /**
     * Checks if user has a GOLD wallet then creates a paid IOU report on the fly
     */
    const sendMoney = useCallback(
        (paymentMethod: PaymentMethodType | undefined) => {
            const currency = transaction?.currency;

            const trimmedComment = transaction?.comment?.comment ? transaction.comment.comment.trim() : '';

            const participant = participants?.[0];

            if (!participant || !transaction?.amount || !currency) {
                return;
            }

            if (paymentMethod === CONST.IOU.PAYMENT_TYPE.ELSEWHERE) {
                IOU.sendMoneyElsewhere(report, transaction.amount, currency, trimmedComment, currentUserPersonalDetails.accountID, participant);
                return;
            }

            if (paymentMethod === CONST.IOU.PAYMENT_TYPE.EXPENSIFY) {
                IOU.sendMoneyWithWallet(report, transaction.amount, currency, trimmedComment, currentUserPersonalDetails.accountID, participant);
            }
        },
        [transaction?.amount, transaction?.comment, transaction?.currency, participants, currentUserPersonalDetails.accountID, report],
    );

    const addNewParticipant = (option: Participant) => {
        const newParticipants = transaction?.participants?.map((participant) => {
            if (participant.accountID === option.accountID) {
                return {...participant, selected: !participant.selected};
            }
            return participant;
        });
        IOU.setMoneyRequestParticipants(transactionID, newParticipants);
    };

    const setBillable = (billable: boolean) => {
        IOU.setMoneyRequestBillable(transactionID, billable);
    };

    return (
        <ScreenWrapper
            includeSafeAreaPaddingBottom={false}
            shouldEnableMaxHeight={DeviceCapabilities.canUseTouchScreen()}
            testID={IOURequestStepConfirmation.displayName}
        >
            {({safeAreaPaddingBottomStyle}) => (
                <View style={[styles.flex1, safeAreaPaddingBottomStyle]}>
                    <HeaderWithBackButton
                        title={headerTitle}
                        onBackButtonPress={navigateBack}
                        shouldShowThreeDotsButton={requestType === CONST.IOU.REQUEST_TYPE.MANUAL && (iouType === CONST.IOU.TYPE.SUBMIT || iouType === CONST.IOU.TYPE.TRACK)}
                        threeDotsAnchorPosition={styles.threeDotsPopoverOffsetNoCloseButton(windowWidth)}
                        threeDotsMenuItems={[
                            {
                                icon: Expensicons.Receipt,
                                text: translate('receipt.addReceipt'),
                                onSelected: navigateToAddReceipt,
                            },
                        ]}
                    />
                    <MoneyRequestConfirmationList
                        transaction={transaction}
                        hasMultipleParticipants={iouType === CONST.IOU.TYPE.SPLIT}
                        selectedParticipants={participants}
                        iouAmount={Math.abs(transaction?.amount ?? 0)}
                        iouComment={transaction?.comment.comment ?? ''}
                        iouCurrencyCode={transaction?.currency}
                        iouIsBillable={transaction?.billable}
                        onToggleBillable={setBillable}
                        iouCategory={transaction?.category}
                        onConfirm={createTransaction}
                        onSendMoney={sendMoney}
                        onSelectParticipant={addNewParticipant}
                        receiptPath={receiptPath}
                        receiptFilename={receiptFilename}
                        iouType={iouType}
                        reportID={reportID}
                        isPolicyExpenseChat={isPolicyExpenseChat}
                        policyID={report?.policyID}
                        bankAccountRoute={ReportUtils.getBankAccountRoute(report)}
                        iouMerchant={transaction?.merchant}
                        iouCreated={transaction?.created}
                        isDistanceRequest={requestType === CONST.IOU.REQUEST_TYPE.DISTANCE}
                        shouldShowSmartScanFields={IOUUtils.isMovingTransactionFromTrackExpense(action) ? transaction?.amount !== 0 : requestType !== CONST.IOU.REQUEST_TYPE.SCAN}
                        action={action}
                        payeePersonalDetails={payeePersonalDetails}
                    />
                </View>
            )}
        </ScreenWrapper>
    );
}

IOURequestStepConfirmation.displayName = 'IOURequestStepConfirmation';

const IOURequestStepConfirmationWithOnyx = withOnyx<IOURequestStepConfirmationProps, IOURequestStepConfirmationOnyxProps>({
    policy: {
        key: ({report, transaction}) => `${ONYXKEYS.COLLECTION.POLICY}${IOU.getIOURequestPolicyID(transaction, report)}`,
    },
    policyCategories: {
        key: ({report, transaction}) => `${ONYXKEYS.COLLECTION.POLICY_CATEGORIES}${IOU.getIOURequestPolicyID(transaction, report)}`,
    },
    policyTags: {
        key: ({report, transaction}) => `${ONYXKEYS.COLLECTION.POLICY_TAGS}${IOU.getIOURequestPolicyID(transaction, report)}`,
    },
})(IOURequestStepConfirmation);
/* eslint-disable rulesdir/no-negated-variables */
const IOURequestStepConfirmationWithFullTransactionOrNotFound = withFullTransactionOrNotFound(IOURequestStepConfirmationWithOnyx);
/* eslint-disable rulesdir/no-negated-variables */
const IOURequestStepConfirmationWithWritableReportOrNotFound = withWritableReportOrNotFound(IOURequestStepConfirmationWithFullTransactionOrNotFound);
export default IOURequestStepConfirmationWithWritableReportOrNotFound;<|MERGE_RESOLUTION|>--- conflicted
+++ resolved
@@ -359,11 +359,8 @@
                         existingSplitChatReportID: report?.reportID,
                         billable: transaction.billable,
                         iouRequestType: transaction.iouRequestType,
-<<<<<<< HEAD
                         splitShares: transaction.splitShares,
-=======
                         splitPayerAccountIDs: transaction.splitPayerAccountIDs ?? [],
->>>>>>> 54d971a5
                     });
                 }
                 return;
@@ -385,11 +382,8 @@
                         tag: transaction.tag,
                         billable: !!transaction.billable,
                         iouRequestType: transaction.iouRequestType,
-<<<<<<< HEAD
                         splitShares: transaction.splitShares,
-=======
                         splitPayerAccountIDs: transaction.splitPayerAccountIDs,
->>>>>>> 54d971a5
                     });
                 }
                 return;
