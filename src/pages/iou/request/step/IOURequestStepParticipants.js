--- conflicted
+++ resolved
@@ -87,18 +87,6 @@
             testID={IOURequestStepParticipants.displayName}
             includeSafeAreaPaddingBottom
         >
-<<<<<<< HEAD
-            <MoneyRequestParticipantsSelector
-                ref={(el) => (optionsSelectorRef.current = el)}
-                participants={participants}
-                onParticipantsAdded={addParticipant}
-                onFinish={goToNextStep}
-                iouType={iouType}
-                reportID={reportID}
-                transactionID={transactionID}
-                iouRequestType={iouRequestType}
-            />
-=======
             {({didScreenTransitionEnd}) => (
                 <MoneyRequestParticipantsSelector
                     participants={participants}
@@ -109,7 +97,6 @@
                     didScreenTransitionEnd={didScreenTransitionEnd}
                 />
             )}
->>>>>>> 0eb6d02b
         </StepScreenWrapper>
     );
 }
