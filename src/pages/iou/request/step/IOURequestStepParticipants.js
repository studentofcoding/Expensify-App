import {useNavigationState} from '@react-navigation/native';
import lodashGet from 'lodash/get';
import React, {useCallback, useEffect, useRef} from 'react';
import transactionPropTypes from '@components/transactionPropTypes';
import useLocalize from '@hooks/useLocalize';
import compose from '@libs/compose';
import * as IOUUtils from '@libs/IOUUtils';
import Navigation from '@libs/Navigation/Navigation';
import * as TransactionUtils from '@libs/TransactionUtils';
import MoneyRequestParticipantsSelector from '@pages/iou/request/MoneyTemporaryForRefactorRequestParticipantsSelector';
import * as IOU from '@userActions/IOU';
import CONST from '@src/CONST';
import ROUTES from '@src/ROUTES';
import IOURequestStepRoutePropTypes from './IOURequestStepRoutePropTypes';
import StepScreenWrapper from './StepScreenWrapper';
import withFullTransactionOrNotFound from './withFullTransactionOrNotFound';
import withWritableReportOrNotFound from './withWritableReportOrNotFound';

const propTypes = {
    /** Navigation route context info provided by react navigation */
    route: IOURequestStepRoutePropTypes.isRequired,

    /* Onyx Props */
    /** The transaction object being modified in Onyx */
    transaction: transactionPropTypes,
};

const defaultProps = {
    transaction: {},
};

function IOURequestStepParticipants({
    route: {
        params: {iouType, reportID, transactionID},
    },
    transaction,
    transaction: {participants = []},
}) {
    const {translate} = useLocalize();
<<<<<<< HEAD
    const routes = useNavigationState((state) => state.routes);
    const optionsSelectorRef = useRef();
=======
>>>>>>> 526129ff
    const selectedReportID = useRef(reportID);
    const numberOfParticipants = useRef(participants.length);
    const iouRequestType = TransactionUtils.getRequestType(transaction);
    const isSplitRequest = iouType === CONST.IOU.TYPE.SPLIT;
    const headerTitle = isSplitRequest ? translate('iou.split') : translate(TransactionUtils.getHeaderTitleTranslationKey(transaction));
    const receiptFilename = lodashGet(transaction, 'filename');
    const receiptPath = lodashGet(transaction, 'receipt.source');

    // When the component mounts, if there is a receipt, see if the image can be read from the disk. If not, redirect the user to the starting step of the flow.
    // This is because until the request is saved, the receipt file is only stored in the browsers memory as a blob:// and if the browser is refreshed, then
    // the image ceases to exist. The best way for the user to recover from this is to start over from the start of the request process.
    useEffect(() => {
        IOUUtils.navigateToStartStepIfScanFileCannotBeRead(receiptFilename, receiptPath, () => {}, iouRequestType, iouType, transactionID, reportID);
    }, [receiptPath, receiptFilename, iouRequestType, iouType, transactionID, reportID]);

    const addParticipant = useCallback(
        (val, isSplit) => {
            let newIouType;
            // It's only possible to switch between REQUEST and SPLIT.
            // We want to update the IOU type only if it's not updated yet to prevent unnecessary updates.
            if (isSplit && iouType !== CONST.IOU.TYPE.SPLIT) {
                newIouType = CONST.IOU.TYPE.SPLIT;
            } else if (!isSplit && iouType === CONST.IOU.TYPE.SPLIT) {
                // Non-split can be either REQUEST or SEND. Instead of checking whether
                // the current IOU type is not a REQUEST (true for SEND), we check whether the current IOU type is a SPLIT.
                newIouType = CONST.IOU.TYPE.REQUEST;
            }

            IOU.setMoneyRequestParticipants_temporaryForRefactor(transactionID, val).then(() => {
                if (!newIouType) {
                    return;
                }
                // Participants can be added as normal or split participants. We want to wait for the participants' data to be updated before
                // updating the money request type route params reducing the overhead of the thread and preventing possible jitters in UI.
                IOU.updateMoneyRequestTypeParams(routes, newIouType);
            });
            numberOfParticipants.current = val.length;

            // When multiple participants are selected, the reportID is generated at the end of the confirmation step.
            // So we are resetting selectedReportID ref to the reportID coming from params.
            if (val.length !== 1) {
                selectedReportID.current = reportID;
                return;
            }

            // When a participant is selected, the reportID needs to be saved because that's the reportID that will be used in the confirmation step.
            selectedReportID.current = lodashGet(val, '[0].reportID', reportID);
        },
        [reportID, transactionID, iouType, routes],
    );

    const goToNextStep = useCallback(
        (isSplit) => {
            const nextStepIOUType = !isSplit && iouType !== CONST.IOU.TYPE.REQUEST ? CONST.IOU.TYPE.REQUEST : iouType;
            IOU.resetMoneyRequestTag_temporaryForRefactor(transactionID);
            IOU.resetMoneyRequestCategory_temporaryForRefactor(transactionID);
            Navigation.navigate(ROUTES.MONEY_REQUEST_STEP_CONFIRMATION.getRoute(nextStepIOUType, transactionID, selectedReportID.current || reportID));
        },
        [iouType, transactionID, reportID],
    );

    const navigateBack = useCallback(() => {
        IOUUtils.navigateToStartMoneyRequestStep(iouRequestType, iouType, transactionID, reportID);
    }, [iouRequestType, iouType, transactionID, reportID]);

    return (
        <StepScreenWrapper
            headerTitle={headerTitle}
            onBackButtonPress={navigateBack}
            shouldShowWrapper
            testID={IOURequestStepParticipants.displayName}
            includeSafeAreaPaddingBottom
        >
            <MoneyRequestParticipantsSelector
<<<<<<< HEAD
                ref={(el) => (optionsSelectorRef.current = el)}
                participants={isSplitRequest ? participants : []}
=======
                participants={participants}
>>>>>>> 526129ff
                onParticipantsAdded={addParticipant}
                onFinish={goToNextStep}
                iouType={iouType}
                iouRequestType={iouRequestType}
            />
        </StepScreenWrapper>
    );
}

IOURequestStepParticipants.displayName = 'IOURequestStepParticipants';
IOURequestStepParticipants.propTypes = propTypes;
IOURequestStepParticipants.defaultProps = defaultProps;

export default compose(withWritableReportOrNotFound, withFullTransactionOrNotFound)(IOURequestStepParticipants);<|MERGE_RESOLUTION|>--- conflicted
+++ resolved
@@ -37,11 +37,7 @@
     transaction: {participants = []},
 }) {
     const {translate} = useLocalize();
-<<<<<<< HEAD
     const routes = useNavigationState((state) => state.routes);
-    const optionsSelectorRef = useRef();
-=======
->>>>>>> 526129ff
     const selectedReportID = useRef(reportID);
     const numberOfParticipants = useRef(participants.length);
     const iouRequestType = TransactionUtils.getRequestType(transaction);
@@ -116,12 +112,7 @@
             includeSafeAreaPaddingBottom
         >
             <MoneyRequestParticipantsSelector
-<<<<<<< HEAD
-                ref={(el) => (optionsSelectorRef.current = el)}
                 participants={isSplitRequest ? participants : []}
-=======
-                participants={participants}
->>>>>>> 526129ff
                 onParticipantsAdded={addParticipant}
                 onFinish={goToNextStep}
                 iouType={iouType}
