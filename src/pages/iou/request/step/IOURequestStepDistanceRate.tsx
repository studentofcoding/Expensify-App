import React from 'react';
import {withOnyx} from 'react-native-onyx';
import type {OnyxEntry} from 'react-native-onyx';
import SelectionList from '@components/SelectionList';
import RadioListItem from '@components/SelectionList/RadioListItem';
import Text from '@components/Text';
import useLocalize from '@hooks/useLocalize';
import useThemeStyles from '@hooks/useThemeStyles';
import * as IOU from '@libs/actions/IOU';
import * as CurrencyUtils from '@libs/CurrencyUtils';
import type {MileageRate} from '@libs/DistanceRequestUtils';
import DistanceRequestUtils from '@libs/DistanceRequestUtils';
import Navigation from '@libs/Navigation/Navigation';
import {getCustomUnit, isTaxTrackingEnabled} from '@libs/PolicyUtils';
import * as ReportUtils from '@libs/ReportUtils';
import * as TransactionUtils from '@libs/TransactionUtils';
import CONST from '@src/CONST';
import ONYXKEYS from '@src/ONYXKEYS';
import type SCREENS from '@src/SCREENS';
import type {Policy, Transaction} from '@src/types/onyx';
import type {Unit} from '@src/types/onyx/Policy';
import StepScreenWrapper from './StepScreenWrapper';
import withFullTransactionOrNotFound from './withFullTransactionOrNotFound';
import type {WithWritableReportOrNotFoundProps} from './withWritableReportOrNotFound';
import withWritableReportOrNotFound from './withWritableReportOrNotFound';

type IOURequestStepDistanceRateOnyxProps = {
    /** Policy details */
    policy: OnyxEntry<Policy>;

    /** Mileage rates */
    rates: Record<string, MileageRate>;
};

type IOURequestStepDistanceRateProps = IOURequestStepDistanceRateOnyxProps &
    WithWritableReportOrNotFoundProps<typeof SCREENS.MONEY_REQUEST.STEP_DISTANCE_RATE> & {
        /** Holds data related to Money Request view state, rather than the underlying Money Request data. */
        transaction: OnyxEntry<Transaction>;
    };

function IOURequestStepDistanceRate({
    policy,
    report,
    route: {
        params: {backTo, transactionID},
    },
    transaction,
    rates,
}: IOURequestStepDistanceRateProps) {
    const styles = useThemeStyles();
    const {translate, toLocaleDigit} = useLocalize();
    const isDistanceRequest = TransactionUtils.isDistanceRequest(transaction);
    const distanceUnit = getCustomUnit(policy);
    const customUnitID = distanceUnit?.customUnitID;
    const isPolicyExpenseChat = ReportUtils.isReportInGroupPolicy(report);
    const shouldShowTax = isTaxTrackingEnabled(isPolicyExpenseChat, policy, isDistanceRequest);

    const lastSelectedRateID = TransactionUtils.getRateID(transaction) ?? '';

    const navigateBack = () => {
        Navigation.goBack(backTo);
    };

    const sections = Object.values(rates).map((rate) => {
        const rateForDisplay = DistanceRequestUtils.getRateForDisplay(rate.unit, rate.rate, rate.currency, translate, toLocaleDigit);

        return {
            text: rate.name ?? rateForDisplay,
            alternateText: rate.name ? rateForDisplay : '',
            keyForList: rate.customUnitRateID,
            value: rate.customUnitRateID,
            isSelected: lastSelectedRateID ? lastSelectedRateID === rate.customUnitRateID : Boolean(rate.name === CONST.CUSTOM_UNITS.DEFAULT_RATE),
        };
    });

    const unit = (Object.values(rates)[0]?.unit === CONST.CUSTOM_UNITS.DISTANCE_UNIT_MILES ? translate('common.mile') : translate('common.kilometer')) as Unit;

    const initiallyFocusedOption = sections.find((item) => item.isSelected)?.keyForList;

    function selectDistanceRate(customUnitRateID: string) {
<<<<<<< HEAD
        if (transaction?.amount && policy?.customUnits && customUnitID && shouldShowTax) {
            const taxClaimablePercentage = policy?.customUnits[customUnitID].rates[customUnitRateID].attributes?.taxClaimablePercentage ?? 0;
            const taxRateExternalID = policy?.customUnits[customUnitID].rates[customUnitRateID].attributes?.taxRateExternalID ?? '';
            const taxableAmount = -1 * transaction.amount * taxClaimablePercentage;
            const taxPercentage = TransactionUtils.getTaxValue(policy, transaction, taxRateExternalID) ?? '';
            const taxAmount = CurrencyUtils.convertToBackendAmount(TransactionUtils.calculateTaxAmount(taxPercentage, taxableAmount));
            IOU.setMoneyRequestTaxAmount(transactionID, taxAmount);
=======
        if (policy?.customUnits && customUnitID && shouldShowTax) {
            const policyCustomUnitRate = policy?.customUnits[customUnitID].rates[customUnitRateID];
            const taxRateExternalID = policyCustomUnitRate.attributes?.taxRateExternalID ?? '';
            const taxAmount = CurrencyUtils.convertToBackendAmount(DistanceRequestUtils.calculateTaxAmount(policy, transaction, customUnitRateID));
            IOU.setMoneyRequestTaxAmount(transactionID, taxAmount, true);
>>>>>>> 1d5f83d0
            IOU.setMoneyRequestTaxRate(transactionID, taxRateExternalID);
        }
        IOU.updateDistanceRequestRate(transactionID, customUnitRateID, policy?.id ?? '');
        navigateBack();
    }

    return (
        <StepScreenWrapper
            headerTitle={translate('common.rate')}
            onBackButtonPress={navigateBack}
            shouldShowWrapper={Boolean(backTo)}
            testID="rate"
        >
            <Text style={[styles.mh5, styles.mv4]}>{translate('iou.chooseARate', {unit})}</Text>

            <SelectionList
                sections={[{data: sections}]}
                ListItem={RadioListItem}
                onSelectRow={({value}) => selectDistanceRate(value ?? '')}
                shouldDebounceRowSelect
                initiallyFocusedOptionKey={initiallyFocusedOption}
            />
        </StepScreenWrapper>
    );
}

IOURequestStepDistanceRate.displayName = 'IOURequestStepDistanceRate';

const IOURequestStepDistanceRateWithOnyx = withOnyx<IOURequestStepDistanceRateProps, IOURequestStepDistanceRateOnyxProps>({
    policy: {
        key: ({report}) => `${ONYXKEYS.COLLECTION.POLICY}${report ? report.policyID : '0'}`,
    },
    rates: {
        key: ({report}) => `${ONYXKEYS.COLLECTION.POLICY}${report?.policyID ?? '0'}`,
        selector: DistanceRequestUtils.getMileageRates,
    },
})(IOURequestStepDistanceRate);

// eslint-disable-next-line rulesdir/no-negated-variables
const IOURequestStepDistanceRateWithWritableReportOrNotFound = withWritableReportOrNotFound(IOURequestStepDistanceRateWithOnyx);
// eslint-disable-next-line rulesdir/no-negated-variables
const IOURequestStepDistanceRateWithFullTransactionOrNotFound = withFullTransactionOrNotFound(IOURequestStepDistanceRateWithWritableReportOrNotFound);

export default IOURequestStepDistanceRateWithFullTransactionOrNotFound;<|MERGE_RESOLUTION|>--- conflicted
+++ resolved
@@ -78,21 +78,11 @@
     const initiallyFocusedOption = sections.find((item) => item.isSelected)?.keyForList;
 
     function selectDistanceRate(customUnitRateID: string) {
-<<<<<<< HEAD
-        if (transaction?.amount && policy?.customUnits && customUnitID && shouldShowTax) {
-            const taxClaimablePercentage = policy?.customUnits[customUnitID].rates[customUnitRateID].attributes?.taxClaimablePercentage ?? 0;
-            const taxRateExternalID = policy?.customUnits[customUnitID].rates[customUnitRateID].attributes?.taxRateExternalID ?? '';
-            const taxableAmount = -1 * transaction.amount * taxClaimablePercentage;
-            const taxPercentage = TransactionUtils.getTaxValue(policy, transaction, taxRateExternalID) ?? '';
-            const taxAmount = CurrencyUtils.convertToBackendAmount(TransactionUtils.calculateTaxAmount(taxPercentage, taxableAmount));
-            IOU.setMoneyRequestTaxAmount(transactionID, taxAmount);
-=======
         if (policy?.customUnits && customUnitID && shouldShowTax) {
             const policyCustomUnitRate = policy?.customUnits[customUnitID].rates[customUnitRateID];
             const taxRateExternalID = policyCustomUnitRate.attributes?.taxRateExternalID ?? '';
             const taxAmount = CurrencyUtils.convertToBackendAmount(DistanceRequestUtils.calculateTaxAmount(policy, transaction, customUnitRateID));
-            IOU.setMoneyRequestTaxAmount(transactionID, taxAmount, true);
->>>>>>> 1d5f83d0
+            IOU.setMoneyRequestTaxAmount(transactionID, taxAmount);
             IOU.setMoneyRequestTaxRate(transactionID, taxRateExternalID);
         }
         IOU.updateDistanceRequestRate(transactionID, customUnitRateID, policy?.id ?? '');
