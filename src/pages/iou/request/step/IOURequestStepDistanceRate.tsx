--- conflicted
+++ resolved
@@ -62,14 +62,9 @@
     const sections = Object.values(rates)
         .sort((rateA, rateB) => (rateA?.rate ?? 0) - (rateB?.rate ?? 0))
         .map((rate) => {
-<<<<<<< HEAD
             const unit = transaction?.comment?.customUnit?.customUnitRateID === rate.customUnitRateID ? DistanceRequestUtils.getDistanceUnit(transaction, rate) : rate.unit;
-            const rateForDisplay = DistanceRequestUtils.getRateForDisplay(unit, rate.rate, rate.currency, translate, toLocaleDigit);
-=======
             const isSelected = currentRateID ? currentRateID === rate.customUnitRateID : rate.name === CONST.CUSTOM_UNITS.DEFAULT_RATE;
->>>>>>> 336c2ddb
-
-            const rateForDisplay = DistanceRequestUtils.getRateForDisplay(rate.unit, rate.rate, isSelected ? transactionCurrency : rate.currency, translate, toLocaleDigit);
+            const rateForDisplay = DistanceRequestUtils.getRateForDisplay(unit, rate.rate, isSelected ? transactionCurrency : rate.currency, translate, toLocaleDigit);
             return {
                 text: rate.name ?? rateForDisplay,
                 alternateText: rate.name ? rateForDisplay : '',
