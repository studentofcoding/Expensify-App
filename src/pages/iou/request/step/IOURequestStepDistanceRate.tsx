--- conflicted
+++ resolved
@@ -60,37 +60,21 @@
         Navigation.goBack(backTo);
     };
 
-<<<<<<< HEAD
-    const sections = Object.values(rates).map((rate) => {
-        const isSelected = currentRateID ? currentRateID === rate.customUnitRateID : rate.name === CONST.CUSTOM_UNITS.DEFAULT_RATE;
-
-        const rateForDisplay = DistanceRequestUtils.getRateForDisplay(rate.unit, rate.rate, isSelected ? transactionCurrency : rate.currency, translate, toLocaleDigit);
-
-        return {
-            text: rate.name ?? rateForDisplay,
-            alternateText: rate.name ? rateForDisplay : '',
-            keyForList: rate.customUnitRateID,
-            value: rate.customUnitRateID,
-            isDisabled: !rate.enabled,
-            isSelected,
-        };
-    });
-=======
     const sections = Object.values(rates)
         .sort((rateA, rateB) => (rateA?.rate ?? 0) - (rateB?.rate ?? 0))
         .map((rate) => {
-            const rateForDisplay = DistanceRequestUtils.getRateForDisplay(rate.unit, rate.rate, rate.currency, translate, toLocaleDigit);
+            const isSelected = currentRateID ? currentRateID === rate.customUnitRateID : rate.name === CONST.CUSTOM_UNITS.DEFAULT_RATE;
 
+            const rateForDisplay = DistanceRequestUtils.getRateForDisplay(rate.unit, rate.rate, isSelected ? transactionCurrency : rate.currency, translate, toLocaleDigit);
             return {
                 text: rate.name ?? rateForDisplay,
                 alternateText: rate.name ? rateForDisplay : '',
                 keyForList: rate.customUnitRateID,
                 value: rate.customUnitRateID,
                 isDisabled: !rate.enabled,
-                isSelected: currentRateID ? currentRateID === rate.customUnitRateID : rate.name === CONST.CUSTOM_UNITS.DEFAULT_RATE,
+                isSelected,
             };
         });
->>>>>>> 26a9fc45
 
     const unit = (Object.values(rates).at(0)?.unit === CONST.CUSTOM_UNITS.DISTANCE_UNIT_MILES ? translate('common.mile') : translate('common.kilometer')) as Unit;
 
