import {useFocusEffect} from '@react-navigation/native';
<<<<<<< HEAD
=======
import lodashGet from 'lodash/get';
import PropTypes from 'prop-types';
>>>>>>> 39b575c6
import React, {useCallback, useEffect, useRef} from 'react';
import transactionPropTypes from '@components/transactionPropTypes';
import useLocalize from '@hooks/useLocalize';
import compose from '@libs/compose';
import * as CurrencyUtils from '@libs/CurrencyUtils';
import Navigation from '@libs/Navigation/Navigation';
import {getRequestType} from '@libs/TransactionUtils';
import MoneyRequestAmountForm from '@pages/iou/steps/MoneyRequestAmountForm';
import reportPropTypes from '@pages/reportPropTypes';
import * as IOU from '@userActions/IOU';
import CONST from '@src/CONST';
import ROUTES from '@src/ROUTES';
import IOURequestStepRoutePropTypes from './IOURequestStepRoutePropTypes';
import StepScreenWrapper from './StepScreenWrapper';
import withFullTransactionOrNotFound from './withFullTransactionOrNotFound';
import withWritableReportOrNotFound from './withWritableReportOrNotFound';

const propTypes = {
    /** Navigation route context info provided by react navigation */
    route: IOURequestStepRoutePropTypes.isRequired,

    /* Onyx Props */
    /** The report that the transaction belongs to */
    report: reportPropTypes,

    /** The transaction object being modified in Onyx */
    transaction: transactionPropTypes,
<<<<<<< HEAD
=======

    /* Onyx Props */
    /** Collection of tax rates attached to a policy */
    policyTaxRates: taxPropTypes,

    /** The policy of the report */
    policy: PropTypes.shape({
        /**
         * Whether or not the policy has tax tracking enabled
         *
         * @deprecated - use tax.trackingEnabled instead
         */
        isTaxTrackingEnabled: PropTypes.bool,

        /** Whether or not the policy has tax tracking enabled */
        tax: PropTypes.shape({
            trackingEnabled: PropTypes.bool,
        }),
    }),
>>>>>>> 39b575c6
};

const defaultProps = {
    report: {},
    transaction: {},
};

function IOURequestStepAmount({
    report,
    route: {
        params: {iouType, reportID, transactionID, backTo},
    },
    transaction,
    transaction: {currency},
}) {
    const {translate} = useLocalize();
    const textInput = useRef(null);
    const focusTimeoutRef = useRef(null);
    const isSaveButtonPressed = useRef(false);
    const originalCurrency = useRef(null);
    const iouRequestType = getRequestType(transaction);

<<<<<<< HEAD
=======
    const isPolicyExpenseChat = ReportUtils.isPolicyExpenseChat(ReportUtils.getRootParentReport(report));
    const isTaxTrackingEnabled = isPolicyExpenseChat && lodashGet(policy, 'tax.trackingEnabled', policy.isTaxTrackingEnabled);

>>>>>>> 39b575c6
    useFocusEffect(
        useCallback(() => {
            focusTimeoutRef.current = setTimeout(() => textInput.current && textInput.current.focus(), CONST.ANIMATED_TRANSITION);
            return () => {
                if (!focusTimeoutRef.current) {
                    return;
                }
                clearTimeout(focusTimeoutRef.current);
            };
        }, []),
    );

    useEffect(() => {
        if (transaction.originalCurrency) {
            originalCurrency.current = transaction.originalCurrency;
        } else {
            originalCurrency.current = currency;
            IOU.setMoneyRequestOriginalCurrency_temporaryForRefactor(transactionID, currency);
        }
        return () => {
            if (isSaveButtonPressed.current) {
                return;
            }
            IOU.setMoneyRequestCurrency_temporaryForRefactor(transactionID, originalCurrency.current, true);
        };
        // eslint-disable-next-line react-hooks/exhaustive-deps
    }, []);

    const navigateBack = () => {
        Navigation.goBack(backTo);
    };

    const navigateToCurrencySelectionPage = () => {
        Navigation.navigate(ROUTES.MONEY_REQUEST_STEP_CURRENCY.getRoute(iouType, transactionID, reportID, backTo ? 'confirm' : '', Navigation.getActiveRouteWithoutParams()));
    };

    /**
     * @param {Number} amount
     */
    const navigateToNextPage = ({amount}) => {
        isSaveButtonPressed.current = true;
        const amountInSmallestCurrencyUnits = CurrencyUtils.convertToBackendAmount(Number.parseFloat(amount));

        IOU.setMoneyRequestAmount_temporaryForRefactor(transactionID, amountInSmallestCurrencyUnits, currency || CONST.CURRENCY.USD, true);

        if (backTo) {
            Navigation.goBack(backTo);
            return;
        }

        // If a reportID exists in the report object, it's because the user started this flow from using the + button in the composer
        // inside a report. In this case, the participants can be automatically assigned from the report and the user can skip the participants step and go straight
        // to the confirm step.
        if (report.reportID) {
            IOU.setMoneyRequestParticipantsFromReport(transactionID, report);
            Navigation.navigate(ROUTES.MONEY_REQUEST_STEP_CONFIRMATION.getRoute(iouType, transactionID, reportID));
            return;
        }

        // If there was no reportID, then that means the user started this flow from the global + menu
        // and an optimistic reportID was generated. In that case, the next step is to select the participants for this request.
        Navigation.navigate(ROUTES.MONEY_REQUEST_STEP_PARTICIPANTS.getRoute(iouType, transactionID, reportID));
    };

    return (
        <StepScreenWrapper
            headerTitle={translate('iou.amount')}
            onBackButtonPress={navigateBack}
            testID={IOURequestStepAmount.displayName}
            shouldShowWrapper={Boolean(backTo)}
            includeSafeAreaPaddingBottom
        >
            <MoneyRequestAmountForm
                isEditing={Boolean(backTo)}
                currency={currency}
                amount={transaction.amount}
                ref={(e) => (textInput.current = e)}
                onCurrencyButtonPress={navigateToCurrencySelectionPage}
                onSubmitButtonPress={navigateToNextPage}
                selectedTab={iouRequestType}
            />
        </StepScreenWrapper>
    );
}

IOURequestStepAmount.propTypes = propTypes;
IOURequestStepAmount.defaultProps = defaultProps;
IOURequestStepAmount.displayName = 'IOURequestStepAmount';

export default compose(withWritableReportOrNotFound, withFullTransactionOrNotFound)(IOURequestStepAmount);<|MERGE_RESOLUTION|>--- conflicted
+++ resolved
@@ -1,9 +1,6 @@
 import {useFocusEffect} from '@react-navigation/native';
-<<<<<<< HEAD
-=======
 import lodashGet from 'lodash/get';
 import PropTypes from 'prop-types';
->>>>>>> 39b575c6
 import React, {useCallback, useEffect, useRef} from 'react';
 import transactionPropTypes from '@components/transactionPropTypes';
 import useLocalize from '@hooks/useLocalize';
@@ -31,8 +28,6 @@
 
     /** The transaction object being modified in Onyx */
     transaction: transactionPropTypes,
-<<<<<<< HEAD
-=======
 
     /* Onyx Props */
     /** Collection of tax rates attached to a policy */
@@ -52,7 +47,6 @@
             trackingEnabled: PropTypes.bool,
         }),
     }),
->>>>>>> 39b575c6
 };
 
 const defaultProps = {
@@ -75,12 +69,9 @@
     const originalCurrency = useRef(null);
     const iouRequestType = getRequestType(transaction);
 
-<<<<<<< HEAD
-=======
     const isPolicyExpenseChat = ReportUtils.isPolicyExpenseChat(ReportUtils.getRootParentReport(report));
     const isTaxTrackingEnabled = isPolicyExpenseChat && lodashGet(policy, 'tax.trackingEnabled', policy.isTaxTrackingEnabled);
 
->>>>>>> 39b575c6
     useFocusEffect(
         useCallback(() => {
             focusTimeoutRef.current = setTimeout(() => textInput.current && textInput.current.focus(), CONST.ANIMATED_TRANSITION);
