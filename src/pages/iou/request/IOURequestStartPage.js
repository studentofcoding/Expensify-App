import {useFocusEffect, useNavigation} from '@react-navigation/native';
import lodashGet from 'lodash/get';
import PropTypes from 'prop-types';
import React, {useCallback, useEffect, useRef, useState} from 'react';
import {View} from 'react-native';
import {withOnyx} from 'react-native-onyx';
import _ from 'underscore';
import FullPageNotFoundView from '@components/BlockingViews/FullPageNotFoundView';
import DragAndDropProvider from '@components/DragAndDrop/Provider';
import FullScreenLoadingIndicator from '@components/FullscreenLoadingIndicator';
import HeaderWithBackButton from '@components/HeaderWithBackButton';
import ScreenWrapper from '@components/ScreenWrapper';
import TabSelector from '@components/TabSelector/TabSelector';
import transactionPropTypes from '@components/transactionPropTypes';
import useLocalize from '@hooks/useLocalize';
import usePrevious from '@hooks/usePrevious';
import useThemeStyles from '@hooks/useThemeStyles';
import * as DeviceCapabilities from '@libs/DeviceCapabilities';
import * as IOUUtils from '@libs/IOUUtils';
import * as KeyDownPressListener from '@libs/KeyboardShortcut/KeyDownPressListener';
import Navigation from '@libs/Navigation/Navigation';
import OnyxTabNavigator, {TopTab} from '@libs/Navigation/OnyxTabNavigator';
import * as ReportUtils from '@libs/ReportUtils';
import * as TransactionUtils from '@libs/TransactionUtils';
import reportPropTypes from '@pages/reportPropTypes';
import * as IOU from '@userActions/IOU';
import CONST from '@src/CONST';
import ONYXKEYS from '@src/ONYXKEYS';
import IOURequestStepAmount from './step/IOURequestStepAmount';
import IOURequestStepDistance from './step/IOURequestStepDistance';
import IOURequestStepRoutePropTypes from './step/IOURequestStepRoutePropTypes';
import IOURequestStepScan from './step/IOURequestStepScan';

const propTypes = {
    /** Navigation route context info provided by react navigation */
    route: IOURequestStepRoutePropTypes.isRequired,

    /* Onyx Props */
    /** The report that holds the transaction */
    report: reportPropTypes,

    /** The policy tied to the report */
    policy: PropTypes.shape({
        /** Type of the policy */
        type: PropTypes.string,
    }),

    /** The tab to select by default (whatever the user visited last) */
    selectedTab: PropTypes.oneOf(_.values(CONST.TAB_REQUEST)),

    /** The transaction being modified */
    transaction: transactionPropTypes,
};

const defaultProps = {
    report: {},
    policy: {},
    selectedTab: CONST.TAB_REQUEST.SCAN,
    transaction: {},
};

function IOURequestStartPage({
    report,
    policy,
    route,
    route: {
        params: {iouType, reportID},
    },
    selectedTab,
    transaction,
}) {
    const styles = useThemeStyles();
    const {translate} = useLocalize();
    const navigation = useNavigation();
    const [isDraggingOver, setIsDraggingOver] = useState(false);
    const tabTitles = {
        [CONST.IOU.TYPE.REQUEST]: translate('iou.requestMoney'),
        [CONST.IOU.TYPE.SEND]: translate('iou.sendMoney'),
        [CONST.IOU.TYPE.SPLIT]: translate('iou.splitBill'),
    };
    const transactionRequestType = useRef(TransactionUtils.getRequestType(transaction));
    const previousIOURequestType = usePrevious(transactionRequestType.current);
    const isFromGlobalCreate = _.isEmpty(report.reportID);

    useFocusEffect(
        useCallback(() => {
            const handler = (event) => {
                if (event.code !== CONST.KEYBOARD_SHORTCUTS.TAB.shortcutKey) {
                    return;
                }
                event.preventDefault();
                event.stopPropagation();
            };
            KeyDownPressListener.addKeyDownPressListener(handler);

            return () => KeyDownPressListener.removeKeyDownPressListener(handler);
        }, []),
    );

    // Clear out the temporary money request if the reportID in the URL has changed from the transaction's reportID
    useEffect(() => {
        if (transaction.reportID === reportID) {
            return;
        }
        IOU.initMoneyRequest(reportID, policy, isFromGlobalCreate, transactionRequestType.current);
    }, [transaction, policy, reportID, iouType, isFromGlobalCreate]);

    const isExpenseChat = ReportUtils.isPolicyExpenseChat(report);
    const isExpenseReport = ReportUtils.isExpenseReport(report);
    const shouldDisplayDistanceRequest = isExpenseChat || isExpenseReport || isFromGlobalCreate;

    // Allow the user to create the request if we are creating the request in global menu or the report can create the request
    const isAllowedToCreateRequest = _.isEmpty(report.reportID) || ReportUtils.canCreateRequest(report, policy, iouType);

    const navigateBack = () => {
        Navigation.dismissModal();
    };

    const resetIOUTypeIfChanged = useCallback(
        (newIouType) => {
            if (newIouType === previousIOURequestType) {
                return;
            }
<<<<<<< HEAD
            IOU.initMoneyRequest(reportID, policy, isFromGlobalCreate, newIouType);
            transactionRequestType.current = newIouType;
        },
        [policy, previousIOURequestType, reportID, isFromGlobalCreate],
=======
            if (iouType === CONST.IOU.TYPE.SPLIT && transaction.isFromGlobalCreate) {
                IOU.updateMoneyRequestTypeParams(navigation.getState().routes, CONST.IOU.TYPE.REQUEST, newIouType);
            }
            IOU.initMoneyRequest(reportID, isFromGlobalCreate, newIouType);
            transactionRequestType.current = newIouType;
        },
        [previousIOURequestType, reportID, isFromGlobalCreate, iouType, navigation, transaction.isFromGlobalCreate],
>>>>>>> b8e09898
    );

    if (!transaction.transactionID) {
        // The draft transaction is initialized only after the component is mounted,
        // which will lead to briefly displaying the Not Found page without this loader.
        return <FullScreenLoadingIndicator />;
    }

    return (
        <ScreenWrapper
            includeSafeAreaPaddingBottom={false}
            shouldEnableKeyboardAvoidingView={false}
            shouldEnableMinHeight={DeviceCapabilities.canUseTouchScreen()}
            headerGapStyles={isDraggingOver ? [styles.receiptDropHeaderGap] : []}
            testID={IOURequestStartPage.displayName}
        >
            {({safeAreaPaddingBottomStyle}) => (
                <FullPageNotFoundView shouldShow={!IOUUtils.isValidMoneyRequestType(iouType) || !isAllowedToCreateRequest}>
                    <DragAndDropProvider
                        setIsDraggingOver={setIsDraggingOver}
                        isDisabled={selectedTab !== CONST.TAB_REQUEST.SCAN}
                    >
                        <View style={[styles.flex1, safeAreaPaddingBottomStyle]}>
                            <HeaderWithBackButton
                                title={tabTitles[iouType]}
                                onBackButtonPress={navigateBack}
                            />
                            <OnyxTabNavigator
                                id={CONST.TAB.IOU_REQUEST_TYPE}
                                selectedTab={selectedTab || CONST.IOU.REQUEST_TYPE.SCAN}
                                onTabSelected={resetIOUTypeIfChanged}
                                tabBar={TabSelector}
                            >
                                <TopTab.Screen name={CONST.TAB_REQUEST.MANUAL}>{() => <IOURequestStepAmount route={route} />}</TopTab.Screen>
                                <TopTab.Screen name={CONST.TAB_REQUEST.SCAN}>{() => <IOURequestStepScan route={route} />}</TopTab.Screen>
                                {shouldDisplayDistanceRequest && <TopTab.Screen name={CONST.TAB_REQUEST.DISTANCE}>{() => <IOURequestStepDistance route={route} />}</TopTab.Screen>}
                            </OnyxTabNavigator>
                        </View>
                    </DragAndDropProvider>
                </FullPageNotFoundView>
            )}
        </ScreenWrapper>
    );
}

IOURequestStartPage.displayName = 'IOURequestStartPage';
IOURequestStartPage.propTypes = propTypes;
IOURequestStartPage.defaultProps = defaultProps;

export default withOnyx({
    report: {
        key: ({route}) => `${ONYXKEYS.COLLECTION.REPORT}${route.params.reportID}`,
    },
    policy: {
        key: ({report}) => `${ONYXKEYS.COLLECTION.POLICY}${lodashGet(report, 'policyID')}`,
    },
    selectedTab: {
        key: `${ONYXKEYS.COLLECTION.SELECTED_TAB}${CONST.TAB.IOU_REQUEST_TYPE}`,
    },
    transaction: {
        key: ({route}) => `${ONYXKEYS.COLLECTION.TRANSACTION_DRAFT}${lodashGet(route, 'params.transactionID', '0')}`,
    },
})(IOURequestStartPage);<|MERGE_RESOLUTION|>--- conflicted
+++ resolved
@@ -121,20 +121,13 @@
             if (newIouType === previousIOURequestType) {
                 return;
             }
-<<<<<<< HEAD
+            if (iouType === CONST.IOU.TYPE.SPLIT && transaction.isFromGlobalCreate) {
+                IOU.updateMoneyRequestTypeParams(navigation.getState().routes, CONST.IOU.TYPE.REQUEST, newIouType);
+            }
             IOU.initMoneyRequest(reportID, policy, isFromGlobalCreate, newIouType);
             transactionRequestType.current = newIouType;
         },
-        [policy, previousIOURequestType, reportID, isFromGlobalCreate],
-=======
-            if (iouType === CONST.IOU.TYPE.SPLIT && transaction.isFromGlobalCreate) {
-                IOU.updateMoneyRequestTypeParams(navigation.getState().routes, CONST.IOU.TYPE.REQUEST, newIouType);
-            }
-            IOU.initMoneyRequest(reportID, isFromGlobalCreate, newIouType);
-            transactionRequestType.current = newIouType;
-        },
-        [previousIOURequestType, reportID, isFromGlobalCreate, iouType, navigation, transaction.isFromGlobalCreate],
->>>>>>> b8e09898
+        [policy, previousIOURequestType, reportID, isFromGlobalCreate, iouType, navigation, transaction.isFromGlobalCreate],
     );
 
     if (!transaction.transactionID) {
