import {useFocusEffect, useNavigation} from '@react-navigation/native';
import lodashGet from 'lodash/get';
import PropTypes from 'prop-types';
import React, {useCallback, useEffect, useRef, useState} from 'react';
import {View} from 'react-native';
import {withOnyx} from 'react-native-onyx';
import _ from 'underscore';
import FullPageNotFoundView from '@components/BlockingViews/FullPageNotFoundView';
import DragAndDropProvider from '@components/DragAndDrop/Provider';
import FullScreenLoadingIndicator from '@components/FullscreenLoadingIndicator';
import HeaderWithBackButton from '@components/HeaderWithBackButton';
import ScreenWrapper from '@components/ScreenWrapper';
import TabSelector from '@components/TabSelector/TabSelector';
import transactionPropTypes from '@components/transactionPropTypes';
import useLocalize from '@hooks/useLocalize';
import usePrevious from '@hooks/usePrevious';
import useThemeStyles from '@hooks/useThemeStyles';
import * as DeviceCapabilities from '@libs/DeviceCapabilities';
import * as IOUUtils from '@libs/IOUUtils';
import * as KeyDownPressListener from '@libs/KeyboardShortcut/KeyDownPressListener';
import Navigation from '@libs/Navigation/Navigation';
import OnyxTabNavigator, {TopTab} from '@libs/Navigation/OnyxTabNavigator';
import * as ReportUtils from '@libs/ReportUtils';
import * as TransactionUtils from '@libs/TransactionUtils';
import reportPropTypes from '@pages/reportPropTypes';
import * as IOU from '@userActions/IOU';
import CONST from '@src/CONST';
import ONYXKEYS from '@src/ONYXKEYS';
import IOURequestStepAmount from './step/IOURequestStepAmount';
import IOURequestStepDistance from './step/IOURequestStepDistance';
import IOURequestStepRoutePropTypes from './step/IOURequestStepRoutePropTypes';
import IOURequestStepScan from './step/IOURequestStepScan';

const propTypes = {
    /** Navigation route context info provided by react navigation */
    route: IOURequestStepRoutePropTypes.isRequired,

    /* Onyx Props */
    /** The report that holds the transaction */
    report: reportPropTypes,

    /** The policy tied to the report */
    policy: PropTypes.shape({
        /** Type of the policy */
        type: PropTypes.string,
    }),

    /** The tab to select by default (whatever the user visited last) */
    selectedTab: PropTypes.oneOf(_.values(CONST.TAB_REQUEST)),

    /** The transaction being modified */
    transaction: transactionPropTypes,
};

const defaultProps = {
    report: {},
    policy: {},
    selectedTab: CONST.TAB_REQUEST.SCAN,
    transaction: {},
};

function IOURequestStartPage({
    report,
    policy,
    route,
    route: {
        params: {iouType, reportID},
    },
    selectedTab,
    transaction,
}) {
    const styles = useThemeStyles();
    const {translate} = useLocalize();
    const navigation = useNavigation();
    const [isDraggingOver, setIsDraggingOver] = useState(false);
    const tabTitles = {
        [CONST.IOU.TYPE.REQUEST]: translate('iou.requestMoney'),
        [CONST.IOU.TYPE.SEND]: translate('iou.sendMoney'),
        [CONST.IOU.TYPE.SPLIT]: translate('iou.splitBill'),
    };
    const transactionRequestType = useRef(TransactionUtils.getRequestType(transaction));
    const previousIOURequestType = usePrevious(transactionRequestType.current);
    const isFromGlobalCreate = _.isEmpty(report.reportID);

    useFocusEffect(
        useCallback(() => {
            const handler = (event) => {
                if (event.code !== CONST.KEYBOARD_SHORTCUTS.TAB.shortcutKey) {
                    return;
                }
                event.preventDefault();
                event.stopPropagation();
            };
            KeyDownPressListener.addKeyDownPressListener(handler);

            return () => KeyDownPressListener.removeKeyDownPressListener(handler);
        }, []),
    );

    // Clear out the temporary money request if the reportID in the URL has changed from the transaction's reportID
    useEffect(() => {
        if (transaction.reportID === reportID) {
            return;
        }
        IOU.initMoneyRequest(reportID, isFromGlobalCreate, transactionRequestType.current);
    }, [transaction, reportID, iouType, isFromGlobalCreate]);

    const isExpenseChat = ReportUtils.isPolicyExpenseChat(report);
    const isExpenseReport = ReportUtils.isExpenseReport(report);
    const shouldDisplayDistanceRequest = isExpenseChat || isExpenseReport || isFromGlobalCreate;

    // Allow the user to create the request if we are creating the request in global menu or the report can create the request
    const isAllowedToCreateRequest = _.isEmpty(report.reportID) || ReportUtils.canCreateRequest(report, policy, iouType);

    const navigateBack = () => {
        Navigation.dismissModal();
    };

    const resetIOUTypeIfChanged = useCallback(
        (newIouType) => {
            if (newIouType === previousIOURequestType) {
                return;
            }
            if (iouType === CONST.IOU.TYPE.SPLIT && transaction.isFromGlobalCreate) {
                IOU.updateMoneyRequestTypeParams(navigation.getState().routes, CONST.IOU.TYPE.REQUEST, newIouType);
            }
            IOU.initMoneyRequest(reportID, isFromGlobalCreate, newIouType);
            transactionRequestType.current = newIouType;
        },
        [previousIOURequestType, reportID, isFromGlobalCreate, iouType, navigation, transaction.isFromGlobalCreate],
    );

    if (!transaction.transactionID) {
        // The draft transaction is initialized only after the component is mounted,
        // which will lead to briefly displaying the Not Found page without this loader.
        return <FullScreenLoadingIndicator />;
    }

    return (
        <ScreenWrapper
            includeSafeAreaPaddingBottom={false}
            shouldEnableKeyboardAvoidingView={false}
            shouldEnableMinHeight={DeviceCapabilities.canUseTouchScreen()}
            headerGapStyles={isDraggingOver ? [styles.receiptDropHeaderGap] : []}
            testID={IOURequestStartPage.displayName}
        >
            {({safeAreaPaddingBottomStyle}) => (
                <FullPageNotFoundView shouldShow={!IOUUtils.isValidMoneyRequestType(iouType) || !isAllowedToCreateRequest}>
                    <DragAndDropProvider
                        setIsDraggingOver={setIsDraggingOver}
                        isDisabled={selectedTab !== CONST.TAB_REQUEST.SCAN}
                    >
                        <View style={[styles.flex1, safeAreaPaddingBottomStyle]}>
                            <HeaderWithBackButton
                                title={tabTitles[iouType]}
                                onBackButtonPress={navigateBack}
                            />
<<<<<<< HEAD
                            {iouType === CONST.IOU.TYPE.REQUEST || iouType === CONST.IOU.TYPE.SPLIT ? (
                                <OnyxTabNavigator
                                    id={CONST.TAB.IOU_REQUEST_TYPE}
                                    selectedTab={selectedTab || CONST.IOU.REQUEST_TYPE.SCAN}
                                    onTabSelected={resetIOUTypeIfChanged}
                                    tabBar={({state, navigation, position}) => (
                                        <TabSelector
                                            state={state}
                                            navigation={navigation}
                                            position={position}
                                        />
                                    )}
                                >
                                    <TopTab.Screen name={CONST.TAB_REQUEST.MANUAL}>{() => <IOURequestStepAmount route={route} />}</TopTab.Screen>
                                    <TopTab.Screen name={CONST.TAB_REQUEST.SCAN}>{() => <IOURequestStepScan route={route} />}</TopTab.Screen>
                                    {shouldDisplayDistanceRequest && <TopTab.Screen name={CONST.TAB_REQUEST.DISTANCE}>{() => <IOURequestStepDistance route={route} />}</TopTab.Screen>}
                                </OnyxTabNavigator>
                            ) : (
                                <IOURequestStepAmount route={route} />
                            )}
=======
                            <OnyxTabNavigator
                                id={CONST.TAB.IOU_REQUEST_TYPE}
                                selectedTab={selectedTab || CONST.IOU.REQUEST_TYPE.SCAN}
                                onTabSelected={resetIOUTypeIfChanged}
                                tabBar={TabSelector}
                            >
                                <TopTab.Screen name={CONST.TAB_REQUEST.MANUAL}>{() => <IOURequestStepAmount route={route} />}</TopTab.Screen>
                                <TopTab.Screen name={CONST.TAB_REQUEST.SCAN}>{() => <IOURequestStepScan route={route} />}</TopTab.Screen>
                                {shouldDisplayDistanceRequest && <TopTab.Screen name={CONST.TAB_REQUEST.DISTANCE}>{() => <IOURequestStepDistance route={route} />}</TopTab.Screen>}
                            </OnyxTabNavigator>
>>>>>>> 22cb01c9
                        </View>
                    </DragAndDropProvider>
                </FullPageNotFoundView>
            )}
        </ScreenWrapper>
    );
}

IOURequestStartPage.displayName = 'IOURequestStartPage';
IOURequestStartPage.propTypes = propTypes;
IOURequestStartPage.defaultProps = defaultProps;

export default withOnyx({
    report: {
        key: ({route}) => `${ONYXKEYS.COLLECTION.REPORT}${route.params.reportID}`,
    },
    policy: {
        key: ({report}) => `${ONYXKEYS.COLLECTION.POLICY}${lodashGet(report, 'policyID')}`,
    },
    selectedTab: {
        key: `${ONYXKEYS.COLLECTION.SELECTED_TAB}${CONST.TAB.IOU_REQUEST_TYPE}`,
    },
    transaction: {
        key: ({route}) => `${ONYXKEYS.COLLECTION.TRANSACTION_DRAFT}${lodashGet(route, 'params.transactionID', '0')}`,
    },
})(IOURequestStartPage);<|MERGE_RESOLUTION|>--- conflicted
+++ resolved
@@ -155,19 +155,12 @@
                                 title={tabTitles[iouType]}
                                 onBackButtonPress={navigateBack}
                             />
-<<<<<<< HEAD
                             {iouType === CONST.IOU.TYPE.REQUEST || iouType === CONST.IOU.TYPE.SPLIT ? (
                                 <OnyxTabNavigator
                                     id={CONST.TAB.IOU_REQUEST_TYPE}
                                     selectedTab={selectedTab || CONST.IOU.REQUEST_TYPE.SCAN}
                                     onTabSelected={resetIOUTypeIfChanged}
-                                    tabBar={({state, navigation, position}) => (
-                                        <TabSelector
-                                            state={state}
-                                            navigation={navigation}
-                                            position={position}
-                                        />
-                                    )}
+                                    tabBar={TabSelector}
                                 >
                                     <TopTab.Screen name={CONST.TAB_REQUEST.MANUAL}>{() => <IOURequestStepAmount route={route} />}</TopTab.Screen>
                                     <TopTab.Screen name={CONST.TAB_REQUEST.SCAN}>{() => <IOURequestStepScan route={route} />}</TopTab.Screen>
@@ -176,18 +169,6 @@
                             ) : (
                                 <IOURequestStepAmount route={route} />
                             )}
-=======
-                            <OnyxTabNavigator
-                                id={CONST.TAB.IOU_REQUEST_TYPE}
-                                selectedTab={selectedTab || CONST.IOU.REQUEST_TYPE.SCAN}
-                                onTabSelected={resetIOUTypeIfChanged}
-                                tabBar={TabSelector}
-                            >
-                                <TopTab.Screen name={CONST.TAB_REQUEST.MANUAL}>{() => <IOURequestStepAmount route={route} />}</TopTab.Screen>
-                                <TopTab.Screen name={CONST.TAB_REQUEST.SCAN}>{() => <IOURequestStepScan route={route} />}</TopTab.Screen>
-                                {shouldDisplayDistanceRequest && <TopTab.Screen name={CONST.TAB_REQUEST.DISTANCE}>{() => <IOURequestStepDistance route={route} />}</TopTab.Screen>}
-                            </OnyxTabNavigator>
->>>>>>> 22cb01c9
                         </View>
                     </DragAndDropProvider>
                 </FullPageNotFoundView>
