import lodashGet from 'lodash/get';
import PropTypes from 'prop-types';
import React, {useCallback, useMemo, useState} from 'react';
import {View} from 'react-native';
import {withOnyx} from 'react-native-onyx';
import _ from 'underscore';
import Button from '@components/Button';
import FormHelpMessage from '@components/FormHelpMessage';
import {usePersonalDetails} from '@components/OnyxProvider';
import {PressableWithFeedback} from '@components/Pressable';
import ReferralProgramCTA from '@components/ReferralProgramCTA';
import SelectCircle from '@components/SelectCircle';
import SelectionList from '@components/SelectionList';
import UserListItem from '@components/SelectionList/UserListItem';
import useLocalize from '@hooks/useLocalize';
import useNetwork from '@hooks/useNetwork';
import usePermissions from '@hooks/usePermissions';
import useSearchTermAndSearch from '@hooks/useSearchTermAndSearch';
import useThemeStyles from '@hooks/useThemeStyles';
import * as DeviceCapabilities from '@libs/DeviceCapabilities';
import * as OptionsListUtils from '@libs/OptionsListUtils';
import * as ReportUtils from '@libs/ReportUtils';
import reportPropTypes from '@pages/reportPropTypes';
import CONST from '@src/CONST';
import ONYXKEYS from '@src/ONYXKEYS';

const propTypes = {
    /** Beta features list */
    betas: PropTypes.arrayOf(PropTypes.string),

    /** An object that holds data about which referral banners have been dismissed */
    dismissedReferralBanners: PropTypes.objectOf(PropTypes.bool),

    /** Callback to request parent modal to go to next step, which should be split */
    onFinish: PropTypes.func.isRequired,

    /** Callback to add participants in MoneyRequestModal */
    onParticipantsAdded: PropTypes.func.isRequired,

    /** Selected participants from MoneyRequestModal with login */
    participants: PropTypes.arrayOf(
        PropTypes.shape({
            accountID: PropTypes.number,
            login: PropTypes.string,
            isPolicyExpenseChat: PropTypes.bool,
            isOwnPolicyExpenseChat: PropTypes.bool,
            selected: PropTypes.bool,
        }),
    ),

    /** All reports shared with the user */
    reports: PropTypes.objectOf(reportPropTypes),

    /** Padding bottom style of safe area */
    safeAreaPaddingBottomStyle: PropTypes.oneOfType([PropTypes.arrayOf(PropTypes.object), PropTypes.object]),

    /** The type of IOU report, i.e. bill, request, send */
    iouType: PropTypes.oneOf(_.values(CONST.IOU.TYPE)).isRequired,

    /** The request type, ie. manual, scan, distance */
    iouRequestType: PropTypes.oneOf(_.values(CONST.IOU.REQUEST_TYPE)).isRequired,

    /** Whether the parent screen transition has ended */
    didScreenTransitionEnd: PropTypes.bool,
};

const defaultProps = {
    participants: [],
    safeAreaPaddingBottomStyle: {},
    reports: {},
    betas: [],
    dismissedReferralBanners: {},
    didScreenTransitionEnd: false,
};

function MoneyTemporaryForRefactorRequestParticipantsSelector({
    betas,
    participants,
    reports,
    onFinish,
    onParticipantsAdded,
    safeAreaPaddingBottomStyle,
    iouType,
    iouRequestType,
    dismissedReferralBanners,
    didScreenTransitionEnd,
}) {
    const {translate} = useLocalize();
    const styles = useThemeStyles();
    const [searchTerm, setSearchTerm] = useState('');
    const referralContentType = iouType === CONST.IOU.TYPE.SEND ? CONST.REFERRAL_PROGRAM.CONTENT_TYPES.SEND_MONEY : CONST.REFERRAL_PROGRAM.CONTENT_TYPES.MONEY_REQUEST;
    const {isOffline} = useNetwork();
    const personalDetails = usePersonalDetails();
    const {canUseP2PDistanceRequests} = usePermissions();

    const offlineMessage = isOffline ? [`${translate('common.youAppearToBeOffline')} ${translate('search.resultsAreLimited')}`, {isTranslated: true}] : '';

    const maxParticipantsReached = participants.length === CONST.REPORT.MAXIMUM_PARTICIPANTS;
    const setSearchTermAndSearchInServer = useSearchTermAndSearch(setSearchTerm, maxParticipantsReached);

    /**
     * Returns the sections needed for the OptionsSelector
     *
     * @returns {Array}
     */
    const [sections, newChatOptions] = useMemo(() => {
        const newSections = [];
        if (!didScreenTransitionEnd) {
            return [newSections, {}];
        }
        let indexOffset = 0;

        const chatOptions = OptionsListUtils.getFilteredOptions(
            reports,
            personalDetails,
            betas,
            searchTerm,
            participants,
            CONST.EXPENSIFY_EMAILS,

            // If we are using this component in the "Request money" flow then we pass the includeOwnedWorkspaceChats argument so that the current user
            // sees the option to request money from their admin on their own Workspace Chat.
            iouType === CONST.IOU.TYPE.REQUEST,

            canUseP2PDistanceRequests || iouRequestType !== CONST.IOU.REQUEST_TYPE.DISTANCE,
            false,
            {},
            [],
            false,
            {},
            [],
            canUseP2PDistanceRequests || iouRequestType !== CONST.IOU.REQUEST_TYPE.DISTANCE,
            false,
        );

        const formatResults = OptionsListUtils.formatSectionsFromSearchTerm(
            searchTerm,
            participants,
            chatOptions.recentReports,
            chatOptions.personalDetails,
            maxParticipantsReached,
            indexOffset,
            personalDetails,
            true,
        );

        newSections.push(formatResults.section);
        indexOffset = formatResults.newIndexOffset;

        if (maxParticipantsReached) {
            return [newSections, {}];
        }

        newSections.push({
            title: translate('common.recents'),
            data: chatOptions.recentReports,
            shouldShow: !_.isEmpty(chatOptions.recentReports),
            indexOffset,
        });
        indexOffset += chatOptions.recentReports.length;

        newSections.push({
            title: translate('common.contacts'),
            data: chatOptions.personalDetails,
            shouldShow: !_.isEmpty(chatOptions.personalDetails),
            indexOffset,
        });
        indexOffset += chatOptions.personalDetails.length;

        if (chatOptions.userToInvite && !OptionsListUtils.isCurrentUser(chatOptions.userToInvite)) {
            newSections.push({
                title: undefined,
                data: _.map([chatOptions.userToInvite], (participant) => {
                    const isPolicyExpenseChat = lodashGet(participant, 'isPolicyExpenseChat', false);
                    return isPolicyExpenseChat ? OptionsListUtils.getPolicyExpenseReportOption(participant) : OptionsListUtils.getParticipantsOption(participant, personalDetails);
                }),
                shouldShow: true,
                indexOffset,
            });
        }

        return [newSections, chatOptions];
    }, [didScreenTransitionEnd, reports, personalDetails, betas, searchTerm, participants, iouType, iouRequestType, maxParticipantsReached, canUseP2PDistanceRequests, translate]);

    /**
     * Adds a single participant to the request
     *
     * @param {Object} option
     */
<<<<<<< HEAD
    const addSingleParticipant = (option) => {
        onParticipantsAdded([
            {
                ..._.pick(option, 'accountID', 'login', 'isPolicyExpenseChat', 'reportID', 'searchText', 'policyID'),
                selected: true,
            },
        ]);
        onFinish();
    };
=======
    const addSingleParticipant = useCallback(
        (option) => {
            onParticipantsAdded([
                {
                    ..._.pick(option, 'accountID', 'login', 'isPolicyExpenseChat', 'reportID', 'searchText'),
                    selected: true,
                },
            ]);
            onFinish();
        },
        [onFinish, onParticipantsAdded],
    );
>>>>>>> d0a78c8d

    /**
     * Removes a selected option from list if already selected. If not already selected add this option to the list.
     * @param {Object} option
     */
    const addParticipantToSelection = useCallback(
        (option) => {
            const isOptionSelected = (selectedOption) => {
                if (selectedOption.accountID && selectedOption.accountID === option.accountID) {
                    return true;
                }

                if (selectedOption.reportID && selectedOption.reportID === option.reportID) {
                    return true;
                }

                return false;
            };
            const isOptionInList = _.some(participants, isOptionSelected);
            let newSelectedOptions;

            if (isOptionInList) {
                newSelectedOptions = _.reject(participants, isOptionSelected);
            } else {
                newSelectedOptions = [
                    ...participants,
                    {
                        accountID: option.accountID,
                        login: option.login,
                        isPolicyExpenseChat: option.isPolicyExpenseChat,
                        reportID: option.reportID,
                        selected: true,
                        searchText: option.searchText,
                    },
                ];
            }

            onParticipantsAdded(newSelectedOptions, newSelectedOptions.length !== 0 ? CONST.IOU.TYPE.SPLIT : undefined);
        },
        [participants, onParticipantsAdded],
    );

    const headerMessage = useMemo(
        () =>
            OptionsListUtils.getHeaderMessage(
                _.get(newChatOptions, 'personalDetails', []).length + _.get(newChatOptions, 'recentReports', []).length !== 0,
                Boolean(newChatOptions.userToInvite),
                searchTerm.trim(),
                maxParticipantsReached,
                _.some(participants, (participant) => participant.searchText.toLowerCase().includes(searchTerm.trim().toLowerCase())),
            ),
        [maxParticipantsReached, newChatOptions, participants, searchTerm],
    );

    // Right now you can't split a request with a workspace and other additional participants
    // This is getting properly fixed in https://github.com/Expensify/App/issues/27508, but as a stop-gap to prevent
    // the app from crashing on native when you try to do this, we'll going to hide the button if you have a workspace and other participants
    const hasPolicyExpenseChatParticipant = _.some(participants, (participant) => participant.isPolicyExpenseChat);
    const shouldShowSplitBillErrorMessage = participants.length > 1 && hasPolicyExpenseChatParticipant;
    const isAllowedToSplit = (canUseP2PDistanceRequests || iouRequestType !== CONST.IOU.REQUEST_TYPE.DISTANCE) && iouType !== CONST.IOU.TYPE.SEND;

    const handleConfirmSelection = useCallback(
        (keyEvent, option) => {
            const shouldAddSingleParticipant = option && !participants.length;
            if (shouldShowSplitBillErrorMessage || (!participants.length && !option)) {
                return;
            }

            if (shouldAddSingleParticipant) {
                addSingleParticipant(option);
                return;
            }

            onFinish(CONST.IOU.TYPE.SPLIT);
        },
        [shouldShowSplitBillErrorMessage, onFinish, addSingleParticipant, participants],
    );

    const footerContent = useMemo(
        () => (
            <View>
                {!dismissedReferralBanners[referralContentType] && (
                    <View style={[styles.flexShrink0, !!participants.length && !shouldShowSplitBillErrorMessage && styles.pb5]}>
                        <ReferralProgramCTA referralContentType={referralContentType} />
                    </View>
                )}

                {shouldShowSplitBillErrorMessage && (
                    <FormHelpMessage
                        style={[styles.ph1, styles.mb2]}
                        isError
                        message="iou.error.splitBillMultipleParticipantsErrorMessage"
                    />
                )}

                {!!participants.length && (
                    <Button
                        success
                        text={translate('iou.addToSplit')}
                        onPress={handleConfirmSelection}
                        pressOnEnter
                        large
                        isDisabled={shouldShowSplitBillErrorMessage}
                    />
                )}
            </View>
        ),
        [handleConfirmSelection, participants.length, dismissedReferralBanners, referralContentType, shouldShowSplitBillErrorMessage, styles, translate],
    );

    const itemRightSideComponent = useCallback(
        (item) => {
            if (!isAllowedToSplit) {
                return null;
            }
            if (item.isSelected) {
                return (
                    <PressableWithFeedback
                        onPress={() => addParticipantToSelection(item)}
                        disabled={item.isDisabled}
                        role={CONST.ACCESSIBILITY_ROLE.CHECKBOX}
                        accessibilityLabel={CONST.ACCESSIBILITY_ROLE.CHECKBOX}
                        style={[styles.flexRow, styles.alignItemsCenter, styles.ml5, styles.optionSelectCircle]}
                    >
                        <SelectCircle
                            isChecked={item.isSelected}
                            selectCircleStyles={styles.ml0}
                        />
                    </PressableWithFeedback>
                );
            }

            return (
                <Button
                    onPress={() => addParticipantToSelection(item)}
                    style={[styles.pl2]}
                    text={translate('iou.split')}
                    small
                />
            );
        },
        [addParticipantToSelection, isAllowedToSplit, styles, translate],
    );

    const isOptionsDataReady = useMemo(() => ReportUtils.isReportDataReady() && OptionsListUtils.isPersonalDetailsReady(personalDetails), [personalDetails]);

    return (
        <View style={[styles.flex1, styles.w100, participants.length > 0 ? safeAreaPaddingBottomStyle : {}]}>
            <SelectionList
                onConfirm={handleConfirmSelection}
                sections={didScreenTransitionEnd && isOptionsDataReady ? sections : CONST.EMPTY_ARRAY}
                ListItem={UserListItem}
                textInputValue={searchTerm}
                textInputLabel={translate('optionsSelector.nameEmailOrPhoneNumber')}
                textInputHint={offlineMessage}
                onChangeText={setSearchTermAndSearchInServer}
                shouldPreventDefaultFocusOnSelectRow={!DeviceCapabilities.canUseTouchScreen()}
                onSelectRow={addSingleParticipant}
                footerContent={footerContent}
                headerMessage={headerMessage}
                showLoadingPlaceholder={!(didScreenTransitionEnd && isOptionsDataReady)}
                rightHandSideComponent={itemRightSideComponent}
            />
        </View>
    );
}

MoneyTemporaryForRefactorRequestParticipantsSelector.propTypes = propTypes;
MoneyTemporaryForRefactorRequestParticipantsSelector.defaultProps = defaultProps;
MoneyTemporaryForRefactorRequestParticipantsSelector.displayName = 'MoneyTemporaryForRefactorRequestParticipantsSelector';

export default withOnyx({
    dismissedReferralBanners: {
        key: ONYXKEYS.NVP_DISMISSED_REFERRAL_BANNERS,
    },
    reports: {
        key: ONYXKEYS.COLLECTION.REPORT,
    },
    betas: {
        key: ONYXKEYS.BETAS,
    },
})(MoneyTemporaryForRefactorRequestParticipantsSelector);<|MERGE_RESOLUTION|>--- conflicted
+++ resolved
@@ -187,22 +187,11 @@
      *
      * @param {Object} option
      */
-<<<<<<< HEAD
-    const addSingleParticipant = (option) => {
-        onParticipantsAdded([
-            {
-                ..._.pick(option, 'accountID', 'login', 'isPolicyExpenseChat', 'reportID', 'searchText', 'policyID'),
-                selected: true,
-            },
-        ]);
-        onFinish();
-    };
-=======
     const addSingleParticipant = useCallback(
         (option) => {
             onParticipantsAdded([
                 {
-                    ..._.pick(option, 'accountID', 'login', 'isPolicyExpenseChat', 'reportID', 'searchText'),
+                    ..._.pick(option, 'accountID', 'login', 'isPolicyExpenseChat', 'reportID', 'searchText', 'policyID'),
                     selected: true,
                 },
             ]);
@@ -210,7 +199,6 @@
         },
         [onFinish, onParticipantsAdded],
     );
->>>>>>> d0a78c8d
 
     /**
      * Removes a selected option from list if already selected. If not already selected add this option to the list.
