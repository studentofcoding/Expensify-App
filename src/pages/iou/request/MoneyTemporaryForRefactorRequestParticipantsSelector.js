import lodashGet from 'lodash/get';
import PropTypes from 'prop-types';
import React, {useCallback, useEffect,useMemo} from 'react';
import {View} from 'react-native';
import {withOnyx} from 'react-native-onyx';
import _ from 'underscore';
import Button from '@components/Button';
import FormHelpMessage from '@components/FormHelpMessage';
import {usePersonalDetails} from '@components/OnyxProvider';
import {PressableWithFeedback} from '@components/Pressable';
import ReferralProgramCTA from '@components/ReferralProgramCTA';
import SelectCircle from '@components/SelectCircle';
import SelectionList from '@components/SelectionList';
import useDebouncedState from '@hooks/useDebouncedState';
import useLocalize from '@hooks/useLocalize';
import useNetwork from '@hooks/useNetwork';
import useThemeStyles from '@hooks/useThemeStyles';
import * as Report from '@libs/actions/Report';
import * as DeviceCapabilities from '@libs/DeviceCapabilities';
import * as OptionsListUtils from '@libs/OptionsListUtils';
<<<<<<< HEAD
import * as ReportUtils from '@libs/ReportUtils';
import MoneyRequestReferralProgramCTA from '@pages/iou/MoneyRequestReferralProgramCTA';
=======
>>>>>>> 2c418285
import reportPropTypes from '@pages/reportPropTypes';
import CONST from '@src/CONST';
import ONYXKEYS from '@src/ONYXKEYS';

const propTypes = {
    /** Beta features list */
    betas: PropTypes.arrayOf(PropTypes.string),

    /** Callback to request parent modal to go to next step, which should be split */
    onFinish: PropTypes.func.isRequired,

    /** Callback to add participants in MoneyRequestModal */
    onParticipantsAdded: PropTypes.func.isRequired,

    /** Selected participants from MoneyRequestModal with login */
    participants: PropTypes.arrayOf(
        PropTypes.shape({
            accountID: PropTypes.number,
            login: PropTypes.string,
            isPolicyExpenseChat: PropTypes.bool,
            isOwnPolicyExpenseChat: PropTypes.bool,
            selected: PropTypes.bool,
        }),
    ),

    /** All reports shared with the user */
    reports: PropTypes.objectOf(reportPropTypes),

    /** Padding bottom style of safe area */
    safeAreaPaddingBottomStyle: PropTypes.oneOfType([PropTypes.arrayOf(PropTypes.object), PropTypes.object]),

    /** The type of IOU report, i.e. bill, request, send */
    iouType: PropTypes.oneOf(_.values(CONST.IOU.TYPE)).isRequired,

    /** The request type, ie. manual, scan, distance */
    iouRequestType: PropTypes.oneOf(_.values(CONST.IOU.REQUEST_TYPE)).isRequired,

    /** Whether we are searching for reports in the server */
    isSearchingForReports: PropTypes.bool,

    /** Whether the parent screen transition has ended */
    didScreenTransitionEnd: PropTypes.bool,
};

const defaultProps = {
    participants: [],
    safeAreaPaddingBottomStyle: {},
    reports: {},
    betas: [],
    isSearchingForReports: false,
    didScreenTransitionEnd: false,
};

function MoneyTemporaryForRefactorRequestParticipantsSelector({
    betas,
    participants,
    reports,
    onFinish,
    onParticipantsAdded,
    safeAreaPaddingBottomStyle,
    iouType,
    iouRequestType,
    isSearchingForReports,
    didScreenTransitionEnd,
}) {
    const {translate} = useLocalize();
    const styles = useThemeStyles();
    const [searchTerm, debouncedSearchTerm, setSearchTerm] = useDebouncedState('');
    const {isOffline} = useNetwork();
    const personalDetails = usePersonalDetails();

    const offlineMessage = isOffline ? `${translate('common.youAppearToBeOffline')} ${translate('search.resultsAreLimited')}` : '';

    const maxParticipantsReached = participants.length === CONST.REPORT.MAXIMUM_PARTICIPANTS;

    /**
     * Returns the sections needed for the OptionsSelector
     *
     * @returns {Array}
     */
    const [sections, newChatOptions] = useMemo(() => {
        const newSections = [];
        if (!didScreenTransitionEnd) {
            return [
                newSections, 
                {
                    recentReports: {},
                    personalDetails: {},
                    userToInvite: {},
                }
            ];
        }
        let indexOffset = 0;

        const chatOptions = OptionsListUtils.getFilteredOptions(
            reports,
            personalDetails,
            betas,
            searchTerm,
            participants,
            CONST.EXPENSIFY_EMAILS,

            // If we are using this component in the "Request money" flow then we pass the includeOwnedWorkspaceChats argument so that the current user
            // sees the option to request money from their admin on their own Workspace Chat.
            iouType === CONST.IOU.TYPE.REQUEST,

            // We don't want to include any P2P options like personal details or reports that are not workspace chats for certain features.
            iouRequestType !== CONST.IOU.REQUEST_TYPE.DISTANCE,
            false,
            {},
            [],
            false,
            {},
            [],

            // We don't want the user to be able to invite individuals when they are in the "Distance request" flow for now.
            // This functionality is being built here: https://github.com/Expensify/App/issues/23291
            iouRequestType !== CONST.IOU.REQUEST_TYPE.DISTANCE,
            true,
        );

        const formatResults = OptionsListUtils.formatSectionsFromSearchTerm(
            searchTerm,
            participants,
            chatOptions.recentReports,
            chatOptions.personalDetails,
            personalDetails,
            true,
            indexOffset,
        );
        newSections.push(formatResults.section);
        indexOffset = formatResults.newIndexOffset;

        if (maxParticipantsReached) {
            return newSections;
        }

        newSections.push({
            title: translate('common.recents'),
            data: chatOptions.recentReports,
            shouldShow: !_.isEmpty(chatOptions.recentReports),
            indexOffset,
        });
        indexOffset += chatOptions.recentReports.length;

        newSections.push({
            title: translate('common.contacts'),
            data: chatOptions.personalDetails,
            shouldShow: !_.isEmpty(chatOptions.personalDetails),
            indexOffset,
        });
        indexOffset += chatOptions.personalDetails.length;

        if (chatOptions.userToInvite && !OptionsListUtils.isCurrentUser(chatOptions.userToInvite)) {
            newSections.push({
                title: undefined,
                data: _.map([chatOptions.userToInvite], (participant) => {
                    const isPolicyExpenseChat = lodashGet(participant, 'isPolicyExpenseChat', false);
                    return isPolicyExpenseChat ? OptionsListUtils.getPolicyExpenseReportOption(participant) : OptionsListUtils.getParticipantsOption(participant, personalDetails);
                }),
                shouldShow: true,
                indexOffset,
            });
        }

        return [newSections, chatOptions];
    }, [didScreenTransitionEnd, reports, personalDetails, betas, searchTerm, participants, iouType, iouRequestType, maxParticipantsReached, translate]);

    /**
     * Adds a single participant to the request
     *
     * @param {Object} option
     */
    const addSingleParticipant = (option) => {
        onParticipantsAdded([
            {
                ..._.pick(option, 'accountID', 'login', 'isPolicyExpenseChat', 'reportID', 'searchText'),
                selected: true,
            },
        ]);
        onFinish();
    };

    /**
     * Removes a selected option from list if already selected. If not already selected add this option to the list.
     * @param {Object} option
     */
    const addParticipantToSelection = useCallback(
        (option) => {
            const isOptionSelected = (selectedOption) => {
                if (selectedOption.accountID && selectedOption.accountID === option.accountID) {
                    return true;
                }

                if (selectedOption.reportID && selectedOption.reportID === option.reportID) {
                    return true;
                }

                return false;
            };
            const isOptionInList = _.some(participants, isOptionSelected);
            let newSelectedOptions;

            if (isOptionInList) {
                newSelectedOptions = _.reject(participants, isOptionSelected);
            } else {
                newSelectedOptions = [
                    ...participants,
                    {
                        accountID: option.accountID,
                        login: option.login,
                        isPolicyExpenseChat: option.isPolicyExpenseChat,
                        reportID: option.reportID,
                        selected: true,
                        searchText: option.searchText,
                    },
                ];
            }

            onParticipantsAdded(newSelectedOptions);
        },
        [participants, onParticipantsAdded],
    );

    const headerMessage = useMemo(
        () =>
            OptionsListUtils.getHeaderMessage(
                newChatOptions.personalDetails.length + newChatOptions.recentReports.length !== 0,
                Boolean(newChatOptions.userToInvite),
                searchTerm.trim(),
                maxParticipantsReached,
                _.some(participants, (participant) => participant.searchText.toLowerCase().includes(searchTerm.trim().toLowerCase())),
            ),
        [maxParticipantsReached, newChatOptions.personalDetails.length, newChatOptions.recentReports.length, newChatOptions.userToInvite, participants, searchTerm],
    );

    useEffect(() => {
        if (!debouncedSearchTerm.length) {
            return;
        }
        Report.searchInServer(debouncedSearchTerm);
    }, [debouncedSearchTerm]);

    // Right now you can't split a request with a workspace and other additional participants
    // This is getting properly fixed in https://github.com/Expensify/App/issues/27508, but as a stop-gap to prevent
    // the app from crashing on native when you try to do this, we'll going to hide the button if you have a workspace and other participants
    const hasPolicyExpenseChatParticipant = _.some(participants, (participant) => participant.isPolicyExpenseChat);
    const shouldShowSplitBillErrorMessage = participants.length > 1 && hasPolicyExpenseChatParticipant;
    const isAllowedToSplit = iouRequestType !== CONST.IOU.REQUEST_TYPE.DISTANCE;
    const referralContentType = iouType === CONST.IOU.TYPE.SEND ? CONST.REFERRAL_PROGRAM.CONTENT_TYPES.SEND_MONEY : CONST.REFERRAL_PROGRAM.CONTENT_TYPES.MONEY_REQUEST;

    const handleConfirmSelection = useCallback(() => {
        if (shouldShowSplitBillErrorMessage) {
            return;
        }

        onFinish();
    }, [shouldShowSplitBillErrorMessage, onFinish]);

    const footerContent = useMemo(
        () => (
            <View>
                <View style={[styles.flexShrink0, !!participants.length && !shouldShowSplitBillErrorMessage && styles.pb5]}>
                    <ReferralProgramCTA referralContentType={referralContentType} />
                </View>

                {shouldShowSplitBillErrorMessage && (
                    <FormHelpMessage
                        style={[styles.ph1, styles.mb2]}
                        isError
                        message="iou.error.splitBillMultipleParticipantsErrorMessage"
                    />
                )}

                {!!participants.length && (
                    <Button
                        success
                        text={translate('iou.addToSplit')}
                        onPress={handleConfirmSelection}
                        pressOnEnter
                        isDisabled={shouldShowSplitBillErrorMessage}
                    />
                )}
            </View>
        ),
        [handleConfirmSelection, participants.length, referralContentType, shouldShowSplitBillErrorMessage, styles, translate],
    );

    const itemRightSideComponent = useCallback(
        (item) => {
            if (!isAllowedToSplit) {
                return null;
            }
            if (item.isSelected) {
                return (
                    <PressableWithFeedback
                        onPress={() => addParticipantToSelection(item)}
                        disabled={item.isDisabled}
                        role={CONST.ACCESSIBILITY_ROLE.CHECKBOX}
                        accessibilityLabel={CONST.ACCESSIBILITY_ROLE.CHECKBOX}
                        style={[styles.flexRow, styles.alignItemsCenter, styles.ml3]}
                    >
                        <SelectCircle isChecked={item.isSelected} />
                    </PressableWithFeedback>
                );
            }

            return (
                <Button
                    onPress={() => addParticipantToSelection(item)}
                    style={[styles.pl2]}
                    text={translate('iou.split')}
                    small
                />
            );
        },
        [addParticipantToSelection, isAllowedToSplit, styles, translate],
    );

    const isOptionsDataReady = useMemo(() => ReportUtils.isReportDataReady() && OptionsListUtils.isPersonalDetailsReady(personalDetails), [personalDetails]);

    return (
        <View style={[styles.flex1, styles.w100, participants.length > 0 ? safeAreaPaddingBottomStyle : {}]}>
            <SelectionList
                onConfirm={handleConfirmSelection}
                sections={didScreenTransitionEnd && isOptionsDataReady ? sections : CONST.EMPTY_ARRAY}
                textInputValue={searchTerm}
                textInputLabel={translate('optionsSelector.nameEmailOrPhoneNumber')}
                textInputHint={offlineMessage}
                onChangeText={setSearchTerm}
                shouldPreventDefaultFocusOnSelectRow={!DeviceCapabilities.canUseTouchScreen()}
                onSelectRow={addSingleParticipant}
                footerContent={footerContent}
                headerMessage={headerMessage}
                showLoadingPlaceholder={!(didScreenTransitionEnd && isOptionsDataReady)}
                rightHandSideComponent={itemRightSideComponent}
                isLoadingNewOptions={isSearchingForReports}
            />
        </View>
    );
}

MoneyTemporaryForRefactorRequestParticipantsSelector.propTypes = propTypes;
MoneyTemporaryForRefactorRequestParticipantsSelector.defaultProps = defaultProps;
MoneyTemporaryForRefactorRequestParticipantsSelector.displayName = 'MoneyTemporaryForRefactorRequestParticipantsSelector';

export default withOnyx({
    reports: {
        key: ONYXKEYS.COLLECTION.REPORT,
    },
    betas: {
        key: ONYXKEYS.BETAS,
    },
    isSearchingForReports: {
        key: ONYXKEYS.IS_SEARCHING_FOR_REPORTS,
        initWithStoredValues: false,
    },
})(MoneyTemporaryForRefactorRequestParticipantsSelector);<|MERGE_RESOLUTION|>--- conflicted
+++ resolved
@@ -1,6 +1,6 @@
 import lodashGet from 'lodash/get';
 import PropTypes from 'prop-types';
-import React, {useCallback, useEffect,useMemo} from 'react';
+import React, {useCallback, useMemo, useState} from 'react';
 import {View} from 'react-native';
 import {withOnyx} from 'react-native-onyx';
 import _ from 'underscore';
@@ -11,18 +11,12 @@
 import ReferralProgramCTA from '@components/ReferralProgramCTA';
 import SelectCircle from '@components/SelectCircle';
 import SelectionList from '@components/SelectionList';
-import useDebouncedState from '@hooks/useDebouncedState';
 import useLocalize from '@hooks/useLocalize';
 import useNetwork from '@hooks/useNetwork';
 import useThemeStyles from '@hooks/useThemeStyles';
 import * as Report from '@libs/actions/Report';
 import * as DeviceCapabilities from '@libs/DeviceCapabilities';
 import * as OptionsListUtils from '@libs/OptionsListUtils';
-<<<<<<< HEAD
-import * as ReportUtils from '@libs/ReportUtils';
-import MoneyRequestReferralProgramCTA from '@pages/iou/MoneyRequestReferralProgramCTA';
-=======
->>>>>>> 2c418285
 import reportPropTypes from '@pages/reportPropTypes';
 import CONST from '@src/CONST';
 import ONYXKEYS from '@src/ONYXKEYS';
@@ -62,9 +56,6 @@
 
     /** Whether we are searching for reports in the server */
     isSearchingForReports: PropTypes.bool,
-
-    /** Whether the parent screen transition has ended */
-    didScreenTransitionEnd: PropTypes.bool,
 };
 
 const defaultProps = {
@@ -73,7 +64,6 @@
     reports: {},
     betas: [],
     isSearchingForReports: false,
-    didScreenTransitionEnd: false,
 };
 
 function MoneyTemporaryForRefactorRequestParticipantsSelector({
@@ -86,11 +76,10 @@
     iouType,
     iouRequestType,
     isSearchingForReports,
-    didScreenTransitionEnd,
 }) {
     const {translate} = useLocalize();
     const styles = useThemeStyles();
-    const [searchTerm, debouncedSearchTerm, setSearchTerm] = useDebouncedState('');
+    const [searchTerm, setSearchTerm] = useState('');
     const {isOffline} = useNetwork();
     const personalDetails = usePersonalDetails();
 
@@ -105,16 +94,6 @@
      */
     const [sections, newChatOptions] = useMemo(() => {
         const newSections = [];
-        if (!didScreenTransitionEnd) {
-            return [
-                newSections, 
-                {
-                    recentReports: {},
-                    personalDetails: {},
-                    userToInvite: {},
-                }
-            ];
-        }
         let indexOffset = 0;
 
         const chatOptions = OptionsListUtils.getFilteredOptions(
@@ -189,7 +168,7 @@
         }
 
         return [newSections, chatOptions];
-    }, [didScreenTransitionEnd, reports, personalDetails, betas, searchTerm, participants, iouType, iouRequestType, maxParticipantsReached, translate]);
+    }, [reports, personalDetails, betas, searchTerm, participants, iouType, iouRequestType, maxParticipantsReached, translate]);
 
     /**
      * Adds a single participant to the request
@@ -259,12 +238,13 @@
         [maxParticipantsReached, newChatOptions.personalDetails.length, newChatOptions.recentReports.length, newChatOptions.userToInvite, participants, searchTerm],
     );
 
-    useEffect(() => {
-        if (!debouncedSearchTerm.length) {
-            return;
+    // When search term updates we will fetch any reports
+    const setSearchTermAndSearchInServer = useCallback((text = '') => {
+        if (text.length) {
+            Report.searchInServer(text);
         }
-        Report.searchInServer(debouncedSearchTerm);
-    }, [debouncedSearchTerm]);
+        setSearchTerm(text);
+    }, []);
 
     // Right now you can't split a request with a workspace and other additional participants
     // This is getting properly fixed in https://github.com/Expensify/App/issues/27508, but as a stop-gap to prevent
@@ -342,24 +322,21 @@
         [addParticipantToSelection, isAllowedToSplit, styles, translate],
     );
 
-    const isOptionsDataReady = useMemo(() => ReportUtils.isReportDataReady() && OptionsListUtils.isPersonalDetailsReady(personalDetails), [personalDetails]);
-
     return (
         <View style={[styles.flex1, styles.w100, participants.length > 0 ? safeAreaPaddingBottomStyle : {}]}>
             <SelectionList
                 onConfirm={handleConfirmSelection}
-                sections={didScreenTransitionEnd && isOptionsDataReady ? sections : CONST.EMPTY_ARRAY}
+                sections={sections}
                 textInputValue={searchTerm}
                 textInputLabel={translate('optionsSelector.nameEmailOrPhoneNumber')}
                 textInputHint={offlineMessage}
-                onChangeText={setSearchTerm}
+                onChangeText={setSearchTermAndSearchInServer}
                 shouldPreventDefaultFocusOnSelectRow={!DeviceCapabilities.canUseTouchScreen()}
                 onSelectRow={addSingleParticipant}
                 footerContent={footerContent}
                 headerMessage={headerMessage}
-                showLoadingPlaceholder={!(didScreenTransitionEnd && isOptionsDataReady)}
+                showLoadingPlaceholder={isSearchingForReports}
                 rightHandSideComponent={itemRightSideComponent}
-                isLoadingNewOptions={isSearchingForReports}
             />
         </View>
     );
