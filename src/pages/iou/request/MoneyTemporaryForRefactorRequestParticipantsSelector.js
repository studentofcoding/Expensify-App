--- conflicted
+++ resolved
@@ -135,7 +135,6 @@
             !isCategorizeOrShareAction,
         );
 
-<<<<<<< HEAD
         return optionList;
     }, [
         action,
@@ -189,13 +188,9 @@
             participants,
             chatOptions.recentReports,
             chatOptions.personalDetails,
-            maxParticipantsReached,
             personalDetails,
             true,
         );
-=======
-        const formatResults = OptionsListUtils.formatSectionsFromSearchTerm(debouncedSearchTerm, participants, chatOptions.recentReports, chatOptions.personalDetails, personalDetails, true);
->>>>>>> bb78140a
 
         newSections.push(formatResults.section);
 
@@ -222,36 +217,15 @@
             });
         }
 
-<<<<<<< HEAD
         const headerMessage = OptionsListUtils.getHeaderMessage(
             lodashGet(chatOptions, 'personalDetails', []).length + lodashGet(chatOptions, 'recentReports', []).length !== 0,
             Boolean(chatOptions.userToInvite),
             debouncedSearchTerm.trim(),
-            maxParticipantsReached,
             lodashSome(participants, (participant) => participant.searchText.toLowerCase().includes(debouncedSearchTerm.trim().toLowerCase())),
         );
 
         return [newSections, headerMessage];
-    }, [debouncedSearchTerm, chatOptions, areOptionsInitialized, didScreenTransitionEnd, participants, maxParticipantsReached, personalDetails, translate]);
-=======
-        return [newSections, chatOptions];
-    }, [
-        areOptionsInitialized,
-        options.reports,
-        options.personalDetails,
-        betas,
-        debouncedSearchTerm,
-        participants,
-        iouType,
-        action,
-        canUseP2PDistanceRequests,
-        iouRequestType,
-        personalDetails,
-        translate,
-        didScreenTransitionEnd,
-        isCategorizeOrShareAction,
-    ]);
->>>>>>> bb78140a
+    }, [debouncedSearchTerm, chatOptions, areOptionsInitialized, didScreenTransitionEnd, participants, personalDetails, translate]);
 
     /**
      * Adds a single participant to the expense
@@ -329,22 +303,7 @@
         [participants, onParticipantsAdded],
     );
 
-<<<<<<< HEAD
     // Right now you can't split a request with a workspace and other additional participants
-=======
-    const headerMessage = useMemo(
-        () =>
-            OptionsListUtils.getHeaderMessage(
-                lodashGet(newChatOptions, 'personalDetails', []).length + lodashGet(newChatOptions, 'recentReports', []).length !== 0,
-                Boolean(newChatOptions.userToInvite),
-                debouncedSearchTerm.trim(),
-                lodashSome(participants, (participant) => participant.searchText.toLowerCase().includes(debouncedSearchTerm.trim().toLowerCase())),
-            ),
-        [newChatOptions, participants, debouncedSearchTerm],
-    );
-
-    // Right now you can't split an expense with a workspace and other additional participants
->>>>>>> bb78140a
     // This is getting properly fixed in https://github.com/Expensify/App/issues/27508, but as a stop-gap to prevent
     // the app from crashing on native when you try to do this, we'll going to hide the button if you have a workspace and other participants
     const hasPolicyExpenseChatParticipant = lodashSome(participants, (participant) => participant.isPolicyExpenseChat);
