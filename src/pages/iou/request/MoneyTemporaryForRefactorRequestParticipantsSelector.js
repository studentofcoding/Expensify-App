import lodashEvery from 'lodash/every';
import lodashGet from 'lodash/get';
import lodashIsEqual from 'lodash/isEqual';
import lodashMap from 'lodash/map';
import lodashPick from 'lodash/pick';
import lodashReject from 'lodash/reject';
import lodashSome from 'lodash/some';
import lodashValues from 'lodash/values';
import PropTypes from 'prop-types';
import React, {memo, useCallback, useEffect, useMemo} from 'react';
import {useOnyx} from 'react-native-onyx';
import BlockingView from '@components/BlockingViews/BlockingView';
import Button from '@components/Button';
import FormHelpMessage from '@components/FormHelpMessage';
import * as Illustrations from '@components/Icon/Illustrations';
import OfflineIndicator from '@components/OfflineIndicator';
import {usePersonalDetails} from '@components/OnyxProvider';
import {useOptionsList} from '@components/OptionListContextProvider';
import ReferralProgramCTA from '@components/ReferralProgramCTA';
import SelectionList from '@components/SelectionList';
import InviteMemberListItem from '@components/SelectionList/InviteMemberListItem';
import useDebouncedState from '@hooks/useDebouncedState';
import useDismissedReferralBanners from '@hooks/useDismissedReferralBanners';
import useLocalize from '@hooks/useLocalize';
import useNetwork from '@hooks/useNetwork';
import usePermissions from '@hooks/usePermissions';
import useScreenWrapperTranstionStatus from '@hooks/useScreenWrapperTransitionStatus';
import useThemeStyles from '@hooks/useThemeStyles';
import useWindowDimensions from '@hooks/useWindowDimensions';
import * as DeviceCapabilities from '@libs/DeviceCapabilities';
import Navigation from '@libs/Navigation/Navigation';
import * as OptionsListUtils from '@libs/OptionsListUtils';
import variables from '@styles/variables';
import * as Report from '@userActions/Report';
import CONST from '@src/CONST';
import ONYXKEYS from '@src/ONYXKEYS';
import ROUTES from '@src/ROUTES';

const propTypes = {
    /** Callback to request parent modal to go to next step, which should be split */
    onFinish: PropTypes.func.isRequired,

    /** Callback to add participants in MoneyRequestModal */
    onParticipantsAdded: PropTypes.func.isRequired,

    /** Selected participants from MoneyRequestModal with login */
    participants: PropTypes.arrayOf(
        PropTypes.shape({
            accountID: PropTypes.number,
            login: PropTypes.string,
            isPolicyExpenseChat: PropTypes.bool,
            isOwnPolicyExpenseChat: PropTypes.bool,
            selected: PropTypes.bool,
        }),
    ),

    /** The type of IOU report, i.e. split, request, send, track */
    iouType: PropTypes.oneOf(lodashValues(CONST.IOU.TYPE)).isRequired,

    /** The expense type, ie. manual, scan, distance */
    iouRequestType: PropTypes.oneOf(lodashValues(CONST.IOU.REQUEST_TYPE)).isRequired,

    /** The action of the IOU, i.e. create, split, move */
    action: PropTypes.oneOf(lodashValues(CONST.IOU.ACTION)),
};

const defaultProps = {
    participants: [],
    action: CONST.IOU.ACTION.CREATE,
};

function MoneyTemporaryForRefactorRequestParticipantsSelector({participants, onFinish, onParticipantsAdded, iouType, iouRequestType, action}) {
    const {translate} = useLocalize();
    const styles = useThemeStyles();
    const [searchTerm, debouncedSearchTerm, setSearchTerm] = useDebouncedState('');
    const referralContentType = iouType === CONST.IOU.TYPE.SEND ? CONST.REFERRAL_PROGRAM.CONTENT_TYPES.SEND_MONEY : CONST.REFERRAL_PROGRAM.CONTENT_TYPES.MONEY_REQUEST;
    const {isOffline} = useNetwork();
    const personalDetails = usePersonalDetails();
    const {isDismissed} = useDismissedReferralBanners({referralContentType});
    const {canUseP2PDistanceRequests} = usePermissions();
    const {didScreenTransitionEnd} = useScreenWrapperTranstionStatus();
    const [betas] = useOnyx(ONYXKEYS.BETAS);
    const {options, areOptionsInitialized} = useOptionsList({
        shouldInitialize: didScreenTransitionEnd,
    });

    const offlineMessage = isOffline ? [`${translate('common.youAppearToBeOffline')} ${translate('search.resultsAreLimited')}`, {isTranslated: true}] : '';

    const maxParticipantsReached = participants.length === CONST.REPORT.MAXIMUM_PARTICIPANTS;
    const {isSmallScreenWidth} = useWindowDimensions();

    const isIOUSplit = iouType === CONST.IOU.TYPE.SPLIT;

    useEffect(() => {
        Report.searchInServer(debouncedSearchTerm.trim());
    }, [debouncedSearchTerm]);

    /**
     * Returns the sections needed for the OptionsSelector
     *
     * @returns {Array}
     */
    const [sections, newChatOptions] = useMemo(() => {
        const newSections = [];
        if (!areOptionsInitialized || !didScreenTransitionEnd) {
            return [newSections, {}];
        }
        const chatOptions = OptionsListUtils.getFilteredOptions(
            options.reports,
            options.personalDetails,
            betas,
            debouncedSearchTerm,
            participants,
            CONST.EXPENSIFY_EMAILS,

            // If we are using this component in the "Submit expense" flow then we pass the includeOwnedWorkspaceChats argument so that the current user
            // sees the option to submit an expense from their admin on their own Workspace Chat.
            (iouType === CONST.IOU.TYPE.REQUEST || iouType === CONST.IOU.TYPE.SPLIT) && action !== CONST.IOU.ACTION.REQUEST,

            (canUseP2PDistanceRequests || iouRequestType !== CONST.IOU.REQUEST_TYPE.DISTANCE) && ![CONST.IOU.ACTION.CATEGORIZE, CONST.IOU.ACTION.SHARE].includes(action),
            false,
            {},
            [],
            false,
            {},
            [],
            canUseP2PDistanceRequests || iouRequestType !== CONST.IOU.REQUEST_TYPE.DISTANCE,
            false,
        );

        const formatResults = OptionsListUtils.formatSectionsFromSearchTerm(
            debouncedSearchTerm,
            participants,
            chatOptions.recentReports,
            chatOptions.personalDetails,
            maxParticipantsReached,
            personalDetails,
            true,
        );

        newSections.push(formatResults.section);

        if (maxParticipantsReached) {
            return [newSections, {}];
        }

        newSections.push({
            title: translate('common.recents'),
            data: chatOptions.recentReports,
            shouldShow: chatOptions.recentReports.length > 0,
        });

        if (![CONST.IOU.ACTION.CATEGORIZE, CONST.IOU.ACTION.SHARE].includes(action)) {
            newSections.push({
                title: translate('common.contacts'),
                data: chatOptions.personalDetails,
                shouldShow: chatOptions.personalDetails.length > 0,
            });
        }

        if (chatOptions.userToInvite && !OptionsListUtils.isCurrentUser(chatOptions.userToInvite)) {
            newSections.push({
                title: undefined,
                data: lodashMap([chatOptions.userToInvite], (participant) => {
                    const isPolicyExpenseChat = lodashGet(participant, 'isPolicyExpenseChat', false);
                    return isPolicyExpenseChat ? OptionsListUtils.getPolicyExpenseReportOption(participant) : OptionsListUtils.getParticipantsOption(participant, personalDetails);
                }),
                shouldShow: true,
            });
        }

        return [newSections, chatOptions];
    }, [
        areOptionsInitialized,
        options.reports,
        options.personalDetails,
        betas,
        debouncedSearchTerm,
        participants,
        iouType,
        action,
        canUseP2PDistanceRequests,
        iouRequestType,
        maxParticipantsReached,
        personalDetails,
        translate,
        didScreenTransitionEnd,
    ]);

    /**
     * Adds a single participant to the expense
     *
     * @param {Object} option
     */
    const addSingleParticipant = useCallback(
        (option) => {
            onParticipantsAdded([
                {
<<<<<<< HEAD
                    ...lodashPick(option, 'accountID', 'login', 'isPolicyExpenseChat', 'reportID', 'searchText'),
=======
                    ..._.pick(option, 'accountID', 'login', 'isPolicyExpenseChat', 'reportID', 'searchText', 'policyID'),
>>>>>>> 1e510b52
                    selected: true,
                    iouType,
                },
            ]);
            onFinish();
        },
        // eslint-disable-next-line react-hooks/exhaustive-deps -- we don't want to trigger this callback when iouType changes
        [onFinish, onParticipantsAdded],
    );

    /**
     * Removes a selected option from list if already selected. If not already selected add this option to the list.
     * @param {Object} option
     */
    const addParticipantToSelection = useCallback(
        (option) => {
            const isOptionSelected = (selectedOption) => {
                if (selectedOption.accountID && selectedOption.accountID === option.accountID) {
                    return true;
                }

                if (selectedOption.reportID && selectedOption.reportID === option.reportID) {
                    return true;
                }

                return false;
            };
            const isOptionInList = lodashSome(participants, isOptionSelected);
            let newSelectedOptions;

            if (isOptionInList) {
                newSelectedOptions = lodashReject(participants, isOptionSelected);
            } else {
                newSelectedOptions = [
                    ...participants,
                    {
                        accountID: option.accountID,
                        login: option.login,
                        isPolicyExpenseChat: option.isPolicyExpenseChat,
                        reportID: option.reportID,
                        selected: true,
                        searchText: option.searchText,
                        iouType: iouType === CONST.IOU.TYPE.REQUEST ? CONST.IOU.TYPE.SPLIT : iouType,
                    },
                ];
            }

            onParticipantsAdded(newSelectedOptions, newSelectedOptions.length !== 0 ? CONST.IOU.TYPE.SPLIT : undefined);
        },
        // eslint-disable-next-line react-hooks/exhaustive-deps -- we don't want to trigger this callback when iouType changes
        [participants, onParticipantsAdded],
    );

    const headerMessage = useMemo(
        () =>
            OptionsListUtils.getHeaderMessage(
                lodashGet(newChatOptions, 'personalDetails', []).length + lodashGet(newChatOptions, 'recentReports', []).length !== 0,
                Boolean(newChatOptions.userToInvite),
                debouncedSearchTerm.trim(),
                maxParticipantsReached,
                lodashSome(participants, (participant) => participant.searchText.toLowerCase().includes(debouncedSearchTerm.trim().toLowerCase())),
            ),
        [maxParticipantsReached, newChatOptions, participants, debouncedSearchTerm],
    );

    // Right now you can't split an expense with a workspace and other additional participants
    // This is getting properly fixed in https://github.com/Expensify/App/issues/27508, but as a stop-gap to prevent
    // the app from crashing on native when you try to do this, we'll going to hide the button if you have a workspace and other participants
    const hasPolicyExpenseChatParticipant = lodashSome(participants, (participant) => participant.isPolicyExpenseChat);
    const shouldShowSplitBillErrorMessage = participants.length > 1 && hasPolicyExpenseChatParticipant;

    // canUseP2PDistanceRequests is true if the iouType is track expense, but we don't want to allow splitting distance with track expense yet
    const isAllowedToSplit =
        (canUseP2PDistanceRequests || iouRequestType !== CONST.IOU.REQUEST_TYPE.DISTANCE) &&
        iouType !== CONST.IOU.TYPE.SEND &&
        iouType !== CONST.IOU.TYPE.TRACK_EXPENSE &&
        ![CONST.IOU.ACTION.SHARE, CONST.IOU.ACTION.REQUEST, CONST.IOU.ACTION.CATEGORIZE].includes(action);

    const handleConfirmSelection = useCallback(
        (keyEvent, option) => {
            const shouldAddSingleParticipant = option && !participants.length;
            if (shouldShowSplitBillErrorMessage || (!participants.length && !option)) {
                return;
            }

            if (shouldAddSingleParticipant) {
                addSingleParticipant(option);
                return;
            }

            onFinish(CONST.IOU.TYPE.SPLIT);
        },
        [shouldShowSplitBillErrorMessage, onFinish, addSingleParticipant, participants],
    );

    const footerContent = useMemo(() => {
        if (isDismissed && !shouldShowSplitBillErrorMessage && !participants.length) {
            return;
        }

        return (
            <>
                {!isDismissed && (
                    <ReferralProgramCTA
                        referralContentType={referralContentType}
                        style={[styles.flexShrink0, !!participants.length && !shouldShowSplitBillErrorMessage && styles.mb5]}
                    />
                )}

                {shouldShowSplitBillErrorMessage && (
                    <FormHelpMessage
                        style={[styles.ph1, styles.mb2]}
                        isError
                        message="iou.error.splitExpenseMultipleParticipantsErrorMessage"
                    />
                )}

                {!!participants.length && (
                    <Button
                        success
                        text={translate('common.next')}
                        onPress={handleConfirmSelection}
                        pressOnEnter
                        large
                        isDisabled={shouldShowSplitBillErrorMessage}
                    />
                )}
            </>
        );
    }, [handleConfirmSelection, participants.length, isDismissed, referralContentType, shouldShowSplitBillErrorMessage, styles, translate]);

    const renderEmptyWorkspaceView = () => (
        <>
            <BlockingView
                icon={Illustrations.TeleScope}
                iconWidth={variables.emptyWorkspaceIconWidth}
                iconHeight={variables.emptyWorkspaceIconHeight}
                title={translate('workspace.emptyWorkspace.notFound')}
                subtitle={translate('workspace.emptyWorkspace.description')}
                shouldShowLink={false}
            />
            <Button
                success
                large
                text={translate('footer.learnMore')}
                onPress={() => Navigation.navigate(ROUTES.SETTINGS_WORKSPACES)}
                style={[styles.mh5, styles.mb5]}
            />
            {isSmallScreenWidth && <OfflineIndicator />}
        </>
    );

    const isAllSectionsEmpty = lodashEvery(sections, (section) => section.data.length === 0);
    if ([CONST.IOU.ACTION.CATEGORIZE, CONST.IOU.ACTION.SHARE].includes(action) && isAllSectionsEmpty && didScreenTransitionEnd && searchTerm.trim() === '') {
        return renderEmptyWorkspaceView();
    }

    return (
        <SelectionList
            onConfirm={handleConfirmSelection}
            sections={areOptionsInitialized ? sections : CONST.EMPTY_ARRAY}
            ListItem={InviteMemberListItem}
            textInputValue={searchTerm}
            textInputLabel={translate('optionsSelector.nameEmailOrPhoneNumber')}
            textInputHint={offlineMessage}
            onChangeText={setSearchTerm}
            shouldPreventDefaultFocusOnSelectRow={!DeviceCapabilities.canUseTouchScreen()}
            onSelectRow={(item) => (isIOUSplit ? addParticipantToSelection(item) : addSingleParticipant(item))}
            footerContent={footerContent}
            headerMessage={headerMessage}
            showLoadingPlaceholder={!areOptionsInitialized || !didScreenTransitionEnd}
            canSelectMultiple={isIOUSplit && isAllowedToSplit}
        />
    );
}

MoneyTemporaryForRefactorRequestParticipantsSelector.propTypes = propTypes;
MoneyTemporaryForRefactorRequestParticipantsSelector.defaultProps = defaultProps;
MoneyTemporaryForRefactorRequestParticipantsSelector.displayName = 'MoneyTemporaryForRefactorRequestParticipantsSelector';

export default memo(
    MoneyTemporaryForRefactorRequestParticipantsSelector,
    (prevProps, nextProps) =>
        lodashIsEqual(prevProps.participants, nextProps.participants) &&
        prevProps.iouRequestType === nextProps.iouRequestType &&
        prevProps.iouType === nextProps.iouType &&
        lodashIsEqual(prevProps.betas, nextProps.betas),
);<|MERGE_RESOLUTION|>--- conflicted
+++ resolved
@@ -196,11 +196,7 @@
         (option) => {
             onParticipantsAdded([
                 {
-<<<<<<< HEAD
-                    ...lodashPick(option, 'accountID', 'login', 'isPolicyExpenseChat', 'reportID', 'searchText'),
-=======
-                    ..._.pick(option, 'accountID', 'login', 'isPolicyExpenseChat', 'reportID', 'searchText', 'policyID'),
->>>>>>> 1e510b52
+                    ...lodashPick(option, 'accountID', 'login', 'isPolicyExpenseChat', 'reportID', 'searchText', 'policyID'),
                     selected: true,
                     iouType,
                 },
