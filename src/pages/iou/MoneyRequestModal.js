import _ from 'underscore';
import React, {useState, useEffect, useRef, useCallback, useMemo} from 'react';
import {View} from 'react-native';
import PropTypes from 'prop-types';
import lodashGet from 'lodash/get';
import {withOnyx} from 'react-native-onyx';
import MoneyRequestAmountPage from './steps/MoneyRequestAmountPage';
import MoneyRequestParticipantsPage from './steps/MoneyRequstParticipantsPage/MoneyRequestParticipantsPage';
import MoneyRequestConfirmPage from './steps/MoneyRequestConfirmPage';
import ModalHeader from './ModalHeader';
import styles from '../../styles/styles';
import * as IOU from '../../libs/actions/IOU';
import Navigation from '../../libs/Navigation/Navigation';
import ONYXKEYS from '../../ONYXKEYS';
import withLocalize, {withLocalizePropTypes} from '../../components/withLocalize';
import compose from '../../libs/compose';
import * as OptionsListUtils from '../../libs/OptionsListUtils';
import FullScreenLoadingIndicator from '../../components/FullscreenLoadingIndicator';
import AnimatedStep from '../../components/AnimatedStep';
import ScreenWrapper from '../../components/ScreenWrapper';
import CONST from '../../CONST';
import * as PersonalDetails from '../../libs/actions/PersonalDetails';
import withCurrentUserPersonalDetails from '../../components/withCurrentUserPersonalDetails';
import reportPropTypes from '../reportPropTypes';
import * as ReportUtils from '../../libs/ReportUtils';
import * as ReportScrollManager from '../../libs/ReportScrollManager';
import useOnNetworkReconnect from '../../components/hooks/useOnNetworkReconnect';
import * as DeviceCapabilities from '../../libs/DeviceCapabilities';
import * as CurrencyUtils from '../../libs/CurrencyUtils';

/**
 * A modal used for requesting money, splitting bills or sending money.
 */
const propTypes = {
    /** Whether the request is for a single request or a group bill split */
    hasMultipleParticipants: PropTypes.bool,

    /** The type of IOU report, i.e. bill, request, send */
    iouType: PropTypes.string,

    /** The report passed via the route */
    // eslint-disable-next-line react/no-unused-prop-types
    report: reportPropTypes,

    // Holds data related to request view state, rather than the underlying request data.
    iou: PropTypes.shape({
        /** Whether or not transaction creation has started */
        creatingIOUTransaction: PropTypes.bool,

        /** Whether or not transaction creation has resulted to error */
        error: PropTypes.bool,

        // Selected Currency Code of the current request
        selectedCurrencyCode: PropTypes.string,
    }),

    /** Personal details of all the users */
    personalDetails: PropTypes.shape({
        /** Primary login of participant */
        login: PropTypes.string,

        /** Display Name of participant */
        displayName: PropTypes.string,

        /** Avatar url of participant */
        avatar: PropTypes.string,
    }),

    /** Personal details of the current user */
    currentUserPersonalDetails: PropTypes.shape({
        // Local Currency Code of the current user
        localCurrencyCode: PropTypes.string,
    }),

    ...withLocalizePropTypes,
};

const defaultProps = {
    hasMultipleParticipants: false,
    report: {
        participants: [],
    },
    iouType: CONST.IOU.MONEY_REQUEST_TYPE.REQUEST,
    currentUserPersonalDetails: {
        localCurrencyCode: CONST.CURRENCY.USD,
    },
    personalDetails: {},
    iou: {
        creatingIOUTransaction: false,
        error: false,
        selectedCurrencyCode: null,
    },
};

// Determines type of step to display within Modal, value provides the title for that page.
const Steps = {
    MoneyRequestAmount: 'moneyRequest.amount',
    MoneyRequestParticipants: 'moneyRequest.participants',
    MoneyRequestConfirm: 'moneyRequest.confirm',
};

const MoneyRequestModal = (props) => {
    // Skip MoneyRequestParticipants step if participants are passed in
    const reportParticipants = lodashGet(props, 'report.participants', []);
    const steps = useMemo(
        () => (reportParticipants.length ? [Steps.MoneyRequestAmount, Steps.MoneyRequestConfirm] : [Steps.MoneyRequestAmount, Steps.MoneyRequestParticipants, Steps.MoneyRequestConfirm]),
        [reportParticipants.length],
    );
    const prevCreatingIOUTransactionStatusRef = useRef(lodashGet(props.iou, 'creatingIOUTransaction'));

    const [previousStepIndex, setPreviousStepIndex] = useState(-1);
    const [currentStepIndex, setCurrentStepIndex] = useState(0);
    const [selectedOptions, setSelectedOptions] = useState(
        ReportUtils.isPolicyExpenseChat(props.report)
            ? OptionsListUtils.getPolicyExpenseReportOptions(props.report)
            : OptionsListUtils.getParticipantsOptions(props.report, props.personalDetails),
    );
    const [amount, setAmount] = useState(0);

    useEffect(() => {
        PersonalDetails.openMoneyRequestModalPage();
        IOU.setIOUSelectedCurrency(props.currentUserPersonalDetails.localCurrencyCode);
        IOU.setMoneyRequestDescription('');
        // eslint-disable-next-line react-hooks/exhaustive-deps -- props.currentUserPersonalDetails will always exist from Onyx and we don't want this effect to run again
    }, []);

    useEffect(() => {
        // We only want to check if we just finished creating an IOU transaction
        // We check it within this effect because we're sending the request optimistically but if an error occurs from the API, we will update the iou state with the error later
        if (!prevCreatingIOUTransactionStatusRef.current || lodashGet(props.iou, 'creatingIOUTransaction')) {
            return;
        }

        if (lodashGet(props.iou, 'error') === true) {
            setCurrentStepIndex(0);
        } else {
            Navigation.dismissModal();
        }
    }, [props.iou]);

    // User came back online, so let's refetch the currency details based on location
    useOnNetworkReconnect(PersonalDetails.openMoneyRequestModalPage);

    useEffect(() => {
        // Used to store previous prop values to compare on next render
        prevCreatingIOUTransactionStatusRef.current = lodashGet(props.iou, 'creatingIOUTransaction');
    });

    /**
     * Decides our animation type based on whether we're increasing or decreasing
     * our step index.
     * @returns {String|null}
     */
    const direction = useMemo(() => {
        // If we're going to the "amount" step from the "confirm" step, push it in and pop it out like we're moving
        // forward instead of backwards.
        const amountIndex = _.indexOf(steps, Steps.MoneyRequestAmount);
        const confirmIndex = _.indexOf(steps, Steps.MoneyRequestConfirm);
        if (previousStepIndex === confirmIndex && currentStepIndex === amountIndex) {
            return 'in';
        }
        if (previousStepIndex === amountIndex && currentStepIndex === confirmIndex) {
            return 'out';
        }

        if (previousStepIndex < currentStepIndex) {
            return 'in';
        }
        if (previousStepIndex > currentStepIndex) {
            return 'out';
        }

        // Doesn't animate the step when first opening the modal
        if (previousStepIndex === currentStepIndex) {
            return null;
        }
    }, [previousStepIndex, currentStepIndex, steps]);

    /**
     * Retrieve title for current step, based upon current step and type of request
     *
     * @returns {String}
     */
    const titleForStep = useMemo(() => {
        if (currentStepIndex === 0) {
            const confirmIndex = _.indexOf(steps, Steps.MoneyRequestConfirm);
            if (previousStepIndex === confirmIndex) {
                return props.translate('iou.amount');
            }
            if (props.iouType === CONST.IOU.MONEY_REQUEST_TYPE.SEND) {
                return props.translate('iou.sendMoney');
            }
            return props.translate(props.hasMultipleParticipants ? 'iou.splitBill' : 'iou.requestMoney');
        }
        return props.translate('iou.cash');
        // eslint-disable-next-line react-hooks/exhaustive-deps -- props does not need to be a dependency as it will always exist
    }, [currentStepIndex, props.translate, steps]);

    /**
     * Navigate to a provided step.
     *
     * @param {Number} stepIndex
     * @type {(function(*): void)|*}
     */
    const navigateToStep = useCallback(
        (stepIndex) => {
            if (stepIndex < 0 || stepIndex > steps.length) {
                return;
            }

            if (currentStepIndex === stepIndex) {
                return;
            }

            setPreviousStepIndex(currentStepIndex);
            setCurrentStepIndex(stepIndex);
        },
        [currentStepIndex, steps.length],
    );

    /**
     * Navigate to the previous request step if possible
     */
    const navigateToPreviousStep = useCallback(() => {
        if (currentStepIndex <= 0 && previousStepIndex < 0) {
            return;
        }

        setPreviousStepIndex(currentStepIndex);
        setCurrentStepIndex(currentStepIndex - 1);
    }, [currentStepIndex, previousStepIndex]);

    /**
     * Navigate to the next request step if possible
     */
    const navigateToNextStep = useCallback(() => {
        if (currentStepIndex >= steps.length - 1) {
            return;
        }

        // If we're coming from the confirm step, it means we were editing something so go back to the confirm step.
        const confirmIndex = _.indexOf(steps, Steps.MoneyRequestConfirm);
        if (previousStepIndex === confirmIndex) {
            navigateToStep(confirmIndex);
            return;
        }

        setPreviousStepIndex(currentStepIndex);
        setCurrentStepIndex(currentStepIndex + 1);
    }, [currentStepIndex, previousStepIndex, navigateToStep, steps]);

    /**
     * Checks if user has a GOLD wallet then creates a paid IOU report on the fly
     *
     * @param {String} paymentMethodType
     */
<<<<<<< HEAD
    const sendMoney = useCallback(
        (paymentMethodType) => {
            const amountInDollars = Math.round(amount * 100);
            const currency = props.iou.selectedCurrencyCode;
            const trimmedComment = props.iou.comment.trim();
            const participant = selectedOptions[0];

            if (paymentMethodType === CONST.IOU.PAYMENT_TYPE.ELSEWHERE) {
                IOU.sendMoneyElsewhere(props.report, amountInDollars, currency, trimmedComment, props.currentUserPersonalDetails.login, participant);
                return;
            }

            if (paymentMethodType === CONST.IOU.PAYMENT_TYPE.PAYPAL_ME) {
                IOU.sendMoneyViaPaypal(props.report, amountInDollars, currency, trimmedComment, props.currentUserPersonalDetails.login, participant);
                return;
            }

            if (paymentMethodType === CONST.IOU.PAYMENT_TYPE.EXPENSIFY) {
                IOU.sendMoneyWithWallet(props.report, amountInDollars, currency, trimmedComment, props.currentUserPersonalDetails.login, participant);
            }
        },
        [amount, props.iou.comment, selectedOptions, props.currentUserPersonalDetails.login, props.iou.selectedCurrencyCode, props.report],
    );
=======
    const sendMoney = useCallback((paymentMethodType) => {
        const currency = props.iou.selectedCurrencyCode;
        const trimmedComment = props.iou.comment.trim();
        const participant = selectedOptions[0];

        if (paymentMethodType === CONST.IOU.PAYMENT_TYPE.ELSEWHERE) {
            IOU.sendMoneyElsewhere(
                props.report,
                amount,
                currency,
                trimmedComment,
                props.currentUserPersonalDetails.login,
                participant,
            );
            return;
        }

        if (paymentMethodType === CONST.IOU.PAYMENT_TYPE.PAYPAL_ME) {
            IOU.sendMoneyViaPaypal(
                props.report,
                amount,
                currency,
                trimmedComment,
                props.currentUserPersonalDetails.login,
                participant,
            );
            return;
        }

        if (paymentMethodType === CONST.IOU.PAYMENT_TYPE.EXPENSIFY) {
            IOU.sendMoneyWithWallet(
                props.report,
                amount,
                currency,
                trimmedComment,
                props.currentUserPersonalDetails.login,
                participant,
            );
        }
    }, [amount, props.iou.comment, selectedOptions, props.currentUserPersonalDetails.login, props.iou.selectedCurrencyCode, props.report]);
>>>>>>> cc78a083

    /**
     * @param {Array} selectedParticipants
     */
<<<<<<< HEAD
    const createTransaction = useCallback(
        (selectedParticipants) => {
            const reportID = lodashGet(props.route, 'params.reportID', '');
            const trimmedComment = props.iou.comment.trim();

            // IOUs created from a group report will have a reportID param in the route.
            // Since the user is already viewing the report, we don't need to navigate them to the report
            if (props.hasMultipleParticipants && CONST.REGEX.NUMBER.test(reportID)) {
                IOU.splitBill(selectedParticipants, props.currentUserPersonalDetails.login, amount, trimmedComment, props.iou.selectedCurrencyCode, props.preferredLocale, reportID);
                return;
            }

            // If the request is created from the global create menu, we also navigate the user to the group report
            if (props.hasMultipleParticipants) {
                IOU.splitBillAndOpenReport(selectedParticipants, props.currentUserPersonalDetails.login, amount, trimmedComment, props.iou.selectedCurrencyCode, props.preferredLocale);
                return;
            }
            if (!selectedParticipants[0].login) {
                // TODO - request to the policy expense chat. Not implemented yet!
                // Will be implemented here: https://github.com/Expensify/Expensify/issues/270581
                return;
            }
            IOU.requestMoney(props.report, Math.round(amount * 100), props.iou.selectedCurrencyCode, props.currentUserPersonalDetails.login, selectedParticipants[0], trimmedComment);
        },
        [amount, props.iou.comment, props.currentUserPersonalDetails.login, props.hasMultipleParticipants, props.iou.selectedCurrencyCode, props.preferredLocale, props.report, props.route],
    );
=======
    const createTransaction = useCallback((selectedParticipants) => {
        const reportID = lodashGet(props.route, 'params.reportID', '');
        const trimmedComment = props.iou.comment.trim();

        // IOUs created from a group report will have a reportID param in the route.
        // Since the user is already viewing the report, we don't need to navigate them to the report
        if (props.hasMultipleParticipants && CONST.REGEX.NUMBER.test(reportID)) {
            IOU.splitBill(selectedParticipants, props.currentUserPersonalDetails.login, amount, trimmedComment, props.iou.selectedCurrencyCode, reportID);
            return;
        }

        // If the request is created from the global create menu, we also navigate the user to the group report
        if (props.hasMultipleParticipants) {
            IOU.splitBillAndOpenReport(
                selectedParticipants,
                props.currentUserPersonalDetails.login,
                amount,
                trimmedComment,
                props.iou.selectedCurrencyCode,
            );
            return;
        }
        if (!selectedParticipants[0].login) {
            // TODO - request to the policy expense chat. Not implemented yet!
            // Will be implemented here: https://github.com/Expensify/Expensify/issues/270581
            return;
        }
        IOU.requestMoney(
            props.report,
            amount,
            props.iou.selectedCurrencyCode,
            props.currentUserPersonalDetails.login,
            selectedParticipants[0],
            trimmedComment,
        );
    }, [amount, props.iou.comment, props.currentUserPersonalDetails.login, props.hasMultipleParticipants, props.iou.selectedCurrencyCode, props.report, props.route]);
>>>>>>> cc78a083

    const currentStep = steps[currentStepIndex];
    const moneyRequestStepIndex = _.indexOf(steps, Steps.MoneyRequestConfirm);
    const isEditingAmountAfterConfirm = currentStepIndex === 0 && previousStepIndex === _.indexOf(steps, Steps.MoneyRequestConfirm);
    const reportID = lodashGet(props, 'route.params.reportID', '');
    const shouldShowBackButton = currentStepIndex > 0 || isEditingAmountAfterConfirm;
    const modalHeader = (
        <ModalHeader
            title={titleForStep}
            shouldShowBackButton={shouldShowBackButton}
            onBackButtonPress={isEditingAmountAfterConfirm ? () => navigateToStep(moneyRequestStepIndex) : navigateToPreviousStep}
        />
    );
    const amountButtonText = isEditingAmountAfterConfirm ? props.translate('common.save') : props.translate('common.next');
    const enableMaxHeight = DeviceCapabilities.canUseTouchScreen() && currentStep === Steps.MoneyRequestParticipants;

    return (
        <ScreenWrapper
            includeSafeAreaPaddingBottom={false}
            shouldEnableMaxHeight={enableMaxHeight}
        >
            {({didScreenTransitionEnd, safeAreaPaddingBottomStyle}) => (
                <>
                    <View style={[styles.pRelative, styles.flex1]}>
                        {!didScreenTransitionEnd && <FullScreenLoadingIndicator />}
                        {didScreenTransitionEnd && (
                            <>
                                {currentStep === Steps.MoneyRequestAmount && (
                                    <AnimatedStep
                                        direction={direction}
                                        style={[styles.flex1, safeAreaPaddingBottomStyle]}
                                    >
                                        {modalHeader}
                                        <MoneyRequestAmountPage
                                            onStepComplete={(value) => {
                                                const amountInSmallestCurrencyUnits = CurrencyUtils.convertToSmallestUnit(props.iou.selectedCurrencyCode, Number.parseFloat(value));
                                                setAmount(amountInSmallestCurrencyUnits);
                                                navigateToNextStep();
                                            }}
                                            reportID={reportID}
                                            hasMultipleParticipants={props.hasMultipleParticipants}
                                            selectedAmount={CurrencyUtils.convertToWholeUnit(props.iou.selectedCurrencyCode, amount)}
                                            navigation={props.navigation}
                                            iouType={props.iouType}
                                            buttonText={amountButtonText}
                                        />
                                    </AnimatedStep>
                                )}
                                {currentStep === Steps.MoneyRequestParticipants && (
                                    <AnimatedStep
                                        style={[styles.flex1]}
                                        direction={direction}
                                    >
                                        {modalHeader}
                                        <MoneyRequestParticipantsPage
                                            participants={selectedOptions}
                                            hasMultipleParticipants={props.hasMultipleParticipants}
                                            onAddParticipants={setSelectedOptions}
                                            onStepComplete={navigateToNextStep}
                                            safeAreaPaddingBottomStyle={safeAreaPaddingBottomStyle}
                                            iouType={props.iouType}
                                        />
                                    </AnimatedStep>
                                )}
                                {currentStep === Steps.MoneyRequestConfirm && (
                                    <AnimatedStep
                                        style={[styles.flex1, safeAreaPaddingBottomStyle]}
                                        direction={direction}
                                    >
                                        {modalHeader}
                                        <MoneyRequestConfirmPage
                                            onConfirm={(selectedParticipants) => {
                                                // TODO: ADD HANDLING TO DISABLE BUTTON FUNCTIONALITY WHILE REQUEST IS IN FLIGHT
                                                createTransaction(selectedParticipants);
                                                ReportScrollManager.scrollToBottom();
                                            }}
                                            onSendMoney={(paymentMethodType) => {
                                                // TODO: ADD HANDLING TO DISABLE BUTTON FUNCTIONALITY WHILE REQUEST IS IN FLIGHT
                                                sendMoney(paymentMethodType);
                                                ReportScrollManager.scrollToBottom();
                                            }}
                                            hasMultipleParticipants={props.hasMultipleParticipants}
                                            participants={_.filter(selectedOptions, (email) => props.currentUserPersonalDetails.login !== email.login)}
                                            iouAmount={amount}
                                            iouType={props.iouType}
                                            // The participants can only be modified when the action is initiated from directly within a group chat and not the floating-action-button.
                                            // This is because when there is a group of people, say they are on a trip, and you have some shared expenses with some of the people,
                                            // but not all of them (maybe someone skipped out on dinner). Then it's nice to be able to select/deselect people from the group chat bill
                                            // split rather than forcing the user to create a new group, just for that expense. The reportID is empty, when the action was initiated from
                                            // the floating-action-button (since it is something that exists outside the context of a report).
                                            canModifyParticipants={!_.isEmpty(reportID)}
                                            navigateToStep={navigateToStep}
                                        />
                                    </AnimatedStep>
                                )}
                            </>
                        )}
                    </View>
                </>
            )}
        </ScreenWrapper>
    );
};

MoneyRequestModal.displayName = 'MoneyRequestModal';
MoneyRequestModal.propTypes = propTypes;
MoneyRequestModal.defaultProps = defaultProps;

export default compose(
    withLocalize,
    withCurrentUserPersonalDetails,
    withOnyx({
        report: {
            key: ({route}) => `${ONYXKEYS.COLLECTION.REPORT}${lodashGet(route, 'params.reportID', '')}`,
        },
        iou: {
            key: ONYXKEYS.IOU,
        },
        personalDetails: {
            key: ONYXKEYS.PERSONAL_DETAILS,
        },
    }),
)(MoneyRequestModal);<|MERGE_RESOLUTION|>--- conflicted
+++ resolved
@@ -1,5 +1,7 @@
 import _ from 'underscore';
-import React, {useState, useEffect, useRef, useCallback, useMemo} from 'react';
+import React, {
+    useState, useEffect, useRef, useCallback, useMemo,
+} from 'react';
 import {View} from 'react-native';
 import PropTypes from 'prop-types';
 import lodashGet from 'lodash/get';
@@ -102,10 +104,10 @@
 const MoneyRequestModal = (props) => {
     // Skip MoneyRequestParticipants step if participants are passed in
     const reportParticipants = lodashGet(props, 'report.participants', []);
-    const steps = useMemo(
-        () => (reportParticipants.length ? [Steps.MoneyRequestAmount, Steps.MoneyRequestConfirm] : [Steps.MoneyRequestAmount, Steps.MoneyRequestParticipants, Steps.MoneyRequestConfirm]),
-        [reportParticipants.length],
-    );
+    const steps = useMemo(() => (reportParticipants.length
+        ? [Steps.MoneyRequestAmount, Steps.MoneyRequestConfirm]
+        : [Steps.MoneyRequestAmount, Steps.MoneyRequestParticipants, Steps.MoneyRequestConfirm]),
+    [reportParticipants.length]);
     const prevCreatingIOUTransactionStatusRef = useRef(lodashGet(props.iou, 'creatingIOUTransaction'));
 
     const [previousStepIndex, setPreviousStepIndex] = useState(-1);
@@ -121,7 +123,7 @@
         PersonalDetails.openMoneyRequestModalPage();
         IOU.setIOUSelectedCurrency(props.currentUserPersonalDetails.localCurrencyCode);
         IOU.setMoneyRequestDescription('');
-        // eslint-disable-next-line react-hooks/exhaustive-deps -- props.currentUserPersonalDetails will always exist from Onyx and we don't want this effect to run again
+    // eslint-disable-next-line react-hooks/exhaustive-deps -- props.currentUserPersonalDetails will always exist from Onyx and we don't want this effect to run again
     }, []);
 
     useEffect(() => {
@@ -150,7 +152,7 @@
      * Decides our animation type based on whether we're increasing or decreasing
      * our step index.
      * @returns {String|null}
-     */
+    */
     const direction = useMemo(() => {
         // If we're going to the "amount" step from the "confirm" step, push it in and pop it out like we're moving
         // forward instead of backwards.
@@ -202,21 +204,18 @@
      * @param {Number} stepIndex
      * @type {(function(*): void)|*}
      */
-    const navigateToStep = useCallback(
-        (stepIndex) => {
-            if (stepIndex < 0 || stepIndex > steps.length) {
-                return;
-            }
-
-            if (currentStepIndex === stepIndex) {
-                return;
-            }
-
-            setPreviousStepIndex(currentStepIndex);
-            setCurrentStepIndex(stepIndex);
-        },
-        [currentStepIndex, steps.length],
-    );
+    const navigateToStep = useCallback((stepIndex) => {
+        if (stepIndex < 0 || stepIndex > steps.length) {
+            return;
+        }
+
+        if (currentStepIndex === stepIndex) {
+            return;
+        }
+
+        setPreviousStepIndex(currentStepIndex);
+        setCurrentStepIndex(stepIndex);
+    }, [currentStepIndex, steps.length]);
 
     /**
      * Navigate to the previous request step if possible
@@ -254,31 +253,6 @@
      *
      * @param {String} paymentMethodType
      */
-<<<<<<< HEAD
-    const sendMoney = useCallback(
-        (paymentMethodType) => {
-            const amountInDollars = Math.round(amount * 100);
-            const currency = props.iou.selectedCurrencyCode;
-            const trimmedComment = props.iou.comment.trim();
-            const participant = selectedOptions[0];
-
-            if (paymentMethodType === CONST.IOU.PAYMENT_TYPE.ELSEWHERE) {
-                IOU.sendMoneyElsewhere(props.report, amountInDollars, currency, trimmedComment, props.currentUserPersonalDetails.login, participant);
-                return;
-            }
-
-            if (paymentMethodType === CONST.IOU.PAYMENT_TYPE.PAYPAL_ME) {
-                IOU.sendMoneyViaPaypal(props.report, amountInDollars, currency, trimmedComment, props.currentUserPersonalDetails.login, participant);
-                return;
-            }
-
-            if (paymentMethodType === CONST.IOU.PAYMENT_TYPE.EXPENSIFY) {
-                IOU.sendMoneyWithWallet(props.report, amountInDollars, currency, trimmedComment, props.currentUserPersonalDetails.login, participant);
-            }
-        },
-        [amount, props.iou.comment, selectedOptions, props.currentUserPersonalDetails.login, props.iou.selectedCurrencyCode, props.report],
-    );
-=======
     const sendMoney = useCallback((paymentMethodType) => {
         const currency = props.iou.selectedCurrencyCode;
         const trimmedComment = props.iou.comment.trim();
@@ -319,39 +293,10 @@
             );
         }
     }, [amount, props.iou.comment, selectedOptions, props.currentUserPersonalDetails.login, props.iou.selectedCurrencyCode, props.report]);
->>>>>>> cc78a083
 
     /**
      * @param {Array} selectedParticipants
      */
-<<<<<<< HEAD
-    const createTransaction = useCallback(
-        (selectedParticipants) => {
-            const reportID = lodashGet(props.route, 'params.reportID', '');
-            const trimmedComment = props.iou.comment.trim();
-
-            // IOUs created from a group report will have a reportID param in the route.
-            // Since the user is already viewing the report, we don't need to navigate them to the report
-            if (props.hasMultipleParticipants && CONST.REGEX.NUMBER.test(reportID)) {
-                IOU.splitBill(selectedParticipants, props.currentUserPersonalDetails.login, amount, trimmedComment, props.iou.selectedCurrencyCode, props.preferredLocale, reportID);
-                return;
-            }
-
-            // If the request is created from the global create menu, we also navigate the user to the group report
-            if (props.hasMultipleParticipants) {
-                IOU.splitBillAndOpenReport(selectedParticipants, props.currentUserPersonalDetails.login, amount, trimmedComment, props.iou.selectedCurrencyCode, props.preferredLocale);
-                return;
-            }
-            if (!selectedParticipants[0].login) {
-                // TODO - request to the policy expense chat. Not implemented yet!
-                // Will be implemented here: https://github.com/Expensify/Expensify/issues/270581
-                return;
-            }
-            IOU.requestMoney(props.report, Math.round(amount * 100), props.iou.selectedCurrencyCode, props.currentUserPersonalDetails.login, selectedParticipants[0], trimmedComment);
-        },
-        [amount, props.iou.comment, props.currentUserPersonalDetails.login, props.hasMultipleParticipants, props.iou.selectedCurrencyCode, props.preferredLocale, props.report, props.route],
-    );
-=======
     const createTransaction = useCallback((selectedParticipants) => {
         const reportID = lodashGet(props.route, 'params.reportID', '');
         const trimmedComment = props.iou.comment.trim();
@@ -388,7 +333,6 @@
             trimmedComment,
         );
     }, [amount, props.iou.comment, props.currentUserPersonalDetails.login, props.hasMultipleParticipants, props.iou.selectedCurrencyCode, props.report, props.route]);
->>>>>>> cc78a083
 
     const currentStep = steps[currentStepIndex];
     const moneyRequestStepIndex = _.indexOf(steps, Steps.MoneyRequestConfirm);
@@ -406,10 +350,7 @@
     const enableMaxHeight = DeviceCapabilities.canUseTouchScreen() && currentStep === Steps.MoneyRequestParticipants;
 
     return (
-        <ScreenWrapper
-            includeSafeAreaPaddingBottom={false}
-            shouldEnableMaxHeight={enableMaxHeight}
-        >
+        <ScreenWrapper includeSafeAreaPaddingBottom={false} shouldEnableMaxHeight={enableMaxHeight}>
             {({didScreenTransitionEnd, safeAreaPaddingBottomStyle}) => (
                 <>
                     <View style={[styles.pRelative, styles.flex1]}>
@@ -471,9 +412,10 @@
                                                 ReportScrollManager.scrollToBottom();
                                             }}
                                             hasMultipleParticipants={props.hasMultipleParticipants}
-                                            participants={_.filter(selectedOptions, (email) => props.currentUserPersonalDetails.login !== email.login)}
+                                            participants={_.filter(selectedOptions, email => props.currentUserPersonalDetails.login !== email.login)}
                                             iouAmount={amount}
                                             iouType={props.iouType}
+
                                             // The participants can only be modified when the action is initiated from directly within a group chat and not the floating-action-button.
                                             // This is because when there is a group of people, say they are on a trip, and you have some shared expenses with some of the people,
                                             // but not all of them (maybe someone skipped out on dinner). Then it's nice to be able to select/deselect people from the group chat bill
