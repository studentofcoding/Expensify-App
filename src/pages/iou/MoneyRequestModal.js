import _ from 'underscore';
import React, {useState, useEffect, useRef, useCallback, useMemo} from 'react';
import {View} from 'react-native';
import PropTypes from 'prop-types';
import lodashGet from 'lodash/get';
import {withOnyx} from 'react-native-onyx';
import MoneyRequestAmountPage from './steps/MoneyRequestAmountPage';
import MoneyRequestParticipantsPage from './steps/MoneyRequstParticipantsPage/MoneyRequestParticipantsPage';
import MoneyRequestConfirmPage from './steps/MoneyRequestConfirmPage';
import ModalHeader from './ModalHeader';
import styles from '../../styles/styles';
import * as IOU from '../../libs/actions/IOU';
import Navigation from '../../libs/Navigation/Navigation';
import ONYXKEYS from '../../ONYXKEYS';
import withLocalize, {withLocalizePropTypes} from '../../components/withLocalize';
import compose from '../../libs/compose';
import * as OptionsListUtils from '../../libs/OptionsListUtils';
import FullScreenLoadingIndicator from '../../components/FullscreenLoadingIndicator';
import AnimatedStep from '../../components/AnimatedStep';
import ScreenWrapper from '../../components/ScreenWrapper';
import CONST from '../../CONST';
import * as PersonalDetails from '../../libs/actions/PersonalDetails';
import withCurrentUserPersonalDetails from '../../components/withCurrentUserPersonalDetails';
import reportPropTypes from '../reportPropTypes';
import * as ReportUtils from '../../libs/ReportUtils';
import * as ReportScrollManager from '../../libs/ReportScrollManager';
import useOnNetworkReconnect from '../../components/hooks/useOnNetworkReconnect';
import * as DeviceCapabilities from '../../libs/DeviceCapabilities';
import * as CurrencyUtils from '../../libs/CurrencyUtils';

/**
 * A modal used for requesting money, splitting bills or sending money.
 */
const propTypes = {
    /** Whether the request is for a single request or a group bill split */
    hasMultipleParticipants: PropTypes.bool,

    /** The type of IOU report, i.e. bill, request, send */
    iouType: PropTypes.string,

    /** The report passed via the route */
    // eslint-disable-next-line react/no-unused-prop-types
    report: reportPropTypes,

    // Holds data related to request view state, rather than the underlying request data.
    iou: PropTypes.shape({
        /** Whether or not transaction creation has started */
        creatingIOUTransaction: PropTypes.bool,

        /** Whether or not transaction creation has resulted to error */
        error: PropTypes.bool,

        // Selected Currency Code of the current request
        selectedCurrencyCode: PropTypes.string,
    }),

    /** Personal details of all the users */
    personalDetails: PropTypes.shape({
        /** Primary login of participant */
        login: PropTypes.string,

        /** Display Name of participant */
        displayName: PropTypes.string,

        /** Avatar url of participant */
        avatar: PropTypes.string,
    }),

    /** Personal details of the current user */
    currentUserPersonalDetails: PropTypes.shape({
        // Local Currency Code of the current user
        localCurrencyCode: PropTypes.string,
    }),

    ...withLocalizePropTypes,
};

const defaultProps = {
    hasMultipleParticipants: false,
    report: {
        participants: [],
    },
    iouType: CONST.IOU.MONEY_REQUEST_TYPE.REQUEST,
    currentUserPersonalDetails: {
        localCurrencyCode: CONST.CURRENCY.USD,
    },
    personalDetails: {},
    iou: {
        creatingIOUTransaction: false,
        error: false,
        selectedCurrencyCode: null,
    },
};

// Determines type of step to display within Modal, value provides the title for that page.
const Steps = {
    MoneyRequestAmount: 'moneyRequest.amount',
    MoneyRequestParticipants: 'moneyRequest.participants',
    MoneyRequestConfirm: 'moneyRequest.confirm',
};

const MoneyRequestModal = (props) => {
    // Skip MoneyRequestParticipants step if participants are passed in
    const reportParticipants = lodashGet(props, 'report.participants', []);
    const steps = useMemo(
        () => (reportParticipants.length ? [Steps.MoneyRequestAmount, Steps.MoneyRequestConfirm] : [Steps.MoneyRequestAmount, Steps.MoneyRequestParticipants, Steps.MoneyRequestConfirm]),
        [reportParticipants.length],
    );
    const prevCreatingIOUTransactionStatusRef = useRef(lodashGet(props.iou, 'creatingIOUTransaction'));

    const [previousStepIndex, setPreviousStepIndex] = useState(-1);
    const [currentStepIndex, setCurrentStepIndex] = useState(0);
    const [selectedOptions, setSelectedOptions] = useState(
        ReportUtils.isPolicyExpenseChat(props.report)
            ? OptionsListUtils.getPolicyExpenseReportOptions(props.report)
            : OptionsListUtils.getParticipantsOptions(props.report, props.personalDetails),
    );
    const [amount, setAmount] = useState(0);

    useEffect(() => {
        PersonalDetails.openMoneyRequestModalPage();
        IOU.setIOUSelectedCurrency(props.currentUserPersonalDetails.localCurrencyCode);
        IOU.setMoneyRequestDescription('');
        // eslint-disable-next-line react-hooks/exhaustive-deps -- props.currentUserPersonalDetails will always exist from Onyx and we don't want this effect to run again
    }, []);

    useEffect(() => {
        // We only want to check if we just finished creating an IOU transaction
        // We check it within this effect because we're sending the request optimistically but if an error occurs from the API, we will update the iou state with the error later
        if (!prevCreatingIOUTransactionStatusRef.current || lodashGet(props.iou, 'creatingIOUTransaction')) {
            return;
        }

        if (lodashGet(props.iou, 'error') === true) {
            setCurrentStepIndex(0);
        } else {
            Navigation.dismissModal();
        }
    }, [props.iou]);

    // User came back online, so let's refetch the currency details based on location
    useOnNetworkReconnect(PersonalDetails.openMoneyRequestModalPage);

    useEffect(() => {
        // Used to store previous prop values to compare on next render
        prevCreatingIOUTransactionStatusRef.current = lodashGet(props.iou, 'creatingIOUTransaction');
    });

    /**
     * Decides our animation type based on whether we're increasing or decreasing
     * our step index.
     * @returns {String|null}
     */
    const direction = useMemo(() => {
        // If we're going to the "amount" step from the "confirm" step, push it in and pop it out like we're moving
        // forward instead of backwards.
        const amountIndex = _.indexOf(steps, Steps.MoneyRequestAmount);
        const confirmIndex = _.indexOf(steps, Steps.MoneyRequestConfirm);
        if (previousStepIndex === confirmIndex && currentStepIndex === amountIndex) {
            return 'in';
        }
        if (previousStepIndex === amountIndex && currentStepIndex === confirmIndex) {
            return 'out';
        }

        if (previousStepIndex < currentStepIndex) {
            return 'in';
        }
        if (previousStepIndex > currentStepIndex) {
            return 'out';
        }

        // Doesn't animate the step when first opening the modal
        if (previousStepIndex === currentStepIndex) {
            return null;
        }
    }, [previousStepIndex, currentStepIndex, steps]);

    /**
     * Retrieve title for current step, based upon current step and type of request
     *
     * @returns {String}
     */
    const titleForStep = useMemo(() => {
        if (currentStepIndex === 0) {
            const confirmIndex = _.indexOf(steps, Steps.MoneyRequestConfirm);
            if (previousStepIndex === confirmIndex) {
                return props.translate('iou.amount');
            }
            if (props.iouType === CONST.IOU.MONEY_REQUEST_TYPE.SEND) {
                return props.translate('iou.sendMoney');
            }
            return props.translate(props.hasMultipleParticipants ? 'iou.splitBill' : 'iou.requestMoney');
        }
        return props.translate('iou.cash');
        // eslint-disable-next-line react-hooks/exhaustive-deps -- props does not need to be a dependency as it will always exist
    }, [currentStepIndex, props.translate, steps]);

    /**
     * Navigate to a provided step.
     *
     * @param {Number} stepIndex
     * @type {(function(*): void)|*}
     */
    const navigateToStep = useCallback(
        (stepIndex) => {
            if (stepIndex < 0 || stepIndex > steps.length) {
                return;
            }

            if (currentStepIndex === stepIndex) {
                return;
            }

            setPreviousStepIndex(currentStepIndex);
            setCurrentStepIndex(stepIndex);
        },
        [currentStepIndex, steps.length],
    );

    /**
     * Navigate to the previous request step if possible
     */
    const navigateToPreviousStep = useCallback(() => {
        if (currentStepIndex <= 0 && previousStepIndex < 0) {
            return;
        }

        setPreviousStepIndex(currentStepIndex);
        setCurrentStepIndex(currentStepIndex - 1);
    }, [currentStepIndex, previousStepIndex]);

    /**
     * Navigate to the next request step if possible
     */
    const navigateToNextStep = useCallback(() => {
        if (currentStepIndex >= steps.length - 1) {
            return;
        }

        // If we're coming from the confirm step, it means we were editing something so go back to the confirm step.
        const confirmIndex = _.indexOf(steps, Steps.MoneyRequestConfirm);
        if (previousStepIndex === confirmIndex) {
            navigateToStep(confirmIndex);
            return;
        }

        setPreviousStepIndex(currentStepIndex);
        setCurrentStepIndex(currentStepIndex + 1);
    }, [currentStepIndex, previousStepIndex, navigateToStep, steps]);

    /**
     * Checks if user has a GOLD wallet then creates a paid IOU report on the fly
     *
     * @param {String} paymentMethodType
     */
    const sendMoney = useCallback(
        (paymentMethodType) => {
            const currency = props.iou.selectedCurrencyCode;
            const trimmedComment = props.iou.comment.trim();
            const participant = selectedOptions[0];

            if (paymentMethodType === CONST.IOU.PAYMENT_TYPE.ELSEWHERE) {
                IOU.sendMoneyElsewhere(props.report, amount, currency, trimmedComment, props.currentUserPersonalDetails.login, participant);
                return;
            }

            if (paymentMethodType === CONST.IOU.PAYMENT_TYPE.PAYPAL_ME) {
                IOU.sendMoneyViaPaypal(props.report, amount, currency, trimmedComment, props.currentUserPersonalDetails.login, participant);
                return;
            }

            if (paymentMethodType === CONST.IOU.PAYMENT_TYPE.EXPENSIFY) {
                IOU.sendMoneyWithWallet(props.report, amount, currency, trimmedComment, props.currentUserPersonalDetails.login, participant);
            }
        },
        [amount, props.iou.comment, selectedOptions, props.currentUserPersonalDetails.login, props.iou.selectedCurrencyCode, props.report],
    );

    /**
     * @param {Array} selectedParticipants
     */
    const createTransaction = useCallback(
        (selectedParticipants) => {
            const reportID = lodashGet(props.route, 'params.reportID', '');
            const trimmedComment = props.iou.comment.trim();

            // IOUs created from a group report will have a reportID param in the route.
            // Since the user is already viewing the report, we don't need to navigate them to the report
            if (props.hasMultipleParticipants && CONST.REGEX.NUMBER.test(reportID)) {
                IOU.splitBill(selectedParticipants, props.currentUserPersonalDetails.login, amount, trimmedComment, props.iou.selectedCurrencyCode, reportID);
                return;
            }

<<<<<<< HEAD
        // If the request is created from the global create menu, we also navigate the user to the group report
        if (props.hasMultipleParticipants) {
            IOU.splitBillAndOpenReport(
                selectedParticipants,
                props.currentUserPersonalDetails.login,
                amount,
                trimmedComment,
                props.iou.selectedCurrencyCode,
            );
            return;
        }

        IOU.requestMoney(
            props.report,
            amount,
            props.iou.selectedCurrencyCode,
            props.currentUserPersonalDetails.login,
            selectedParticipants[0],
            trimmedComment,
        );
    }, [amount, props.iou.comment, props.currentUserPersonalDetails.login, props.hasMultipleParticipants, props.iou.selectedCurrencyCode, props.report, props.route]);
=======
            // If the request is created from the global create menu, we also navigate the user to the group report
            if (props.hasMultipleParticipants) {
                IOU.splitBillAndOpenReport(selectedParticipants, props.currentUserPersonalDetails.login, amount, trimmedComment, props.iou.selectedCurrencyCode);
                return;
            }
            if (!selectedParticipants[0].login) {
                // TODO - request to the policy expense chat. Not implemented yet!
                // Will be implemented here: https://github.com/Expensify/Expensify/issues/270581
                return;
            }
            IOU.requestMoney(props.report, amount, props.iou.selectedCurrencyCode, props.currentUserPersonalDetails.login, selectedParticipants[0], trimmedComment);
        },
        [amount, props.iou.comment, props.currentUserPersonalDetails.login, props.hasMultipleParticipants, props.iou.selectedCurrencyCode, props.report, props.route],
    );
>>>>>>> 45c32120

    const currentStep = steps[currentStepIndex];
    const moneyRequestStepIndex = _.indexOf(steps, Steps.MoneyRequestConfirm);
    const isEditingAmountAfterConfirm = currentStepIndex === 0 && previousStepIndex === _.indexOf(steps, Steps.MoneyRequestConfirm);
    const reportID = lodashGet(props, 'route.params.reportID', '');
    const shouldShowBackButton = currentStepIndex > 0 || isEditingAmountAfterConfirm;
    const modalHeader = (
        <ModalHeader
            title={titleForStep}
            shouldShowBackButton={shouldShowBackButton}
            onBackButtonPress={isEditingAmountAfterConfirm ? () => navigateToStep(moneyRequestStepIndex) : navigateToPreviousStep}
        />
    );
    const amountButtonText = isEditingAmountAfterConfirm ? props.translate('common.save') : props.translate('common.next');
    const enableMaxHeight = DeviceCapabilities.canUseTouchScreen() && currentStep === Steps.MoneyRequestParticipants;

    return (
        <ScreenWrapper
            includeSafeAreaPaddingBottom={false}
            shouldEnableMaxHeight={enableMaxHeight}
        >
            {({didScreenTransitionEnd, safeAreaPaddingBottomStyle}) => (
                <>
                    <View style={[styles.pRelative, styles.flex1]}>
                        {!didScreenTransitionEnd && <FullScreenLoadingIndicator />}
                        {didScreenTransitionEnd && (
                            <>
                                {currentStep === Steps.MoneyRequestAmount && (
                                    <AnimatedStep
                                        direction={direction}
                                        style={[styles.flex1, safeAreaPaddingBottomStyle]}
                                    >
                                        {modalHeader}
                                        <MoneyRequestAmountPage
                                            onStepComplete={(value) => {
                                                const amountInSmallestCurrencyUnits = CurrencyUtils.convertToSmallestUnit(props.iou.selectedCurrencyCode, Number.parseFloat(value));
                                                setAmount(amountInSmallestCurrencyUnits);
                                                navigateToNextStep();
                                            }}
                                            reportID={reportID}
                                            hasMultipleParticipants={props.hasMultipleParticipants}
                                            selectedAmount={CurrencyUtils.convertToWholeUnit(props.iou.selectedCurrencyCode, amount)}
                                            navigation={props.navigation}
                                            iouType={props.iouType}
                                            buttonText={amountButtonText}
                                        />
                                    </AnimatedStep>
                                )}
                                {currentStep === Steps.MoneyRequestParticipants && (
                                    <AnimatedStep
                                        style={[styles.flex1]}
                                        direction={direction}
                                    >
                                        {modalHeader}
                                        <MoneyRequestParticipantsPage
                                            participants={selectedOptions}
                                            hasMultipleParticipants={props.hasMultipleParticipants}
                                            onAddParticipants={setSelectedOptions}
                                            onStepComplete={navigateToNextStep}
                                            safeAreaPaddingBottomStyle={safeAreaPaddingBottomStyle}
                                            iouType={props.iouType}
                                        />
                                    </AnimatedStep>
                                )}
                                {currentStep === Steps.MoneyRequestConfirm && (
                                    <AnimatedStep
                                        style={[styles.flex1, safeAreaPaddingBottomStyle]}
                                        direction={direction}
                                    >
                                        {modalHeader}
                                        <MoneyRequestConfirmPage
                                            onConfirm={(selectedParticipants) => {
                                                // TODO: ADD HANDLING TO DISABLE BUTTON FUNCTIONALITY WHILE REQUEST IS IN FLIGHT
                                                createTransaction(selectedParticipants);
                                                ReportScrollManager.scrollToBottom();
                                            }}
                                            onSendMoney={(paymentMethodType) => {
                                                // TODO: ADD HANDLING TO DISABLE BUTTON FUNCTIONALITY WHILE REQUEST IS IN FLIGHT
                                                sendMoney(paymentMethodType);
                                                ReportScrollManager.scrollToBottom();
                                            }}
                                            hasMultipleParticipants={props.hasMultipleParticipants}
                                            participants={_.filter(selectedOptions, (email) => props.currentUserPersonalDetails.login !== email.login)}
                                            iouAmount={amount}
                                            iouType={props.iouType}
                                            // The participants can only be modified when the action is initiated from directly within a group chat and not the floating-action-button.
                                            // This is because when there is a group of people, say they are on a trip, and you have some shared expenses with some of the people,
                                            // but not all of them (maybe someone skipped out on dinner). Then it's nice to be able to select/deselect people from the group chat bill
                                            // split rather than forcing the user to create a new group, just for that expense. The reportID is empty, when the action was initiated from
                                            // the floating-action-button (since it is something that exists outside the context of a report).
                                            canModifyParticipants={!_.isEmpty(reportID)}
                                            navigateToStep={navigateToStep}
                                        />
                                    </AnimatedStep>
                                )}
                            </>
                        )}
                    </View>
                </>
            )}
        </ScreenWrapper>
    );
};

MoneyRequestModal.displayName = 'MoneyRequestModal';
MoneyRequestModal.propTypes = propTypes;
MoneyRequestModal.defaultProps = defaultProps;

export default compose(
    withLocalize,
    withCurrentUserPersonalDetails,
    withOnyx({
        report: {
            key: ({route}) => `${ONYXKEYS.COLLECTION.REPORT}${lodashGet(route, 'params.reportID', '')}`,
        },
        iou: {
            key: ONYXKEYS.IOU,
        },
        personalDetails: {
            key: ONYXKEYS.PERSONAL_DETAILS,
        },
    }),
)(MoneyRequestModal);<|MERGE_RESOLUTION|>--- conflicted
+++ resolved
@@ -292,44 +292,14 @@
                 return;
             }
 
-<<<<<<< HEAD
         // If the request is created from the global create menu, we also navigate the user to the group report
         if (props.hasMultipleParticipants) {
-            IOU.splitBillAndOpenReport(
-                selectedParticipants,
-                props.currentUserPersonalDetails.login,
-                amount,
-                trimmedComment,
-                props.iou.selectedCurrencyCode,
-            );
+            IOU.splitBillAndOpenReport(selectedParticipants, props.currentUserPersonalDetails.login, amount, trimmedComment, props.iou.selectedCurrencyCode);
             return;
         }
 
-        IOU.requestMoney(
-            props.report,
-            amount,
-            props.iou.selectedCurrencyCode,
-            props.currentUserPersonalDetails.login,
-            selectedParticipants[0],
-            trimmedComment,
-        );
+        IOU.requestMoney(props.report, amount, props.iou.selectedCurrencyCode, props.currentUserPersonalDetails.login, selectedParticipants[0], trimmedComment);
     }, [amount, props.iou.comment, props.currentUserPersonalDetails.login, props.hasMultipleParticipants, props.iou.selectedCurrencyCode, props.report, props.route]);
-=======
-            // If the request is created from the global create menu, we also navigate the user to the group report
-            if (props.hasMultipleParticipants) {
-                IOU.splitBillAndOpenReport(selectedParticipants, props.currentUserPersonalDetails.login, amount, trimmedComment, props.iou.selectedCurrencyCode);
-                return;
-            }
-            if (!selectedParticipants[0].login) {
-                // TODO - request to the policy expense chat. Not implemented yet!
-                // Will be implemented here: https://github.com/Expensify/Expensify/issues/270581
-                return;
-            }
-            IOU.requestMoney(props.report, amount, props.iou.selectedCurrencyCode, props.currentUserPersonalDetails.login, selectedParticipants[0], trimmedComment);
-        },
-        [amount, props.iou.comment, props.currentUserPersonalDetails.login, props.hasMultipleParticipants, props.iou.selectedCurrencyCode, props.report, props.route],
-    );
->>>>>>> 45c32120
 
     const currentStep = steps[currentStepIndex];
     const moneyRequestStepIndex = _.indexOf(steps, Steps.MoneyRequestConfirm);
