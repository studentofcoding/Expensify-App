--- conflicted
+++ resolved
@@ -91,13 +91,8 @@
                             reportActions={sortedReportActions}
                             action={reportAction}
                             key={reportAction.reportActionID}
-<<<<<<< HEAD
                             canBeDeleted={canBeDeleted}
-=======
-                            canBeRejected={canBeRejected}
-                            rejectButtonType={isCurrentUserTransactionCreator ? CONST.IOU.REPORT_ACTION_TYPE.CANCEL : CONST.IOU.REPORT_ACTION_TYPE.DECLINE}
-                            shouldCloseOnReject={rejectableTransactions.length === 1}
->>>>>>> f5243624
+                            shouldCloseOnDelete={deletableTransactions.length === 1}
                         />
                     );
                 })}
