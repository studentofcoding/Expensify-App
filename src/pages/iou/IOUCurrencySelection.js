import React, {Component} from 'react';
import PropTypes from 'prop-types';
import {withOnyx} from 'react-native-onyx';
import _ from 'underscore';
import lodashGet from 'lodash/get';
import Str from 'expensify-common/lib/str';
import ONYXKEYS from '../../ONYXKEYS';
import OptionsSelector from '../../components/OptionsSelector';
import Navigation from '../../libs/Navigation/Navigation';
import ScreenWrapper from '../../components/ScreenWrapper';
import HeaderWithCloseButton from '../../components/HeaderWithCloseButton';
import compose from '../../libs/compose';
import withLocalize, {withLocalizePropTypes} from '../../components/withLocalize';
<<<<<<< HEAD
=======
import * as CurrencyUtils from '../../libs/CurrencyUtils';
>>>>>>> 73786267
import {withNetwork} from '../../components/OnyxProvider';
import withMoneyRequest, {moneyRequestPropTypes} from './withMoneyRequest';
import * as CurrencyUtils from '../../libs/CurrencyUtils';
import themeColors from '../../styles/themes/default';
import * as Expensicons from '../../components/Icon/Expensicons';

const greenCheckmark = {src: Expensicons.Checkmark, color: themeColors.success};

/**
 * IOU Currency selection for selecting currency
 */
const propTypes = {
    // The currency list constant object from Onyx
    currencyList: PropTypes.objectOf(
        PropTypes.shape({
            // Symbol for the currency
            symbol: PropTypes.string,

            // Name of the currency
            name: PropTypes.string,

            // ISO4217 Code for the currency
            ISO4217: PropTypes.string,
        }),
    ),

    moneyRequest: moneyRequestPropTypes.isRequired,

    ...withLocalizePropTypes,
};

const defaultProps = {
    currencyList: {},
};

class IOUCurrencySelection extends Component {
    constructor(props) {
        super(props);

        this.state = {
            searchValue: '',
            currencyData: this.getCurrencyOptions(this.props.currencyList),
        };
        this.getCurrencyOptions = this.getCurrencyOptions.bind(this);
        this.getSections = this.getSections.bind(this);
        this.confirmCurrencySelection = this.confirmCurrencySelection.bind(this);
        this.changeSearchValue = this.changeSearchValue.bind(this);
    }

    /**
     * Returns the sections needed for the OptionsSelector
     *
     * @returns {Array}
     */
    getSections() {
        if (this.state.searchValue.trim() && !this.state.currencyData.length) {
            return [];
        }
        const sections = [];
        sections.push({
            title: this.props.translate('iOUCurrencySelection.allCurrencies'),
            data: this.state.currencyData,
            shouldShow: true,
            indexOffset: 0,
        });

        return sections;
    }

    getSelectedCurrencyCode() {
        return lodashGet(this.props.route, 'params.currency', this.props.iou.selectedCurrencyCode);
    }

    /**
     * @returns {Object}
     */
    getCurrencyOptions() {
        return _.map(this.props.currencyList, (currencyInfo, currencyCode) => {
<<<<<<< HEAD
            const isSelectedCurrency = currencyCode === this.props.moneyRequest.currency;
=======
            const isSelectedCurrency = currencyCode === this.getSelectedCurrencyCode();
>>>>>>> 73786267
            return {
                text: `${currencyCode} - ${CurrencyUtils.getLocalizedCurrencySymbol(currencyCode)}`,
                currencyCode,
                keyForList: currencyCode,
                customIcon: isSelectedCurrency ? greenCheckmark : undefined,
                boldStyle: isSelectedCurrency,
            };
        });
    }

    /**
     * Sets new search value
     * @param {String} searchValue
     * @return {void}
     */
    changeSearchValue(searchValue) {
        const currencyOptions = this.getCurrencyOptions(this.props.currencyList);
        const searchRegex = new RegExp(Str.escapeForRegExp(searchValue), 'i');
        const filteredCurrencies = _.filter(currencyOptions, (currencyOption) => searchRegex.test(currencyOption.text));

        this.setState({
            searchValue,
            currencyData: filteredCurrencies,
        });
    }

    /**
     * Confirms the selection of currency
     *
     * @param {Object} option
     * @param {String} option.currencyCode
     */
    confirmCurrencySelection(option) {
<<<<<<< HEAD
        this.props.moneyRequest.setCurrency(option.currencyCode);
        Navigation.goBack();
=======
        const backTo = lodashGet(this.props.route, 'params.backTo', '');
        // When we refresh the web, the money request route gets cleared from the navigation stack.
        // Navigating to "backTo" will result in forward navigation instead, causing disruption to the currency selection.
        // To prevent any negative experience, we have made the decision to simply close the currency selection page.
        if (_.isEmpty(backTo) || this.props.navigation.getState().routes.length === 1) {
            Navigation.goBack();
        } else {
            Navigation.navigate(`${this.props.route.params.backTo}?currency=${option.currencyCode}`);
        }
>>>>>>> 73786267
    }

    render() {
        const headerMessage = this.state.searchValue.trim() && !this.state.currencyData.length ? this.props.translate('common.noResultsFound') : '';
        return (
            <ScreenWrapper includeSafeAreaPaddingBottom={false}>
                {({safeAreaPaddingBottomStyle}) => (
                    <>
                        <HeaderWithCloseButton
                            title={this.props.translate('iOUCurrencySelection.selectCurrency')}
                            onCloseButtonPress={Navigation.goBack}
                        />
                        <OptionsSelector
                            sections={this.getSections()}
                            onSelectRow={this.confirmCurrencySelection}
                            value={this.state.searchValue}
                            onChangeText={this.changeSearchValue}
                            textInputLabel={this.props.translate('common.search')}
                            headerMessage={headerMessage}
                            safeAreaPaddingBottomStyle={safeAreaPaddingBottomStyle}
                            initiallyFocusedOptionKey={_.get(
<<<<<<< HEAD
                                _.find(this.state.currencyData, (currency) => currency.currencyCode === this.props.moneyRequest.currency),
=======
                                _.find(this.state.currencyData, (currency) => currency.currencyCode === this.getSelectedCurrencyCode()),
>>>>>>> 73786267
                                'keyForList',
                            )}
                            shouldHaveOptionSeparator
                        />
                    </>
                )}
            </ScreenWrapper>
        );
    }
}

IOUCurrencySelection.propTypes = propTypes;
IOUCurrencySelection.defaultProps = defaultProps;

export default compose(
    withLocalize,
    withMoneyRequest,
    withOnyx({
        currencyList: {key: ONYXKEYS.CURRENCY_LIST},
    }),
    withNetwork(),
)(IOUCurrencySelection);<|MERGE_RESOLUTION|>--- conflicted
+++ resolved
@@ -11,10 +11,6 @@
 import HeaderWithCloseButton from '../../components/HeaderWithCloseButton';
 import compose from '../../libs/compose';
 import withLocalize, {withLocalizePropTypes} from '../../components/withLocalize';
-<<<<<<< HEAD
-=======
-import * as CurrencyUtils from '../../libs/CurrencyUtils';
->>>>>>> 73786267
 import {withNetwork} from '../../components/OnyxProvider';
 import withMoneyRequest, {moneyRequestPropTypes} from './withMoneyRequest';
 import * as CurrencyUtils from '../../libs/CurrencyUtils';
@@ -85,7 +81,7 @@
     }
 
     getSelectedCurrencyCode() {
-        return lodashGet(this.props.route, 'params.currency', this.props.iou.selectedCurrencyCode);
+        return lodashGet(this.props.route, 'params.currency', this.props.moneyRequest.currency);
     }
 
     /**
@@ -93,11 +89,7 @@
      */
     getCurrencyOptions() {
         return _.map(this.props.currencyList, (currencyInfo, currencyCode) => {
-<<<<<<< HEAD
-            const isSelectedCurrency = currencyCode === this.props.moneyRequest.currency;
-=======
             const isSelectedCurrency = currencyCode === this.getSelectedCurrencyCode();
->>>>>>> 73786267
             return {
                 text: `${currencyCode} - ${CurrencyUtils.getLocalizedCurrencySymbol(currencyCode)}`,
                 currencyCode,
@@ -131,10 +123,6 @@
      * @param {String} option.currencyCode
      */
     confirmCurrencySelection(option) {
-<<<<<<< HEAD
-        this.props.moneyRequest.setCurrency(option.currencyCode);
-        Navigation.goBack();
-=======
         const backTo = lodashGet(this.props.route, 'params.backTo', '');
         // When we refresh the web, the money request route gets cleared from the navigation stack.
         // Navigating to "backTo" will result in forward navigation instead, causing disruption to the currency selection.
@@ -144,7 +132,6 @@
         } else {
             Navigation.navigate(`${this.props.route.params.backTo}?currency=${option.currencyCode}`);
         }
->>>>>>> 73786267
     }
 
     render() {
@@ -166,11 +153,7 @@
                             headerMessage={headerMessage}
                             safeAreaPaddingBottomStyle={safeAreaPaddingBottomStyle}
                             initiallyFocusedOptionKey={_.get(
-<<<<<<< HEAD
-                                _.find(this.state.currencyData, (currency) => currency.currencyCode === this.props.moneyRequest.currency),
-=======
                                 _.find(this.state.currencyData, (currency) => currency.currencyCode === this.getSelectedCurrencyCode()),
->>>>>>> 73786267
                                 'keyForList',
                             )}
                             shouldHaveOptionSeparator
