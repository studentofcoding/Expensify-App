--- conflicted
+++ resolved
@@ -45,12 +45,6 @@
         currency: PropTypes.string,
     }),
 
-    route: PropTypes.shape({
-        params: PropTypes.shape({
-            reportID: PropTypes.string,
-        }),
-    }),
-
     /** The report on which the request is initiated on */
     report: reportPropTypes,
 
@@ -62,11 +56,6 @@
 };
 
 const defaultProps = {
-    route: {
-        params: {
-            reportID: '',
-        },
-    },
     report: {},
     errors: {},
     currencyList: {},
@@ -78,16 +67,14 @@
 function IOUCurrencySelection(props) {
     const [searchValue, setSearchValue] = useState('');
     const selectedCurrencyCode = lodashGet(props.route, 'params.currency', props.iou.currency, CONST.CURRENCY.USD);
-<<<<<<< HEAD
-    const hideModalSelection = ReportUtils.shouldHideComposer(props.report, props.errors);
 
-    if (hideModalSelection) {
-        Navigation.dismissModal(props.report.reportID);
-    }
-=======
     const iouType = lodashGet(props.route, 'params.iouType', CONST.IOU.MONEY_REQUEST_TYPE.REQUEST);
     const reportID = lodashGet(props.route, 'params.reportID', '');
->>>>>>> 2607bdee
+
+    const hideModalSelection = ReportUtils.shouldHideComposer(props.report, props.errors);
+    if (hideModalSelection) {
+        Navigation.dismissModal(reportID);
+    }
 
     const confirmCurrencySelection = useCallback(
         (option) => {
