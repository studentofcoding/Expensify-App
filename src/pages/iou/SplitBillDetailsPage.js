import React from 'react';
import _ from 'underscore';
import {View} from 'react-native';
import PropTypes from 'prop-types';
import {withOnyx} from 'react-native-onyx';
import lodashGet from 'lodash/get';
import styles from '../../styles/styles';
import ONYXKEYS from '../../ONYXKEYS';
import * as OptionsListUtils from '../../libs/OptionsListUtils';
import ScreenWrapper from '../../components/ScreenWrapper';
import MoneyRequestConfirmationList from '../../components/MoneyRequestConfirmationList';
import personalDetailsPropType from '../personalDetailsPropType';
import withLocalize, {withLocalizePropTypes} from '../../components/withLocalize';
import compose from '../../libs/compose';
import reportActionPropTypes from '../home/report/reportActionPropTypes';
import reportPropTypes from '../reportPropTypes';
import withReportOrNotFound from '../home/report/withReportOrNotFound';
import FullPageNotFoundView from '../../components/BlockingViews/FullPageNotFoundView';
import CONST from '../../CONST';
import HeaderWithBackButton from '../../components/HeaderWithBackButton';
import * as PersonalDetailsUtils from '../../libs/PersonalDetailsUtils';

const propTypes = {
    /* Onyx Props */

    /** The personal details of the person who is logged in */
    personalDetails: personalDetailsPropType,

    /** The active report */
    report: reportPropTypes.isRequired,

    /** Array of report actions for this report */
    reportActions: PropTypes.shape(reportActionPropTypes),

    /** Route params */
    route: PropTypes.shape({
        params: PropTypes.shape({
            /** Report ID passed via route r/:reportID/split/details */
            reportID: PropTypes.string,

            /** ReportActionID passed via route r/split/:reportActionID */
            reportActionID: PropTypes.string,
        }),
    }).isRequired,

    ...withLocalizePropTypes,
};

const defaultProps = {
    personalDetails: {},
    reportActions: {},
};

/**
 * Get the reportID for the associated chatReport
 *
 * @param {Object} route
 * @param {Object} route.params
 * @param {String} route.params.reportID
 * @returns {String}
 */
function getReportID(route) {
    return route.params.reportID.toString();
}

function SplitBillDetailsPage(props) {
    const reportAction = props.reportActions[`${props.route.params.reportActionID.toString()}`];
<<<<<<< HEAD
    const participants = OptionsListUtils.getParticipantsOptions(
        _.map(reportAction.originalMessage.participantAccountIDs, (accountID) => ({accountID, selected: true})),
        props.personalDetails,
    );
    const payeePersonalDetails = props.personalDetails[reportAction.actorAccountID];
=======
    const participantAccountIDs = reportAction.originalMessage.participantAccountIDs || PersonalDetailsUtils.getAccountIDsByLogins(reportAction.originalMessage.participants);
    const personalDetails = OptionsListUtils.getPersonalDetailsForAccountIDs(participantAccountIDs, props.personalDetails);
    const participants = OptionsListUtils.getParticipantsOptions({participantAccountIDs}, personalDetails);
    const payeePersonalDetails = personalDetails[reportAction.actorAccountID];
>>>>>>> 342d4fd8
    const participantsExcludingPayee = _.filter(participants, (participant) => participant.accountID !== reportAction.actorAccountID);

    const splitAmount = parseInt(lodashGet(reportAction, 'originalMessage.amount', 0), 10);
    const splitComment = lodashGet(reportAction, 'originalMessage.comment');
    const splitCurrency = lodashGet(reportAction, 'originalMessage.currency');

    return (
        <ScreenWrapper>
            <FullPageNotFoundView shouldShow={_.isEmpty(props.report) || _.isEmpty(reportAction)}>
                <HeaderWithBackButton title={props.translate('common.details')} />
                <View
                    pointerEvents="box-none"
                    style={[styles.containerWithSpaceBetween]}
                >
                    {Boolean(participants.length) && (
                        <MoneyRequestConfirmationList
                            hasMultipleParticipants
                            payeePersonalDetails={payeePersonalDetails}
                            participants={participantsExcludingPayee}
                            iouAmount={splitAmount}
                            iouComment={splitComment}
                            iouCurrencyCode={splitCurrency}
                            iouType={CONST.IOU.MONEY_REQUEST_TYPE.SPLIT}
                            isReadOnly
                            shouldShowFooter={false}
                        />
                    )}
                </View>
            </FullPageNotFoundView>
        </ScreenWrapper>
    );
}

SplitBillDetailsPage.propTypes = propTypes;
SplitBillDetailsPage.defaultProps = defaultProps;
SplitBillDetailsPage.displayName = 'SplitBillDetailsPage';

export default compose(
    withLocalize,
    withReportOrNotFound,
    withOnyx({
        personalDetails: {
            key: ONYXKEYS.PERSONAL_DETAILS_LIST,
        },
        reportActions: {
            key: ({route}) => `${ONYXKEYS.COLLECTION.REPORT_ACTIONS}${getReportID(route)}`,
            canEvict: false,
        },
    }),
)(SplitBillDetailsPage);<|MERGE_RESOLUTION|>--- conflicted
+++ resolved
@@ -65,20 +65,13 @@
 
 function SplitBillDetailsPage(props) {
     const reportAction = props.reportActions[`${props.route.params.reportActionID.toString()}`];
-<<<<<<< HEAD
+    const participantAccountIDs = reportAction.originalMessage.participantAccountIDs || PersonalDetailsUtils.getAccountIDsByLogins(reportAction.originalMessage.participants);
     const participants = OptionsListUtils.getParticipantsOptions(
-        _.map(reportAction.originalMessage.participantAccountIDs, (accountID) => ({accountID, selected: true})),
+        _.map(participantAccountIDs, (accountID) => ({accountID, selected: true})),
         props.personalDetails,
     );
     const payeePersonalDetails = props.personalDetails[reportAction.actorAccountID];
-=======
-    const participantAccountIDs = reportAction.originalMessage.participantAccountIDs || PersonalDetailsUtils.getAccountIDsByLogins(reportAction.originalMessage.participants);
-    const personalDetails = OptionsListUtils.getPersonalDetailsForAccountIDs(participantAccountIDs, props.personalDetails);
-    const participants = OptionsListUtils.getParticipantsOptions({participantAccountIDs}, personalDetails);
-    const payeePersonalDetails = personalDetails[reportAction.actorAccountID];
->>>>>>> 342d4fd8
     const participantsExcludingPayee = _.filter(participants, (participant) => participant.accountID !== reportAction.actorAccountID);
-
     const splitAmount = parseInt(lodashGet(reportAction, 'originalMessage.amount', 0), 10);
     const splitComment = lodashGet(reportAction, 'originalMessage.comment');
     const splitCurrency = lodashGet(reportAction, 'originalMessage.currency');
