import React from 'react';
import {
    View,
    TouchableOpacity,
    InteractionManager,
} from 'react-native';
import PropTypes from 'prop-types';
import {withOnyx} from 'react-native-onyx';
import lodashGet from 'lodash/get';
import ONYXKEYS from '../../../ONYXKEYS';
import styles from '../../../styles/styles';
import BigNumberPad from '../../../components/BigNumberPad';
import withWindowDimensions, {windowDimensionsPropTypes} from '../../../components/withWindowDimensions';
import TextInputAutoWidth from '../../../components/TextInputAutoWidth';
import Navigation from '../../../libs/Navigation/Navigation';
import ROUTES from '../../../ROUTES';
import withLocalize, {withLocalizePropTypes} from '../../../components/withLocalize';
import compose from '../../../libs/compose';
import Button from '../../../components/Button';
import Text from '../../../components/Text';
import CONST from '../../../CONST';

const propTypes = {
    /** Whether or not this IOU has multiple participants */
    hasMultipleParticipants: PropTypes.bool.isRequired,

    /** The ID of the report this screen should display */
    reportID: PropTypes.string.isRequired,

    /** Callback to inform parent modal of success */
    onStepComplete: PropTypes.func.isRequired,

    /** The currency list constant object from Onyx */
    currencyList: PropTypes.objectOf(PropTypes.shape({
        /** Symbol for the currency */
        symbol: PropTypes.string,

        /** Name of the currency */
        name: PropTypes.string,

        /** ISO4217 Code for the currency */
        ISO4217: PropTypes.string,
    })).isRequired,

    /** Previously selected amount to show if the user comes back to this screen */
    selectedAmount: PropTypes.string.isRequired,

    /** Window Dimensions Props */
    ...windowDimensionsPropTypes,

    /* Onyx Props */

    /** Holds data related to IOU view state, rather than the underlying IOU data. */
    iou: PropTypes.shape({

        /** Whether or not the IOU step is loading (retrieving users preferred currency) */
        loading: PropTypes.bool,

        /** Selected Currency Code of the current IOU */
        selectedCurrencyCode: PropTypes.string,
    }),

    ...withLocalizePropTypes,
};

const defaultProps = {
    iou: {
        selectedCurrencyCode: CONST.CURRENCY.USD,
    },
};

class IOUAmountPage extends React.Component {
    constructor(props) {
        super(props);

        this.updateAmountNumberPad = this.updateAmountNumberPad.bind(this);
        this.updateAmount = this.updateAmount.bind(this);
        this.stripCommaFromAmount = this.stripCommaFromAmount.bind(this);

        this.state = {
            amount: props.selectedAmount,
        };
    }

    componentDidMount() {
        // Component is not initialized yet due to navigation transitions
        // Wait until interactions are complete before trying to focus
        InteractionManager.runAfterInteractions(() => {
            // Focus text input
            if (this.textInput) {
                this.textInput.focus();
            }
        });
    }

    /**
     * Check if amount is a decimal upto 3 digits
     *
     * @param {String} amount
     * @returns {Boolean}
     */
    validateAmount(amount) {
        const decimalNumberRegex = new RegExp(/^\d+(,\d+)*(\.\d{0,3})?$/, 'i');
        return amount === '' || decimalNumberRegex.test(amount);
    }

    /**
     * Strip comma from the amount
     *
     * @param {String} amount
     * @returns {String}
     */
    stripCommaFromAmount(amount) {
        return amount.replace(/,/g, '');
    }

    /**
     * Update amount with number or Backspace pressed for BigNumberPad.
     * Validate new amount with decimal number regex up to 6 digits and 2 decimal digit to enable Next button
     *
     * @param {String} key
     */
    updateAmountNumberPad(key) {
        // Backspace button is pressed
        if (key === '<' || key === 'Backspace') {
            if (this.state.amount.length > 0) {
                this.setState(prevState => ({
                    amount: prevState.amount.slice(0, -1),
                }));
            }
            return;
        }

<<<<<<< HEAD
        if (this.state.amount.length < CONST.IOU.AMOUNT_MAX_LENGTH) {
            this.setState((prevState) => {
                const amount = `${prevState.amount}${key}`;
                return this.validateAmount(amount) ? {amount} : prevState;
            });
        }
=======
        this.setState((prevState) => {
            const amount = `${prevState.amount}${key}`;
            return this.validateAmount(amount) ? {amount: this.stripCommaFromAmount(amount)} : prevState;
        });
>>>>>>> 3f5f90d6
    }

    /**
     * Update amount on amount change
     * Validate new amount with decimal number regex up to 6 digits and 2 decimal digit
     *
     * @param {String} amount
     */
    updateAmount(amount) {
        if (this.validateAmount(amount)) {
            this.setState({amount: this.stripCommaFromAmount(amount)});
        }
    }

    render() {
        return (
            <View style={[styles.flex1, styles.pageWrapper]}>
                <View style={[
                    styles.flex1,
                    styles.flexRow,
                    styles.w100,
                    styles.alignItemsCenter,
                    styles.justifyContentCenter,
                ]}
                >
                    <TouchableOpacity onPress={() => Navigation.navigate(this.props.hasMultipleParticipants
                        ? ROUTES.getIouBillCurrencyRoute(this.props.reportID)
                        : ROUTES.getIouRequestCurrencyRoute(this.props.reportID))}
                    >
                        <Text style={styles.iouAmountText}>
                            {lodashGet(this.props.currencyList, [this.props.iou.selectedCurrencyCode, 'symbol'])}
                        </Text>
                    </TouchableOpacity>
                    {this.props.isSmallScreenWidth
                        ? (
                            <Text
                                style={styles.iouAmountText}
                            >
                                {this.state.amount}
                            </Text>
                        ) : (
                            <TextInputAutoWidth
                                inputStyle={styles.iouAmountTextInput}
                                textStyle={styles.iouAmountText}
                                onChangeText={this.updateAmount}
                                ref={el => this.textInput = el}
                                value={this.state.amount}
                                placeholder="0"
                                maxLength={CONST.IOU.AMOUNT_MAX_LENGTH}
                            />
                        )}
                </View>
                <View style={[styles.w100, styles.justifyContentEnd]}>
                    {this.props.isSmallScreenWidth
                        ? (
                            <BigNumberPad
                                numberPressed={this.updateAmountNumberPad}
                            />
                        ) : <View />}

                    <Button
                        success
                        style={[styles.w100, styles.mt5]}
                        onPress={() => this.props.onStepComplete(this.state.amount)}
                        pressOnEnter
                        isDisabled={!this.state.amount.length || parseFloat(this.state.amount) < 0.01}
                        text={this.props.translate('common.next')}
                    />
                </View>
            </View>
        );
    }
}

IOUAmountPage.displayName = 'IOUAmountPage';
IOUAmountPage.propTypes = propTypes;
IOUAmountPage.defaultProps = defaultProps;

export default compose(
    withWindowDimensions,
    withLocalize,
    withOnyx({
        currencyList: {key: ONYXKEYS.CURRENCY_LIST},
        iou: {key: ONYXKEYS.IOU},
    }),
)(IOUAmountPage);<|MERGE_RESOLUTION|>--- conflicted
+++ resolved
@@ -131,19 +131,12 @@
             return;
         }
 
-<<<<<<< HEAD
         if (this.state.amount.length < CONST.IOU.AMOUNT_MAX_LENGTH) {
             this.setState((prevState) => {
                 const amount = `${prevState.amount}${key}`;
-                return this.validateAmount(amount) ? {amount} : prevState;
+                return this.validateAmount(amount) ? {amount: this.stripCommaFromAmount(amount)} : prevState;
             });
         }
-=======
-        this.setState((prevState) => {
-            const amount = `${prevState.amount}${key}`;
-            return this.validateAmount(amount) ? {amount: this.stripCommaFromAmount(amount)} : prevState;
-        });
->>>>>>> 3f5f90d6
     }
 
     /**
