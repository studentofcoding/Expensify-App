import React from 'react';
import {
    View,
    InteractionManager,
} from 'react-native';
import PropTypes from 'prop-types';
import {withOnyx} from 'react-native-onyx';
import lodashGet from 'lodash/get';
import _ from 'underscore';
import ONYXKEYS from '../../../ONYXKEYS';
import styles from '../../../styles/styles';
import BigNumberPad from '../../../components/BigNumberPad';
import Navigation from '../../../libs/Navigation/Navigation';
import ROUTES from '../../../ROUTES';
import withLocalize, {withLocalizePropTypes} from '../../../components/withLocalize';
import compose from '../../../libs/compose';
import Button from '../../../components/Button';
import CONST from '../../../CONST';
import * as DeviceCapabilities from '../../../libs/DeviceCapabilities';
import TextInputWithCurrencySymbol from '../../../components/TextInputWithCurrencySymbol';

const propTypes = {
    /** Whether or not this IOU has multiple participants */
    hasMultipleParticipants: PropTypes.bool.isRequired,

    /** The ID of the report this screen should display */
    reportID: PropTypes.string.isRequired,

    /** Callback to inform parent modal of success */
    onStepComplete: PropTypes.func.isRequired,

    /** Previously selected amount to show if the user comes back to this screen */
    selectedAmount: PropTypes.string.isRequired,

    /* Onyx Props */

    /** Holds data related to IOU view state, rather than the underlying IOU data. */
    iou: PropTypes.shape({

        /** Whether or not the IOU step is loading (retrieving users preferred currency) */
        loading: PropTypes.bool,

        /** Selected Currency Code of the current IOU */
        selectedCurrencyCode: PropTypes.string,
    }).isRequired,

    ...withLocalizePropTypes,
};

class IOUAmountPage extends React.Component {
    constructor(props) {
        super(props);

        this.updateAmountNumberPad = this.updateAmountNumberPad.bind(this);
        this.updateAmount = this.updateAmount.bind(this);
        this.stripCommaFromAmount = this.stripCommaFromAmount.bind(this);
        this.focusTextInput = this.focusTextInput.bind(this);
        this.navigateToCurrencySelectionPage = this.navigateToCurrencySelectionPage.bind(this);
        this.shouldUpdateSelection = true;

        this.state = {
            amount: props.selectedAmount,
            selection: {
                start: props.selectedAmount.length,
                end: props.selectedAmount.length,
            },
        };
    }

    componentDidMount() {
        this.focusTextInput();

        // Focus automatically after navigating back from currency selector
        this.unsubscribeNavFocus = this.props.navigation.addListener('focus', () => {
            this.focusTextInput();
        });
    }

    componentWillUnmount() {
        this.unsubscribeNavFocus();
    }

    /**
     * Returns the new selection object based on the updated amount's length
     *
     * @param {Object} oldSelection
     * @param {Number} prevLength
     * @param {Number} newLength
     * @returns {Object}
     */
    getNewSelection(oldSelection, prevLength, newLength) {
        const cursorPosition = oldSelection.end + (newLength - prevLength);
        return {start: cursorPosition, end: cursorPosition};
    }

    /**
     * Returns new state object if the updated amount is valid
     *
     * @param {Object} prevState
     * @param {String} newAmount - Changed amount from user input
     * @returns {Object}
     */
    getNewState(prevState, newAmount) {
        if (!this.validateAmount(newAmount)) {
            return prevState;
        }
        const selection = this.getNewSelection(prevState.selection, prevState.amount.length, newAmount.length);
        return {amount: this.stripCommaFromAmount(newAmount), selection};
    }

    /**
     * Focus text input
     */
    focusTextInput() {
        // Component may not initialized due to navigation transitions
        // Wait until interactions are complete before trying to focus
        InteractionManager.runAfterInteractions(() => {
            // Focus text input
            if (!this.textInput) {
                return;
            }

            this.textInput.focus();
        });
    }

    /**
     * @param {String} amount
     * @returns {Number}
     */
    calculateAmountLength(amount) {
        const leadingZeroes = amount.match(/^0+/);
        const leadingZeroesLength = lodashGet(leadingZeroes, '[0].length', 0);
        const absAmount = parseFloat((amount * 100).toFixed(2)).toString();

        /*
        Return the sum of leading zeroes length and absolute amount length(including fraction digits).
        When the absolute amount is 0, add 2 to the leading zeroes length to represent fraction digits.
        */
        return leadingZeroesLength + (absAmount === '0' ? 2 : absAmount.length);
    }

    /**
     * Check if amount is a decimal upto 3 digits
     *
     * @param {String} amount
     * @returns {Boolean}
     */
    validateAmount(amount) {
        const decimalNumberRegex = new RegExp(/^\d+(,\d+)*(\.\d{0,2})?$/, 'i');
        return amount === '' || (decimalNumberRegex.test(amount) && this.calculateAmountLength(amount) <= CONST.IOU.AMOUNT_MAX_LENGTH);
    }

    /**
     * Strip comma from the amount
     *
     * @param {String} amount
     * @returns {String}
     */
    stripCommaFromAmount(amount) {
        return amount.replace(/,/g, '');
    }

    /**
     * Adds a leading zero to the amount if user entered just the decimal separator
     *
     * @param {String} amount - Changed amount from user input
     * @returns {String}
     */
    addLeadingZero(amount) {
        return amount === '.' ? '0.' : amount;
    }

    /**
     * Update amount with number or Backspace pressed for BigNumberPad.
     * Validate new amount with decimal number regex up to 6 digits and 2 decimal digit to enable Next button
     *
     * @param {String} key
     */
    updateAmountNumberPad(key) {
        // Backspace button is pressed
        if (key === '<' || key === 'Backspace') {
            if (this.state.amount.length > 0) {
                this.setState((prevState) => {
                    const selectionStart = prevState.selection.start === prevState.selection.end ? prevState.selection.start - 1 : prevState.selection.start;
                    const amount = `${prevState.amount.substring(0, selectionStart)}${prevState.amount.substring(prevState.selection.end)}`;
                    return this.getNewState(prevState, amount);
                });
            }
            return;
        }

        this.setState((prevState) => {
            const amount = this.addLeadingZero(`${prevState.amount.substring(0, prevState.selection.start)}${key}${prevState.amount.substring(prevState.selection.end)}`);
            return this.getNewState(prevState, amount);
        });
    }

    /**
     * Update amount on amount change
     * Validate new amount with decimal number regex up to 6 digits and 2 decimal digit
     *
     * @param {String} text - Changed text from user input
     */
    updateAmount(text) {
        this.setState((prevState) => {
            const amount = this.addLeadingZero(this.replaceAllDigits(text, this.props.fromLocaleDigit));
            return this.getNewState(prevState, amount);
        });
    }

    /**
     * Replaces each character by calling `convertFn`. If `convertFn` throws an error, then
     * the original character will be preserved.
     *
     * @param {String} text
     * @param {Function} convertFn - `this.props.fromLocaleDigit` or `this.props.toLocaleDigit`
     * @returns {String}
     */
    replaceAllDigits(text, convertFn) {
        return _.chain([...text])
            .map((char) => {
                try {
                    return convertFn(char);
                } catch {
                    return char;
                }
            })
            .join('')
            .value();
    }

    navigateToCurrencySelectionPage() {
        if (this.props.hasMultipleParticipants) {
            return Navigation.navigate(ROUTES.getIouBillCurrencyRoute(this.props.reportID));
        }
        if (this.props.iouType === CONST.IOU.IOU_TYPE.SEND) {
            return Navigation.navigate(ROUTES.getIouSendCurrencyRoute(this.props.reportID));
        }
        return Navigation.navigate(ROUTES.getIouRequestCurrencyRoute(this.props.reportID));
    }

    render() {
        const formattedAmount = this.replaceAllDigits(this.state.amount, this.props.toLocaleDigit);

        return (
            <>
                <View style={[
                    styles.flex1,
                    styles.flexRow,
                    styles.w100,
                    styles.alignItemsCenter,
                    styles.justifyContentCenter,
                ]}
                >
                    <TextInputWithCurrencySymbol
                        formattedAmount={formattedAmount}
                        onChangeAmount={this.updateAmount}
                        onCurrencyButtonPress={this.navigateToCurrencySelectionPage}
                        placeholder={this.props.numberFormat(0)}
                        preferredLocale={this.props.preferredLocale}
                        ref={el => this.textInput = el}
                        selectedCurrencyCode={this.props.iou.selectedCurrencyCode || CONST.CURRENCY.USD}
                        selection={this.state.selection}
                        onSelectionChange={(e) => {
                            if (!this.shouldUpdateSelection) {
                                return;
                            }
                            this.setState({selection: e.nativeEvent.selection});
                        }}
                    />
                </View>
<<<<<<< HEAD
                <View style={[styles.w100, styles.justifyContentEnd]}>
                    {DeviceCapabilities.canUseTouchScreen()
=======
                <View style={[styles.w100, styles.justifyContentEnd, styles.pageWrapper]}>
                    {canUseTouchScreen()
>>>>>>> b4bd4374
                        ? (
                            <BigNumberPad
                                numberPressed={this.updateAmountNumberPad}
                                longPressHandlerStateChanged={state => this.shouldUpdateSelection = !state}
                            />
                        ) : <View />}

                    <Button
                        success
                        style={[styles.w100, styles.mt5]}
                        onPress={() => this.props.onStepComplete(this.state.amount)}
                        pressOnEnter
                        isDisabled={!this.state.amount.length || parseFloat(this.state.amount) < 0.01}
                        text={this.props.translate('common.next')}
                    />
                </View>
            </>
        );
    }
}

IOUAmountPage.propTypes = propTypes;

export default compose(
    withLocalize,
    withOnyx({
        iou: {key: ONYXKEYS.IOU},
    }),
)(IOUAmountPage);<|MERGE_RESOLUTION|>--- conflicted
+++ resolved
@@ -270,13 +270,8 @@
                         }}
                     />
                 </View>
-<<<<<<< HEAD
-                <View style={[styles.w100, styles.justifyContentEnd]}>
+                <View style={[styles.w100, styles.justifyContentEnd, styles.pageWrapper]}>
                     {DeviceCapabilities.canUseTouchScreen()
-=======
-                <View style={[styles.w100, styles.justifyContentEnd, styles.pageWrapper]}>
-                    {canUseTouchScreen()
->>>>>>> b4bd4374
                         ? (
                             <BigNumberPad
                                 numberPressed={this.updateAmountNumberPad}
