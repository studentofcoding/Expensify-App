import React, {useEffect, useState, useCallback, useRef} from 'react';
import {View} from 'react-native';
import PropTypes from 'prop-types';
import lodashGet from 'lodash/get';
import _ from 'underscore';
import styles from '../../../styles/styles';
import BigNumberPad from '../../../components/BigNumberPad';
import * as CurrencyUtils from '../../../libs/CurrencyUtils';
import * as MoneyRequestUtils from '../../../libs/MoneyRequestUtils';
import Button from '../../../components/Button';
import * as DeviceCapabilities from '../../../libs/DeviceCapabilities';
import TextInputWithCurrencySymbol from '../../../components/TextInputWithCurrencySymbol';
import useLocalize from '../../../hooks/useLocalize';
import CONST from '../../../CONST';
import getOperatingSystem from '../../../libs/getOperatingSystem';
import * as Browser from '../../../libs/Browser';

const propTypes = {
    /** IOU amount saved in Onyx */
    amount: PropTypes.number,

    /** Currency chosen by user or saved in Onyx */
    currency: PropTypes.string,

    /** Whether the amount is being edited or not */
    isEditing: PropTypes.bool,

    /** Refs forwarded to the TextInputWithCurrencySymbol */
    forwardedRef: PropTypes.oneOfType([PropTypes.func, PropTypes.shape({current: PropTypes.instanceOf(React.Component)})]),

    /** Fired when back button pressed, navigates to currency selection page */
    onCurrencyButtonPress: PropTypes.func.isRequired,

    /** Fired when submit button pressed, saves the given amount and navigates to the next page */
    onSubmitButtonPress: PropTypes.func.isRequired,
};

const defaultProps = {
    amount: 0,
    currency: CONST.CURRENCY.USD,
    forwardedRef: null,
    isEditing: false,
};

/**
 * Returns the new selection object based on the updated amount's length
 *
 * @param {Object} oldSelection
 * @param {Number} prevLength
 * @param {Number} newLength
 * @returns {Object}
 */
const getNewSelection = (oldSelection, prevLength, newLength) => {
    const cursorPosition = oldSelection.end + (newLength - prevLength);
    return {start: cursorPosition, end: cursorPosition};
};

const AMOUNT_VIEW_ID = 'amountView';
const NUM_PAD_CONTAINER_VIEW_ID = 'numPadContainerView';
const NUM_PAD_VIEW_ID = 'numPadView';

function MoneyRequestAmountForm({amount, currency, isEditing, forwardedRef, onCurrencyButtonPress, onSubmitButtonPress}) {
    const {translate, toLocaleDigit, numberFormat} = useLocalize();

    const textInput = useRef(null);

    const selectedAmountAsString = amount ? CurrencyUtils.convertToFrontendAmount(amount).toString() : '';

    const [currentAmount, setCurrentAmount] = useState(selectedAmountAsString);
    const [shouldUpdateSelection, setShouldUpdateSelection] = useState(true);

    const [selection, setSelection] = useState({
        start: selectedAmountAsString.length,
        end: selectedAmountAsString.length,
    });

    const forwardDeletePressedRef = useRef(false);

    /**
     * Event occurs when a user presses a mouse button over an DOM element.
     *
     * @param {Event} event
     * @param {Array<string>} nativeIds
     */
    const onMouseDown = (event, nativeIds) => {
        const relatedTargetId = lodashGet(event, 'nativeEvent.target.id');
        if (!_.contains(nativeIds, relatedTargetId)) {
            return;
        }
        event.preventDefault();
        if (!textInput.current) {
            return;
        }
        if (!textInput.current.isFocused()) {
            textInput.current.focus();
        }
    };

    useEffect(() => {
        if (!currency || !amount) {
            return;
        }
        const amountAsStringForState = CurrencyUtils.convertToFrontendAmount(amount).toString();
        setCurrentAmount(amountAsStringForState);
        setSelection({
            start: amountAsStringForState.length,
            end: amountAsStringForState.length,
        });
        // we want to update the state only when the amount is changed
        // eslint-disable-next-line react-hooks/exhaustive-deps
    }, [amount]);

    /**
     * Sets the selection and the amount accordingly to the value passed to the input
     * @param {String} newAmount - Changed amount from user input
     */
    const setNewAmount = (newAmount) => {
        // Remove spaces from the newAmount value because Safari on iOS adds spaces when pasting a copied value
        // More info: https://github.com/Expensify/App/issues/16974
        const newAmountWithoutSpaces = MoneyRequestUtils.stripSpacesFromAmount(newAmount);
        // Use a shallow copy of selection to trigger setSelection
        // More info: https://github.com/Expensify/App/issues/16385
        if (!MoneyRequestUtils.validateAmount(newAmountWithoutSpaces)) {
            setSelection((prevSelection) => ({...prevSelection}));
            return;
        }
        setCurrentAmount((prevAmount) => {
<<<<<<< HEAD
            const isForwardDelete = prevAmount.length > newAmountWithoutSpaces.length && forwardDeletePressedRef.current;
            setSelection((prevSelection) => getNewSelection(prevSelection, isForwardDelete ? newAmountWithoutSpaces.length : prevAmount.length, newAmountWithoutSpaces.length));
            return MoneyRequestUtils.stripCommaFromAmount(newAmountWithoutSpaces);
=======
            const strippedAmount = MoneyRequestUtils.stripCommaFromAmount(newAmountWithoutSpaces);
            setSelection((prevSelection) => getNewSelection(prevSelection, prevAmount.length, strippedAmount.length));
            return strippedAmount;
>>>>>>> 6b4e6124
        });
    };

    /**
     * Update amount with number or Backspace pressed for BigNumberPad.
     * Validate new amount with decimal number regex up to 6 digits and 2 decimal digit to enable Next button
     *
     * @param {String} key
     */
    const updateAmountNumberPad = useCallback(
        (key) => {
            if (shouldUpdateSelection && !textInput.current.isFocused()) {
                textInput.current.focus();
            }
            // Backspace button is pressed
            if (key === '<' || key === 'Backspace') {
                if (currentAmount.length > 0) {
                    const selectionStart = selection.start === selection.end ? selection.start - 1 : selection.start;
                    const newAmount = `${currentAmount.substring(0, selectionStart)}${currentAmount.substring(selection.end)}`;
                    setNewAmount(newAmount);
                }
                return;
            }
            const newAmount = MoneyRequestUtils.addLeadingZero(`${currentAmount.substring(0, selection.start)}${key}${currentAmount.substring(selection.end)}`);
            setNewAmount(newAmount);
        },
        [currentAmount, selection, shouldUpdateSelection],
    );

    /**
     * Update long press value, to remove items pressing on <
     *
     * @param {Boolean} value - Changed text from user input
     */
    const updateLongPressHandlerState = useCallback((value) => {
        setShouldUpdateSelection(!value);
        if (!value && !textInput.current.isFocused()) {
            textInput.current.focus();
        }
    }, []);

    /**
     * Submit amount and navigate to a proper page
     */
    const submitAndNavigateToNextPage = useCallback(() => {
        onSubmitButtonPress(currentAmount);
    }, [onSubmitButtonPress, currentAmount]);

    /**
     * Input handler to check for a forward-delete key (or keyboard shortcut) press.
     */
    const textInputKeyPress = ({nativeEvent}) => {
        const key = nativeEvent.key.toLowerCase();
        if (Browser.isMobileSafari() && key === CONST.PLATFORM_SPECIFIC_KEYS.CTRL.DEFAULT) {
            // Optimistically anticipate forward-delete on iOS Safari (in cases where the Mac Accessiblity keyboard is being
            // used for input). If the Control-D shortcut doesn't get sent, the ref will still be reset on the next key press.
            forwardDeletePressedRef.current = true;
            return;
        }
        // Control-D on Mac is a keyboard shortcut for forward-delete. See https://support.apple.com/en-us/HT201236 for Mac keyboard shortcuts.
        // Also check for the keyboard shortcut on iOS in cases where a hardware keyboard may be connected to the device.
        forwardDeletePressedRef.current = key === 'delete' || (_.contains([CONST.OS.MAC_OS, CONST.OS.IOS], getOperatingSystem()) && nativeEvent.ctrlKey && key === 'd');
    };

    const formattedAmount = MoneyRequestUtils.replaceAllDigits(currentAmount, toLocaleDigit);
    const buttonText = isEditing ? translate('common.save') : translate('common.next');

    return (
        <>
            <View
                nativeID={AMOUNT_VIEW_ID}
                onMouseDown={(event) => onMouseDown(event, [AMOUNT_VIEW_ID])}
                style={[styles.flex1, styles.flexRow, styles.w100, styles.alignItemsCenter, styles.justifyContentCenter]}
            >
                <TextInputWithCurrencySymbol
                    formattedAmount={formattedAmount}
                    onChangeAmount={setNewAmount}
                    onCurrencyButtonPress={onCurrencyButtonPress}
                    placeholder={numberFormat(0)}
                    ref={(ref) => {
                        if (typeof forwardedRef === 'function') {
                            forwardedRef(ref);
                        } else if (forwardedRef && _.has(forwardedRef, 'current')) {
                            // eslint-disable-next-line no-param-reassign
                            forwardedRef.current = ref;
                        }
                        textInput.current = ref;
                    }}
                    selectedCurrencyCode={currency}
                    selection={selection}
                    onSelectionChange={(e) => {
                        if (!shouldUpdateSelection) {
                            return;
                        }
                        setSelection(e.nativeEvent.selection);
                    }}
                    onKeyPress={textInputKeyPress}
                />
            </View>
            <View
                onMouseDown={(event) => onMouseDown(event, [NUM_PAD_CONTAINER_VIEW_ID, NUM_PAD_VIEW_ID])}
                style={[styles.w100, styles.justifyContentEnd, styles.pageWrapper]}
                nativeID={NUM_PAD_CONTAINER_VIEW_ID}
            >
                {DeviceCapabilities.canUseTouchScreen() ? (
                    <BigNumberPad
                        nativeID={NUM_PAD_VIEW_ID}
                        numberPressed={updateAmountNumberPad}
                        longPressHandlerStateChanged={updateLongPressHandlerState}
                    />
                ) : null}
                <Button
                    success
                    style={[styles.w100, styles.mt5]}
                    onPress={submitAndNavigateToNextPage}
                    pressOnEnter
                    isDisabled={!currentAmount.length || parseFloat(currentAmount) < 0.01}
                    text={buttonText}
                />
            </View>
        </>
    );
}

MoneyRequestAmountForm.propTypes = propTypes;
MoneyRequestAmountForm.defaultProps = defaultProps;
MoneyRequestAmountForm.displayName = 'MoneyRequestAmountForm';

export default React.forwardRef((props, ref) => (
    <MoneyRequestAmountForm
        // eslint-disable-next-line react/jsx-props-no-spreading
        {...props}
        forwardedRef={ref}
    />
));<|MERGE_RESOLUTION|>--- conflicted
+++ resolved
@@ -125,15 +125,10 @@
             return;
         }
         setCurrentAmount((prevAmount) => {
-<<<<<<< HEAD
-            const isForwardDelete = prevAmount.length > newAmountWithoutSpaces.length && forwardDeletePressedRef.current;
-            setSelection((prevSelection) => getNewSelection(prevSelection, isForwardDelete ? newAmountWithoutSpaces.length : prevAmount.length, newAmountWithoutSpaces.length));
-            return MoneyRequestUtils.stripCommaFromAmount(newAmountWithoutSpaces);
-=======
             const strippedAmount = MoneyRequestUtils.stripCommaFromAmount(newAmountWithoutSpaces);
-            setSelection((prevSelection) => getNewSelection(prevSelection, prevAmount.length, strippedAmount.length));
+            const isForwardDelete = prevAmount.length > strippedAmount.length && forwardDeletePressedRef.current;
+            setSelection((prevSelection) => getNewSelection(prevSelection, isForwardDelete ? strippedAmount.length : prevAmount.length, strippedAmount.length));
             return strippedAmount;
->>>>>>> 6b4e6124
         });
     };
 
