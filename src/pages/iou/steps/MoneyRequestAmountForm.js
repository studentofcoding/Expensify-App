import lodashGet from 'lodash/get';
import PropTypes from 'prop-types';
import React, {useCallback, useEffect, useRef, useState} from 'react';
import {ScrollView, View} from 'react-native';
import {withOnyx} from 'react-native-onyx';
import _ from 'underscore';
import BigNumberPad from '@components/BigNumberPad';
import Button from '@components/Button';
import FormHelpMessage from '@components/FormHelpMessage';
import refPropTypes from '@components/refPropTypes';
import TextInputWithCurrencySymbol from '@components/TextInputWithCurrencySymbol';
import useLocalize from '@hooks/useLocalize';
import useWindowDimensions from '@hooks/useWindowDimensions';
import * as Browser from '@libs/Browser';
import * as CurrencyUtils from '@libs/CurrencyUtils';
import * as DeviceCapabilities from '@libs/DeviceCapabilities';
import getOperatingSystem from '@libs/getOperatingSystem';
import * as MoneyRequestUtils from '@libs/MoneyRequestUtils';
import {iouDefaultProps, iouPropTypes} from '@pages/iou/propTypes';
import useThemeStyles from '@styles/useThemeStyles';
import CONST from '@src/CONST';
import ONYXKEYS from '@src/ONYXKEYS';

const propTypes = {
    /** IOU amount saved in Onyx */
    amount: PropTypes.number,

    /** Currency chosen by user or saved in Onyx */
    currency: PropTypes.string,

    /** Whether the amount is being edited or not */
    isEditing: PropTypes.bool,

    /** Refs forwarded to the TextInputWithCurrencySymbol */
    forwardedRef: refPropTypes,

    /** Fired when back button pressed, navigates to currency selection page */
    onCurrencyButtonPress: PropTypes.func.isRequired,

    /** Fired when submit button pressed, saves the given amount and navigates to the next page */
    onSubmitButtonPress: PropTypes.func.isRequired,

    /** The current tab we have navigated to in the request modal. String that corresponds to the request type. */
<<<<<<< HEAD
    selectedTab: PropTypes.oneOf([CONST.TAB.DISTANCE, CONST.TAB.MANUAL, CONST.TAB.SCAN]),

    /** Holds data related to Money Request view state, rather than the underlying Money Request data. */
    iou: iouPropTypes,
=======
    selectedTab: PropTypes.oneOf([CONST.TAB_REQUEST.DISTANCE, CONST.TAB_REQUEST.MANUAL, CONST.TAB_REQUEST.SCAN]),
>>>>>>> 7f7cfb31
};

const defaultProps = {
    iou: iouDefaultProps,
    amount: 0,
    currency: CONST.CURRENCY.USD,
    forwardedRef: null,
    isEditing: false,
    selectedTab: CONST.TAB_REQUEST.MANUAL,
};

/**
 * Returns the new selection object based on the updated amount's length
 *
 * @param {Object} oldSelection
 * @param {Number} prevLength
 * @param {Number} newLength
 * @returns {Object}
 */
const getNewSelection = (oldSelection, prevLength, newLength) => {
    const cursorPosition = oldSelection.end + (newLength - prevLength);
    return {start: cursorPosition, end: cursorPosition};
};

const isAmountInvalid = (amount) => !amount.length || parseFloat(amount) < 0.01;
const isTaxAmountInvalid = (currentAmount, amount, isEditing) => isEditing && currentAmount > CurrencyUtils.convertToFrontendAmount(amount);

const AMOUNT_VIEW_ID = 'amountView';
const NUM_PAD_CONTAINER_VIEW_ID = 'numPadContainerView';
const NUM_PAD_VIEW_ID = 'numPadView';

function MoneyRequestAmountForm({iou, amount, currency, isEditing, forwardedRef, onCurrencyButtonPress, onSubmitButtonPress, selectedTab}) {
    const styles = useThemeStyles();
    const {isExtraSmallScreenHeight} = useWindowDimensions();
    const {translate, toLocaleDigit, numberFormat} = useLocalize();

    const textInput = useRef(null);

    const decimals = CurrencyUtils.getCurrencyDecimals(currency);
    const selectedAmountAsString = amount ? CurrencyUtils.convertToFrontendAmount(amount).toString() : '';

    const [currentAmount, setCurrentAmount] = useState(selectedAmountAsString);
    const [formError, setFormError] = useState('');
    const [shouldUpdateSelection, setShouldUpdateSelection] = useState(true);

    const [selection, setSelection] = useState({
        start: selectedAmountAsString.length,
        end: selectedAmountAsString.length,
    });

    const forwardDeletePressedRef = useRef(false);

    const formattedTaxAmount = CurrencyUtils.convertToDisplayString(iou.amount, iou.currency);

    /**
     * Event occurs when a user presses a mouse button over an DOM element.
     *
     * @param {Event} event
     * @param {Array<string>} ids
     */
    const onMouseDown = (event, ids) => {
        const relatedTargetId = lodashGet(event, 'nativeEvent.target.id');
        if (!_.contains(ids, relatedTargetId)) {
            return;
        }
        event.preventDefault();
        if (!textInput.current) {
            return;
        }
        if (!textInput.current.isFocused()) {
            textInput.current.focus();
        }
    };

    const initializeAmount = useCallback((newAmount) => {
        const frontendAmount = newAmount ? CurrencyUtils.convertToFrontendAmount(newAmount).toString() : '';
        setCurrentAmount(frontendAmount);
        setSelection({
            start: frontendAmount.length,
            end: frontendAmount.length,
        });
    }, []);

    useEffect(() => {
        if (!currency || !_.isNumber(amount)) {
            return;
        }
        initializeAmount(amount);
        // we want to re-initialize the state only when the selected tab changes
        // eslint-disable-next-line react-hooks/exhaustive-deps
    }, [selectedTab]);

    /**
     * Sets the selection and the amount accordingly to the value passed to the input
     * @param {String} newAmount - Changed amount from user input
     */
    const setNewAmount = useCallback(
        (newAmount) => {
            // Remove spaces from the newAmount value because Safari on iOS adds spaces when pasting a copied value
            // More info: https://github.com/Expensify/App/issues/16974
            const newAmountWithoutSpaces = MoneyRequestUtils.stripSpacesFromAmount(newAmount);
            // Use a shallow copy of selection to trigger setSelection
            // More info: https://github.com/Expensify/App/issues/16385
            if (!MoneyRequestUtils.validateAmount(newAmountWithoutSpaces, decimals)) {
                setSelection((prevSelection) => ({...prevSelection}));
                return;
            }
            if (!_.isEmpty(formError)) {
                setFormError('');
            }

            // setCurrentAmount contains another setState(setSelection) making it error-prone since it is leading to setSelection being called twice for a single setCurrentAmount call. This solution introducing the hasSelectionBeenSet flag was chosen for its simplicity and lower risk of future errors https://github.com/Expensify/App/issues/23300#issuecomment-1766314724.

            let hasSelectionBeenSet = false;
            setCurrentAmount((prevAmount) => {
                const strippedAmount = MoneyRequestUtils.stripCommaFromAmount(newAmountWithoutSpaces);
                const isForwardDelete = prevAmount.length > strippedAmount.length && forwardDeletePressedRef.current;
                if (!hasSelectionBeenSet) {
                    hasSelectionBeenSet = true;
                    setSelection((prevSelection) => getNewSelection(prevSelection, isForwardDelete ? strippedAmount.length : prevAmount.length, strippedAmount.length));
                }
                return strippedAmount;
            });
        },
        [decimals, formError],
    );

    // Modifies the amount to match the decimals for changed currency.
    useEffect(() => {
        // If the changed currency supports decimals, we can return
        if (MoneyRequestUtils.validateAmount(currentAmount, decimals)) {
            return;
        }

        // If the changed currency doesn't support decimals, we can strip the decimals
        setNewAmount(MoneyRequestUtils.stripDecimalsFromAmount(currentAmount));

        // we want to update only when decimals change (setNewAmount also changes when decimals change).
        // eslint-disable-next-line react-hooks/exhaustive-deps
    }, [setNewAmount]);

    /**
     * Update amount with number or Backspace pressed for BigNumberPad.
     * Validate new amount with decimal number regex up to 6 digits and 2 decimal digit to enable Next button
     *
     * @param {String} key
     */
    const updateAmountNumberPad = useCallback(
        (key) => {
            if (shouldUpdateSelection && !textInput.current.isFocused()) {
                textInput.current.focus();
            }
            // Backspace button is pressed
            if (key === '<' || key === 'Backspace') {
                if (currentAmount.length > 0) {
                    const selectionStart = selection.start === selection.end ? selection.start - 1 : selection.start;
                    const newAmount = `${currentAmount.substring(0, selectionStart)}${currentAmount.substring(selection.end)}`;
                    setNewAmount(MoneyRequestUtils.addLeadingZero(newAmount));
                }
                return;
            }
            const newAmount = MoneyRequestUtils.addLeadingZero(`${currentAmount.substring(0, selection.start)}${key}${currentAmount.substring(selection.end)}`);
            setNewAmount(newAmount);
        },
        [currentAmount, selection, shouldUpdateSelection, setNewAmount],
    );

    /**
     * Update long press value, to remove items pressing on <
     *
     * @param {Boolean} value - Changed text from user input
     */
    const updateLongPressHandlerState = useCallback((value) => {
        setShouldUpdateSelection(!value);
        if (!value && !textInput.current.isFocused()) {
            textInput.current.focus();
        }
    }, []);

    /**
     * Submit amount and navigate to a proper page
     */
    const submitAndNavigateToNextPage = useCallback(() => {
        if (isAmountInvalid(currentAmount)) {
            setFormError(translate('iou.error.invalidAmount'));
            return;
        }

        if (isTaxAmountInvalid(currentAmount, iou.amount, isEditing)) {
            setFormError(translate('iou.error.invalidTaxAmount', {amount: formattedTaxAmount}));
            return;
        }

        // Update display amount string post-edit to ensure consistency with backend amount
        // Reference: https://github.com/Expensify/App/issues/30505
        const backendAmount = CurrencyUtils.convertToBackendAmount(Number.parseFloat(currentAmount));
        initializeAmount(backendAmount);

        onSubmitButtonPress(currentAmount);
    }, [onSubmitButtonPress, currentAmount, iou.amount, isEditing, formattedTaxAmount, translate, initializeAmount]);

    /**
     * Input handler to check for a forward-delete key (or keyboard shortcut) press.
     */
    const textInputKeyPress = ({nativeEvent}) => {
        const key = nativeEvent.key.toLowerCase();
        if (Browser.isMobileSafari() && key === CONST.PLATFORM_SPECIFIC_KEYS.CTRL.DEFAULT) {
            // Optimistically anticipate forward-delete on iOS Safari (in cases where the Mac Accessiblity keyboard is being
            // used for input). If the Control-D shortcut doesn't get sent, the ref will still be reset on the next key press.
            forwardDeletePressedRef.current = true;
            return;
        }
        // Control-D on Mac is a keyboard shortcut for forward-delete. See https://support.apple.com/en-us/HT201236 for Mac keyboard shortcuts.
        // Also check for the keyboard shortcut on iOS in cases where a hardware keyboard may be connected to the device.
        forwardDeletePressedRef.current = key === 'delete' || (_.contains([CONST.OS.MAC_OS, CONST.OS.IOS], getOperatingSystem()) && nativeEvent.ctrlKey && key === 'd');
    };

    const formattedAmount = MoneyRequestUtils.replaceAllDigits(currentAmount, toLocaleDigit);
    const buttonText = isEditing ? translate('common.save') : translate('common.next');
    const canUseTouchScreen = DeviceCapabilities.canUseTouchScreen();

    useEffect(() => {
        setFormError('');
    }, [selectedTab]);

    return (
        <ScrollView contentContainerStyle={styles.flexGrow1}>
            <View
                id={AMOUNT_VIEW_ID}
                onMouseDown={(event) => onMouseDown(event, [AMOUNT_VIEW_ID])}
                style={[styles.flex1, styles.flexRow, styles.w100, styles.alignItemsCenter, styles.justifyContentCenter]}
            >
                <TextInputWithCurrencySymbol
                    formattedAmount={formattedAmount}
                    onChangeAmount={setNewAmount}
                    onCurrencyButtonPress={onCurrencyButtonPress}
                    placeholder={numberFormat(0)}
                    ref={(ref) => {
                        if (typeof forwardedRef === 'function') {
                            forwardedRef(ref);
                        } else if (forwardedRef && _.has(forwardedRef, 'current')) {
                            // eslint-disable-next-line no-param-reassign
                            forwardedRef.current = ref;
                        }
                        textInput.current = ref;
                    }}
                    selectedCurrencyCode={currency}
                    selection={selection}
                    onSelectionChange={(e) => {
                        if (!shouldUpdateSelection) {
                            return;
                        }
                        setSelection(e.nativeEvent.selection);
                    }}
                    onKeyPress={textInputKeyPress}
                />
                {!_.isEmpty(formError) && (
                    <FormHelpMessage
                        style={[styles.pAbsolute, styles.b0, styles.mb0, styles.ph5, styles.w100]}
                        isError
                        message={formError}
                    />
                )}
            </View>
            <View
                onMouseDown={(event) => onMouseDown(event, [NUM_PAD_CONTAINER_VIEW_ID, NUM_PAD_VIEW_ID])}
                style={[styles.w100, styles.justifyContentEnd, styles.pageWrapper, styles.pt0]}
                id={NUM_PAD_CONTAINER_VIEW_ID}
            >
                {canUseTouchScreen ? (
                    <BigNumberPad
                        id={NUM_PAD_VIEW_ID}
                        numberPressed={updateAmountNumberPad}
                        longPressHandlerStateChanged={updateLongPressHandlerState}
                    />
                ) : null}
                <Button
                    success
                    // Prevent bubbling on edit amount Page to prevent double page submission when two CTA are stacked.
                    allowBubble={!isEditing}
                    pressOnEnter
                    medium={isExtraSmallScreenHeight}
                    style={[styles.w100, canUseTouchScreen ? styles.mt5 : styles.mt3]}
                    onPress={submitAndNavigateToNextPage}
                    text={buttonText}
                />
            </View>
        </ScrollView>
    );
}

MoneyRequestAmountForm.propTypes = propTypes;
MoneyRequestAmountForm.defaultProps = defaultProps;
MoneyRequestAmountForm.displayName = 'MoneyRequestAmountForm';

const MoneyRequestAmountFormWithRef = React.forwardRef((props, ref) => (
    <MoneyRequestAmountForm
        // eslint-disable-next-line react/jsx-props-no-spreading
        {...props}
        forwardedRef={ref}
    />
));

MoneyRequestAmountFormWithRef.displayName = 'MoneyRequestAmountFormWithRef';

export default withOnyx({
    iou: {key: ONYXKEYS.IOU},
})(MoneyRequestAmountFormWithRef);<|MERGE_RESOLUTION|>--- conflicted
+++ resolved
@@ -41,14 +41,10 @@
     onSubmitButtonPress: PropTypes.func.isRequired,
 
     /** The current tab we have navigated to in the request modal. String that corresponds to the request type. */
-<<<<<<< HEAD
-    selectedTab: PropTypes.oneOf([CONST.TAB.DISTANCE, CONST.TAB.MANUAL, CONST.TAB.SCAN]),
-
-    /** Holds data related to Money Request view state, rather than the underlying Money Request data. */
-    iou: iouPropTypes,
-=======
     selectedTab: PropTypes.oneOf([CONST.TAB_REQUEST.DISTANCE, CONST.TAB_REQUEST.MANUAL, CONST.TAB_REQUEST.SCAN]),
->>>>>>> 7f7cfb31
+
+     /** Holds data related to Money Request view state, rather than the underlying Money Request data. */
+     iou: iouPropTypes,
 };
 
 const defaultProps = {
