import React, {useEffect, useState, useCallback, useRef} from 'react';
import {ScrollView, View} from 'react-native';
import PropTypes from 'prop-types';
import lodashGet from 'lodash/get';
import _ from 'underscore';
import styles from '../../../styles/styles';
import BigNumberPad from '../../../components/BigNumberPad';
import * as CurrencyUtils from '../../../libs/CurrencyUtils';
import * as MoneyRequestUtils from '../../../libs/MoneyRequestUtils';
import Button from '../../../components/Button';
import * as DeviceCapabilities from '../../../libs/DeviceCapabilities';
import TextInputWithCurrencySymbol from '../../../components/TextInputWithCurrencySymbol';
import useLocalize from '../../../hooks/useLocalize';
import CONST from '../../../CONST';
import FormHelpMessage from '../../../components/FormHelpMessage';
import refPropTypes from '../../../components/refPropTypes';
import getOperatingSystem from '../../../libs/getOperatingSystem';
import * as Browser from '../../../libs/Browser';
import useWindowDimensions from '../../../hooks/useWindowDimensions';

const propTypes = {
    /** IOU amount saved in Onyx */
    amount: PropTypes.number,

    /** Currency chosen by user or saved in Onyx */
    currency: PropTypes.string,

    /** Whether the amount is being edited or not */
    isEditing: PropTypes.bool,

    /** Refs forwarded to the TextInputWithCurrencySymbol */
    forwardedRef: refPropTypes,

    /** Fired when back button pressed, navigates to currency selection page */
    onCurrencyButtonPress: PropTypes.func.isRequired,

    /** Fired when submit button pressed, saves the given amount and navigates to the next page */
    onSubmitButtonPress: PropTypes.func.isRequired,
};

const defaultProps = {
    amount: 0,
    currency: CONST.CURRENCY.USD,
    forwardedRef: null,
    isEditing: false,
};

/**
 * Returns the new selection object based on the updated amount's length
 *
 * @param {Object} oldSelection
 * @param {Number} prevLength
 * @param {Number} newLength
 * @returns {Object}
 */
const getNewSelection = (oldSelection, prevLength, newLength) => {
    const cursorPosition = oldSelection.end + (newLength - prevLength);
    return {start: cursorPosition, end: cursorPosition};
};

const isAmountValid = (amount) => !amount.length || parseFloat(amount) < 0.01;

const AMOUNT_VIEW_ID = 'amountView';
const NUM_PAD_CONTAINER_VIEW_ID = 'numPadContainerView';
const NUM_PAD_VIEW_ID = 'numPadView';

function MoneyRequestAmountForm({amount, currency, isEditing, forwardedRef, onCurrencyButtonPress, onSubmitButtonPress}) {
    const {isExtraSmallScreenHeight} = useWindowDimensions();
    const {translate, toLocaleDigit, numberFormat} = useLocalize();

    const textInput = useRef(null);

    const selectedAmountAsString = amount ? CurrencyUtils.convertToFrontendAmount(amount).toString() : '';

    const [currentAmount, setCurrentAmount] = useState(selectedAmountAsString);
    const [isInvalidAmount, setIsInvalidAmount] = useState(isAmountValid(selectedAmountAsString));
    const [firstPress, setFirstPress] = useState(false);
    const [formError, setFormError] = useState('');
    const [shouldUpdateSelection, setShouldUpdateSelection] = useState(true);

    const [selection, setSelection] = useState({
        start: selectedAmountAsString.length,
        end: selectedAmountAsString.length,
    });

    const forwardDeletePressedRef = useRef(false);

    /**
     * Event occurs when a user presses a mouse button over an DOM element.
     *
     * @param {Event} event
     * @param {Array<string>} ids
     */
    const onMouseDown = (event, ids) => {
        const relatedTargetId = lodashGet(event, 'nativeEvent.target.id');
        if (!_.contains(ids, relatedTargetId)) {
            return;
        }
        event.preventDefault();
        if (!textInput.current) {
            return;
        }
        if (!textInput.current.isFocused()) {
            textInput.current.focus();
        }
    };

    useEffect(() => {
        if (!currency || !amount) {
            return;
        }
        const amountAsStringForState = CurrencyUtils.convertToFrontendAmount(amount).toString();
        setCurrentAmount(amountAsStringForState);
        setSelection({
            start: amountAsStringForState.length,
            end: amountAsStringForState.length,
        });
        // we want to update the state only when the amount is changed
        // eslint-disable-next-line react-hooks/exhaustive-deps
    }, [amount]);

    /**
     * Sets the selection and the amount accordingly to the value passed to the input
     * @param {String} newAmount - Changed amount from user input
     */
    const setNewAmount = (newAmount) => {
        // Remove spaces from the newAmount value because Safari on iOS adds spaces when pasting a copied value
        // More info: https://github.com/Expensify/App/issues/16974
        const newAmountWithoutSpaces = MoneyRequestUtils.stripSpacesFromAmount(newAmount);
        // Use a shallow copy of selection to trigger setSelection
        // More info: https://github.com/Expensify/App/issues/16385
        if (!MoneyRequestUtils.validateAmount(newAmountWithoutSpaces)) {
            setSelection((prevSelection) => ({...prevSelection}));
            return;
        }
        const checkInvalidAmount = isAmountValid(newAmountWithoutSpaces);
        setIsInvalidAmount(checkInvalidAmount);
        setFormError(checkInvalidAmount ? 'iou.error.invalidAmount' : '');
        setCurrentAmount((prevAmount) => {
            const strippedAmount = MoneyRequestUtils.stripCommaFromAmount(newAmountWithoutSpaces);
            const isForwardDelete = prevAmount.length > strippedAmount.length && forwardDeletePressedRef.current;
            setSelection((prevSelection) => getNewSelection(prevSelection, isForwardDelete ? strippedAmount.length : prevAmount.length, strippedAmount.length));
            return strippedAmount;
        });
    };

    /**
     * Update amount with number or Backspace pressed for BigNumberPad.
     * Validate new amount with decimal number regex up to 6 digits and 2 decimal digit to enable Next button
     *
     * @param {String} key
     */
    const updateAmountNumberPad = useCallback(
        (key) => {
            if (shouldUpdateSelection && !textInput.current.isFocused()) {
                textInput.current.focus();
            }
            // Backspace button is pressed
            if (key === '<' || key === 'Backspace') {
                if (currentAmount.length > 0) {
                    const selectionStart = selection.start === selection.end ? selection.start - 1 : selection.start;
                    const newAmount = `${currentAmount.substring(0, selectionStart)}${currentAmount.substring(selection.end)}`;
                    setNewAmount(newAmount);
                }
                return;
            }
            const newAmount = MoneyRequestUtils.addLeadingZero(`${currentAmount.substring(0, selection.start)}${key}${currentAmount.substring(selection.end)}`);
            setNewAmount(newAmount);
        },
        [currentAmount, selection, shouldUpdateSelection],
    );

    /**
     * Update long press value, to remove items pressing on <
     *
     * @param {Boolean} value - Changed text from user input
     */
    const updateLongPressHandlerState = useCallback((value) => {
        setShouldUpdateSelection(!value);
        if (!value && !textInput.current.isFocused()) {
            textInput.current.focus();
        }
    }, []);

    /**
     * Submit amount and navigate to a proper page
     */
    const submitAndNavigateToNextPage = useCallback(() => {
        if (isInvalidAmount) {
            setFirstPress(true);
            setFormError('iou.error.invalidAmount');
            return;
        }
        onSubmitButtonPress(currentAmount);
    }, [onSubmitButtonPress, currentAmount, isInvalidAmount]);

    /**
     * Input handler to check for a forward-delete key (or keyboard shortcut) press.
     */
    const textInputKeyPress = ({nativeEvent}) => {
        const key = nativeEvent.key.toLowerCase();
        if (Browser.isMobileSafari() && key === CONST.PLATFORM_SPECIFIC_KEYS.CTRL.DEFAULT) {
            // Optimistically anticipate forward-delete on iOS Safari (in cases where the Mac Accessiblity keyboard is being
            // used for input). If the Control-D shortcut doesn't get sent, the ref will still be reset on the next key press.
            forwardDeletePressedRef.current = true;
            return;
        }
        // Control-D on Mac is a keyboard shortcut for forward-delete. See https://support.apple.com/en-us/HT201236 for Mac keyboard shortcuts.
        // Also check for the keyboard shortcut on iOS in cases where a hardware keyboard may be connected to the device.
        forwardDeletePressedRef.current = key === 'delete' || (_.contains([CONST.OS.MAC_OS, CONST.OS.IOS], getOperatingSystem()) && nativeEvent.ctrlKey && key === 'd');
    };

    const formattedAmount = MoneyRequestUtils.replaceAllDigits(currentAmount, toLocaleDigit);
    const buttonText = isEditing ? translate('common.save') : translate('common.next');

    return (
        <ScrollView contentContainerStyle={styles.flexGrow1}>
            <View
                id={AMOUNT_VIEW_ID}
                onMouseDown={(event) => onMouseDown(event, [AMOUNT_VIEW_ID])}
                style={[styles.flex1, styles.flexRow, styles.w100, styles.alignItemsCenter, styles.justifyContentCenter]}
            >
                <TextInputWithCurrencySymbol
                    formattedAmount={formattedAmount}
                    onChangeAmount={setNewAmount}
                    onCurrencyButtonPress={onCurrencyButtonPress}
                    placeholder={numberFormat(0)}
                    ref={(ref) => {
                        if (typeof forwardedRef === 'function') {
                            forwardedRef(ref);
                        } else if (forwardedRef && _.has(forwardedRef, 'current')) {
                            // eslint-disable-next-line no-param-reassign
                            forwardedRef.current = ref;
                        }
                        textInput.current = ref;
                    }}
                    selectedCurrencyCode={currency}
                    selection={selection}
                    onSelectionChange={(e) => {
                        if (!shouldUpdateSelection) {
                            return;
                        }
                        setSelection(e.nativeEvent.selection);
                    }}
                    onKeyPress={textInputKeyPress}
                />
            </View>
            {!_.isEmpty(formError) && firstPress && (
                <FormHelpMessage
                    style={[styles.ph5]}
                    isError
                    message={translate(formError)}
                />
            )}
            <View
                onMouseDown={(event) => onMouseDown(event, [NUM_PAD_CONTAINER_VIEW_ID, NUM_PAD_VIEW_ID])}
<<<<<<< HEAD
                style={[styles.w100, styles.justifyContentEnd, styles.pageWrapper]}
                id={NUM_PAD_CONTAINER_VIEW_ID}
=======
                style={[styles.w100, styles.justifyContentEnd, styles.pageWrapper, styles.pt0]}
                nativeID={NUM_PAD_CONTAINER_VIEW_ID}
>>>>>>> c806bcab
            >
                {DeviceCapabilities.canUseTouchScreen() ? (
                    <BigNumberPad
                        id={NUM_PAD_VIEW_ID}
                        numberPressed={updateAmountNumberPad}
                        longPressHandlerStateChanged={updateLongPressHandlerState}
                    />
                ) : null}
                <Button
                    success
                    medium={isExtraSmallScreenHeight}
                    style={[styles.w100, styles.mt5]}
                    onPress={submitAndNavigateToNextPage}
                    pressOnEnter
                    text={buttonText}
                />
            </View>
        </ScrollView>
    );
}

MoneyRequestAmountForm.propTypes = propTypes;
MoneyRequestAmountForm.defaultProps = defaultProps;
MoneyRequestAmountForm.displayName = 'MoneyRequestAmountForm';

export default React.forwardRef((props, ref) => (
    <MoneyRequestAmountForm
        // eslint-disable-next-line react/jsx-props-no-spreading
        {...props}
        forwardedRef={ref}
    />
));<|MERGE_RESOLUTION|>--- conflicted
+++ resolved
@@ -254,13 +254,8 @@
             )}
             <View
                 onMouseDown={(event) => onMouseDown(event, [NUM_PAD_CONTAINER_VIEW_ID, NUM_PAD_VIEW_ID])}
-<<<<<<< HEAD
-                style={[styles.w100, styles.justifyContentEnd, styles.pageWrapper]}
+                style={[styles.w100, styles.justifyContentEnd, styles.pageWrapper, styles.pt0]}
                 id={NUM_PAD_CONTAINER_VIEW_ID}
-=======
-                style={[styles.w100, styles.justifyContentEnd, styles.pageWrapper, styles.pt0]}
-                nativeID={NUM_PAD_CONTAINER_VIEW_ID}
->>>>>>> c806bcab
             >
                 {DeviceCapabilities.canUseTouchScreen() ? (
                     <BigNumberPad
