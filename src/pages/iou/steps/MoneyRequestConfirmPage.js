import React, {useCallback, useEffect, useMemo, useRef} from 'react';
import {ScrollView, View} from 'react-native';
import PropTypes from 'prop-types';
import {withOnyx} from 'react-native-onyx';
import _ from 'underscore';
import lodashGet from 'lodash/get';
import MoneyRequestConfirmationList from '../../../components/MoneyRequestConfirmationList';
import CONST from '../../../CONST';
import ScreenWrapper from '../../../components/ScreenWrapper';
import styles from '../../../styles/styles';
import Navigation from '../../../libs/Navigation/Navigation';
import ROUTES from '../../../ROUTES';
import * as IOU from '../../../libs/actions/IOU';
import compose from '../../../libs/compose';
import * as ReportUtils from '../../../libs/ReportUtils';
import * as OptionsListUtils from '../../../libs/OptionsListUtils';
import withLocalize from '../../../components/withLocalize';
import HeaderWithBackButton from '../../../components/HeaderWithBackButton';
import ONYXKEYS from '../../../ONYXKEYS';
import withCurrentUserPersonalDetails, {withCurrentUserPersonalDetailsDefaultProps, withCurrentUserPersonalDetailsPropTypes} from '../../../components/withCurrentUserPersonalDetails';
import reportPropTypes from '../../reportPropTypes';
import personalDetailsPropType from '../../personalDetailsPropType';
import * as FileUtils from '../../../libs/fileDownload/FileUtils';
import * as Policy from '../../../libs/actions/Policy';
import useWindowDimensions from '../../../hooks/useWindowDimensions';
import * as StyleUtils from '../../../styles/StyleUtils';
import {iouPropTypes, iouDefaultProps} from '../propTypes';

const propTypes = {
    /** React Navigation route */
    route: PropTypes.shape({
        /** Params from the route */
        params: PropTypes.shape({
            /** The type of IOU report, i.e. bill, request, send */
            iouType: PropTypes.string,

            /** The report ID of the IOU */
            reportID: PropTypes.string,
        }),
    }).isRequired,

    report: reportPropTypes,

    /** Holds data related to Money Request view state, rather than the underlying Money Request data. */
    iou: iouPropTypes,

    /** Personal details of all users */
    personalDetails: personalDetailsPropType,

    ...withCurrentUserPersonalDetailsPropTypes,
};

const defaultProps = {
    report: {},
    personalDetails: {},
    iou: iouDefaultProps,
    ...withCurrentUserPersonalDetailsDefaultProps,
};

function MoneyRequestConfirmPage(props) {
<<<<<<< HEAD
    const isDistanceRequest = props.selectedTab === CONST.TAB.DISTANCE;
=======
    const {windowHeight} = useWindowDimensions();
>>>>>>> 54e69047
    const prevMoneyRequestId = useRef(props.iou.id);
    const iouType = useRef(lodashGet(props.route, 'params.iouType', ''));
    const reportID = useRef(lodashGet(props.route, 'params.reportID', ''));
    const participants = useMemo(
        () =>
            lodashGet(props.iou.participants, [0, 'isPolicyExpenseChat'], false)
                ? OptionsListUtils.getPolicyExpenseReportOptions(props.iou.participants[0])
                : OptionsListUtils.getParticipantsOptions(props.iou.participants, props.personalDetails),
        [props.iou.participants, props.personalDetails],
    );

    useEffect(() => {
        const policyExpenseChat = _.find(participants, (participant) => participant.isPolicyExpenseChat);
        if (policyExpenseChat) {
            Policy.openDraftWorkspaceRequest(policyExpenseChat.policyID);
        }
        // eslint-disable-next-line react-hooks/exhaustive-deps
    }, []);

    useEffect(() => {
        // ID in Onyx could change by initiating a new request in a separate browser tab or completing a request
        if (!isDistanceRequest && prevMoneyRequestId.current !== props.iou.id) {
            // The ID is cleared on completing a request. In that case, we will do nothing.
            if (props.iou.id) {
                Navigation.goBack(ROUTES.getMoneyRequestRoute(iouType.current, reportID.current), true);
            }
            return;
        }

        // Reset the money request Onyx if the ID in Onyx does not match the ID from params
        const moneyRequestId = `${iouType.current}${reportID.current}`;
        const shouldReset = !isDistanceRequest && props.iou.id !== moneyRequestId;
        if (shouldReset) {
            IOU.resetMoneyRequestInfo(moneyRequestId);
        }

        if (_.isEmpty(props.iou.participants) || shouldReset) {
            Navigation.goBack(ROUTES.getMoneyRequestRoute(iouType.current, reportID.current), true);
        }

        return () => {
            prevMoneyRequestId.current = props.iou.id;
        };
    }, [props.iou.participants, props.iou.amount, props.iou.id, props.iou.receiptPath, isDistanceRequest]);

    const navigateBack = () => {
        let fallback;
        if (reportID.current) {
            fallback = ROUTES.getMoneyRequestRoute(iouType.current, reportID.current);
        } else {
            fallback = ROUTES.getMoneyRequestParticipantsRoute(iouType.current);
        }
        Navigation.goBack(fallback);
    };

    /**
     * @param {Array} selectedParticipants
     * @param {String} trimmedComment
     * @param {File} [receipt]
     */
    const requestMoney = useCallback(
        (selectedParticipants, trimmedComment, receipt) => {
            IOU.requestMoney(
                props.report,
                props.iou.amount,
                props.iou.currency,
                props.iou.created,
                props.iou.merchant,
                props.currentUserPersonalDetails.login,
                props.currentUserPersonalDetails.accountID,
                selectedParticipants[0],
                trimmedComment,
                receipt,
            );
        },
        [props.report, props.iou.amount, props.iou.currency, props.iou.created, props.iou.merchant, props.currentUserPersonalDetails.login, props.currentUserPersonalDetails.accountID],
    );

    /**
     * @param {Array} selectedParticipants
     * @param {String} trimmedComment
     */
    const createDistanceRequest = useCallback(
        (selectedParticipants, trimmedComment) => {
            IOU.createDistanceRequest(props.report, selectedParticipants[0], trimmedComment, props.iou.created, props.iou.transactionID);
        },
        [props.report, props.iou.created, props.iou.transactionID],
    );

    const createTransaction = useCallback(
        (selectedParticipants) => {
            const trimmedComment = props.iou.comment.trim();

            // IOUs created from a group report will have a reportID param in the route.
            // Since the user is already viewing the report, we don't need to navigate them to the report
            if (iouType.current === CONST.IOU.MONEY_REQUEST_TYPE.SPLIT && CONST.REGEX.NUMBER.test(reportID.current)) {
                IOU.splitBill(
                    selectedParticipants,
                    props.currentUserPersonalDetails.login,
                    props.currentUserPersonalDetails.accountID,
                    props.iou.amount,
                    trimmedComment,
                    props.iou.currency,
                    reportID.current,
                );
                return;
            }

            // If the request is created from the global create menu, we also navigate the user to the group report
            if (iouType.current === CONST.IOU.MONEY_REQUEST_TYPE.SPLIT) {
                IOU.splitBillAndOpenReport(
                    selectedParticipants,
                    props.currentUserPersonalDetails.login,
                    props.currentUserPersonalDetails.accountID,
                    props.iou.amount,
                    trimmedComment,
                    props.iou.currency,
                );
                return;
            }

            if (props.iou.receiptPath && props.iou.receiptSource) {
                FileUtils.readFileAsync(props.iou.receiptPath, props.iou.receiptSource).then((receipt) => {
                    requestMoney(selectedParticipants, trimmedComment, receipt);
                });
                return;
            }

            if (isDistanceRequest) {
                createDistanceRequest(selectedParticipants, trimmedComment);
                return;
            }

            requestMoney(selectedParticipants, trimmedComment);
        },
        [
            props.iou.amount,
            props.iou.comment,
            props.currentUserPersonalDetails.login,
            props.currentUserPersonalDetails.accountID,
            props.iou.currency,
            props.iou.receiptPath,
            props.iou.receiptSource,
            isDistanceRequest,
            requestMoney,
            createDistanceRequest,
        ],
    );

    /**
     * Checks if user has a GOLD wallet then creates a paid IOU report on the fly
     *
     * @param {String} paymentMethodType
     */
    const sendMoney = useCallback(
        (paymentMethodType) => {
            const currency = props.iou.currency;
            const trimmedComment = props.iou.comment.trim();
            const participant = participants[0];

            if (paymentMethodType === CONST.IOU.PAYMENT_TYPE.ELSEWHERE) {
                IOU.sendMoneyElsewhere(props.report, props.iou.amount, currency, trimmedComment, props.currentUserPersonalDetails.accountID, participant);
                return;
            }

            if (paymentMethodType === CONST.IOU.PAYMENT_TYPE.PAYPAL_ME) {
                IOU.sendMoneyViaPaypal(props.report, props.iou.amount, currency, trimmedComment, props.currentUserPersonalDetails.accountID, participant);
                return;
            }

            if (paymentMethodType === CONST.IOU.PAYMENT_TYPE.EXPENSIFY) {
                IOU.sendMoneyWithWallet(props.report, props.iou.amount, currency, trimmedComment, props.currentUserPersonalDetails.accountID, participant);
            }
        },
        [props.iou.amount, props.iou.comment, participants, props.iou.currency, props.currentUserPersonalDetails.accountID, props.report],
    );

    return (
        <ScreenWrapper includeSafeAreaPaddingBottom={false}>
            {({safeAreaPaddingBottomStyle}) => (
                <View style={[styles.flex1, safeAreaPaddingBottomStyle]}>
                    <HeaderWithBackButton
                        title={isDistanceRequest ? props.translate('common.distance') : props.translate('iou.cash')}
                        onBackButtonPress={navigateBack}
                    />
<<<<<<< HEAD
                    <MoneyRequestConfirmationList
                        transactionID={props.iou.transactionID}
                        hasMultipleParticipants={iouType.current === CONST.IOU.MONEY_REQUEST_TYPE.SPLIT}
                        selectedParticipants={participants}
                        iouAmount={props.iou.amount}
                        iouComment={props.iou.comment}
                        iouCurrencyCode={props.iou.currency}
                        onConfirm={createTransaction}
                        onSendMoney={sendMoney}
                        onSelectParticipant={(option) => {
                            const newParticipants = _.map(props.iou.participants, (participant) => {
                                if (participant.accountID === option.accountID) {
                                    return {...participant, selected: !participant.selected};
                                }
                                return participant;
                            });
                            IOU.setMoneyRequestParticipants(newParticipants);
                        }}
                        receiptPath={props.iou.receiptPath}
                        receiptSource={props.iou.receiptSource}
                        iouType={iouType.current}
                        reportID={reportID.current}
                        // The participants can only be modified when the action is initiated from directly within a group chat and not the floating-action-button.
                        // This is because when there is a group of people, say they are on a trip, and you have some shared expenses with some of the people,
                        // but not all of them (maybe someone skipped out on dinner). Then it's nice to be able to select/deselect people from the group chat bill
                        // split rather than forcing the user to create a new group, just for that expense. The reportID is empty, when the action was initiated from
                        // the floating-action-button (since it is something that exists outside the context of a report).
                        canModifyParticipants={!_.isEmpty(reportID.current)}
                        policyID={props.report.policyID}
                        bankAccountRoute={ReportUtils.getBankAccountRoute(props.report)}
                        iouMerchant={props.iou.merchant}
                        iouCreated={props.iou.created}
                        isDistanceRequest={isDistanceRequest}
                    />
=======
                    {/*
                     * The MoneyRequestConfirmationList component uses a SectionList which uses a VirtualizedList internally.
                     * VirtualizedList cannot be directly nested within ScrollViews of the same orientation.
                     * To work around this, we wrap the MoneyRequestConfirmationList component with a horizontal ScrollView.
                     */}
                    <ScrollView>
                        <ScrollView
                            horizontal
                            contentContainerStyle={[styles.flex1, styles.flexColumn]}
                        >
                            <MoneyRequestConfirmationList
                                hasMultipleParticipants={iouType.current === CONST.IOU.MONEY_REQUEST_TYPE.SPLIT}
                                selectedParticipants={participants}
                                iouAmount={props.iou.amount}
                                iouComment={props.iou.comment}
                                iouCurrencyCode={props.iou.currency}
                                onConfirm={createTransaction}
                                onSendMoney={sendMoney}
                                onSelectParticipant={(option) => {
                                    const newParticipants = _.map(props.iou.participants, (participant) => {
                                        if (participant.accountID === option.accountID) {
                                            return {...participant, selected: !participant.selected};
                                        }
                                        return participant;
                                    });
                                    IOU.setMoneyRequestParticipants(newParticipants);
                                }}
                                receiptPath={props.iou.receiptPath}
                                receiptSource={props.iou.receiptSource}
                                iouType={iouType.current}
                                reportID={reportID.current}
                                // The participants can only be modified when the action is initiated from directly within a group chat and not the floating-action-button.
                                // This is because when there is a group of people, say they are on a trip, and you have some shared expenses with some of the people,
                                // but not all of them (maybe someone skipped out on dinner). Then it's nice to be able to select/deselect people from the group chat bill
                                // split rather than forcing the user to create a new group, just for that expense. The reportID is empty, when the action was initiated from
                                // the floating-action-button (since it is something that exists outside the context of a report).
                                canModifyParticipants={!_.isEmpty(reportID.current)}
                                policyID={props.report.policyID}
                                bankAccountRoute={ReportUtils.getBankAccountRoute(props.report)}
                                iouMerchant={props.iou.merchant}
                                iouCreated={props.iou.created}
                                listStyles={[StyleUtils.getMaximumHeight(windowHeight / 3)]}
                            />
                        </ScrollView>
                    </ScrollView>
>>>>>>> 54e69047
                </View>
            )}
        </ScreenWrapper>
    );
}

MoneyRequestConfirmPage.displayName = 'MoneyRequestConfirmPage';
MoneyRequestConfirmPage.propTypes = propTypes;
MoneyRequestConfirmPage.defaultProps = defaultProps;

export default compose(
    withCurrentUserPersonalDetails,
    withLocalize,
    withOnyx({
        iou: {
            key: ONYXKEYS.IOU,
        },
    }),
    withOnyx({
        report: {
            key: ({route, iou}) => {
                let reportID = lodashGet(route, 'params.reportID', '');
                if (!reportID) {
                    // When the money request creation flow is initialized on Global Create, the reportID is not passed as a navigation parameter.
                    // Get the report id from the participants list on the IOU object stored in Onyx.
                    reportID = lodashGet(iou, 'participants.0.reportID', '');
                }
                return `${ONYXKEYS.COLLECTION.REPORT}${reportID}`;
            },
        },
        personalDetails: {
            key: ONYXKEYS.PERSONAL_DETAILS_LIST,
        },
        selectedTab: {
            key: `${ONYXKEYS.SELECTED_TAB}_${CONST.TAB.RECEIPT_TAB_ID}`,
        },
    }),
)(MoneyRequestConfirmPage);<|MERGE_RESOLUTION|>--- conflicted
+++ resolved
@@ -58,11 +58,8 @@
 };
 
 function MoneyRequestConfirmPage(props) {
-<<<<<<< HEAD
+    const {windowHeight} = useWindowDimensions();
     const isDistanceRequest = props.selectedTab === CONST.TAB.DISTANCE;
-=======
-    const {windowHeight} = useWindowDimensions();
->>>>>>> 54e69047
     const prevMoneyRequestId = useRef(props.iou.id);
     const iouType = useRef(lodashGet(props.route, 'params.iouType', ''));
     const reportID = useRef(lodashGet(props.route, 'params.reportID', ''));
@@ -248,42 +245,6 @@
                         title={isDistanceRequest ? props.translate('common.distance') : props.translate('iou.cash')}
                         onBackButtonPress={navigateBack}
                     />
-<<<<<<< HEAD
-                    <MoneyRequestConfirmationList
-                        transactionID={props.iou.transactionID}
-                        hasMultipleParticipants={iouType.current === CONST.IOU.MONEY_REQUEST_TYPE.SPLIT}
-                        selectedParticipants={participants}
-                        iouAmount={props.iou.amount}
-                        iouComment={props.iou.comment}
-                        iouCurrencyCode={props.iou.currency}
-                        onConfirm={createTransaction}
-                        onSendMoney={sendMoney}
-                        onSelectParticipant={(option) => {
-                            const newParticipants = _.map(props.iou.participants, (participant) => {
-                                if (participant.accountID === option.accountID) {
-                                    return {...participant, selected: !participant.selected};
-                                }
-                                return participant;
-                            });
-                            IOU.setMoneyRequestParticipants(newParticipants);
-                        }}
-                        receiptPath={props.iou.receiptPath}
-                        receiptSource={props.iou.receiptSource}
-                        iouType={iouType.current}
-                        reportID={reportID.current}
-                        // The participants can only be modified when the action is initiated from directly within a group chat and not the floating-action-button.
-                        // This is because when there is a group of people, say they are on a trip, and you have some shared expenses with some of the people,
-                        // but not all of them (maybe someone skipped out on dinner). Then it's nice to be able to select/deselect people from the group chat bill
-                        // split rather than forcing the user to create a new group, just for that expense. The reportID is empty, when the action was initiated from
-                        // the floating-action-button (since it is something that exists outside the context of a report).
-                        canModifyParticipants={!_.isEmpty(reportID.current)}
-                        policyID={props.report.policyID}
-                        bankAccountRoute={ReportUtils.getBankAccountRoute(props.report)}
-                        iouMerchant={props.iou.merchant}
-                        iouCreated={props.iou.created}
-                        isDistanceRequest={isDistanceRequest}
-                    />
-=======
                     {/*
                      * The MoneyRequestConfirmationList component uses a SectionList which uses a VirtualizedList internally.
                      * VirtualizedList cannot be directly nested within ScrollViews of the same orientation.
@@ -295,6 +256,7 @@
                             contentContainerStyle={[styles.flex1, styles.flexColumn]}
                         >
                             <MoneyRequestConfirmationList
+                                transactionID={props.iou.transactionID}
                                 hasMultipleParticipants={iouType.current === CONST.IOU.MONEY_REQUEST_TYPE.SPLIT}
                                 selectedParticipants={participants}
                                 iouAmount={props.iou.amount}
@@ -325,11 +287,11 @@
                                 bankAccountRoute={ReportUtils.getBankAccountRoute(props.report)}
                                 iouMerchant={props.iou.merchant}
                                 iouCreated={props.iou.created}
+                                isDistanceRequest={isDistanceRequest}
                                 listStyles={[StyleUtils.getMaximumHeight(windowHeight / 3)]}
                             />
                         </ScrollView>
                     </ScrollView>
->>>>>>> 54e69047
                 </View>
             )}
         </ScreenWrapper>
