--- conflicted
+++ resolved
@@ -122,13 +122,8 @@
         }
 
         // Reset the money request Onyx if the ID in Onyx does not match the ID from params
-<<<<<<< HEAD
         const moneyRequestId = `${iouType}${reportID}`;
-        const shouldReset = !isDistanceRequest && props.iou.id !== moneyRequestId;
-=======
-        const moneyRequestId = `${iouType.current}${reportID.current}`;
-        const shouldReset = !isDistanceRequest && props.iou.id !== moneyRequestId && !_.isEmpty(reportID.current);
->>>>>>> 1c85ebeb
+        const shouldReset = !isDistanceRequest && props.iou.id !== moneyRequestId && !_.isEmpty(reportID);
         if (shouldReset) {
             IOU.resetMoneyRequestInfo(moneyRequestId);
         }
