--- conflicted
+++ resolved
@@ -44,22 +44,21 @@
     iou: iouDefaultProps,
 };
 
-<<<<<<< HEAD
-function MoneyRequestParticipantsPage({iou, translate, route}) {
+function MoneyRequestParticipantsPage({iou, selectedTab, translate, route}) {
+    const prevMoneyRequestId = useRef(iou.id);
     const iouType = useRef(lodashGet(route, 'params.iouType', ''));
     const reportID = useRef(lodashGet(route, 'params.reportID', ''));
+    const isDistanceRequest = selectedTab === CONST.TAB.DISTANCE;
     const [headerTitle, setHeaderTitle] = useState();
-=======
-function MoneyRequestParticipantsPage(props) {
-    const prevMoneyRequestId = useRef(props.iou.id);
-    const iouType = useRef(lodashGet(props.route, 'params.iouType', ''));
-    const reportID = useRef(lodashGet(props.route, 'params.reportID', ''));
-    const isDistanceRequest = props.selectedTab === CONST.TAB.DISTANCE;
->>>>>>> ebcc8d04
 
     useEffect(() => {
+        if (isDistanceRequest) {
+            setHeaderTitle(translate('common.distance'));
+            return;
+        }
+
         setHeaderTitle(_.isEmpty(iou.participants) ? translate('tabSelector.manual') : translate('iou.split'));
-    }, [iou.participants, translate]);
+    }, [iou.participants, isDistanceRequest, translate]);
 
     const navigateToNextStep = (moneyRequestType) => {
         IOU.setMoneyRequestId(moneyRequestType);
@@ -70,13 +69,11 @@
         Navigation.goBack(ROUTES.getMoneyRequestRoute(iouType.current, reportID.current), forceFallback);
     };
 
-<<<<<<< HEAD
-=======
     useEffect(() => {
         // ID in Onyx could change by initiating a new request in a separate browser tab or completing a request
-        if (prevMoneyRequestId.current !== props.iou.id) {
+        if (prevMoneyRequestId.current !== iou.id) {
             // The ID is cleared on completing a request. In that case, we will do nothing
-            if (!isDistanceRequest && props.iou.id) {
+            if (!isDistanceRequest && iou.id) {
                 navigateBack(true);
             }
             return;
@@ -84,20 +81,19 @@
 
         // Reset the money request Onyx if the ID in Onyx does not match the ID from params
         const moneyRequestId = `${iouType.current}${reportID.current}`;
-        const shouldReset = props.iou.id !== moneyRequestId;
+        const shouldReset = iou.id !== moneyRequestId;
         if (shouldReset) {
             IOU.resetMoneyRequestInfo(moneyRequestId);
         }
-        if (!isDistanceRequest && ((props.iou.amount === 0 && !props.iou.receiptPath) || shouldReset)) {
+        if (!isDistanceRequest && ((iou.amount === 0 && !iou.receiptPath) || shouldReset)) {
             navigateBack(true);
         }
 
         return () => {
-            prevMoneyRequestId.current = props.iou.id;
+            prevMoneyRequestId.current = iou.id;
         };
-    }, [props.iou.amount, props.iou.id, props.iou.receiptPath, isDistanceRequest]);
+    }, [iou.amount, iou.id, iou.receiptPath, isDistanceRequest]);
 
->>>>>>> ebcc8d04
     return (
         <ScreenWrapper
             includeSafeAreaPaddingBottom={false}
@@ -106,7 +102,6 @@
             {({safeAreaPaddingBottomStyle}) => (
                 <View style={styles.flex1}>
                     <HeaderWithBackButton
-<<<<<<< HEAD
                         title={headerTitle}
                         onBackButtonPress={navigateBack}
                     />
@@ -116,28 +111,9 @@
                         navigateToRequest={() => navigateToNextStep(CONST.IOU.MONEY_REQUEST_TYPE.REQUEST)}
                         navigateToSplit={() => navigateToNextStep(CONST.IOU.MONEY_REQUEST_TYPE.SPLIT)}
                         safeAreaPaddingBottomStyle={safeAreaPaddingBottomStyle}
+                        iouType={iouType.current}
+                        isDistanceRequest={isDistanceRequest}
                     />
-=======
-                        title={isDistanceRequest ? props.translate('common.distance') : props.translate('iou.cash')}
-                        onBackButtonPress={navigateBack}
-                    />
-                    {iouType.current === CONST.IOU.MONEY_REQUEST_TYPE.SPLIT ? (
-                        <MoneyRequestParticipantsSplitSelector
-                            onStepComplete={navigateToNextStep}
-                            participants={props.iou.participants}
-                            onAddParticipants={IOU.setMoneyRequestParticipants}
-                            safeAreaPaddingBottomStyle={safeAreaPaddingBottomStyle}
-                        />
-                    ) : (
-                        <MoneyRequestParticipantsSelector
-                            onStepComplete={navigateToNextStep}
-                            onAddParticipants={IOU.setMoneyRequestParticipants}
-                            safeAreaPaddingBottomStyle={safeAreaPaddingBottomStyle}
-                            iouType={iouType.current}
-                            isDistanceRequest={isDistanceRequest}
-                        />
-                    )}
->>>>>>> ebcc8d04
                 </View>
             )}
         </ScreenWrapper>
