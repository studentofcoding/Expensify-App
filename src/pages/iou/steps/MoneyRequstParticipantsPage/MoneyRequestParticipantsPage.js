import React, {useEffect, useRef, useState} from 'react';
import {View} from 'react-native';
import PropTypes from 'prop-types';
import {withOnyx} from 'react-native-onyx';
import lodashGet from 'lodash/get';
import _ from 'underscore';
import CONST from '../../../../CONST';
import ONYXKEYS from '../../../../ONYXKEYS';
import ROUTES from '../../../../ROUTES';
import MoneyRequestParticipantsSelector from './MoneyRequestParticipantsSelector';
import styles from '../../../../styles/styles';
import ScreenWrapper from '../../../../components/ScreenWrapper';
import withLocalize, {withLocalizePropTypes} from '../../../../components/withLocalize';
import Navigation from '../../../../libs/Navigation/Navigation';
import compose from '../../../../libs/compose';
import * as DeviceCapabilities from '../../../../libs/DeviceCapabilities';
import HeaderWithBackButton from '../../../../components/HeaderWithBackButton';
import * as IOU from '../../../../libs/actions/IOU';
import * as MoneyRequestUtils from '../../../../libs/MoneyRequestUtils';
import {iouPropTypes, iouDefaultProps} from '../../propTypes';

const propTypes = {
    /** React Navigation route */
    route: PropTypes.shape({
        /** Params from the route */
        params: PropTypes.shape({
            /** The type of IOU report, i.e. bill, request, send */
            iouType: PropTypes.string,

            /** The report ID of the IOU */
            reportID: PropTypes.string,
        }),
    }).isRequired,

    /** Holds data related to Money Request view state, rather than the underlying Money Request data. */
    iou: iouPropTypes,

    /** The current tab we have navigated to in the request modal. String that corresponds to the request type. */
    selectedTab: PropTypes.oneOf([CONST.TAB.DISTANCE, CONST.TAB.MANUAL, CONST.TAB.SCAN]).isRequired,

    ...withLocalizePropTypes,
};

const defaultProps = {
    iou: iouDefaultProps,
};

<<<<<<< HEAD
function MoneyRequestParticipantsPage({iou, selectedTab, translate, route}) {
    const prevMoneyRequestId = useRef(iou.id);
    const iouType = useRef(lodashGet(route, 'params.iouType', ''));
    const reportID = useRef(lodashGet(route, 'params.reportID', ''));
    const isDistanceRequest = selectedTab === CONST.TAB.DISTANCE;
    const [headerTitle, setHeaderTitle] = useState();
=======
function MoneyRequestParticipantsPage(props) {
    const prevMoneyRequestId = useRef(props.iou.id);
    const iouType = useRef(lodashGet(props.route, 'params.iouType', ''));
    const reportID = useRef(lodashGet(props.route, 'params.reportID', ''));
    const isDistanceRequest = MoneyRequestUtils.isDistanceRequest(iouType.current, props.selectedTab);
>>>>>>> 1bdc5acc

    useEffect(() => {
        if (isDistanceRequest) {
            setHeaderTitle(translate('common.distance'));
            return;
        }

        setHeaderTitle(_.isEmpty(iou.participants) ? translate('tabSelector.manual') : translate('iou.split'));
    }, [iou.participants, isDistanceRequest, translate]);

    const navigateToNextStep = (moneyRequestType) => {
        IOU.setMoneyRequestId(moneyRequestType);
        Navigation.navigate(ROUTES.getMoneyRequestConfirmationRoute(moneyRequestType, reportID.current));
    };

    const navigateBack = (forceFallback = false) => {
        Navigation.goBack(ROUTES.getMoneyRequestRoute(iouType.current, reportID.current), forceFallback);
    };

    useEffect(() => {
        // ID in Onyx could change by initiating a new request in a separate browser tab or completing a request
        if (prevMoneyRequestId.current !== iou.id) {
            // The ID is cleared on completing a request. In that case, we will do nothing
            if (!isDistanceRequest && iou.id) {
                navigateBack(true);
            }
            return;
        }

        // Reset the money request Onyx if the ID in Onyx does not match the ID from params
        const moneyRequestId = `${iouType.current}${reportID.current}`;
        const shouldReset = iou.id !== moneyRequestId;
        if (shouldReset) {
            IOU.resetMoneyRequestInfo(moneyRequestId);
        }
        if (!isDistanceRequest && ((iou.amount === 0 && !iou.receiptPath) || shouldReset)) {
            navigateBack(true);
        }

        return () => {
            prevMoneyRequestId.current = iou.id;
        };
    }, [iou.amount, iou.id, iou.receiptPath, isDistanceRequest]);

    return (
        <ScreenWrapper
            includeSafeAreaPaddingBottom={false}
            shouldEnableMaxHeight={DeviceCapabilities.canUseTouchScreen()}
        >
            {({safeAreaPaddingBottomStyle}) => (
                <View style={styles.flex1}>
                    <HeaderWithBackButton
                        title={headerTitle}
                        onBackButtonPress={navigateBack}
                    />
                    <MoneyRequestParticipantsSelector
                        participants={iou.participants}
                        onAddParticipants={IOU.setMoneyRequestParticipants}
                        navigateToRequest={() => navigateToNextStep(CONST.IOU.MONEY_REQUEST_TYPE.REQUEST)}
                        navigateToSplit={() => navigateToNextStep(CONST.IOU.MONEY_REQUEST_TYPE.SPLIT)}
                        safeAreaPaddingBottomStyle={safeAreaPaddingBottomStyle}
                        iouType={iouType.current}
                        isDistanceRequest={isDistanceRequest}
                    />
                </View>
            )}
        </ScreenWrapper>
    );
}

MoneyRequestParticipantsPage.displayName = 'IOUParticipantsPage';
MoneyRequestParticipantsPage.propTypes = propTypes;
MoneyRequestParticipantsPage.defaultProps = defaultProps;

export default compose(
    withLocalize,
    withOnyx({
        iou: {key: ONYXKEYS.IOU},
        selectedTab: {
            key: `${ONYXKEYS.SELECTED_TAB}_${CONST.TAB.RECEIPT_TAB_ID}`,
        },
    }),
)(MoneyRequestParticipantsPage);<|MERGE_RESOLUTION|>--- conflicted
+++ resolved
@@ -45,20 +45,12 @@
     iou: iouDefaultProps,
 };
 
-<<<<<<< HEAD
 function MoneyRequestParticipantsPage({iou, selectedTab, translate, route}) {
     const prevMoneyRequestId = useRef(iou.id);
     const iouType = useRef(lodashGet(route, 'params.iouType', ''));
     const reportID = useRef(lodashGet(route, 'params.reportID', ''));
-    const isDistanceRequest = selectedTab === CONST.TAB.DISTANCE;
+    const isDistanceRequest = MoneyRequestUtils.isDistanceRequest(iouType.current, selectedTab);
     const [headerTitle, setHeaderTitle] = useState();
-=======
-function MoneyRequestParticipantsPage(props) {
-    const prevMoneyRequestId = useRef(props.iou.id);
-    const iouType = useRef(lodashGet(props.route, 'params.iouType', ''));
-    const reportID = useRef(lodashGet(props.route, 'params.reportID', ''));
-    const isDistanceRequest = MoneyRequestUtils.isDistanceRequest(iouType.current, props.selectedTab);
->>>>>>> 1bdc5acc
 
     useEffect(() => {
         if (isDistanceRequest) {
