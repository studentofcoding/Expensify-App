--- conflicted
+++ resolved
@@ -42,17 +42,10 @@
     iou: iouDefaultProps,
 };
 
-<<<<<<< HEAD
-function MoneyRequestParticipantsPage({iou, selectedTab, translate, route}) {
+function MoneyRequestParticipantsPage({iou, selectedTab, route}) {
+    const {translate} = useLocalize();
     const prevMoneyRequestId = useRef(iou.id);
-=======
-function MoneyRequestParticipantsPage(props) {
-    const {translate} = useLocalize();
-    const prevMoneyRequestId = useRef(props.iou.id);
-    const iouType = useRef(lodashGet(props.route, 'params.iouType', ''));
-    const reportID = useRef(lodashGet(props.route, 'params.reportID', ''));
     const isNewReportIDSelectedLocally = useRef(false);
->>>>>>> c36ac0c9
     const optionsSelectorRef = useRef();
     const iouType = useRef(lodashGet(route, 'params.iouType', ''));
     const reportID = useRef(lodashGet(route, 'params.reportID', ''));
@@ -60,7 +53,6 @@
     const isSplitRequest = iou.id === CONST.IOU.MONEY_REQUEST_TYPE.SPLIT;
     const [headerTitle, setHeaderTitle] = useState();
 
-<<<<<<< HEAD
     useEffect(() => {
         if (isDistanceRequest) {
             setHeaderTitle(translate('common.distance'));
@@ -73,24 +65,6 @@
     const navigateToNextStep = (moneyRequestType) => {
         IOU.setMoneyRequestId(moneyRequestType);
         Navigation.navigate(ROUTES.getMoneyRequestConfirmationRoute(moneyRequestType, reportID.current));
-=======
-    const splitNavigateToNextStep = () => {
-        Navigation.navigate(ROUTES.getMoneyRequestConfirmationRoute(iouType.current, reportID.current));
->>>>>>> c36ac0c9
-    };
-
-    const moneyRequestNavigateToNextStep = (option) => {
-        isNewReportIDSelectedLocally.current = true;
-
-        if (!option.reportID) {
-            IOU.setMoneyRequestId(iouType.current);
-            Navigation.navigate(ROUTES.getMoneyRequestConfirmationRoute(iouType.current, reportID.current));
-
-            return;
-        }
-
-        IOU.setMoneyRequestId(`${iouType.current}${option.reportID}`);
-        Navigation.navigate(ROUTES.getMoneyRequestConfirmationRoute(iouType.current, option.reportID));
     };
 
     const navigateBack = (forceFallback = false) => {
@@ -101,11 +75,7 @@
         // ID in Onyx could change by initiating a new request in a separate browser tab or completing a request
         if (prevMoneyRequestId.current !== iou.id) {
             // The ID is cleared on completing a request. In that case, we will do nothing
-<<<<<<< HEAD
-            if (iou.id && !isDistanceRequest && !isSplitRequest) {
-=======
-            if (!isNewReportIDSelectedLocally.current && !isDistanceRequest && props.iou.id) {
->>>>>>> c36ac0c9
+            if (iou.id && !isDistanceRequest && !isSplitRequest && !isNewReportIDSelectedLocally.current) {
                 navigateBack(true);
             }
             return;
@@ -113,11 +83,7 @@
 
         // Reset the money request Onyx if the ID in Onyx does not match the ID from params
         const moneyRequestId = `${iouType.current}${reportID.current}`;
-<<<<<<< HEAD
-        const shouldReset = iou.id !== moneyRequestId;
-=======
-        const shouldReset = props.iou.id !== moneyRequestId && !isNewReportIDSelectedLocally.current;
->>>>>>> c36ac0c9
+        const shouldReset = iou.id !== moneyRequestId && !isNewReportIDSelectedLocally.current;
         if (shouldReset) {
             IOU.resetMoneyRequestInfo(moneyRequestId);
         }
@@ -139,11 +105,11 @@
             {({safeAreaPaddingBottomStyle}) => (
                 <View style={styles.flex1}>
                     <HeaderWithBackButton
-<<<<<<< HEAD
                         title={headerTitle}
                         onBackButtonPress={navigateBack}
                     />
                     <MoneyRequestParticipantsSelector
+                        ref={(el) => (optionsSelectorRef.current = el)}
                         participants={iou.participants}
                         onAddParticipants={IOU.setMoneyRequestParticipants}
                         navigateToRequest={() => navigateToNextStep(CONST.IOU.MONEY_REQUEST_TYPE.REQUEST)}
@@ -152,28 +118,6 @@
                         iouType={iouType.current}
                         isDistanceRequest={isDistanceRequest}
                     />
-=======
-                        title={isDistanceRequest ? translate('common.distance') : translate('iou.cash')}
-                        onBackButtonPress={navigateBack}
-                    />
-                    {iouType.current === CONST.IOU.MONEY_REQUEST_TYPE.SPLIT ? (
-                        <MoneyRequestParticipantsSplitSelector
-                            onStepComplete={splitNavigateToNextStep}
-                            participants={props.iou.participants}
-                            onAddParticipants={IOU.setMoneyRequestParticipants}
-                            safeAreaPaddingBottomStyle={safeAreaPaddingBottomStyle}
-                        />
-                    ) : (
-                        <MoneyRequestParticipantsSelector
-                            ref={(el) => (optionsSelectorRef.current = el)}
-                            onStepComplete={moneyRequestNavigateToNextStep}
-                            onAddParticipants={IOU.setMoneyRequestParticipants}
-                            safeAreaPaddingBottomStyle={safeAreaPaddingBottomStyle}
-                            iouType={iouType.current}
-                            isDistanceRequest={isDistanceRequest}
-                        />
-                    )}
->>>>>>> c36ac0c9
                 </View>
             )}
         </ScreenWrapper>
