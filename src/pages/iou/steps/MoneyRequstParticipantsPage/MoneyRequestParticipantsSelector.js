--- conflicted
+++ resolved
@@ -8,10 +8,7 @@
 import FormHelpMessage from '@components/FormHelpMessage';
 import {usePersonalDetails} from '@components/OnyxProvider';
 import {PressableWithFeedback} from '@components/Pressable';
-<<<<<<< HEAD
-=======
 import ReferralProgramCTA from '@components/ReferralProgramCTA';
->>>>>>> b542031f
 import SelectCircle from '@components/SelectCircle';
 import SelectionList from '@components/SelectionList';
 import useLocalize from '@hooks/useLocalize';
@@ -20,10 +17,6 @@
 import * as Report from '@libs/actions/Report';
 import * as DeviceCapabilities from '@libs/DeviceCapabilities';
 import * as OptionsListUtils from '@libs/OptionsListUtils';
-<<<<<<< HEAD
-import MoneyRequestReferralProgramCTA from '@pages/iou/MoneyRequestReferralProgramCTA';
-=======
->>>>>>> b542031f
 import reportPropTypes from '@pages/reportPropTypes';
 import CONST from '@src/CONST';
 import ONYXKEYS from '@src/ONYXKEYS';
@@ -292,11 +285,7 @@
         () => (
             <View>
                 <View style={[styles.flexShrink0, !!participants.length && !shouldShowSplitBillErrorMessage && styles.pb5]}>
-<<<<<<< HEAD
-                    <MoneyRequestReferralProgramCTA referralContentType={referralContentType} />
-=======
                     <ReferralProgramCTA referralContentType={referralContentType} />
->>>>>>> b542031f
                 </View>
 
                 {shouldShowSplitBillErrorMessage && (
