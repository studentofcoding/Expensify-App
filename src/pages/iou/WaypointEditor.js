--- conflicted
+++ resolved
@@ -118,9 +118,6 @@
         return errors;
     };
 
-<<<<<<< HEAD
-    const submit = (values) => {
-=======
     const saveWaypoint = (waypoint) => {
         if (parsedWaypointIndex < _.size(allWaypoints)) {
             Transaction.saveWaypoint(transactionID, waypointIndex, waypoint);
@@ -131,8 +128,7 @@
         }
     };
 
-    const onSubmit = (values) => {
->>>>>>> 04215cb9
+    const submit = (values) => {
         const waypointValue = values[`waypoint${waypointIndex}`] || '';
 
         // Allows letting you set a waypoint to an empty value
@@ -167,17 +163,12 @@
             lng: values.lng,
             address: values.address,
         };
-<<<<<<< HEAD
-
         Transaction.saveWaypoint(transactionID, waypointIndex, waypoint, isEditingWaypoint);
 
         if (isEditingWaypoint) {
             Navigation.goBack(ROUTES.getReportRoute(threadReportID));
             return;
         }
-=======
-        saveWaypoint(waypoint);
->>>>>>> 04215cb9
         Navigation.goBack(ROUTES.getMoneyRequestDistanceTabRoute(iouType));
     };
 
