import React, {useMemo, useRef, useState} from 'react';
import _ from 'underscore';
import lodashGet from 'lodash/get';
<<<<<<< HEAD
import {Keyboard, InteractionManager, View} from 'react-native';
=======
import {View} from 'react-native';
>>>>>>> 0cbee224
import PropTypes from 'prop-types';
import {withOnyx} from 'react-native-onyx';
import {useNavigation} from '@react-navigation/native';
import AddressSearch from '../../components/AddressSearch';
import ScreenWrapper from '../../components/ScreenWrapper';
import FullPageNotFoundView from '../../components/BlockingViews/FullPageNotFoundView';
import HeaderWithBackButton from '../../components/HeaderWithBackButton';
import Navigation from '../../libs/Navigation/Navigation';
import ONYXKEYS from '../../ONYXKEYS';
import Form from '../../components/Form';
import styles from '../../styles/styles';
import useWindowDimensions from '../../hooks/useWindowDimensions';
import useLocalize from '../../hooks/useLocalize';
import useNetwork from '../../hooks/useNetwork';
import CONST from '../../CONST';
import * as Expensicons from '../../components/Icon/Expensicons';
import ConfirmModal from '../../components/ConfirmModal';
import * as Transaction from '../../libs/actions/Transaction';
import * as ValidationUtils from '../../libs/ValidationUtils';
import ROUTES from '../../ROUTES';
import transactionPropTypes from '../../components/transactionPropTypes';
import UserCurrentLocationButton from '../../components/UserCurrentLocationButton';
import FullScreenLoadingIndicator from '../../components/FullscreenLoadingIndicator';
import * as ErrorUtils from '../../libs/ErrorUtils';

const propTypes = {
    /** Route params */
    route: PropTypes.shape({
        params: PropTypes.shape({
            /** IOU type */
            iouType: PropTypes.string,

            /** Thread reportID */
            threadReportID: PropTypes.oneOfType([PropTypes.number, PropTypes.string]),

            /** ID of the transaction being edited */
            transactionID: PropTypes.string,

            /** Index of the waypoint being edited */
            waypointIndex: PropTypes.string,
        }),
    }),

    recentWaypoints: PropTypes.arrayOf(
        PropTypes.shape({
            /** A description of the location (usually the address) */
            description: PropTypes.string,

            /** Data required by the google auto complete plugin to know where to put the markers on the map */
            geometry: PropTypes.shape({
                /** Data about the location */
                location: PropTypes.shape({
                    /** Lattitude of the location */
                    lat: PropTypes.number,

                    /** Longitude of the location */
                    lng: PropTypes.number,
                }),
            }),
        }),
    ),

    /* Onyx props */
    /** The optimistic transaction for this request */
    transaction: transactionPropTypes,
};

const defaultProps = {
    route: {},
    recentWaypoints: [],
    transaction: {},
};

function WaypointEditor({route: {params: {iouType = '', transactionID = '', waypointIndex = '', threadReportID = 0}} = {}, transaction, recentWaypoints}) {
    const {windowWidth} = useWindowDimensions();
    const [isDeleteStopModalOpen, setIsDeleteStopModalOpen] = useState(false);
    const [isFetchingLocation, setIsFetchingLocation] = useState(false);
    const navigation = useNavigation();
    const isFocused = navigation.isFocused();
    const {translate} = useLocalize();
    const {isOffline} = useNetwork();
    const textInput = useRef(null);
    const parsedWaypointIndex = parseInt(waypointIndex, 10);
    const allWaypoints = lodashGet(transaction, 'comment.waypoints', {});
    const waypointCount = _.keys(allWaypoints).length;
    const currentWaypoint = lodashGet(allWaypoints, `waypoint${waypointIndex}`, {});

    const wayPointDescriptionKey = useMemo(() => {
        switch (parsedWaypointIndex) {
            case 0:
                return 'distance.waypointDescription.start';
            case waypointCount - 1:
                return 'distance.waypointDescription.finish';
            default:
                return 'distance.waypointDescription.stop';
        }
    }, [parsedWaypointIndex, waypointCount]);

    const waypointAddress = lodashGet(currentWaypoint, 'address', '');
    const isEditingWaypoint = Boolean(threadReportID);
    const totalWaypoints = _.size(lodashGet(transaction, 'comment.waypoints', {}));
    // Hide the menu when there is only start and finish waypoint
    const shouldShowThreeDotsButton = totalWaypoints > 2;

    const validate = (values) => {
        const errors = {};
        const waypointValue = values[`waypoint${waypointIndex}`] || '';
        if (isOffline && waypointValue !== '' && !ValidationUtils.isValidAddress(waypointValue)) {
            ErrorUtils.addErrorMessage(errors, `waypoint${waypointIndex}`, 'bankAccount.error.address');
        }

        // If the user is online and they are trying to save a value without using the autocomplete, show an error message instructing them to use a selected address instead.
        // That enables us to save the address with coordinates when it is selected
        if (!isOffline && waypointValue !== '' && waypointAddress !== waypointValue) {
            ErrorUtils.addErrorMessage(errors, `waypoint${waypointIndex}`, 'distance.errors.selectSuggestedAddress');
        }

        return errors;
    };

    const saveWaypoint = (waypoint) => {
        if (parsedWaypointIndex < _.size(allWaypoints)) {
            Transaction.saveWaypoint(transactionID, waypointIndex, waypoint);
        } else {
            const finishWaypoint = lodashGet(allWaypoints, `waypoint${_.size(allWaypoints) - 1}`, {});
            Transaction.saveWaypoint(transactionID, waypointIndex, finishWaypoint);
            Transaction.saveWaypoint(transactionID, waypointIndex - 1, waypoint);
        }
    };

    const submit = (values) => {
        const waypointValue = values[`waypoint${waypointIndex}`] || '';

        // Allows letting you set a waypoint to an empty value
        if (waypointValue === '') {
            Transaction.removeWaypoint(transactionID, waypointIndex);
        }

        // While the user is offline, the auto-complete address search will not work
        // Therefore, we're going to save the waypoint as just the address, and the lat/long will be filled in on the backend
        if (isOffline && waypointValue) {
            const waypoint = {
                lat: null,
                lng: null,
                address: waypointValue,
            };
            saveWaypoint(waypoint);
        }

        // Other flows will be handled by selecting a waypoint with selectWaypoint as this is mainly for the offline flow
        Navigation.goBack(ROUTES.MONEY_REQUEST_DISTANCE_TAB.getRoute(iouType));
    };

    const deleteStopAndHideModal = () => {
        Transaction.removeWaypoint(transactionID, waypointIndex);
        setIsDeleteStopModalOpen(false);
        Navigation.goBack(ROUTES.MONEY_REQUEST_DISTANCE_TAB.getRoute(iouType));
    };

    const selectWaypoint = (values) => {
        const waypoint = {
            lat: values.lat,
            lng: values.lng,
            address: values.address,
        };
        Transaction.saveWaypoint(transactionID, waypointIndex, waypoint, isEditingWaypoint);

        if (isEditingWaypoint) {
            Navigation.goBack(ROUTES.REPORT_WITH_ID.getRoute(threadReportID));
            return;
        }
        Navigation.goBack(ROUTES.MONEY_REQUEST_DISTANCE_TAB.getRoute(iouType));
    };

<<<<<<< HEAD
    const focusAddressInput = () => {
        InteractionManager.runAfterInteractions(() => {
            if (!textInput.current) {
                return;
            }
            textInput.current.focus();
        });
    };

    /**
     * Sets user current location as a waypoint
     * @param {Object} geolocationData
     * @param {Object} geolocationData.coords
     * @param {Number} geolocationData.coords.latitude
     * @param {Number} geolocationData.coords.longitude
     * @param {Number} geolocationData.timestamp
     */
    const selectWaypointFromCurrentLocation = (geolocationData) => {
        setIsFetchingLocation(false);

        const waypoint = {
            lat: geolocationData.coords.latitude,
            lng: geolocationData.coords.longitude,
            address: CONST.YOUR_LOCATION_TEXT,
        };

        selectWaypoint(waypoint);
    };

=======
>>>>>>> 0cbee224
    return (
        <ScreenWrapper
            includeSafeAreaPaddingBottom={false}
            onEntryTransitionEnd={() => textInput.current && textInput.current.focus()}
            shouldEnableMaxHeight
            testID={WaypointEditor.displayName}
        >
            <FullPageNotFoundView shouldShow={(Number.isNaN(parsedWaypointIndex) || parsedWaypointIndex < 0 || parsedWaypointIndex > waypointCount) && isFocused}>
                <HeaderWithBackButton
                    title={translate(wayPointDescriptionKey)}
                    shouldShowBackButton
                    onBackButtonPress={() => {
                        Navigation.goBack(ROUTES.MONEY_REQUEST_DISTANCE_TAB.getRoute(iouType));
                    }}
                    shouldShowThreeDotsButton={shouldShowThreeDotsButton}
                    threeDotsAnchorPosition={styles.threeDotsPopoverOffset(windowWidth)}
                    threeDotsMenuItems={[
                        {
                            icon: Expensicons.Trashcan,
                            text: translate('distance.deleteWaypoint'),
                            onSelected: () => setIsDeleteStopModalOpen(true),
                        },
                    ]}
                />
                <ConfirmModal
                    title={translate('distance.deleteWaypoint')}
                    isVisible={isDeleteStopModalOpen}
                    onConfirm={deleteStopAndHideModal}
                    onCancel={() => setIsDeleteStopModalOpen(false)}
                    prompt={translate('distance.deleteWaypointConfirmation')}
                    confirmText={translate('common.delete')}
                    cancelText={translate('common.cancel')}
                    danger
                />
                <Form
                    style={[styles.flexGrow1, styles.mh5]}
                    formID={ONYXKEYS.FORMS.WAYPOINT_FORM}
                    enabledWhenOffline
                    validate={validate}
                    onSubmit={submit}
                    shouldValidateOnChange={false}
                    shouldValidateOnBlur={false}
                    submitButtonText={translate('common.save')}
                >
                    <View>
                        <AddressSearch
                            inputID={`waypoint${waypointIndex}`}
                            ref={(e) => (textInput.current = e)}
                            hint={!isOffline ? 'distance.errors.selectSuggestedAddress' : ''}
                            containerStyles={[styles.mt4]}
                            label={translate('distance.address')}
                            defaultValue={waypointAddress}
                            onPress={selectWaypoint}
                            maxInputLength={CONST.FORM_CHARACTER_LIMIT}
                            renamedInputKeys={{
                                address: `waypoint${waypointIndex}`,
                                city: null,
                                country: null,
                                street: null,
                                street2: null,
                                zipCode: null,
                                lat: null,
                                lng: null,
                                state: null,
                            }}
                            predefinedPlaces={recentWaypoints}
                        />
                    </View>
                    <UserCurrentLocationButton
                        isDisabled={isOffline}
                        onClick={() => {
                            Keyboard.dismiss();

                            setIsFetchingLocation(true);
                        }}
                        onLocationError={() => setIsFetchingLocation(false)}
                        onLocationFetched={selectWaypointFromCurrentLocation}
                    />
                    {isFetchingLocation && <FullScreenLoadingIndicator />}
                </Form>
            </FullPageNotFoundView>
        </ScreenWrapper>
    );
}

WaypointEditor.displayName = 'WaypointEditor';
WaypointEditor.propTypes = propTypes;
WaypointEditor.defaultProps = defaultProps;
export default withOnyx({
    transaction: {
        key: ({route}) => `${ONYXKEYS.COLLECTION.TRANSACTION}${lodashGet(route, 'params.transactionID')}`,
        selector: (transaction) => (transaction ? {transactionID: transaction.transactionID, comment: {waypoints: lodashGet(transaction, 'comment.waypoints')}} : null),
    },
    recentWaypoints: {
        key: ONYXKEYS.NVP_RECENT_WAYPOINTS,

        // Only grab the most recent 5 waypoints because that's all that is shown in the UI. This also puts them into the format of data
        // that the google autocomplete component expects for it's "predefined places" feature.
        selector: (waypoints) =>
            _.map(waypoints ? waypoints.slice(0, 5) : [], (waypoint) => ({
                description: waypoint.address,
                geometry: {
                    location: {
                        lat: waypoint.lat,
                        lng: waypoint.lng,
                    },
                },
            })),
    },
})(WaypointEditor);<|MERGE_RESOLUTION|>--- conflicted
+++ resolved
@@ -1,11 +1,7 @@
 import React, {useMemo, useRef, useState} from 'react';
 import _ from 'underscore';
 import lodashGet from 'lodash/get';
-<<<<<<< HEAD
-import {Keyboard, InteractionManager, View} from 'react-native';
-=======
-import {View} from 'react-native';
->>>>>>> 0cbee224
+import {Keyboard, View} from 'react-native';
 import PropTypes from 'prop-types';
 import {withOnyx} from 'react-native-onyx';
 import {useNavigation} from '@react-navigation/native';
@@ -180,16 +176,6 @@
         Navigation.goBack(ROUTES.MONEY_REQUEST_DISTANCE_TAB.getRoute(iouType));
     };
 
-<<<<<<< HEAD
-    const focusAddressInput = () => {
-        InteractionManager.runAfterInteractions(() => {
-            if (!textInput.current) {
-                return;
-            }
-            textInput.current.focus();
-        });
-    };
-
     /**
      * Sets user current location as a waypoint
      * @param {Object} geolocationData
@@ -210,8 +196,6 @@
         selectWaypoint(waypoint);
     };
 
-=======
->>>>>>> 0cbee224
     return (
         <ScreenWrapper
             includeSafeAreaPaddingBottom={false}
