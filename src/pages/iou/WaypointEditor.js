import {useNavigation} from '@react-navigation/native';
import lodashGet from 'lodash/get';
import PropTypes from 'prop-types';
import React, {useMemo, useRef, useState} from 'react';
import {View} from 'react-native';
import {withOnyx} from 'react-native-onyx';
import _ from 'underscore';
import AddressSearch from '@components/AddressSearch';
import FullPageNotFoundView from '@components/BlockingViews/FullPageNotFoundView';
import ConfirmModal from '@components/ConfirmModal';
import FormProvider from '@components/Form/FormProvider';
import InputWrapper from '@components/Form/InputWrapper';
import HeaderWithBackButton from '@components/HeaderWithBackButton';
import * as Expensicons from '@components/Icon/Expensicons';
import ScreenWrapper from '@components/ScreenWrapper';
import transactionPropTypes from '@components/transactionPropTypes';
import useLocalize from '@hooks/useLocalize';
import useLocationBias from '@hooks/useLocationBias';
import useNetwork from '@hooks/useNetwork';
import useThemeStyles from '@hooks/useThemeStyles';
import useWindowDimensions from '@hooks/useWindowDimensions';
import * as ErrorUtils from '@libs/ErrorUtils';
import Navigation from '@libs/Navigation/Navigation';
import * as ValidationUtils from '@libs/ValidationUtils';
import * as Transaction from '@userActions/Transaction';
import CONST from '@src/CONST';
import ONYXKEYS from '@src/ONYXKEYS';
import ROUTES from '@src/ROUTES';
import getAddressFormHeight from './request/step/getAddressFormHeight';

const propTypes = {
    /** Route params */
    route: PropTypes.shape({
        params: PropTypes.shape({
            /** IOU type */
            iouType: PropTypes.string,

            /** Thread reportID */
            threadReportID: PropTypes.oneOfType([PropTypes.number, PropTypes.string]),

            /** ID of the transaction being edited */
            transactionID: PropTypes.string,

            /** Index of the waypoint being edited */
            waypointIndex: PropTypes.string,
        }),
    }),

    /* Current location coordinates of the user */
    userLocation: PropTypes.shape({
        /** Latitude of the location */
        latitude: PropTypes.number,

        /** Longitude of the location */
        longitude: PropTypes.number,
    }),

    recentWaypoints: PropTypes.arrayOf(
        PropTypes.shape({
            /** The name of the location */
            name: PropTypes.string,

            /** A description of the location (usually the address) */
            description: PropTypes.string,

            /** Data required by the google auto complete plugin to know where to put the markers on the map */
            geometry: PropTypes.shape({
                /** Data about the location */
                location: PropTypes.shape({
                    /** Latitude of the location */
                    lat: PropTypes.number,

                    /** Longitude of the location */
                    lng: PropTypes.number,
                }),
            }),
        }),
    ),

    /* Onyx props */
    /** The optimistic transaction for this request */
    transaction: transactionPropTypes,
};

const defaultProps = {
    route: {},
    recentWaypoints: [],
    transaction: {},
    userLocation: undefined,
};

function WaypointEditor({route: {params: {iouType = '', transactionID = '', waypointIndex = '', threadReportID = 0}} = {}, transaction, recentWaypoints, userLocation}) {
    const styles = useThemeStyles();
    const {windowWidth, windowHeight} = useWindowDimensions();
    const [isDeleteStopModalOpen, setIsDeleteStopModalOpen] = useState(false);
    const navigation = useNavigation();
    const isFocused = navigation.isFocused();
    const {translate} = useLocalize();
    const {isOffline} = useNetwork();
    const textInput = useRef(null);
    const parsedWaypointIndex = parseInt(waypointIndex, 10);
    const allWaypoints = lodashGet(transaction, 'comment.waypoints', {});
    const currentWaypoint = lodashGet(allWaypoints, `waypoint${waypointIndex}`, {});

    const waypointCount = _.size(allWaypoints);
    const filledWaypointCount = _.size(_.filter(allWaypoints, (waypoint) => !_.isEmpty(waypoint)));
    const locationBias = useLocationBias(allWaypoints, userLocation);
    const waypointDescriptionKey = useMemo(() => {
        switch (parsedWaypointIndex) {
            case 0:
                return 'distance.waypointDescription.start';
            case waypointCount - 1:
                return 'distance.waypointDescription.finish';
            default:
                return 'distance.waypointDescription.stop';
        }
    }, [parsedWaypointIndex, waypointCount]);

    const waypointAddress = lodashGet(currentWaypoint, 'address', '');
    const isEditingWaypoint = Boolean(threadReportID);
    // Hide the menu when there is only start and finish waypoint
    const shouldShowThreeDotsButton = waypointCount > 2;
    const shouldDisableEditor =
        isFocused &&
        (Number.isNaN(parsedWaypointIndex) || parsedWaypointIndex < 0 || parsedWaypointIndex > waypointCount || (filledWaypointCount < 2 && parsedWaypointIndex >= waypointCount));

    const validate = (values) => {
        const errors = {};
        const waypointValue = values[`waypoint${waypointIndex}`] || '';
        if (isOffline && waypointValue !== '' && !ValidationUtils.isValidAddress(waypointValue)) {
            ErrorUtils.addErrorMessage(errors, `waypoint${waypointIndex}`, 'bankAccount.error.address');
        }

        // If the user is online, and they are trying to save a value without using the autocomplete, show an error message instructing them to use a selected address instead.
        // That enables us to save the address with coordinates when it is selected
        if (!isOffline && waypointValue !== '' && waypointAddress !== waypointValue) {
            ErrorUtils.addErrorMessage(errors, `waypoint${waypointIndex}`, 'distance.errors.selectSuggestedAddress');
        }

        return errors;
    };

    const saveWaypoint = (waypoint) => Transaction.saveWaypoint(transactionID, waypointIndex, waypoint, isEditingWaypoint);

    const submit = (values) => {
        const waypointValue = values[`waypoint${waypointIndex}`] || '';

        // Allows letting you set a waypoint to an empty value
        if (waypointValue === '') {
            Transaction.removeWaypoint(transaction, waypointIndex);
        }

        // While the user is offline, the auto-complete address search will not work
        // Therefore, we're going to save the waypoint as just the address, and the lat/long will be filled in on the backend
        if (isOffline && waypointValue) {
            const waypoint = {
                lat: null,
                lng: null,
                address: waypointValue,
                name: null,
            };
            saveWaypoint(waypoint);
        }

        // Other flows will be handled by selecting a waypoint with selectWaypoint as this is mainly for the offline flow
        Navigation.goBack(ROUTES.MONEY_REQUEST_DISTANCE_TAB.getRoute(iouType));
    };

    const deleteStopAndHideModal = () => {
        Transaction.removeWaypoint(transaction, waypointIndex);
        setIsDeleteStopModalOpen(false);
        Navigation.goBack(ROUTES.MONEY_REQUEST_DISTANCE_TAB.getRoute(iouType));
    };

    const selectWaypoint = (values) => {
        const waypoint = {
            lat: values.lat,
            lng: values.lng,
            address: values.address,
            name: values.name || null,
        };
        saveWaypoint(waypoint);

        if (isEditingWaypoint) {
            Navigation.goBack(ROUTES.REPORT_WITH_ID.getRoute(threadReportID));
            return;
        }
        Navigation.goBack(ROUTES.MONEY_REQUEST_DISTANCE_TAB.getRoute(iouType));
    };

    return (
        <ScreenWrapper
            includeSafeAreaPaddingBottom={false}
            onEntryTransitionEnd={() => textInput.current && textInput.current.focus()}
            testID={WaypointEditor.displayName}
            style={[styles.overflowHidden]}
        >
            <FullPageNotFoundView shouldShow={shouldDisableEditor}>
                <HeaderWithBackButton
                    title={translate(waypointDescriptionKey)}
                    shouldShowBackButton
                    onBackButtonPress={() => {
                        Navigation.goBack(ROUTES.MONEY_REQUEST_DISTANCE_TAB.getRoute(iouType));
                    }}
                    shouldShowThreeDotsButton={shouldShowThreeDotsButton}
                    threeDotsAnchorPosition={styles.threeDotsPopoverOffset(windowWidth)}
                    threeDotsMenuItems={[
                        {
                            icon: Expensicons.Trashcan,
                            text: translate('distance.deleteWaypoint'),
                            onSelected: () => setIsDeleteStopModalOpen(true),
                        },
                    ]}
                />
                <ConfirmModal
                    title={translate('distance.deleteWaypoint')}
                    isVisible={isDeleteStopModalOpen}
                    onConfirm={deleteStopAndHideModal}
                    onCancel={() => setIsDeleteStopModalOpen(false)}
                    prompt={translate('distance.deleteWaypointConfirmation')}
                    confirmText={translate('common.delete')}
                    cancelText={translate('common.cancel')}
                    danger
                />
                <FormProvider
                    style={[styles.flexGrow1, styles.mh5, getAddressFormHeight(windowHeight, isOffline && windowWidth < 800)]}
                    formID={ONYXKEYS.FORMS.WAYPOINT_FORM}
                    enabledWhenOffline
                    validate={validate}
                    onSubmit={submit}
                    shouldValidateOnChange={false}
                    shouldValidateOnBlur={false}
                    submitButtonText={translate('common.save')}
                    submitButtonStyles={[styles.flexGrow0, styles.flexShrink1, styles.flexBasisAuto, styles.justifyContentStart]}
                    scrollViewStyles={[styles.overflowHidden]}
                >
<<<<<<< HEAD
                    <View style={[styles.flex1, styles.overflowHidden]}>
                        <InputWrapper
                            InputComponent={AddressSearch}
                            canUseCurrentLocation
                            inputID={`waypoint${waypointIndex}`}
                            ref={(e) => (textInput.current = e)}
                            hint={!isOffline ? 'distance.errors.selectSuggestedAddress' : ''}
                            containerStyles={[styles.mt3]}
                            label={translate('distance.address')}
                            defaultValue={waypointAddress}
                            onPress={selectWaypoint}
                            maxInputLength={CONST.FORM_CHARACTER_LIMIT}
                            renamedInputKeys={{
                                address: `waypoint${waypointIndex}`,
                                city: null,
                                country: null,
                                street: null,
                                street2: null,
                                zipCode: null,
                                lat: null,
                                lng: null,
                                state: null,
                            }}
                            predefinedPlaces={recentWaypoints}
                            resultTypes=""
                        />
                    </View>
=======
                    <InputWrapper
                        InputComponent={AddressSearch}
                        locationBias={locationBias}
                        canUseCurrentLocation
                        inputID={`waypoint${waypointIndex}`}
                        ref={(e) => (textInput.current = e)}
                        hint={!isOffline ? 'distance.errors.selectSuggestedAddress' : ''}
                        containerStyles={[styles.mt3]}
                        label={translate('distance.address')}
                        defaultValue={waypointAddress}
                        onPress={selectWaypoint}
                        maxInputLength={CONST.FORM_CHARACTER_LIMIT}
                        renamedInputKeys={{
                            address: `waypoint${waypointIndex}`,
                            city: null,
                            country: null,
                            street: null,
                            street2: null,
                            zipCode: null,
                            lat: null,
                            lng: null,
                            state: null,
                        }}
                        predefinedPlaces={recentWaypoints}
                        resultTypes=""
                    />
>>>>>>> d4c3e639
                </FormProvider>
            </FullPageNotFoundView>
        </ScreenWrapper>
    );
}

WaypointEditor.displayName = 'WaypointEditor';
WaypointEditor.propTypes = propTypes;
WaypointEditor.defaultProps = defaultProps;
export default withOnyx({
    userLocation: {
        key: ONYXKEYS.USER_LOCATION,
    },
    transaction: {
        key: ({route}) => `${ONYXKEYS.COLLECTION.TRANSACTION}${lodashGet(route, 'params.transactionID')}`,
    },
    recentWaypoints: {
        key: ONYXKEYS.NVP_RECENT_WAYPOINTS,

        // Only grab the most recent 5 waypoints because that's all that is shown in the UI. This also puts them into the format of data
        // that the google autocomplete component expects for it's "predefined places" feature.
        selector: (waypoints) =>
            _.map(waypoints ? waypoints.slice(0, CONST.RECENT_WAYPOINTS_NUMBER) : [], (waypoint) => ({
                name: waypoint.name,
                description: waypoint.address,
                geometry: {
                    location: {
                        lat: waypoint.lat,
                        lng: waypoint.lng,
                    },
                },
            })),
    },
})(WaypointEditor);<|MERGE_RESOLUTION|>--- conflicted
+++ resolved
@@ -234,10 +234,10 @@
                     submitButtonStyles={[styles.flexGrow0, styles.flexShrink1, styles.flexBasisAuto, styles.justifyContentStart]}
                     scrollViewStyles={[styles.overflowHidden]}
                 >
-<<<<<<< HEAD
                     <View style={[styles.flex1, styles.overflowHidden]}>
                         <InputWrapper
                             InputComponent={AddressSearch}
+                            locationBias={locationBias}
                             canUseCurrentLocation
                             inputID={`waypoint${waypointIndex}`}
                             ref={(e) => (textInput.current = e)}
@@ -262,34 +262,6 @@
                             resultTypes=""
                         />
                     </View>
-=======
-                    <InputWrapper
-                        InputComponent={AddressSearch}
-                        locationBias={locationBias}
-                        canUseCurrentLocation
-                        inputID={`waypoint${waypointIndex}`}
-                        ref={(e) => (textInput.current = e)}
-                        hint={!isOffline ? 'distance.errors.selectSuggestedAddress' : ''}
-                        containerStyles={[styles.mt3]}
-                        label={translate('distance.address')}
-                        defaultValue={waypointAddress}
-                        onPress={selectWaypoint}
-                        maxInputLength={CONST.FORM_CHARACTER_LIMIT}
-                        renamedInputKeys={{
-                            address: `waypoint${waypointIndex}`,
-                            city: null,
-                            country: null,
-                            street: null,
-                            street2: null,
-                            zipCode: null,
-                            lat: null,
-                            lng: null,
-                            state: null,
-                        }}
-                        predefinedPlaces={recentWaypoints}
-                        resultTypes=""
-                    />
->>>>>>> d4c3e639
                 </FormProvider>
             </FullPageNotFoundView>
         </ScreenWrapper>
