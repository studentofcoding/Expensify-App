import {View, Text, PixelRatio} from 'react-native';
import React, {useContext, useState} from 'react';
import lodashGet from 'lodash/get';
import _ from 'underscore';
import PropTypes from 'prop-types';
import {withOnyx} from 'react-native-onyx';
import * as IOU from '../../../libs/actions/IOU';
import reportPropTypes from '../../reportPropTypes';
import CONST from '../../../CONST';
import ReceiptUpload from '../../../../assets/images/receipt-upload.svg';
import PressableWithFeedback from '../../../components/Pressable/PressableWithFeedback';
import Button from '../../../components/Button';
import styles from '../../../styles/styles';
import CopyTextToClipboard from '../../../components/CopyTextToClipboard';
import ReceiptDropUI from '../ReceiptDropUI';
import AttachmentPicker from '../../../components/AttachmentPicker';
import ConfirmModal from '../../../components/ConfirmModal';
import ONYXKEYS from '../../../ONYXKEYS';
import useWindowDimensions from '../../../hooks/useWindowDimensions';
import useLocalize from '../../../hooks/useLocalize';
import {DragAndDropContext} from '../../../components/DragAndDrop/Provider';
import {iouPropTypes, iouDefaultProps} from '../propTypes';
import * as FileUtils from '../../../libs/fileDownload/FileUtils';

const propTypes = {
    /** Information shown to the user when a receipt is not valid */
    receiptModal: PropTypes.shape({
        isAttachmentInvalid: PropTypes.bool,
        attachmentInvalidReasonTitle: PropTypes.string,
        attachmentInvalidReason: PropTypes.string,
    }),

    /** The report on which the request is initiated on */
    report: reportPropTypes,

    /** React Navigation route */
    route: PropTypes.shape({
        /** Params from the route */
        params: PropTypes.shape({
            /** The type of IOU report, i.e. bill, request, send */
            iouType: PropTypes.string,

            /** The report ID of the IOU */
            reportID: PropTypes.string,
        }),
    }).isRequired,

    /** Holds data related to Money Request view state, rather than the underlying Money Request data. */
    iou: iouPropTypes,
};

const defaultProps = {
    receiptModal: {
        isAttachmentInvalid: false,
        attachmentInvalidReasonTitle: '',
        attachmentInvalidReason: '',
    },
    report: {},
    iou: iouDefaultProps,
};

function ReceiptSelector(props) {
    const reportID = lodashGet(props.route, 'params.reportID', '');
    const iouType = lodashGet(props.route, 'params.iouType', '');
    const [isAttachmentInvalid, setIsAttachmentInvalid] = useState(false);
    const [attachmentInvalidReasonTitle, setAttachmentInvalidReasonTitle] = useState('');
    const [attachmentInvalidReason, setAttachmentValidReason] = useState('');
    const [receiptImageTopPosition, setReceiptImageTopPosition] = useState(0);
    const {isSmallScreenWidth} = useWindowDimensions();
    const {translate} = useLocalize();
    const {isDraggingOver} = useContext(DragAndDropContext);

    /**
     * Sets the upload receipt error modal content when an invalid receipt is uploaded
     * @param {*} isInvalid
     * @param {*} title
     * @param {*} reason
     */
    const setUploadReceiptError = (isInvalid, title, reason) => {
        setIsAttachmentInvalid(isInvalid);
        setAttachmentInvalidReasonTitle(title);
        setAttachmentValidReason(reason);
    };

    function validateReceipt(file) {
        const {fileExtension} = FileUtils.splitExtensionFromFileName(lodashGet(file, 'name', ''));
        if (_.contains(CONST.API_ATTACHMENT_VALIDATIONS.UNALLOWED_EXTENSIONS, fileExtension.toLowerCase())) {
            setUploadReceiptError(true, 'attachmentPicker.wrongFileType', 'attachmentPicker.notAllowedExtension');
            return false;
        }

        if (lodashGet(file, 'size', 0) > CONST.API_ATTACHMENT_VALIDATIONS.MAX_SIZE) {
            setUploadReceiptError(true, 'attachmentPicker.attachmentTooLarge', 'attachmentPicker.sizeExceeded');
            return false;
        }

        if (lodashGet(file, 'size', 0) < CONST.API_ATTACHMENT_VALIDATIONS.MIN_SIZE) {
            setUploadReceiptError(true, 'attachmentPicker.attachmentTooSmall', 'attachmentPicker.sizeNotMet');
            return false;
        }

        return true;
    }

    /**
     * Sets the Receipt objects and navigates the user to the next page
     * @param {Object} file
     * @param {Object} iou
     * @param {Object} report
     */
    const setReceiptAndNavigate = (file, iou, report) => {
        if (!validateReceipt(file)) {
            return;
        }

        const filePath = URL.createObjectURL(file);
        IOU.setMoneyRequestReceipt(filePath, file.name);
        IOU.navigateToNextPage(iou, iouType, reportID, report);
    };

    return (
        <View style={[styles.uploadReceiptView(isSmallScreenWidth)]}>
            {!isDraggingOver ? (
                <>
                    <View
                        onLayout={({nativeEvent}) => {
                            setReceiptImageTopPosition(PixelRatio.roundToNearestPixel(nativeEvent.layout.top));
                        }}
                    >
                        <ReceiptUpload
                            width={CONST.RECEIPT.ICON_SIZE}
                            height={CONST.RECEIPT.ICON_SIZE}
                        />
                    </View>
                    <Text style={[styles.textReceiptUpload]}>{translate('receipt.upload')}</Text>
                    <Text style={[styles.subTextReceiptUpload]}>
                        {isSmallScreenWidth ? translate('receipt.chooseReceipt') : translate('receipt.dragReceiptBeforeEmail')}
                        <CopyTextToClipboard
                            text={CONST.EMAIL.RECEIPTS}
                            textStyles={[styles.textBlue]}
                        />
                        {isSmallScreenWidth ? null : translate('receipt.dragReceiptAfterEmail')}
                    </Text>
                    <AttachmentPicker>
                        {({openPicker}) => (
                            <PressableWithFeedback
                                accessibilityLabel={translate('receipt.chooseFile')}
                                accessibilityRole={CONST.ACCESSIBILITY_ROLE.BUTTON}
                            >
                                <Button
                                    medium
                                    success
                                    text={translate('receipt.chooseFile')}
                                    style={[styles.p9]}
                                    onPress={() => {
                                        openPicker({
                                            onPicked: (file) => {
                                                setReceiptAndNavigate(file, props.iou, props.report);
                                            },
                                        });
                                    }}
                                />
                            </PressableWithFeedback>
                        )}
                    </AttachmentPicker>
                </>
            ) : null}
            <ReceiptDropUI
                onDrop={(e) => {
                    const file = lodashGet(e, ['dataTransfer', 'files', 0]);
                    setReceiptAndNavigate(file, props.iou, props.report);
                }}
                receiptImageTopPosition={receiptImageTopPosition}
            />
            <ConfirmModal
                title={attachmentInvalidReasonTitle ? translate(attachmentInvalidReasonTitle) : ''}
<<<<<<< HEAD
                onConfirm={() => setIsAttachmentInvalid(false)}
                onCancel={() => setIsAttachmentInvalid(false)}
=======
                onConfirm={Receipt.closeUploadReceiptModal}
                onCancel={Receipt.closeUploadReceiptModal}
>>>>>>> e1c1fb3b
                isVisible={isAttachmentInvalid}
                prompt={attachmentInvalidReason ? translate(attachmentInvalidReason) : ''}
                confirmText={translate('common.close')}
                shouldShowCancelButton={false}
                onModalHide={Receipt.clearUploadReceiptError}
            />
        </View>
    );
}

ReceiptSelector.defaultProps = defaultProps;
ReceiptSelector.propTypes = propTypes;
ReceiptSelector.displayName = 'ReceiptSelector';

export default withOnyx({
    iou: {key: ONYXKEYS.IOU},
    receiptModal: {key: ONYXKEYS.RECEIPT_MODAL},
    report: {
        key: ({route}) => `${ONYXKEYS.COLLECTION.REPORT}${lodashGet(route, 'params.reportID', '')}`,
    },
})(ReceiptSelector);<|MERGE_RESOLUTION|>--- conflicted
+++ resolved
@@ -70,6 +70,10 @@
     const {translate} = useLocalize();
     const {isDraggingOver} = useContext(DragAndDropContext);
 
+    const hideReciptModal = () => {
+       setIsAttachmentInvalid(false);
+    }
+    
     /**
      * Sets the upload receipt error modal content when an invalid receipt is uploaded
      * @param {*} isInvalid
@@ -174,18 +178,12 @@
             />
             <ConfirmModal
                 title={attachmentInvalidReasonTitle ? translate(attachmentInvalidReasonTitle) : ''}
-<<<<<<< HEAD
-                onConfirm={() => setIsAttachmentInvalid(false)}
-                onCancel={() => setIsAttachmentInvalid(false)}
-=======
-                onConfirm={Receipt.closeUploadReceiptModal}
-                onCancel={Receipt.closeUploadReceiptModal}
->>>>>>> e1c1fb3b
+                onConfirm={hideReciptModal}
+                onCancel={hideReciptModal}
                 isVisible={isAttachmentInvalid}
                 prompt={attachmentInvalidReason ? translate(attachmentInvalidReason) : ''}
                 confirmText={translate('common.close')}
                 shouldShowCancelButton={false}
-                onModalHide={Receipt.clearUploadReceiptError}
             />
         </View>
     );
