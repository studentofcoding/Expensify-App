<<<<<<< HEAD
import {View, Text, PixelRatio, ActivityIndicator} from 'react-native';
import React, {useCallback, useContext, useReducer, useRef, useState} from 'react';
=======
import {View, Text, PanResponder, PixelRatio} from 'react-native';
import React, {useContext, useRef, useState} from 'react';
>>>>>>> 603dc583
import lodashGet from 'lodash/get';
import _ from 'underscore';
import PropTypes from 'prop-types';
import {withOnyx} from 'react-native-onyx';
import * as IOU from '../../../libs/actions/IOU';
import reportPropTypes from '../../reportPropTypes';
import CONST from '../../../CONST';
import ReceiptUpload from '../../../../assets/images/receipt-upload.svg';
import Button from '../../../components/Button';
import styles from '../../../styles/styles';
import CopyTextToClipboard from '../../../components/CopyTextToClipboard';
import ReceiptDropUI from '../ReceiptDropUI';
import AttachmentPicker from '../../../components/AttachmentPicker';
import ConfirmModal from '../../../components/ConfirmModal';
import ONYXKEYS from '../../../ONYXKEYS';
import useWindowDimensions from '../../../hooks/useWindowDimensions';
import useLocalize from '../../../hooks/useLocalize';
import {DragAndDropContext} from '../../../components/DragAndDrop/Provider';
import {iouPropTypes, iouDefaultProps} from '../propTypes';
import * as FileUtils from '../../../libs/fileDownload/FileUtils';
import Navigation from '../../../libs/Navigation/Navigation';
import * as Expensicons from '../../../components/Icon/Expensicons';
import Icon from '../../../components/Icon';
import themeColors from '../../../styles/themes/default';
import Shutter from '../../../../assets/images/shutter.svg';
import NavigationAwareCamera from './NavigationAwareCamera';
import * as Browser from '../../../libs/Browser';
import Hand from '../../../../assets/images/hand.svg';

const propTypes = {
    /** The report on which the request is initiated on */
    report: reportPropTypes,

    /** React Navigation route */
    route: PropTypes.shape({
        /** Params from the route */
        params: PropTypes.shape({
            /** The type of IOU report, i.e. bill, request, send */
            iouType: PropTypes.string,

            /** The report ID of the IOU */
            reportID: PropTypes.string,
        }),

        /** The current route path */
        path: PropTypes.string,
    }).isRequired,

    /** Holds data related to Money Request view state, rather than the underlying Money Request data. */
    iou: iouPropTypes,

    /** The id of the transaction we're editing */
    transactionID: PropTypes.string,

    /** Whether or not the receipt selector is in a tab navigator for tab animations */
    // eslint-disable-next-line react/no-unused-prop-types
    isInTabNavigator: PropTypes.bool,
};

const defaultProps = {
    report: {},
    iou: iouDefaultProps,
    transactionID: '',
    isInTabNavigator: true,
};

function ReceiptSelector(props) {
    const iouType = lodashGet(props.route, 'params.iouType', '');
    const [isAttachmentInvalid, setIsAttachmentInvalid] = useState(false);
    const [attachmentInvalidReasonTitle, setAttachmentInvalidReasonTitle] = useState('');
    const [attachmentInvalidReason, setAttachmentValidReason] = useState('');
    const [receiptImageTopPosition, setReceiptImageTopPosition] = useState(0);
    const {isSmallScreenWidth} = useWindowDimensions();
    const {translate} = useLocalize();
    const {isDraggingOver} = useContext(DragAndDropContext);
    const [cameraPermissionState, setCameraPermissionState] = useState('prompt');
    const [isFlashLightOn, toggleFlashlight] = useReducer((s) => !s, false);
    const [isTorchAvailable, setIsTorchAvailable] = useState(true);
    const cameraRef = useRef(null);

    const hideReciptModal = () => {
        setIsAttachmentInvalid(false);
    };

    /**
     * Sets the upload receipt error modal content when an invalid receipt is uploaded
     * @param {*} isInvalid
     * @param {*} title
     * @param {*} reason
     */
    const setUploadReceiptError = (isInvalid, title, reason) => {
        setIsAttachmentInvalid(isInvalid);
        setAttachmentInvalidReasonTitle(title);
        setAttachmentValidReason(reason);
    };

    function validateReceipt(file) {
        const {fileExtension} = FileUtils.splitExtensionFromFileName(lodashGet(file, 'name', ''));
        if (_.contains(CONST.API_ATTACHMENT_VALIDATIONS.UNALLOWED_EXTENSIONS, fileExtension.toLowerCase())) {
            setUploadReceiptError(true, 'attachmentPicker.wrongFileType', 'attachmentPicker.notAllowedExtension');
            return false;
        }

        if (lodashGet(file, 'size', 0) > CONST.API_ATTACHMENT_VALIDATIONS.MAX_SIZE) {
            setUploadReceiptError(true, 'attachmentPicker.attachmentTooLarge', 'attachmentPicker.sizeExceeded');
            return false;
        }

        if (lodashGet(file, 'size', 0) < CONST.API_ATTACHMENT_VALIDATIONS.MIN_SIZE) {
            setUploadReceiptError(true, 'attachmentPicker.attachmentTooSmall', 'attachmentPicker.sizeNotMet');
            return false;
        }

        return true;
    }

    /**
     * Sets the Receipt objects and navigates the user to the next page
     * @param {Object} file
     * @param {Object} iou
     * @param {Object} report
     */
    const setReceiptAndNavigate = (file, iou, report) => {
        if (!validateReceipt(file)) {
            return;
        }

        const filePath = URL.createObjectURL(file);
        IOU.setMoneyRequestReceipt(filePath, file.name);

        if (props.transactionID) {
            IOU.replaceReceipt(props.transactionID, file, filePath);
            Navigation.dismissModal();
            return;
        }

        IOU.navigateToNextPage(iou, iouType, report, props.route.path);
    };

<<<<<<< HEAD
    const capturePhoto = useCallback(() => {
        if (!cameraRef.current.getScreenshot) {
            return;
        }
        const imageB64 = cameraRef.current.getScreenshot();
        const filename = `receipt_${Date.now()}.png`;
        const imageFile = FileUtils.base64ToFile(imageB64, filename);
        const filePath = URL.createObjectURL(imageFile);
        IOU.setMoneyRequestReceipt(filePath, imageFile.name);

        if (props.transactionID) {
            IOU.replaceReceipt(props.transactionID, imageFile, filePath);
            Navigation.dismissModal();
            return;
        }

        IOU.navigateToNextPage(props.iou, iouType, reportID, props.report);
    }, [cameraRef, props.iou, props.report, reportID, iouType, props.transactionID]);
=======
    const panResponder = useRef(
        PanResponder.create({
            onMoveShouldSetPanResponder: () => true,
            onPanResponderTerminationRequest: () => false,
        }),
    ).current;
>>>>>>> 603dc583

    return (
        <View style={[styles.flex1, !Browser.isMobile() && styles.uploadReceiptView(isSmallScreenWidth)]}>
            {!isDraggingOver && Browser.isMobile() && (
                <>
                    <View style={[styles.cameraView]}>
                        {(cameraPermissionState === 'prompt' || cameraPermissionState === 'unknown') && (
                            <View style={[styles.cameraView]}>
                                <ActivityIndicator
                                    size={CONST.ACTIVITY_INDICATOR_SIZE.LARGE}
                                    style={[styles.flex1]}
                                    color={themeColors.textSupporting}
                                />
                            </View>
                        )}
                        {cameraPermissionState === 'denied' && (
                            <View style={[styles.cameraView, styles.permissionView]}>
                                <Icon
                                    src={Hand}
                                    width={CONST.RECEIPT.HAND_ICON_WIDTH}
                                    height={CONST.RECEIPT.HAND_ICON_HEIGHT}
                                    style={[styles.pb5]}
                                />
                                <Text style={[styles.textReceiptUpload]}>{translate('receipt.takePhoto')}</Text>
                                <Text style={[styles.subTextReceiptUpload]}>{translate('receipt.cameraAccess')}</Text>
                            </View>
                        )}
                        <NavigationAwareCamera
                            onUserMedia={() => setCameraPermissionState('granted')}
                            onUserMediaError={() => setCameraPermissionState('denied')}
                            style={{...styles.videoContainer, display: cameraPermissionState !== 'granted' ? 'none' : 'block'}}
                            ref={cameraRef}
                            screenshotFormat="image/png"
                            videoConstraints={{facingMode: {exact: 'environment'}}}
                            torchOn={isFlashLightOn}
                            onTorchAvailability={setIsTorchAvailable}
                        />
                    </View>

                    <View style={[styles.flexRow, styles.justifyContentAround, styles.alignItemsCenter, styles.pv3]}>
                        <AttachmentPicker>
                            {({openPicker}) => (
                                <PressableWithFeedback
                                    accessibilityLabel={translate('receipt.chooseFile')}
                                    accessibilityRole={CONST.ACCESSIBILITY_ROLE.BUTTON}
                                    onPress={() => {
                                        openPicker({
                                            onPicked: (file) => {
                                                setReceiptAndNavigate(file, props.iou, props.report);
                                            },
                                        });
                                    }}
                                >
                                    <Icon
                                        height={32}
                                        width={32}
                                        src={Expensicons.Gallery}
                                        fill={themeColors.textSupporting}
                                    />
                                </PressableWithFeedback>
                            )}
                        </AttachmentPicker>
                        <PressableWithFeedback
                            accessibilityRole={CONST.ACCESSIBILITY_ROLE.BUTTON}
                            accessibilityLabel={translate('receipt.shutter')}
                            style={[styles.alignItemsCenter]}
                            onPress={capturePhoto}
                        >
                            <Shutter
                                width={CONST.RECEIPT.SHUTTER_SIZE}
                                height={CONST.RECEIPT.SHUTTER_SIZE}
                            />
                        </PressableWithFeedback>
                        <PressableWithFeedback
                            accessibilityRole={CONST.ACCESSIBILITY_ROLE.BUTTON}
                            accessibilityLabel={translate('receipt.flash')}
                            style={[styles.alignItemsEnd, !isTorchAvailable && styles.opacity0]}
                            onPress={toggleFlashlight}
                            disabled={isTorchAvailable}
                        >
                            <Icon
                                height={32}
                                width={32}
                                src={Expensicons.Bolt}
                                fill={isFlashLightOn ? themeColors.iconHovered : themeColors.textSupporting}
                            />
                        </PressableWithFeedback>
                    </View>
                </>
            )}
            {!isDraggingOver && !Browser.isMobile() && (
                <>
                    <View
                        onLayout={({nativeEvent}) => {
                            setReceiptImageTopPosition(PixelRatio.roundToNearestPixel(nativeEvent.layout.top));
                        }}
                    >
                        <ReceiptUpload
                            width={CONST.RECEIPT.ICON_SIZE}
                            height={CONST.RECEIPT.ICON_SIZE}
                        />
                    </View>
                    <View
                        style={styles.receiptViewTextContainer}
                        // eslint-disable-next-line react/jsx-props-no-spreading
                        {...panResponder.panHandlers}
                    >
                        <Text style={[styles.textReceiptUpload]}>{translate('receipt.upload')}</Text>
                        <Text style={[styles.subTextReceiptUpload]}>
                            {isSmallScreenWidth ? translate('receipt.chooseReceipt') : translate('receipt.dragReceiptBeforeEmail')}
                            <CopyTextToClipboard
                                text={CONST.EMAIL.RECEIPTS}
                                textStyles={[styles.textBlue]}
                            />
                            {isSmallScreenWidth ? null : translate('receipt.dragReceiptAfterEmail')}
                        </Text>
                    </View>
                    <AttachmentPicker>
                        {({openPicker}) => (
                            <Button
                                medium
                                success
                                text={translate('receipt.chooseFile')}
                                accessibilityLabel={translate('receipt.chooseFile')}
                                style={[styles.p9]}
                                onPress={() => {
                                    openPicker({
                                        onPicked: (file) => {
                                            setReceiptAndNavigate(file, props.iou, props.report);
                                        },
                                    });
                                }}
                            />
                        )}
                    </AttachmentPicker>
                </>
            )}
            <ReceiptDropUI
                onDrop={(e) => {
                    const file = lodashGet(e, ['dataTransfer', 'files', 0]);
                    setReceiptAndNavigate(file, props.iou, props.report);
                }}
                receiptImageTopPosition={receiptImageTopPosition}
            />
            <ConfirmModal
                title={attachmentInvalidReasonTitle ? translate(attachmentInvalidReasonTitle) : ''}
                onConfirm={hideReciptModal}
                onCancel={hideReciptModal}
                isVisible={isAttachmentInvalid}
                prompt={attachmentInvalidReason ? translate(attachmentInvalidReason) : ''}
                confirmText={translate('common.close')}
                shouldShowCancelButton={false}
            />
        </View>
    );
}

ReceiptSelector.defaultProps = defaultProps;
ReceiptSelector.propTypes = propTypes;
ReceiptSelector.displayName = 'ReceiptSelector';

export default withOnyx({
    iou: {key: ONYXKEYS.IOU},
    report: {
        key: ({route}) => `${ONYXKEYS.COLLECTION.REPORT}${lodashGet(route, 'params.reportID', '')}`,
    },
})(ReceiptSelector);<|MERGE_RESOLUTION|>--- conflicted
+++ resolved
@@ -1,10 +1,5 @@
-<<<<<<< HEAD
 import {View, Text, PixelRatio, ActivityIndicator} from 'react-native';
 import React, {useCallback, useContext, useReducer, useRef, useState} from 'react';
-=======
-import {View, Text, PanResponder, PixelRatio} from 'react-native';
-import React, {useContext, useRef, useState} from 'react';
->>>>>>> 603dc583
 import lodashGet from 'lodash/get';
 import _ from 'underscore';
 import PropTypes from 'prop-types';
@@ -144,7 +139,6 @@
         IOU.navigateToNextPage(iou, iouType, report, props.route.path);
     };
 
-<<<<<<< HEAD
     const capturePhoto = useCallback(() => {
         if (!cameraRef.current.getScreenshot) {
             return;
@@ -163,14 +157,7 @@
 
         IOU.navigateToNextPage(props.iou, iouType, reportID, props.report);
     }, [cameraRef, props.iou, props.report, reportID, iouType, props.transactionID]);
-=======
-    const panResponder = useRef(
-        PanResponder.create({
-            onMoveShouldSetPanResponder: () => true,
-            onPanResponderTerminationRequest: () => false,
-        }),
-    ).current;
->>>>>>> 603dc583
+
 
     return (
         <View style={[styles.flex1, !Browser.isMobile() && styles.uploadReceiptView(isSmallScreenWidth)]}>
