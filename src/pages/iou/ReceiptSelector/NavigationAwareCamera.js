<<<<<<< HEAD
import React, {useEffect, useRef, useState} from 'react';
import Webcam from 'react-webcam';
=======
>>>>>>> 345a3a1d
import {useIsFocused} from '@react-navigation/native';
import PropTypes from 'prop-types';
import React, {useEffect, useRef} from 'react';
import {View} from 'react-native';
<<<<<<< HEAD
import {useTabAnimation} from '@react-navigation/material-top-tabs';
=======
import Webcam from 'react-webcam';
>>>>>>> 345a3a1d

const propTypes = {
    /* Flag to turn on/off the torch/flashlight - if available */
    torchOn: PropTypes.bool,

    /* The index of the tab that contains this camera */
    cameraTabIndex: PropTypes.number.isRequired,

    /* Whether we're in a tab navigator */
    isInTabNavigator: PropTypes.bool.isRequired,

    /* Callback function when media stream becomes available - user granted camera permissions and camera starts to work */
    onUserMedia: PropTypes.func,

    /* Callback function passing torch/flashlight capability as bool param of the browser */
    onTorchAvailability: PropTypes.func,
};

const defaultProps = {
    onUserMedia: undefined,
    onTorchAvailability: undefined,
    torchOn: false,
};

function useTabNavigatorFocus({cameraTabIndex, isInTabNavigator}) {
    // Get navigation to get initial isFocused value (only needed once during init!)
    const isPageFocused = useIsFocused();
    const [isTabFocused, setIsTabFocused] = useState(false);

    // Retrieve the animation value from the tab navigator, which ranges from 0 to the total number of pages displayed.
    // Even a minimal scroll towards the camera page (e.g., a value of 0.001 at start) should activate the camera for immediate responsiveness.

    // STOP!!!!!!! This is not a pattern to be followed! We are conditionally rendering this hook becase when used in the edit flow we'll never be inside a tab navigator.
    // eslint-disable-next-line react-hooks/rules-of-hooks
    const tabPositionAnimation = isInTabNavigator ? useTabAnimation() : null;

    useEffect(() => {
        if (!tabPositionAnimation) {
            return;
        }
        const index = Number(cameraTabIndex);

        const listenerId = tabPositionAnimation.addListener(({value}) => {
            // Activate camera as soon the index is animating towards the `cameraTabIndex`
            requestAnimationFrame(() => {
                setIsTabFocused(value > index - 1 && value < index + 1);
            });
        });

        // We need to get the position animation value on component initialization to determine
        // if the tab is focused or not. Since it's an Animated.Value the only synchronous way
        // to retrieve the value is to use a private method.
        // eslint-disable-next-line no-underscore-dangle
        const initialTabPositionValue = tabPositionAnimation.__getValue();

        requestAnimationFrame(() => {
            setIsTabFocused(initialTabPositionValue > index - 1 && initialTabPositionValue < index + 1);
        });

        return () => {
            tabPositionAnimation.removeListener(listenerId);
        };
    }, [cameraTabIndex, tabPositionAnimation, isInTabNavigator]);

    return isTabFocused && isPageFocused;
}

// Wraps a camera that will only be active when the tab is focused or as soon as it starts to become focused.
const NavigationAwareCamera = React.forwardRef(({torchOn, onTorchAvailability, cameraTabIndex, isInTabNavigator, ...props}, ref) => {
    const trackRef = useRef(null);
    const shouldShowCamera = useTabNavigatorFocus({
        cameraTabIndex,
        isInTabNavigator,
    });

    const handleOnUserMedia = (stream) => {
        if (props.onUserMedia) {
            props.onUserMedia(stream);
        }

        const [track] = stream.getVideoTracks();
        const capabilities = track.getCapabilities();
        if (capabilities.torch) {
            trackRef.current = track;
        }
        if (onTorchAvailability) {
            onTorchAvailability(!!capabilities.torch);
        }
    };

    useEffect(() => {
        if (!trackRef.current) {
            return;
        }

        trackRef.current.applyConstraints({
            advanced: [{torch: torchOn}],
        });
    }, [torchOn]);

    if (!shouldShowCamera) {
        return null;
    }
    return (
        <View>
            <Webcam
                audio={false}
                screenshotFormat="image/png"
                // eslint-disable-next-line react/jsx-props-no-spreading
                {...props}
                ref={ref}
                onUserMedia={handleOnUserMedia}
            />
        </View>
    );
});

NavigationAwareCamera.propTypes = propTypes;
NavigationAwareCamera.displayName = 'NavigationAwareCamera';
NavigationAwareCamera.defaultProps = defaultProps;

export default NavigationAwareCamera;<|MERGE_RESOLUTION|>--- conflicted
+++ resolved
@@ -1,17 +1,10 @@
-<<<<<<< HEAD
 import React, {useEffect, useRef, useState} from 'react';
 import Webcam from 'react-webcam';
-=======
->>>>>>> 345a3a1d
 import {useIsFocused} from '@react-navigation/native';
 import PropTypes from 'prop-types';
 import React, {useEffect, useRef} from 'react';
 import {View} from 'react-native';
-<<<<<<< HEAD
 import {useTabAnimation} from '@react-navigation/material-top-tabs';
-=======
-import Webcam from 'react-webcam';
->>>>>>> 345a3a1d
 
 const propTypes = {
     /* Flag to turn on/off the torch/flashlight - if available */
