--- conflicted
+++ resolved
@@ -37,16 +37,11 @@
         // Whether or not transaction creation has started
         creatingIOUTransaction: PropTypes.bool,
 
-<<<<<<< HEAD
-        // Error message, empty represents no error
-        error: PropTypes.string,
-=======
         // Whether or not transaction creation has resulted to error
         error: PropTypes.bool,
 
         // is loading
         loading: PropTypes.bool,
->>>>>>> 3fad8d18
     }).isRequired,
 
     // Personal details of all the users
@@ -229,24 +224,6 @@
     render() {
         const currentStep = this.steps[this.state.currentStepIndex];
         return (
-<<<<<<< HEAD
-            <>
-                <View style={[styles.headerBar]}>
-                    <View style={[
-                        styles.dFlex,
-                        styles.flexRow,
-                        styles.alignItemsCenter,
-                        styles.flexGrow1,
-                        styles.justifyContentBetween,
-                        styles.overflowHidden,
-                    ]}
-                    >
-                        {this.state.currentStepIndex > 0
-                        && (
-                            <TouchableOpacity
-                                onPress={this.navigateToPreviousStep}
-                                style={[styles.touchableButtonImage]}
-=======
             <ScreenWrapper onTransitionEnd={this.getReady}>
                 {({didScreenTransitionEnd}) => (
                     <>
@@ -259,7 +236,6 @@
                                 styles.justifyContentBetween,
                                 styles.overflowHidden,
                             ]}
->>>>>>> 3fad8d18
                             >
                                 {this.state.currentStepIndex > 0
                                     && (
