import React, {Component} from 'react';
import {View, TouchableOpacity} from 'react-native';
import PropTypes from 'prop-types';
import lodashGet from 'lodash/get';
import {withOnyx} from 'react-native-onyx';
import IOUAmountPage from './steps/IOUAmountPage';
import IOUParticipantsPage from './steps/IOUParticipantsPage';
import IOUConfirmPage from './steps/IOUConfirmPage';
import Header from '../../components/Header';
import styles from '../../styles/styles';
import Icon from '../../components/Icon';
import {createIOUSplit, createIOUTransaction, getPreferredCurrency} from '../../libs/actions/IOU';
import {Close, BackArrow} from '../../components/Icon/Expensicons';
import Navigation from '../../libs/Navigation/Navigation';
import ONYXKEYS from '../../ONYXKEYS';
import withLocalize, {withLocalizePropTypes} from '../../components/withLocalize';
import compose from '../../libs/compose';
import {getPersonalDetailsForLogins} from '../../libs/OptionsListUtils';

/**
 * IOU modal for requesting money and splitting bills.
 */
const propTypes = {
    // Whether the IOU is for a single request or a group bill split
    hasMultipleParticipants: PropTypes.bool,

    // The report passed via the route
    report: PropTypes.shape({
        // Participants associated with current report
        participants: PropTypes.arrayOf(PropTypes.string),
    }),

    // The personal details of the person who is logged in
    myPersonalDetails: PropTypes.shape({

        // Preferred Currency Code of the current user
        preferredCurrencyCode: PropTypes.string,

        // Currency Symbol of the Preferred Currency
        preferredCurrencySymbol: PropTypes.string,
    }),

    // Holds data related to IOU view state, rather than the underlying IOU data.
    iou: PropTypes.shape({
        // Whether or not transaction creation has started
        creatingIOUTransaction: PropTypes.bool,

        // Whether or not transaction creation has resulted to error
        error: PropTypes.bool,
    }).isRequired,

    // Personal details of all the users
    personalDetails: PropTypes.shape({
        // Primary login of participant
        login: PropTypes.string,

        // Display Name of participant
        displayName: PropTypes.string,

        // Avatar url of participant
        avatar: PropTypes.string,
    }).isRequired,

    ...withLocalizePropTypes,
};

const defaultProps = {
    hasMultipleParticipants: false,
    report: {
        participants: [],
    },
    myPersonalDetails: {
        preferredCurrencyCode: 'USD',
        preferredCurrencySymbol: '$',
    },
};

// Determines type of step to display within Modal, value provides the title for that page.
const Steps = {
    IOUAmount: 'iou.amount',
    IOUParticipants: 'iou.participants',
    IOUConfirm: 'iou.confirm',
};

class IOUModal extends Component {
    constructor(props) {
        super(props);
        this.navigateToPreviousStep = this.navigateToPreviousStep.bind(this);
        this.navigateToNextStep = this.navigateToNextStep.bind(this);
        this.currencySelected = this.currencySelected.bind(this);
        this.addParticipants = this.addParticipants.bind(this);
        this.createTransaction = this.createTransaction.bind(this);
        this.updateComment = this.updateComment.bind(this);
        this.addParticipants = this.addParticipants.bind(this);
        const participants = lodashGet(props, 'report.participants', []);
        const participantsWithDetails = getPersonalDetailsForLogins(participants, props.personalDetails)
            .map(personalDetails => ({
                login: personalDetails.login,
                text: personalDetails.displayName,
                alternateText: personalDetails.login,
                icons: [personalDetails.avatar],
                keyForList: personalDetails.login,
            }));

        this.state = {
            currentStepIndex: 0,
            participants: participantsWithDetails,

            // amount is currency in decimal format
            amount: '',
            selectedCurrency: {
                currencyCode: props.myPersonalDetails.preferredCurrencyCode,
                currencySymbol: props.myPersonalDetails.preferredCurrencySymbol,
            },
            comment: '',
        };

        // Skip IOUParticipants step if participants are passed in
        if (participants.length) {
            // The steps to be shown within the create IOU flow.
            this.steps = [Steps.IOUAmount, Steps.IOUConfirm];
        } else {
            this.steps = [Steps.IOUAmount, Steps.IOUParticipants, Steps.IOUConfirm];
        }
    }

    componentDidMount() {
        getPreferredCurrency();
    }

    componentDidUpdate(prevProps) {
        // Successfully close the modal if transaction creation has ended and there is no error
        if (prevProps.iou.creatingIOUTransaction && !this.props.iou.creatingIOUTransaction && !this.props.iou.error) {
            Navigation.dismissModal();
        }

        if (prevProps.myPersonalDetails.preferredCurrencyCode
            !== this.props.myPersonalDetails.preferredCurrencyCode) {
            this.updateSelectedCurrency({
                currencyCode: this.props.myPersonalDetails.preferredCurrencyCode,
                currencySymbol: this.props.myPersonalDetails.preferredCurrencySymbol,
            });
        }
    }

    /**
     * Retrieve title for current step, based upon current step and type of IOU
     *
     * @returns {String}
     */
    getTitleForStep() {
        const currentStepIndex = this.state.currentStepIndex;
        if (currentStepIndex === 1 || currentStepIndex === 2) {
            return `${this.props.hasMultipleParticipants
                ? this.props.translate('common.split')
                : this.props.translate('iou.request',
                    {amount: `${this.state.selectedCurrency.currencySymbol}${this.state.amount}`})}`;
        }
        if (currentStepIndex === 0) {
            return this.props.translate(this.props.hasMultipleParticipants ? 'iou.splitBill' : 'iou.requestMoney');
        }

        return this.props.translate(this.steps[currentStepIndex]) || '';
    }

    addParticipants(participants) {
        this.setState({
            participants,
        });
    }

    /**
     * Update the selected currency
     * @param {Object} selectedCurrency
     */
    updateSelectedCurrency(selectedCurrency) {
        this.setState({
            selectedCurrency,
        });
    }

    /**
     * Navigate to the next IOU step if possible
     */
    navigateToPreviousStep() {
        if (this.state.currentStepIndex <= 0) {
            return;
        }
        this.setState(prevState => ({
            currentStepIndex: prevState.currentStepIndex - 1,
        }));
    }

    /**
     * Navigate to the previous IOU step if possible
     */
    navigateToNextStep() {
        if (this.state.currentStepIndex >= this.steps.length - 1) {
            return;
        }
        this.setState(prevState => ({
            currentStepIndex: prevState.currentStepIndex + 1,
        }));
    }

    /**
     * Update comment whenever user enters any new text
     *
     * @param {String} comment
     */
    updateComment(comment) {
        this.setState({
            comment,
        });
    }

    /**
     * Update the currency state
     *
     * @param {String} selectedCurrency
     */
    currencySelected(selectedCurrency) {
        this.setState({selectedCurrency});
    }

    /**
     * @param {Array} [splits]
     */
    createTransaction(splits) {
        if (splits) {
            createIOUSplit({
                comment: this.state.comment,

                // should send in cents to API
                amount: this.state.amount * 100,
                currency: this.state.selectedCurrency.currencyCode,
                splits,
            });
            return;
        }

        createIOUTransaction({
            comment: this.state.comment,

            // should send in cents to API
            amount: this.state.amount * 100,
            currency: this.state.selectedCurrency.currencyCode,
            debtorEmail: this.state.participants[0].login,
        });
    }

    render() {
        const currentStep = this.steps[this.state.currentStepIndex];
        return (
            <>
                <View style={[styles.headerBar, true && styles.borderBottom]}>
                    <View style={[
                        styles.dFlex,
                        styles.flexRow,
                        styles.alignItemsCenter,
                        styles.flexGrow1,
                        styles.justifyContentBetween,
                        styles.overflowHidden,
                    ]}
                    >
                        {this.state.currentStepIndex > 0
                        && (
                            <TouchableOpacity
                                onPress={this.navigateToPreviousStep}
                                style={[styles.touchableButtonImage]}
                            >
<<<<<<< HEAD
                                {this.state.currentStepIndex > 0
                                    && (
                                        <TouchableOpacity
                                            onPress={this.navigateToPreviousStep}
                                            style={[styles.touchableButtonImage]}
                                        >
                                            <Icon src={BackArrow} />
                                        </TouchableOpacity>
                                    )}
                                <Header title={this.getTitleForStep()} />
                                <View style={[styles.reportOptions, styles.flexRow]}>
                                    <TouchableOpacity
                                        onPress={() => Navigation.dismissModal()}
                                        style={[styles.touchableButtonImage]}
                                    >
                                        <Icon src={Close} />
                                    </TouchableOpacity>
                                </View>
                            </View>
                        </View>
                        <View style={[styles.pRelative, styles.flex1]}>
                            <FullScreenLoadingIndicator visible={!didScreenTransitionEnd} />
                            {didScreenTransitionEnd && (
                                <>
                                    {currentStep === Steps.IOUAmount && (
                                        <IOUAmountPage
                                            hasMultipleParticipants={this.props.hasMultipleParticipants}
                                            onStepComplete={(amount) => {
                                                this.setState({amount});
                                                this.navigateToNextStep();
                                            }}
                                            currencySelected={this.currencySelected}
                                            selectedCurrency={this.state.selectedCurrency}
                                        />
                                    )}
                                    {currentStep === Steps.IOUParticipants && (
                                        <IOUParticipantsPage
                                            participants={this.state.participants}
                                            hasMultipleParticipants={this.props.hasMultipleParticipants}
                                            onAddParticipants={this.addParticipants}
                                            onStepComplete={this.navigateToNextStep}
                                        />
                                    )}
                                    {currentStep === Steps.IOUConfirm && (
                                        <IOUConfirmPage
                                            onConfirm={this.createTransaction}
                                            hasMultipleParticipants={this.props.hasMultipleParticipants}
                                            participants={this.state.participants}
                                            iouAmount={this.state.amount}
                                            comment={this.state.comment}
                                            selectedCurrency={this.state.selectedCurrency}
                                            onUpdateComment={this.updateComment}
                                        />
                                    )}
                                </>
                            )}
=======
                                <Icon src={BackArrow} />
                            </TouchableOpacity>
                        )}
                        <Header title={this.getTitleForStep()} />
                        <View style={[styles.reportOptions, styles.flexRow]}>
                            <TouchableOpacity
                                onPress={() => Navigation.dismissModal()}
                                style={[styles.touchableButtonImage]}
                            >
                                <Icon src={Close} />
                            </TouchableOpacity>
>>>>>>> 51612b0e
                        </View>
                    </View>
                </View>
                {currentStep === Steps.IOUAmount && (
                    <IOUAmountPage
                        onStepComplete={(amount) => {
                            this.setState({amount});
                            this.navigateToNextStep();
                        }}
                        currencySelected={this.currencySelected}
                        selectedCurrency={this.state.selectedCurrency}
                    />
                )}
                {currentStep === Steps.IOUParticipants && (
                    <IOUParticipantsPage
                        participants={this.state.participants}
                        hasMultipleParticipants={this.props.hasMultipleParticipants}
                        onAddParticipants={this.addParticipants}
                        onStepComplete={this.navigateToNextStep}
                    />
                )}
                {currentStep === Steps.IOUConfirm && (
                    <IOUConfirmPage
                        onConfirm={this.createTransaction}
                        hasMultipleParticipants={this.props.hasMultipleParticipants}
                        participants={this.state.participants}
                        iouAmount={this.state.amount}
                        comment={this.state.comment}
                        selectedCurrency={this.state.selectedCurrency}
                        onUpdateComment={this.updateComment}
                    />
                )}
            </>
        );
    }
}

IOUModal.propTypes = propTypes;
IOUModal.defaultProps = defaultProps;
IOUModal.displayName = 'IOUModal';

export default compose(
    withLocalize,
    withOnyx({
        report: {
            key: ({route}) => `${ONYXKEYS.COLLECTION.REPORT}${route.params.reportID}`,
        },
        iousReport: {
            key: ONYXKEYS.COLLECTION.REPORT_IOUS,
        },
        iou: {
            key: ONYXKEYS.IOU,
        },
        personalDetails: {
            key: ONYXKEYS.PERSONAL_DETAILS,
        },
        myPersonalDetails: {
            key: ONYXKEYS.MY_PERSONAL_DETAILS,
        },
    }),
)(IOUModal);<|MERGE_RESOLUTION|>--- conflicted
+++ resolved
@@ -269,64 +269,6 @@
                                 onPress={this.navigateToPreviousStep}
                                 style={[styles.touchableButtonImage]}
                             >
-<<<<<<< HEAD
-                                {this.state.currentStepIndex > 0
-                                    && (
-                                        <TouchableOpacity
-                                            onPress={this.navigateToPreviousStep}
-                                            style={[styles.touchableButtonImage]}
-                                        >
-                                            <Icon src={BackArrow} />
-                                        </TouchableOpacity>
-                                    )}
-                                <Header title={this.getTitleForStep()} />
-                                <View style={[styles.reportOptions, styles.flexRow]}>
-                                    <TouchableOpacity
-                                        onPress={() => Navigation.dismissModal()}
-                                        style={[styles.touchableButtonImage]}
-                                    >
-                                        <Icon src={Close} />
-                                    </TouchableOpacity>
-                                </View>
-                            </View>
-                        </View>
-                        <View style={[styles.pRelative, styles.flex1]}>
-                            <FullScreenLoadingIndicator visible={!didScreenTransitionEnd} />
-                            {didScreenTransitionEnd && (
-                                <>
-                                    {currentStep === Steps.IOUAmount && (
-                                        <IOUAmountPage
-                                            hasMultipleParticipants={this.props.hasMultipleParticipants}
-                                            onStepComplete={(amount) => {
-                                                this.setState({amount});
-                                                this.navigateToNextStep();
-                                            }}
-                                            currencySelected={this.currencySelected}
-                                            selectedCurrency={this.state.selectedCurrency}
-                                        />
-                                    )}
-                                    {currentStep === Steps.IOUParticipants && (
-                                        <IOUParticipantsPage
-                                            participants={this.state.participants}
-                                            hasMultipleParticipants={this.props.hasMultipleParticipants}
-                                            onAddParticipants={this.addParticipants}
-                                            onStepComplete={this.navigateToNextStep}
-                                        />
-                                    )}
-                                    {currentStep === Steps.IOUConfirm && (
-                                        <IOUConfirmPage
-                                            onConfirm={this.createTransaction}
-                                            hasMultipleParticipants={this.props.hasMultipleParticipants}
-                                            participants={this.state.participants}
-                                            iouAmount={this.state.amount}
-                                            comment={this.state.comment}
-                                            selectedCurrency={this.state.selectedCurrency}
-                                            onUpdateComment={this.updateComment}
-                                        />
-                                    )}
-                                </>
-                            )}
-=======
                                 <Icon src={BackArrow} />
                             </TouchableOpacity>
                         )}
@@ -338,7 +280,6 @@
                             >
                                 <Icon src={Close} />
                             </TouchableOpacity>
->>>>>>> 51612b0e
                         </View>
                     </View>
                 </View>
