--- conflicted
+++ resolved
@@ -160,12 +160,9 @@
         const currentStepIndex = this.state.currentStepIndex;
         if (currentStepIndex === 1 || currentStepIndex === 2) {
             return `${this.props.hasMultipleParticipants
-<<<<<<< HEAD
-                ? 'Split' : 'Request'} ${this.state.selectedCurrency.currencySymbol}${this.state.amount}`;
-=======
                 ? this.props.translate('common.split')
-                : this.props.translate('iou.request', {amount: this.state.amount})}`;
->>>>>>> 3fad8d18
+                : this.props.translate('iou.request',
+                    {amount: `${this.state.selectedCurrency.currencySymbol}${this.state.amount}`})}`;
         }
         if (currentStepIndex === 0) {
             return this.props.translate(this.props.hasMultipleParticipants ? 'iou.splitBill' : 'iou.requestMoney');
@@ -296,45 +293,13 @@
                                 </View>
                             </View>
                         </View>
-<<<<<<< HEAD
-                    </View>
-                </View>
-                {currentStep === Steps.IOUAmount && (
-                    <IOUAmountPage
-                        hasMultipleParticipants={this.props.hasMultipleParticipants}
-                        onStepComplete={(amount) => {
-                            this.setState({amount});
-                            this.navigateToNextStep();
-                        }}
-                        currencySelected={this.currencySelected}
-                        selectedCurrency={this.state.selectedCurrency}
-                    />
-                )}
-                {currentStep === Steps.IOUParticipants && (
-                    <IOUParticipantsPage
-                        participants={this.state.participants}
-                        hasMultipleParticipants={this.props.hasMultipleParticipants}
-                        onAddParticipants={this.addParticipants}
-                        onStepComplete={this.navigateToNextStep}
-                    />
-                )}
-                {currentStep === Steps.IOUConfirm && (
-                    <IOUConfirmPage
-                        onConfirm={this.createTransaction}
-                        hasMultipleParticipants={this.props.hasMultipleParticipants}
-                        participants={this.state.participants}
-                        iouAmount={this.state.amount}
-                        comment={this.state.comment}
-                        selectedCurrency={this.state.selectedCurrency}
-                        onUpdateComment={this.updateComment}
-                    />
-=======
                         <View style={[styles.pRelative, styles.flex1]}>
                             <FullScreenLoadingIndicator visible={!didScreenTransitionEnd} />
                             {didScreenTransitionEnd && (
                                 <>
                                     {currentStep === Steps.IOUAmount && (
                                         <IOUAmountPage
+                                            hasMultipleParticipants={this.props.hasMultipleParticipants}
                                             onStepComplete={(amount) => {
                                                 this.setState({amount});
                                                 this.navigateToNextStep();
@@ -367,7 +332,6 @@
                         </View>
 
                     </>
->>>>>>> 3fad8d18
                 )}
             </ScreenWrapper>
         );
@@ -378,25 +342,6 @@
 IOUModal.defaultProps = defaultProps;
 IOUModal.displayName = 'IOUModal';
 
-<<<<<<< HEAD
-export default withOnyx({
-    report: {
-        key: ({route}) => `${ONYXKEYS.COLLECTION.REPORT}${route.params.reportID}`,
-    },
-    iousReport: {
-        key: ONYXKEYS.COLLECTION.REPORT_IOUS,
-    },
-    iou: {
-        key: ONYXKEYS.IOU,
-    },
-    personalDetails: {
-        key: ONYXKEYS.PERSONAL_DETAILS,
-    },
-    myPersonalDetails: {
-        key: ONYXKEYS.MY_PERSONAL_DETAILS,
-    },
-})(IOUModal);
-=======
 export default compose(
     withLocalize,
     withOnyx({
@@ -412,6 +357,8 @@
         personalDetails: {
             key: ONYXKEYS.PERSONAL_DETAILS,
         },
+        myPersonalDetails: {
+            key: ONYXKEYS.MY_PERSONAL_DETAILS,
+        },
     }),
-)(IOUModal);
->>>>>>> 3fad8d18
+)(IOUModal);