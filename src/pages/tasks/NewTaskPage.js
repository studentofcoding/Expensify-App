import React, {useEffect, useMemo} from 'react';
import {View} from 'react-native';
import {withOnyx} from 'react-native-onyx';
import _ from 'underscore';
import PropTypes from 'prop-types';
import lodashGet from 'lodash/get';
import withLocalize, {withLocalizePropTypes} from '../../components/withLocalize';
import compose from '../../libs/compose';
import HeaderWithBackButton from '../../components/HeaderWithBackButton';
import Navigation from '../../libs/Navigation/Navigation';
import ScreenWrapper from '../../components/ScreenWrapper';
import styles from '../../styles/styles';
import ONYXKEYS from '../../ONYXKEYS';
import Permissions from '../../libs/Permissions';
import ROUTES from '../../ROUTES';
import MenuItemWithTopDescription from '../../components/MenuItemWithTopDescription';
import MenuItem from '../../components/MenuItem';
import reportPropTypes from '../reportPropTypes';
import * as Task from '../../libs/actions/Task';
import * as OptionsListUtils from '../../libs/OptionsListUtils';
import * as ReportUtils from '../../libs/ReportUtils';
import FormAlertWithSubmitButton from '../../components/FormAlertWithSubmitButton';
import FullPageNotFoundView from '../../components/BlockingViews/FullPageNotFoundView';

const propTypes = {
    /** Task Creation Data */
    task: PropTypes.shape({
        assignee: PropTypes.string,
        shareDestination: PropTypes.string,
        title: PropTypes.string,
        description: PropTypes.string,
        parentReportID: PropTypes.string,
    }),

    /** Beta features list */
    betas: PropTypes.arrayOf(PropTypes.string),

    /** All of the personal details for everyone */
    personalDetails: PropTypes.objectOf(
        PropTypes.shape({
            /** Display name of the person */
            displayName: PropTypes.string,

            /** Avatar URL of the person */
            avatar: PropTypes.string,

            /** Login of the person */
            login: PropTypes.string,
        }),
    ),

    /** Current user session */
    session: PropTypes.shape({
        email: PropTypes.string.isRequired,
    }),

    /** All reports shared with the user */
    reports: PropTypes.objectOf(reportPropTypes),

    ...withLocalizePropTypes,
};

const defaultProps = {
    betas: [],
    task: {},
    personalDetails: {},
    reports: {},
    session: {},
};

function NewTaskPage(props) {
    const [assignee, setAssignee] = React.useState({});
    const [shareDestination, setShareDestination] = React.useState({});
    const [errorMessage, setErrorMessage] = React.useState('');
    const [parentReport, setParentReport] = React.useState({});

    const isAllowedToCreateTask = useMemo(() => _.isEmpty(parentReport) || ReportUtils.isAllowedToComment(parentReport), [parentReport]);

    useEffect(() => {
        setErrorMessage('');

        // If we have an assignee, we want to set the assignee data
        // If there's an issue with the assignee chosen, we want to notify the user
        if (props.task.assignee) {
            const assigneeDetails = lodashGet(OptionsListUtils.getPersonalDetailsForAccountIDs([props.task.assigneeAccountID], props.personalDetails), props.task.assigneeAccountID);
            if (!assigneeDetails) {
                return setErrorMessage(props.translate('task.assigneeError'));
            }
            const displayDetails = Task.getAssignee(assigneeDetails);
            setAssignee(displayDetails);
        }

        // We only set the parentReportID if we are creating a task from a report
        // this allows us to go ahead and set that report as the share destination
        // and disable the share destination selector
        if (props.task.parentReportID) {
            Task.setShareDestinationValue(props.task.parentReportID);
        }

        // If we have a share destination, we want to set the parent report and
        // the share destination data
        if (props.task.shareDestination) {
            setParentReport(lodashGet(props.reports, `report_${props.task.shareDestination}`, {}));
            const displayDetails = Task.getShareDestination(props.task.shareDestination, props.reports, props.personalDetails);
            setShareDestination(displayDetails);
        }
    }, [props]);

    // On submit, we want to call the createTask function and wait to validate
    // the response
    function onSubmit() {
        if (!props.task.title && !props.task.shareDestination) {
            setErrorMessage(props.translate('newTaskPage.confirmError'));
            return;
        }

        if (!props.task.title) {
            setErrorMessage(props.translate('newTaskPage.pleaseEnterTaskName'));
            return;
        }

        if (!props.task.shareDestination) {
            setErrorMessage(props.translate('newTaskPage.pleaseEnterTaskDestination'));
            return;
        }

<<<<<<< HEAD
        Task.createTaskAndNavigate(parentReport.reportID, props.task.title, props.task.description, props.task.assignee, props.task.assigneeAccountID);
=======
        TaskUtils.createTaskAndNavigate(
            props.session.email,
            props.session.accountID,
            parentReport.reportID,
            props.task.title,
            props.task.description,
            props.task.assignee,
            props.task.assigneeAccountID,
        );
>>>>>>> 70754147
    }

    if (!Permissions.canUseTasks(props.betas)) {
        Navigation.dismissModal();
        return null;
    }

    return (
        <ScreenWrapper>
            <FullPageNotFoundView
                shouldShow={!isAllowedToCreateTask}
                onBackButtonPress={() => Task.dismissModalAndClearOutTaskInfo()}
            >
                <HeaderWithBackButton
                    title={props.translate('newTaskPage.confirmTask')}
                    onCloseButtonPress={() => Task.dismissModalAndClearOutTaskInfo()}
                    shouldShowBackButton
                    onBackButtonPress={() => {
                        Navigation.goBack(ROUTES.NEW_TASK_DETAILS);
                    }}
                />
                <View style={[styles.containerWithSpaceBetween]}>
                    <View style={styles.mb5}>
                        <MenuItemWithTopDescription
                            description={props.translate('task.title')}
                            title={props.task.title || ''}
                            onPress={() => Navigation.navigate(ROUTES.NEW_TASK_TITLE)}
                            shouldShowRightIcon
                        />
                        <MenuItemWithTopDescription
                            description={props.translate('task.description')}
                            title={props.task.description || ''}
                            onPress={() => Navigation.navigate(ROUTES.NEW_TASK_DESCRIPTION)}
                            shouldShowRightIcon
                        />
                        <MenuItem
                            label={assignee.displayName ? props.translate('task.assignee') : ''}
                            title={assignee.displayName || ''}
                            description={assignee.displayName ? assignee.subtitle : props.translate('task.assignee')}
                            icon={assignee.icons}
                            onPress={() => Navigation.navigate(ROUTES.NEW_TASK_ASSIGNEE)}
                            shouldShowRightIcon
                        />
                        <MenuItem
                            label={shareDestination.displayName ? props.translate('newTaskPage.shareSomewhere') : ''}
                            title={shareDestination.displayName || ''}
                            description={shareDestination.displayName ? shareDestination.subtitle : props.translate('newTaskPage.shareSomewhere')}
                            icon={shareDestination.icons}
                            onPress={() => Navigation.navigate(ROUTES.NEW_TASK_SHARE_DESTINATION)}
                            shouldShowRightIcon
                        />
                    </View>
                    <FormAlertWithSubmitButton
                        isAlertVisible={!_.isEmpty(errorMessage)}
                        message={errorMessage}
                        onSubmit={() => onSubmit()}
                        enabledWhenOffline
                        buttonText={props.translate('newTaskPage.confirmTask')}
                        containerStyles={[styles.mh0, styles.mt5, styles.flex1, styles.ph5]}
                    />
                </View>
            </FullPageNotFoundView>
        </ScreenWrapper>
    );
}

NewTaskPage.displayName = 'NewTaskPage';
NewTaskPage.propTypes = propTypes;
NewTaskPage.defaultProps = defaultProps;

export default compose(
    withOnyx({
        betas: {
            key: ONYXKEYS.BETAS,
        },
        task: {
            key: ONYXKEYS.TASK,
        },
        reports: {
            key: ONYXKEYS.COLLECTION.REPORT,
        },
        personalDetails: {
            key: ONYXKEYS.PERSONAL_DETAILS_LIST,
        },
        session: {
            key: ONYXKEYS.SESSION,
        },
    }),
    withLocalize,
)(NewTaskPage);<|MERGE_RESOLUTION|>--- conflicted
+++ resolved
@@ -124,10 +124,7 @@
             return;
         }
 
-<<<<<<< HEAD
-        Task.createTaskAndNavigate(parentReport.reportID, props.task.title, props.task.description, props.task.assignee, props.task.assigneeAccountID);
-=======
-        TaskUtils.createTaskAndNavigate(
+        Task.createTaskAndNavigate(
             props.session.email,
             props.session.accountID,
             parentReport.reportID,
@@ -136,7 +133,6 @@
             props.task.assignee,
             props.task.assigneeAccountID,
         );
->>>>>>> 70754147
     }
 
     if (!Permissions.canUseTasks(props.betas)) {
