import React, {useEffect, useState} from 'react';
import {View} from 'react-native';
import {withOnyx} from 'react-native-onyx';
import PropTypes from 'prop-types';
import withLocalize, {withLocalizePropTypes} from '../../components/withLocalize';
import compose from '../../libs/compose';
import HeaderWithBackButton from '../../components/HeaderWithBackButton';
import Navigation from '../../libs/Navigation/Navigation';
import ScreenWrapper from '../../components/ScreenWrapper';
import styles from '../../styles/styles';
import ONYXKEYS from '../../ONYXKEYS';
import * as ErrorUtils from '../../libs/ErrorUtils';
import TextInput from '../../components/TextInput';
import Permissions from '../../libs/Permissions';
import ROUTES from '../../ROUTES';
import * as Task from '../../libs/actions/Task';
import CONST from '../../CONST';
import * as Browser from '../../libs/Browser';
import useAutoFocusInput from '../../hooks/useAutoFocusInput';
import FormProvider from '../../components/Form/FormProvider';
import InputWrapper from '../../components/Form/InputWrapper';

const propTypes = {
    /** Beta features list */
    betas: PropTypes.arrayOf(PropTypes.string),

    /** Task title and description data */
    task: PropTypes.shape({
        title: PropTypes.string,
        description: PropTypes.string,
    }),

    ...withLocalizePropTypes,
};

const defaultProps = {
    betas: [],
    task: {},
};

function NewTaskDetailsPage(props) {
    const [taskTitle, setTaskTitle] = useState(props.task.title);
    const [taskDescription, setTaskDescription] = useState(props.task.description || '');

    const {inputCallbackRef} = useAutoFocusInput();

    useEffect(() => {
        setTaskTitle(props.task.title);
        setTaskDescription(props.task.description || '');
    }, [props.task]);

    /**
     * @param {Object} values - form input values passed by the Form component
     * @returns {Boolean}
     */
    function validate(values) {
        const errors = {};

        if (!values.taskTitle) {
            // We error if the user doesn't enter a task name
            ErrorUtils.addErrorMessage(errors, 'taskTitle', 'newTaskPage.pleaseEnterTaskName');
        }

        return errors;
    }

    // On submit, we want to call the assignTask function and wait to validate
    // the response
    function onSubmit(values) {
        Task.setDetailsValue(values.taskTitle, values.taskDescription);
        Navigation.navigate(ROUTES.NEW_TASK);
    }

    if (!Permissions.canUseTasks(props.betas)) {
        Navigation.dismissModal();
        return null;
    }
    return (
        <ScreenWrapper
            includeSafeAreaPaddingBottom={false}
            shouldEnableMaxHeight
            testID={NewTaskDetailsPage.displayName}
        >
            <HeaderWithBackButton
                title={props.translate('newTaskPage.assignTask')}
                onCloseButtonPress={() => Task.dismissModalAndClearOutTaskInfo()}
                shouldShowBackButton
                onBackButtonPress={() => Task.dismissModalAndClearOutTaskInfo()}
            />
            <FormProvider
                formID={ONYXKEYS.FORMS.NEW_TASK_FORM}
                submitButtonText={props.translate('common.next')}
                style={[styles.mh5, styles.flexGrow1]}
                validate={(values) => validate(values)}
                onSubmit={(values) => onSubmit(values)}
                enabledWhenOffline
            >
                <View style={styles.mb5}>
                    <InputWrapper
                        InputComponent={TextInput}
                        ref={inputCallbackRef}
                        role={CONST.ACCESSIBILITY_ROLE.TEXT}
                        inputID="taskTitle"
                        label={props.translate('task.title')}
                        accessibilityLabel={props.translate('task.title')}
                        value={taskTitle}
                        onValueChange={(value) => setTaskTitle(value)}
                    />
                </View>
                <View style={styles.mb5}>
<<<<<<< HEAD
                    <TextInput
                        role={CONST.ACCESSIBILITY_ROLE.TEXT}
=======
                    <InputWrapper
                        InputComponent={TextInput}
                        accessibilityRole={CONST.ACCESSIBILITY_ROLE.TEXT}
>>>>>>> 1c85ebeb
                        inputID="taskDescription"
                        label={props.translate('newTaskPage.descriptionOptional')}
                        accessibilityLabel={props.translate('newTaskPage.descriptionOptional')}
                        autoGrowHeight
                        submitOnEnter={!Browser.isMobile()}
                        containerStyles={[styles.autoGrowHeightMultilineInput]}
                        inputStyle={[styles.verticalAlignTop]}
                        value={taskDescription}
                        onValueChange={(value) => setTaskDescription(value)}
                    />
                </View>
            </FormProvider>
        </ScreenWrapper>
    );
}

NewTaskDetailsPage.displayName = 'NewTaskDetailsPage';
NewTaskDetailsPage.propTypes = propTypes;
NewTaskDetailsPage.defaultProps = defaultProps;

export default compose(
    withOnyx({
        betas: {
            key: ONYXKEYS.BETAS,
        },
        task: {
            key: ONYXKEYS.TASK,
        },
    }),
    withLocalize,
)(NewTaskDetailsPage);<|MERGE_RESOLUTION|>--- conflicted
+++ resolved
@@ -108,14 +108,9 @@
                     />
                 </View>
                 <View style={styles.mb5}>
-<<<<<<< HEAD
-                    <TextInput
-                        role={CONST.ACCESSIBILITY_ROLE.TEXT}
-=======
                     <InputWrapper
                         InputComponent={TextInput}
-                        accessibilityRole={CONST.ACCESSIBILITY_ROLE.TEXT}
->>>>>>> 1c85ebeb
+                        role={CONST.ACCESSIBILITY_ROLE.TEXT}
                         inputID="taskDescription"
                         label={props.translate('newTaskPage.descriptionOptional')}
                         accessibilityLabel={props.translate('newTaskPage.descriptionOptional')}
