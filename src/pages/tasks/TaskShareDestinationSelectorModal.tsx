import React, {useEffect, useMemo, useState} from 'react';
import {View} from 'react-native';
import {useOnyx} from 'react-native-onyx';
import HeaderWithBackButton from '@components/HeaderWithBackButton';
import {useOptionsList} from '@components/OptionListContextProvider';
import ScreenWrapper from '@components/ScreenWrapper';
import SelectionList from '@components/SelectionList';
import UserListItem from '@components/SelectionList/UserListItem';
import useDebouncedState from '@hooks/useDebouncedState';
import useLocalize from '@hooks/useLocalize';
import useNetwork from '@hooks/useNetwork';
import useThemeStyles from '@hooks/useThemeStyles';
import * as ReportActions from '@libs/actions/Report';
import {READ_COMMANDS} from '@libs/API/types';
import HttpUtils from '@libs/HttpUtils';
import Navigation from '@libs/Navigation/Navigation';
import * as OptionsListUtils from '@libs/OptionsListUtils';
import * as ReportUtils from '@libs/ReportUtils';
import * as Task from '@userActions/Task';
import CONST from '@src/CONST';
import ONYXKEYS from '@src/ONYXKEYS';
import ROUTES from '@src/ROUTES';
import type {Report} from '@src/types/onyx';

const selectReportHandler = (option: unknown) => {
    HttpUtils.cancelPendingRequests(READ_COMMANDS.SEARCH_FOR_REPORTS);
    const optionItem = option as ReportUtils.OptionData;

    if (!optionItem || !optionItem?.reportID) {
        return;
    }

    Task.setShareDestinationValue(optionItem?.reportID);
    Navigation.goBack(ROUTES.NEW_TASK);
};

const reportFilter = (reportOptions: Array<OptionsListUtils.SearchOption<Report>>) =>
    (reportOptions ?? []).reduce((filtered: Array<OptionsListUtils.SearchOption<Report>>, option) => {
        const report = option.item;
        if (ReportUtils.canUserPerformWriteAction(report) && ReportUtils.canCreateTaskInReport(report) && !ReportUtils.isCanceledTaskReport(report)) {
            filtered.push(option);
        }
        return filtered;
    }, []);

function TaskShareDestinationSelectorModal() {
    const [didScreenTransitionEnd, setDidScreenTransitionEnd] = useState(false);
    const styles = useThemeStyles();
    const [searchValue, debouncedSearchValue, setSearchValue] = useDebouncedState('');
    const {translate} = useLocalize();
    const {isOffline} = useNetwork();
    const [isSearchingForReports] = useOnyx(ONYXKEYS.IS_SEARCHING_FOR_REPORTS, {initWithStoredValues: false});
    const {options: optionList, areOptionsInitialized} = useOptionsList({
        shouldInitialize: didScreenTransitionEnd,
    });

    const textInputHint = useMemo(() => (isOffline ? `${translate('common.youAppearToBeOffline')} ${translate('search.resultsAreLimited')}` : ''), [isOffline, translate]);

    const defaultOptions = useMemo(() => {
        if (!areOptionsInitialized) {
            return {
                recentReports: [],
                personalDetails: [],
                userToInvite: null,
                currentUserOption: null,
                categoryOptions: [],
                tagOptions: [],
                taxRatesOptions: [],
                header: '',
            };
        }
        const filteredReports = reportFilter(optionList.reports);
        const {recentReports} = OptionsListUtils.getShareDestinationOptions(filteredReports, optionList.personalDetails, [], '', [], [], true);
        const header = OptionsListUtils.getHeaderMessage(recentReports && recentReports.length !== 0, false, '');
        return {
            recentReports,
            personalDetails: [],
            userToInvite: null,
            currentUserOption: null,
            categoryOptions: [],
            tagOptions: [],
            taxRatesOptions: [],
            header,
        };
    }, [areOptionsInitialized, optionList.personalDetails, optionList.reports]);

    const options = useMemo(() => {
        if (debouncedSearchValue.trim() === '') {
            return defaultOptions;
        }
        const filteredReports = OptionsListUtils.filterOptions(defaultOptions, debouncedSearchValue.trim(), {excludeLogins: CONST.EXPENSIFY_EMAILS, canInviteUser: false});
        const header = OptionsListUtils.getHeaderMessage(filteredReports.recentReports && filteredReports.recentReports.length !== 0, false, debouncedSearchValue);
        return {...filteredReports, header};
    }, [debouncedSearchValue, defaultOptions]);

    const sections = useMemo(
        () =>
            options.recentReports && options.recentReports.length > 0
                ? [
                      {
                          data: options.recentReports.map((option) => ({
                              ...option,
                              text: option.text ?? '',
                              alternateText: option.alternateText ?? undefined,
                              keyForList: option.keyForList ?? '',
                              isDisabled: option.isDisabled ?? undefined,
                              login: option.login ?? undefined,
                              shouldShowSubscript: option.shouldShowSubscript ?? undefined,
                          })),
                          shouldShow: true,
                      },
                  ]
                : [],
        [options.recentReports],
    );

    useEffect(() => {
        ReportActions.searchInServer(debouncedSearchValue);
    }, [debouncedSearchValue]);

    return (
        <ScreenWrapper
            includeSafeAreaPaddingBottom={false}
            testID="TaskShareDestinationSelectorModal"
            onEntryTransitionEnd={() => setDidScreenTransitionEnd(true)}
        >
            <>
                <HeaderWithBackButton
                    title={translate('newTaskPage.shareSomewhere')}
                    onBackButtonPress={() => Navigation.goBack(ROUTES.NEW_TASK)}
                />
                <View style={[styles.flex1, styles.w100, styles.pRelative]}>
                    <SelectionList
                        ListItem={UserListItem}
                        sections={areOptionsInitialized ? sections : []}
                        onSelectRow={selectReportHandler}
                        shouldDebounceRowSelect
                        onChangeText={setSearchValue}
                        textInputValue={searchValue}
<<<<<<< HEAD
                        headerMessage={options.header}
                        textInputLabel={translate('optionsSelector.nameEmailOrPhoneNumber')}
                        showLoadingPlaceholder={areOptionsInitialized && debouncedSearchValue.trim() === '' ? sections.length === 0 : !didScreenTransitionEnd}
                        isLoadingNewOptions={isSearchingForReports ?? undefined}
=======
                        headerMessage={options.headerMessage}
                        textInputLabel={translate('selectionList.nameEmailOrPhoneNumber')}
                        showLoadingPlaceholder={areOptionsInitialized && debouncedSearchValue.trim() === '' ? options.sections.length === 0 : !didScreenTransitionEnd}
                        isLoadingNewOptions={!!isSearchingForReports}
>>>>>>> 57e5d0e7
                        textInputHint={textInputHint}
                    />
                </View>
            </>
        </ScreenWrapper>
    );
}

TaskShareDestinationSelectorModal.displayName = 'TaskShareDestinationSelectorModal';

export default TaskShareDestinationSelectorModal;<|MERGE_RESOLUTION|>--- conflicted
+++ resolved
@@ -137,17 +137,10 @@
                         shouldDebounceRowSelect
                         onChangeText={setSearchValue}
                         textInputValue={searchValue}
-<<<<<<< HEAD
                         headerMessage={options.header}
-                        textInputLabel={translate('optionsSelector.nameEmailOrPhoneNumber')}
+                        textInputLabel={translate('selectionList.nameEmailOrPhoneNumber')}
                         showLoadingPlaceholder={areOptionsInitialized && debouncedSearchValue.trim() === '' ? sections.length === 0 : !didScreenTransitionEnd}
                         isLoadingNewOptions={isSearchingForReports ?? undefined}
-=======
-                        headerMessage={options.headerMessage}
-                        textInputLabel={translate('selectionList.nameEmailOrPhoneNumber')}
-                        showLoadingPlaceholder={areOptionsInitialized && debouncedSearchValue.trim() === '' ? options.sections.length === 0 : !didScreenTransitionEnd}
-                        isLoadingNewOptions={!!isSearchingForReports}
->>>>>>> 57e5d0e7
                         textInputHint={textInputHint}
                     />
                 </View>
