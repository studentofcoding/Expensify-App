--- conflicted
+++ resolved
@@ -15,12 +15,7 @@
 import compose from '../../libs/compose';
 import personalDetailsPropType from '../personalDetailsPropType';
 import reportPropTypes from '../reportPropTypes';
-<<<<<<< HEAD
-import Performance from '../../libs/Performance';
 import * as Task from '../../libs/actions/Task';
-=======
-import * as TaskUtils from '../../libs/actions/Task';
->>>>>>> 9559a54b
 import ROUTES from '../../ROUTES';
 
 const propTypes = {
