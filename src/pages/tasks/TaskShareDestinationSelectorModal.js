/* eslint-disable es/no-optional-chaining */
import PropTypes from 'prop-types';
import React, {useCallback, useEffect, useMemo, useRef, useState} from 'react';
import {View} from 'react-native';
import {withOnyx} from 'react-native-onyx';
import _ from 'underscore';
import HeaderWithBackButton from '@components/HeaderWithBackButton';
import OptionsSelector from '@components/OptionsSelector';
import ScreenWrapper from '@components/ScreenWrapper';
import withLocalize, {withLocalizePropTypes} from '@components/withLocalize';
import useNetwork from '@hooks/useNetwork';
import * as Report from '@libs/actions/Report';
import compose from '@libs/compose';
import Navigation from '@libs/Navigation/Navigation';
import * as OptionsListUtils from '@libs/OptionsListUtils';
import * as ReportUtils from '@libs/ReportUtils';
import personalDetailsPropType from '@pages/personalDetailsPropType';
import reportPropTypes from '@pages/reportPropTypes';
import styles from '@styles/styles';
import * as Task from '@userActions/Task';
import CONST from '@src/CONST';
import ONYXKEYS from '@src/ONYXKEYS';
import ROUTES from '@src/ROUTES';

const propTypes = {
    /* Onyx Props */

    /** Beta features list */
    betas: PropTypes.arrayOf(PropTypes.string),

    /** All of the personal details for everyone */
    personalDetails: PropTypes.objectOf(personalDetailsPropType),

    /** All reports shared with the user */
    reports: PropTypes.objectOf(reportPropTypes),

    /** Whether we are searching for reports in the server */
    isSearchingForReports: PropTypes.bool,

    ...withLocalizePropTypes,
};

const defaultProps = {
    betas: [],
    personalDetails: {},
    reports: {},
    isSearchingForReports: false,
};

function TaskShareDestinationSelectorModal(props) {
    const [searchValue, setSearchValue] = useState('');
    const [headerMessage, setHeaderMessage] = useState('');
    const [filteredRecentReports, setFilteredRecentReports] = useState([]);
    const {isSearchingForReports} = props;
    const optionRef = useRef();
    const {isOffline} = useNetwork();

    const filteredReports = useMemo(() => {
        const reports = {};
        _.keys(props.reports).forEach((reportKey) => {
            if (
<<<<<<< HEAD
                ReportUtils.shouldDisableWriteActions(props.reports[reportKey]) ||
                !ReportUtils.canCreateTaskInReport(props.reports[reportKey]) ||
=======
                !ReportUtils.canUserPerformWriteAction(props.reports[reportKey]) ||
                ReportUtils.isExpensifyOnlyParticipantInReport(props.reports[reportKey]) ||
>>>>>>> 48daec81
                ReportUtils.isCanceledTaskReport(props.reports[reportKey])
            ) {
                return;
            }
            reports[reportKey] = props.reports[reportKey];
        });
        return reports;
    }, [props.reports]);
    const updateOptions = useCallback(() => {
        const {recentReports} = OptionsListUtils.getShareDestinationOptions(filteredReports, props.personalDetails, props.betas, searchValue.trim(), [], CONST.EXPENSIFY_EMAILS, true);

        setHeaderMessage(OptionsListUtils.getHeaderMessage(recentReports?.length !== 0, false, searchValue));

        setFilteredRecentReports(recentReports);
    }, [props, searchValue, filteredReports]);

    useEffect(() => {
        const debouncedSearch = _.debounce(updateOptions, 150);
        debouncedSearch();
        return () => {
            debouncedSearch.cancel();
        };
    }, [updateOptions]);

    const getSections = () => {
        const sections = [];
        let indexOffset = 0;

        if (filteredRecentReports?.length > 0) {
            sections.push({
                data: filteredRecentReports,
                shouldShow: true,
                indexOffset,
            });
            indexOffset += filteredRecentReports?.length;
        }

        return sections;
    };

    const selectReport = (option) => {
        if (!option) {
            return;
        }

        if (option.reportID) {
            // Clear out the state value, set the assignee and navigate back to the NewTaskPage
            setSearchValue('');
            Task.setShareDestinationValue(option.reportID);
            Navigation.goBack(ROUTES.NEW_TASK);
        }
    };

    // When search term updates we will fetch any reports
    const setSearchTermAndSearchInServer = useCallback((text = '') => {
        if (text.length) {
            Report.searchInServer(text);
        }
        setSearchValue(text);
    }, []);

    const sections = getSections();

    return (
        <ScreenWrapper
            includeSafeAreaPaddingBottom={false}
            onEntryTransitionEnd={() => optionRef.current && optionRef.current.textInput.focus()}
            testID={TaskShareDestinationSelectorModal.displayName}
        >
            {({didScreenTransitionEnd, safeAreaPaddingBottomStyle}) => (
                <>
                    <HeaderWithBackButton
                        title={props.translate('newTaskPage.shareSomewhere')}
                        onBackButtonPress={() => Navigation.goBack(ROUTES.NEW_TASK)}
                    />
                    <View style={[styles.flex1, styles.w100, styles.pRelative]}>
                        <OptionsSelector
                            sections={sections}
                            value={searchValue}
                            onSelectRow={selectReport}
                            onChangeText={setSearchTermAndSearchInServer}
                            headerMessage={headerMessage}
                            hideSection
                            Headers
                            showTitleTooltip
                            shouldShowOptions={didScreenTransitionEnd}
                            textInputLabel={props.translate('optionsSelector.nameEmailOrPhoneNumber')}
                            textInputAlert={isOffline ? `${props.translate('common.youAppearToBeOffline')} ${props.translate('search.resultsAreLimited')}` : ''}
                            safeAreaPaddingBottomStyle={safeAreaPaddingBottomStyle}
                            autoFocus={false}
                            ref={optionRef}
                            isLoadingNewOptions={isSearchingForReports}
                        />
                    </View>
                </>
            )}
        </ScreenWrapper>
    );
}

TaskShareDestinationSelectorModal.displayName = 'TaskShareDestinationSelectorModal';
TaskShareDestinationSelectorModal.propTypes = propTypes;
TaskShareDestinationSelectorModal.defaultProps = defaultProps;

export default compose(
    withLocalize,
    withOnyx({
        reports: {
            key: ONYXKEYS.COLLECTION.REPORT,
        },
        personalDetails: {
            key: ONYXKEYS.PERSONAL_DETAILS_LIST,
        },
        betas: {
            key: ONYXKEYS.BETAS,
        },
        isSearchingForReports: {
            key: ONYXKEYS.IS_SEARCHING_FOR_REPORTS,
            initWithStoredValues: false,
        },
    }),
)(TaskShareDestinationSelectorModal);<|MERGE_RESOLUTION|>--- conflicted
+++ resolved
@@ -59,13 +59,8 @@
         const reports = {};
         _.keys(props.reports).forEach((reportKey) => {
             if (
-<<<<<<< HEAD
-                ReportUtils.shouldDisableWriteActions(props.reports[reportKey]) ||
+                !ReportUtils.canUserPerformWriteAction(props.reports[reportKey]) ||
                 !ReportUtils.canCreateTaskInReport(props.reports[reportKey]) ||
-=======
-                !ReportUtils.canUserPerformWriteAction(props.reports[reportKey]) ||
-                ReportUtils.isExpensifyOnlyParticipantInReport(props.reports[reportKey]) ||
->>>>>>> 48daec81
                 ReportUtils.isCanceledTaskReport(props.reports[reportKey])
             ) {
                 return;
