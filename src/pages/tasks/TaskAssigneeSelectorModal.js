/* eslint-disable es/no-optional-chaining */
import React, {useState, useEffect, useMemo, useCallback} from 'react';
import {View} from 'react-native';
import lodashGet from 'lodash/get';
import _ from 'underscore';
import PropTypes from 'prop-types';
import {withOnyx} from 'react-native-onyx';
import OptionsSelector from '../../components/OptionsSelector';
import * as OptionsListUtils from '../../libs/OptionsListUtils';
import ONYXKEYS from '../../ONYXKEYS';
import styles from '../../styles/styles';
import Navigation from '../../libs/Navigation/Navigation';
import HeaderWithBackButton from '../../components/HeaderWithBackButton';
import ScreenWrapper from '../../components/ScreenWrapper';
import CONST from '../../CONST';
import withLocalize, {withLocalizePropTypes} from '../../components/withLocalize';
import compose from '../../libs/compose';
import personalDetailsPropType from '../personalDetailsPropType';
import reportPropTypes from '../reportPropTypes';
import ROUTES from '../../ROUTES';

import * as Task from '../../libs/actions/Task';

const propTypes = {
    /** Beta features list */
    betas: PropTypes.arrayOf(PropTypes.string),

    /** All of the personal details for everyone */
    personalDetails: personalDetailsPropType,

    /** All reports shared with the user */
    reports: PropTypes.objectOf(reportPropTypes),

    /** URL Route params */
    route: PropTypes.shape({
        /** Params from the URL path */
        params: PropTypes.shape({
            /** reportID passed via route: /r/:reportID/title */
            reportID: PropTypes.string,
        }),
    }),

    // /** The report currently being looked at */
    // report: reportPropTypes.isRequired,

    /** Current user session */
    session: PropTypes.shape({
        email: PropTypes.string.isRequired,
    }),

    /** Grab the Share destination of the Task */
    task: PropTypes.shape({
        /** Share destination of the Task */
        shareDestination: PropTypes.string,

        /** The task report if it's currently being edited */
        report: reportPropTypes,
    }),

    ...withLocalizePropTypes,
};

const defaultProps = {
    betas: [],
    personalDetails: {},
    reports: {},
    session: {},
    route: {},
    task: {},
};

function TaskAssigneeSelectorModal(props) {
    const [searchValue, setSearchValue] = useState('');
    const [headerMessage, setHeaderMessage] = useState('');
    const [filteredRecentReports, setFilteredRecentReports] = useState([]);
    const [filteredPersonalDetails, setFilteredPersonalDetails] = useState([]);
    const [filteredUserToInvite, setFilteredUserToInvite] = useState(null);
    const [filteredCurrentUserOption, setFilteredCurrentUserOption] = useState(null);

    const updateOptions = useCallback(() => {
        const {recentReports, personalDetails, userToInvite, currentUserOption} = OptionsListUtils.getNewChatOptions(
            props.reports,
            props.personalDetails,
            props.betas,
            searchValue.trim(),
            [],
            CONST.EXPENSIFY_EMAILS,
            false,
        );

        setHeaderMessage(OptionsListUtils.getHeaderMessage(recentReports?.length + personalDetails?.length !== 0 || currentUserOption, Boolean(userToInvite), searchValue));

        setFilteredUserToInvite(userToInvite);
        setFilteredRecentReports(recentReports);
        setFilteredPersonalDetails(personalDetails);
        setFilteredCurrentUserOption(currentUserOption);
    }, [props, searchValue]);

    useEffect(() => {
        const debouncedSearch = _.debounce(updateOptions, 200);
        debouncedSearch();
        return () => {
            debouncedSearch.cancel();
        };
    }, [updateOptions]);

    const onChangeText = (newSearchTerm = '') => {
        setSearchValue(newSearchTerm);
    };

    const report = useMemo(() => {
        if (!props.route.params || !props.route.params.reportID) {
            return null;
        }
        return props.reports[`${ONYXKEYS.COLLECTION.REPORT}${props.route.params.reportID}`];
    }, [props.reports, props.route.params]);

    const sections = useMemo(() => {
        const sectionsList = [];
        let indexOffset = 0;

        if (filteredCurrentUserOption) {
            sectionsList.push({
                title: props.translate('newTaskPage.assignMe'),
                data: [filteredCurrentUserOption],
                shouldShow: true,
                indexOffset,
            });
            indexOffset += 1;
        }

        sectionsList.push({
            title: props.translate('common.recents'),
            data: filteredRecentReports,
            shouldShow: filteredRecentReports?.length > 0,
            indexOffset,
        });
        indexOffset += filteredRecentReports?.length;

        sectionsList.push({
            title: props.translate('common.contacts'),
            data: filteredPersonalDetails,
            shouldShow: filteredPersonalDetails?.length > 0,
            indexOffset,
        });
        indexOffset += filteredPersonalDetails?.length;

        if (filteredUserToInvite) {
            sectionsList.push({
                data: [filteredUserToInvite],
                shouldShow: true,
                indexOffset,
            });
        }

        return sectionsList;
    }, [filteredCurrentUserOption, filteredPersonalDetails, filteredRecentReports, filteredUserToInvite, props]);

    const selectReport = (option) => {
        if (!option) {
            return;
        }

        // Check to see if we're creating a new task
        // If there's no route params, we're creating a new task
        if (!props.route.params && option.accountID) {
            // Clear out the state value, set the assignee and navigate back to the NewTaskPage
            setSearchValue('');
            Task.setAssigneeValue(option.login, option.accountID, props.task.shareDestination, OptionsListUtils.isCurrentUser(option));
            return Navigation.goBack(ROUTES.NEW_TASK);
        }

        // Check to see if we're editing a task and if so, update the assignee
        if (report) {
            // There was an issue where sometimes a new assignee didn't have a DM thread
            // This would cause the app to crash, so we need to make sure we have a DM thread
<<<<<<< HEAD
            const assigneeChatReport = Task.setAssigneeValue(option.login, option.accountID, props.task.shareDestination, OptionsListUtils.isCurrentUser(option));

            // Pass through the selected assignee
            Task.editTaskAssigneeAndNavigate(
                props.task.report,
                props.session.accountID,
                option.login,
                option.accountID,
                assigneeChatReport,
            )
=======
            Task.setAssigneeValue(option.login, option.accountID, props.route.params.reportID, OptionsListUtils.isCurrentUser(option));

            // Pass through the selected assignee
            Task.editTaskAndNavigate(report, props.session.accountID, {
                assignee: option.login,
                assigneeAccountID: option.accountID,
            });
>>>>>>> 32326f6f
        }
    };

    return (
        <ScreenWrapper includeSafeAreaPaddingBottom={false}>
            {({didScreenTransitionEnd, safeAreaPaddingBottomStyle}) => (
                <>
                    <HeaderWithBackButton
                        title={props.translate('task.assignee')}
                        onBackButtonPress={() => (lodashGet(props.route.params, 'reportID') ? Navigation.dismissModal() : Navigation.goBack(ROUTES.NEW_TASK))}
                    />
                    <View style={[styles.flex1, styles.w100, styles.pRelative]}>
                        <OptionsSelector
                            sections={sections}
                            value={searchValue}
                            onSelectRow={selectReport}
                            onChangeText={onChangeText}
                            headerMessage={headerMessage}
                            showTitleTooltip
                            shouldShowOptions={didScreenTransitionEnd}
                            textInputLabel={props.translate('optionsSelector.nameEmailOrPhoneNumber')}
                            safeAreaPaddingBottomStyle={safeAreaPaddingBottomStyle}
                        />
                    </View>
                </>
            )}
        </ScreenWrapper>
    );
}

TaskAssigneeSelectorModal.displayName = 'TaskAssigneeSelectorModal';
TaskAssigneeSelectorModal.propTypes = propTypes;
TaskAssigneeSelectorModal.defaultProps = defaultProps;

export default compose(
    withLocalize,
    withOnyx({
        reports: {
            key: ONYXKEYS.COLLECTION.REPORT,
        },
        personalDetails: {
            key: ONYXKEYS.PERSONAL_DETAILS_LIST,
        },
        betas: {
            key: ONYXKEYS.BETAS,
        },
        task: {
            key: ONYXKEYS.TASK,
        },
        session: {
            key: ONYXKEYS.SESSION,
        },
    }),
)(TaskAssigneeSelectorModal);<|MERGE_RESOLUTION|>--- conflicted
+++ resolved
@@ -172,10 +172,7 @@
 
         // Check to see if we're editing a task and if so, update the assignee
         if (report) {
-            // There was an issue where sometimes a new assignee didn't have a DM thread
-            // This would cause the app to crash, so we need to make sure we have a DM thread
-<<<<<<< HEAD
-            const assigneeChatReport = Task.setAssigneeValue(option.login, option.accountID, props.task.shareDestination, OptionsListUtils.isCurrentUser(option));
+            const assigneeChatReport = Task.setAssigneeValue(option.login, option.accountID, props.route.params.reportID, OptionsListUtils.isCurrentUser(option));
 
             // Pass through the selected assignee
             Task.editTaskAssigneeAndNavigate(
@@ -185,15 +182,6 @@
                 option.accountID,
                 assigneeChatReport,
             )
-=======
-            Task.setAssigneeValue(option.login, option.accountID, props.route.params.reportID, OptionsListUtils.isCurrentUser(option));
-
-            // Pass through the selected assignee
-            Task.editTaskAndNavigate(report, props.session.accountID, {
-                assignee: option.login,
-                assigneeAccountID: option.accountID,
-            });
->>>>>>> 32326f6f
         }
     };
 
