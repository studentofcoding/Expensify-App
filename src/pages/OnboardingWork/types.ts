--- conflicted
+++ resolved
@@ -4,11 +4,7 @@
 
 type OnboardingWorkProps = Record<string, unknown> & StackScreenProps<OnboardingModalNavigatorParamList, typeof SCREENS.ONBOARDING.WORK>;
 
-<<<<<<< HEAD
-type BaseOnboardingWorkProps = {
-=======
 type BaseOnboardingWorkProps = OnboardingWorkProps & {
->>>>>>> f475642a
     /* Whether to use native styles tailored for native devices */
     shouldUseNativeStyles: boolean;
 };
