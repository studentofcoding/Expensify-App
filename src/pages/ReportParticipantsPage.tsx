import {useIsFocused} from '@react-navigation/native';
import type {StackScreenProps} from '@react-navigation/stack';
import React, {useCallback, useEffect, useMemo, useRef, useState} from 'react';
import {InteractionManager, View} from 'react-native';
import type {TextInput} from 'react-native';
import {useOnyx} from 'react-native-onyx';
import type {ValueOf} from 'type-fest';
import Badge from '@components/Badge';
import FullPageNotFoundView from '@components/BlockingViews/FullPageNotFoundView';
import Button from '@components/Button';
import ButtonWithDropdownMenu from '@components/ButtonWithDropdownMenu';
import type {DropdownOption, WorkspaceMemberBulkActionType} from '@components/ButtonWithDropdownMenu/types';
import ConfirmModal from '@components/ConfirmModal';
import HeaderWithBackButton from '@components/HeaderWithBackButton';
import * as Expensicons from '@components/Icon/Expensicons';
import ScreenWrapper from '@components/ScreenWrapper';
import TableListItem from '@components/SelectionList/TableListItem';
import type {ListItem, SelectionListHandle} from '@components/SelectionList/types';
import SelectionListWithModal from '@components/SelectionListWithModal';
import Text from '@components/Text';
import useLocalize from '@hooks/useLocalize';
import useMobileSelectionMode from '@hooks/useMobileSelectionMode';
import useNetwork from '@hooks/useNetwork';
import useResponsiveLayout from '@hooks/useResponsiveLayout';
import useStyleUtils from '@hooks/useStyleUtils';
import useThemeStyles from '@hooks/useThemeStyles';
import {turnOffMobileSelectionMode} from '@libs/actions/MobileSelectionMode';
import * as Report from '@libs/actions/Report';
import Navigation from '@libs/Navigation/Navigation';
<<<<<<< HEAD
import type {ParticipantsNavigatorParamList} from '@libs/Navigation/types';
=======
import * as OptionsListUtils from '@libs/OptionsListUtils';
>>>>>>> 17250411
import * as PersonalDetailsUtils from '@libs/PersonalDetailsUtils';
import * as ReportUtils from '@libs/ReportUtils';
import CONST from '@src/CONST';
import ONYXKEYS from '@src/ONYXKEYS';
import ROUTES from '@src/ROUTES';
import type SCREENS from '@src/SCREENS';
import type {WithReportOrNotFoundProps} from './home/report/withReportOrNotFound';
import withReportOrNotFound from './home/report/withReportOrNotFound';
import SearchInputManager from './workspace/SearchInputManager';

type MemberOption = Omit<ListItem, 'accountID'> & {accountID: number};

type ReportParticipantsPageProps = WithReportOrNotFoundProps & StackScreenProps<ParticipantsNavigatorParamList, typeof SCREENS.REPORT_PARTICIPANTS.ROOT>;
function ReportParticipantsPage({report, route}: ReportParticipantsPageProps) {
    const [selectedMembers, setSelectedMembers] = useState<number[]>([]);
    const [removeMembersConfirmModalVisible, setRemoveMembersConfirmModalVisible] = useState(false);
    const {translate, formatPhoneNumber} = useLocalize();
    const styles = useThemeStyles();
    const StyleUtils = useStyleUtils();
    const {shouldUseNarrowLayout, isSmallScreenWidth} = useResponsiveLayout();
    const selectionListRef = useRef<SelectionListHandle>(null);
    const textInputRef = useRef<TextInput>(null);
    const [reportNameValuePairs] = useOnyx(`${ONYXKEYS.COLLECTION.REPORT_NAME_VALUE_PAIRS}${report?.reportID ?? -1}`);
    const {selectionMode} = useMobileSelectionMode();
    const [session] = useOnyx(ONYXKEYS.SESSION);
    const [personalDetails] = useOnyx(ONYXKEYS.PERSONAL_DETAILS_LIST);
    const currentUserAccountID = Number(session?.accountID);
    const isCurrentUserAdmin = ReportUtils.isGroupChatAdmin(report, currentUserAccountID);
    const isGroupChat = useMemo(() => ReportUtils.isGroupChat(report), [report]);
    const isFocused = useIsFocused();
    const {isOffline} = useNetwork();
    const canSelectMultiple = isGroupChat && isCurrentUserAdmin && (isSmallScreenWidth ? selectionMode?.isEnabled : true);
    const [searchValue, setSearchValue] = useState('');

    useEffect(
        () => () => {
            SearchInputManager.searchInput = '';
        },
        [],
    );

    useEffect(() => {
        if (isFocused) {
            return;
        }
        setSelectedMembers([]);
    }, [isFocused]);

    const chatParticipants = ReportUtils.getParticipantsList(report, personalDetails);

    const pendingChatMembers = report?.pendingChatMembers;
    const reportParticipants = report?.participants;

    // Get the active chat members by filtering out the pending members with delete action
    const activeParticipants = chatParticipants.filter((accountID) => {
        const pendingMember = pendingChatMembers?.findLast((member) => member.accountID === accountID.toString());
        if (!personalDetails?.[accountID]) {
            return false;
        }
        // When offline, we want to include the pending members with delete action as they are displayed in the list as well
        return !pendingMember || isOffline || pendingMember.pendingAction !== CONST.RED_BRICK_ROAD_PENDING_ACTION.DELETE;
    });

    // Include the search bar when there are 8 or more active members in the selection list
    const shouldShowTextInput = activeParticipants.length >= CONST.SHOULD_SHOW_MEMBERS_SEARCH_INPUT_BREAKPOINT;

    useEffect(() => {
        if (!isFocused) {
            return;
        }
        if (shouldShowTextInput) {
            setSearchValue(SearchInputManager.searchInput);
        } else {
            SearchInputManager.searchInput = '';
            setSearchValue('');
        }
    }, [isFocused, shouldShowTextInput]);

    const getParticipants = () => {
        let result: MemberOption[] = [];

        chatParticipants.forEach((accountID) => {
            const role = reportParticipants?.[accountID].role;
            const details = personalDetails?.[accountID];

            // If search value is provided, filter out members that don't match the search value
            if (!details || (searchValue.trim() && !OptionsListUtils.isSearchStringMatchUserDetails(details, searchValue))) {
                return;
            }

            const pendingChatMember = pendingChatMembers?.findLast((member) => member.accountID === accountID.toString());
            const isSelected = selectedMembers.includes(accountID) && canSelectMultiple;
            const isAdmin = role === CONST.REPORT.ROLE.ADMIN;
            let roleBadge = null;
            if (isAdmin) {
                roleBadge = <Badge text={translate('common.admin')} />;
            }

            const pendingAction = pendingChatMember?.pendingAction ?? reportParticipants?.[accountID]?.pendingAction;

            result.push({
                keyForList: `${accountID}`,
                accountID,
                isSelected,
                isDisabledCheckbox: accountID === currentUserAccountID,
                isDisabled: pendingChatMember?.pendingAction === CONST.RED_BRICK_ROAD_PENDING_ACTION.DELETE || details?.isOptimisticPersonalDetail,
                text: formatPhoneNumber(PersonalDetailsUtils.getDisplayNameOrDefault(details)),
                alternateText: formatPhoneNumber(details?.login ?? ''),
                rightElement: roleBadge,
                pendingAction,
                icons: [
                    {
                        source: details?.avatar ?? Expensicons.FallbackAvatar,
                        name: formatPhoneNumber(details?.login ?? ''),
                        type: CONST.ICON_TYPE_AVATAR,
                        id: accountID,
                    },
                ],
            });
        });

        result = result.sort((a, b) => (a.text ?? '').toLowerCase().localeCompare((b.text ?? '').toLowerCase()));
        return result;
    };

    const participants = getParticipants();

    /**
     * Add user from the selectedMembers list
     */
    const addUser = useCallback((accountID: number) => setSelectedMembers((prevSelected) => [...prevSelected, accountID]), [setSelectedMembers]);

    /**
     * Add or remove all users passed from the selectedEmployees list
     */
    const toggleAllUsers = (memberList: MemberOption[]) => {
        const enabledAccounts = memberList.filter((member) => !member.isDisabled && !member.isDisabledCheckbox);
        const everyoneSelected = enabledAccounts.every((member) => selectedMembers.includes(member.accountID));

        if (everyoneSelected) {
            setSelectedMembers([]);
        } else {
            const everyAccountId = enabledAccounts.map((member) => member.accountID);
            setSelectedMembers(everyAccountId);
        }
    };

    /**
     * Remove user from the selectedMembers list
     */
    const removeUser = useCallback(
        (accountID: number) => {
            setSelectedMembers((prevSelected) => prevSelected.filter((id) => id !== accountID));
        },
        [setSelectedMembers],
    );

    /**
     * Open the modal to invite a user
     */
    const inviteUser = useCallback(() => {
        setSearchValue('');
        Navigation.navigate(ROUTES.REPORT_PARTICIPANTS_INVITE.getRoute(report.reportID));
    }, [report]);

    /**
     * Remove selected users from the workspace
     * Please see https://github.com/Expensify/App/blob/main/README.md#Security for more details
     */
    const removeUsers = () => {
        // Remove the admin from the list
        const accountIDsToRemove = selectedMembers.filter((id) => id !== currentUserAccountID);
        Report.removeFromGroupChat(report.reportID, accountIDsToRemove);
        setSearchValue('');
        SearchInputManager.searchInput = '';
        setSelectedMembers([]);
        setRemoveMembersConfirmModalVisible(false);
    };

    const changeUserRole = useCallback(
        (role: ValueOf<typeof CONST.REPORT.ROLE>) => {
            const accountIDsToUpdate = selectedMembers.filter((id) => report.participants?.[id].role !== role);
            Report.updateGroupChatMemberRoles(report.reportID, accountIDsToUpdate, role);
            setSelectedMembers([]);
        },
        [report, selectedMembers],
    );

    /**
     * Toggle user from the selectedMembers list
     */
    const toggleUser = useCallback(
        (user: MemberOption) => {
            if (user.accountID === currentUserAccountID) {
                return;
            }

            // Add or remove the user if the checkbox is enabled
            if (selectedMembers.includes(user.accountID)) {
                removeUser(user.accountID);
            } else {
                addUser(user.accountID);
            }
        },
        [selectedMembers, addUser, removeUser, currentUserAccountID],
    );

    const customListHeader = useMemo(() => {
        const header = (
            <View style={[styles.flex1, styles.flexRow, styles.justifyContentBetween]}>
                <View>
                    <Text style={[styles.searchInputStyle, canSelectMultiple ? styles.ml3 : styles.ml0]}>{translate('common.member')}</Text>
                </View>
                {isGroupChat && (
                    <View style={[StyleUtils.getMinimumWidth(60)]}>
                        <Text style={[styles.searchInputStyle, styles.textAlignCenter]}>{translate('common.role')}</Text>
                    </View>
                )}
            </View>
        );

        if (canSelectMultiple) {
            return header;
        }

        return <View style={[styles.peopleRow, styles.userSelectNone, styles.ph9, styles.pb5, isGroupChat ? styles.mt3 : styles.mt0]}>{header}</View>;
    }, [styles, translate, isGroupChat, StyleUtils, canSelectMultiple]);

    const bulkActionsButtonOptions = useMemo(() => {
        const options: Array<DropdownOption<WorkspaceMemberBulkActionType>> = [
            {
                text: translate('workspace.people.removeMembersTitle'),
                value: CONST.POLICY.MEMBERS_BULK_ACTION_TYPES.REMOVE,
                icon: Expensicons.RemoveMembers,
                onSelected: () => setRemoveMembersConfirmModalVisible(true),
            },
        ];

        const isAtleastOneAdminSelected = selectedMembers.some((accountId) => report.participants?.[accountId]?.role === CONST.REPORT.ROLE.ADMIN);

        if (isAtleastOneAdminSelected) {
            options.push({
                text: translate('workspace.people.makeMember'),
                value: CONST.POLICY.MEMBERS_BULK_ACTION_TYPES.MAKE_MEMBER,
                icon: Expensicons.User,
                onSelected: () => changeUserRole(CONST.REPORT.ROLE.MEMBER),
            });
        }

        const isAtleastOneMemberSelected = selectedMembers.some((accountId) => report.participants?.[accountId]?.role === CONST.REPORT.ROLE.MEMBER);

        if (isAtleastOneMemberSelected) {
            options.push({
                text: translate('workspace.people.makeAdmin'),
                value: CONST.POLICY.MEMBERS_BULK_ACTION_TYPES.MAKE_ADMIN,
                icon: Expensicons.MakeAdmin,
                onSelected: () => changeUserRole(CONST.REPORT.ROLE.ADMIN),
            });
        }

        return options;
    }, [changeUserRole, translate, setRemoveMembersConfirmModalVisible, selectedMembers, report.participants]);

    const headerButtons = useMemo(() => {
        if (!isGroupChat) {
            return;
        }

        return (
            <View style={styles.w100}>
                {(isSmallScreenWidth ? canSelectMultiple : selectedMembers.length > 0) ? (
                    <ButtonWithDropdownMenu<WorkspaceMemberBulkActionType>
                        shouldAlwaysShowDropdownMenu
                        pressOnEnter
                        customText={translate('workspace.common.selected', {selectedNumber: selectedMembers.length})}
                        buttonSize={CONST.DROPDOWN_BUTTON_SIZE.MEDIUM}
                        onPress={() => null}
                        isSplitButton={false}
                        options={bulkActionsButtonOptions}
                        style={[shouldUseNarrowLayout && styles.flexGrow1]}
                        isDisabled={!selectedMembers.length}
                    />
                ) : (
                    <Button
                        medium
                        success
                        onPress={inviteUser}
                        text={translate('workspace.invite.member')}
                        icon={Expensicons.Plus}
                        innerStyles={[shouldUseNarrowLayout && styles.alignItemsCenter]}
                        style={[shouldUseNarrowLayout && styles.flexGrow1]}
                    />
                )}
            </View>
        );
    }, [bulkActionsButtonOptions, inviteUser, isSmallScreenWidth, selectedMembers, styles, translate, isGroupChat, canSelectMultiple, shouldUseNarrowLayout]);

    /** Opens the member details page */
    const openMemberDetails = useCallback(
        (item: MemberOption) => {
            if (isGroupChat && isCurrentUserAdmin) {
                Navigation.navigate(ROUTES.REPORT_PARTICIPANTS_DETAILS.getRoute(report.reportID, item.accountID));
                return;
            }
            Navigation.navigate(ROUTES.PROFILE.getRoute(item.accountID, Navigation.getActiveRoute()));
        },
        [report, isCurrentUserAdmin, isGroupChat],
    );
    const headerTitle = useMemo(() => {
        if (
            ReportUtils.isChatRoom(report) ||
            ReportUtils.isPolicyExpenseChat(report) ||
            ReportUtils.isChatThread(report) ||
            ReportUtils.isTaskReport(report) ||
            ReportUtils.isMoneyRequestReport(report) ||
            isGroupChat
        ) {
            return translate('common.members');
        }
        return translate('common.details');
    }, [report, translate, isGroupChat]);

    const selectionModeHeader = selectionMode?.isEnabled && isSmallScreenWidth;

    const headerMessage = searchValue.trim() && !participants.length ? translate('roomMembersPage.memberNotFound') : '';

    return (
        <ScreenWrapper
            includeSafeAreaPaddingBottom={false}
            style={[styles.defaultModalContainer]}
            testID={ReportParticipantsPage.displayName}
        >
            <FullPageNotFoundView shouldShow={!report || ReportUtils.isArchivedRoom(report, reportNameValuePairs) || ReportUtils.isSelfDM(report)}>
                <HeaderWithBackButton
                    title={selectionModeHeader ? translate('common.selectMultiple') : headerTitle}
                    onBackButtonPress={() => {
                        if (selectionMode?.isEnabled) {
                            setSelectedMembers([]);
                            turnOffMobileSelectionMode();
                            return;
                        }

                        if (report) {
<<<<<<< HEAD
                            Navigation.goBack(ROUTES.REPORT_WITH_ID_DETAILS.getRoute(report.reportID, route.params.backTo));
=======
                            setSearchValue('');
                            Navigation.goBack(ROUTES.REPORT_WITH_ID_DETAILS.getRoute(report.reportID));
>>>>>>> 17250411
                        }
                    }}
                    guidesCallTaskID={CONST.GUIDES_CALL_TASK_IDS.WORKSPACE_MEMBERS}
                />
                <View style={[styles.pl5, styles.pr5]}>{headerButtons}</View>
                <ConfirmModal
                    danger
                    title={translate('workspace.people.removeMembersTitle')}
                    isVisible={removeMembersConfirmModalVisible}
                    onConfirm={removeUsers}
                    onCancel={() => setRemoveMembersConfirmModalVisible(false)}
                    prompt={translate('workspace.people.removeMembersPrompt')}
                    confirmText={translate('common.remove')}
                    cancelText={translate('common.cancel')}
                    onModalHide={() => {
                        InteractionManager.runAfterInteractions(() => {
                            if (!textInputRef.current) {
                                return;
                            }
                            textInputRef.current.focus();
                        });
                    }}
                />
                <View style={[styles.w100, isGroupChat ? styles.mt3 : styles.mt0, styles.flex1]}>
                    <SelectionListWithModal
                        ref={selectionListRef}
                        canSelectMultiple={canSelectMultiple}
                        turnOnSelectionModeOnLongPress={isCurrentUserAdmin && isGroupChat}
                        onTurnOnSelectionMode={(item) => item && toggleUser(item)}
                        sections={[{data: participants}]}
                        shouldShowTextInput={shouldShowTextInput}
                        textInputLabel={translate('selectionList.findMember')}
                        textInputValue={searchValue}
                        onChangeText={(value) => {
                            SearchInputManager.searchInput = value;
                            setSearchValue(value);
                        }}
                        headerMessage={headerMessage}
                        ListItem={TableListItem}
                        onSelectRow={openMemberDetails}
                        shouldSingleExecuteRowSelect={!(isGroupChat && isCurrentUserAdmin)}
                        onCheckboxPress={(item) => toggleUser(item)}
                        onSelectAll={() => toggleAllUsers(participants)}
                        showScrollIndicator
                        textInputRef={textInputRef}
                        customListHeader={customListHeader}
                        listHeaderWrapperStyle={[styles.ph9, styles.mt3]}
                    />
                </View>
            </FullPageNotFoundView>
        </ScreenWrapper>
    );
}

ReportParticipantsPage.displayName = 'ReportParticipantsPage';

export default withReportOrNotFound()(ReportParticipantsPage);<|MERGE_RESOLUTION|>--- conflicted
+++ resolved
@@ -27,11 +27,8 @@
 import {turnOffMobileSelectionMode} from '@libs/actions/MobileSelectionMode';
 import * as Report from '@libs/actions/Report';
 import Navigation from '@libs/Navigation/Navigation';
-<<<<<<< HEAD
 import type {ParticipantsNavigatorParamList} from '@libs/Navigation/types';
-=======
 import * as OptionsListUtils from '@libs/OptionsListUtils';
->>>>>>> 17250411
 import * as PersonalDetailsUtils from '@libs/PersonalDetailsUtils';
 import * as ReportUtils from '@libs/ReportUtils';
 import CONST from '@src/CONST';
@@ -375,12 +372,8 @@
                         }
 
                         if (report) {
-<<<<<<< HEAD
+                            setSearchValue('');
                             Navigation.goBack(ROUTES.REPORT_WITH_ID_DETAILS.getRoute(report.reportID, route.params.backTo));
-=======
-                            setSearchValue('');
-                            Navigation.goBack(ROUTES.REPORT_WITH_ID_DETAILS.getRoute(report.reportID));
->>>>>>> 17250411
                         }
                     }}
                     guidesCallTaskID={CONST.GUIDES_CALL_TASK_IDS.WORKSPACE_MEMBERS}
