import {parsePhoneNumber} from 'awesome-phonenumber';
import Str from 'expensify-common/lib/str';
import lodashGet from 'lodash/get';
import PropTypes from 'prop-types';
import React, {useEffect} from 'react';
import {ScrollView, View} from 'react-native';
import {withOnyx} from 'react-native-onyx';
import _ from 'underscore';
import AutoUpdateTime from '@components/AutoUpdateTime';
import Avatar from '@components/Avatar';
import BlockingView from '@components/BlockingViews/BlockingView';
import CommunicationsLink from '@components/CommunicationsLink';
import FullScreenLoadingIndicator from '@components/FullscreenLoadingIndicator';
import HeaderWithBackButton from '@components/HeaderWithBackButton';
import * as Expensicons from '@components/Icon/Expensicons';
import * as Illustrations from '@components/Icon/Illustrations';
import MenuItem from '@components/MenuItem';
import MenuItemWithTopDescription from '@components/MenuItemWithTopDescription';
import OfflineWithFeedback from '@components/OfflineWithFeedback';
import PressableWithoutFocus from '@components/Pressable/PressableWithoutFocus';
import ScreenWrapper from '@components/ScreenWrapper';
import Text from '@components/Text';
import UserDetailsTooltip from '@components/UserDetailsTooltip';
import withLocalize, {withLocalizePropTypes} from '@components/withLocalize';
import useThemeStyles from '@hooks/useThemeStyles';
import compose from '@libs/compose';
import Navigation from '@libs/Navigation/Navigation';
import * as ReportUtils from '@libs/ReportUtils';
import * as UserUtils from '@libs/UserUtils';
import * as ValidationUtils from '@libs/ValidationUtils';
import variables from '@styles/variables';
import * as PersonalDetails from '@userActions/PersonalDetails';
import * as Report from '@userActions/Report';
import * as Session from '@userActions/Session';
import CONST from '@src/CONST';
import ONYXKEYS from '@src/ONYXKEYS';
import ROUTES from '@src/ROUTES';
import personalDetailsPropType from './personalDetailsPropType';

const matchType = PropTypes.shape({
    params: PropTypes.shape({
        /** accountID passed via route /a/:accountID */
        accountID: PropTypes.string,

        /** report ID passed */
        reportID: PropTypes.string,
    }),
});

const propTypes = {
    /* Onyx Props */

    /** The personal details of all users */
    personalDetails: PropTypes.objectOf(personalDetailsPropType),

    /** Route params */
    route: matchType.isRequired,

    /** Indicates whether the app is loading initial data */
    isLoadingReportData: PropTypes.bool,

    /** Session info for the currently logged in user. */
    session: PropTypes.shape({
        /** Currently logged in user accountID */
        accountID: PropTypes.number,
    }),

    ...withLocalizePropTypes,
};

const defaultProps = {
    // When opening someone else's profile (via deep link) before login, this is empty
    personalDetails: {},
    isLoadingReportData: true,
    session: {
        accountID: 0,
    },
};

/**
 * Gets the phone number to display for SMS logins
 *
 * @param {Object} details
 * @param {String} details.login
 * @param {String} details.displayName
 * @returns {String}
 */
const getPhoneNumber = (details) => {
    // If the user hasn't set a displayName, it is set to their phone number, so use that
    const displayName = lodashGet(details, 'displayName', '');
    const parsedPhoneNumber = parsePhoneNumber(displayName);
    if (parsedPhoneNumber.possible) {
        return parsedPhoneNumber.number.e164;
    }

    // If the user has set a displayName, get the phone number from the SMS login
    return details.login ? Str.removeSMSDomain(details.login) : '';
};

function ProfilePage(props) {
    const styles = useThemeStyles();
    const accountID = Number(lodashGet(props.route.params, 'accountID', 0));
    const details = lodashGet(props.personalDetails, accountID, ValidationUtils.isValidAccountRoute(accountID) ? {} : {isloading: false});

    const displayName = details.displayName ? details.displayName : props.translate('common.hidden');
    const avatar = lodashGet(details, 'avatar', UserUtils.getDefaultAvatar());
    const fallbackIcon = lodashGet(details, 'fallbackIcon', '');
    const login = lodashGet(details, 'login', '');
    const timezone = lodashGet(details, 'timezone', {});

    // If we have a reportID param this means that we
    // arrived here via the ParticipantsPage and should be allowed to navigate back to it
    const shouldShowLocalTime = !ReportUtils.hasAutomatedExpensifyAccountIDs([accountID]) && !_.isEmpty(timezone);
    let pronouns = lodashGet(details, 'pronouns', '');
    if (pronouns && pronouns.startsWith(CONST.PRONOUNS.PREFIX)) {
        const localeKey = pronouns.replace(CONST.PRONOUNS.PREFIX, '');
        pronouns = props.translate(`pronouns.${localeKey}`);
    }

    const isSMSLogin = Str.isSMSLogin(login);
    const phoneNumber = getPhoneNumber(details);
    const phoneOrEmail = isSMSLogin ? getPhoneNumber(details) : login;

    const isCurrentUser = props.session.accountID === accountID;
    const hasMinimumDetails = !_.isEmpty(details.avatar);
    const isLoading = lodashGet(details, 'isLoading', false) || _.isEmpty(details) || props.isLoadingReportData;

    // If the API returns an error for some reason there won't be any details and isLoading will get set to false, so we want to show a blocking screen
    const shouldShowBlockingView = !hasMinimumDetails && !isLoading;

    const statusEmojiCode = lodashGet(details, 'status.emojiCode', '');
    const statusText = lodashGet(details, 'status.text', '');
    const hasStatus = !!statusEmojiCode;
    const statusContent = `${statusEmojiCode}  ${statusText}`;

    const navigateBackTo = lodashGet(props.route, 'params.backTo', ROUTES.HOME);

    const notificationPreference = !_.isEmpty(props.report) ? props.translate(`notificationPreferencesPage.notificationPreferences.${props.report.notificationPreference}`) : '';

    // eslint-disable-next-line rulesdir/prefer-early-return
    useEffect(() => {
        if (ValidationUtils.isValidAccountRoute(accountID) && !hasMinimumDetails) {
            PersonalDetails.openPublicProfilePage(accountID);
        }
    }, [accountID, hasMinimumDetails]);

    return (
        <ScreenWrapper testID={ProfilePage.displayName}>
            <HeaderWithBackButton
                title={props.translate('common.profile')}
                onBackButtonPress={() => Navigation.goBack(navigateBackTo)}
            />
            <View style={[styles.containerWithSpaceBetween, styles.pointerEventsBoxNone]}>
                {hasMinimumDetails && (
                    <ScrollView>
                        <View style={styles.avatarSectionWrapper}>
                            <PressableWithoutFocus
                                style={[styles.noOutline]}
                                onPress={() => Navigation.navigate(ROUTES.PROFILE_AVATAR.getRoute(String(accountID)))}
                                accessibilityLabel={props.translate('common.profile')}
                                accessibilityRole={CONST.ACCESSIBILITY_ROLE.IMAGEBUTTON}
                            >
<<<<<<< HEAD
                                <OfflineWithFeedback pendingAction={lodashGet(details, 'pendingFields.avatar', null)}>
                                    <Avatar
                                        containerStyles={[styles.avatarLarge, styles.mb3]}
                                        imageStyles={[styles.avatarLarge]}
                                        source={UserUtils.getAvatar(avatar, accountID)}
                                        size={CONST.AVATAR_SIZE.LARGE}
                                        fallbackIcon={fallbackIcon}
                                    />
                                </OfflineWithFeedback>
                            </PressableWithoutFocus>
=======
                                {({show}) => (
                                    <PressableWithoutFocus
                                        style={[styles.noOutline]}
                                        onPress={show}
                                        accessibilityLabel={props.translate('common.profile')}
                                        accessibilityRole={CONST.ACCESSIBILITY_ROLE.IMAGEBUTTON}
                                    >
                                        <OfflineWithFeedback pendingAction={lodashGet(details, 'pendingFields.avatar', null)}>
                                            <Avatar
                                                containerStyles={[styles.avatarLarge, styles.mb3]}
                                                imageStyles={[styles.avatarLarge]}
                                                source={UserUtils.getAvatar(avatar, accountID)}
                                                size={CONST.AVATAR_SIZE.LARGE}
                                                fallbackIcon={fallbackIcon}
                                            />
                                        </OfflineWithFeedback>
                                    </PressableWithoutFocus>
                                )}
                            </AttachmentModal>
>>>>>>> bc62838c
                            {Boolean(displayName) && (
                                <Text
                                    style={[styles.textHeadline, styles.pre, styles.mb6, styles.w100, styles.textAlignCenter]}
                                    numberOfLines={1}
                                >
                                    {displayName}
                                </Text>
                            )}
                            {hasStatus && (
                                <View style={[styles.mb6, styles.detailsPageSectionContainer, styles.mw100]}>
                                    <Text
                                        style={[styles.textLabelSupporting, styles.mb1]}
                                        numberOfLines={1}
                                    >
                                        {props.translate('statusPage.status')}
                                    </Text>
                                    <Text>{statusContent}</Text>
                                </View>
                            )}

                            {login ? (
                                <View style={[styles.mb6, styles.detailsPageSectionContainer, styles.w100]}>
                                    <Text
                                        style={[styles.textLabelSupporting, styles.mb1]}
                                        numberOfLines={1}
                                    >
                                        {props.translate(isSMSLogin ? 'common.phoneNumber' : 'common.email')}
                                    </Text>
                                    <CommunicationsLink value={phoneOrEmail}>
                                        <UserDetailsTooltip accountID={details.accountID}>
                                            <Text numberOfLines={1}>{isSMSLogin ? props.formatPhoneNumber(phoneNumber) : login}</Text>
                                        </UserDetailsTooltip>
                                    </CommunicationsLink>
                                </View>
                            ) : null}
                            {pronouns ? (
                                <View style={[styles.mb6, styles.detailsPageSectionContainer]}>
                                    <Text
                                        style={[styles.textLabelSupporting, styles.mb1]}
                                        numberOfLines={1}
                                    >
                                        {props.translate('profilePage.preferredPronouns')}
                                    </Text>
                                    <Text numberOfLines={1}>{pronouns}</Text>
                                </View>
                            ) : null}
                            {shouldShowLocalTime && <AutoUpdateTime timezone={timezone} />}
                        </View>
                        {!_.isEmpty(props.report) && notificationPreference !== CONST.REPORT.NOTIFICATION_PREFERENCE.HIDDEN && (
                            <MenuItemWithTopDescription
                                shouldShowRightIcon
                                title={notificationPreference}
                                description={props.translate('notificationPreferencesPage.label')}
                                onPress={() => Navigation.navigate(ROUTES.REPORT_SETTINGS_NOTIFICATION_PREFERENCES.getRoute(props.report.reportID))}
                                wrapperStyle={[styles.mtn6, styles.mb5]}
                            />
                        )}
                        {!isCurrentUser && !Session.isAnonymousUser() && (
                            <MenuItem
                                title={`${props.translate('common.message')}${displayName}`}
                                titleStyle={styles.flex1}
                                icon={Expensicons.ChatBubble}
                                onPress={() => Report.navigateToAndOpenReportWithAccountIDs([accountID])}
                                wrapperStyle={styles.breakAll}
                                shouldShowRightIcon
                            />
                        )}
                        {!_.isEmpty(props.report) && (
                            <MenuItem
                                title={`${props.translate('privateNotes.title')}`}
                                titleStyle={styles.flex1}
                                icon={Expensicons.Pencil}
                                onPress={() => ReportUtils.navigateToPrivateNotes(props.report, props.session)}
                                wrapperStyle={styles.breakAll}
                                shouldShowRightIcon
                                brickRoadIndicator={Report.hasErrorInPrivateNotes(props.report) ? CONST.BRICK_ROAD_INDICATOR_STATUS.ERROR : ''}
                            />
                        )}
                    </ScrollView>
                )}
                {!hasMinimumDetails && isLoading && <FullScreenLoadingIndicator style={styles.flex1} />}
                {shouldShowBlockingView && (
                    <BlockingView
                        icon={Illustrations.ToddBehindCloud}
                        iconWidth={variables.modalTopIconWidth}
                        iconHeight={variables.modalTopIconHeight}
                        title={props.translate('notFound.notHere')}
                        shouldShowLink
                        link={props.translate('notFound.goBackHome')}
                    />
                )}
            </View>
        </ScreenWrapper>
    );
}

ProfilePage.propTypes = propTypes;
ProfilePage.defaultProps = defaultProps;
ProfilePage.displayName = 'ProfilePage';

export default compose(
    withLocalize,
    withOnyx({
        personalDetails: {
            key: ONYXKEYS.PERSONAL_DETAILS_LIST,
        },
        isLoadingReportData: {
            key: ONYXKEYS.IS_LOADING_REPORT_DATA,
        },
        session: {
            key: ONYXKEYS.SESSION,
        },
        report: {
            key: ({route, session}) => {
                const accountID = Number(lodashGet(route.params, 'accountID', 0));
                const reportID = lodashGet(ReportUtils.getChatByParticipants([accountID]), 'reportID', '');
                if ((session && Number(session.accountID) === accountID) || Session.isAnonymousUser() || !reportID) {
                    return null;
                }
                return `${ONYXKEYS.COLLECTION.REPORT}${reportID}`;
            },
        },
    }),
)(ProfilePage);<|MERGE_RESOLUTION|>--- conflicted
+++ resolved
@@ -160,7 +160,6 @@
                                 accessibilityLabel={props.translate('common.profile')}
                                 accessibilityRole={CONST.ACCESSIBILITY_ROLE.IMAGEBUTTON}
                             >
-<<<<<<< HEAD
                                 <OfflineWithFeedback pendingAction={lodashGet(details, 'pendingFields.avatar', null)}>
                                     <Avatar
                                         containerStyles={[styles.avatarLarge, styles.mb3]}
@@ -171,27 +170,6 @@
                                     />
                                 </OfflineWithFeedback>
                             </PressableWithoutFocus>
-=======
-                                {({show}) => (
-                                    <PressableWithoutFocus
-                                        style={[styles.noOutline]}
-                                        onPress={show}
-                                        accessibilityLabel={props.translate('common.profile')}
-                                        accessibilityRole={CONST.ACCESSIBILITY_ROLE.IMAGEBUTTON}
-                                    >
-                                        <OfflineWithFeedback pendingAction={lodashGet(details, 'pendingFields.avatar', null)}>
-                                            <Avatar
-                                                containerStyles={[styles.avatarLarge, styles.mb3]}
-                                                imageStyles={[styles.avatarLarge]}
-                                                source={UserUtils.getAvatar(avatar, accountID)}
-                                                size={CONST.AVATAR_SIZE.LARGE}
-                                                fallbackIcon={fallbackIcon}
-                                            />
-                                        </OfflineWithFeedback>
-                                    </PressableWithoutFocus>
-                                )}
-                            </AttachmentModal>
->>>>>>> bc62838c
                             {Boolean(displayName) && (
                                 <Text
                                     style={[styles.textHeadline, styles.pre, styles.mb6, styles.w100, styles.textAlignCenter]}
