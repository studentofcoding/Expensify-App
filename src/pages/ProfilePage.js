import Str from 'expensify-common/lib/str';
import lodashGet from 'lodash/get';
import PropTypes from 'prop-types';
import React, {useEffect} from 'react';
import {ScrollView, View} from 'react-native';
import {withOnyx} from 'react-native-onyx';
import _ from 'underscore';
import AutoUpdateTime from '@components/AutoUpdateTime';
import Avatar from '@components/Avatar';
<<<<<<< HEAD
=======
import BlockingView from '@components/BlockingViews/BlockingView';
>>>>>>> 634f7666
import FullPageNotFoundView from '@components/BlockingViews/FullPageNotFoundView';
import CommunicationsLink from '@components/CommunicationsLink';
import FullScreenLoadingIndicator from '@components/FullscreenLoadingIndicator';
import HeaderWithBackButton from '@components/HeaderWithBackButton';
import * as Expensicons from '@components/Icon/Expensicons';
import MenuItem from '@components/MenuItem';
import MenuItemWithTopDescription from '@components/MenuItemWithTopDescription';
import OfflineWithFeedback from '@components/OfflineWithFeedback';
import PressableWithoutFocus from '@components/Pressable/PressableWithoutFocus';
import ScreenWrapper from '@components/ScreenWrapper';
import Text from '@components/Text';
import UserDetailsTooltip from '@components/UserDetailsTooltip';
import withLocalize, {withLocalizePropTypes} from '@components/withLocalize';
import useThemeStyles from '@hooks/useThemeStyles';
import compose from '@libs/compose';
import Navigation from '@libs/Navigation/Navigation';
import * as PersonalDetailsUtils from '@libs/PersonalDetailsUtils';
import {parsePhoneNumber} from '@libs/PhoneNumber';
import * as ReportUtils from '@libs/ReportUtils';
import * as UserUtils from '@libs/UserUtils';
import * as ValidationUtils from '@libs/ValidationUtils';
import * as PersonalDetails from '@userActions/PersonalDetails';
import * as Report from '@userActions/Report';
import * as Session from '@userActions/Session';
import CONST from '@src/CONST';
import ONYXKEYS from '@src/ONYXKEYS';
import ROUTES from '@src/ROUTES';
import personalDetailsPropType from './personalDetailsPropType';

const matchType = PropTypes.shape({
    params: PropTypes.shape({
        /** accountID passed via route /a/:accountID */
        accountID: PropTypes.string,

        /** report ID passed */
        reportID: PropTypes.string,
    }),
});

const propTypes = {
    /* Onyx Props */

    /** The personal details of all users */
    personalDetails: PropTypes.objectOf(personalDetailsPropType),

    /** Route params */
    route: matchType.isRequired,

    /** Session info for the currently logged in user. */
    session: PropTypes.shape({
        /** Currently logged in user accountID */
        accountID: PropTypes.number,
    }),

    ...withLocalizePropTypes,
};

const defaultProps = {
    // When opening someone else's profile (via deep link) before login, this is empty
    personalDetails: {},
    session: {
        accountID: 0,
    },
};

/**
 * Gets the phone number to display for SMS logins
 *
 * @param {Object} details
 * @param {String} details.login
 * @param {String} details.displayName
 * @returns {String}
 */
const getPhoneNumber = (details) => {
    // If the user hasn't set a displayName, it is set to their phone number, so use that
    const displayName = lodashGet(details, 'displayName', '');
    const parsedPhoneNumber = parsePhoneNumber(displayName);
    if (parsedPhoneNumber.possible) {
        return parsedPhoneNumber.number.e164;
    }

    // If the user has set a displayName, get the phone number from the SMS login
    return details.login ? Str.removeSMSDomain(details.login) : '';
};

function ProfilePage(props) {
    const styles = useThemeStyles();
    const accountID = Number(lodashGet(props.route.params, 'accountID', 0));
    const details = lodashGet(props.personalDetails, accountID, ValidationUtils.isValidAccountRoute(accountID) ? {} : {isloading: false});

    const displayName = PersonalDetailsUtils.getDisplayNameOrDefault(details);
    const avatar = lodashGet(details, 'avatar', UserUtils.getDefaultAvatar());
    const fallbackIcon = lodashGet(details, 'fallbackIcon', '');
    const login = lodashGet(details, 'login', '');
    const timezone = lodashGet(details, 'timezone', {});

    // If we have a reportID param this means that we
    // arrived here via the ParticipantsPage and should be allowed to navigate back to it
    const shouldShowLocalTime = !ReportUtils.hasAutomatedExpensifyAccountIDs([accountID]) && !_.isEmpty(timezone);
    let pronouns = lodashGet(details, 'pronouns', '');
    if (pronouns && pronouns.startsWith(CONST.PRONOUNS.PREFIX)) {
        const localeKey = pronouns.replace(CONST.PRONOUNS.PREFIX, '');
        pronouns = props.translate(`pronouns.${localeKey}`);
    }

    const isSMSLogin = Str.isSMSLogin(login);
    const phoneNumber = getPhoneNumber(details);
    const phoneOrEmail = isSMSLogin ? getPhoneNumber(details) : login;

    const isCurrentUser = props.session.accountID === accountID;
    const hasMinimumDetails = !_.isEmpty(details.avatar);
    const isLoading = lodashGet(details, 'isLoading', false) || _.isEmpty(details);

    // If the API returns an error for some reason there won't be any details and isLoading will get set to false, so we want to show a blocking screen
    const shouldShowBlockingView = !hasMinimumDetails && !isLoading;

    const statusEmojiCode = lodashGet(details, 'status.emojiCode', '');
    const statusText = lodashGet(details, 'status.text', '');
    const hasStatus = !!statusEmojiCode;
    const statusContent = `${statusEmojiCode}  ${statusText}`;

    const navigateBackTo = lodashGet(props.route, 'params.backTo');

    const shouldShowNotificationPreference = !_.isEmpty(props.report) && props.report.notificationPreference !== CONST.REPORT.NOTIFICATION_PREFERENCE.HIDDEN;
    const notificationPreference = shouldShowNotificationPreference ? props.translate(`notificationPreferencesPage.notificationPreferences.${props.report.notificationPreference}`) : '';

    // eslint-disable-next-line rulesdir/prefer-early-return
    useEffect(() => {
        if (ValidationUtils.isValidAccountRoute(accountID) && !hasMinimumDetails) {
            PersonalDetails.openPublicProfilePage(accountID);
        }
    }, [accountID, hasMinimumDetails]);

    return (
        <ScreenWrapper testID={ProfilePage.displayName}>
<<<<<<< HEAD
            <FullPageNotFoundView shouldShow={_.isEmpty(login) || shouldShowBlockingView}>
=======
            <FullPageNotFoundView shouldShow={CONST.RESTRICTED_ACCOUNT_IDS.includes(accountID)}>
>>>>>>> 634f7666
                <HeaderWithBackButton
                    title={props.translate('common.profile')}
                    onBackButtonPress={() => Navigation.goBack(navigateBackTo)}
                />
                <View style={[styles.containerWithSpaceBetween, styles.pointerEventsBoxNone]}>
                    {hasMinimumDetails && (
                        <ScrollView>
                            <View style={styles.avatarSectionWrapper}>
                                <PressableWithoutFocus
                                    style={[styles.noOutline]}
                                    onPress={() => Navigation.navigate(ROUTES.PROFILE_AVATAR.getRoute(String(accountID)))}
                                    accessibilityLabel={props.translate('common.profile')}
                                    accessibilityRole={CONST.ACCESSIBILITY_ROLE.IMAGEBUTTON}
                                >
                                    <OfflineWithFeedback pendingAction={lodashGet(details, 'pendingFields.avatar', null)}>
                                        <Avatar
                                            containerStyles={[styles.avatarXLarge, styles.mb3]}
                                            imageStyles={[styles.avatarXLarge]}
                                            source={UserUtils.getAvatar(avatar, accountID)}
                                            size={CONST.AVATAR_SIZE.XLARGE}
                                            fallbackIcon={fallbackIcon}
                                        />
                                    </OfflineWithFeedback>
                                </PressableWithoutFocus>
                                {Boolean(displayName) && (
                                    <Text
                                        style={[styles.textHeadline, styles.pre, styles.mb6, styles.w100, styles.textAlignCenter]}
                                        numberOfLines={1}
                                    >
                                        {displayName}
                                    </Text>
                                )}
                                {hasStatus && (
                                    <View style={[styles.mb6, styles.detailsPageSectionContainer, styles.mw100]}>
                                        <Text
                                            style={[styles.textLabelSupporting, styles.mb1]}
                                            numberOfLines={1}
                                        >
                                            {props.translate('statusPage.status')}
                                        </Text>
                                        <Text>{statusContent}</Text>
                                    </View>
                                )}

                                {login ? (
                                    <View style={[styles.mb6, styles.detailsPageSectionContainer, styles.w100]}>
                                        <Text
                                            style={[styles.textLabelSupporting, styles.mb1]}
                                            numberOfLines={1}
                                        >
                                            {props.translate(isSMSLogin ? 'common.phoneNumber' : 'common.email')}
                                        </Text>
                                        <CommunicationsLink value={phoneOrEmail}>
                                            <UserDetailsTooltip accountID={details.accountID}>
                                                <Text numberOfLines={1}>{isSMSLogin ? props.formatPhoneNumber(phoneNumber) : login}</Text>
                                            </UserDetailsTooltip>
                                        </CommunicationsLink>
                                    </View>
                                ) : null}
                                {pronouns ? (
                                    <View style={[styles.mb6, styles.detailsPageSectionContainer]}>
                                        <Text
                                            style={[styles.textLabelSupporting, styles.mb1]}
                                            numberOfLines={1}
                                        >
                                            {props.translate('profilePage.preferredPronouns')}
                                        </Text>
                                        <Text numberOfLines={1}>{pronouns}</Text>
                                    </View>
                                ) : null}
                                {shouldShowLocalTime && <AutoUpdateTime timezone={timezone} />}
                            </View>
                            {shouldShowNotificationPreference && (
                                <MenuItemWithTopDescription
                                    shouldShowRightIcon
                                    title={notificationPreference}
                                    description={props.translate('notificationPreferencesPage.label')}
                                    onPress={() => Navigation.navigate(ROUTES.REPORT_SETTINGS_NOTIFICATION_PREFERENCES.getRoute(props.report.reportID))}
                                    wrapperStyle={[styles.mtn6, styles.mb5]}
                                />
                            )}
                            {!isCurrentUser && !Session.isAnonymousUser() && (
                                <MenuItem
                                    title={`${props.translate('common.message')}${displayName}`}
                                    titleStyle={styles.flex1}
                                    icon={Expensicons.ChatBubble}
                                    onPress={() => Report.navigateToAndOpenReportWithAccountIDs([accountID])}
                                    wrapperStyle={styles.breakAll}
                                    shouldShowRightIcon
                                />
                            )}
                            {!_.isEmpty(props.report) && (
                                <MenuItem
                                    title={`${props.translate('privateNotes.title')}`}
                                    titleStyle={styles.flex1}
                                    icon={Expensicons.Pencil}
                                    onPress={() => ReportUtils.navigateToPrivateNotes(props.report, props.session)}
                                    wrapperStyle={styles.breakAll}
                                    shouldShowRightIcon
                                    brickRoadIndicator={Report.hasErrorInPrivateNotes(props.report) ? CONST.BRICK_ROAD_INDICATOR_STATUS.ERROR : ''}
                                />
                            )}
                        </ScrollView>
                    )}
                    {!hasMinimumDetails && isLoading && <FullScreenLoadingIndicator style={styles.flex1} />}
<<<<<<< HEAD
=======
                    {shouldShowBlockingView && (
                        <BlockingView
                            icon={Illustrations.ToddBehindCloud}
                            iconWidth={variables.modalTopIconWidth}
                            iconHeight={variables.modalTopIconHeight}
                            title={props.translate('notFound.notHere')}
                            shouldShowLink
                            link={props.translate('notFound.goBackHome')}
                        />
                    )}
>>>>>>> 634f7666
                </View>
            </FullPageNotFoundView>
        </ScreenWrapper>
    );
}

ProfilePage.propTypes = propTypes;
ProfilePage.defaultProps = defaultProps;
ProfilePage.displayName = 'ProfilePage';

export default compose(
    withLocalize,
    withOnyx({
        personalDetails: {
            key: ONYXKEYS.PERSONAL_DETAILS_LIST,
        },
        session: {
            key: ONYXKEYS.SESSION,
        },
        report: {
            key: ({route, session}) => {
                const accountID = Number(lodashGet(route.params, 'accountID', 0));
                const reportID = lodashGet(ReportUtils.getChatByParticipants([accountID]), 'reportID', '');
                if ((session && Number(session.accountID) === accountID) || Session.isAnonymousUser() || !reportID) {
                    return null;
                }
                return `${ONYXKEYS.COLLECTION.REPORT}${reportID}`;
            },
        },
    }),
)(ProfilePage);<|MERGE_RESOLUTION|>--- conflicted
+++ resolved
@@ -7,10 +7,6 @@
 import _ from 'underscore';
 import AutoUpdateTime from '@components/AutoUpdateTime';
 import Avatar from '@components/Avatar';
-<<<<<<< HEAD
-=======
-import BlockingView from '@components/BlockingViews/BlockingView';
->>>>>>> 634f7666
 import FullPageNotFoundView from '@components/BlockingViews/FullPageNotFoundView';
 import CommunicationsLink from '@components/CommunicationsLink';
 import FullScreenLoadingIndicator from '@components/FullscreenLoadingIndicator';
@@ -146,11 +142,7 @@
 
     return (
         <ScreenWrapper testID={ProfilePage.displayName}>
-<<<<<<< HEAD
-            <FullPageNotFoundView shouldShow={_.isEmpty(login) || shouldShowBlockingView}>
-=======
-            <FullPageNotFoundView shouldShow={CONST.RESTRICTED_ACCOUNT_IDS.includes(accountID)}>
->>>>>>> 634f7666
+            <FullPageNotFoundView shouldShow={_.isEmpty(login) || shouldShowBlockingView || CONST.RESTRICTED_ACCOUNT_IDS.includes(accountID)}>
                 <HeaderWithBackButton
                     title={props.translate('common.profile')}
                     onBackButtonPress={() => Navigation.goBack(navigateBackTo)}
@@ -256,19 +248,6 @@
                         </ScrollView>
                     )}
                     {!hasMinimumDetails && isLoading && <FullScreenLoadingIndicator style={styles.flex1} />}
-<<<<<<< HEAD
-=======
-                    {shouldShowBlockingView && (
-                        <BlockingView
-                            icon={Illustrations.ToddBehindCloud}
-                            iconWidth={variables.modalTopIconWidth}
-                            iconHeight={variables.modalTopIconHeight}
-                            title={props.translate('notFound.notHere')}
-                            shouldShowLink
-                            link={props.translate('notFound.goBackHome')}
-                        />
-                    )}
->>>>>>> 634f7666
                 </View>
             </FullPageNotFoundView>
         </ScreenWrapper>
