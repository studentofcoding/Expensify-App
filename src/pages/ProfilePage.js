--- conflicted
+++ resolved
@@ -124,13 +124,8 @@
     const phoneNumber = getPhoneNumber(details);
     const phoneOrEmail = isSMSLogin ? getPhoneNumber(details) : login;
 
-<<<<<<< HEAD
     const isCurrentUser = props.session.accountID === accountID;
-    const hasMinimumDetails = !_.isEmpty(details.avatar) && !_.isUndefined(details.displayName);
-=======
-    const isCurrentUser = _.keys(props.loginList).includes(login);
     const hasMinimumDetails = !_.isEmpty(details.avatar);
->>>>>>> 67a2024e
     const isLoading = lodashGet(details, 'isLoading', false) || _.isEmpty(details) || props.isLoadingReportData;
 
     // If the API returns an error for some reason there won't be any details and isLoading will get set to false, so we want to show a blocking screen
