import React, {Component} from 'react';
import PropTypes from 'prop-types';
import {withOnyx} from 'react-native-onyx';
import _ from 'underscore';
import {View, ScrollView, Pressable} from 'react-native';
import lodashGet from 'lodash/get';
import RoomHeaderAvatars from '../components/RoomHeaderAvatars';
import compose from '../libs/compose';
import withLocalize, {withLocalizePropTypes} from '../components/withLocalize';
import ONYXKEYS from '../ONYXKEYS';
import ScreenWrapper from '../components/ScreenWrapper';
import Navigation from '../libs/Navigation/Navigation';
import HeaderWithCloseButton from '../components/HeaderWithCloseButton';
import styles from '../styles/styles';
import DisplayNames from '../components/DisplayNames';
import * as OptionsListUtils from '../libs/OptionsListUtils';
import * as ReportUtils from '../libs/ReportUtils';
<<<<<<< HEAD
import * as Policy from '../libs/actions/Policy';
import * as PolicyUtils from '../libs/PolicyUtils';
=======
import * as Report from '../libs/actions/Report';
>>>>>>> 2090c052
import participantPropTypes from '../components/participantPropTypes';
import * as Expensicons from '../components/Icon/Expensicons';
import ROUTES from '../ROUTES';
import MenuItem from '../components/MenuItem';
import Text from '../components/Text';
import CONST from '../CONST';
import reportPropTypes from './reportPropTypes';
import withReportOrNotFound from './home/report/withReportOrNotFound';
import FullPageNotFoundView from '../components/BlockingViews/FullPageNotFoundView';

const propTypes = {
    ...withLocalizePropTypes,

    /** The report currently being looked at */
    report: reportPropTypes.isRequired,

    /** The policies which the user has access to and which the report could be tied to */
    policies: PropTypes.shape({
        /** Name of the policy */
        name: PropTypes.string,
    }),

    /** Route params */
    route: PropTypes.shape({
        params: PropTypes.shape({
            /** Report ID passed via route r/:reportID/details */
            reportID: PropTypes.string,
        }),
    }).isRequired,

    /** Personal details of all the users */
    personalDetails: PropTypes.objectOf(participantPropTypes),
};

const defaultProps = {
    policies: {},
    personalDetails: {},
};

class ReportDetailsPage extends Component {
    getPolicy() {
        return this.props.policies[`${ONYXKEYS.COLLECTION.POLICY}${this.props.report.policyID}`];
    }

    getMenuItems() {
        const menuItems = [
            {
                key: CONST.REPORT_DETAILS_MENU_ITEM.SHARE_CODE,
                translationKey: 'common.shareCode',
                icon: Expensicons.QrCode,
                action: () => Navigation.navigate(ROUTES.getReportShareCodeRoute(this.props.report.reportID)),
            },
        ];

        if (ReportUtils.isArchivedRoom(this.props.report)) {
            return [];
        }

        if (lodashGet(this.props.report, 'participants', []).length) {
            menuItems.push({
                key: CONST.REPORT_DETAILS_MENU_ITEM.MEMBERS,
                translationKey: 'common.members',
                icon: Expensicons.Users,
                subtitle: lodashGet(this.props.report, 'participants', []).length,
                action: () => {
                    Navigation.navigate(ROUTES.getReportParticipantsRoute(this.props.report.reportID));
                },
            });
        }

        if (ReportUtils.isPolicyExpenseChat(this.props.report) || ReportUtils.isChatRoom(this.props.report) || ReportUtils.isThread(this.props.report)) {
            menuItems.push({
                key: CONST.REPORT_DETAILS_MENU_ITEM.SETTINGS,
                translationKey: 'common.settings',
                icon: Expensicons.Gear,
                action: () => {
                    Navigation.navigate(ROUTES.getReportSettingsRoute(this.props.report.reportID));
                },
            });
        }

<<<<<<< HEAD
        const policy = this.getPolicy();
        if (ReportUtils.isUserCreatedPolicyRoom(this.props.report) || ReportUtils.canLeaveRoom(this.props.report, !_.isEmpty(policy))) {
=======
        const policy = this.props.policies[`${ONYXKEYS.COLLECTION.POLICY}${this.props.report.policyID}`];
        const isThread = ReportUtils.isThread(this.props.report);
        if (ReportUtils.isUserCreatedPolicyRoom(this.props.report) || ReportUtils.canLeaveRoom(this.props.report, !_.isEmpty(policy)) || isThread) {
>>>>>>> 2090c052
            menuItems.push({
                key: CONST.REPORT_DETAILS_MENU_ITEM.LEAVE_ROOM,
                translationKey: isThread ? 'common.leaveThread' : 'common.leaveRoom',
                icon: Expensicons.Exit,
                action: () => Report.leaveRoom(this.props.report.reportID),
            });
        }

        return menuItems;
    }

    render() {
        const isPolicyExpenseChat = ReportUtils.isPolicyExpenseChat(this.props.report);
        const isChatRoom = ReportUtils.isChatRoom(this.props.report);
        const isThread = ReportUtils.isThread(this.props.report);
        const chatRoomSubtitle = ReportUtils.getChatRoomSubtitle(this.props.report);
        const participants = lodashGet(this.props.report, 'participants', []);
        const isMultipleParticipant = participants.length > 1;
        const displayNamesWithTooltips = ReportUtils.getDisplayNamesWithTooltips(
            OptionsListUtils.getPersonalDetailsForLogins(participants, this.props.personalDetails),
            isMultipleParticipant,
        );
        const menuItems = this.getMenuItems();
        const isPolicyAdmin = PolicyUtils.isPolicyAdmin(this.getPolicy());
        const chatRoomSubtitleText = (
            <Text
                style={[styles.sidebarLinkText, styles.optionAlternateText, styles.textLabelSupporting, styles.mb2, styles.pre]}
                numberOfLines={1}
            >
                {chatRoomSubtitle}
            </Text>
        );
        return (
            <ScreenWrapper>
                <FullPageNotFoundView shouldShow={_.isEmpty(this.props.report)}>
                    <HeaderWithCloseButton
                        title={this.props.translate('common.details')}
                        onBackButtonPress={() => Navigation.goBack()}
                        onCloseButtonPress={() => Navigation.dismissModal()}
                    />
                    <ScrollView style={[styles.flex1]}>
                        <View style={[styles.m5]}>
                            <View style={styles.reportDetailsTitleContainer}>
                                <View style={styles.mb4}>
                                    <RoomHeaderAvatars icons={ReportUtils.getIcons(this.props.report, this.props.personalDetails, this.props.policies)} />
                                </View>
                                <View style={[styles.reportDetailsRoomInfo, styles.mw100]}>
                                    <View style={[styles.alignSelfCenter, styles.w100]}>
                                        <DisplayNames
                                            fullTitle={ReportUtils.getReportName(this.props.report)}
                                            displayNamesWithTooltips={displayNamesWithTooltips}
                                            tooltipEnabled
                                            numberOfLines={1}
                                            textStyles={[styles.textHeadline, styles.mb2, styles.textAlignCenter, styles.pre]}
                                            shouldUseFullTitle={isChatRoom || isPolicyExpenseChat || isThread}
                                        />
                                    </View>
                                    {isPolicyAdmin ? (
                                        <Pressable
                                            onPress={() => {
                                                Navigation.navigate(ROUTES.getWorkspaceSettingsRoute(this.props.report.policyID));
                                            }}
                                        >
                                            {chatRoomSubtitleText}
                                        </Pressable>
                                    ) : (
                                        chatRoomSubtitleText
                                    )}
                                </View>
                            </View>
                        </View>
                        {_.map(menuItems, (item) => {
                            const brickRoadIndicator =
                                ReportUtils.hasReportNameError(this.props.report) && item.key === CONST.REPORT_DETAILS_MENU_ITEM.SETTINGS ? CONST.BRICK_ROAD_INDICATOR_STATUS.ERROR : '';
                            return (
                                <MenuItem
                                    key={item.key}
                                    title={this.props.translate(item.translationKey)}
                                    subtitle={item.subtitle}
                                    icon={item.icon}
                                    onPress={item.action}
                                    shouldShowRightIcon
                                    brickRoadIndicator={brickRoadIndicator}
                                />
                            );
                        })}
                    </ScrollView>
                </FullPageNotFoundView>
            </ScreenWrapper>
        );
    }
}

ReportDetailsPage.propTypes = propTypes;
ReportDetailsPage.defaultProps = defaultProps;
export default compose(
    withLocalize,
    withReportOrNotFound,
    withOnyx({
        personalDetails: {
            key: ONYXKEYS.PERSONAL_DETAILS,
        },
        policies: {
            key: ONYXKEYS.COLLECTION.POLICY,
        },
    }),
)(ReportDetailsPage);<|MERGE_RESOLUTION|>--- conflicted
+++ resolved
@@ -15,12 +15,9 @@
 import DisplayNames from '../components/DisplayNames';
 import * as OptionsListUtils from '../libs/OptionsListUtils';
 import * as ReportUtils from '../libs/ReportUtils';
-<<<<<<< HEAD
 import * as Policy from '../libs/actions/Policy';
 import * as PolicyUtils from '../libs/PolicyUtils';
-=======
 import * as Report from '../libs/actions/Report';
->>>>>>> 2090c052
 import participantPropTypes from '../components/participantPropTypes';
 import * as Expensicons from '../components/Icon/Expensicons';
 import ROUTES from '../ROUTES';
@@ -102,14 +99,9 @@
             });
         }
 
-<<<<<<< HEAD
         const policy = this.getPolicy();
-        if (ReportUtils.isUserCreatedPolicyRoom(this.props.report) || ReportUtils.canLeaveRoom(this.props.report, !_.isEmpty(policy))) {
-=======
-        const policy = this.props.policies[`${ONYXKEYS.COLLECTION.POLICY}${this.props.report.policyID}`];
         const isThread = ReportUtils.isThread(this.props.report);
         if (ReportUtils.isUserCreatedPolicyRoom(this.props.report) || ReportUtils.canLeaveRoom(this.props.report, !_.isEmpty(policy)) || isThread) {
->>>>>>> 2090c052
             menuItems.push({
                 key: CONST.REPORT_DETAILS_MENU_ITEM.LEAVE_ROOM,
                 translationKey: isThread ? 'common.leaveThread' : 'common.leaveRoom',
