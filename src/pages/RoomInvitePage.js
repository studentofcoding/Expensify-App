--- conflicted
+++ resolved
@@ -201,16 +201,12 @@
         if (!userToInvite && CONST.EXPENSIFY_EMAILS.includes(searchValue)) {
             return translate('messages.errorMessageInvalidEmail');
         }
-<<<<<<< HEAD
-        if (!userToInvite && excludedUsers.includes(OptionsListUtils.addSMSDomainIfPhoneNumber(searchValue).toLowerCase())) {
-=======
         if (
             !userToInvite &&
             excludedUsers.includes(
                 parsePhoneNumber(LoginUtils.appendCountryCode(searchValue)).possible ? OptionsListUtils.addSMSDomainIfPhoneNumber(LoginUtils.appendCountryCode(searchValue)) : searchValue,
             )
         ) {
->>>>>>> 0efabc2b
             return translate('messages.userIsAlreadyMember', {login: searchValue, name: reportName});
         }
         return OptionsListUtils.getHeaderMessage(personalDetails.length !== 0, Boolean(userToInvite), searchValue);
