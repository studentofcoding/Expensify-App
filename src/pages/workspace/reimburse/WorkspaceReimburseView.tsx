--- conflicted
+++ resolved
@@ -39,13 +39,8 @@
     const styles = useThemeStyles();
     const [currentRatePerUnit, setCurrentRatePerUnit] = useState<string>('');
     const {isSmallScreenWidth} = useWindowDimensions();
-<<<<<<< HEAD
     const viewAllReceiptsUrl = `expenses?policyIDList=${policy?.id ?? '-1'}&billableReimbursable=reimbursable&submitterEmail=%2B%2B`;
-    const distanceCustomUnit = Object.values(policy?.customUnits ?? {}).find((unit) => unit.name === CONST.CUSTOM_UNITS.NAME_DISTANCE);
-=======
-    const viewAllReceiptsUrl = `expenses?policyIDList=${policy?.id ?? ''}&billableReimbursable=reimbursable&submitterEmail=%2B%2B`;
     const distanceCustomUnit = PolicyUtils.getCustomUnit(policy);
->>>>>>> cdfed693
     const distanceCustomRate = Object.values(distanceCustomUnit?.rates ?? {}).find((rate) => rate.name === CONST.CUSTOM_UNITS.DEFAULT_RATE);
     const {translate, toLocaleDigit} = useLocalize();
     const {isOffline} = useNetwork();
