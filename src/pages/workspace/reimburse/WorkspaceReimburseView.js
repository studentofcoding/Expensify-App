import lodashGet from 'lodash/get';
import PropTypes from 'prop-types';
import React, {useCallback, useEffect, useState} from 'react';
import {View} from 'react-native';
import {withOnyx} from 'react-native-onyx';
import _ from 'underscore';
import CopyTextToClipboard from '@components/CopyTextToClipboard';
import * as Expensicons from '@components/Icon/Expensicons';
import * as Illustrations from '@components/Icon/Illustrations';
import MenuItemWithTopDescription from '@components/MenuItemWithTopDescription';
import networkPropTypes from '@components/networkPropTypes';
import OfflineWithFeedback from '@components/OfflineWithFeedback';
import {withNetwork} from '@components/OnyxProvider';
import Section from '@components/Section';
import Text from '@components/Text';
import withLocalize, {withLocalizePropTypes} from '@components/withLocalize';
import useThemeStyles from '@hooks/useThemeStyles';
import useWindowDimensions from '@hooks/useWindowDimensions';
import compose from '@libs/compose';
import Navigation from '@libs/Navigation/Navigation';
import * as PolicyUtils from '@libs/PolicyUtils';
import * as ReimbursementAccountProps from '@pages/ReimbursementAccount/reimbursementAccountPropTypes';
import * as BankAccounts from '@userActions/BankAccounts';
import * as Link from '@userActions/Link';
import * as Policy from '@userActions/Policy';
import CONST from '@src/CONST';
import ONYXKEYS from '@src/ONYXKEYS';
import ROUTES from '@src/ROUTES';
import WorkspaceReimburseSection from './WorkspaceReimburseSection';

const propTypes = {
    /** Policy values needed in the component */
    policy: PropTypes.shape({
        id: PropTypes.string,
        customUnits: PropTypes.objectOf(
            PropTypes.shape({
                customUnitID: PropTypes.string,
                name: PropTypes.string,
                attributes: PropTypes.shape({
                    unit: PropTypes.string,
                }),
                rates: PropTypes.objectOf(
                    PropTypes.shape({
                        customUnitRateID: PropTypes.string,
                        name: PropTypes.string,
                        rate: PropTypes.number,
                    }),
                ),
            }),
        ),
        outputCurrency: PropTypes.string,
        lastModified: PropTypes.number,
    }).isRequired,

    /** From Onyx */
    /** Bank account attached to free plan */
    reimbursementAccount: ReimbursementAccountProps.reimbursementAccountPropTypes,

    /** Information about the network */
    network: networkPropTypes.isRequired,

    ...withLocalizePropTypes,
};

const defaultProps = {
    reimbursementAccount: ReimbursementAccountProps.reimbursementAccountDefaultProps,
};

function WorkspaceReimburseView(props) {
    const styles = useThemeStyles();
    const [currentRatePerUnit, setCurrentRatePerUnit] = useState('');
    const {isSmallScreenWidth} = useWindowDimensions();
    const viewAllReceiptsUrl = `expenses?policyIDList=${props.policy.id}&billableReimbursable=reimbursable&submitterEmail=%2B%2B`;
    const distanceCustomUnit = _.find(lodashGet(props.policy, 'customUnits', {}), (unit) => unit.name === CONST.CUSTOM_UNITS.NAME_DISTANCE);
    const distanceCustomRate = _.find(lodashGet(distanceCustomUnit, 'rates', {}), (rate) => rate.name === CONST.CUSTOM_UNITS.DEFAULT_RATE);
    const {translate, toLocaleDigit} = props;

    const getUnitLabel = useCallback((value) => translate(`common.${value}`), [translate]);

    const getCurrentRatePerUnitLabel = useCallback(() => {
        const customUnitRate = _.find(lodashGet(distanceCustomUnit, 'rates', '{}'), (rate) => rate && rate.name === CONST.CUSTOM_UNITS.DEFAULT_RATE);
        const currentUnit = getUnitLabel(lodashGet(distanceCustomUnit, 'attributes.unit', CONST.CUSTOM_UNITS.DISTANCE_UNIT_MILES));
        const currentRate = PolicyUtils.getUnitRateValue(customUnitRate, toLocaleDigit);
        const perWord = translate('common.per');
        return `${currentRate} ${perWord} ${currentUnit}`;
    }, [translate, distanceCustomUnit, toLocaleDigit, getUnitLabel]);

    const fetchData = useCallback(() => {
        // Instead of setting the reimbursement account loading within the optimistic data of the API command, use a separate action so that the Onyx value is updated right away.
        // openWorkspaceReimburseView uses API.read which will not make the request until all WRITE requests in the sequential queue have finished responding, so there would be a delay in
        // updating Onyx with the optimistic data.
        BankAccounts.setReimbursementAccountLoading(true);
        Policy.openWorkspaceReimburseView(props.policy.id);
    }, [props.policy.id]);

    useEffect(() => {
        if (props.network.isOffline) {
            return;
        }
        fetchData();
    }, [props.network.isOffline, fetchData]);

    useEffect(() => {
        setCurrentRatePerUnit(getCurrentRatePerUnitLabel());
    }, [props.policy.customUnits, getCurrentRatePerUnitLabel]);

    return (
        <View style={[styles.mt3, isSmallScreenWidth ? styles.workspaceSectionMobile : styles.workspaceSection]}>
            <Section
                title={translate('workspace.reimburse.captureReceipts')}
                icon={Illustrations.MoneyReceipts}
                isCentralPane
                menuItems={[
                    {
                        title: translate('workspace.reimburse.viewAllReceipts'),
                        onPress: () => Link.openOldDotLink(viewAllReceiptsUrl),
                        icon: Expensicons.Receipt,
                        shouldShowRightIcon: true,
                        iconRight: Expensicons.NewWindow,
                        wrapperStyle: [styles.cardMenuItem],
                        link: () => Link.buildOldDotURL(viewAllReceiptsUrl),
                    },
                ]}
            >
                <View style={[styles.mv3, styles.flexRow, styles.flexWrap]}>
                    <Text>
                        {translate('workspace.reimburse.captureNoVBACopyBeforeEmail')}
                        <CopyTextToClipboard
                            text={CONST.EMAIL.RECEIPTS}
                            textStyles={[styles.textBlue]}
                        />
                        <Text>{translate('workspace.reimburse.captureNoVBACopyAfterEmail')}</Text>
                    </Text>
                </View>
            </Section>

            <Section
                title={translate('workspace.reimburse.trackDistance')}
                icon={Illustrations.TrackShoe}
                isCentralPane
            >
                <View style={[styles.mv3, styles.flexRow, styles.flexWrap]}>
                    <Text>{translate('workspace.reimburse.trackDistanceCopy')}</Text>
                    <OfflineWithFeedback
                        pendingAction={lodashGet(distanceCustomUnit, 'pendingAction') || lodashGet(distanceCustomRate, 'pendingAction')}
                        shouldShowErrorMessages={false}
                        style={styles.w100}
                    >
                        <MenuItemWithTopDescription
                            title={currentRatePerUnit}
                            description={translate('workspace.reimburse.trackDistanceRate')}
                            shouldShowRightIcon
<<<<<<< HEAD
                            onPress={() => {
                                Policy.setPolicyIDForReimburseView(props.policy.id);
                                Navigation.navigate(ROUTES.WORKSPACE_RATE_AND_UNIT.getRoute(props.policy.id));
                            }}
                            wrapperStyle={[styles.mt3, styles.ph8, styles.mhn8, styles.wAuto]}
=======
                            onPress={() => Navigation.navigate(ROUTES.WORKSPACE_RATE_AND_UNIT.getRoute(props.policy.id))}
                            wrapperStyle={[styles.sectionMenuItemTopDescription, styles.mt3]}
>>>>>>> 19ca917f
                            brickRoadIndicator={(lodashGet(distanceCustomUnit, 'errors') || lodashGet(distanceCustomRate, 'errors')) && CONST.BRICK_ROAD_INDICATOR_STATUS.ERROR}
                        />
                    </OfflineWithFeedback>
                </View>
            </Section>

            <WorkspaceReimburseSection
                policy={props.policy}
                reimbursementAccount={props.reimbursementAccount}
                network={props.network}
                translate={translate}
            />
        </View>
    );
}

WorkspaceReimburseView.defaultProps = defaultProps;
WorkspaceReimburseView.propTypes = propTypes;
WorkspaceReimburseView.displayName = 'WorkspaceReimburseView';

export default compose(
    withLocalize,
    withNetwork(),
    withOnyx({
        reimbursementAccount: {
            key: ONYXKEYS.REIMBURSEMENT_ACCOUNT,
        },
    }),
)(WorkspaceReimburseView);<|MERGE_RESOLUTION|>--- conflicted
+++ resolved
@@ -150,16 +150,11 @@
                             title={currentRatePerUnit}
                             description={translate('workspace.reimburse.trackDistanceRate')}
                             shouldShowRightIcon
-<<<<<<< HEAD
                             onPress={() => {
                                 Policy.setPolicyIDForReimburseView(props.policy.id);
                                 Navigation.navigate(ROUTES.WORKSPACE_RATE_AND_UNIT.getRoute(props.policy.id));
                             }}
-                            wrapperStyle={[styles.mt3, styles.ph8, styles.mhn8, styles.wAuto]}
-=======
-                            onPress={() => Navigation.navigate(ROUTES.WORKSPACE_RATE_AND_UNIT.getRoute(props.policy.id))}
                             wrapperStyle={[styles.sectionMenuItemTopDescription, styles.mt3]}
->>>>>>> 19ca917f
                             brickRoadIndicator={(lodashGet(distanceCustomUnit, 'errors') || lodashGet(distanceCustomRate, 'errors')) && CONST.BRICK_ROAD_INDICATOR_STATUS.ERROR}
                         />
                     </OfflineWithFeedback>
