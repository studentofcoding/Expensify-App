import React, {useMemo, useState} from 'react';
import {useOnyx} from 'react-native-onyx';
import ConfirmModal from '@components/ConfirmModal';
import HeaderWithBackButton from '@components/HeaderWithBackButton';
import ScreenWrapper from '@components/ScreenWrapper';
import Text from '@components/Text';
import TextLink from '@components/TextLink';
import useLocalize from '@hooks/useLocalize';
import useNetwork from '@hooks/useNetwork';
import useThemeStyles from '@hooks/useThemeStyles';
import {getCompanyFeeds} from '@libs/CardUtils';
import Navigation from '@libs/Navigation/Navigation';
import type {PlatformStackScreenProps} from '@libs/Navigation/PlatformStackNavigation/types';
import type {SettingsNavigatorParamList} from '@libs/Navigation/types';
<<<<<<< HEAD
import {canModifyPlan, isCollectPolicy} from '@libs/PolicyUtils';
import NotFoundPage from '@pages/ErrorPage/NotFoundPage';
import {downgradeToTeam as downgradeToTeamPolicyUtils} from '@userActions/Policy/Policy';
=======
import {canModifyPlan, getWorkspaceAccountID, isCollectPolicy} from '@libs/PolicyUtils';
import NotFoundPage from '@pages/ErrorPage/NotFoundPage';
import {downgradeToTeam} from '@src/libs/actions/Policy/Policy';
>>>>>>> 0b6d1a0c
import ONYXKEYS from '@src/ONYXKEYS';
import ROUTES from '@src/ROUTES';
import type SCREENS from '@src/SCREENS';
import DowngradeConfirmation from './DowngradeConfirmation';
import DowngradeIntro from './DowngradeIntro';

type WorkspaceDowngradePageProps = PlatformStackScreenProps<SettingsNavigatorParamList, typeof SCREENS.WORKSPACE.DOWNGRADE>;

function WorkspaceDowngradePage({route}: WorkspaceDowngradePageProps) {
    const styles = useThemeStyles();
    const policyID = route.params?.policyID;
    const workspaceAccountID = getWorkspaceAccountID(policyID);
    const [cardFeeds] = useOnyx(`${ONYXKEYS.COLLECTION.SHARED_NVP_PRIVATE_DOMAIN_MEMBER}${workspaceAccountID}`);
    const companyFeeds = getCompanyFeeds(cardFeeds);
    const {translate} = useLocalize();
    const [policy] = useOnyx(`${ONYXKEYS.COLLECTION.POLICY}${policyID}`);
    const {isOffline} = useNetwork();
    const [isDowngradeWarningModalOpen, setIsDowngradeWarningModalOpen] = useState(false);

    const canPerformDowngrade = useMemo(() => canModifyPlan(policyID), [policyID]);
    const isDowngraded = useMemo(() => isCollectPolicy(policy), [policy]);

    const onDowngradeToTeam = () => {
        if (!canPerformDowngrade || !policy) {
            return;
        }
<<<<<<< HEAD
        downgradeToTeamPolicyUtils(policy.id);
=======
        if (Object.keys(companyFeeds).length > 1) {
            setIsDowngradeWarningModalOpen(true);
            return;
        }
        downgradeToTeam(policy.id);
    };

    const onClose = () => {
        setIsDowngradeWarningModalOpen(false);
        Navigation.dismissModal();
    };

    const onMoveToCompanyCardFeeds = () => {
        if (!policyID) {
            return;
        }
        setIsDowngradeWarningModalOpen(false);
        Navigation.navigate(ROUTES.WORKSPACE_COMPANY_CARDS.getRoute(policyID));
        Navigation.navigate(ROUTES.WORKSPACE_COMPANY_CARDS_SELECT_FEED.getRoute(policyID));
>>>>>>> 0b6d1a0c
    };

    if (!canPerformDowngrade) {
        return <NotFoundPage />;
    }

    return (
        <ScreenWrapper
            shouldShowOfflineIndicator
            testID="workspaceDowngradePage"
            offlineIndicatorStyle={styles.mtAuto}
        >
            <HeaderWithBackButton
                title={translate('common.downgradeWorkspace')}
                onBackButtonPress={() => {
                    if (isDowngraded) {
                        Navigation.dismissModal();
                    } else {
                        Navigation.goBack();
                    }
                }}
            />
            {isDowngraded && !!policyID && (
                <DowngradeConfirmation
                    onConfirmDowngrade={() => {
                        Navigation.dismissModal();
                    }}
                    policyID={policyID}
                />
            )}
            {!isDowngraded && (
                <DowngradeIntro
                    policyID={policyID}
                    onDowngrade={onDowngradeToTeam}
                    buttonDisabled={isOffline}
                    loading={policy?.isPendingDowngrade}
                    backTo={route.params.backTo}
                />
            )}
            <ConfirmModal
                title={translate('workspace.moreFeatures.companyCards.downgradeTitle')}
                isVisible={isDowngradeWarningModalOpen}
                onConfirm={onClose}
                shouldShowCancelButton={false}
                onCancel={onClose}
                prompt={
                    <Text>
                        {translate('workspace.moreFeatures.companyCards.downgradeSubTitleFirstPart')}{' '}
                        <TextLink
                            style={styles.link}
                            onPress={onMoveToCompanyCardFeeds}
                        >
                            {translate('workspace.moreFeatures.companyCards.downgradeSubTitleMiddlePart')}
                        </TextLink>{' '}
                        {translate('workspace.moreFeatures.companyCards.downgradeSubTitleLastPart')}
                    </Text>
                }
                confirmText={translate('common.buttonConfirm')}
            />
        </ScreenWrapper>
    );
}

export default WorkspaceDowngradePage;<|MERGE_RESOLUTION|>--- conflicted
+++ resolved
@@ -12,15 +12,9 @@
 import Navigation from '@libs/Navigation/Navigation';
 import type {PlatformStackScreenProps} from '@libs/Navigation/PlatformStackNavigation/types';
 import type {SettingsNavigatorParamList} from '@libs/Navigation/types';
-<<<<<<< HEAD
-import {canModifyPlan, isCollectPolicy} from '@libs/PolicyUtils';
-import NotFoundPage from '@pages/ErrorPage/NotFoundPage';
-import {downgradeToTeam as downgradeToTeamPolicyUtils} from '@userActions/Policy/Policy';
-=======
 import {canModifyPlan, getWorkspaceAccountID, isCollectPolicy} from '@libs/PolicyUtils';
 import NotFoundPage from '@pages/ErrorPage/NotFoundPage';
 import {downgradeToTeam} from '@src/libs/actions/Policy/Policy';
->>>>>>> 0b6d1a0c
 import ONYXKEYS from '@src/ONYXKEYS';
 import ROUTES from '@src/ROUTES';
 import type SCREENS from '@src/SCREENS';
@@ -47,9 +41,6 @@
         if (!canPerformDowngrade || !policy) {
             return;
         }
-<<<<<<< HEAD
-        downgradeToTeamPolicyUtils(policy.id);
-=======
         if (Object.keys(companyFeeds).length > 1) {
             setIsDowngradeWarningModalOpen(true);
             return;
@@ -69,7 +60,6 @@
         setIsDowngradeWarningModalOpen(false);
         Navigation.navigate(ROUTES.WORKSPACE_COMPANY_CARDS.getRoute(policyID));
         Navigation.navigate(ROUTES.WORKSPACE_COMPANY_CARDS_SELECT_FEED.getRoute(policyID));
->>>>>>> 0b6d1a0c
     };
 
     if (!canPerformDowngrade) {
