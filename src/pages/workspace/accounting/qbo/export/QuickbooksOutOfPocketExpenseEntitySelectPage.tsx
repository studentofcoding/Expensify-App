--- conflicted
+++ resolved
@@ -108,13 +108,12 @@
             policyID={policyID}
             accessVariants={[CONST.POLICY.ACCESS_VARIANTS.ADMIN]}
             featureName={CONST.POLICY.MORE_FEATURES.ARE_CONNECTIONS_ENABLED}
-<<<<<<< HEAD
             displayName={QuickbooksOutOfPocketExpenseEntitySelectPage.displayName}
             sections={sections}
             listItem={RadioListItem}
             onBackButtonPress={() => Navigation.goBack(ROUTES.POLICY_ACCOUNTING_QUICKBOOKS_ONLINE_EXPORT_OUT_OF_POCKET_EXPENSES.getRoute(policyID))}
             onSelectRow={(selection: SelectorType) => selectExportEntity(selection as MenuItem)}
-            shouldDebounceRowSelect
+            shouldSingleExecuteRowSelect
             initiallyFocusedOptionKey={data.find((mode) => mode.isSelected)?.keyForList}
             title="workspace.accounting.exportAs"
             connectionName={CONST.POLICY.CONNECTIONS.NAME.QBO}
@@ -136,32 +135,6 @@
                 />
             }
         />
-=======
-        >
-            <ScreenWrapper
-                includeSafeAreaPaddingBottom={false}
-                testID={QuickbooksOutOfPocketExpenseEntitySelectPage.displayName}
-            >
-                <HeaderWithBackButton title={translate('workspace.accounting.exportAs')} />
-                <View style={styles.flex1}>
-                    <SelectionList
-                        containerStyle={[styles.flexReset, styles.flexGrow0, styles.flexShrink0, styles.flexBasisAuto]}
-                        sections={sections}
-                        ListItem={RadioListItem}
-                        onSelectRow={selectExportEntity}
-                        shouldSingleExecuteRowSelect
-                        initiallyFocusedOptionKey={data.find((mode) => mode.isSelected)?.keyForList}
-                        footerContent={
-                            <Footer
-                                isTaxEnabled={isTaxesEnabled}
-                                isLocationsEnabled={isLocationsEnabled}
-                            />
-                        }
-                    />
-                </View>
-            </ScreenWrapper>
-        </AccessOrNotFoundWrapper>
->>>>>>> f9306d57
     );
 }
 
