--- conflicted
+++ resolved
@@ -70,7 +70,6 @@
             policyID={policyID}
             accessVariants={[CONST.POLICY.ACCESS_VARIANTS.ADMIN]}
             featureName={CONST.POLICY.MORE_FEATURES.ARE_CONNECTIONS_ENABLED}
-<<<<<<< HEAD
             displayName={QuickbooksExportInvoiceAccountSelectPage.displayName}
             sections={data.length ? [{data}] : []}
             listItem={RadioListItem}
@@ -85,23 +84,8 @@
             errorRowStyles={[styles.ph5, styles.pv3]}
             onClose={() => clearQBOErrorField(policyID, CONST.QUICKBOOKS_CONFIG.RECEIVABLE_ACCOUNT)}
             listEmptyContent={listEmptyContent}
+            shouldSingleExecuteRowSelect
         />
-=======
-        >
-            <ScreenWrapper testID={QuickbooksExportInvoiceAccountSelectPage.displayName}>
-                <HeaderWithBackButton title={translate('workspace.qbo.exportInvoices')} />
-                <SelectionList
-                    headerContent={<Text style={[styles.ph5, styles.pb5]}>{translate('workspace.qbo.exportInvoicesDescription')}</Text>}
-                    sections={data.length ? [{data}] : []}
-                    ListItem={RadioListItem}
-                    onSelectRow={selectExportInvoice}
-                    shouldSingleExecuteRowSelect
-                    initiallyFocusedOptionKey={data.find((mode) => mode.isSelected)?.keyForList}
-                    listEmptyContent={listEmptyContent}
-                />
-            </ScreenWrapper>
-        </AccessOrNotFoundWrapper>
->>>>>>> f9306d57
     );
 }
 
