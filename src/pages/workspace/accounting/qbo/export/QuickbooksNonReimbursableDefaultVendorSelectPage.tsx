--- conflicted
+++ resolved
@@ -68,13 +68,12 @@
             policyID={policyID}
             accessVariants={[CONST.POLICY.ACCESS_VARIANTS.ADMIN]}
             featureName={CONST.POLICY.MORE_FEATURES.ARE_CONNECTIONS_ENABLED}
-<<<<<<< HEAD
             displayName={QuickbooksNonReimbursableDefaultVendorSelectPage.displayName}
             title="workspace.accounting.defaultVendor"
             sections={sections}
             listItem={RadioListItem}
             onSelectRow={selectVendor}
-            shouldDebounceRowSelect
+            shouldSingleExecuteRowSelect
             initiallyFocusedOptionKey={sections[0]?.data.find((mode) => mode.isSelected)?.keyForList}
             listEmptyContent={listEmptyContent}
             connectionName={CONST.POLICY.CONNECTIONS.NAME.QBO}
@@ -84,21 +83,6 @@
             errorRowStyles={[styles.ph5, styles.pv3]}
             onClose={() => clearQBOErrorField(policyID, CONST.QUICKBOOKS_CONFIG.NON_REIMBURSABLE_BILL_DEFAULT_VENDOR)}
         />
-=======
-        >
-            <ScreenWrapper testID={QuickbooksNonReimbursableDefaultVendorSelectPage.displayName}>
-                <HeaderWithBackButton title={translate('workspace.accounting.defaultVendor')} />
-                <SelectionList
-                    sections={sections}
-                    ListItem={RadioListItem}
-                    onSelectRow={selectVendor}
-                    shouldSingleExecuteRowSelect
-                    initiallyFocusedOptionKey={sections[0]?.data.find((mode) => mode.isSelected)?.keyForList}
-                    listEmptyContent={listEmptyContent}
-                />
-            </ScreenWrapper>
-        </AccessOrNotFoundWrapper>
->>>>>>> f9306d57
     );
 }
 
