import React, {useCallback, useMemo} from 'react';
import BlockingView from '@components/BlockingViews/BlockingView';
import HeaderWithBackButton from '@components/HeaderWithBackButton';
import * as Illustrations from '@components/Icon/Illustrations';
import ScreenWrapper from '@components/ScreenWrapper';
import SelectionList from '@components/SelectionList';
import RadioListItem from '@components/SelectionList/RadioListItem';
import type {ListItem} from '@components/SelectionList/types';
import Text from '@components/Text';
import useLocalize from '@hooks/useLocalize';
import useThemeStyles from '@hooks/useThemeStyles';
import * as Connections from '@libs/actions/connections';
import Navigation from '@navigation/Navigation';
import AccessOrNotFoundWrapper from '@pages/workspace/AccessOrNotFoundWrapper';
import type {WithPolicyConnectionsProps} from '@pages/workspace/withPolicyConnections';
import withPolicyConnections from '@pages/workspace/withPolicyConnections';
import variables from '@styles/variables';
import CONST from '@src/CONST';
import ROUTES from '@src/ROUTES';
import type {Account} from '@src/types/onyx/Policy';

type CardListItem = ListItem & {
    value: Account;
};

function QuickbooksOutOfPocketExpenseAccountSelectPage({policy}: WithPolicyConnectionsProps) {
    const {translate} = useLocalize();
    const styles = useThemeStyles();
    const {bankAccounts, journalEntryAccounts, accountPayable} = policy?.connections?.quickbooksOnline?.data ?? {};

    const {reimbursableExpensesExportDestination, reimbursableExpensesAccount} = policy?.connections?.quickbooksOnline?.config ?? {};

    const [title, description] = useMemo(() => {
        let titleText: string | undefined;
        let descriptionText: string | undefined;
        switch (reimbursableExpensesExportDestination) {
            case CONST.QUICKBOOKS_REIMBURSABLE_ACCOUNT_TYPE.CHECK:
                titleText = translate('workspace.qbo.bankAccount');
                descriptionText = translate('workspace.qbo.bankAccountDescription');
                break;
            case CONST.QUICKBOOKS_REIMBURSABLE_ACCOUNT_TYPE.JOURNAL_ENTRY:
                titleText = translate('workspace.qbo.account');
                descriptionText = translate('workspace.qbo.accountDescription');
                break;
            case CONST.QUICKBOOKS_REIMBURSABLE_ACCOUNT_TYPE.VENDOR_BILL:
                titleText = translate('workspace.qbo.accountsPayable');
                descriptionText = translate('workspace.qbo.accountsPayableDescription');
                break;
            default:
                break;
        }

        return [titleText, descriptionText];
    }, [translate, reimbursableExpensesExportDestination]);

    const data: CardListItem[] = useMemo(() => {
        let accounts: Account[];
        switch (reimbursableExpensesExportDestination) {
            case CONST.QUICKBOOKS_REIMBURSABLE_ACCOUNT_TYPE.CHECK:
                accounts = bankAccounts ?? [];
                break;
            case CONST.QUICKBOOKS_REIMBURSABLE_ACCOUNT_TYPE.JOURNAL_ENTRY:
                accounts = journalEntryAccounts ?? [];
                break;
            case CONST.QUICKBOOKS_REIMBURSABLE_ACCOUNT_TYPE.VENDOR_BILL:
                accounts = accountPayable ?? [];
                break;
            default:
                accounts = [];
        }

        return accounts.map((account) => ({
            value: account,
            text: account.name,
            keyForList: account.name,
            isSelected: account.id === reimbursableExpensesAccount?.id,
        }));
    }, [accountPayable, bankAccounts, reimbursableExpensesExportDestination, reimbursableExpensesAccount, journalEntryAccounts]);

    const policyID = policy?.id ?? '';

    const selectExportAccount = useCallback(
        (row: CardListItem) => {
            if (row.value.id !== reimbursableExpensesAccount?.id) {
                Connections.updatePolicyConnectionConfig(policyID, CONST.POLICY.CONNECTIONS.NAME.QBO, CONST.QUICK_BOOKS_CONFIG.REIMBURSABLE_EXPENSES_ACCOUNT, row.value);
            }
            Navigation.goBack(ROUTES.POLICY_ACCOUNTING_QUICKBOOKS_ONLINE_EXPORT_OUT_OF_POCKET_EXPENSES.getRoute(policyID));
        },
        [reimbursableExpensesAccount, policyID],
    );

    const listEmptyContent = useMemo(
        () => (
            <BlockingView
                icon={Illustrations.TeleScope}
                iconWidth={variables.emptyListIconWidth}
                iconHeight={variables.emptyListIconHeight}
                title={translate('workspace.qbo.noAccountsFound')}
                subtitle={translate('workspace.qbo.noAccountsFoundDescription')}
                style={styles.pb10}
            />
        ),
        [translate, styles.pb10],
    );

    return (
        <AccessOrNotFoundWrapper
            policyID={policyID}
            accessVariants={[CONST.POLICY.ACCESS_VARIANTS.ADMIN]}
            featureName={CONST.POLICY.MORE_FEATURES.ARE_CONNECTIONS_ENABLED}
        >
            <ScreenWrapper testID={QuickbooksOutOfPocketExpenseAccountSelectPage.displayName}>
                <HeaderWithBackButton title={title} />
                <SelectionList
<<<<<<< HEAD
                    headerContent={<Text style={[styles.ph5, styles.pb5]}>{translate('workspace.qbo.accountsPayableDescription')}</Text>}
                    sections={data.length ? [{data}] : []}
=======
                    headerContent={<Text style={[styles.ph5, styles.pb5]}>{description}</Text>}
                    sections={[{data}]}
>>>>>>> a85c2378
                    ListItem={RadioListItem}
                    onSelectRow={selectExportAccount}
                    initiallyFocusedOptionKey={data.find((mode) => mode.isSelected)?.keyForList}
                    listEmptyContent={listEmptyContent}
                />
            </ScreenWrapper>
        </AccessOrNotFoundWrapper>
    );
}

QuickbooksOutOfPocketExpenseAccountSelectPage.displayName = 'QuickbooksOutOfPocketExpenseAccountSelectPage';

export default withPolicyConnections(QuickbooksOutOfPocketExpenseAccountSelectPage);<|MERGE_RESOLUTION|>--- conflicted
+++ resolved
@@ -112,13 +112,8 @@
             <ScreenWrapper testID={QuickbooksOutOfPocketExpenseAccountSelectPage.displayName}>
                 <HeaderWithBackButton title={title} />
                 <SelectionList
-<<<<<<< HEAD
-                    headerContent={<Text style={[styles.ph5, styles.pb5]}>{translate('workspace.qbo.accountsPayableDescription')}</Text>}
+                    headerContent={<Text style={[styles.ph5, styles.pb5]}>{description}</Text>}
                     sections={data.length ? [{data}] : []}
-=======
-                    headerContent={<Text style={[styles.ph5, styles.pb5]}>{description}</Text>}
-                    sections={[{data}]}
->>>>>>> a85c2378
                     ListItem={RadioListItem}
                     onSelectRow={selectExportAccount}
                     initiallyFocusedOptionKey={data.find((mode) => mode.isSelected)?.keyForList}
