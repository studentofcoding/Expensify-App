import React from 'react';
import {View} from 'react-native';
import HeaderWithBackButton from '@components/HeaderWithBackButton';
import MenuItemWithTopDescription from '@components/MenuItemWithTopDescription';
import OfflineWithFeedback from '@components/OfflineWithFeedback';
import ScreenWrapper from '@components/ScreenWrapper';
import ScrollView from '@components/ScrollView';
import Switch from '@components/Switch';
import Text from '@components/Text';
import useLocalize from '@hooks/useLocalize';
import useThemeStyles from '@hooks/useThemeStyles';
import * as Connections from '@libs/actions/connections';
import AccessOrNotFoundWrapper from '@pages/workspace/AccessOrNotFoundWrapper';
import type {WithPolicyProps} from '@pages/workspace/withPolicy';
import withPolicyConnections from '@pages/workspace/withPolicyConnections';
import variables from '@styles/variables';
import CONST from '@src/CONST';

function QuickbooksCustomersPage({policy}: WithPolicyProps) {
    const {translate} = useLocalize();
    const styles = useThemeStyles();
    const policyID = policy?.id ?? '';
    const {syncCustomers, pendingFields} = policy?.connections?.quickbooksOnline?.config ?? {};
    const isSwitchOn = Boolean(syncCustomers && syncCustomers !== CONST.INTEGRATION_ENTITY_MAP_TYPES.NONE);
    const isReportFieldsSelected = syncCustomers === CONST.INTEGRATION_ENTITY_MAP_TYPES.REPORT_FIELD;
    return (
        <AccessOrNotFoundWrapper
            accessVariants={[CONST.POLICY.ACCESS_VARIANTS.ADMIN]}
            policyID={policyID}
            featureName={CONST.POLICY.MORE_FEATURES.ARE_CONNECTIONS_ENABLED}
        >
            <ScreenWrapper
                includeSafeAreaPaddingBottom={false}
                shouldEnableMaxHeight
                testID={QuickbooksCustomersPage.displayName}
            >
<<<<<<< HEAD
                <ScreenWrapper
                    includeSafeAreaPaddingBottom={false}
                    shouldEnableMaxHeight
                    testID={QuickbooksCustomersPage.displayName}
                >
                    <HeaderWithBackButton title={translate('workspace.qbo.customers')} />
                    <ScrollView contentContainerStyle={[styles.pb2, styles.ph5]}>
                        <Text style={styles.pb5}>{translate('workspace.qbo.customersDescription')}</Text>
                        <View style={[styles.flexRow, styles.mb4, styles.alignItemsCenter, styles.justifyContentBetween]}>
                            <View style={styles.flex1}>
                                <Text fontSize={variables.fontSizeNormal}>{translate('workspace.accounting.import')}</Text>
                            </View>
                            <OfflineWithFeedback pendingAction={pendingFields?.syncCustomers}>
                                <View style={[styles.flex1, styles.alignItemsEnd, styles.pl3]}>
                                    <Switch
                                        accessibilityLabel={translate('workspace.qbo.customers')}
                                        isOn={isSwitchOn}
                                        onToggle={() =>
                                            Connections.updatePolicyConnectionConfig(
                                                policyID,
                                                CONST.POLICY.CONNECTIONS.NAME.QBO,
                                                CONST.QUICK_BOOKS_CONFIG.SYNC_CUSTOMERS,
                                                isSwitchOn ? CONST.INTEGRATION_ENTITY_MAP_TYPES.NONE : CONST.INTEGRATION_ENTITY_MAP_TYPES.TAG,
                                            )
                                        }
                                    />
                                </View>
                            </OfflineWithFeedback>
=======
                <HeaderWithBackButton title={translate('workspace.qbo.customers')} />
                <ScrollView contentContainerStyle={[styles.pb2, styles.ph5]}>
                    <Text style={styles.pb5}>{translate('workspace.qbo.customersDescription')}</Text>
                    <View style={[styles.flexRow, styles.mb4, styles.alignItemsCenter, styles.justifyContentBetween]}>
                        <View style={styles.flex1}>
                            <Text fontSize={variables.fontSizeNormal}>{translate('workspace.qbo.import')}</Text>
>>>>>>> c8b4071b
                        </View>
                        <OfflineWithFeedback pendingAction={pendingFields?.syncCustomers}>
                            <View style={[styles.flex1, styles.alignItemsEnd, styles.pl3]}>
                                <Switch
                                    accessibilityLabel={translate('workspace.qbo.customers')}
                                    isOn={isSwitchOn}
                                    onToggle={() =>
                                        Connections.updatePolicyConnectionConfig(
                                            policyID,
                                            CONST.POLICY.CONNECTIONS.NAME.QBO,
                                            CONST.QUICK_BOOKS_CONFIG.SYNC_CUSTOMERS,
                                            isSwitchOn ? CONST.INTEGRATION_ENTITY_MAP_TYPES.NONE : CONST.INTEGRATION_ENTITY_MAP_TYPES.TAG,
                                        )
                                    }
                                />
                            </View>
                        </OfflineWithFeedback>
                    </View>
                    {isSwitchOn && (
                        <OfflineWithFeedback>
                            <MenuItemWithTopDescription
                                interactive={false}
                                title={isReportFieldsSelected ? translate('workspace.common.reportFields') : translate('workspace.common.tags')}
                                description={translate('workspace.qbo.displayedAs')}
                                wrapperStyle={styles.sectionMenuItemTopDescription}
                            />
                        </OfflineWithFeedback>
                    )}
                </ScrollView>
            </ScreenWrapper>
        </AccessOrNotFoundWrapper>
    );
}

QuickbooksCustomersPage.displayName = 'QuickbooksCustomersPage';

export default withPolicyConnections(QuickbooksCustomersPage);<|MERGE_RESOLUTION|>--- conflicted
+++ resolved
@@ -34,43 +34,12 @@
                 shouldEnableMaxHeight
                 testID={QuickbooksCustomersPage.displayName}
             >
-<<<<<<< HEAD
-                <ScreenWrapper
-                    includeSafeAreaPaddingBottom={false}
-                    shouldEnableMaxHeight
-                    testID={QuickbooksCustomersPage.displayName}
-                >
-                    <HeaderWithBackButton title={translate('workspace.qbo.customers')} />
-                    <ScrollView contentContainerStyle={[styles.pb2, styles.ph5]}>
-                        <Text style={styles.pb5}>{translate('workspace.qbo.customersDescription')}</Text>
-                        <View style={[styles.flexRow, styles.mb4, styles.alignItemsCenter, styles.justifyContentBetween]}>
-                            <View style={styles.flex1}>
-                                <Text fontSize={variables.fontSizeNormal}>{translate('workspace.accounting.import')}</Text>
-                            </View>
-                            <OfflineWithFeedback pendingAction={pendingFields?.syncCustomers}>
-                                <View style={[styles.flex1, styles.alignItemsEnd, styles.pl3]}>
-                                    <Switch
-                                        accessibilityLabel={translate('workspace.qbo.customers')}
-                                        isOn={isSwitchOn}
-                                        onToggle={() =>
-                                            Connections.updatePolicyConnectionConfig(
-                                                policyID,
-                                                CONST.POLICY.CONNECTIONS.NAME.QBO,
-                                                CONST.QUICK_BOOKS_CONFIG.SYNC_CUSTOMERS,
-                                                isSwitchOn ? CONST.INTEGRATION_ENTITY_MAP_TYPES.NONE : CONST.INTEGRATION_ENTITY_MAP_TYPES.TAG,
-                                            )
-                                        }
-                                    />
-                                </View>
-                            </OfflineWithFeedback>
-=======
                 <HeaderWithBackButton title={translate('workspace.qbo.customers')} />
                 <ScrollView contentContainerStyle={[styles.pb2, styles.ph5]}>
                     <Text style={styles.pb5}>{translate('workspace.qbo.customersDescription')}</Text>
                     <View style={[styles.flexRow, styles.mb4, styles.alignItemsCenter, styles.justifyContentBetween]}>
                         <View style={styles.flex1}>
-                            <Text fontSize={variables.fontSizeNormal}>{translate('workspace.qbo.import')}</Text>
->>>>>>> c8b4071b
+                            <Text fontSize={variables.fontSizeNormal}>{translate('workspace.accounting.import')}</Text>
                         </View>
                         <OfflineWithFeedback pendingAction={pendingFields?.syncCustomers}>
                             <View style={[styles.flex1, styles.alignItemsEnd, styles.pl3]}>
