--- conflicted
+++ resolved
@@ -127,11 +127,7 @@
                 <MenuItemWithTopDescription
                     title={
                         sageIntacctConfig?.mappings?.dimensions && sageIntacctConfig?.mappings?.dimensions?.length > 0
-<<<<<<< HEAD
-                            ? translate('workspace.intacct.userDimensionsAdded', undefined, sageIntacctConfig?.mappings?.dimensions?.length)
-=======
-                            ? translate('workspace.intacct.userDimensionsAdded', {dimensionsCount: sageIntacctConfig?.mappings?.dimensions?.length})
->>>>>>> 33818a90
+                            ? translate('workspace.intacct.userDimensionsAdded', {count: sageIntacctConfig?.mappings?.dimensions?.length})
                             : undefined
                     }
                     description={translate('workspace.intacct.userDefinedDimensions')}
