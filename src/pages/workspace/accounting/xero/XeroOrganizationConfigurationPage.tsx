--- conflicted
+++ resolved
@@ -59,11 +59,7 @@
             return;
         }
 
-<<<<<<< HEAD
-        updatePolicyConnectionConfig(policyID, CONST.POLICY.CONNECTIONS.NAME.XERO, CONST.XERO_CONFIG.TENANT_ID, keyForList);
-=======
-        updatePolicyXeroConnectionConfig(policyID, CONST.POLICY.CONNECTIONS.NAME.XERO, CONST.XERO_CONFIG.TENANT_ID, keyForList, xeroConfig?.tenantID);
->>>>>>> 9819f378
+        updatePolicyConnectionConfig(policyID, CONST.POLICY.CONNECTIONS.NAME.XERO, CONST.XERO_CONFIG.TENANT_ID, keyForList, xeroConfig?.tenantID);
         Navigation.goBack();
     };
 
