--- conflicted
+++ resolved
@@ -42,12 +42,7 @@
 
     const updateAccount = useCallback(
         ({value}: SelectorType) => {
-<<<<<<< HEAD
-            Connections.updatePolicyConnectionConfig(policyID, CONST.POLICY.CONNECTIONS.NAME.XERO, CONST.XERO_CONFIG.SYNC, {
-                reimbursementAccountID: value,
-            });
-=======
-            Connections.updatePolicyXeroConnectionConfig(
+            Connections.updatePolicyConnectionConfig(
                 policyID,
                 CONST.POLICY.CONNECTIONS.NAME.XERO,
                 CONST.XERO_CONFIG.SYNC,
@@ -56,7 +51,6 @@
                 },
                 {reimbursementAccountID: reimbursementAccountID ?? null},
             );
->>>>>>> 9819f378
             Navigation.goBack(ROUTES.POLICY_ACCOUNTING_XERO_ADVANCED.getRoute(policyID));
         },
         [policyID, reimbursementAccountID],
