--- conflicted
+++ resolved
@@ -33,11 +33,8 @@
                 title={translate('workspace.accounting.import')}
                 switchAccessibilityLabel={translate('workspace.xero.customers')}
                 isActive={isSwitchOn}
-<<<<<<< HEAD
-                onToggle={() => Connections.updatePolicyConnectionConfig(policyID, CONST.POLICY.CONNECTIONS.NAME.XERO, CONST.XERO_CONFIG.IMPORT_TAX_RATES, !xeroConfig?.importTaxRates)}
-=======
                 onToggle={() =>
-                    Connections.updatePolicyXeroConnectionConfig(
+                    Connections.updatePolicyConnectionConfig(
                         policyID,
                         CONST.POLICY.CONNECTIONS.NAME.XERO,
                         CONST.XERO_CONFIG.IMPORT_TAX_RATES,
@@ -45,7 +42,6 @@
                         xeroConfig?.importTaxRates,
                     )
                 }
->>>>>>> 9819f378
                 errors={ErrorUtils.getLatestErrorField(xeroConfig ?? {}, CONST.XERO_CONFIG.IMPORT_TAX_RATES)}
                 onCloseError={() => Policy.clearXeroErrorField(policyID, CONST.XERO_CONFIG.IMPORT_TAX_RATES)}
                 pendingAction={PolicyUtils.settingsPendingAction([CONST.XERO_CONFIG.IMPORT_TAX_RATES], xeroConfig?.pendingFields)}
