--- conflicted
+++ resolved
@@ -49,13 +49,8 @@
         },
         {
             description: translate('workspace.xero.advancedConfig.purchaseBillStatusTitle'),
-<<<<<<< HEAD
             onPress: () => Navigation.navigate(ROUTES.POLICY_ACCOUNTING_XERO_BILL_STATUS_SELECTOR.getRoute(policyID)),
-            title: exportConfiguration?.billStatus?.purchase,
-=======
-            onPress: () => {},
             title: exportConfiguration?.billStatus?.purchase ? translate(`workspace.xero.invoiceStatus.values.${exportConfiguration.billStatus.purchase}`) : undefined,
->>>>>>> fe732039
             pendingAction: pendingFields?.export,
             error: errorFields?.purchase ? translate('common.genericErrorMessage') : undefined,
         },
