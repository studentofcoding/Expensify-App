--- conflicted
+++ resolved
@@ -22,16 +22,14 @@
     const policyOwner = policy?.owner ?? '';
 
     const {export: exportConfiguration, errorFields, pendingFields} = policy?.connections?.xero?.config ?? {};
-<<<<<<< HEAD
 
     const {bankAccounts} = policy?.connections?.xero?.data ?? {};
     const selectedBankAccountName = useMemo(() => {
         const selectedAccount = (bankAccounts ?? []).find((bank) => bank.id === exportConfiguration?.nonReimbursableAccount);
         return selectedAccount?.name ?? '';
     }, [bankAccounts, exportConfiguration?.nonReimbursableAccount]);
-=======
+    
     const currentXeroOrganizationName = useMemo(() => getCurrentXeroOrganizationName(policy ?? undefined), [policy]);
->>>>>>> 8eb3743f
 
     const menuItems: MenuItem[] = [
         {
