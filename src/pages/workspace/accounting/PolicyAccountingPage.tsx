--- conflicted
+++ resolved
@@ -101,21 +101,12 @@
                 onExportPagePress: () => Navigation.navigate(ROUTES.POLICY_ACCOUNTING_XERO_EXPORT.getRoute(policyID)),
                 onAdvancedPagePress: () => Navigation.navigate(ROUTES.POLICY_ACCOUNTING_XERO_ADVANCED.getRoute(policyID)),
             };
-<<<<<<< HEAD
-        case CONST.POLICY.CONNECTIONS.NAME.SAGE_INTACCT:
-            return {
-                title: translate('workspace.accounting.intacct'),
-                icon: Expensicons.XeroSquare,
-                setupConnectionButton: (
-                    <ConnectToXeroButton
-=======
         case CONST.POLICY.CONNECTIONS.NAME.NETSUITE:
             return {
                 title: translate('workspace.accounting.netsuite'),
                 icon: Expensicons.NetSuiteSquare,
                 setupConnectionButton: (
                     <ConnectToNetSuiteButton
->>>>>>> 1d607aca
                         policyID={policyID}
                         shouldDisconnectIntegrationBeforeConnecting={isConnectedToIntegration}
                         integrationToDisconnect={integrationToDisconnect}
@@ -123,11 +114,22 @@
                 ),
                 onImportPagePress: () => {},
                 onExportPagePress: () => {},
-<<<<<<< HEAD
+                onAdvancedPagePress: () => {},
+            };
+        case CONST.POLICY.CONNECTIONS.NAME.SAGE_INTACCT:
+            return {
+                title: translate('workspace.accounting.intacct'),
+                icon: Expensicons.XeroSquare,
+                setupConnectionButton: (
+                    <ConnectToXeroButton
+                        policyID={policyID}
+                        shouldDisconnectIntegrationBeforeConnecting={isConnectedToIntegration}
+                        integrationToDisconnect={integrationToDisconnect}
+                    />
+                ),
+                onImportPagePress: () => {},
+                onExportPagePress: () => {},
                 onAdvancedPagePress: () => Navigation.navigate(ROUTES.POLICY_ACCOUNTING_SAGE_INTACCT_ADVANCED.getRoute(policyID)),
-=======
-                onAdvancedPagePress: () => {},
->>>>>>> 1d607aca
             };
         default:
             return undefined;
