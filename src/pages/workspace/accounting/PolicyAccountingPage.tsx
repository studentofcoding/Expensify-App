--- conflicted
+++ resolved
@@ -114,7 +114,7 @@
                     />
                 ),
                 onImportPagePress: () => {},
-                onExportPagePress: () => {},
+                onExportPagePress: () => Navigation.navigate(ROUTES.POLICY_ACCOUNTING_NETSUITE_EXPORT.getRoute(policyID)),
                 onAdvancedPagePress: () => {},
             };
         case CONST.POLICY.CONNECTIONS.NAME.SAGE_INTACCT:
@@ -129,11 +129,7 @@
                     />
                 ),
                 onImportPagePress: () => {},
-<<<<<<< HEAD
                 onExportPagePress: () => Navigation.navigate(ROUTES.POLICY_ACCOUNTING_SAGE_INTACCT_EXPORT.getRoute(policyID)),
-=======
-                onExportPagePress: () => Navigation.navigate(ROUTES.POLICY_ACCOUNTING_NETSUITE_EXPORT.getRoute(policyID)),
->>>>>>> 551c6cbf
                 onAdvancedPagePress: () => {},
             };
         default:
