--- conflicted
+++ resolved
@@ -113,15 +113,9 @@
                         integrationToDisconnect={integrationToDisconnect}
                     />
                 ),
-<<<<<<< HEAD
-                onImportPagePress: () => {},
+                onImportPagePress: () => Navigation.navigate(ROUTES.POLICY_ACCOUNTING_NETSUITE_IMPORT.getRoute(policyID)),
                 onExportPagePress: () => Navigation.navigate(ROUTES.POLICY_ACCOUNTING_NETSUITE_EXPORT.getRoute(policyID)),
                 onAdvancedPagePress: () => Navigation.navigate(ROUTES.POLICY_ACCOUNTING_NETSUITE_ADVANCED.getRoute(policyID)),
-=======
-                onImportPagePress: () => Navigation.navigate(ROUTES.POLICY_ACCOUNTING_NETSUITE_IMPORT.getRoute(policyID)),
-                onExportPagePress: () => Navigation.navigate(ROUTES.POLICY_ACCOUNTING_NETSUITE_EXPORT.getRoute(policyID)),
-                onAdvancedPagePress: () => {},
->>>>>>> 5ab6be6e
             };
         case CONST.POLICY.CONNECTIONS.NAME.SAGE_INTACCT:
             return {
