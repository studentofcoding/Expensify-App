import {differenceInMinutes, formatDistanceToNow, isValid, parseISO} from 'date-fns';
import React, {useEffect, useMemo, useRef, useState} from 'react';
import {ActivityIndicator, View} from 'react-native';
import {withOnyx} from 'react-native-onyx';
import type {OnyxEntry} from 'react-native-onyx';
import CollapsibleSection from '@components/CollapsibleSection';
import ConfirmModal from '@components/ConfirmModal';
import ConnectToQuickbooksOnlineButton from '@components/ConnectToQuickbooksOnlineButton';
import ConnectToXeroButton from '@components/ConnectToXeroButton';
import HeaderWithBackButton from '@components/HeaderWithBackButton';
import * as Expensicons from '@components/Icon/Expensicons';
import * as Illustrations from '@components/Icon/Illustrations';
import type {LocaleContextProps} from '@components/LocaleContextProvider';
import type {MenuItemProps} from '@components/MenuItem';
import MenuItem from '@components/MenuItem';
import MenuItemList from '@components/MenuItemList';
import type {OfflineWithFeedbackProps} from '@components/OfflineWithFeedback';
import OfflineWithFeedback from '@components/OfflineWithFeedback';
import ScreenWrapper from '@components/ScreenWrapper';
import ScrollView from '@components/ScrollView';
import Section from '@components/Section';
import ThreeDotsMenu from '@components/ThreeDotsMenu';
import type ThreeDotsMenuProps from '@components/ThreeDotsMenu/types';
import useLocalize from '@hooks/useLocalize';
import useNetwork from '@hooks/useNetwork';
import usePermissions from '@hooks/usePermissions';
import useResponsiveLayout from '@hooks/useResponsiveLayout';
import useTheme from '@hooks/useTheme';
import useThemeStyles from '@hooks/useThemeStyles';
import useWindowDimensions from '@hooks/useWindowDimensions';
import {hasSynchronizationError, removePolicyConnection, syncConnection} from '@libs/actions/connections';
import {findCurrentXeroOrganization, getCurrentXeroOrganizationName, getXeroTenants} from '@libs/PolicyUtils';
import Navigation from '@navigation/Navigation';
import AccessOrNotFoundWrapper from '@pages/workspace/AccessOrNotFoundWrapper';
import type {WithPolicyConnectionsProps} from '@pages/workspace/withPolicyConnections';
import withPolicyConnections from '@pages/workspace/withPolicyConnections';
import type {AnchorPosition} from '@styles/index';
import CONST from '@src/CONST';
import ONYXKEYS from '@src/ONYXKEYS';
import ROUTES from '@src/ROUTES';
import type {Policy, PolicyConnectionSyncProgress} from '@src/types/onyx';
import type {PolicyConnectionName} from '@src/types/onyx/Policy';
import {isEmptyObject} from '@src/types/utils/EmptyObject';
import type IconAsset from '@src/types/utils/IconAsset';

type MenuItemData = MenuItemProps & {pendingAction?: OfflineWithFeedbackProps['pendingAction']; errors?: OfflineWithFeedbackProps['errors']};

type PolicyAccountingPageOnyxProps = {
    connectionSyncProgress: OnyxEntry<PolicyConnectionSyncProgress>;
};

type PolicyAccountingPageProps = WithPolicyConnectionsProps &
    PolicyAccountingPageOnyxProps & {
        // This is not using OnyxEntry<OnyxTypes.Policy> because the HOC withPolicyConnections will only render this component if there is a policy
        policy: Policy;
    };

type AccountingIntegration = {
    title: string;
    icon: IconAsset;
    setupConnectionButton: React.ReactNode;
    onImportPagePress: () => void;
    onExportPagePress: () => void;
    onAdvancedPagePress: () => void;
};
function accountingIntegrationData(
    connectionName: PolicyConnectionName,
    policyID: string,
    translate: LocaleContextProps['translate'],
    isConnectedToIntegration?: boolean,
    integrationToDisconnect?: PolicyConnectionName,
): AccountingIntegration | undefined {
    switch (connectionName) {
        case CONST.POLICY.CONNECTIONS.NAME.QBO:
            return {
                title: translate('workspace.accounting.qbo'),
                icon: Expensicons.QBOSquare,
                setupConnectionButton: (
                    <ConnectToQuickbooksOnlineButton
                        policyID={policyID}
                        shouldDisconnectIntegrationBeforeConnecting={isConnectedToIntegration}
                        integrationToDisconnect={integrationToDisconnect}
                    />
                ),
                onImportPagePress: () => Navigation.navigate(ROUTES.POLICY_ACCOUNTING_QUICKBOOKS_ONLINE_IMPORT.getRoute(policyID)),
                onExportPagePress: () => Navigation.navigate(ROUTES.POLICY_ACCOUNTING_QUICKBOOKS_ONLINE_EXPORT.getRoute(policyID)),
                onAdvancedPagePress: () => Navigation.navigate(ROUTES.WORKSPACE_ACCOUNTING_QUICKBOOKS_ONLINE_ADVANCED.getRoute(policyID)),
            };
        case CONST.POLICY.CONNECTIONS.NAME.XERO:
            return {
                title: translate('workspace.accounting.xero'),
                icon: Expensicons.XeroSquare,
                setupConnectionButton: (
                    <ConnectToXeroButton
                        policyID={policyID}
                        shouldDisconnectIntegrationBeforeConnecting={isConnectedToIntegration}
                        integrationToDisconnect={integrationToDisconnect}
                    />
                ),
                onImportPagePress: () => Navigation.navigate(ROUTES.POLICY_ACCOUNTING_XERO_IMPORT.getRoute(policyID)),
                onExportPagePress: () => Navigation.navigate(ROUTES.POLICY_ACCOUNTING_XERO_EXPORT.getRoute(policyID)),
                onAdvancedPagePress: () => Navigation.navigate(ROUTES.POLICY_ACCOUNTING_XERO_ADVANCED.getRoute(policyID)),
            };
        case CONST.POLICY.CONNECTIONS.NAME.NETSUITE:
            return {
                title: translate('workspace.accounting.netsuite'),
                icon: Expensicons.NetSuiteSquare,
                setupConnectionButton: (
                    // TODO: Will be updated in the Token Input PR
                    <ConnectToXeroButton
                        policyID={policyID}
                        shouldDisconnectIntegrationBeforeConnecting={isConnectedToIntegration}
                        integrationToDisconnect={integrationToDisconnect}
                    />
                ),
                onImportPagePress: () => {},
                onExportPagePress: () => {},
                onAdvancedPagePress: () => {},
            };
        default:
            return undefined;
    }
}

function PolicyAccountingPage({policy, connectionSyncProgress}: PolicyAccountingPageProps) {
    const theme = useTheme();
    const styles = useThemeStyles();
    const {translate} = useLocalize();
    const {isOffline} = useNetwork();
<<<<<<< HEAD
    const {canUseXeroIntegration, canUseNetSuiteIntegration} = usePermissions();
    const {windowWidth} = useWindowDimensions();
    const {shouldUseNarrowLayout} = useResponsiveLayout();

=======
    const {canUseNetSuiteIntegration} = usePermissions();
    const {isSmallScreenWidth, windowWidth} = useWindowDimensions();
>>>>>>> 8f3e925d
    const [threeDotsMenuPosition, setThreeDotsMenuPosition] = useState<AnchorPosition>({horizontal: 0, vertical: 0});
    const [isDisconnectModalOpen, setIsDisconnectModalOpen] = useState(false);
    const [datetimeToRelative, setDateTimeToRelative] = useState('');
    const threeDotsMenuContainerRef = useRef<View>(null);

    const lastSyncProgressDate = parseISO(connectionSyncProgress?.timestamp ?? '');
    const isSyncInProgress =
        !!connectionSyncProgress?.stageInProgress &&
        connectionSyncProgress.stageInProgress !== CONST.POLICY.CONNECTIONS.SYNC_STAGE_NAME.JOB_DONE &&
        isValid(lastSyncProgressDate) &&
        differenceInMinutes(new Date(), lastSyncProgressDate) < CONST.POLICY.CONNECTIONS.SYNC_STAGE_TIMEOUT_MINUTES;

    const accountingIntegrations = Object.values(CONST.POLICY.CONNECTIONS.NAME).filter((name) => !(name === CONST.POLICY.CONNECTIONS.NAME.NETSUITE && !canUseNetSuiteIntegration));
    const connectedIntegration = accountingIntegrations.find((integration) => !!policy?.connections?.[integration]) ?? connectionSyncProgress?.connectionName;
    const policyID = policy?.id ?? '-1';
    const successfulDate = policy?.connections?.quickbooksOnline?.lastSync?.successfulDate;
    const formattedDate = useMemo(() => (successfulDate ? new Date(successfulDate) : new Date()), [successfulDate]);

    const policyConnectedToXero = connectedIntegration === CONST.POLICY.CONNECTIONS.NAME.XERO;
    const policyConnectedToNetSuite = connectedIntegration === CONST.POLICY.CONNECTIONS.NAME.NETSUITE;

    const tenants = useMemo(() => getXeroTenants(policy), [policy]);
    const currentXeroOrganization = findCurrentXeroOrganization(tenants, policy?.connections?.xero?.config?.tenantID);
    const currentXeroOrganizationName = useMemo(() => getCurrentXeroOrganizationName(policy), [policy]);

    const netSuiteSubsidiaryList = policy?.connections?.netsuite?.options?.data?.subsidiaryList ?? [];
    const netSuiteSelectedSubsidiary = policy?.connections?.netsuite?.options?.config?.subsidiary ?? '';

    const overflowMenu: ThreeDotsMenuProps['menuItems'] = useMemo(
        () => [
            {
                icon: Expensicons.Sync,
                text: translate('workspace.accounting.syncNow'),
                onSelected: () => syncConnection(policyID, connectedIntegration),
                disabled: isOffline,
            },
            {
                icon: Expensicons.Trashcan,
                text: translate('workspace.accounting.disconnect'),
                onSelected: () => setIsDisconnectModalOpen(true),
            },
        ],
        [translate, policyID, isOffline, connectedIntegration],
    );

    useEffect(() => {
        setDateTimeToRelative(formatDistanceToNow(formattedDate, {addSuffix: true}));
    }, [formattedDate]);

    const connectionsMenuItems: MenuItemData[] = useMemo(() => {
        if (isEmptyObject(policy?.connections) && !isSyncInProgress) {
            return accountingIntegrations.map((integration) => {
                const integrationData = accountingIntegrationData(integration, policyID, translate);
                const iconProps = integrationData?.icon ? {icon: integrationData.icon, iconType: CONST.ICON_TYPE_AVATAR} : {};
                return {
                    ...iconProps,
                    interactive: false,
                    wrapperStyle: [styles.sectionMenuItemTopDescription],
                    shouldShowRightComponent: true,
                    title: integrationData?.title,
                    rightComponent: integrationData?.setupConnectionButton,
                };
            });
        }

        if (!connectedIntegration) {
            return [];
        }
        const shouldShowSynchronizationError = hasSynchronizationError(policy, connectedIntegration, isSyncInProgress);
        const integrationData = accountingIntegrationData(connectedIntegration, policyID, translate);
        const iconProps = integrationData?.icon ? {icon: integrationData.icon, iconType: CONST.ICON_TYPE_AVATAR} : {};
        return [
            {
                ...iconProps,
                interactive: false,
                wrapperStyle: [styles.sectionMenuItemTopDescription, shouldShowSynchronizationError && styles.pb0],
                shouldShowRightComponent: true,
                title: integrationData?.title,
                errorText: shouldShowSynchronizationError ? translate('workspace.accounting.syncError', connectedIntegration) : undefined,
                errorTextStyle: [styles.mt5],
                shouldShowRedDotIndicator: true,
                description: isSyncInProgress ? translate('workspace.accounting.connections.syncStageName', connectionSyncProgress.stageInProgress) : datetimeToRelative,
                rightComponent: isSyncInProgress ? (
                    <ActivityIndicator
                        style={[styles.popoverMenuIcon]}
                        color={theme.spinner}
                    />
                ) : (
                    <View ref={threeDotsMenuContainerRef}>
                        <ThreeDotsMenu
                            onIconPress={() => {
                                threeDotsMenuContainerRef.current?.measureInWindow((x, y, width, height) => {
                                    setThreeDotsMenuPosition({
                                        horizontal: x + width,
                                        vertical: y + height,
                                    });
                                });
                            }}
                            menuItems={overflowMenu}
                            anchorPosition={threeDotsMenuPosition}
                            anchorAlignment={{horizontal: CONST.MODAL.ANCHOR_ORIGIN_HORIZONTAL.RIGHT, vertical: CONST.MODAL.ANCHOR_ORIGIN_VERTICAL.TOP}}
                        />
                    </View>
                ),
            },
            ...(policyConnectedToXero && !shouldShowSynchronizationError
                ? [
                      {
                          description: translate('workspace.xero.organization'),
                          iconRight: Expensicons.ArrowRight,
                          title: currentXeroOrganizationName,
                          wrapperStyle: [styles.sectionMenuItemTopDescription],
                          titleStyle: styles.fontWeightNormal,
                          shouldShowRightIcon: tenants.length > 1,
                          shouldShowDescriptionOnTop: true,
                          onPress: () => {
                              if (!(tenants.length > 1)) {
                                  return;
                              }
                              Navigation.navigate(ROUTES.POLICY_ACCOUNTING_XERO_ORGANIZATION.getRoute(policyID, currentXeroOrganization?.id ?? '-1'));
                          },
                          pendingAction: policy?.connections?.xero?.config?.pendingFields?.tenantID,
                          brickRoadIndicator: policy?.connections?.xero?.config?.errorFields?.tenantID ? CONST.BRICK_ROAD_INDICATOR_STATUS.ERROR : undefined,
                      },
                  ]
                : []),
            ...(policyConnectedToNetSuite && !shouldShowSynchronizationError
                ? [
                      {
                          description: translate('workspace.netsuite.subsidiary'),
                          iconRight: Expensicons.ArrowRight,
                          title: netSuiteSelectedSubsidiary,
                          wrapperStyle: [styles.sectionMenuItemTopDescription],
                          titleStyle: styles.fontWeightNormal,
                          shouldShowRightIcon: netSuiteSubsidiaryList.length > 1,
                          shouldShowDescriptionOnTop: true,
                          pendingAction: policy?.connections?.netsuite?.options?.config?.pendingFields?.subsidiary,
                          brickRoadIndicator: policy?.connections?.netsuite?.options?.config?.errorFields?.subsidiary ? CONST.BRICK_ROAD_INDICATOR_STATUS.ERROR : undefined,
                          onPress: () => {
                              if (!(netSuiteSubsidiaryList.length > 1)) {
                                  return;
                              }
                              Navigation.navigate(ROUTES.POLICY_ACCOUNTING_NETSUITE_SUBSIDIARY_SELECTOR.getRoute(policyID));
                          },
                      },
                  ]
                : []),
            ...(isEmptyObject(policy?.connections) || shouldShowSynchronizationError
                ? []
                : [
                      {
                          icon: Expensicons.Pencil,
                          iconRight: Expensicons.ArrowRight,
                          shouldShowRightIcon: true,
                          title: translate('workspace.accounting.import'),
                          wrapperStyle: [styles.sectionMenuItemTopDescription],
                          onPress: integrationData?.onImportPagePress,
                      },
                      {
                          icon: Expensicons.Send,
                          iconRight: Expensicons.ArrowRight,
                          shouldShowRightIcon: true,
                          title: translate('workspace.accounting.export'),
                          wrapperStyle: [styles.sectionMenuItemTopDescription],
                          onPress: integrationData?.onExportPagePress,
                      },
                      {
                          icon: Expensicons.Gear,
                          iconRight: Expensicons.ArrowRight,
                          shouldShowRightIcon: true,
                          title: translate('workspace.accounting.advanced'),
                          wrapperStyle: [styles.sectionMenuItemTopDescription],
                          onPress: integrationData?.onAdvancedPagePress,
                      },
                  ]),
        ];
    }, [
        policy,
        isSyncInProgress,
        connectedIntegration,
        policyID,
        translate,
        styles.sectionMenuItemTopDescription,
        styles.pb0,
        styles.mt5,
        styles.popoverMenuIcon,
        styles.fontWeightNormal,
        connectionSyncProgress?.stageInProgress,
        datetimeToRelative,
        theme.spinner,
        overflowMenu,
        threeDotsMenuPosition,
        policyConnectedToXero,
        currentXeroOrganizationName,
        tenants.length,
        policyConnectedToNetSuite,
        netSuiteSelectedSubsidiary,
        netSuiteSubsidiaryList.length,
        accountingIntegrations,
        currentXeroOrganization?.id,
    ]);

    const otherIntegrationsItems = useMemo(() => {
        if (isEmptyObject(policy?.connections) && !isSyncInProgress) {
            return;
        }
        const otherIntegrations = accountingIntegrations.filter(
            (integration) => (isSyncInProgress && integration !== connectionSyncProgress?.connectionName) || integration !== connectedIntegration,
        );
        return otherIntegrations.map((integration) => {
            const integrationData = accountingIntegrationData(integration, policyID, translate, true, connectedIntegration);
            const iconProps = integrationData?.icon ? {icon: integrationData.icon, iconType: CONST.ICON_TYPE_AVATAR} : {};
            return {
                ...iconProps,
                title: integrationData?.title,
                rightComponent: integrationData?.setupConnectionButton,
                interactive: false,
                shouldShowRightComponent: true,
                wrapperStyle: styles.sectionMenuItemTopDescription,
            };
        });
    }, [
        connectedIntegration,
        connectionSyncProgress?.connectionName,
        isSyncInProgress,
        policy?.connections,
        policyID,
        styles.sectionMenuItemTopDescription,
        translate,
        accountingIntegrations,
    ]);

    return (
        <AccessOrNotFoundWrapper
            accessVariants={[CONST.POLICY.ACCESS_VARIANTS.ADMIN, CONST.POLICY.ACCESS_VARIANTS.PAID]}
            policyID={policyID}
            featureName={CONST.POLICY.MORE_FEATURES.ARE_CONNECTIONS_ENABLED}
        >
            <ScreenWrapper
                testID={PolicyAccountingPage.displayName}
                includeSafeAreaPaddingBottom={false}
                shouldShowOfflineIndicatorInWideScreen
            >
                <HeaderWithBackButton
                    title={translate('workspace.common.accounting')}
                    shouldShowBackButton={shouldUseNarrowLayout}
                    icon={Illustrations.Accounting}
                    threeDotsAnchorPosition={styles.threeDotsPopoverOffsetNoCloseButton(windowWidth)}
                />
                <ScrollView contentContainerStyle={styles.pt3}>
                    <View style={[styles.flex1, shouldUseNarrowLayout ? styles.workspaceSectionMobile : styles.workspaceSection]}>
                        <Section
                            title={translate('workspace.accounting.title')}
                            subtitle={translate('workspace.accounting.subtitle')}
                            isCentralPane
                            subtitleMuted
                            titleStyles={styles.accountSettingsSectionTitle}
                            childrenStyles={styles.pt5}
                        >
                            {connectionsMenuItems.map((menuItem) => (
                                <OfflineWithFeedback pendingAction={menuItem.pendingAction}>
                                    <MenuItem
                                        key={menuItem.title}
                                        brickRoadIndicator={menuItem.brickRoadIndicator}
                                        // eslint-disable-next-line react/jsx-props-no-spreading
                                        {...menuItem}
                                    />
                                </OfflineWithFeedback>
                            ))}
                            {otherIntegrationsItems && (
                                <CollapsibleSection
                                    title={translate('workspace.accounting.other')}
                                    wrapperStyle={[styles.pr3, styles.mt5, styles.pv3]}
                                    titleStyle={[styles.textNormal, styles.colorMuted]}
                                    textStyle={[styles.flex1, styles.userSelectNone, styles.textNormal, styles.colorMuted]}
                                >
                                    <MenuItemList
                                        menuItems={otherIntegrationsItems}
                                        shouldUseSingleExecution
                                    />
                                </CollapsibleSection>
                            )}
                        </Section>
                    </View>
                </ScrollView>
                <ConfirmModal
                    title={translate('workspace.accounting.disconnectTitle', connectedIntegration)}
                    isVisible={isDisconnectModalOpen}
                    onConfirm={() => {
                        if (connectedIntegration) {
                            removePolicyConnection(policyID, connectedIntegration);
                        }
                        setIsDisconnectModalOpen(false);
                    }}
                    onCancel={() => setIsDisconnectModalOpen(false)}
                    prompt={translate('workspace.accounting.disconnectPrompt', undefined, connectedIntegration)}
                    confirmText={translate('workspace.accounting.disconnect')}
                    cancelText={translate('common.cancel')}
                    danger
                />
            </ScreenWrapper>
        </AccessOrNotFoundWrapper>
    );
}

PolicyAccountingPage.displayName = 'PolicyAccountingPage';

export default withPolicyConnections(
    withOnyx<PolicyAccountingPageProps, PolicyAccountingPageOnyxProps>({
        connectionSyncProgress: {
            key: (props) => `${ONYXKEYS.COLLECTION.POLICY_CONNECTION_SYNC_PROGRESS}${props.route.params.policyID}`,
        },
    })(PolicyAccountingPage),
    false,
);<|MERGE_RESOLUTION|>--- conflicted
+++ resolved
@@ -127,15 +127,10 @@
     const styles = useThemeStyles();
     const {translate} = useLocalize();
     const {isOffline} = useNetwork();
-<<<<<<< HEAD
-    const {canUseXeroIntegration, canUseNetSuiteIntegration} = usePermissions();
+    const {canUseNetSuiteIntegration} = usePermissions();
     const {windowWidth} = useWindowDimensions();
     const {shouldUseNarrowLayout} = useResponsiveLayout();
 
-=======
-    const {canUseNetSuiteIntegration} = usePermissions();
-    const {isSmallScreenWidth, windowWidth} = useWindowDimensions();
->>>>>>> 8f3e925d
     const [threeDotsMenuPosition, setThreeDotsMenuPosition] = useState<AnchorPosition>({horizontal: 0, vertical: 0});
     const [isDisconnectModalOpen, setIsDisconnectModalOpen] = useState(false);
     const [datetimeToRelative, setDateTimeToRelative] = useState('');
