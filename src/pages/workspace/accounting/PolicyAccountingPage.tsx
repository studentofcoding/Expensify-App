import {differenceInMinutes, isValid, parseISO} from 'date-fns';
import React, {useEffect, useMemo, useRef, useState} from 'react';
import {ActivityIndicator, View} from 'react-native';
import {useOnyx} from 'react-native-onyx';
import type {OnyxEntry} from 'react-native-onyx';
import CollapsibleSection from '@components/CollapsibleSection';
import ConfirmModal from '@components/ConfirmModal';
import ConnectToNetSuiteButton from '@components/ConnectToNetSuiteButton';
import ConnectToQuickbooksOnlineButton from '@components/ConnectToQuickbooksOnlineButton';
import ConnectToSageIntacctButton from '@components/ConnectToSageIntacctButton';
import ConnectToXeroButton from '@components/ConnectToXeroButton';
import HeaderWithBackButton from '@components/HeaderWithBackButton';
import * as Expensicons from '@components/Icon/Expensicons';
import * as Illustrations from '@components/Icon/Illustrations';
import type {LocaleContextProps} from '@components/LocaleContextProvider';
import type {MenuItemProps} from '@components/MenuItem';
import MenuItem from '@components/MenuItem';
import MenuItemList from '@components/MenuItemList';
import type {OfflineWithFeedbackProps} from '@components/OfflineWithFeedback';
import OfflineWithFeedback from '@components/OfflineWithFeedback';
import ScreenWrapper from '@components/ScreenWrapper';
import ScrollView from '@components/ScrollView';
import Section from '@components/Section';
import ThreeDotsMenu from '@components/ThreeDotsMenu';
import type ThreeDotsMenuProps from '@components/ThreeDotsMenu/types';
import useLocalize from '@hooks/useLocalize';
import useNetwork from '@hooks/useNetwork';
import usePermissions from '@hooks/usePermissions';
import useResponsiveLayout from '@hooks/useResponsiveLayout';
import useTheme from '@hooks/useTheme';
import useThemeStyles from '@hooks/useThemeStyles';
import useWindowDimensions from '@hooks/useWindowDimensions';
import {hasSynchronizationError, removePolicyConnection, syncConnection} from '@libs/actions/connections';
import * as PolicyUtils from '@libs/PolicyUtils';
import {findCurrentXeroOrganization, getCurrentSageIntacctEntityName, getCurrentXeroOrganizationName, getIntegrationLastSuccessfulDate, getXeroTenants} from '@libs/PolicyUtils';
import Navigation from '@navigation/Navigation';
import AccessOrNotFoundWrapper from '@pages/workspace/AccessOrNotFoundWrapper';
import type {WithPolicyConnectionsProps} from '@pages/workspace/withPolicyConnections';
import withPolicyConnections from '@pages/workspace/withPolicyConnections';
import type {AnchorPosition} from '@styles/index';
import CONST from '@src/CONST';
import ONYXKEYS from '@src/ONYXKEYS';
import ROUTES from '@src/ROUTES';
import type {Policy, PolicyConnectionSyncProgress} from '@src/types/onyx';
import type {PolicyConnectionName} from '@src/types/onyx/Policy';
import {isEmptyObject} from '@src/types/utils/EmptyObject';
import type IconAsset from '@src/types/utils/IconAsset';

type MenuItemData = MenuItemProps & {pendingAction?: OfflineWithFeedbackProps['pendingAction']; errors?: OfflineWithFeedbackProps['errors']};

type PolicyAccountingPageOnyxProps = {
    connectionSyncProgress: OnyxEntry<PolicyConnectionSyncProgress>;
};

type PolicyAccountingPageProps = WithPolicyConnectionsProps &
    PolicyAccountingPageOnyxProps & {
        // This is not using OnyxEntry<OnyxTypes.Policy> because the HOC withPolicyConnections will only render this component if there is a policy
        policy: Policy;
    };

type AccountingIntegration = {
    title: string;
    icon: IconAsset;
    setupConnectionButton: React.ReactNode;
    onImportPagePress: () => void;
    onExportPagePress: () => void;
    onAdvancedPagePress: () => void;
    onCardReconciliationPagePress: () => void;
};
function accountingIntegrationData(
    connectionName: PolicyConnectionName,
    policyID: string,
    translate: LocaleContextProps['translate'],
    isConnectedToIntegration?: boolean,
    integrationToDisconnect?: PolicyConnectionName,
): AccountingIntegration | undefined {
    switch (connectionName) {
        case CONST.POLICY.CONNECTIONS.NAME.QBO:
            return {
                title: translate('workspace.accounting.qbo'),
                icon: Expensicons.QBOSquare,
                setupConnectionButton: (
                    <ConnectToQuickbooksOnlineButton
                        policyID={policyID}
                        shouldDisconnectIntegrationBeforeConnecting={isConnectedToIntegration}
                        integrationToDisconnect={integrationToDisconnect}
                    />
                ),
                onImportPagePress: () => Navigation.navigate(ROUTES.POLICY_ACCOUNTING_QUICKBOOKS_ONLINE_IMPORT.getRoute(policyID)),
                onExportPagePress: () => Navigation.navigate(ROUTES.POLICY_ACCOUNTING_QUICKBOOKS_ONLINE_EXPORT.getRoute(policyID)),
                onCardReconciliationPagePress: () => Navigation.navigate(ROUTES.WORKSPACE_ACCOUNTING_CARD_RECONCILIATION.getRoute(policyID, CONST.POLICY.CONNECTIONS.NAME.QBO)),
                onAdvancedPagePress: () => Navigation.navigate(ROUTES.WORKSPACE_ACCOUNTING_QUICKBOOKS_ONLINE_ADVANCED.getRoute(policyID)),
            };
        case CONST.POLICY.CONNECTIONS.NAME.XERO:
            return {
                title: translate('workspace.accounting.xero'),
                icon: Expensicons.XeroSquare,
                setupConnectionButton: (
                    <ConnectToXeroButton
                        policyID={policyID}
                        shouldDisconnectIntegrationBeforeConnecting={isConnectedToIntegration}
                        integrationToDisconnect={integrationToDisconnect}
                    />
                ),
                onImportPagePress: () => Navigation.navigate(ROUTES.POLICY_ACCOUNTING_XERO_IMPORT.getRoute(policyID)),
                onExportPagePress: () => Navigation.navigate(ROUTES.POLICY_ACCOUNTING_XERO_EXPORT.getRoute(policyID)),
                onCardReconciliationPagePress: () => Navigation.navigate(ROUTES.WORKSPACE_ACCOUNTING_CARD_RECONCILIATION.getRoute(policyID, CONST.POLICY.CONNECTIONS.NAME.XERO)),
                onAdvancedPagePress: () => Navigation.navigate(ROUTES.POLICY_ACCOUNTING_XERO_ADVANCED.getRoute(policyID)),
            };
        case CONST.POLICY.CONNECTIONS.NAME.NETSUITE:
            return {
                title: translate('workspace.accounting.netsuite'),
                icon: Expensicons.NetSuiteSquare,
                setupConnectionButton: (
                    <ConnectToNetSuiteButton
                        policyID={policyID}
                        shouldDisconnectIntegrationBeforeConnecting={isConnectedToIntegration}
                        integrationToDisconnect={integrationToDisconnect}
                    />
                ),
                onImportPagePress: () => Navigation.navigate(ROUTES.POLICY_ACCOUNTING_NETSUITE_IMPORT.getRoute(policyID)),
                onExportPagePress: () => Navigation.navigate(ROUTES.POLICY_ACCOUNTING_NETSUITE_EXPORT.getRoute(policyID)),
                onCardReconciliationPagePress: () => Navigation.navigate(ROUTES.WORKSPACE_ACCOUNTING_CARD_RECONCILIATION.getRoute(policyID, CONST.POLICY.CONNECTIONS.NAME.NETSUITE)),
                onAdvancedPagePress: () => Navigation.navigate(ROUTES.POLICY_ACCOUNTING_NETSUITE_ADVANCED.getRoute(policyID)),
            };
        case CONST.POLICY.CONNECTIONS.NAME.SAGE_INTACCT:
            return {
                title: translate('workspace.accounting.intacct'),
                icon: Expensicons.IntacctSquare,
                setupConnectionButton: (
                    <ConnectToSageIntacctButton
                        policyID={policyID}
                        shouldDisconnectIntegrationBeforeConnecting={isConnectedToIntegration}
                        integrationToDisconnect={integrationToDisconnect}
                    />
                ),
                onImportPagePress: () => Navigation.navigate(ROUTES.POLICY_ACCOUNTING_SAGE_INTACCT_IMPORT.getRoute(policyID)),
                onExportPagePress: () => Navigation.navigate(ROUTES.POLICY_ACCOUNTING_SAGE_INTACCT_EXPORT.getRoute(policyID)),
                onCardReconciliationPagePress: () => Navigation.navigate(ROUTES.WORKSPACE_ACCOUNTING_CARD_RECONCILIATION.getRoute(policyID, CONST.POLICY.CONNECTIONS.NAME.SAGE_INTACCT)),
                onAdvancedPagePress: () => Navigation.navigate(ROUTES.POLICY_ACCOUNTING_SAGE_INTACCT_ADVANCED.getRoute(policyID)),
            };
        default:
            return undefined;
    }
}

function PolicyAccountingPage({policy}: PolicyAccountingPageProps) {
    const [connectionSyncProgress] = useOnyx(`${ONYXKEYS.COLLECTION.POLICY_CONNECTION_SYNC_PROGRESS}${policy.id}`);
    const theme = useTheme();
    const styles = useThemeStyles();
    const {translate, datetimeToRelative: getDatetimeToRelative} = useLocalize();
    const {isOffline} = useNetwork();
<<<<<<< HEAD
    const {canUseNetSuiteIntegration, canUseSageIntacctIntegration} = usePermissions();
    const {windowWidth} = useWindowDimensions();
    const {shouldUseNarrowLayout} = useResponsiveLayout();
=======
    const {canUseSageIntacctIntegration} = usePermissions();
    const {isSmallScreenWidth, windowWidth} = useWindowDimensions();
>>>>>>> be3403ff
    const [threeDotsMenuPosition, setThreeDotsMenuPosition] = useState<AnchorPosition>({horizontal: 0, vertical: 0});
    const [isDisconnectModalOpen, setIsDisconnectModalOpen] = useState(false);
    const [datetimeToRelative, setDateTimeToRelative] = useState('');
    const threeDotsMenuContainerRef = useRef<View>(null);

    const lastSyncProgressDate = parseISO(connectionSyncProgress?.timestamp ?? '');
    const isSyncInProgress =
        !!connectionSyncProgress?.stageInProgress &&
        (connectionSyncProgress.stageInProgress !== CONST.POLICY.CONNECTIONS.SYNC_STAGE_NAME.JOB_DONE || !policy.connections?.[connectionSyncProgress.connectionName]) &&
        isValid(lastSyncProgressDate) &&
        differenceInMinutes(new Date(), lastSyncProgressDate) < CONST.POLICY.CONNECTIONS.SYNC_STAGE_TIMEOUT_MINUTES;

    const accountingIntegrations = Object.values(CONST.POLICY.CONNECTIONS.NAME).filter((name) => !(name === CONST.POLICY.CONNECTIONS.NAME.SAGE_INTACCT && !canUseSageIntacctIntegration));

    const connectedIntegration = PolicyUtils.getConnectedIntegration(policy, accountingIntegrations) ?? connectionSyncProgress?.connectionName;

    const policyID = policy?.id ?? '-1';
    const successfulDate = getIntegrationLastSuccessfulDate(connectedIntegration ? policy?.connections?.[connectedIntegration] : undefined);

    const tenants = useMemo(() => getXeroTenants(policy), [policy]);
    const currentXeroOrganization = findCurrentXeroOrganization(tenants, policy?.connections?.xero?.config?.tenantID);

    const overflowMenu: ThreeDotsMenuProps['menuItems'] = useMemo(
        () => [
            {
                icon: Expensicons.Sync,
                text: translate('workspace.accounting.syncNow'),
                onSelected: () => syncConnection(policyID, connectedIntegration),
                disabled: isOffline,
            },
            {
                icon: Expensicons.Trashcan,
                text: translate('workspace.accounting.disconnect'),
                onSelected: () => setIsDisconnectModalOpen(true),
            },
        ],
        [translate, policyID, isOffline, connectedIntegration],
    );

    useEffect(() => {
        if (successfulDate) {
            setDateTimeToRelative(getDatetimeToRelative(successfulDate));
            return;
        }
        setDateTimeToRelative('');
    }, [getDatetimeToRelative, successfulDate]);

    const integrationSpecificMenuItems = useMemo(() => {
        const sageIntacctEntityList = policy?.connections?.intacct?.data?.entities ?? [];
        const netSuiteSubsidiaryList = policy?.connections?.netsuite?.options?.data?.subsidiaryList ?? [];
        switch (connectedIntegration) {
            case CONST.POLICY.CONNECTIONS.NAME.XERO:
                return {
                    description: translate('workspace.xero.organization'),
                    iconRight: Expensicons.ArrowRight,
                    title: getCurrentXeroOrganizationName(policy),
                    wrapperStyle: [styles.sectionMenuItemTopDescription],
                    titleStyle: styles.fontWeightNormal,
                    shouldShowRightIcon: tenants.length > 1,
                    shouldShowDescriptionOnTop: true,
                    onPress: () => {
                        if (!(tenants.length > 1)) {
                            return;
                        }
                        Navigation.navigate(ROUTES.POLICY_ACCOUNTING_XERO_ORGANIZATION.getRoute(policyID, currentXeroOrganization?.id ?? '-1'));
                    },
                    pendingAction: policy?.connections?.xero?.config?.pendingFields?.tenantID,
                    brickRoadIndicator: policy?.connections?.xero?.config?.errorFields?.tenantID ? CONST.BRICK_ROAD_INDICATOR_STATUS.ERROR : undefined,
                };
            case CONST.POLICY.CONNECTIONS.NAME.NETSUITE:
                return {
                    description: translate('workspace.netsuite.subsidiary'),
                    iconRight: Expensicons.ArrowRight,
                    title: policy?.connections?.netsuite?.options?.config?.subsidiary ?? '',
                    wrapperStyle: [styles.sectionMenuItemTopDescription],
                    titleStyle: styles.fontWeightNormal,
                    shouldShowRightIcon: netSuiteSubsidiaryList?.length > 1,
                    shouldShowDescriptionOnTop: true,
                    pendingAction: policy?.connections?.netsuite?.options?.config?.pendingFields?.subsidiary,
                    brickRoadIndicator: policy?.connections?.netsuite?.options?.config?.errorFields?.subsidiary ? CONST.BRICK_ROAD_INDICATOR_STATUS.ERROR : undefined,
                    onPress: () => {
                        if (!(netSuiteSubsidiaryList?.length > 1)) {
                            return;
                        }
                        Navigation.navigate(ROUTES.POLICY_ACCOUNTING_NETSUITE_SUBSIDIARY_SELECTOR.getRoute(policyID));
                    },
                };
            case CONST.POLICY.CONNECTIONS.NAME.SAGE_INTACCT:
                return !sageIntacctEntityList.length
                    ? {}
                    : {
                          description: translate('workspace.intacct.entity'),
                          iconRight: Expensicons.ArrowRight,
                          title: getCurrentSageIntacctEntityName(policy),
                          wrapperStyle: [styles.sectionMenuItemTopDescription],
                          titleStyle: styles.fontWeightNormal,
                          shouldShowRightIcon: true,
                          shouldShowDescriptionOnTop: true,
                          pendingAction: policy?.connections?.intacct?.config?.pendingFields?.entity,
                          brickRoadIndicator: policy?.connections?.intacct?.config?.errorFields?.entity ? CONST.BRICK_ROAD_INDICATOR_STATUS.ERROR : undefined,
                          onPress: () => {
                              if (!sageIntacctEntityList.length) {
                                  return;
                              }
                              Navigation.navigate(ROUTES.POLICY_ACCOUNTING_SAGE_INTACCT_ENTITY.getRoute(policyID));
                          },
                      };
            default:
                return undefined;
        }
    }, [connectedIntegration, currentXeroOrganization?.id, policy, policyID, styles.fontWeightNormal, styles.sectionMenuItemTopDescription, tenants.length, translate]);

    const connectionsMenuItems: MenuItemData[] = useMemo(() => {
        if (isEmptyObject(policy?.connections) && !isSyncInProgress) {
            return accountingIntegrations.map((integration) => {
                const integrationData = accountingIntegrationData(integration, policyID, translate);
                const iconProps = integrationData?.icon ? {icon: integrationData.icon, iconType: CONST.ICON_TYPE_AVATAR} : {};
                return {
                    ...iconProps,
                    interactive: false,
                    wrapperStyle: [styles.sectionMenuItemTopDescription],
                    shouldShowRightComponent: true,
                    title: integrationData?.title,
                    rightComponent: integrationData?.setupConnectionButton,
                };
            });
        }

        if (!connectedIntegration) {
            return [];
        }
        const shouldShowSynchronizationError = hasSynchronizationError(policy, connectedIntegration, isSyncInProgress);
        const integrationData = accountingIntegrationData(connectedIntegration, policyID, translate);
        const iconProps = integrationData?.icon ? {icon: integrationData.icon, iconType: CONST.ICON_TYPE_AVATAR} : {};
        return [
            {
                ...iconProps,
                interactive: false,
                wrapperStyle: [styles.sectionMenuItemTopDescription, shouldShowSynchronizationError && styles.pb0],
                shouldShowRightComponent: true,
                title: integrationData?.title,
                errorText: shouldShowSynchronizationError ? translate('workspace.accounting.syncError', connectedIntegration) : undefined,
                errorTextStyle: [styles.mt5],
                shouldShowRedDotIndicator: true,
                description: isSyncInProgress
                    ? translate('workspace.accounting.connections.syncStageName', connectionSyncProgress.stageInProgress)
                    : translate('workspace.accounting.lastSync', datetimeToRelative),
                rightComponent: isSyncInProgress ? (
                    <ActivityIndicator
                        style={[styles.popoverMenuIcon]}
                        color={theme.spinner}
                    />
                ) : (
                    <View ref={threeDotsMenuContainerRef}>
                        <ThreeDotsMenu
                            onIconPress={() => {
                                threeDotsMenuContainerRef.current?.measureInWindow((x, y, width, height) => {
                                    setThreeDotsMenuPosition({
                                        horizontal: x + width,
                                        vertical: y + height,
                                    });
                                });
                            }}
                            menuItems={overflowMenu}
                            anchorPosition={threeDotsMenuPosition}
                            anchorAlignment={{horizontal: CONST.MODAL.ANCHOR_ORIGIN_HORIZONTAL.RIGHT, vertical: CONST.MODAL.ANCHOR_ORIGIN_VERTICAL.TOP}}
                        />
                    </View>
                ),
            },
            ...(isEmptyObject(integrationSpecificMenuItems) || shouldShowSynchronizationError || isEmptyObject(policy?.connections) ? [] : [integrationSpecificMenuItems]),
            ...(isEmptyObject(policy?.connections) || shouldShowSynchronizationError
                ? []
                : [
                      {
                          icon: Expensicons.Pencil,
                          iconRight: Expensicons.ArrowRight,
                          shouldShowRightIcon: true,
                          title: translate('workspace.accounting.import'),
                          wrapperStyle: [styles.sectionMenuItemTopDescription],
                          onPress: integrationData?.onImportPagePress,
                      },
                      {
                          icon: Expensicons.Send,
                          iconRight: Expensicons.ArrowRight,
                          shouldShowRightIcon: true,
                          title: translate('workspace.accounting.export'),
                          wrapperStyle: [styles.sectionMenuItemTopDescription],
                          onPress: integrationData?.onExportPagePress,
                      },
                      {
                          icon: Expensicons.ExpensifyCard,
                          iconRight: Expensicons.ArrowRight,
                          shouldShowRightIcon: true,
                          title: translate('workspace.accounting.cardReconciliation'),
                          wrapperStyle: [styles.sectionMenuItemTopDescription],
                          onPress: integrationData?.onCardReconciliationPagePress,
                      },

                      {
                          icon: Expensicons.Gear,
                          iconRight: Expensicons.ArrowRight,
                          shouldShowRightIcon: true,
                          title: translate('workspace.accounting.advanced'),
                          wrapperStyle: [styles.sectionMenuItemTopDescription],
                          onPress: integrationData?.onAdvancedPagePress,
                      },
                  ]),
        ];
    }, [
        policy,
        isSyncInProgress,
        connectedIntegration,
        policyID,
        translate,
        styles.sectionMenuItemTopDescription,
        styles.pb0,
        styles.mt5,
        styles.popoverMenuIcon,
        connectionSyncProgress?.stageInProgress,
        datetimeToRelative,
        theme.spinner,
        overflowMenu,
        threeDotsMenuPosition,
        integrationSpecificMenuItems,
        accountingIntegrations,
    ]);

    const otherIntegrationsItems = useMemo(() => {
        if (isEmptyObject(policy?.connections) && !isSyncInProgress) {
            return;
        }
        const otherIntegrations = accountingIntegrations.filter(
            (integration) => (isSyncInProgress && integration !== connectionSyncProgress?.connectionName) || integration !== connectedIntegration,
        );
        return otherIntegrations.map((integration) => {
            const integrationData = accountingIntegrationData(integration, policyID, translate, true, connectedIntegration);
            const iconProps = integrationData?.icon ? {icon: integrationData.icon, iconType: CONST.ICON_TYPE_AVATAR} : {};
            return {
                ...iconProps,
                title: integrationData?.title,
                rightComponent: integrationData?.setupConnectionButton,
                interactive: false,
                shouldShowRightComponent: true,
                wrapperStyle: styles.sectionMenuItemTopDescription,
            };
        });
    }, [
        connectedIntegration,
        connectionSyncProgress?.connectionName,
        isSyncInProgress,
        policy?.connections,
        policyID,
        styles.sectionMenuItemTopDescription,
        translate,
        accountingIntegrations,
    ]);

    return (
        <AccessOrNotFoundWrapper
            accessVariants={[CONST.POLICY.ACCESS_VARIANTS.ADMIN, CONST.POLICY.ACCESS_VARIANTS.PAID]}
            policyID={policyID}
            featureName={CONST.POLICY.MORE_FEATURES.ARE_CONNECTIONS_ENABLED}
        >
            <ScreenWrapper
                testID={PolicyAccountingPage.displayName}
                includeSafeAreaPaddingBottom={false}
                shouldShowOfflineIndicatorInWideScreen
            >
                <HeaderWithBackButton
                    title={translate('workspace.common.accounting')}
                    shouldShowBackButton={shouldUseNarrowLayout}
                    icon={Illustrations.Accounting}
                    threeDotsAnchorPosition={styles.threeDotsPopoverOffsetNoCloseButton(windowWidth)}
                />
                <ScrollView contentContainerStyle={styles.pt3}>
                    <View style={[styles.flex1, shouldUseNarrowLayout ? styles.workspaceSectionMobile : styles.workspaceSection]}>
                        <Section
                            title={translate('workspace.accounting.title')}
                            subtitle={translate('workspace.accounting.subtitle')}
                            isCentralPane
                            subtitleMuted
                            titleStyles={styles.accountSettingsSectionTitle}
                            childrenStyles={styles.pt5}
                        >
                            {connectionsMenuItems.map((menuItem) => (
                                <OfflineWithFeedback
                                    pendingAction={menuItem.pendingAction}
                                    key={menuItem.title}
                                >
                                    <MenuItem
                                        brickRoadIndicator={menuItem.brickRoadIndicator}
                                        key={menuItem.title}
                                        // eslint-disable-next-line react/jsx-props-no-spreading
                                        {...menuItem}
                                    />
                                </OfflineWithFeedback>
                            ))}
                            {otherIntegrationsItems && (
                                <CollapsibleSection
                                    title={translate('workspace.accounting.other')}
                                    wrapperStyle={[styles.pr3, styles.mt5, styles.pv3]}
                                    titleStyle={[styles.textNormal, styles.colorMuted]}
                                    textStyle={[styles.flex1, styles.userSelectNone, styles.textNormal, styles.colorMuted]}
                                >
                                    <MenuItemList
                                        menuItems={otherIntegrationsItems}
                                        shouldUseSingleExecution
                                    />
                                </CollapsibleSection>
                            )}
                        </Section>
                    </View>
                </ScrollView>
                <ConfirmModal
                    title={translate('workspace.accounting.disconnectTitle', connectedIntegration)}
                    isVisible={isDisconnectModalOpen}
                    onConfirm={() => {
                        if (connectedIntegration) {
                            removePolicyConnection(policyID, connectedIntegration);
                        }
                        setIsDisconnectModalOpen(false);
                    }}
                    onCancel={() => setIsDisconnectModalOpen(false)}
                    prompt={translate('workspace.accounting.disconnectPrompt', connectedIntegration)}
                    confirmText={translate('workspace.accounting.disconnect')}
                    cancelText={translate('common.cancel')}
                    danger
                />
            </ScreenWrapper>
        </AccessOrNotFoundWrapper>
    );
}

PolicyAccountingPage.displayName = 'PolicyAccountingPage';

export default withPolicyConnections(PolicyAccountingPage);<|MERGE_RESOLUTION|>--- conflicted
+++ resolved
@@ -150,14 +150,9 @@
     const styles = useThemeStyles();
     const {translate, datetimeToRelative: getDatetimeToRelative} = useLocalize();
     const {isOffline} = useNetwork();
-<<<<<<< HEAD
-    const {canUseNetSuiteIntegration, canUseSageIntacctIntegration} = usePermissions();
+    const {canUseSageIntacctIntegration} = usePermissions();
     const {windowWidth} = useWindowDimensions();
     const {shouldUseNarrowLayout} = useResponsiveLayout();
-=======
-    const {canUseSageIntacctIntegration} = usePermissions();
-    const {isSmallScreenWidth, windowWidth} = useWindowDimensions();
->>>>>>> be3403ff
     const [threeDotsMenuPosition, setThreeDotsMenuPosition] = useState<AnchorPosition>({horizontal: 0, vertical: 0});
     const [isDisconnectModalOpen, setIsDisconnectModalOpen] = useState(false);
     const [datetimeToRelative, setDateTimeToRelative] = useState('');
