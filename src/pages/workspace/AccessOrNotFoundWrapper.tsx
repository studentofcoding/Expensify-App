/* eslint-disable rulesdir/no-negated-variables */
import React, {useEffect} from 'react';
import type {OnyxCollection, OnyxEntry} from 'react-native-onyx';
import {withOnyx} from 'react-native-onyx';
import type {FullPageNotFoundViewProps} from '@components/BlockingViews/FullPageNotFoundView';
import FullPageNotFoundView from '@components/BlockingViews/FullPageNotFoundView';
import FullscreenLoadingIndicator from '@components/FullscreenLoadingIndicator';
import * as IOUUtils from '@libs/IOUUtils';
import Navigation from '@libs/Navigation/Navigation';
import * as PolicyUtils from '@libs/PolicyUtils';
import * as ReportUtils from '@libs/ReportUtils';
import NotFoundPage from '@pages/ErrorPage/NotFoundPage';
import * as Policy from '@userActions/Policy/Policy';
import type {IOUType} from '@src/CONST';
import CONST from '@src/CONST';
import ONYXKEYS from '@src/ONYXKEYS';
import ROUTES from '@src/ROUTES';
import type * as OnyxTypes from '@src/types/onyx';
import type {PolicyFeatureName} from '@src/types/onyx/Policy';
import callOrReturn from '@src/types/utils/callOrReturn';
import {isEmptyObject} from '@src/types/utils/EmptyObject';

const ACCESS_VARIANTS = {
    [CONST.POLICY.ACCESS_VARIANTS.PAID]: (policy: OnyxEntry<OnyxTypes.Policy>) => PolicyUtils.isPaidGroupPolicy(policy) && !!policy?.isPolicyExpenseChatEnabled,
    [CONST.POLICY.ACCESS_VARIANTS.ADMIN]: (policy: OnyxEntry<OnyxTypes.Policy>) => PolicyUtils.isPolicyAdmin(policy),
    [CONST.IOU.ACCESS_VARIANTS.CREATE]: (policy: OnyxEntry<OnyxTypes.Policy>, report: OnyxEntry<OnyxTypes.Report>, allPolicies: OnyxCollection<OnyxTypes.Policy>, iouType?: IOUType) =>
        !!iouType &&
        IOUUtils.isValidMoneyRequestType(iouType) &&
        // Allow the user to submit the expense if we are submitting the expense in global menu or the report can create the expense
        (isEmptyObject(report?.reportID) || ReportUtils.canCreateRequest(report, policy, iouType)) &&
        (iouType !== CONST.IOU.TYPE.INVOICE || PolicyUtils.canSendInvoice(allPolicies)),
} as const satisfies Record<string, (policy: OnyxTypes.Policy, report: OnyxTypes.Report, allPolicies: OnyxCollection<OnyxTypes.Policy>, iouType?: IOUType) => boolean>;

type AccessVariant = keyof typeof ACCESS_VARIANTS;
type AccessOrNotFoundWrapperOnyxProps = {
    /** The report that holds the transaction */
    report: OnyxEntry<OnyxTypes.Report>;

    /** The report currently being looked at */
    policy: OnyxEntry<OnyxTypes.Policy>;

    /** Indicated whether the report data is loading */
    isLoadingReportData: OnyxEntry<boolean>;
};

type AccessOrNotFoundWrapperProps = AccessOrNotFoundWrapperOnyxProps & {
    /** The children to render */
    children: ((props: AccessOrNotFoundWrapperOnyxProps) => React.ReactNode) | React.ReactNode;

    /** The id of the report that holds the transaction */
    reportID?: string;

    /** The report currently being looked at */
    policyID?: string;

    /** Defines which types of access should be verified */
    accessVariants?: AccessVariant[];

    /** The current feature name that the user tries to get access to */
    featureName?: PolicyFeatureName;

    /** Props for customizing fallback pages */
    fullPageNotFoundViewProps?: FullPageNotFoundViewProps;

    /** Whether or not to block user from accessing the page */
    shouldBeBlocked?: boolean;

    /** The type of the transaction */
    iouType?: IOUType;

    /** The list of all policies */
    allPolicies?: OnyxCollection<OnyxTypes.Policy>;
} & Pick<FullPageNotFoundViewProps, 'subtitleKey' | 'onLinkPress'>;

type PageNotFoundFallbackProps = Pick<AccessOrNotFoundWrapperProps, 'policyID' | 'fullPageNotFoundViewProps'> & {shouldShowFullScreenFallback: boolean};

function PageNotFoundFallback({policyID, shouldShowFullScreenFallback, fullPageNotFoundViewProps}: PageNotFoundFallbackProps) {
    return shouldShowFullScreenFallback ? (
        <FullPageNotFoundView
            shouldShow
            onBackButtonPress={() => Navigation.goBack(ROUTES.SETTINGS_WORKSPACES)}
            shouldForceFullScreen
            // eslint-disable-next-line react/jsx-props-no-spreading
            {...fullPageNotFoundViewProps}
        />
    ) : (
        <NotFoundPage
            onBackButtonPress={() => Navigation.goBack(policyID ? ROUTES.WORKSPACE_PROFILE.getRoute(policyID) : ROUTES.HOME)}
            // eslint-disable-next-line react/jsx-props-no-spreading
            {...fullPageNotFoundViewProps}
        />
    );
}

function AccessOrNotFoundWrapper({accessVariants = [], fullPageNotFoundViewProps, shouldBeBlocked, ...props}: AccessOrNotFoundWrapperProps) {
    const {policy, policyID, report, iouType, allPolicies, featureName, isLoadingReportData} = props;

    const isPolicyIDInRoute = !!policyID?.length;
    const isMoneyRequest = !!iouType && IOUUtils.isValidMoneyRequestType(iouType);
    const isFromGlobalCreate = isEmptyObject(report?.reportID);

    useEffect(() => {
        if (!isPolicyIDInRoute || !isEmptyObject(policy)) {
            // If the workspace is not required or is already loaded, we don't need to call the API
            return;
        }

        Policy.openWorkspace(policyID, []);
        // eslint-disable-next-line react-hooks/exhaustive-deps
    }, [isPolicyIDInRoute, policyID]);

    const shouldShowFullScreenLoadingIndicator = !isMoneyRequest && isLoadingReportData !== false && (!Object.entries(policy ?? {}).length || !policy?.id);

    const isFeatureEnabled = featureName ? PolicyUtils.isPolicyFeatureEnabled(policy, featureName) : true;

    const isPageAccessible = accessVariants.reduce((acc, variant) => {
        const accessFunction = ACCESS_VARIANTS[variant];
        return acc && accessFunction(policy, report, allPolicies ?? null, iouType);
    }, true);

    const isPolicyNotAccessible = isEmptyObject(policy) || (Object.keys(policy).length === 1 && !isEmptyObject(policy.errors)) || !policy?.id;
    const shouldShowNotFoundPage = (!isMoneyRequest && !isFromGlobalCreate && isPolicyNotAccessible) || !isPageAccessible || !isFeatureEnabled || shouldBeBlocked;

    if (shouldShowFullScreenLoadingIndicator) {
        return <FullscreenLoadingIndicator />;
    }

    if (shouldShowNotFoundPage) {
        return (
            <PageNotFoundFallback
                policyID={policyID}
                shouldShowFullScreenFallback={!isFeatureEnabled}
                fullPageNotFoundViewProps={fullPageNotFoundViewProps}
            />
        );
    }

    return callOrReturn(props.children, props);
}

export type {AccessVariant};

export default withOnyx<AccessOrNotFoundWrapperProps, AccessOrNotFoundWrapperOnyxProps>({
    report: {
        key: ({reportID}) => `${ONYXKEYS.COLLECTION.REPORT}${reportID}`,
    },
    policy: {
<<<<<<< HEAD
        key: ({policyID}) => `${ONYXKEYS.COLLECTION.POLICY}${policyID ?? '-1'}`,
=======
        key: ({policyID}) => `${ONYXKEYS.COLLECTION.POLICY}${policyID}`,
>>>>>>> 25c54389
    },
    isLoadingReportData: {
        key: ONYXKEYS.IS_LOADING_REPORT_DATA,
    },
})(AccessOrNotFoundWrapper);<|MERGE_RESOLUTION|>--- conflicted
+++ resolved
@@ -145,11 +145,7 @@
         key: ({reportID}) => `${ONYXKEYS.COLLECTION.REPORT}${reportID}`,
     },
     policy: {
-<<<<<<< HEAD
-        key: ({policyID}) => `${ONYXKEYS.COLLECTION.POLICY}${policyID ?? '-1'}`,
-=======
         key: ({policyID}) => `${ONYXKEYS.COLLECTION.POLICY}${policyID}`,
->>>>>>> 25c54389
     },
     isLoadingReportData: {
         key: ONYXKEYS.IS_LOADING_REPORT_DATA,
