import lodashGet from 'lodash/get';
import PropTypes from 'prop-types';
import React, {useCallback} from 'react';
import {Image, ScrollView, View} from 'react-native';
import {withOnyx} from 'react-native-onyx';
import _ from 'underscore';
import WorkspaceProfile from '@assets/images/workspace-profile.png';
import Avatar from '@components/Avatar';
import AvatarWithImagePicker from '@components/AvatarWithImagePicker';
import * as Expensicons from '@components/Icon/Expensicons';
import * as Illustrations from '@components/Icon/Illustrations';
import MenuItemWithTopDescription from '@components/MenuItemWithTopDescription';
import OfflineWithFeedback from '@components/OfflineWithFeedback';
import Section from '@components/Section';
import Text from '@components/Text';
import useLocalize from '@hooks/useLocalize';
import useThemeStyles from '@hooks/useThemeStyles';
import useWindowDimensions from '@hooks/useWindowDimensions';
import compose from '@libs/compose';
import Navigation from '@libs/Navigation/Navigation';
import * as PolicyUtils from '@libs/PolicyUtils';
import * as ReportUtils from '@libs/ReportUtils';
import * as UserUtils from '@libs/UserUtils';
import * as Policy from '@userActions/Policy';
import CONST from '@src/CONST';
import ONYXKEYS from '@src/ONYXKEYS';
import ROUTES from '@src/ROUTES';
import withPolicy, {policyDefaultProps, policyPropTypes} from './withPolicy';
import WorkspacePageWithSections from './WorkspacePageWithSections';

const propTypes = {
    /** Constant, list of available currencies */
    currencyList: PropTypes.objectOf(
        PropTypes.shape({
            /** Symbol of the currency */
            symbol: PropTypes.string.isRequired,
        }),
    ),

    /** The route object passed to this page from the navigator */
    route: PropTypes.shape({
        /** Each parameter passed via the URL */
        params: PropTypes.shape({
            /** The policyID that is being configured */
            policyID: PropTypes.string.isRequired,
        }).isRequired,
    }).isRequired,

    ...policyPropTypes,
};

const defaultProps = {
    currencyList: {},
    ...policyDefaultProps,
};

function WorkspaceProfilePage({policy, currencyList, route}) {
    const styles = useThemeStyles();
    const {translate} = useLocalize();
    const {isSmallScreenWidth} = useWindowDimensions();

    const formattedCurrency = !_.isEmpty(policy) && !_.isEmpty(currencyList) && !!policy.outputCurrency ? `${policy.outputCurrency} - ${currencyList[policy.outputCurrency].symbol}` : '';

    const onPressCurrency = useCallback(() => Navigation.navigate(ROUTES.WORKSPACE_PROFILE_CURRENCY.getRoute(policy.id)), [policy.id]);
    const onPressName = useCallback(() => Navigation.navigate(ROUTES.WORKSPACE_PROFILE_NAME.getRoute(policy.id)), [policy.id]);
    const onPressDescription = useCallback(() => Navigation.navigate(ROUTES.WORKSPACE_PROFILE_DESCRIPTION.getRoute(policy.id)), [policy.id]);

    const policyName = lodashGet(policy, 'name', '');
    const policyDescription = lodashGet(policy, 'description', '');
    const readOnly = !PolicyUtils.isPolicyAdmin(policy);
    const imageStyle = isSmallScreenWidth ? [styles.mhv8, styles.mhn5] : [styles.mhv8, styles.mhn8];

    return (
        <WorkspacePageWithSections
            headerText={translate('workspace.common.profile')}
            route={route}
            guidesCallTaskID={CONST.GUIDES_CALL_TASK_IDS.WORKSPACE_PROFILE}
            shouldShowLoading={false}
            shouldUseScrollView
            shouldShowOfflineIndicatorInWideScreen
            shouldShowNonAdmin
            icon={Illustrations.House}
        >
            {(hasVBA) => (
<<<<<<< HEAD
                <ScrollView>
                    <View style={[styles.flex1, isSmallScreenWidth ? styles.workspaceSectionMobile : styles.workspaceSection]}>
                        <Section isCentralPane>
                            <Image
                                style={[styles.br4, styles.wAuto, styles.h68, imageStyle]}
                                source={WorkspaceProfile}
                                resizeMode="cover"
                            />
                            <AvatarWithImagePicker
                                onViewPhotoPress={() => Navigation.navigate(ROUTES.WORKSPACE_AVATAR.getRoute(policy.id))}
                                source={lodashGet(policy, 'avatar')}
=======
                <>
                    <AvatarWithImagePicker
                        onViewPhotoPress={() => Navigation.navigate(ROUTES.WORKSPACE_AVATAR.getRoute(policy.id))}
                        source={lodashGet(policy, 'avatar')}
                        size={CONST.AVATAR_SIZE.XLARGE}
                        avatarStyle={styles.avatarXLarge}
                        enablePreview
                        DefaultAvatar={() => (
                            <Avatar
                                containerStyles={styles.avatarXLarge}
                                imageStyles={[styles.avatarXLarge, styles.alignSelfCenter]}
                                source={policy.avatar ? policy.avatar : ReportUtils.getDefaultWorkspaceAvatar(policyName)}
                                fallbackIcon={Expensicons.FallbackWorkspaceAvatar}
>>>>>>> 00fc955b
                                size={CONST.AVATAR_SIZE.XLARGE}
                                avatarStyle={styles.avatarXLarge}
                                DefaultAvatar={() => (
                                    <Avatar
                                        containerStyles={styles.avatarXLarge}
                                        imageStyles={[styles.avatarXLarge, styles.alignSelfCenter]}
                                        source={policy.avatar ? policy.avatar : ReportUtils.getDefaultWorkspaceAvatar(policyName)}
                                        fallbackIcon={Expensicons.FallbackWorkspaceAvatar}
                                        size={CONST.AVATAR_SIZE.XLARGE}
                                        name={policyName}
                                        type={CONST.ICON_TYPE_WORKSPACE}
                                    />
                                )}
                                type={CONST.ICON_TYPE_WORKSPACE}
                                fallbackIcon={Expensicons.FallbackWorkspaceAvatar}
                                style={[styles.mb3, styles.mtn17, styles.alignItemsStart, styles.sectionMenuItemTopDescription]}
                                isUsingDefaultAvatar={!lodashGet(policy, 'avatar', null)}
                                onImageSelected={(file) => Policy.updateWorkspaceAvatar(lodashGet(policy, 'id', ''), file)}
                                onImageRemoved={() => Policy.deleteWorkspaceAvatar(lodashGet(policy, 'id', ''))}
                                editorMaskImage={Expensicons.ImageCropSquareMask}
                                pendingAction={lodashGet(policy, 'pendingFields.avatar', null)}
                                errors={lodashGet(policy, 'errorFields.avatar', null)}
                                onErrorClose={() => Policy.clearAvatarErrors(policy.id)}
                                previewSource={UserUtils.getFullSizeAvatar(policy.avatar, '')}
                                headerTitle={translate('workspace.common.workspaceAvatar')}
                                originalFileName={policy.originalFileName}
                                disabled={readOnly}
                                disabledStyle={styles.cursorDefault}
                            />
                            <OfflineWithFeedback pendingAction={lodashGet(policy, 'pendingFields.generalSettings')}>
                                <MenuItemWithTopDescription
                                    title={policyName}
                                    titleStyle={styles.workspaceTitleStyle}
                                    description={translate('workspace.editor.nameInputLabel')}
                                    shouldShowRightIcon={!readOnly}
                                    disabled={readOnly}
                                    wrapperStyle={styles.sectionMenuItemTopDescription}
                                    onPress={onPressName}
                                    shouldGreyOutWhenDisabled={false}
                                    shouldUseDefaultCursorWhenDisabled
                                />
                                <MenuItemWithTopDescription
                                    title={policyDescription}
                                    description={translate('workspace.editor.descriptionInputLabel')}
                                    shouldShowRightIcon={!readOnly}
                                    disabled={readOnly}
                                    wrapperStyle={styles.sectionMenuItemTopDescription}
                                    onPress={onPressDescription}
                                    shouldGreyOutWhenDisabled={false}
                                    shouldUseDefaultCursorWhenDisabled
                                />
                                <View>
                                    <MenuItemWithTopDescription
                                        title={formattedCurrency}
                                        description={translate('workspace.editor.currencyInputLabel')}
                                        shouldShowRightIcon={!readOnly}
                                        disabled={hasVBA || readOnly}
                                        wrapperStyle={styles.sectionMenuItemTopDescription}
                                        onPress={onPressCurrency}
                                        shouldGreyOutWhenDisabled={false}
                                        shouldUseDefaultCursorWhenDisabled
                                    />
                                    <Text style={[styles.textLabel, styles.colorMuted, styles.mt1, styles.mh5, styles.sectionMenuItemTopDescription]}>
                                        {hasVBA ? translate('workspace.editor.currencyInputDisabledText') : translate('workspace.editor.currencyInputHelpText')}
                                    </Text>
                                </View>
                            </OfflineWithFeedback>
                        </Section>
                    </View>
                </ScrollView>
            )}
        </WorkspacePageWithSections>
    );
}

WorkspaceProfilePage.propTypes = propTypes;
WorkspaceProfilePage.defaultProps = defaultProps;
WorkspaceProfilePage.displayName = 'WorkspaceProfilePage';

export default compose(
    withPolicy,
    withOnyx({
        currencyList: {key: ONYXKEYS.CURRENCY_LIST},
    }),
)(WorkspaceProfilePage);<|MERGE_RESOLUTION|>--- conflicted
+++ resolved
@@ -82,7 +82,6 @@
             icon={Illustrations.House}
         >
             {(hasVBA) => (
-<<<<<<< HEAD
                 <ScrollView>
                     <View style={[styles.flex1, isSmallScreenWidth ? styles.workspaceSectionMobile : styles.workspaceSection]}>
                         <Section isCentralPane>
@@ -94,23 +93,9 @@
                             <AvatarWithImagePicker
                                 onViewPhotoPress={() => Navigation.navigate(ROUTES.WORKSPACE_AVATAR.getRoute(policy.id))}
                                 source={lodashGet(policy, 'avatar')}
-=======
-                <>
-                    <AvatarWithImagePicker
-                        onViewPhotoPress={() => Navigation.navigate(ROUTES.WORKSPACE_AVATAR.getRoute(policy.id))}
-                        source={lodashGet(policy, 'avatar')}
-                        size={CONST.AVATAR_SIZE.XLARGE}
-                        avatarStyle={styles.avatarXLarge}
-                        enablePreview
-                        DefaultAvatar={() => (
-                            <Avatar
-                                containerStyles={styles.avatarXLarge}
-                                imageStyles={[styles.avatarXLarge, styles.alignSelfCenter]}
-                                source={policy.avatar ? policy.avatar : ReportUtils.getDefaultWorkspaceAvatar(policyName)}
-                                fallbackIcon={Expensicons.FallbackWorkspaceAvatar}
->>>>>>> 00fc955b
                                 size={CONST.AVATAR_SIZE.XLARGE}
                                 avatarStyle={styles.avatarXLarge}
+                                enablePreview
                                 DefaultAvatar={() => (
                                     <Avatar
                                         containerStyles={styles.avatarXLarge}
