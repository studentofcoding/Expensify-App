import React, {useCallback, useMemo, useState} from 'react';
import {FlatList, View} from 'react-native';
import {useOnyx} from 'react-native-onyx';
import type {ValueOf} from 'type-fest';
import Button from '@components/Button';
import ConfirmModal from '@components/ConfirmModal';
import FeatureList from '@components/FeatureList';
import type {FeatureListItem} from '@components/FeatureList';
import FullScreenLoadingIndicator from '@components/FullscreenLoadingIndicator';
import HeaderWithBackButton from '@components/HeaderWithBackButton';
import * as Expensicons from '@components/Icon/Expensicons';
import * as Illustrations from '@components/Icon/Illustrations';
import LottieAnimations from '@components/LottieAnimations';
import type {MenuItemProps} from '@components/MenuItem';
import OfflineWithFeedback from '@components/OfflineWithFeedback';
import type {OfflineWithFeedbackProps} from '@components/OfflineWithFeedback';
import type {PopoverMenuItem} from '@components/PopoverMenu';
import {PressableWithoutFeedback} from '@components/Pressable';
import ScreenWrapper from '@components/ScreenWrapper';
import ScrollView from '@components/ScrollView';
import SupportalActionRestrictedModal from '@components/SupportalActionRestrictedModal';
import Text from '@components/Text';
import useActiveWorkspace from '@hooks/useActiveWorkspace';
import useLocalize from '@hooks/useLocalize';
import useNetwork from '@hooks/useNetwork';
import useResponsiveLayout from '@hooks/useResponsiveLayout';
import useTheme from '@hooks/useTheme';
import useThemeStyles from '@hooks/useThemeStyles';
import {isConnectionInProgress} from '@libs/actions/connections';
import interceptAnonymousUser from '@libs/interceptAnonymousUser';
import localeCompare from '@libs/LocaleCompare';
import getTopmostBottomTabRoute from '@libs/Navigation/getTopmostBottomTabRoute';
import Navigation, {navigationRef} from '@libs/Navigation/Navigation';
import type {RootStackParamList, State} from '@libs/Navigation/types';
import * as PolicyUtils from '@libs/PolicyUtils';
import * as ReportUtils from '@libs/ReportUtils';
import type {AvatarSource} from '@libs/UserUtils';
import * as App from '@userActions/App';
import * as Policy from '@userActions/Policy/Policy';
import * as Session from '@userActions/Session';
import CONST from '@src/CONST';
import ONYXKEYS from '@src/ONYXKEYS';
import ROUTES from '@src/ROUTES';
import SCREENS from '@src/SCREENS';
import type {Policy as PolicyType} from '@src/types/onyx';
import type * as OnyxCommon from '@src/types/onyx/OnyxCommon';
import type {PolicyDetailsForNonMembers} from '@src/types/onyx/Policy';
import {isEmptyObject} from '@src/types/utils/EmptyObject';
import WorkspacesListRow from './WorkspacesListRow';

type WorkspaceItem = Required<Pick<MenuItemProps, 'title' | 'disabled'>> &
    Pick<MenuItemProps, 'brickRoadIndicator' | 'iconFill' | 'fallbackIcon'> &
    Pick<OfflineWithFeedbackProps, 'errors' | 'pendingAction'> &
    Pick<PolicyType, 'role' | 'type' | 'ownerAccountID' | 'employeeList'> & {
        icon: AvatarSource;
        action: () => void;
        dismissError: () => void;
        iconType?: ValueOf<typeof CONST.ICON_TYPE_AVATAR | typeof CONST.ICON_TYPE_ICON>;
        policyID?: string;
        adminRoom?: string | null;
        announceRoom?: string | null;
        isJoinRequestPending?: boolean;
    };

// eslint-disable-next-line react/no-unused-prop-types
type GetMenuItem = {item: WorkspaceItem; index: number};

type ChatType = {
    adminRoom?: string | null;
    announceRoom?: string | null;
};

type ChatPolicyType = Record<string, ChatType>;

const workspaceFeatures: FeatureListItem[] = [
    {
        icon: Illustrations.MoneyReceipts,
        translationKey: 'workspace.emptyWorkspace.features.trackAndCollect',
    },
    {
        icon: Illustrations.CreditCardsNew,
        translationKey: 'workspace.emptyWorkspace.features.companyCards',
    },
    {
        icon: Illustrations.MoneyWings,
        translationKey: 'workspace.emptyWorkspace.features.reimbursements',
    },
];

/**
 * Dismisses the errors on one item
 */
function dismissWorkspaceError(policyID: string, pendingAction: OnyxCommon.PendingAction | undefined) {
    if (pendingAction === CONST.RED_BRICK_ROAD_PENDING_ACTION.DELETE) {
        Policy.clearDeleteWorkspaceError(policyID);
        return;
    }

    if (pendingAction === CONST.RED_BRICK_ROAD_PENDING_ACTION.ADD) {
        Policy.removeWorkspace(policyID);
        return;
    }

    Policy.clearErrors(policyID);
}

const stickyHeaderIndices = [0];

function WorkspacesListPage() {
    const theme = useTheme();
    const styles = useThemeStyles();
    const {translate} = useLocalize();
    const {isOffline} = useNetwork();
    const {shouldUseNarrowLayout, isMediumScreenWidth} = useResponsiveLayout();
    const [allConnectionSyncProgresses] = useOnyx(ONYXKEYS.COLLECTION.POLICY_CONNECTION_SYNC_PROGRESS);
    const [policies] = useOnyx(ONYXKEYS.COLLECTION.POLICY);
    const [reimbursementAccount] = useOnyx(ONYXKEYS.REIMBURSEMENT_ACCOUNT);
    const [reports] = useOnyx(ONYXKEYS.COLLECTION.REPORT);
    const [session] = useOnyx(ONYXKEYS.SESSION);
<<<<<<< HEAD
    const [activePolicyID] = useOnyx(ONYXKEYS.NVP_ACTIVE_POLICY_ID);
=======
    const [isLoadingApp] = useOnyx(ONYXKEYS.IS_LOADING_APP);
    const shouldShowLoadingIndicator = isLoadingApp && !isOffline;
>>>>>>> 04cd7b08

    const {activeWorkspaceID, setActiveWorkspaceID} = useActiveWorkspace();

    const [isDeleteModalOpen, setIsDeleteModalOpen] = useState(false);
    const [policyIDToDelete, setPolicyIDToDelete] = useState<string>();
    const [policyNameToDelete, setPolicyNameToDelete] = useState<string>();
    const isLessThanMediumScreen = isMediumScreenWidth || shouldUseNarrowLayout;

    // We need this to update translation for deleting a workspace when it has third party card feeds or expensify card assigned.
    const workspaceAccountID = PolicyUtils.getWorkspaceAccountID(policyIDToDelete);
    const [cardFeeds] = useOnyx(`${ONYXKEYS.COLLECTION.SHARED_NVP_PRIVATE_DOMAIN_MEMBER}${workspaceAccountID}`);
    const [cardsList] = useOnyx(`${ONYXKEYS.COLLECTION.WORKSPACE_CARDS_LIST}${workspaceAccountID}_${CONST.EXPENSIFY_CARD.BANK}`);
    const policyToDelete = PolicyUtils.getPolicy(policyIDToDelete);
    const hasCardFeedOrExpensifyCard =
        !isEmptyObject(cardFeeds) ||
        !isEmptyObject(cardsList) ||
        // eslint-disable-next-line @typescript-eslint/prefer-nullish-coalescing
        ((policyToDelete?.areExpensifyCardsEnabled || policyToDelete?.areCompanyCardsEnabled) && policyToDelete?.workspaceAccountID);

    const isSupportalAction = Session.isSupportAuthToken();

    const [isSupportalActionRestrictedModalOpen, setIsSupportalActionRestrictedModalOpen] = useState(false);
    const hideSupportalModal = () => {
        setIsSupportalActionRestrictedModalOpen(false);
    };
    const confirmDeleteAndHideModal = () => {
        if (!policyIDToDelete || !policyNameToDelete) {
            return;
        }

        Policy.deleteWorkspace(policyIDToDelete, policyNameToDelete);
        setIsDeleteModalOpen(false);

        // If the workspace being deleted is the active workspace, switch to the "All Workspaces" view
        if (activeWorkspaceID === policyIDToDelete) {
            setActiveWorkspaceID(undefined);
            const rootState = navigationRef.current?.getRootState() as State<RootStackParamList>;
            const topmostBottomTabRoute = getTopmostBottomTabRoute(rootState);
            if (topmostBottomTabRoute?.name === SCREENS.SETTINGS.ROOT) {
                Navigation.setParams({policyID: undefined}, topmostBottomTabRoute?.key);
            }
        }
    };

    /**
     * Gets the menu item for each workspace
     */
    const getMenuItem = useCallback(
        ({item, index}: GetMenuItem) => {
            const isAdmin = PolicyUtils.isPolicyAdmin(item as unknown as PolicyType, session?.email);
            const isOwner = item.ownerAccountID === session?.accountID;
            const isDefault = activePolicyID === item.policyID;
            // Menu options to navigate to the chat report of #admins and #announce room.
            // For navigation, the chat report ids may be unavailable due to the missing chat reports in Onyx.
            // In such cases, let us use the available chat report ids from the policy.
            const threeDotsMenuItems: PopoverMenuItem[] = [
                {
                    icon: Expensicons.Building,
                    text: translate('workspace.common.goToWorkspace'),
                    onSelected: item.action,
                },
            ];

            if (isOwner) {
                threeDotsMenuItems.push({
                    icon: Expensicons.Trashcan,
                    text: translate('workspace.common.delete'),
                    onSelected: () => {
                        if (isSupportalAction) {
                            setIsSupportalActionRestrictedModalOpen(true);
                            return;
                        }
                        setPolicyIDToDelete(item.policyID);
                        setPolicyNameToDelete(item.title);
                        setIsDeleteModalOpen(true);
                    },
                    shouldCallAfterModalHide: true,
                });
            }

            if (!(isAdmin || isOwner)) {
                threeDotsMenuItems.push({
                    icon: Expensicons.Exit,
                    text: translate('common.leave'),
                    onSelected: Session.checkIfActionIsAllowed(() => Policy.leaveWorkspace(item.policyID)),
                });
            }

            if (isAdmin && item.adminRoom) {
                threeDotsMenuItems.push({
                    icon: Expensicons.Hashtag,
                    text: translate('workspace.common.goToRoom', {roomName: CONST.REPORT.WORKSPACE_CHAT_ROOMS.ADMINS}),
                    onSelected: () => Navigation.navigate(ROUTES.REPORT_WITH_ID.getRoute(item.adminRoom ?? '')),
                });
            }

            if (item.announceRoom) {
                threeDotsMenuItems.push({
                    icon: Expensicons.Hashtag,
                    text: translate('workspace.common.goToRoom', {roomName: CONST.REPORT.WORKSPACE_CHAT_ROOMS.ANNOUNCE}),
                    onSelected: () => Navigation.navigate(ROUTES.REPORT_WITH_ID.getRoute(item.announceRoom ?? '')),
                });
            }

            if (!isDefault && !item?.isJoinRequestPending) {
                threeDotsMenuItems.push({
                    icon: Expensicons.Star,
                    text: translate('workspace.common.setAsDefault'),
                    onSelected: () => Policy.updateDefaultPolicy(item.policyID, activePolicyID),
                });
            }

            return (
                <OfflineWithFeedback
                    key={`${item.title}_${index}`}
                    pendingAction={item.pendingAction}
                    errorRowStyles={styles.ph5}
                    onClose={item.dismissError}
                    errors={item.errors}
                    style={styles.mb2}
                >
                    <PressableWithoutFeedback
                        role={CONST.ROLE.BUTTON}
                        accessibilityLabel="row"
                        style={[styles.mh5]}
                        disabled={item.disabled}
                        onPress={item.action}
                    >
                        {({hovered}) => (
                            <WorkspacesListRow
                                title={item.title}
                                policyID={item.policyID}
                                menuItems={threeDotsMenuItems}
                                workspaceIcon={item.icon}
                                ownerAccountID={item.ownerAccountID}
                                workspaceType={item.type}
                                isJoinRequestPending={item?.isJoinRequestPending}
                                rowStyles={hovered && styles.hoveredComponentBG}
                                layoutWidth={isLessThanMediumScreen ? CONST.LAYOUT_WIDTH.NARROW : CONST.LAYOUT_WIDTH.WIDE}
                                brickRoadIndicator={item.brickRoadIndicator}
                                shouldDisableThreeDotsMenu={item.disabled}
                                style={[item.pendingAction === CONST.RED_BRICK_ROAD_PENDING_ACTION.DELETE ? styles.offlineFeedback.deleted : {}]}
                                isDefault={isDefault}
                            />
                        )}
                    </PressableWithoutFeedback>
                </OfflineWithFeedback>
            );
        },
        [
            isLessThanMediumScreen,
            styles.mb2,
            styles.mh5,
            styles.ph5,
            styles.hoveredComponentBG,
            translate,
            styles.offlineFeedback.deleted,
            session?.accountID,
            session?.email,
            activePolicyID,
            isSupportalAction,
        ],
    );

    const listHeaderComponent = useCallback(() => {
        if (isLessThanMediumScreen) {
            return <View style={styles.mt5} />;
        }

        return (
            <View style={[styles.flexRow, styles.gap5, styles.p5, styles.pl10, styles.appBG]}>
                <View style={[styles.flexRow, styles.flex1]}>
                    <Text
                        numberOfLines={1}
                        style={[styles.flexGrow1, styles.textLabelSupporting]}
                    >
                        {translate('workspace.common.workspaceName')}
                    </Text>
                </View>
                <View style={[styles.flexRow, styles.flex1, styles.workspaceOwnerSectionTitle]}>
                    <Text
                        numberOfLines={1}
                        style={[styles.flexGrow1, styles.textLabelSupporting]}
                    >
                        {translate('workspace.common.workspaceOwner')}
                    </Text>
                </View>
                <View style={[styles.flexRow, styles.flex1, styles.workspaceTypeSectionTitle]}>
                    <Text
                        numberOfLines={1}
                        style={[styles.flexGrow1, styles.textLabelSupporting]}
                    >
                        {translate('workspace.common.workspaceType')}
                    </Text>
                </View>
                <View style={[styles.workspaceRightColumn, styles.mr2]} />
            </View>
        );
    }, [isLessThanMediumScreen, styles, translate]);

    const policyRooms = useMemo(() => {
        if (!reports || isEmptyObject(reports)) {
            return;
        }

        return Object.values(reports).reduce<ChatPolicyType>((result, report) => {
            if (!report?.reportID || !report.policyID || report.parentReportID) {
                return result;
            }

            if (!result[report.policyID]) {
                // eslint-disable-next-line no-param-reassign
                result[report.policyID] = {};
            }

            switch (report.chatType) {
                case CONST.REPORT.CHAT_TYPE.POLICY_ADMINS:
                    // eslint-disable-next-line no-param-reassign
                    result[report.policyID].adminRoom = report.reportID;
                    break;
                case CONST.REPORT.CHAT_TYPE.POLICY_ANNOUNCE:
                    // eslint-disable-next-line no-param-reassign
                    result[report.policyID].announceRoom = report.reportID;
                    break;
                default:
                    break;
            }

            return result;
        }, {});
    }, [reports]);

    /**
     * Add free policies (workspaces) to the list of menu items and returns the list of menu items
     */
    const workspaces = useMemo(() => {
        const reimbursementAccountBrickRoadIndicator = !isEmptyObject(reimbursementAccount?.errors) ? CONST.BRICK_ROAD_INDICATOR_STATUS.ERROR : undefined;
        if (isEmptyObject(policies)) {
            return [];
        }

        return Object.values(policies)
            .filter((policy): policy is PolicyType => PolicyUtils.shouldShowPolicy(policy, isOffline, session?.email))
            .map((policy): WorkspaceItem => {
                if (policy?.isJoinRequestPending && policy?.policyDetailsForNonMembers) {
                    const policyInfo = Object.values(policy.policyDetailsForNonMembers).at(0) as PolicyDetailsForNonMembers;
                    const id = Object.keys(policy.policyDetailsForNonMembers).at(0);
                    return {
                        title: policyInfo.name,
                        icon: policyInfo?.avatar ? policyInfo.avatar : ReportUtils.getDefaultWorkspaceAvatar(policy.name),
                        disabled: true,
                        ownerAccountID: policyInfo.ownerAccountID,
                        type: policyInfo.type,
                        iconType: policyInfo?.avatar ? CONST.ICON_TYPE_AVATAR : CONST.ICON_TYPE_ICON,
                        iconFill: theme.textLight,
                        fallbackIcon: Expensicons.FallbackWorkspaceAvatar,
                        policyID: id,
                        role: CONST.POLICY.ROLE.USER,
                        errors: null,
                        action: () => null,
                        dismissError: () => null,
                        isJoinRequestPending: true,
                    };
                }
                return {
                    title: policy.name,
                    icon: policy.avatarURL ? policy.avatarURL : ReportUtils.getDefaultWorkspaceAvatar(policy.name),
                    action: () => Navigation.navigate(ROUTES.WORKSPACE_INITIAL.getRoute(policy.id)),
                    brickRoadIndicator: !PolicyUtils.isPolicyAdmin(policy)
                        ? undefined
                        : reimbursementAccountBrickRoadIndicator ??
                          PolicyUtils.getPolicyBrickRoadIndicatorStatus(
                              policy,
                              isConnectionInProgress(allConnectionSyncProgresses?.[`${ONYXKEYS.COLLECTION.POLICY_CONNECTION_SYNC_PROGRESS}${policy.id}`], policy),
                          ),
                    pendingAction: policy.pendingAction,
                    errors: policy.errors,
                    dismissError: () => dismissWorkspaceError(policy.id, policy.pendingAction),
                    disabled: policy.pendingAction === CONST.RED_BRICK_ROAD_PENDING_ACTION.DELETE,
                    iconType: policy.avatarURL ? CONST.ICON_TYPE_AVATAR : CONST.ICON_TYPE_ICON,
                    iconFill: theme.textLight,
                    fallbackIcon: Expensicons.FallbackWorkspaceAvatar,
                    policyID: policy.id,
                    adminRoom: policyRooms?.[policy.id]?.adminRoom ?? policy.chatReportIDAdmins?.toString(),
                    announceRoom: policyRooms?.[policy.id]?.announceRoom ?? (policy.chatReportIDAnnounce ? policy.chatReportIDAnnounce?.toString() : ''),
                    ownerAccountID: policy.ownerAccountID,
                    role: policy.role,
                    type: policy.type,
                    employeeList: policy.employeeList,
                };
            })
            .sort((a, b) => localeCompare(a.title, b.title));
    }, [reimbursementAccount?.errors, policies, isOffline, theme.textLight, policyRooms, session?.email, allConnectionSyncProgresses]);

    const getHeaderButton = () => (
        <Button
            accessibilityLabel={translate('workspace.new.newWorkspace')}
            text={translate('workspace.new.newWorkspace')}
            onPress={() => interceptAnonymousUser(() => App.createWorkspaceWithPolicyDraftAndNavigateToIt())}
            icon={Expensicons.Plus}
            style={[shouldUseNarrowLayout && styles.flexGrow1, shouldUseNarrowLayout && styles.mb3]}
        />
    );

    if (isEmptyObject(workspaces)) {
        return (
            <ScreenWrapper
                includeSafeAreaPaddingBottom={false}
                shouldEnablePickerAvoiding={false}
                shouldEnableMaxHeight
                testID={WorkspacesListPage.displayName}
                shouldShowOfflineIndicatorInWideScreen
            >
                <HeaderWithBackButton
                    title={translate('common.workspaces')}
                    shouldShowBackButton={shouldUseNarrowLayout}
                    shouldDisplaySearchRouter
                    onBackButtonPress={() => Navigation.goBack()}
                    icon={Illustrations.Buildings}
                    shouldUseHeadlineHeader
                />
                {shouldShowLoadingIndicator ? (
                    <FullScreenLoadingIndicator style={[styles.flex1, styles.pRelative]} />
                ) : (
                    <ScrollView contentContainerStyle={styles.pt3}>
                        <View style={[styles.flex1, isLessThanMediumScreen ? styles.workspaceSectionMobile : styles.workspaceSection]}>
                            <FeatureList
                                menuItems={workspaceFeatures}
                                title={translate('workspace.emptyWorkspace.title')}
                                subtitle={translate('workspace.emptyWorkspace.subtitle')}
                                ctaText={translate('workspace.new.newWorkspace')}
                                ctaAccessibilityLabel={translate('workspace.new.newWorkspace')}
                                onCtaPress={() => interceptAnonymousUser(() => App.createWorkspaceWithPolicyDraftAndNavigateToIt())}
                                illustration={LottieAnimations.WorkspacePlanet}
                                // We use this style to vertically center the illustration, as the original illustration is not centered
                                illustrationStyle={styles.emptyWorkspaceIllustrationStyle}
                                titleStyles={styles.textHeadlineH1}
                            />
                        </View>
                    </ScrollView>
                )}
            </ScreenWrapper>
        );
    }

    return (
        <ScreenWrapper
            shouldEnablePickerAvoiding={false}
            shouldShowOfflineIndicatorInWideScreen
            testID={WorkspacesListPage.displayName}
        >
            <View style={styles.flex1}>
                <HeaderWithBackButton
                    title={translate('common.workspaces')}
                    shouldShowBackButton={shouldUseNarrowLayout}
                    shouldDisplaySearchRouter
                    onBackButtonPress={() => Navigation.goBack()}
                    icon={Illustrations.Buildings}
                    shouldUseHeadlineHeader
                >
                    {!shouldUseNarrowLayout && getHeaderButton()}
                </HeaderWithBackButton>
                {shouldUseNarrowLayout && <View style={[styles.pl5, styles.pr5]}>{getHeaderButton()}</View>}
                <FlatList
                    data={workspaces}
                    renderItem={getMenuItem}
                    ListHeaderComponent={listHeaderComponent}
                    stickyHeaderIndices={stickyHeaderIndices}
                />
            </View>
            <ConfirmModal
                title={translate('workspace.common.delete')}
                isVisible={isDeleteModalOpen}
                onConfirm={confirmDeleteAndHideModal}
                onCancel={() => setIsDeleteModalOpen(false)}
                prompt={hasCardFeedOrExpensifyCard ? translate('workspace.common.deleteWithCardsConfirmation') : translate('workspace.common.deleteConfirmation')}
                confirmText={translate('common.delete')}
                cancelText={translate('common.cancel')}
                danger
            />
            <SupportalActionRestrictedModal
                isModalOpen={isSupportalActionRestrictedModalOpen}
                hideSupportalModal={hideSupportalModal}
            />
        </ScreenWrapper>
    );
}

WorkspacesListPage.displayName = 'WorkspacesListPage';

export default WorkspacesListPage;<|MERGE_RESOLUTION|>--- conflicted
+++ resolved
@@ -117,12 +117,9 @@
     const [reimbursementAccount] = useOnyx(ONYXKEYS.REIMBURSEMENT_ACCOUNT);
     const [reports] = useOnyx(ONYXKEYS.COLLECTION.REPORT);
     const [session] = useOnyx(ONYXKEYS.SESSION);
-<<<<<<< HEAD
     const [activePolicyID] = useOnyx(ONYXKEYS.NVP_ACTIVE_POLICY_ID);
-=======
     const [isLoadingApp] = useOnyx(ONYXKEYS.IS_LOADING_APP);
     const shouldShowLoadingIndicator = isLoadingApp && !isOffline;
->>>>>>> 04cd7b08
 
     const {activeWorkspaceID, setActiveWorkspaceID} = useActiveWorkspace();
 
