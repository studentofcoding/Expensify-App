--- conflicted
+++ resolved
@@ -22,11 +22,7 @@
 import Navigation from '@libs/Navigation/Navigation';
 import {getDefaultWorkspaceAvatar, getRoom} from '@libs/ReportUtils';
 import shouldAllowDownloadQRCode from '@libs/shouldAllowDownloadQRCode';
-<<<<<<< HEAD
-import {addTrailingForwardSlash as addTrailingForwardSlashUtil} from '@libs/Url';
-=======
 import {addTrailingForwardSlash} from '@libs/Url';
->>>>>>> dc8eb79b
 import CONST from '@src/CONST';
 import ROUTES from '@src/ROUTES';
 import AccessOrNotFoundWrapper from './AccessOrNotFoundWrapper';
@@ -45,11 +41,7 @@
     const policyName = policy?.name ?? '';
     const policyID = policy?.id;
     const adminEmail = session?.email ?? '';
-<<<<<<< HEAD
-    const urlWithTrailingSlash = addTrailingForwardSlashUtil(environmentURL);
-=======
     const urlWithTrailingSlash = addTrailingForwardSlash(environmentURL);
->>>>>>> dc8eb79b
 
     const url = policyID ? `${urlWithTrailingSlash}${ROUTES.WORKSPACE_JOIN_USER.getRoute(policyID, adminEmail)}` : '';
 
@@ -57,11 +49,7 @@
     const logo = hasAvatar ? (policy?.avatarURL as ImageSourcePropType) : undefined;
 
     const defaultWorkspaceAvatar = getDefaultWorkspaceAvatar(policyName) || Expensicons.FallbackAvatar;
-<<<<<<< HEAD
-    const defaultWorkspaceAvatarColors = StyleUtils.getDefaultWorkspaceAvatarColor(policyID);
-=======
     const defaultWorkspaceAvatarColors = policyID ? StyleUtils.getDefaultWorkspaceAvatarColor(policyID) : StyleUtils.getDefaultWorkspaceAvatarColor('');
->>>>>>> dc8eb79b
 
     const svgLogo = !hasAvatar ? defaultWorkspaceAvatar : undefined;
     const logoBackgroundColor = !hasAvatar ? defaultWorkspaceAvatarColors.backgroundColor?.toString() : undefined;
@@ -101,11 +89,7 @@
                                         if (!adminRoom?.reportID) {
                                             return;
                                         }
-<<<<<<< HEAD
                                         Navigation.navigate(ROUTES.REPORT_WITH_ID.getRoute(adminRoom.reportID));
-=======
-                                        Navigation.dismissModalWithReport({reportID: adminRoom.reportID});
->>>>>>> dc8eb79b
                                     }}
                                 >
                                     {CONST.REPORT.WORKSPACE_CHAT_ROOMS.ADMINS}
