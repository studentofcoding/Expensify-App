import _ from 'underscore';
import lodashGet from 'lodash/get';
import React from 'react';
import PropTypes from 'prop-types';
import {withOnyx} from 'react-native-onyx';
import {useNavigationState} from '@react-navigation/native';
import CONST from '../../CONST';
import getComponentDisplayName from '../../libs/getComponentDisplayName';
import * as Policy from '../../libs/actions/Policy';
import ONYXKEYS from '../../ONYXKEYS';
import policyMemberPropType from '../policyMemberPropType';

/**
 * @param {Object} route
 * @returns {String}
 */
function getPolicyIDFromRoute(route) {
    return lodashGet(route, 'params.policyID', '');
}

const policyPropTypes = {
    /** The policy object for the current route */
    policy: PropTypes.shape({
        /** The ID of the policy */
        id: PropTypes.string,

        /** The name of the policy */
        name: PropTypes.string,

        /** The current user's role in the policy */
        role: PropTypes.oneOf(_.values(CONST.POLICY.ROLE)),

        /** The policy type */
        type: PropTypes.oneOf(_.values(CONST.POLICY.TYPE)),

        /** The email of the policy owner */
        owner: PropTypes.string,

        /** The output currency for the policy */
        outputCurrency: PropTypes.string,

        /** The URL for the policy avatar */
        avatar: PropTypes.string,

        /** Errors on the policy keyed by microtime */
        errors: PropTypes.objectOf(PropTypes.string),

        /**
         * Error objects keyed by field name containing errors keyed by microtime
         * E.x
         * {
         *     name: {
         *        [DateUtils.getMicroseconds()]: 'Sorry, there was an unexpected problem updating your workspace name.',
         *     }
         * }
         */
        errorFields: PropTypes.objectOf(PropTypes.objectOf(PropTypes.string)),
    }),

    /** The employee list of this policy */
    policyMemberList: PropTypes.objectOf(policyMemberPropType),
};

const policyDefaultProps = {
    policy: {},
    policyMemberList: {},
};

/*
 * HOC for connecting a policy in Onyx corresponding to the policyID in route params
 */
export default function (WrappedComponent) {
    const propTypes = {
        /** The HOC takes an optional ref as a prop and passes it as a ref to the wrapped component.
         * That way, if a ref is passed to a component wrapped in the HOC, the ref is a reference to the wrapped component, not the HOC. */
        forwardedRef: PropTypes.func,

        ...policyPropTypes,
    };

    const defaultProps = {
        forwardedRef: () => {},

        ...policyDefaultProps,
    };

    const WithPolicy = (props) => {
        const currentRoute = _.last(useNavigationState((state) => state.routes || []));
        const policyID = getPolicyIDFromRoute(currentRoute);

        if (_.isString(policyID) && !_.isEmpty(policyID)) {
            Policy.updateLastAccessedWorkspace(policyID);
        }

        const rest = _.omit(props, ['forwardedRef']);
        return (
            <WrappedComponent
                // eslint-disable-next-line react/jsx-props-no-spreading
                {...rest}
                ref={props.forwardedRef}
            />
        );
    };

    WithPolicy.propTypes = propTypes;
    WithPolicy.defaultProps = defaultProps;
    WithPolicy.displayName = `withPolicy(${getComponentDisplayName(WrappedComponent)})`;
    const withPolicy = React.forwardRef((props, ref) => (
<<<<<<< HEAD
        // eslint-disable-next-line react/jsx-props-no-spreading
        <WithPolicy
=======
        <WithPolicy
            // eslint-disable-next-line react/jsx-props-no-spreading
>>>>>>> 6d17cc80
            {...props}
            forwardedRef={ref}
        />
    ));

    return withOnyx({
        policy: {
            key: (props) => `${ONYXKEYS.COLLECTION.POLICY}${getPolicyIDFromRoute(props.route)}`,
        },
        policyMemberList: {
            key: (props) => `${ONYXKEYS.COLLECTION.POLICY_MEMBER_LIST}${getPolicyIDFromRoute(props.route)}`,
        },
    })(withPolicy);
}

export {policyPropTypes, policyDefaultProps};<|MERGE_RESOLUTION|>--- conflicted
+++ resolved
@@ -106,13 +106,8 @@
     WithPolicy.defaultProps = defaultProps;
     WithPolicy.displayName = `withPolicy(${getComponentDisplayName(WrappedComponent)})`;
     const withPolicy = React.forwardRef((props, ref) => (
-<<<<<<< HEAD
-        // eslint-disable-next-line react/jsx-props-no-spreading
-        <WithPolicy
-=======
         <WithPolicy
             // eslint-disable-next-line react/jsx-props-no-spreading
->>>>>>> 6d17cc80
             {...props}
             forwardedRef={ref}
         />
