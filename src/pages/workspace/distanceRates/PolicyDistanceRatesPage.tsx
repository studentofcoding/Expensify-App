--- conflicted
+++ resolved
@@ -20,11 +20,8 @@
 import useResponsiveLayout from '@hooks/useResponsiveLayout';
 import useTheme from '@hooks/useTheme';
 import useThemeStyles from '@hooks/useThemeStyles';
-<<<<<<< HEAD
 import useWindowDimensions from '@hooks/useWindowDimensions';
 import {turnOffMobileSelectionMode, turnOnMobileSelectionMode} from '@libs/actions/MobileSelectionMode';
-=======
->>>>>>> 61150f14
 import * as CurrencyUtils from '@libs/CurrencyUtils';
 import * as DeviceCapabilities from '@libs/DeviceCapabilities';
 import Navigation from '@libs/Navigation/Navigation';
@@ -42,19 +39,13 @@
 
 type PolicyDistanceRatesPageProps = StackScreenProps<FullScreenNavigatorParamList, typeof SCREENS.WORKSPACE.DISTANCE_RATES>;
 
-<<<<<<< HEAD
 function PolicyDistanceRatesPage({
     route: {
         params: {policyID},
     },
 }: PolicyDistanceRatesPageProps) {
     const {isSmallScreenWidth} = useWindowDimensions();
-=======
-type PolicyDistanceRatesPageProps = PolicyDistanceRatesPageOnyxProps & StackScreenProps<FullScreenNavigatorParamList, typeof SCREENS.WORKSPACE.DISTANCE_RATES>;
-
-function PolicyDistanceRatesPage({policy, route}: PolicyDistanceRatesPageProps) {
     const {shouldUseNarrowLayout} = useResponsiveLayout();
->>>>>>> 61150f14
     const styles = useThemeStyles();
     const theme = useTheme();
     const {translate} = useLocalize();
@@ -257,13 +248,8 @@
     const isLoading = !isOffline && customUnit === undefined;
 
     const headerButtons = (
-<<<<<<< HEAD
-        <View style={[styles.w100, styles.flexRow, styles.gap2, isSmallScreenWidth && styles.mb3]}>
+        <View style={[styles.w100, styles.flexRow, styles.gap2, shouldUseNarrowLayout && styles.mb3]}>
             {(isSmallScreenWidth ? !selectionMode?.isEnabled : selectedDistanceRates.length === 0) ? (
-=======
-        <View style={[styles.w100, styles.flexRow, styles.gap2, shouldUseNarrowLayout && styles.mb3]}>
-            {selectedDistanceRates.length === 0 ? (
->>>>>>> 61150f14
                 <>
                     <Button
                         medium
@@ -317,10 +303,9 @@
                 shouldShowOfflineIndicatorInWideScreen
             >
                 <HeaderWithBackButton
-<<<<<<< HEAD
                     icon={!selectionMode?.isEnabled ? Illustrations.CarIce : undefined}
                     title={translate(!selectionMode?.isEnabled ? 'workspace.common.distanceRates' : 'common.selectMultiple')}
-                    shouldShowBackButton={isSmallScreenWidth}
+                    shouldShowBackButton={shouldUseNarrowLayout}
                     onBackButtonPress={() => {
                         if (selectionMode?.isEnabled) {
                             setSelectedDistanceRates([]);
@@ -329,11 +314,6 @@
                         }
                         Navigation.goBack();
                     }}
-=======
-                    icon={Illustrations.CarIce}
-                    title={translate('workspace.common.distanceRates')}
-                    shouldShowBackButton={shouldUseNarrowLayout}
->>>>>>> 61150f14
                 >
                     {!shouldUseNarrowLayout && headerButtons}
                 </HeaderWithBackButton>
