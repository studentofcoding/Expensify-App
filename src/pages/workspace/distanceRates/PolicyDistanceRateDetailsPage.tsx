--- conflicted
+++ resolved
@@ -49,13 +49,10 @@
     const rateID = route.params.rateID;
     const customUnits = policy?.customUnits ?? {};
     const customUnit = customUnits[Object.keys(customUnits)[0]];
-<<<<<<< HEAD
+    const rate = customUnit?.rates[rateID];
+    const currency = rate?.currency ?? CONST.CURRENCY.USD;
+    
     const isTrackTaxEnabled = customUnit.attributes.taxEnabled;
-    const rate = customUnit.rates[rateID];
-    const currency = rate.currency ?? CONST.CURRENCY.USD;
-    const canDeleteRate = Object.values(customUnit.rates).filter((distanceRate) => distanceRate.enabled).length > 1 || !rate.enabled;
-    const canDisableRate = Object.values(customUnit.rates).filter((distanceRate) => distanceRate.enabled).length > 1;
-    const errorFields = rate.errorFields;
     const defaultTaxRateID = policy?.taxRates?.defaultExternalID ?? '';
     const taxRate = `${policy?.taxRates?.taxes[defaultTaxRateID].name} (${policy?.taxRates?.taxes[defaultTaxRateID].value})`;
     const taxRateItems: ListItemType[] = useMemo(() => {
@@ -68,9 +65,7 @@
         }));
         return result;
     }, [policy, defaultTaxRateID]);
-=======
-    const rate = customUnit?.rates[rateID];
-    const currency = rate?.currency ?? CONST.CURRENCY.USD;
+
 
     // Rates can be disabled or deleted as long as in the remaining rates there is always at least one enabled rate and there are no pending delete action
     const canDisableOrDeleteRate = Object.values(customUnit?.rates).some(
@@ -81,7 +76,6 @@
     if (!rate) {
         return <NotFoundPage />;
     }
->>>>>>> edd1719f
 
     const editRateValue = () => {
         Navigation.navigate(ROUTES.WORKSPACE_DISTANCE_RATE_EDIT.getRoute(policyID, rateID));
