import React, {useCallback} from 'react';
import {Keyboard, View} from 'react-native';
import {withOnyx} from 'react-native-onyx';
import PropTypes from 'prop-types';
import lodashGet from 'lodash/get';
import ONYXKEYS from '../../ONYXKEYS';
import styles from '../../styles/styles';
import compose from '../../libs/compose';
import * as Policy from '../../libs/actions/Policy';
import * as Expensicons from '../../components/Icon/Expensicons';
import AvatarWithImagePicker from '../../components/AvatarWithImagePicker';
import CONST from '../../CONST';
import TextInput from '../../components/TextInput';
import WorkspacePageWithSections from './WorkspacePageWithSections';
import withPolicy, {policyPropTypes, policyDefaultProps} from './withPolicy';
import {withNetwork} from '../../components/OnyxProvider';
import OfflineWithFeedback from '../../components/OfflineWithFeedback';
import Form from '../../components/Form';
import * as ReportUtils from '../../libs/ReportUtils';
import * as UserUtils from '../../libs/UserUtils';
import Avatar from '../../components/Avatar';
import Navigation from '../../libs/Navigation/Navigation';
import ROUTES from '../../ROUTES';
import withWindowDimensions, {windowDimensionsPropTypes} from '../../components/withWindowDimensions';
import MenuItemWithTopDescription from '../../components/MenuItemWithTopDescription';
import Text from '../../components/Text';
import useLocalize from '../../hooks/useLocalize';

const propTypes = {
    /** Constant, list of available currencies */
    currencyList: PropTypes.objectOf(
        PropTypes.shape({
            /** Symbol of the currency */
            symbol: PropTypes.string.isRequired,
        }),
    ),

    /** The route object passed to this page from the navigator */
    route: PropTypes.shape({
        /** Each parameter passed via the URL */
        params: PropTypes.shape({
            /** The policyID that is being configured */
            policyID: PropTypes.string.isRequired,
        }).isRequired,
    }).isRequired,

    ...policyPropTypes,
    ...windowDimensionsPropTypes,
};

const defaultProps = {
    currencyList: {},
    ...policyDefaultProps,
};

function WorkspaceSettingsPage({policy, currencyList, windowWidth, route}) {
    const {translate} = useLocalize();
    const formattedCurrency = policy ? `${policy.outputCurrency} - ${currencyList[policy.outputCurrency].symbol}` : '';

    const submit = useCallback(
        (values) => {
            if (policy.isPolicyUpdating) {
                return;
            }

            Policy.updateGeneralSettings(policy.id, values.name.trim(), policy.outputCurrency);
            Keyboard.dismiss();
<<<<<<< HEAD
            Navigation.goBack(ROUTES.getWorkspaceInitialRoute(policy.id));
=======
            Navigation.goBack(ROUTES.WORKSPACE_INITIAL.getRoute(props.policy.id));
>>>>>>> cf9ad20a
        },
        [policy.id, policy.isPolicyUpdating, policy.outputCurrency],
    );

    const validate = useCallback((values) => {
        const errors = {};
        const name = values.name.trim();

        if (!name || !name.length) {
            errors.name = 'workspace.editor.nameIsRequiredError';
        } else if ([...name].length > CONST.WORKSPACE_NAME_CHARACTER_LIMIT) {
            // Uses the spread syntax to count the number of Unicode code points instead of the number of UTF-16
            // code units.
            errors.name = 'workspace.editor.nameIsTooLongError';
        }

        return errors;
    }, []);

    const onPressCurrency = useCallback(() => Navigation.navigate(ROUTES.getWorkspaceSettingsCurrencyRoute(policy.id)), [policy.id]);

    const policyName = lodashGet(policy, 'name', '');

    return (
        <WorkspacePageWithSections
            headerText={translate('workspace.common.settings')}
            route={route}
            guidesCallTaskID={CONST.GUIDES_CALL_TASK_IDS.WORKSPACE_SETTINGS}
        >
            {(hasVBA) => (
                <Form
                    formID={ONYXKEYS.FORMS.WORKSPACE_SETTINGS_FORM}
                    submitButtonText={translate('workspace.editor.save')}
                    style={styles.flexGrow1}
                    submitButtonStyles={[styles.mh5]}
                    scrollContextEnabled
                    validate={validate}
                    onSubmit={submit}
                    enabledWhenOffline
                >
                    <AvatarWithImagePicker
                        isUploading={policy.isAvatarUploading}
                        source={lodashGet(policy, 'avatar')}
                        size={CONST.AVATAR_SIZE.LARGE}
                        DefaultAvatar={() => (
                            <Avatar
                                containerStyles={styles.avatarLarge}
                                imageStyles={[styles.avatarLarge, styles.alignSelfCenter]}
                                source={policy.avatar ? policy.avatar : ReportUtils.getDefaultWorkspaceAvatar(policyName)}
                                fallbackIcon={Expensicons.FallbackWorkspaceAvatar}
                                size={CONST.AVATAR_SIZE.LARGE}
                                name={policyName}
                                type={CONST.ICON_TYPE_WORKSPACE}
                            />
                        )}
                        type={CONST.ICON_TYPE_WORKSPACE}
                        fallbackIcon={Expensicons.FallbackWorkspaceAvatar}
                        style={[styles.mb3]}
                        anchorPosition={styles.createMenuPositionProfile(windowWidth)}
                        anchorAlignment={{horizontal: CONST.MODAL.ANCHOR_ORIGIN_HORIZONTAL.LEFT, vertical: CONST.MODAL.ANCHOR_ORIGIN_VERTICAL.TOP}}
                        isUsingDefaultAvatar={!lodashGet(policy, 'avatar', null)}
                        onImageSelected={(file) => Policy.updateWorkspaceAvatar(lodashGet(policy, 'id', ''), file)}
                        onImageRemoved={() => Policy.deleteWorkspaceAvatar(lodashGet(policy, 'id', ''))}
                        editorMaskImage={Expensicons.ImageCropSquareMask}
                        pendingAction={lodashGet(policy, 'pendingFields.avatar', null)}
                        errors={lodashGet(policy, 'errorFields.avatar', null)}
                        onErrorClose={() => Policy.clearAvatarErrors(policy.id)}
                        previewSource={UserUtils.getFullSizeAvatar(policy.avatar, '')}
                        headerTitle={translate('workspace.common.workspaceAvatar')}
                        originalFileName={policy.originalFileName}
                    />
                    <OfflineWithFeedback pendingAction={lodashGet(policy, 'pendingFields.generalSettings')}>
                        <TextInput
                            accessibilityRole={CONST.ACCESSIBILITY_ROLE.TEXT}
                            inputID="name"
                            label={translate('workspace.editor.nameInputLabel')}
                            accessibilityLabel={translate('workspace.editor.nameInputLabel')}
                            containerStyles={[styles.mt4, styles.mh5]}
                            defaultValue={policy.name}
                            maxLength={CONST.WORKSPACE_NAME_CHARACTER_LIMIT}
                            spellCheck={false}
                        />
                        <View style={[styles.mt4]}>
                            <MenuItemWithTopDescription
                                title={formattedCurrency}
                                description={translate('workspace.editor.currencyInputLabel')}
                                shouldShowRightIcon
                                disabled={hasVBA}
                                onPress={onPressCurrency}
                            />
                            <Text style={[styles.textLabel, styles.colorMuted, styles.mt2, styles.mh5]}>
                                {hasVBA ? translate('workspace.editor.currencyInputDisabledText') : translate('workspace.editor.currencyInputHelpText')}
                            </Text>
                        </View>
                    </OfflineWithFeedback>
                </Form>
            )}
        </WorkspacePageWithSections>
    );
}

WorkspaceSettingsPage.propTypes = propTypes;
WorkspaceSettingsPage.defaultProps = defaultProps;
WorkspaceSettingsPage.displayName = 'WorkspaceSettingsPage';

export default compose(
    withPolicy,
    withWindowDimensions,
    withOnyx({
        currencyList: {key: ONYXKEYS.CURRENCY_LIST},
    }),
    withNetwork(),
)(WorkspaceSettingsPage);<|MERGE_RESOLUTION|>--- conflicted
+++ resolved
@@ -65,11 +65,7 @@
 
             Policy.updateGeneralSettings(policy.id, values.name.trim(), policy.outputCurrency);
             Keyboard.dismiss();
-<<<<<<< HEAD
-            Navigation.goBack(ROUTES.getWorkspaceInitialRoute(policy.id));
-=======
-            Navigation.goBack(ROUTES.WORKSPACE_INITIAL.getRoute(props.policy.id));
->>>>>>> cf9ad20a
+            Navigation.goBack(ROUTES.WORKSPACE_INITIAL.getRoute(policy.id));
         },
         [policy.id, policy.isPolicyUpdating, policy.outputCurrency],
     );
