import type {StackScreenProps} from '@react-navigation/stack';
import React, {useCallback, useEffect, useState} from 'react';
import {View} from 'react-native';
import {withOnyx} from 'react-native-onyx';
import type {OnyxEntry} from 'react-native-onyx';
import type {ValueOf} from 'type-fest';
import FullPageNotFoundView from '@components/BlockingViews/FullPageNotFoundView';
import Breadcrumbs from '@components/Breadcrumbs';
import ConfirmModal from '@components/ConfirmModal';
import * as Expensicons from '@components/Icon/Expensicons';
import MenuItem from '@components/MenuItem';
import OfflineWithFeedback from '@components/OfflineWithFeedback';
import ScreenWrapper from '@components/ScreenWrapper';
import ScrollView from '@components/ScrollView';
import useActiveRoute from '@hooks/useActiveRoute';
import useLocalize from '@hooks/useLocalize';
import usePrevious from '@hooks/usePrevious';
import useSingleExecution from '@hooks/useSingleExecution';
import useThemeStyles from '@hooks/useThemeStyles';
import useWaitForNavigation from '@hooks/useWaitForNavigation';
import Navigation from '@libs/Navigation/Navigation';
import * as PolicyUtils from '@libs/PolicyUtils';
import type {BottomTabNavigatorParamList} from '@navigation/types';
import * as App from '@userActions/App';
import * as Policy from '@userActions/Policy';
import * as ReimbursementAccount from '@userActions/ReimbursementAccount';
import CONST from '@src/CONST';
import type {TranslationPaths} from '@src/languages/types';
import ONYXKEYS from '@src/ONYXKEYS';
import ROUTES from '@src/ROUTES';
import SCREENS from '@src/SCREENS';
import type * as OnyxTypes from '@src/types/onyx';
import {isEmptyObject} from '@src/types/utils/EmptyObject';
import type IconAsset from '@src/types/utils/IconAsset';
import type {WithPolicyAndFullscreenLoadingProps} from './withPolicyAndFullscreenLoading';
import withPolicyAndFullscreenLoading from './withPolicyAndFullscreenLoading';

type WorkspaceMenuItem = {
    translationKey: TranslationPaths;
    icon: IconAsset;
    action: () => void;
    brickRoadIndicator?: ValueOf<typeof CONST.BRICK_ROAD_INDICATOR_STATUS>;
    routeName?: ValueOf<typeof SCREENS.WORKSPACE>;
};

type WorkspaceInitialPageOnyxProps = {
    /** Bank account attached to free plan */
    reimbursementAccount: OnyxEntry<OnyxTypes.ReimbursementAccount>;
};

type WorkspaceInitialPageProps = WithPolicyAndFullscreenLoadingProps & WorkspaceInitialPageOnyxProps & StackScreenProps<BottomTabNavigatorParamList, typeof SCREENS.WORKSPACE.INITIAL>;

function dismissError(policyID: string) {
    PolicyUtils.goBackFromInvalidPolicy();
    Policy.removeWorkspace(policyID);
}

function WorkspaceInitialPage({policyDraft, policy: policyProp, policyMembers, reimbursementAccount}: WorkspaceInitialPageProps) {
    const styles = useThemeStyles();
    const policy = policyDraft?.id ? policyDraft : policyProp;
    const [isCurrencyModalOpen, setIsCurrencyModalOpen] = useState(false);
    const hasPolicyCreationError = !!(policy?.pendingAction === CONST.RED_BRICK_ROAD_PENDING_ACTION.ADD && policy.errors);
    const waitForNavigate = useWaitForNavigation();
    const {singleExecution, isExecuting} = useSingleExecution();
    const activeRoute = useActiveRoute();

    const {translate} = useLocalize();

    const policyID = policy?.id ?? '';
    const policyName = policy?.name ?? '';

    useEffect(() => {
        const policyDraftId = policyDraft?.id;

        if (!policyDraftId) {
            return;
        }

        App.savePolicyDraftByNewWorkspace(policyDraft.id, policyDraft.name, '', policyDraft.makeMeAdmin);
        // We only care when the component renders the first time
        // eslint-disable-next-line react-hooks/exhaustive-deps
    }, []);

    useEffect(() => {
        if (!isCurrencyModalOpen || policy?.outputCurrency !== CONST.CURRENCY.USD) {
            return;
        }
        setIsCurrencyModalOpen(false);
    }, [policy?.outputCurrency, isCurrencyModalOpen]);

    /** Call update workspace currency and hide the modal */
    const confirmCurrencyChangeAndHideModal = useCallback(() => {
        Policy.updateGeneralSettings(policyID, policyName, CONST.CURRENCY.USD);
        setIsCurrencyModalOpen(false);
        ReimbursementAccount.navigateToBankAccountRoute(policyID);
    }, [policyID, policyName]);

    const hasMembersError = PolicyUtils.hasPolicyMemberError(policyMembers);
    const hasGeneralSettingsError = !isEmptyObject(policy?.errorFields?.generalSettings ?? {}) || !isEmptyObject(policy?.errorFields?.avatar ?? {});
    const shouldShowProtectedItems = PolicyUtils.isPolicyAdmin(policy);
    const isPaidGroupPolicy = PolicyUtils.isPaidGroupPolicy(policy);
    const isFreeGroupPolicy = PolicyUtils.isFreeGroupPolicy(policy);

    const protectedFreePolicyMenuItems: WorkspaceMenuItem[] = [
        {
            translationKey: 'workspace.common.card',
            icon: Expensicons.ExpensifyCard,
            action: singleExecution(waitForNavigate(() => Navigation.navigate(ROUTES.WORKSPACE_CARD.getRoute(policyID)))),
            routeName: SCREENS.WORKSPACE.CARD,
        },
        {
            translationKey: 'workspace.common.reimburse',
            icon: Expensicons.Receipt,
            action: singleExecution(waitForNavigate(() => Navigation.navigate(ROUTES.WORKSPACE_REIMBURSE.getRoute(policyID)))),
            routeName: SCREENS.WORKSPACE.REIMBURSE,
        },
        {
            translationKey: 'workspace.common.bills',
            icon: Expensicons.Bill,
            action: singleExecution(waitForNavigate(() => Navigation.navigate(ROUTES.WORKSPACE_BILLS.getRoute(policyID)))),
            routeName: SCREENS.WORKSPACE.BILLS,
        },
        {
            translationKey: 'workspace.common.invoices',
            icon: Expensicons.Invoice,
            action: singleExecution(waitForNavigate(() => Navigation.navigate(ROUTES.WORKSPACE_INVOICES.getRoute(policyID)))),
            routeName: SCREENS.WORKSPACE.INVOICES,
        },
        {
            translationKey: 'workspace.common.travel',
            icon: Expensicons.Luggage,
            action: singleExecution(waitForNavigate(() => Navigation.navigate(ROUTES.WORKSPACE_TRAVEL.getRoute(policyID)))),
            routeName: SCREENS.WORKSPACE.TRAVEL,
        },
        {
            translationKey: 'workspace.common.bankAccount',
            icon: Expensicons.Bank,
            action: () =>
                policy?.outputCurrency === CONST.CURRENCY.USD
                    ? singleExecution(waitForNavigate(() => ReimbursementAccount.navigateToBankAccountRoute(policyID, Navigation.getActiveRouteWithoutParams())))()
                    : setIsCurrencyModalOpen(true),
            brickRoadIndicator: !isEmptyObject(reimbursementAccount?.errors) ? CONST.BRICK_ROAD_INDICATOR_STATUS.ERROR : undefined,
        },
    ];

    const protectedCollectPolicyMenuItems: WorkspaceMenuItem[] = [];

    if (policy?.areWorkflowsEnabled) {
        protectedCollectPolicyMenuItems.push({
            translationKey: 'workspace.common.workflows',
            icon: Expensicons.Workflows,
            action: singleExecution(waitForNavigate(() => Navigation.navigate(ROUTES.WORKSPACE_WORKFLOWS.getRoute(policyID)))),
            routeName: SCREENS.WORKSPACE.WORKFLOWS,
        });
    }

    if (policy?.areCategoriesEnabled) {
        protectedCollectPolicyMenuItems.push({
            translationKey: 'workspace.common.categories',
            icon: Expensicons.Folder,
            action: singleExecution(waitForNavigate(() => Navigation.navigate(ROUTES.WORKSPACE_CATEGORIES.getRoute(policyID)))),
            routeName: SCREENS.WORKSPACE.CATEGORIES,
        });
    }

    if (policy?.areTagsEnabled) {
        protectedCollectPolicyMenuItems.push({
            translationKey: 'workspace.common.tags',
            icon: Expensicons.Tag,
            action: singleExecution(waitForNavigate(() => Navigation.navigate(ROUTES.WORKSPACE_TAGS.getRoute(policyID)))),
            routeName: SCREENS.WORKSPACE.TAGS,
<<<<<<< HEAD
        });
    }

    protectedCollectPolicyMenuItems.push({
        translationKey: 'workspace.common.moreFeatures',
        icon: Expensicons.Gear,
        action: singleExecution(waitForNavigate(() => Navigation.navigate(ROUTES.WORKSPACE_MORE_FEATURES.getRoute(policyID)))),
        routeName: SCREENS.WORKSPACE.MORE_FEATURES,
    });
=======
        },
        {
            translationKey: 'workspace.common.distanceRates',
            icon: Expensicons.Car,
            action: singleExecution(waitForNavigate(() => Navigation.navigate(ROUTES.WORKSPACE_DISTANCE_RATES.getRoute(policyID)))),
            routeName: SCREENS.WORKSPACE.DISTANCE_RATES,
        },
    ];
>>>>>>> 9302ade9

    const menuItems: WorkspaceMenuItem[] = [
        {
            translationKey: 'workspace.common.profile',
            icon: Expensicons.Home,
            action: singleExecution(waitForNavigate(() => Navigation.navigate(ROUTES.WORKSPACE_PROFILE.getRoute(policyID)))),
            brickRoadIndicator: hasGeneralSettingsError ? CONST.BRICK_ROAD_INDICATOR_STATUS.ERROR : undefined,
            routeName: SCREENS.WORKSPACE.PROFILE,
        },
        {
            translationKey: 'workspace.common.members',
            icon: Expensicons.Users,
            action: singleExecution(waitForNavigate(() => Navigation.navigate(ROUTES.WORKSPACE_MEMBERS.getRoute(policyID)))),
            brickRoadIndicator: hasMembersError ? CONST.BRICK_ROAD_INDICATOR_STATUS.ERROR : undefined,
            routeName: SCREENS.WORKSPACE.MEMBERS,
        },
        ...(isPaidGroupPolicy && shouldShowProtectedItems ? protectedCollectPolicyMenuItems : []),
        ...(isFreeGroupPolicy && shouldShowProtectedItems ? protectedFreePolicyMenuItems : []),
    ];

    const prevPolicy = usePrevious(policy);

    // eslint-disable-next-line rulesdir/no-negated-variables
    const shouldShowNotFoundPage =
        isEmptyObject(policy) ||
        // We check isPendingDelete for both policy and prevPolicy to prevent the NotFound view from showing right after we delete the workspace
        (PolicyUtils.isPendingDeletePolicy(policy) && PolicyUtils.isPendingDeletePolicy(prevPolicy));

    return (
        <ScreenWrapper
            testID={WorkspaceInitialPage.displayName}
            includePaddingTop={false}
            includeSafeAreaPaddingBottom={false}
            style={[styles.pb0]}
        >
            <FullPageNotFoundView
                onBackButtonPress={PolicyUtils.goBackFromInvalidPolicy}
                onLinkPress={PolicyUtils.goBackFromInvalidPolicy}
                shouldShow={shouldShowNotFoundPage}
                subtitleKey={isEmptyObject(policy) ? undefined : 'workspace.common.notAuthorized'}
            >
                <Breadcrumbs
                    breadcrumbs={[
                        {
                            type: CONST.BREADCRUMB_TYPE.STRONG,
                            text: policyName,
                        },
                        {
                            text: translate('common.settings'),
                        },
                    ]}
                    style={[styles.ph5, styles.mb5]}
                />
                <ScrollView contentContainerStyle={[styles.flexGrow1, styles.flexColumn, styles.justifyContentBetween]}>
                    <OfflineWithFeedback
                        pendingAction={policy?.pendingAction}
                        onClose={() => dismissError(policyID)}
                        errors={policy?.errors}
                        errorRowStyles={[styles.ph5, styles.pv2]}
                    >
                        <View style={[styles.pb4, styles.mh3]}>
                            {/*
                                Ideally we should use MenuList component for MenuItems with singleExecution/Navigation actions.
                                In this case where user can click on workspace avatar or menu items, we need to have a check for `isExecuting`. So, we are directly mapping menuItems.
                            */}
                            {menuItems.map((item) => (
                                <MenuItem
                                    key={item.translationKey}
                                    disabled={hasPolicyCreationError || isExecuting}
                                    interactive={!hasPolicyCreationError}
                                    title={translate(item.translationKey)}
                                    icon={item.icon}
                                    onPress={item.action}
                                    brickRoadIndicator={item.brickRoadIndicator}
                                    wrapperStyle={styles.sectionMenuItem}
                                    focused={!!(item.routeName && activeRoute?.startsWith(item.routeName))}
                                    hoverAndPressStyle={styles.hoveredComponentBG}
                                    isPaneMenu
                                />
                            ))}
                        </View>
                    </OfflineWithFeedback>
                </ScrollView>
                <ConfirmModal
                    title={translate('workspace.bankAccount.workspaceCurrency')}
                    isVisible={isCurrencyModalOpen}
                    onConfirm={confirmCurrencyChangeAndHideModal}
                    onCancel={() => setIsCurrencyModalOpen(false)}
                    prompt={translate('workspace.bankAccount.updateCurrencyPrompt')}
                    confirmText={translate('workspace.bankAccount.updateToUSD')}
                    cancelText={translate('common.cancel')}
                    danger
                />
            </FullPageNotFoundView>
        </ScreenWrapper>
    );
}

WorkspaceInitialPage.displayName = 'WorkspaceInitialPage';

export default withPolicyAndFullscreenLoading(
    withOnyx<WorkspaceInitialPageProps, WorkspaceInitialPageOnyxProps>({
        // @ts-expect-error: ONYXKEYS.REIMBURSEMENT_ACCOUNT is conflicting with ONYXKEYS.FORMS.REIMBURSEMENT_ACCOUNT_FORM
        reimbursementAccount: {
            key: ONYXKEYS.REIMBURSEMENT_ACCOUNT,
        },
    })(WorkspaceInitialPage),
);<|MERGE_RESOLUTION|>--- conflicted
+++ resolved
@@ -169,7 +169,15 @@
             icon: Expensicons.Tag,
             action: singleExecution(waitForNavigate(() => Navigation.navigate(ROUTES.WORKSPACE_TAGS.getRoute(policyID)))),
             routeName: SCREENS.WORKSPACE.TAGS,
-<<<<<<< HEAD
+        });
+    }
+
+    if (policy?.areDistanceRatesEnabled) {
+        protectedCollectPolicyMenuItems.push({
+            translationKey: 'workspace.common.distanceRates',
+            icon: Expensicons.Car,
+            action: singleExecution(waitForNavigate(() => Navigation.navigate(ROUTES.WORKSPACE_DISTANCE_RATES.getRoute(policyID)))),
+            routeName: SCREENS.WORKSPACE.DISTANCE_RATES,
         });
     }
 
@@ -179,16 +187,6 @@
         action: singleExecution(waitForNavigate(() => Navigation.navigate(ROUTES.WORKSPACE_MORE_FEATURES.getRoute(policyID)))),
         routeName: SCREENS.WORKSPACE.MORE_FEATURES,
     });
-=======
-        },
-        {
-            translationKey: 'workspace.common.distanceRates',
-            icon: Expensicons.Car,
-            action: singleExecution(waitForNavigate(() => Navigation.navigate(ROUTES.WORKSPACE_DISTANCE_RATES.getRoute(policyID)))),
-            routeName: SCREENS.WORKSPACE.DISTANCE_RATES,
-        },
-    ];
->>>>>>> 9302ade9
 
     const menuItems: WorkspaceMenuItem[] = [
         {
