import {useFocusEffect, useNavigationState} from '@react-navigation/native';
import React, {useCallback, useEffect, useMemo, useRef, useState} from 'react';
import {View} from 'react-native';
import {useOnyx} from 'react-native-onyx';
import type {ValueOf} from 'type-fest';
import FullPageNotFoundView from '@components/BlockingViews/FullPageNotFoundView';
import ConfirmModal from '@components/ConfirmModal';
import HeaderWithBackButton from '@components/HeaderWithBackButton';
import HighlightableMenuItem from '@components/HighlightableMenuItem';
import {
    Building,
    CalendarSolid,
    Car,
    Coins,
    CreditCard,
    ExpensifyAppIcon,
    ExpensifyCard,
    Feed,
    Folder,
    Gear,
    InvoiceGeneric,
    Pencil,
    Sync,
    Tag,
    Users,
    Workflows,
} from '@components/Icon/Expensicons';
import MenuItem from '@components/MenuItem';
import OfflineWithFeedback from '@components/OfflineWithFeedback';
import ScreenWrapper from '@components/ScreenWrapper';
import ScrollView from '@components/ScrollView';
import Text from '@components/Text';
import useCurrentUserPersonalDetails from '@hooks/useCurrentUserPersonalDetails';
import useLocalize from '@hooks/useLocalize';
import useNetwork from '@hooks/useNetwork';
import usePrevious from '@hooks/usePrevious';
import useSingleExecution from '@hooks/useSingleExecution';
import useThemeStyles from '@hooks/useThemeStyles';
import useWaitForNavigation from '@hooks/useWaitForNavigation';
import {confirmReadyToOpenApp} from '@libs/actions/App';
import {isConnectionInProgress} from '@libs/actions/connections';
import {clearErrors, openPolicyInitialPage, removeWorkspace, updateGeneralSettings} from '@libs/actions/Policy/Policy';
import {navigateToBankAccountRoute} from '@libs/actions/ReimbursementAccount';
<<<<<<< HEAD
import {getCompanyFeeds} from '@libs/CardUtils';
=======
import {checkIfFeedConnectionIsBroken, flatAllCardsList} from '@libs/CardUtils';
>>>>>>> 6118a1ff
import {convertToDisplayString} from '@libs/CurrencyUtils';
import getTopmostRouteName from '@libs/Navigation/getTopmostRouteName';
import Navigation from '@libs/Navigation/Navigation';
import type {PlatformStackScreenProps} from '@libs/Navigation/PlatformStackNavigation/types';
import {
<<<<<<< HEAD
    getWorkspaceAccountID,
    goBackFromInvalidPolicy,
    hasPolicyCategoriesError as hasPolicyCategoriesErrorUtil,
    hasPolicyFeedsError as hasPolicyFeedsErrorUtil,
    isPaidGroupPolicy as isPaidGroupPolicyUtil,
=======
    shouldShowPolicy as checkIfShouldShowPolicy,
    getWorkspaceAccountID,
    goBackFromInvalidPolicy,
    hasPolicyCategoriesError,
    isPaidGroupPolicy,
>>>>>>> 6118a1ff
    isPendingDeletePolicy,
    isPolicyAdmin,
    isPolicyFeatureEnabled,
    shouldShowEmployeeListError,
<<<<<<< HEAD
    shouldShowPolicy as shouldShowPolicyUtil,
=======
>>>>>>> 6118a1ff
    shouldShowSyncError,
    shouldShowTaxRateError,
} from '@libs/PolicyUtils';
import {getDefaultWorkspaceAvatar, getIcons, getPolicyExpenseChat, getReportName, getReportOfflinePendingActionAndErrors} from '@libs/ReportUtils';
import type {FullScreenNavigatorParamList} from '@navigation/types';
<<<<<<< HEAD
=======
import {confirmReadyToOpenApp} from '@userActions/App';
>>>>>>> 6118a1ff
import CONST from '@src/CONST';
import type {TranslationPaths} from '@src/languages/types';
import ONYXKEYS from '@src/ONYXKEYS';
import type {Route} from '@src/ROUTES';
import ROUTES from '@src/ROUTES';
import SCREENS from '@src/SCREENS';
import type {PendingAction} from '@src/types/onyx/OnyxCommon';
import type {PolicyFeatureName} from '@src/types/onyx/Policy';
import {isEmptyObject} from '@src/types/utils/EmptyObject';
import type IconAsset from '@src/types/utils/IconAsset';
import type {WithPolicyAndFullscreenLoadingProps} from './withPolicyAndFullscreenLoading';
import withPolicyAndFullscreenLoading from './withPolicyAndFullscreenLoading';

type WorkspaceMenuItem = {
    translationKey: TranslationPaths;
    icon: IconAsset;
    action: () => void;
    brickRoadIndicator?: ValueOf<typeof CONST.BRICK_ROAD_INDICATOR_STATUS>;
    routeName?:
        | typeof SCREENS.WORKSPACE.ACCOUNTING.ROOT
        | typeof SCREENS.WORKSPACE.INITIAL
        | typeof SCREENS.WORKSPACE.INVOICES
        | typeof SCREENS.WORKSPACE.DISTANCE_RATES
        | typeof SCREENS.WORKSPACE.WORKFLOWS
        | typeof SCREENS.WORKSPACE.CATEGORIES
        | typeof SCREENS.WORKSPACE.TAGS
        | typeof SCREENS.WORKSPACE.TAXES
        | typeof SCREENS.WORKSPACE.MORE_FEATURES
        | typeof SCREENS.WORKSPACE.PROFILE
        | typeof SCREENS.WORKSPACE.MEMBERS
        | typeof SCREENS.WORKSPACE.EXPENSIFY_CARD
        | typeof SCREENS.WORKSPACE.COMPANY_CARDS
        | typeof SCREENS.WORKSPACE.REPORT_FIELDS
        | typeof SCREENS.WORKSPACE.RULES
        | typeof SCREENS.WORKSPACE.PER_DIEM;
    badgeText?: string;
    highlighted?: boolean;
};

type WorkspaceInitialPageProps = WithPolicyAndFullscreenLoadingProps & PlatformStackScreenProps<FullScreenNavigatorParamList, typeof SCREENS.WORKSPACE.INITIAL>;

type PolicyFeatureStates = Record<PolicyFeatureName, boolean>;

function dismissError(policyID: string | undefined, pendingAction: PendingAction | undefined) {
    if (!policyID || pendingAction === CONST.RED_BRICK_ROAD_PENDING_ACTION.ADD) {
        goBackFromInvalidPolicy();
<<<<<<< HEAD
        removeWorkspace(policyID);
=======
        if (policyID) {
            removeWorkspace(policyID);
        }
>>>>>>> 6118a1ff
    } else {
        clearErrors(policyID);
    }
}

function WorkspaceInitialPage({policyDraft, policy: policyProp, route}: WorkspaceInitialPageProps) {
    const styles = useThemeStyles();
    const policy = policyDraft?.id ? policyDraft : policyProp;
    const workspaceAccountID = getWorkspaceAccountID(policy?.id);
    const [isCurrencyModalOpen, setIsCurrencyModalOpen] = useState(false);
    const hasPolicyCreationError = policy?.pendingAction === CONST.RED_BRICK_ROAD_PENDING_ACTION.ADD && !isEmptyObject(policy.errors);
    const [allFeedsCards] = useOnyx(`${ONYXKEYS.COLLECTION.WORKSPACE_CARDS_LIST}`);
    const [connectionSyncProgress] = useOnyx(`${ONYXKEYS.COLLECTION.POLICY_CONNECTION_SYNC_PROGRESS}${policy?.id}`);
    const [currentUserLogin] = useOnyx(ONYXKEYS.SESSION, {selector: (session) => session?.email});
    const [policyCategories] = useOnyx(`${ONYXKEYS.COLLECTION.POLICY_CATEGORIES}${route.params?.policyID}`);
    const [personalDetails] = useOnyx(ONYXKEYS.PERSONAL_DETAILS_LIST);
    const {login, accountID} = useCurrentUserPersonalDetails();
    const hasSyncError = shouldShowSyncError(policy, isConnectionInProgress(connectionSyncProgress, policy));
    const waitForNavigate = useWaitForNavigation();
    const {singleExecution, isExecuting} = useSingleExecution();
    const activeRoute = useNavigationState(getTopmostRouteName);
    const {translate} = useLocalize();
    const {isOffline} = useNetwork();
    const wasRendered = useRef(false);
    const currentUserPolicyExpenseChatReportID = getPolicyExpenseChat(accountID, policy?.id)?.reportID;
    const [currentUserPolicyExpenseChat] = useOnyx(`${ONYXKEYS.COLLECTION.REPORT}${currentUserPolicyExpenseChatReportID}`);
    const {reportPendingAction} = getReportOfflinePendingActionAndErrors(currentUserPolicyExpenseChat);
    const isPolicyExpenseChatEnabled = !!policy?.isPolicyExpenseChatEnabled;
    const prevPendingFields = usePrevious(policy?.pendingFields);
    const policyFeatureStates = useMemo(
        () => ({
            [CONST.POLICY.MORE_FEATURES.ARE_DISTANCE_RATES_ENABLED]: policy?.areDistanceRatesEnabled,
            [CONST.POLICY.MORE_FEATURES.ARE_WORKFLOWS_ENABLED]: policy?.areWorkflowsEnabled,
            [CONST.POLICY.MORE_FEATURES.ARE_CATEGORIES_ENABLED]: policy?.areCategoriesEnabled,
            [CONST.POLICY.MORE_FEATURES.ARE_TAGS_ENABLED]: policy?.areTagsEnabled,
            [CONST.POLICY.MORE_FEATURES.ARE_TAXES_ENABLED]: policy?.tax?.trackingEnabled,
            [CONST.POLICY.MORE_FEATURES.ARE_COMPANY_CARDS_ENABLED]: policy?.areCompanyCardsEnabled,
            [CONST.POLICY.MORE_FEATURES.ARE_CONNECTIONS_ENABLED]: !!policy?.areConnectionsEnabled || !isEmptyObject(policy?.connections),
            [CONST.POLICY.MORE_FEATURES.ARE_EXPENSIFY_CARDS_ENABLED]: policy?.areExpensifyCardsEnabled,
            [CONST.POLICY.MORE_FEATURES.ARE_REPORT_FIELDS_ENABLED]: policy?.areReportFieldsEnabled,
            [CONST.POLICY.MORE_FEATURES.ARE_RULES_ENABLED]: policy?.areRulesEnabled,
            [CONST.POLICY.MORE_FEATURES.ARE_INVOICES_ENABLED]: policy?.areInvoicesEnabled,
            [CONST.POLICY.MORE_FEATURES.ARE_PER_DIEM_RATES_ENABLED]: policy?.arePerDiemRatesEnabled,
        }),
        [policy],
    ) as PolicyFeatureStates;

    const fetchPolicyData = useCallback(() => {
        if (policyDraft?.id) {
            return;
        }
        openPolicyInitialPage(route.params.policyID);
    }, [policyDraft?.id, route.params.policyID]);

    useNetwork({onReconnect: fetchPolicyData});

    useFocusEffect(
        useCallback(() => {
            fetchPolicyData();
        }, [fetchPolicyData]),
    );

    const policyID = policy?.id;
    const policyName = policy?.name ?? '';
    useEffect(() => {
        if (!isCurrencyModalOpen || policy?.outputCurrency !== CONST.CURRENCY.USD) {
            return;
        }
        setIsCurrencyModalOpen(false);
    }, [policy?.outputCurrency, isCurrencyModalOpen]);

    /** Call update workspace currency and hide the modal */
    const confirmCurrencyChangeAndHideModal = useCallback(() => {
        updateGeneralSettings(policyID, policyName, CONST.CURRENCY.USD);
        setIsCurrencyModalOpen(false);
        navigateToBankAccountRoute(policyID);
    }, [policyID, policyName]);

    const hasMembersError = shouldShowEmployeeListError(policy);
<<<<<<< HEAD
    const hasPolicyCategoryError = hasPolicyCategoriesErrorUtil(policyCategories);
=======
    const hasPolicyCategoryError = hasPolicyCategoriesError(policyCategories);
>>>>>>> 6118a1ff
    const hasGeneralSettingsError =
        !isEmptyObject(policy?.errorFields?.name ?? {}) ||
        !isEmptyObject(policy?.errorFields?.avatarURL ?? {}) ||
        !isEmptyObject(policy?.errorFields?.ouputCurrency ?? {}) ||
        !isEmptyObject(policy?.errorFields?.address ?? {});
    const shouldShowProtectedItems = isPolicyAdmin(policy, login);
<<<<<<< HEAD
    const isPaidGroupPolicy = isPaidGroupPolicyUtil(policy);
=======
>>>>>>> 6118a1ff
    const [featureStates, setFeatureStates] = useState(policyFeatureStates);

    const [highlightedFeature, setHighlightedFeature] = useState<string | undefined>(undefined);

<<<<<<< HEAD
    // We only update feature states if they aren't pending.
    // These changes are made to synchronously change feature states along with AccessOrNotFoundWrapperComponent.
    useEffect(() => {
        setFeatureStates((currentFeatureStates) => {
            const newFeatureStates = {} as PolicyFeatureStates;
            (Object.keys(policy?.pendingFields ?? {}) as PolicyFeatureName[]).forEach((key) => {
                const isFeatureEnabled = isPolicyFeatureEnabled(policy, key);
                newFeatureStates[key] =
                    prevPendingFields?.[key] !== policy?.pendingFields?.[key] || isOffline || !policy?.pendingFields?.[key] ? isFeatureEnabled : currentFeatureStates[key];
=======
    const workspaceMenuItems: WorkspaceMenuItem[] = useMemo(() => {
        const protectedMenuItems: WorkspaceMenuItem[] = [];

        if (featureStates?.[CONST.POLICY.MORE_FEATURES.ARE_DISTANCE_RATES_ENABLED]) {
            protectedMenuItems.push({
                translationKey: 'workspace.common.distanceRates',
                icon: Car,
                action: singleExecution(waitForNavigate(() => Navigation.navigate(ROUTES.WORKSPACE_DISTANCE_RATES.getRoute(policyID)))),
                routeName: SCREENS.WORKSPACE.DISTANCE_RATES,
                highlighted: highlightedFeature === CONST.POLICY.MORE_FEATURES.ARE_DISTANCE_RATES_ENABLED,
>>>>>>> 6118a1ff
            });
        }

<<<<<<< HEAD
    useEffect(() => {
        confirmReadyToOpenApp();
    }, []);
=======
        if (featureStates?.[CONST.POLICY.MORE_FEATURES.ARE_EXPENSIFY_CARDS_ENABLED]) {
            protectedMenuItems.push({
                translationKey: 'workspace.common.expensifyCard',
                icon: ExpensifyCard,
                action: singleExecution(waitForNavigate(() => Navigation.navigate(ROUTES.WORKSPACE_EXPENSIFY_CARD.getRoute(policyID)))),
                routeName: SCREENS.WORKSPACE.EXPENSIFY_CARD,
                highlighted: highlightedFeature === CONST.POLICY.MORE_FEATURES.ARE_EXPENSIFY_CARDS_ENABLED,
            });
        }
>>>>>>> 6118a1ff

        if (featureStates?.[CONST.POLICY.MORE_FEATURES.ARE_COMPANY_CARDS_ENABLED]) {
            const hasBrokenFeedConnection = checkIfFeedConnectionIsBroken(flatAllCardsList(allFeedsCards, workspaceAccountID));

            protectedMenuItems.push({
                translationKey: 'workspace.common.companyCards',
                icon: CreditCard,
                action: singleExecution(waitForNavigate(() => Navigation.navigate(ROUTES.WORKSPACE_COMPANY_CARDS.getRoute(policyID)))),
                routeName: SCREENS.WORKSPACE.COMPANY_CARDS,
                brickRoadIndicator: hasBrokenFeedConnection ? CONST.BRICK_ROAD_INDICATOR_STATUS.ERROR : undefined,
                highlighted: highlightedFeature === CONST.POLICY.MORE_FEATURES.ARE_COMPANY_CARDS_ENABLED,
            });
        }

<<<<<<< HEAD
    if (featureStates?.[CONST.POLICY.MORE_FEATURES.ARE_COMPANY_CARDS_ENABLED]) {
        const hasPolicyFeedsError = hasPolicyFeedsErrorUtil(getCompanyFeeds(cardFeeds));
=======
        if (featureStates?.[CONST.POLICY.MORE_FEATURES.ARE_PER_DIEM_RATES_ENABLED]) {
            protectedMenuItems.push({
                translationKey: 'common.perDiem',
                icon: CalendarSolid,
                action: singleExecution(waitForNavigate(() => Navigation.navigate(ROUTES.WORKSPACE_PER_DIEM.getRoute(policyID)))),
                routeName: SCREENS.WORKSPACE.PER_DIEM,
            });
        }
>>>>>>> 6118a1ff

        if (featureStates?.[CONST.POLICY.MORE_FEATURES.ARE_WORKFLOWS_ENABLED]) {
            protectedMenuItems.push({
                translationKey: 'workspace.common.workflows',
                icon: Workflows,
                action: singleExecution(waitForNavigate(() => Navigation.navigate(ROUTES.WORKSPACE_WORKFLOWS.getRoute(policyID)))),
                routeName: SCREENS.WORKSPACE.WORKFLOWS,
                brickRoadIndicator: !isEmptyObject(policy?.errorFields?.reimburser ?? {}) ? CONST.BRICK_ROAD_INDICATOR_STATUS.ERROR : undefined,
                highlighted: highlightedFeature === CONST.POLICY.MORE_FEATURES.ARE_WORKFLOWS_ENABLED,
            });
        }

        if (featureStates?.[CONST.POLICY.MORE_FEATURES.ARE_RULES_ENABLED]) {
            protectedMenuItems.push({
                translationKey: 'workspace.common.rules',
                icon: Feed,
                action: singleExecution(waitForNavigate(() => Navigation.navigate(ROUTES.WORKSPACE_RULES.getRoute(policyID)))),
                routeName: SCREENS.WORKSPACE.RULES,
                highlighted: highlightedFeature === CONST.POLICY.MORE_FEATURES.ARE_RULES_ENABLED,
            });
        }

        if (featureStates?.[CONST.POLICY.MORE_FEATURES.ARE_INVOICES_ENABLED]) {
            const currencyCode = policy?.outputCurrency ?? CONST.CURRENCY.USD;

            protectedMenuItems.push({
                translationKey: 'workspace.common.invoices',
                icon: InvoiceGeneric,
                action: singleExecution(waitForNavigate(() => Navigation.navigate(ROUTES.WORKSPACE_INVOICES.getRoute(policyID)))),
                routeName: SCREENS.WORKSPACE.INVOICES,
                badgeText: convertToDisplayString(policy?.invoice?.bankAccount?.stripeConnectAccountBalance ?? 0, currencyCode),
                highlighted: highlightedFeature === CONST.POLICY.MORE_FEATURES.ARE_INVOICES_ENABLED,
            });
        }

        if (featureStates?.[CONST.POLICY.MORE_FEATURES.ARE_CATEGORIES_ENABLED]) {
            protectedMenuItems.push({
                translationKey: 'workspace.common.categories',
                icon: Folder,
                action: singleExecution(waitForNavigate(() => Navigation.navigate(ROUTES.WORKSPACE_CATEGORIES.getRoute(policyID)))),
                brickRoadIndicator: hasPolicyCategoryError ? CONST.BRICK_ROAD_INDICATOR_STATUS.ERROR : undefined,
                routeName: SCREENS.WORKSPACE.CATEGORIES,
                highlighted: highlightedFeature === CONST.POLICY.MORE_FEATURES.ARE_CATEGORIES_ENABLED,
            });
        }

<<<<<<< HEAD
        protectedCollectPolicyMenuItems.push({
            translationKey: 'workspace.common.invoices',
            icon: Expensicons.InvoiceGeneric,
            action: singleExecution(waitForNavigate(() => Navigation.navigate(ROUTES.WORKSPACE_INVOICES.getRoute(policyID)))),
            routeName: SCREENS.WORKSPACE.INVOICES,
            badgeText: convertToDisplayString(policy?.invoice?.bankAccount?.stripeConnectAccountBalance ?? 0, currencyCode),
        });
    }
=======
        if (featureStates?.[CONST.POLICY.MORE_FEATURES.ARE_TAGS_ENABLED]) {
            protectedMenuItems.push({
                translationKey: 'workspace.common.tags',
                icon: Tag,
                action: singleExecution(waitForNavigate(() => Navigation.navigate(ROUTES.WORKSPACE_TAGS.getRoute(policyID)))),
                routeName: SCREENS.WORKSPACE.TAGS,
                highlighted: highlightedFeature === CONST.POLICY.MORE_FEATURES.ARE_TAGS_ENABLED,
            });
        }
>>>>>>> 6118a1ff

        if (featureStates?.[CONST.POLICY.MORE_FEATURES.ARE_TAXES_ENABLED]) {
            protectedMenuItems.push({
                translationKey: 'workspace.common.taxes',
                icon: Coins,
                action: singleExecution(waitForNavigate(() => Navigation.navigate(ROUTES.WORKSPACE_TAXES.getRoute(policyID)))),
                routeName: SCREENS.WORKSPACE.TAXES,
                brickRoadIndicator: shouldShowTaxRateError(policy) ? CONST.BRICK_ROAD_INDICATOR_STATUS.ERROR : undefined,
                highlighted: highlightedFeature === CONST.POLICY.MORE_FEATURES.ARE_TAXES_ENABLED,
            });
        }

        if (featureStates?.[CONST.POLICY.MORE_FEATURES.ARE_REPORT_FIELDS_ENABLED]) {
            protectedMenuItems.push({
                translationKey: 'workspace.common.reportFields',
                icon: Pencil,
                action: singleExecution(waitForNavigate(() => Navigation.navigate(ROUTES.WORKSPACE_REPORT_FIELDS.getRoute(policyID)))),
                routeName: SCREENS.WORKSPACE.REPORT_FIELDS,
                highlighted: highlightedFeature === CONST.POLICY.MORE_FEATURES.ARE_REPORT_FIELDS_ENABLED,
            });
        }

<<<<<<< HEAD
    if (featureStates?.[CONST.POLICY.MORE_FEATURES.ARE_TAXES_ENABLED]) {
        protectedCollectPolicyMenuItems.push({
            translationKey: 'workspace.common.taxes',
            icon: Expensicons.Coins,
            action: singleExecution(waitForNavigate(() => Navigation.navigate(ROUTES.WORKSPACE_TAXES.getRoute(policyID)))),
            routeName: SCREENS.WORKSPACE.TAXES,
            brickRoadIndicator: shouldShowTaxRateError(policy) ? CONST.BRICK_ROAD_INDICATOR_STATUS.ERROR : undefined,
        });
    }
=======
        if (featureStates?.[CONST.POLICY.MORE_FEATURES.ARE_CONNECTIONS_ENABLED]) {
            protectedMenuItems.push({
                translationKey: 'workspace.common.accounting',
                icon: Sync,
                action: singleExecution(waitForNavigate(() => Navigation.navigate(ROUTES.POLICY_ACCOUNTING.getRoute(policyID)))),
                brickRoadIndicator: hasSyncError ? CONST.BRICK_ROAD_INDICATOR_STATUS.ERROR : undefined,
                routeName: SCREENS.WORKSPACE.ACCOUNTING.ROOT,
                highlighted: highlightedFeature === CONST.POLICY.MORE_FEATURES.ARE_CONNECTIONS_ENABLED,
            });
        }
>>>>>>> 6118a1ff

        protectedMenuItems.push({
            translationKey: 'workspace.common.moreFeatures',
            icon: Gear,
            action: singleExecution(waitForNavigate(() => Navigation.navigate(ROUTES.WORKSPACE_MORE_FEATURES.getRoute(policyID)))),
            routeName: SCREENS.WORKSPACE.MORE_FEATURES,
        });

        const menuItems: WorkspaceMenuItem[] = [
            {
                translationKey: 'workspace.common.profile',
                icon: Building,
                action: singleExecution(waitForNavigate(() => Navigation.navigate(ROUTES.WORKSPACE_PROFILE.getRoute(policyID)))),
                brickRoadIndicator: hasGeneralSettingsError ? CONST.BRICK_ROAD_INDICATOR_STATUS.ERROR : undefined,
                routeName: SCREENS.WORKSPACE.PROFILE,
            },
            {
                translationKey: 'workspace.common.members',
                icon: Users,
                action: singleExecution(waitForNavigate(() => Navigation.navigate(ROUTES.WORKSPACE_MEMBERS.getRoute(policyID)))),
                brickRoadIndicator: hasMembersError ? CONST.BRICK_ROAD_INDICATOR_STATUS.ERROR : undefined,
                routeName: SCREENS.WORKSPACE.MEMBERS,
            },
            ...(isPaidGroupPolicy(policy) && shouldShowProtectedItems ? protectedMenuItems : []),
        ];

        return menuItems;
    }, [
        featureStates,
        hasGeneralSettingsError,
        hasMembersError,
        hasPolicyCategoryError,
        hasSyncError,
        highlightedFeature,
        policy,
        policyID,
        shouldShowProtectedItems,
        singleExecution,
        waitForNavigate,
        allFeedsCards,
        workspaceAccountID,
    ]);

    // We only update feature states if they aren't pending.
    // These changes are made to synchronously change feature states along with AccessOrNotFoundWrapperComponent.
    useEffect(() => {
        setFeatureStates((currentFeatureStates) => {
            const newFeatureStates = {} as PolicyFeatureStates;
            (Object.keys(policy?.pendingFields ?? {}) as PolicyFeatureName[]).forEach((key) => {
                const isFeatureEnabled = isPolicyFeatureEnabled(policy, key);
                newFeatureStates[key] =
                    prevPendingFields?.[key] !== policy?.pendingFields?.[key] || isOffline || !policy?.pendingFields?.[key] ? isFeatureEnabled : currentFeatureStates[key];
            });

            setHighlightedFeature(Object.keys(newFeatureStates).at(0));
            return {
                ...policyFeatureStates,
                ...newFeatureStates,
            };
        });
    }, [policy, isOffline, policyFeatureStates, prevPendingFields]);

    useEffect(() => {
        confirmReadyToOpenApp();
    }, []);

    const prevPolicy = usePrevious(policy);

<<<<<<< HEAD
    const shouldShowPolicy = useMemo(() => shouldShowPolicyUtil(policy, isOffline, currentUserLogin), [policy, isOffline, currentUserLogin]);
    const isPendingDelete = isPendingDeletePolicy(policy);
    const prevIsPendingDelete = isPendingDeletePolicy(prevPolicy);
    // We check isPendingDelete and prevIsPendingDelete to prevent the NotFound view from showing right after we delete the workspace
=======
    const shouldShowPolicy = useMemo(() => checkIfShouldShowPolicy(policy, isOffline, currentUserLogin), [policy, isOffline, currentUserLogin]);
    const prevShouldShowPolicy = useMemo(() => checkIfShouldShowPolicy(prevPolicy, isOffline, currentUserLogin), [prevPolicy, isOffline, currentUserLogin]);
    // We check shouldShowPolicy and prevShouldShowPolicy to prevent the NotFound view from showing right after we delete the workspace
>>>>>>> 6118a1ff
    // eslint-disable-next-line rulesdir/no-negated-variables
    const shouldShowNotFoundPage = !shouldShowPolicy && (!isPendingDelete || prevIsPendingDelete);

    useEffect(() => {
<<<<<<< HEAD
        if (isEmptyObject(prevPolicy) || prevIsPendingDelete || !isPendingDelete) {
            return;
        }
        goBackFromInvalidPolicy();
    }, [isPendingDelete, policy, prevIsPendingDelete, prevPolicy]);
=======
        if (isEmptyObject(prevPolicy) || isPendingDeletePolicy(prevPolicy) || !isPendingDeletePolicy(policy)) {
            return;
        }
        goBackFromInvalidPolicy();
    }, [policy, prevPolicy]);
>>>>>>> 6118a1ff

    // We are checking if the user can access the route.
    // If user can't access the route, we are dismissing any modals that are open when the NotFound view is shown
    const canAccessRoute = activeRoute && (workspaceMenuItems.some((item) => item.routeName === activeRoute) || activeRoute === SCREENS.WORKSPACE.INITIAL);

    useEffect(() => {
        if (!shouldShowNotFoundPage && canAccessRoute) {
            return;
        }
        if (wasRendered.current) {
            return;
        }
        wasRendered.current = true;
        // We are dismissing any modals that are open when the NotFound view is shown
        Navigation.isNavigationReady().then(() => {
            Navigation.closeRHPFlow();
        });
    }, [canAccessRoute, shouldShowNotFoundPage]);

    const policyAvatar = useMemo(() => {
        if (!policy) {
            return {source: ExpensifyAppIcon, name: CONST.WORKSPACE_SWITCHER.NAME, type: CONST.ICON_TYPE_AVATAR};
        }

        const avatar = policy?.avatarURL ? policy.avatarURL : getDefaultWorkspaceAvatar(policy?.name);
        return {
            source: avatar,
            name: policy?.name ?? '',
            type: CONST.ICON_TYPE_WORKSPACE,
            id: policy.id,
        };
    }, [policy]);

    return (
        <ScreenWrapper
            testID={WorkspaceInitialPage.displayName}
            includeSafeAreaPaddingBottom={false}
        >
            <FullPageNotFoundView
                onBackButtonPress={Navigation.dismissModal}
                onLinkPress={Navigation.resetToHome}
                shouldShow={shouldShowNotFoundPage}
                subtitleKey={shouldShowPolicy ? 'workspace.common.notAuthorized' : undefined}
            >
                <HeaderWithBackButton
                    title={policyName}
                    onBackButtonPress={() => {
                        if (route.params?.backTo) {
                            Navigation.resetToHome();
                            Navigation.isNavigationReady().then(() => Navigation.navigate(route.params?.backTo as Route));
                        } else {
                            Navigation.dismissModal();
                        }
                    }}
                    policyAvatar={policyAvatar}
                    style={styles.headerBarDesktopHeight}
                />

                <ScrollView contentContainerStyle={[styles.flexColumn]}>
                    <OfflineWithFeedback
                        pendingAction={policy?.pendingAction}
                        onClose={() => dismissError(policyID, policy?.pendingAction)}
                        errors={policy?.errors}
                        errorRowStyles={[styles.ph5, styles.pv2]}
                        shouldDisableStrikeThrough={false}
                        shouldHideOnDelete={false}
                    >
                        <View style={[styles.pb4, styles.mh3, styles.mt3]}>
                            {/*
                                Ideally we should use MenuList component for MenuItems with singleExecution/Navigation actions.
                                In this case where user can click on workspace avatar or menu items, we need to have a check for `isExecuting`. So, we are directly mapping menuItems.
                            */}
                            {workspaceMenuItems.map((item) => (
                                <HighlightableMenuItem
                                    key={item.translationKey}
                                    disabled={hasPolicyCreationError || isExecuting}
                                    interactive={!hasPolicyCreationError}
                                    title={translate(item.translationKey)}
                                    icon={item.icon}
                                    onPress={item.action}
                                    brickRoadIndicator={item.brickRoadIndicator}
                                    wrapperStyle={styles.sectionMenuItem}
                                    highlighted={!!item?.highlighted}
                                    focused={!!(item.routeName && activeRoute?.startsWith(item.routeName))}
                                    badgeText={item.badgeText}
                                    shouldIconUseAutoWidthStyle
                                />
                            ))}
                        </View>
                    </OfflineWithFeedback>
                    {isPolicyExpenseChatEnabled && (
                        <View style={[styles.pb4, styles.mh3, styles.mt3]}>
                            <Text style={[styles.textSupporting, styles.fontSizeLabel, styles.ph2]}>{translate('workspace.common.submitExpense')}</Text>
                            <OfflineWithFeedback pendingAction={reportPendingAction}>
                                <MenuItem
                                    title={getReportName(currentUserPolicyExpenseChat)}
                                    description={translate('workspace.common.workspace')}
                                    icon={getIcons(currentUserPolicyExpenseChat, personalDetails)}
                                    onPress={() => Navigation.navigate(ROUTES.REPORT_WITH_ID.getRoute(currentUserPolicyExpenseChat?.reportID), CONST.NAVIGATION.TYPE.UP)}
                                    shouldShowRightIcon
                                    wrapperStyle={[styles.br2, styles.pl2, styles.pr0, styles.pv3, styles.mt1, styles.alignItemsCenter]}
                                    shouldShowSubscriptAvatar
                                />
                            </OfflineWithFeedback>
                        </View>
                    )}
                </ScrollView>
                <ConfirmModal
                    title={translate('workspace.bankAccount.workspaceCurrency')}
                    isVisible={isCurrencyModalOpen}
                    onConfirm={confirmCurrencyChangeAndHideModal}
                    onCancel={() => setIsCurrencyModalOpen(false)}
                    prompt={translate('workspace.bankAccount.updateCurrencyPrompt')}
                    confirmText={translate('workspace.bankAccount.updateToUSD')}
                    cancelText={translate('common.cancel')}
                    danger
                />
            </FullPageNotFoundView>
        </ScreenWrapper>
    );
}

WorkspaceInitialPage.displayName = 'WorkspaceInitialPage';

export default withPolicyAndFullscreenLoading(WorkspaceInitialPage);<|MERGE_RESOLUTION|>--- conflicted
+++ resolved
@@ -41,46 +41,27 @@
 import {isConnectionInProgress} from '@libs/actions/connections';
 import {clearErrors, openPolicyInitialPage, removeWorkspace, updateGeneralSettings} from '@libs/actions/Policy/Policy';
 import {navigateToBankAccountRoute} from '@libs/actions/ReimbursementAccount';
-<<<<<<< HEAD
-import {getCompanyFeeds} from '@libs/CardUtils';
-=======
 import {checkIfFeedConnectionIsBroken, flatAllCardsList} from '@libs/CardUtils';
->>>>>>> 6118a1ff
 import {convertToDisplayString} from '@libs/CurrencyUtils';
 import getTopmostRouteName from '@libs/Navigation/getTopmostRouteName';
 import Navigation from '@libs/Navigation/Navigation';
 import type {PlatformStackScreenProps} from '@libs/Navigation/PlatformStackNavigation/types';
 import {
-<<<<<<< HEAD
-    getWorkspaceAccountID,
-    goBackFromInvalidPolicy,
-    hasPolicyCategoriesError as hasPolicyCategoriesErrorUtil,
-    hasPolicyFeedsError as hasPolicyFeedsErrorUtil,
-    isPaidGroupPolicy as isPaidGroupPolicyUtil,
-=======
     shouldShowPolicy as checkIfShouldShowPolicy,
     getWorkspaceAccountID,
     goBackFromInvalidPolicy,
     hasPolicyCategoriesError,
     isPaidGroupPolicy,
->>>>>>> 6118a1ff
     isPendingDeletePolicy,
     isPolicyAdmin,
     isPolicyFeatureEnabled,
     shouldShowEmployeeListError,
-<<<<<<< HEAD
-    shouldShowPolicy as shouldShowPolicyUtil,
-=======
->>>>>>> 6118a1ff
     shouldShowSyncError,
     shouldShowTaxRateError,
 } from '@libs/PolicyUtils';
 import {getDefaultWorkspaceAvatar, getIcons, getPolicyExpenseChat, getReportName, getReportOfflinePendingActionAndErrors} from '@libs/ReportUtils';
 import type {FullScreenNavigatorParamList} from '@navigation/types';
-<<<<<<< HEAD
-=======
 import {confirmReadyToOpenApp} from '@userActions/App';
->>>>>>> 6118a1ff
 import CONST from '@src/CONST';
 import type {TranslationPaths} from '@src/languages/types';
 import ONYXKEYS from '@src/ONYXKEYS';
@@ -127,13 +108,9 @@
 function dismissError(policyID: string | undefined, pendingAction: PendingAction | undefined) {
     if (!policyID || pendingAction === CONST.RED_BRICK_ROAD_PENDING_ACTION.ADD) {
         goBackFromInvalidPolicy();
-<<<<<<< HEAD
-        removeWorkspace(policyID);
-=======
         if (policyID) {
             removeWorkspace(policyID);
         }
->>>>>>> 6118a1ff
     } else {
         clearErrors(policyID);
     }
@@ -213,36 +190,17 @@
     }, [policyID, policyName]);
 
     const hasMembersError = shouldShowEmployeeListError(policy);
-<<<<<<< HEAD
-    const hasPolicyCategoryError = hasPolicyCategoriesErrorUtil(policyCategories);
-=======
     const hasPolicyCategoryError = hasPolicyCategoriesError(policyCategories);
->>>>>>> 6118a1ff
     const hasGeneralSettingsError =
         !isEmptyObject(policy?.errorFields?.name ?? {}) ||
         !isEmptyObject(policy?.errorFields?.avatarURL ?? {}) ||
         !isEmptyObject(policy?.errorFields?.ouputCurrency ?? {}) ||
         !isEmptyObject(policy?.errorFields?.address ?? {});
     const shouldShowProtectedItems = isPolicyAdmin(policy, login);
-<<<<<<< HEAD
-    const isPaidGroupPolicy = isPaidGroupPolicyUtil(policy);
-=======
->>>>>>> 6118a1ff
     const [featureStates, setFeatureStates] = useState(policyFeatureStates);
 
     const [highlightedFeature, setHighlightedFeature] = useState<string | undefined>(undefined);
 
-<<<<<<< HEAD
-    // We only update feature states if they aren't pending.
-    // These changes are made to synchronously change feature states along with AccessOrNotFoundWrapperComponent.
-    useEffect(() => {
-        setFeatureStates((currentFeatureStates) => {
-            const newFeatureStates = {} as PolicyFeatureStates;
-            (Object.keys(policy?.pendingFields ?? {}) as PolicyFeatureName[]).forEach((key) => {
-                const isFeatureEnabled = isPolicyFeatureEnabled(policy, key);
-                newFeatureStates[key] =
-                    prevPendingFields?.[key] !== policy?.pendingFields?.[key] || isOffline || !policy?.pendingFields?.[key] ? isFeatureEnabled : currentFeatureStates[key];
-=======
     const workspaceMenuItems: WorkspaceMenuItem[] = useMemo(() => {
         const protectedMenuItems: WorkspaceMenuItem[] = [];
 
@@ -253,15 +211,9 @@
                 action: singleExecution(waitForNavigate(() => Navigation.navigate(ROUTES.WORKSPACE_DISTANCE_RATES.getRoute(policyID)))),
                 routeName: SCREENS.WORKSPACE.DISTANCE_RATES,
                 highlighted: highlightedFeature === CONST.POLICY.MORE_FEATURES.ARE_DISTANCE_RATES_ENABLED,
->>>>>>> 6118a1ff
-            });
-        }
-
-<<<<<<< HEAD
-    useEffect(() => {
-        confirmReadyToOpenApp();
-    }, []);
-=======
+            });
+        }
+
         if (featureStates?.[CONST.POLICY.MORE_FEATURES.ARE_EXPENSIFY_CARDS_ENABLED]) {
             protectedMenuItems.push({
                 translationKey: 'workspace.common.expensifyCard',
@@ -271,7 +223,6 @@
                 highlighted: highlightedFeature === CONST.POLICY.MORE_FEATURES.ARE_EXPENSIFY_CARDS_ENABLED,
             });
         }
->>>>>>> 6118a1ff
 
         if (featureStates?.[CONST.POLICY.MORE_FEATURES.ARE_COMPANY_CARDS_ENABLED]) {
             const hasBrokenFeedConnection = checkIfFeedConnectionIsBroken(flatAllCardsList(allFeedsCards, workspaceAccountID));
@@ -286,10 +237,6 @@
             });
         }
 
-<<<<<<< HEAD
-    if (featureStates?.[CONST.POLICY.MORE_FEATURES.ARE_COMPANY_CARDS_ENABLED]) {
-        const hasPolicyFeedsError = hasPolicyFeedsErrorUtil(getCompanyFeeds(cardFeeds));
-=======
         if (featureStates?.[CONST.POLICY.MORE_FEATURES.ARE_PER_DIEM_RATES_ENABLED]) {
             protectedMenuItems.push({
                 translationKey: 'common.perDiem',
@@ -298,7 +245,6 @@
                 routeName: SCREENS.WORKSPACE.PER_DIEM,
             });
         }
->>>>>>> 6118a1ff
 
         if (featureStates?.[CONST.POLICY.MORE_FEATURES.ARE_WORKFLOWS_ENABLED]) {
             protectedMenuItems.push({
@@ -345,16 +291,6 @@
             });
         }
 
-<<<<<<< HEAD
-        protectedCollectPolicyMenuItems.push({
-            translationKey: 'workspace.common.invoices',
-            icon: Expensicons.InvoiceGeneric,
-            action: singleExecution(waitForNavigate(() => Navigation.navigate(ROUTES.WORKSPACE_INVOICES.getRoute(policyID)))),
-            routeName: SCREENS.WORKSPACE.INVOICES,
-            badgeText: convertToDisplayString(policy?.invoice?.bankAccount?.stripeConnectAccountBalance ?? 0, currencyCode),
-        });
-    }
-=======
         if (featureStates?.[CONST.POLICY.MORE_FEATURES.ARE_TAGS_ENABLED]) {
             protectedMenuItems.push({
                 translationKey: 'workspace.common.tags',
@@ -364,7 +300,6 @@
                 highlighted: highlightedFeature === CONST.POLICY.MORE_FEATURES.ARE_TAGS_ENABLED,
             });
         }
->>>>>>> 6118a1ff
 
         if (featureStates?.[CONST.POLICY.MORE_FEATURES.ARE_TAXES_ENABLED]) {
             protectedMenuItems.push({
@@ -387,17 +322,6 @@
             });
         }
 
-<<<<<<< HEAD
-    if (featureStates?.[CONST.POLICY.MORE_FEATURES.ARE_TAXES_ENABLED]) {
-        protectedCollectPolicyMenuItems.push({
-            translationKey: 'workspace.common.taxes',
-            icon: Expensicons.Coins,
-            action: singleExecution(waitForNavigate(() => Navigation.navigate(ROUTES.WORKSPACE_TAXES.getRoute(policyID)))),
-            routeName: SCREENS.WORKSPACE.TAXES,
-            brickRoadIndicator: shouldShowTaxRateError(policy) ? CONST.BRICK_ROAD_INDICATOR_STATUS.ERROR : undefined,
-        });
-    }
-=======
         if (featureStates?.[CONST.POLICY.MORE_FEATURES.ARE_CONNECTIONS_ENABLED]) {
             protectedMenuItems.push({
                 translationKey: 'workspace.common.accounting',
@@ -408,7 +332,6 @@
                 highlighted: highlightedFeature === CONST.POLICY.MORE_FEATURES.ARE_CONNECTIONS_ENABLED,
             });
         }
->>>>>>> 6118a1ff
 
         protectedMenuItems.push({
             translationKey: 'workspace.common.moreFeatures',
@@ -477,33 +400,19 @@
 
     const prevPolicy = usePrevious(policy);
 
-<<<<<<< HEAD
     const shouldShowPolicy = useMemo(() => shouldShowPolicyUtil(policy, isOffline, currentUserLogin), [policy, isOffline, currentUserLogin]);
     const isPendingDelete = isPendingDeletePolicy(policy);
     const prevIsPendingDelete = isPendingDeletePolicy(prevPolicy);
     // We check isPendingDelete and prevIsPendingDelete to prevent the NotFound view from showing right after we delete the workspace
-=======
-    const shouldShowPolicy = useMemo(() => checkIfShouldShowPolicy(policy, isOffline, currentUserLogin), [policy, isOffline, currentUserLogin]);
-    const prevShouldShowPolicy = useMemo(() => checkIfShouldShowPolicy(prevPolicy, isOffline, currentUserLogin), [prevPolicy, isOffline, currentUserLogin]);
-    // We check shouldShowPolicy and prevShouldShowPolicy to prevent the NotFound view from showing right after we delete the workspace
->>>>>>> 6118a1ff
     // eslint-disable-next-line rulesdir/no-negated-variables
     const shouldShowNotFoundPage = !shouldShowPolicy && (!isPendingDelete || prevIsPendingDelete);
 
     useEffect(() => {
-<<<<<<< HEAD
         if (isEmptyObject(prevPolicy) || prevIsPendingDelete || !isPendingDelete) {
             return;
         }
         goBackFromInvalidPolicy();
     }, [isPendingDelete, policy, prevIsPendingDelete, prevPolicy]);
-=======
-        if (isEmptyObject(prevPolicy) || isPendingDeletePolicy(prevPolicy) || !isPendingDeletePolicy(policy)) {
-            return;
-        }
-        goBackFromInvalidPolicy();
-    }, [policy, prevPolicy]);
->>>>>>> 6118a1ff
 
     // We are checking if the user can access the route.
     // If user can't access the route, we are dismissing any modals that are open when the NotFound view is shown
