--- conflicted
+++ resolved
@@ -170,17 +170,16 @@
             routeName: SCREENS.WORKSPACE.CATEGORIES,
         },
         {
-<<<<<<< HEAD
+            translationKey: 'workspace.common.tags',
+            icon: Expensicons.Tag,
+            action: singleExecution(waitForNavigate(() => Navigation.navigate(ROUTES.WORKSPACE_TAGS.getRoute(policyID)))),
+            routeName: SCREENS.WORKSPACE.TAGS,
+        },
+        {
             translationKey: 'workspace.common.distanceRates',
             icon: Expensicons.Car,
             action: singleExecution(waitForNavigate(() => Navigation.navigate(ROUTES.WORKSPACE_DISTANCE_RATES.getRoute(policyID)))),
             routeName: SCREENS.WORKSPACE.DISTANCE_RATES,
-=======
-            translationKey: 'workspace.common.tags',
-            icon: Expensicons.Tag,
-            action: singleExecution(waitForNavigate(() => Navigation.navigate(ROUTES.WORKSPACE_TAGS.getRoute(policyID)))),
-            routeName: SCREENS.WORKSPACE.TAGS,
->>>>>>> 9c49ab65
         },
     ];
 
