import type {StackScreenProps} from '@react-navigation/stack';
import React, {useEffect, useMemo, useState} from 'react';
import {ActivityIndicator, View} from 'react-native';
import {withOnyx} from 'react-native-onyx';
import type {OnyxEntry} from 'react-native-onyx';
import Button from '@components/Button';
import HeaderWithBackButton from '@components/HeaderWithBackButton';
import Icon from '@components/Icon';
import * as Expensicons from '@components/Icon/Expensicons';
import * as Illustrations from '@components/Icon/Illustrations';
import ScreenWrapper from '@components/ScreenWrapper';
import SelectionList from '@components/SelectionList';
import TableListItem from '@components/SelectionList/TableListItem';
import Text from '@components/Text';
import WorkspaceEmptyStateSection from '@components/WorkspaceEmptyStateSection';
import useLocalize from '@hooks/useLocalize';
import useNetwork from '@hooks/useNetwork';
import useTheme from '@hooks/useTheme';
import useThemeStyles from '@hooks/useThemeStyles';
import useWindowDimensions from '@hooks/useWindowDimensions';
import localeCompare from '@libs/LocaleCompare';
import Navigation from '@libs/Navigation/Navigation';
import * as PolicyUtils from '@libs/PolicyUtils';
import type {CentralPaneNavigatorParamList} from '@navigation/types';
import AdminPolicyAccessOrNotFoundWrapper from '@pages/workspace/AdminPolicyAccessOrNotFoundWrapper';
import PaidPolicyAccessOrNotFoundWrapper from '@pages/workspace/PaidPolicyAccessOrNotFoundWrapper';
import * as Policy from '@userActions/Policy';
import CONST from '@src/CONST';
import ONYXKEYS from '@src/ONYXKEYS';
import ROUTES from '@src/ROUTES';
import type SCREENS from '@src/SCREENS';
import type * as OnyxTypes from '@src/types/onyx';

type PolicyForList = {
    value: string;
    text: string;
    keyForList: string;
    isSelected: boolean;
    rightElement: React.ReactNode;
};

type WorkspaceCategoriesOnyxProps = {
    /** The policy the user is accessing. */
    policy: OnyxEntry<OnyxTypes.Policy>;

    /** Collection of categories attached to a policy */
    policyCategories: OnyxEntry<OnyxTypes.PolicyCategories>;
};

type WorkspaceCategoriesPageProps = WorkspaceCategoriesOnyxProps & StackScreenProps<CentralPaneNavigatorParamList, typeof SCREENS.WORKSPACE.CATEGORIES>;

function WorkspaceCategoriesPage({policy, policyCategories, route}: WorkspaceCategoriesPageProps) {
    const {isSmallScreenWidth} = useWindowDimensions();
    const styles = useThemeStyles();
    const theme = useTheme();
    const {translate} = useLocalize();
    const [selectedCategories, setSelectedCategories] = useState<Record<string, boolean>>({});

    function fetchCategories() {
        Policy.openPolicyCategoriesPage(route.params.policyID);
    }

    const {isOffline} = useNetwork({onReconnect: fetchCategories});

    useEffect(() => {
        fetchCategories();
        // eslint-disable-next-line react-hooks/exhaustive-deps
    }, []);

    const categoryList = useMemo<PolicyForList[]>(
        () =>
<<<<<<< HEAD
            Object.values(policyCategories ?? {})
                .sort((a, b) => localeCompare(a.name, b.name))
                .map((value) => ({
                    value: value.name,
                    text: value.name,
                    keyForList: value.name,
                    isSelected: !!selectedCategories[value.name],
                    pendingAction: value.pendingAction,
                    rightElement: (
                        <View style={styles.flexRow}>
                            <Text style={[styles.disabledText, styles.alignSelfCenter]}>
                                {value.enabled ? translate('workspace.common.enabled') : translate('workspace.common.disabled')}
                            </Text>
                            <View style={[styles.p1, styles.pl2]}>
                                <Icon
                                    src={Expensicons.ArrowRight}
                                    fill={theme.icon}
                                />
                            </View>
                        </View>
                    ),
                })),
        [policyCategories, selectedCategories, styles.alignSelfCenter, styles.disabledText, styles.flexRow, styles.p1, styles.pl2, theme.icon, translate],
=======
            Object.values(policyCategories ?? {}).map((value) => ({
                value: value.name,
                text: value.name,
                keyForList: value.name,
                isSelected: !!selectedCategories[value.name],
                rightElement: (
                    <View style={styles.flexRow}>
                        <Text style={[styles.textSupporting, styles.alignSelfCenter, styles.pl2, styles.label]}>
                            {value.enabled ? translate('workspace.common.enabled') : translate('workspace.common.disabled')}
                        </Text>
                        <View style={[styles.p1, styles.pl2]}>
                            <Icon
                                src={Expensicons.ArrowRight}
                                fill={theme.icon}
                            />
                        </View>
                    </View>
                ),
            })),
        [policyCategories, selectedCategories, styles.alignSelfCenter, styles.flexRow, styles.label, styles.p1, styles.pl2, styles.textSupporting, theme.icon, translate],
>>>>>>> 50a1fd31
    );

    const toggleCategory = (category: PolicyForList) => {
        setSelectedCategories((prev) => ({
            ...prev,
            [category.value]: !prev[category.value],
        }));
    };

    const toggleAllCategories = () => {
        const isAllSelected = categoryList.every((category) => !!selectedCategories[category.value]);
        setSelectedCategories(isAllSelected ? {} : Object.fromEntries(categoryList.map((item) => [item.value, true])));
    };

    const getCustomListHeader = () => (
        <View style={[styles.flex1, styles.flexRow, styles.justifyContentBetween, styles.pl3, styles.pr9]}>
            <Text style={styles.searchInputStyle}>{translate('common.name')}</Text>
            <Text style={[styles.searchInputStyle, styles.textAlignCenter]}>{translate('statusPage.status')}</Text>
        </View>
    );

    const navigateToCategoriesSettings = () => {
        Navigation.navigate(ROUTES.WORKSPACE_CATEGORIES_SETTINGS.getRoute(route.params.policyID));
    };

    const navigateToCategorySettings = (category: PolicyForList) => {
        Navigation.navigate(ROUTES.WORKSPACE_CATEGORY_SETTINGS.getRoute(route.params.policyID, category.text));
    };

    const navigateToCreateCategoryPage = () => {
        Navigation.navigate(ROUTES.WORKSPACE_CATEGORY_CREATE.getRoute(route.params.policyID));
    };

    const isLoading = !isOffline && policyCategories === undefined;

    const headerButtons = (
        <View style={[styles.w100, styles.flexRow, isSmallScreenWidth && styles.mb3]}>
            {!PolicyUtils.hasAccountingConnections(policy) && (
                <Button
                    medium
                    success
                    onPress={navigateToCreateCategoryPage}
                    icon={Expensicons.Plus}
                    text={translate('workspace.categories.addCategory')}
                    style={[styles.pr2, isSmallScreenWidth && styles.w50]}
                />
            )}
            <Button
                medium
                onPress={navigateToCategoriesSettings}
                icon={Expensicons.Gear}
                text={translate('common.settings')}
                style={[isSmallScreenWidth && styles.w50]}
            />
        </View>
    );

    return (
        <AdminPolicyAccessOrNotFoundWrapper policyID={route.params.policyID}>
            <PaidPolicyAccessOrNotFoundWrapper policyID={route.params.policyID}>
                <ScreenWrapper
                    includeSafeAreaPaddingBottom={false}
                    style={[styles.defaultModalContainer]}
                    testID={WorkspaceCategoriesPage.displayName}
                    shouldShowOfflineIndicatorInWideScreen
                >
                    <HeaderWithBackButton
                        icon={Illustrations.FolderOpen}
                        title={translate('workspace.common.categories')}
                        shouldShowBackButton={isSmallScreenWidth}
                    >
                        {!isSmallScreenWidth && headerButtons}
                    </HeaderWithBackButton>
                    {isSmallScreenWidth && <View style={[styles.pl5, styles.pr5]}>{headerButtons}</View>}
                    <View style={[styles.ph5, styles.pb5]}>
                        <Text style={[styles.textNormal, styles.colorMuted]}>{translate('workspace.categories.subtitle')}</Text>
                    </View>
                    {isLoading && (
                        <ActivityIndicator
                            size={CONST.ACTIVITY_INDICATOR_SIZE.LARGE}
                            style={[styles.flex1]}
                            color={theme.spinner}
                        />
                    )}
                    {categoryList.length === 0 && !isLoading && (
                        <WorkspaceEmptyStateSection
                            title={translate('workspace.categories.emptyCategories.title')}
                            icon={Illustrations.EmptyStateExpenses}
                            subtitle={translate('workspace.categories.emptyCategories.subtitle')}
                        />
                    )}
                    {categoryList.length > 0 && (
                        <SelectionList
                            canSelectMultiple
                            sections={[{data: categoryList, indexOffset: 0, isDisabled: false}]}
                            onCheckboxPress={toggleCategory}
                            onSelectRow={navigateToCategorySettings}
                            onSelectAll={toggleAllCategories}
                            showScrollIndicator
                            ListItem={TableListItem}
                            customListHeader={getCustomListHeader()}
                            listHeaderWrapperStyle={[styles.ph9, styles.pv3, styles.pb5]}
                        />
                    )}
                </ScreenWrapper>
            </PaidPolicyAccessOrNotFoundWrapper>
        </AdminPolicyAccessOrNotFoundWrapper>
    );
}

WorkspaceCategoriesPage.displayName = 'WorkspaceCategoriesPage';

export default withOnyx<WorkspaceCategoriesPageProps, WorkspaceCategoriesOnyxProps>({
    policy: {
        key: ({route}) => `${ONYXKEYS.COLLECTION.POLICY}${route.params.policyID}`,
    },
    policyCategories: {
        key: ({route}) => `${ONYXKEYS.COLLECTION.POLICY_CATEGORIES}${route.params.policyID}`,
    },
})(WorkspaceCategoriesPage);<|MERGE_RESOLUTION|>--- conflicted
+++ resolved
@@ -69,7 +69,6 @@
 
     const categoryList = useMemo<PolicyForList[]>(
         () =>
-<<<<<<< HEAD
             Object.values(policyCategories ?? {})
                 .sort((a, b) => localeCompare(a.name, b.name))
                 .map((value) => ({
@@ -80,7 +79,7 @@
                     pendingAction: value.pendingAction,
                     rightElement: (
                         <View style={styles.flexRow}>
-                            <Text style={[styles.disabledText, styles.alignSelfCenter]}>
+                            <Text style={[styles.disabledText, styles.alignSelfCenter, styles.pl2, styles.label]}>
                                 {value.enabled ? translate('workspace.common.enabled') : translate('workspace.common.disabled')}
                             </Text>
                             <View style={[styles.p1, styles.pl2]}>
@@ -92,29 +91,7 @@
                         </View>
                     ),
                 })),
-        [policyCategories, selectedCategories, styles.alignSelfCenter, styles.disabledText, styles.flexRow, styles.p1, styles.pl2, theme.icon, translate],
-=======
-            Object.values(policyCategories ?? {}).map((value) => ({
-                value: value.name,
-                text: value.name,
-                keyForList: value.name,
-                isSelected: !!selectedCategories[value.name],
-                rightElement: (
-                    <View style={styles.flexRow}>
-                        <Text style={[styles.textSupporting, styles.alignSelfCenter, styles.pl2, styles.label]}>
-                            {value.enabled ? translate('workspace.common.enabled') : translate('workspace.common.disabled')}
-                        </Text>
-                        <View style={[styles.p1, styles.pl2]}>
-                            <Icon
-                                src={Expensicons.ArrowRight}
-                                fill={theme.icon}
-                            />
-                        </View>
-                    </View>
-                ),
-            })),
-        [policyCategories, selectedCategories, styles.alignSelfCenter, styles.flexRow, styles.label, styles.p1, styles.pl2, styles.textSupporting, theme.icon, translate],
->>>>>>> 50a1fd31
+        [policyCategories, selectedCategories, styles.disabledText, styles.alignSelfCenter, styles.flexRow, styles.label, styles.p1, styles.pl2, theme.icon, translate],
     );
 
     const toggleCategory = (category: PolicyForList) => {
