--- conflicted
+++ resolved
@@ -319,11 +319,8 @@
                         onDismissError={dismissError}
                         customListHeader={getCustomListHeader()}
                         listHeaderWrapperStyle={[styles.ph9, styles.pv3, styles.pb5]}
-<<<<<<< HEAD
                         listHeaderContent={isSmallScreenWidth ? getHeaderText() : null}
-=======
                         showScrollIndicator={false}
->>>>>>> 7ef8e8c8
                     />
                 )}
             </ScreenWrapper>
