--- conflicted
+++ resolved
@@ -318,18 +318,14 @@
                         color={theme.spinner}
                     />
                 )}
-<<<<<<< HEAD
-                {shouldShowEmptyState && (
+
+                {!hasVisibleCategories && !isLoading && (
                     <EmptyStateComponent
                         SkeletonComponent={TableListItemSkeleton}
                         headerMediaType={CONST.EMPTY_STATE_MEDIA.ILLUSTRATION}
                         headerMedia={Illustrations.EmptyState}
                         headerStyles={styles.emptyFolderBG}
                         headerContentStyles={styles.emptyStateFolderIconSize}
-=======
-                {!hasVisibleCategories && !isLoading && (
-                    <WorkspaceEmptyStateSection
->>>>>>> 551c6cbf
                         title={translate('workspace.categories.emptyCategories.title')}
                         subtitle={translate('workspace.categories.emptyCategories.subtitle')}
                     />
