--- conflicted
+++ resolved
@@ -294,7 +294,7 @@
                     danger
                 />
                 {isSmallScreenWidth && <View style={[styles.pl5, styles.pr5]}>{getHeaderButtons()}</View>}
-<<<<<<< HEAD
+                {!isSmallScreenWidth && getHeaderText()}
                 <View style={[styles.ph5, styles.pb5, styles.pt3]}>
                     {isConnectedToAccounting ? (
                         <Text>
@@ -310,9 +310,6 @@
                         <Text style={[styles.textNormal, styles.colorMuted]}>{translate('workspace.categories.subtitle')}</Text>
                     )}
                 </View>
-=======
-                {!isSmallScreenWidth && getHeaderText()}
->>>>>>> 8375abea
                 {isLoading && (
                     <ActivityIndicator
                         size={CONST.ACTIVITY_INDICATOR_SIZE.LARGE}
