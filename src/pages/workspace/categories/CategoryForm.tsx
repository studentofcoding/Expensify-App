--- conflicted
+++ resolved
@@ -76,11 +76,8 @@
             validate={validateEdit || validate}
             style={[styles.mh5, styles.flex1]}
             enabledWhenOffline
-<<<<<<< HEAD
+            shouldHideFixErrorsAlert
             addBottomSafeAreaPadding
-=======
-            shouldHideFixErrorsAlert
->>>>>>> 90e0df1f
         >
             <InputWrapper
                 ref={inputCallbackRef}
