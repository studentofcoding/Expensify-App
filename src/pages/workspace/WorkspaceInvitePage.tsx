--- conflicted
+++ resolved
@@ -1,11 +1,5 @@
-<<<<<<< HEAD
-import {useNavigation} from '@react-navigation/native';
-import type {StackNavigationProp, StackScreenProps} from '@react-navigation/stack';
-import React, {useEffect, useMemo, useRef, useState} from 'react';
-=======
 import type {StackScreenProps} from '@react-navigation/stack';
-import React, {useCallback, useEffect, useMemo, useState} from 'react';
->>>>>>> 90412ec0
+import React, {useCallback, useEffect, useMemo, useRef, useState} from 'react';
 import type {SectionListData} from 'react-native';
 import {withOnyx} from 'react-native-onyx';
 import type {OnyxEntry} from 'react-native-onyx';
@@ -77,11 +71,8 @@
     const [personalDetails, setPersonalDetails] = useState<OptionData[]>([]);
     const [usersToInvite, setUsersToInvite] = useState<OptionData[]>([]);
     const [didScreenTransitionEnd, setDidScreenTransitionEnd] = useState(false);
-<<<<<<< HEAD
     const firstRenderRef = useRef(true);
-    const navigation = useNavigation<StackNavigationProp<SettingsNavigatorParamList, typeof SCREENS.WORKSPACE.INVITE>>();
-=======
->>>>>>> 90412ec0
+
     const openWorkspaceInvitePage = () => {
         const policyMemberEmailsToAccountIDs = PolicyUtils.getMemberAccountIDsForWorkspace(policyMembers, personalDetailsProp);
         Policy.openWorkspaceInvitePage(route.params.policyID, Object.keys(policyMemberEmailsToAccountIDs));
