--- conflicted
+++ resolved
@@ -1,9 +1,4 @@
-<<<<<<< HEAD
-import React, {useCallback, useEffect, useMemo, useState} from 'react';
-=======
-import type {StackScreenProps} from '@react-navigation/stack';
 import React, {useCallback, useEffect, useMemo, useRef, useState} from 'react';
->>>>>>> 1e510b52
 import type {SectionListData} from 'react-native';
 import {withOnyx} from 'react-native-onyx';
 import type {OnyxEntry} from 'react-native-onyx';
