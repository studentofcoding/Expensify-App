import React, {useCallback, useMemo} from 'react';
import type {ListRenderItemInfo} from 'react-native';
import {FlatList, View} from 'react-native';
import {useOnyx} from 'react-native-onyx';
import type {OnyxEntry} from 'react-native-onyx';
import OfflineWithFeedback from '@components/OfflineWithFeedback';
import {PressableWithFeedback} from '@components/Pressable';
import Text from '@components/Text';
import useLocalize from '@hooks/useLocalize';
import useThemeStyles from '@hooks/useThemeStyles';
import * as CardUtils from '@libs/CardUtils';
import Navigation from '@navigation/Navigation';
import CONST from '@src/CONST';
import ONYXKEYS from '@src/ONYXKEYS';
import ROUTES from '@src/ROUTES';
import type {Card, WorkspaceCardsList} from '@src/types/onyx';
import WorkspaceCompanyCardsFeedAddedEmptyPage from './WorkspaceCompanyCardsFeedAddedEmptyPage';
import WorkspaceCompanyCardsListRow from './WorkspaceCompanyCardsListRow';

type WorkspaceCompanyCardsListProps = {
    /** List of company cards */
    cardsList: OnyxEntry<WorkspaceCardsList>;

    /** Current policy id */
    policyID: string;
};

function WorkspaceCompanyCardsList({cardsList, policyID}: WorkspaceCompanyCardsListProps) {
    const styles = useThemeStyles();
    const {translate} = useLocalize();
    const [personalDetails] = useOnyx(ONYXKEYS.PERSONAL_DETAILS_LIST);
    const [customCardNames] = useOnyx(ONYXKEYS.NVP_EXPENSIFY_COMPANY_CARDS_CUSTOM_NAMES);

    const sortedCards = useMemo(() => CardUtils.sortCardsByCardholderName(cardsList, personalDetails), [cardsList, personalDetails]);

    const renderItem = useCallback(
        ({item, index}: ListRenderItemInfo<Card>) => {
            const cardID = Object.keys(cardsList ?? {}).find((id) => cardsList?.[id].cardID === item.cardID);
            const cardName = CardUtils.getCompanyCardNumber(cardsList?.cardList ?? {}, item.lastFourPAN);
            const isCardDeleted = item.pendingAction === CONST.RED_BRICK_ROAD_PENDING_ACTION.DELETE;
            return (
                <OfflineWithFeedback
                    key={`${item.nameValuePairs?.cardTitle}_${index}`}
                    errorRowStyles={styles.ph5}
                    errors={item.errors}
                    pendingAction={item.pendingAction}
                >
                    <PressableWithFeedback
                        role={CONST.ROLE.BUTTON}
                        style={[styles.mh5, styles.br3, styles.mb3, styles.highlightBG]}
                        accessibilityLabel="row"
                        hoverStyle={styles.hoveredComponentBG}
                        disabled={isCardDeleted}
                        onPress={() => {
                            if (!cardID || !item?.accountID) {
                                return;
                            }
                            Navigation.navigate(ROUTES.WORKSPACE_COMPANY_CARD_DETAILS.getRoute(policyID, cardID, item.bank));
                        }}
                    >
                        <WorkspaceCompanyCardsListRow
                            cardholder={personalDetails?.[item.accountID ?? '-1']}
<<<<<<< HEAD
                            cardNumber={CardUtils.maskCardNumber(cardName)}
                            name={customCardNames?.[item.cardID] ?? CardUtils.getDefaultCardName(personalDetails?.[item.accountID ?? '-1']?.firstName)}
=======
                            cardNumber={CardUtils.maskCardNumber(cardName, item.bank)}
                            name={customCardNames?.[item.cardID] ?? ''}
>>>>>>> 4dcbc112
                        />
                    </PressableWithFeedback>
                </OfflineWithFeedback>
            );
        },
        [cardsList, customCardNames, personalDetails, policyID, styles],
    );

    const renderListHeader = useCallback(
        () => (
            <View style={[styles.flexRow, styles.appBG, styles.justifyContentBetween, styles.mh5, styles.gap5, styles.p4]}>
                <Text
                    numberOfLines={1}
                    style={[styles.textLabelSupporting, styles.lh16]}
                >
                    {translate('common.name')}
                </Text>
                <Text
                    numberOfLines={1}
                    style={[styles.textLabelSupporting, styles.lh16]}
                >
                    {translate('workspace.companyCards.cardNumber')}
                </Text>
            </View>
        ),
        [styles, translate],
    );

    if (sortedCards.length === 0) {
        return <WorkspaceCompanyCardsFeedAddedEmptyPage />;
    }

    return (
        <FlatList
            contentContainerStyle={styles.flexGrow1}
            data={sortedCards}
            renderItem={renderItem}
            ListHeaderComponent={renderListHeader}
            stickyHeaderIndices={[0]}
        />
    );
}

export default WorkspaceCompanyCardsList;<|MERGE_RESOLUTION|>--- conflicted
+++ resolved
@@ -60,13 +60,8 @@
                     >
                         <WorkspaceCompanyCardsListRow
                             cardholder={personalDetails?.[item.accountID ?? '-1']}
-<<<<<<< HEAD
-                            cardNumber={CardUtils.maskCardNumber(cardName)}
+                            cardNumber={CardUtils.maskCardNumber(cardName, item.bank)}
                             name={customCardNames?.[item.cardID] ?? CardUtils.getDefaultCardName(personalDetails?.[item.accountID ?? '-1']?.firstName)}
-=======
-                            cardNumber={CardUtils.maskCardNumber(cardName, item.bank)}
-                            name={customCardNames?.[item.cardID] ?? ''}
->>>>>>> 4dcbc112
                         />
                     </PressableWithFeedback>
                 </OfflineWithFeedback>
