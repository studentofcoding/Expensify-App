import type {StackScreenProps} from '@react-navigation/stack';
import React from 'react';
import * as Illustrations from '@components/Icon/Illustrations';
import useLocalize from '@hooks/useLocalize';
import type {FullScreenNavigatorParamList} from '@libs/Navigation/types';
import AccessOrNotFoundWrapper from '@pages/workspace/AccessOrNotFoundWrapper';
import WorkspacePageWithSections from '@pages/workspace/WorkspacePageWithSections';
import CONST from '@src/CONST';
import type SCREENS from '@src/SCREENS';
<<<<<<< HEAD
import WorkspaceCompanyCardsFeedAddedEmptyPage from './WorkspaceCompanyCardsFeedAddedEmptyPage';
=======
import WorkspaceCompanyCardPageEmptyState from './WorkspaceCompanyCardPageEmptyState';
>>>>>>> 9e82ed89

type WorkspaceCompanyCardPageProps = StackScreenProps<FullScreenNavigatorParamList, typeof SCREENS.WORKSPACE.COMPANY_CARDS>;

function WorkspaceCompanyCardPage({route}: WorkspaceCompanyCardPageProps) {
    const {translate} = useLocalize();
<<<<<<< HEAD
    // TODO correct Onyx flag should be defined in separate PR for "Pending State with No Other Feeds"
    const isFeedAdded = true;
=======
>>>>>>> 9e82ed89

    return (
        <AccessOrNotFoundWrapper
            policyID={route.params.policyID}
            featureName={CONST.POLICY.MORE_FEATURES.ARE_COMPANY_CARDS_ENABLED}
        >
            <WorkspacePageWithSections
                shouldUseScrollView={!isFeedAdded}
                icon={Illustrations.CompanyCard}
                headerText={translate('workspace.common.companyCards')}
                route={route}
                guidesCallTaskID={CONST.GUIDES_CALL_TASK_IDS.WORKSPACE_COMPANY_CARDS}
                shouldShowOfflineIndicatorInWideScreen
            >
<<<<<<< HEAD
                {isFeedAdded && <WorkspaceCompanyCardsFeedAddedEmptyPage />}
=======
                <WorkspaceCompanyCardPageEmptyState route={route} />
>>>>>>> 9e82ed89
            </WorkspacePageWithSections>
        </AccessOrNotFoundWrapper>
    );
}

WorkspaceCompanyCardPage.displayName = 'WorkspaceCompanyCardPage';

export default WorkspaceCompanyCardPage;<|MERGE_RESOLUTION|>--- conflicted
+++ resolved
@@ -7,21 +7,15 @@
 import WorkspacePageWithSections from '@pages/workspace/WorkspacePageWithSections';
 import CONST from '@src/CONST';
 import type SCREENS from '@src/SCREENS';
-<<<<<<< HEAD
 import WorkspaceCompanyCardsFeedAddedEmptyPage from './WorkspaceCompanyCardsFeedAddedEmptyPage';
-=======
 import WorkspaceCompanyCardPageEmptyState from './WorkspaceCompanyCardPageEmptyState';
->>>>>>> 9e82ed89
 
 type WorkspaceCompanyCardPageProps = StackScreenProps<FullScreenNavigatorParamList, typeof SCREENS.WORKSPACE.COMPANY_CARDS>;
 
 function WorkspaceCompanyCardPage({route}: WorkspaceCompanyCardPageProps) {
     const {translate} = useLocalize();
-<<<<<<< HEAD
     // TODO correct Onyx flag should be defined in separate PR for "Pending State with No Other Feeds"
     const isFeedAdded = true;
-=======
->>>>>>> 9e82ed89
 
     return (
         <AccessOrNotFoundWrapper
@@ -36,11 +30,8 @@
                 guidesCallTaskID={CONST.GUIDES_CALL_TASK_IDS.WORKSPACE_COMPANY_CARDS}
                 shouldShowOfflineIndicatorInWideScreen
             >
-<<<<<<< HEAD
+                <WorkspaceCompanyCardPageEmptyState route={route} />
                 {isFeedAdded && <WorkspaceCompanyCardsFeedAddedEmptyPage />}
-=======
-                <WorkspaceCompanyCardPageEmptyState route={route} />
->>>>>>> 9e82ed89
             </WorkspacePageWithSections>
         </AccessOrNotFoundWrapper>
     );
