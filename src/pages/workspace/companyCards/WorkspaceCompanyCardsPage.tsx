--- conflicted
+++ resolved
@@ -34,13 +34,8 @@
     const selectedFeed = CardUtils.getSelectedFeed(lastSelectedFeed, cardFeeds);
     const [cardsList] = useOnyx(`${ONYXKEYS.COLLECTION.WORKSPACE_CARDS_LIST}${workspaceAccountID}_${selectedFeed}`);
 
-<<<<<<< HEAD
-    const companyCards = cardFeeds?.settings?.companyCards ?? {};
+    const companyCards = CardUtils.removeExpensifyCardFromCompanyCards(cardFeeds?.settings?.companyCards);
     const isLoading = !cardFeeds || !!(cardFeeds.isLoading && !companyCards);
-=======
-    const isLoading = !cardFeeds || !!(cardFeeds.isLoading && !cardFeeds.settings);
-    const companyCards = CardUtils.removeExpensifyCardFromCompanyCards(cardFeeds?.settings?.companyCards);
->>>>>>> bef062b4
     const selectedCompanyCard = companyCards[selectedFeed ?? ''] ?? null;
     const isNoFeed = !selectedCompanyCard;
     const isPending = !!selectedCompanyCard?.pending;
