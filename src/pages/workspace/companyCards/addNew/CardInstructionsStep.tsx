--- conflicted
+++ resolved
@@ -32,27 +32,23 @@
 
     const data = addNewCard?.data;
     const feedProvider = data?.cardType;
-<<<<<<< HEAD
     const bank = data?.selectedBank;
-=======
     const isStripeFeedProvider = feedProvider === CONST.COMPANY_CARDS.CARD_TYPE.STRIPE;
->>>>>>> cd2c7ddc
     const isAmexFeedProvider = feedProvider === CONST.COMPANY_CARDS.CARD_TYPE.AMEX;
     const isOtherBankSelected = bank === CONST.COMPANY_CARDS.BANKS.OTHER;
 
     const buttonTranslation = isStripeFeedProvider ? translate('common.submit') : translate('common.next');
 
     const submit = () => {
-<<<<<<< HEAD
+        if (canUseDirectFeeds && isStripeFeedProvider) {
+            Card.updateSelectedFeed(feedProvider, policyID ?? '-1');
+            Navigation.goBack();
+            return;
+        }
         if (!canUseDirectFeeds || isOtherBankSelected) {
             CompanyCards.setAddNewCompanyCardStepAndData({
                 step: CONST.COMPANY_CARDS.STEP.CARD_NAME,
             });
-=======
-        if (canUseDirectFeeds && isStripeFeedProvider) {
-            Card.updateSelectedFeed(feedProvider, policyID ?? '-1');
-            Navigation.goBack();
->>>>>>> cd2c7ddc
             return;
         }
         CompanyCards.setAddNewCompanyCardStepAndData({
