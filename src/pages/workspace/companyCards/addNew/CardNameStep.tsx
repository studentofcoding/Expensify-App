import React from 'react';
import {useOnyx} from 'react-native-onyx';
import FormProvider from '@components/Form/FormProvider';
import InputWrapper from '@components/Form/InputWrapper';
import type {FormInputErrors, FormOnyxValues} from '@components/Form/types';
import HeaderWithBackButton from '@components/HeaderWithBackButton';
import ScreenWrapper from '@components/ScreenWrapper';
import Text from '@components/Text';
import TextInput from '@components/TextInput';
import useAutoFocusInput from '@hooks/useAutoFocusInput';
import useLocalize from '@hooks/useLocalize';
import useThemeStyles from '@hooks/useThemeStyles';
import {addErrorMessage} from '@libs/ErrorUtils';
import {getFieldRequiredErrors} from '@libs/ValidationUtils';
import {setAddNewCompanyCardStepAndData} from '@userActions/CompanyCards';
import CONST from '@src/CONST';
import ONYXKEYS from '@src/ONYXKEYS';
import INPUT_IDS from '@src/types/form/AddNewCardFeedForm';

function CardNameStep() {
    const {translate} = useLocalize();
    const styles = useThemeStyles();
    const {inputCallbackRef} = useAutoFocusInput();
    const [addNewCard] = useOnyx(ONYXKEYS.ADD_NEW_COMPANY_CARD);

    const validate = (values: FormOnyxValues<typeof ONYXKEYS.FORMS.ADD_NEW_CARD_FEED_FORM>): FormInputErrors<typeof ONYXKEYS.FORMS.ADD_NEW_CARD_FEED_FORM> => {
        const errors = getFieldRequiredErrors(values, [INPUT_IDS.CARD_TITLE]);
        const length = values.cardTitle.length;
        if (length > CONST.STANDARD_LENGTH_LIMIT) {
            addErrorMessage(errors, INPUT_IDS.CARD_TITLE, translate('common.error.characterLimitExceedCounter', {length, limit: CONST.STANDARD_LENGTH_LIMIT}));
        }
        return errors;
    };

    const submit = (values: FormOnyxValues<typeof ONYXKEYS.FORMS.ADD_NEW_CARD_FEED_FORM>) => {
        setAddNewCompanyCardStepAndData({
            step: CONST.COMPANY_CARDS.STEP.CARD_DETAILS,
            data: {
                bankName: values.cardTitle,
            },
            isEditing: false,
        });
    };

    const handleBackButtonPress = () => {
        setAddNewCompanyCardStepAndData({step: CONST.COMPANY_CARDS.STEP.CARD_INSTRUCTIONS});
    };

    return (
        <ScreenWrapper
            testID={CardNameStep.displayName}
            enableEdgeToEdgeBottomSafeAreaPadding
            shouldEnablePickerAvoiding={false}
            shouldEnableMaxHeight
        >
            <HeaderWithBackButton
                title={translate('workspace.companyCards.addCards')}
                onBackButtonPress={handleBackButtonPress}
            />
            <Text style={[styles.textHeadlineLineHeightXXL, styles.ph5, styles.mv3]}>{translate('workspace.companyCards.addNewCard.whatBankIssuesCard')}</Text>
            <FormProvider
                formID={ONYXKEYS.FORMS.ADD_NEW_CARD_FEED_FORM}
                submitButtonText={translate('common.next')}
                onSubmit={submit}
                validate={validate}
                style={[styles.mh5, styles.flexGrow1]}
                enabledWhenOffline
<<<<<<< HEAD
                addBottomSafeAreaPadding
=======
                shouldHideFixErrorsAlert
>>>>>>> 90e0df1f
            >
                <InputWrapper
                    InputComponent={TextInput}
                    inputID={INPUT_IDS.CARD_TITLE}
                    label={translate('workspace.companyCards.addNewCard.enterNameOfBank')}
                    role={CONST.ROLE.PRESENTATION}
                    defaultValue={addNewCard?.data?.bankName}
                    containerStyles={[styles.mb6]}
                    ref={inputCallbackRef}
                />
            </FormProvider>
        </ScreenWrapper>
    );
}

CardNameStep.displayName = 'CardNameStep';

export default CardNameStep;<|MERGE_RESOLUTION|>--- conflicted
+++ resolved
@@ -65,11 +65,8 @@
                 validate={validate}
                 style={[styles.mh5, styles.flexGrow1]}
                 enabledWhenOffline
-<<<<<<< HEAD
+                shouldHideFixErrorsAlert
                 addBottomSafeAreaPadding
-=======
-                shouldHideFixErrorsAlert
->>>>>>> 90e0df1f
             >
                 <InputWrapper
                     InputComponent={TextInput}
