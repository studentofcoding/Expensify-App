import React, {useCallback, useEffect, useMemo, useState} from 'react';
import {useOnyx} from 'react-native-onyx';
import type {ValueOf} from 'type-fest';
import BlockingView from '@components/BlockingViews/BlockingView';
import FullPageOfflineBlockingView from '@components/BlockingViews/FullPageOfflineBlockingView';
import HeaderWithBackButton from '@components/HeaderWithBackButton';
import * as Illustrations from '@components/Icon/Illustrations';
import ScreenWrapper from '@components/ScreenWrapper';
import Text from '@components/Text';
import TextLink from '@components/TextLink';
import useLocalize from '@hooks/useLocalize';
import useNetwork from '@hooks/useNetwork';
import usePrevious from '@hooks/usePrevious';
import useThemeStyles from '@hooks/useThemeStyles';
import {checkIfNewFeedConnected} from '@libs/CardUtils';
import Navigation from '@libs/Navigation/Navigation';
import {getWorkspaceAccountID} from '@libs/PolicyUtils';
import {updateSelectedFeed} from '@userActions/Card';
import {setAddNewCompanyCardStepAndData} from '@userActions/CompanyCards';
import getCompanyCardBankConnection from '@userActions/getCompanyCardBankConnection';
import CONST from '@src/CONST';
import ONYXKEYS from '@src/ONYXKEYS';
import ROUTES from '@src/ROUTES';
import openBankConnection from './openBankConnection';

let customWindow: Window | null = null;

type BankConnectionStepProps = {
    policyID?: string;
};

function BankConnection({policyID}: BankConnectionStepProps) {
    const styles = useThemeStyles();
    const {translate} = useLocalize();
    const [addNewCard] = useOnyx(ONYXKEYS.ADD_NEW_COMPANY_CARD);
    const bankName: ValueOf<typeof CONST.COMPANY_CARDS.BANKS> | undefined = addNewCard?.data?.selectedBank;
    const workspaceAccountID = getWorkspaceAccountID(policyID);
    const [cardFeeds] = useOnyx(`${ONYXKEYS.COLLECTION.SHARED_NVP_PRIVATE_DOMAIN_MEMBER}${workspaceAccountID}`);
    const prevFeedsData = usePrevious(cardFeeds?.settings?.oAuthAccountDetails);
<<<<<<< HEAD
    const {isNewFeedConnected, newFeed} = useMemo(() => checkIfNewFeedConnected(prevFeedsData ?? {}, cardFeeds?.settings?.oAuthAccountDetails ?? {}), [cardFeeds, prevFeedsData]);
    const {isOffline} = useNetwork();
=======
    const [shouldBlockWindowOpen, setShouldBlockWindowOpen] = useState(false);
    const {isNewFeedConnected, newFeed} = useMemo(() => checkIfNewFeedConnected(prevFeedsData ?? {}, cardFeeds?.settings?.oAuthAccountDetails ?? {}), [cardFeeds, prevFeedsData]);
>>>>>>> 86b9c796

    const url = getCompanyCardBankConnection(policyID, bankName);

    const onOpenBankConnectionFlow = useCallback(() => {
        if (!url) {
            return;
        }
        customWindow = openBankConnection(url);
    }, [url]);

    const handleBackButtonPress = () => {
        customWindow?.close();
        if (bankName === CONST.COMPANY_CARDS.BANKS.BREX) {
            setAddNewCompanyCardStepAndData({step: CONST.COMPANY_CARDS.STEP.SELECT_BANK});
            return;
        }
        if (bankName === CONST.COMPANY_CARDS.BANKS.AMEX) {
            setAddNewCompanyCardStepAndData({step: CONST.COMPANY_CARDS.STEP.AMEX_CUSTOM_FEED});
            return;
        }
        setAddNewCompanyCardStepAndData({step: CONST.COMPANY_CARDS.STEP.SELECT_FEED_TYPE});
    };

    const CustomSubtitle = (
        <Text style={[styles.textAlignCenter, styles.textSupporting]}>
            {bankName && translate(`workspace.moreFeatures.companyCards.pendingBankDescription`, {bankName})}
            <TextLink onPress={onOpenBankConnectionFlow}>{translate('workspace.moreFeatures.companyCards.pendingBankLink')}</TextLink>
        </Text>
    );

    useEffect(() => {
        if (!url || isOffline) {
            return;
        }
        if (isNewFeedConnected) {
            setShouldBlockWindowOpen(true);
            customWindow?.close();
            if (newFeed) {
                updateSelectedFeed(newFeed, policyID);
            }
            Navigation.navigate(ROUTES.WORKSPACE_COMPANY_CARDS.getRoute(policyID));
            return;
        }
<<<<<<< HEAD
        customWindow = openBankConnection(url);
    }, [isNewFeedConnected, isOffline, newFeed, policyID, url]);
=======
        if (!shouldBlockWindowOpen) {
            customWindow = openBankConnection(url);
        }
    }, [isNewFeedConnected, shouldBlockWindowOpen, newFeed, policyID, url]);
>>>>>>> 86b9c796

    return (
        <ScreenWrapper testID={BankConnection.displayName}>
            <HeaderWithBackButton
                title={translate('workspace.companyCards.addCards')}
                onBackButtonPress={handleBackButtonPress}
            />
            <FullPageOfflineBlockingView>
                <BlockingView
                    icon={Illustrations.PendingBank}
                    iconWidth={styles.pendingBankCardIllustration.width}
                    iconHeight={styles.pendingBankCardIllustration.height}
                    title={translate('workspace.moreFeatures.companyCards.pendingBankTitle')}
                    linkKey="workspace.moreFeatures.companyCards.pendingBankLink"
                    CustomSubtitle={CustomSubtitle}
                    shouldShowLink
                    onLinkPress={onOpenBankConnectionFlow}
                />
            </FullPageOfflineBlockingView>
        </ScreenWrapper>
    );
}

BankConnection.displayName = 'BankConnection';

export default BankConnection;<|MERGE_RESOLUTION|>--- conflicted
+++ resolved
@@ -37,13 +37,9 @@
     const workspaceAccountID = getWorkspaceAccountID(policyID);
     const [cardFeeds] = useOnyx(`${ONYXKEYS.COLLECTION.SHARED_NVP_PRIVATE_DOMAIN_MEMBER}${workspaceAccountID}`);
     const prevFeedsData = usePrevious(cardFeeds?.settings?.oAuthAccountDetails);
-<<<<<<< HEAD
+    const [shouldBlockWindowOpen, setShouldBlockWindowOpen] = useState(false);
     const {isNewFeedConnected, newFeed} = useMemo(() => checkIfNewFeedConnected(prevFeedsData ?? {}, cardFeeds?.settings?.oAuthAccountDetails ?? {}), [cardFeeds, prevFeedsData]);
     const {isOffline} = useNetwork();
-=======
-    const [shouldBlockWindowOpen, setShouldBlockWindowOpen] = useState(false);
-    const {isNewFeedConnected, newFeed} = useMemo(() => checkIfNewFeedConnected(prevFeedsData ?? {}, cardFeeds?.settings?.oAuthAccountDetails ?? {}), [cardFeeds, prevFeedsData]);
->>>>>>> 86b9c796
 
     const url = getCompanyCardBankConnection(policyID, bankName);
 
@@ -87,15 +83,10 @@
             Navigation.navigate(ROUTES.WORKSPACE_COMPANY_CARDS.getRoute(policyID));
             return;
         }
-<<<<<<< HEAD
-        customWindow = openBankConnection(url);
-    }, [isNewFeedConnected, isOffline, newFeed, policyID, url]);
-=======
         if (!shouldBlockWindowOpen) {
             customWindow = openBankConnection(url);
         }
     }, [isNewFeedConnected, shouldBlockWindowOpen, newFeed, policyID, url]);
->>>>>>> 86b9c796
 
     return (
         <ScreenWrapper testID={BankConnection.displayName}>
