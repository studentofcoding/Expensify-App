import {useRoute} from '@react-navigation/native';
import React, {useEffect, useState} from 'react';
import {View} from 'react-native';
import {useOnyx} from 'react-native-onyx';
import type {ValueOf} from 'type-fest';
import FormHelpMessage from '@components/FormHelpMessage';
import HeaderWithBackButton from '@components/HeaderWithBackButton';
import Icon from '@components/Icon';
import ScreenWrapper from '@components/ScreenWrapper';
import SelectionList from '@components/SelectionList';
import RadioListItem from '@components/SelectionList/RadioListItem';
import Text from '@components/Text';
import useLocalize from '@hooks/useLocalize';
import useThemeStyles from '@hooks/useThemeStyles';
import {getBankCardDetailsImage, getCorrectStepForSelectedBank} from '@libs/CardUtils';
import Navigation from '@navigation/Navigation';
import type {PlatformStackRouteProp} from '@navigation/PlatformStackNavigation/types';
import type {WorkspaceSplitNavigatorParamList} from '@navigation/types';
import variables from '@styles/variables';
import {clearAddNewCardFlow, setAddNewCompanyCardStepAndData} from '@userActions/CompanyCards';
import CONST from '@src/CONST';
import ONYXKEYS from '@src/ONYXKEYS';
import type SCREENS from '@src/SCREENS';

function SelectBankStep() {
    const {translate} = useLocalize();
    const route = useRoute<PlatformStackRouteProp<WorkspaceSplitNavigatorParamList, typeof SCREENS.WORKSPACE.COMPANY_CARDS_ADD_NEW>>();
    const styles = useThemeStyles();
    const [addNewCard] = useOnyx(ONYXKEYS.ADD_NEW_COMPANY_CARD);
    const [bankSelected, setBankSelected] = useState<ValueOf<typeof CONST.COMPANY_CARDS.BANKS>>();
    const [hasError, setHasError] = useState(false);
    const isOtherBankSelected = bankSelected === CONST.COMPANY_CARDS.BANKS.OTHER;

    const submit = () => {
        if (!bankSelected) {
            setHasError(true);
        } else {
            if (addNewCard?.data.selectedBank !== bankSelected) {
                clearAddNewCardFlow();
            }
            setAddNewCompanyCardStepAndData({
                step: getCorrectStepForSelectedBank(bankSelected),
                data: {
                    selectedBank: bankSelected,
                    cardTitle: !isOtherBankSelected ? bankSelected : undefined,
                    feedType: bankSelected === CONST.COMPANY_CARDS.BANKS.STRIPE ? CONST.COMPANY_CARD.FEED_BANK_NAME.STRIPE : undefined,
                },
                isEditing: false,
            });
        }
    };

    useEffect(() => {
        setBankSelected(addNewCard?.data.selectedBank);
    }, [addNewCard?.data.selectedBank]);

    const handleBackButtonPress = () => {
        if (route?.params?.backTo) {
            Navigation.navigate(route.params.backTo);
            return;
        }
        Navigation.goBack();
    };

    const data = Object.values(CONST.COMPANY_CARDS.BANKS).map((bank) => ({
        value: bank,
        text: bank === CONST.COMPANY_CARDS.BANKS.OTHER ? translate('workspace.companyCards.addNewCard.other') : bank,
        keyForList: bank,
        isSelected: bankSelected === bank,
        leftElement: (
            <Icon
                src={getBankCardDetailsImage(bank)}
                height={variables.iconSizeExtraLarge}
                width={variables.iconSizeExtraLarge}
                additionalStyles={styles.mr3}
            />
        ),
    }));

    return (
        <ScreenWrapper
            testID={SelectBankStep.displayName}
            enableEdgeToEdgeBottomSafeAreaPadding
            shouldEnablePickerAvoiding={false}
            shouldEnableMaxHeight
        >
            <HeaderWithBackButton
                title={translate('workspace.companyCards.addCards')}
                onBackButtonPress={handleBackButtonPress}
            />

            <Text style={[styles.textHeadlineLineHeightXXL, styles.ph5, styles.mv3]}>{translate('workspace.companyCards.addNewCard.whoIsYourBankAccount')}</Text>
            <SelectionList
                ListItem={RadioListItem}
                onSelectRow={({value}) => {
                    setBankSelected(value);
                    setHasError(false);
                }}
                sections={[{data}]}
                shouldSingleExecuteRowSelect
                initiallyFocusedOptionKey={addNewCard?.data.selectedBank}
                shouldUpdateFocusedIndex
                showConfirmButton
                confirmButtonText={translate('common.next')}
                onConfirm={submit}
<<<<<<< HEAD
                addBottomSafeAreaPadding
=======
                confirmButtonStyles={!hasError && styles.mt5}
>>>>>>> 42d5b74b
            >
                {hasError && (
                    <View style={[styles.ph3, styles.mb3]}>
                        <FormHelpMessage
                            isError={hasError}
                            message={translate('workspace.companyCards.addNewCard.error.pleaseSelectBank')}
                        />
                    </View>
                )}
            </SelectionList>
        </ScreenWrapper>
    );
}

SelectBankStep.displayName = 'SelectBankStep';

export default SelectBankStep;<|MERGE_RESOLUTION|>--- conflicted
+++ resolved
@@ -103,11 +103,8 @@
                 showConfirmButton
                 confirmButtonText={translate('common.next')}
                 onConfirm={submit}
-<<<<<<< HEAD
+                confirmButtonStyles={!hasError && styles.mt5}
                 addBottomSafeAreaPadding
-=======
-                confirmButtonStyles={!hasError && styles.mt5}
->>>>>>> 42d5b74b
             >
                 {hasError && (
                     <View style={[styles.ph3, styles.mb3]}>
