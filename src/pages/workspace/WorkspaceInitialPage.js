--- conflicted
+++ resolved
@@ -165,11 +165,7 @@
             testID={WorkspaceInitialPage.displayName}
             includePaddingTop={false}
             includeSafeAreaPaddingBottom={false}
-<<<<<<< HEAD
-            shouldDisableSafeAreaPaddingBottom
-=======
             style={[styles.pb0]}
->>>>>>> feac02c7
         >
             <FullPageNotFoundView
                 onBackButtonPress={() => Navigation.goBack(ROUTES.SETTINGS_WORKSPACES)}
