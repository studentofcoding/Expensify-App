--- conflicted
+++ resolved
@@ -145,16 +145,10 @@
         indexOffset += this.state.selectedOptions.length;
 
         // Filtering out selected users from the search results
-<<<<<<< HEAD
-        const filterText = _.reduce(this.state.selectedOptions, (str, {login}) => `${str} ${login}`, '');
-        const personalDetailsWithoutSelected = _.filter(this.state.personalDetails, ({login}) => !filterText.includes(login));
-        const personalDetailsFormatted = _.map(personalDetailsWithoutSelected, (personalDetail) => OptionsListUtils.formatMemberForList(personalDetail, false));
-        const hasUnselectedUserToInvite = this.state.userToInvite && !filterText.includes(this.state.userToInvite.login);
-=======
         const selectedLogins = _.map(this.state.selectedOptions, ({login}) => login);
         const personalDetailsWithoutSelected = _.filter(this.state.personalDetails, ({login}) => !_.contains(selectedLogins, login));
+        const personalDetailsFormatted = _.map(personalDetailsWithoutSelected, (personalDetail) => OptionsListUtils.formatMemberForList(personalDetail, false));
         const hasUnselectedUserToInvite = this.state.userToInvite && !_.contains(selectedLogins, this.state.userToInvite.login);
->>>>>>> 38890e2e
 
         sections.push({
             title: this.props.translate('common.contacts'),
