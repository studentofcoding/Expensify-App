import lodashGet from 'lodash/get';
import PropTypes from 'prop-types';
import React, {useEffect, useMemo, useState} from 'react';
import {View} from 'react-native';
import {withOnyx} from 'react-native-onyx';
import _ from 'underscore';
import FullPageNotFoundView from '@components/BlockingViews/FullPageNotFoundView';
import FormAlertWithSubmitButton from '@components/FormAlertWithSubmitButton';
import HeaderWithBackButton from '@components/HeaderWithBackButton';
import ScreenWrapper from '@components/ScreenWrapper';
import SelectionList from '@components/SelectionList';
import useLocalize from '@hooks/useLocalize';
import useNetwork from '@hooks/useNetwork';
import * as Browser from '@libs/Browser';
import compose from '@libs/compose';
import Navigation from '@libs/Navigation/Navigation';
import * as OptionsListUtils from '@libs/OptionsListUtils';
import * as PolicyUtils from '@libs/PolicyUtils';
import useThemeStyles from '@styles/useThemeStyles';
import * as Policy from '@userActions/Policy';
import CONST from '@src/CONST';
import ONYXKEYS from '@src/ONYXKEYS';
import ROUTES from '@src/ROUTES';
import SearchInputManager from './SearchInputManager';
import {policyDefaultProps, policyPropTypes} from './withPolicy';
import withPolicyAndFullscreenLoading from './withPolicyAndFullscreenLoading';

const personalDetailsPropTypes = PropTypes.shape({
    /** The login of the person (either email or phone number) */
    login: PropTypes.string,

    /** The URL of the person's avatar (there should already be a default avatar if
  the person doesn't have their own avatar uploaded yet, except for anon users) */
    avatar: PropTypes.string,

    /** This is either the user's full name, or their login if full name is an empty string */
    displayName: PropTypes.string,
});

const propTypes = {
    /** Beta features list */
    betas: PropTypes.arrayOf(PropTypes.string),

    /** All of the personal details for everyone */
    personalDetails: PropTypes.objectOf(personalDetailsPropTypes),

    /** URL Route params */
    route: PropTypes.shape({
        /** Params from the URL path */
        params: PropTypes.shape({
            /** policyID passed via route: /workspace/:policyID/invite */
            policyID: PropTypes.string,
        }),
    }).isRequired,

    isLoadingReportData: PropTypes.bool,
    ...policyPropTypes,
};

const defaultProps = {
    personalDetails: {},
    betas: [],
    isLoadingReportData: true,
    ...policyDefaultProps,
};

function WorkspaceInvitePage(props) {
    const styles = useThemeStyles();
    const {translate} = useLocalize();
    const [searchTerm, setSearchTerm] = useState('');
    const [selectedOptions, setSelectedOptions] = useState([]);
    const [personalDetails, setPersonalDetails] = useState([]);
    const [usersToInvite, setUsersToInvite] = useState([]);
    const openWorkspaceInvitePage = () => {
        const policyMemberEmailsToAccountIDs = PolicyUtils.getMemberAccountIDsForWorkspace(props.policyMembers, props.personalDetails);
        Policy.openWorkspaceInvitePage(props.route.params.policyID, _.keys(policyMemberEmailsToAccountIDs));
    };

    useEffect(() => {
<<<<<<< HEAD
        if (!SearchInputManager.searchInput) {
            return;
        }
=======
>>>>>>> f73047ef
        setSearchTerm(SearchInputManager.searchInput);
    }, []);

    useEffect(() => {
        Policy.clearErrors(props.route.params.policyID);
        openWorkspaceInvitePage();
        // eslint-disable-next-line react-hooks/exhaustive-deps -- policyID changes remount the component
    }, []);

    useNetwork({onReconnect: openWorkspaceInvitePage});

    const excludedUsers = useMemo(() => PolicyUtils.getIneligibleInvitees(props.policyMembers, props.personalDetails), [props.policyMembers, props.personalDetails]);

    useEffect(() => {
        const newUsersToInviteDict = {};
        const newPersonalDetailsDict = {};
        const newSelectedOptionsDict = {};

        const inviteOptions = OptionsListUtils.getMemberInviteOptions(props.personalDetails, props.betas, searchTerm, excludedUsers);

        // Update selectedOptions with the latest personalDetails and policyMembers information
        const detailsMap = {};
        _.each(inviteOptions.personalDetails, (detail) => (detailsMap[detail.login] = OptionsListUtils.formatMemberForList(detail)));

        const newSelectedOptions = [];
        _.each(selectedOptions, (option) => {
            newSelectedOptions.push(_.has(detailsMap, option.login) ? {...detailsMap[option.login], isSelected: true} : option);
        });

        const userToInvite = inviteOptions.userToInvite;

        // Only add the user to the invites list if it is valid
        if (userToInvite) {
            newUsersToInviteDict[userToInvite.accountID] = userToInvite;
        }

        // Add all personal details to the new dict
        _.each(inviteOptions.personalDetails, (details) => {
            newPersonalDetailsDict[details.accountID] = details;
        });

        // Add all selected options to the new dict
        _.each(newSelectedOptions, (option) => {
            newSelectedOptionsDict[option.accountID] = option;
        });

        // Strip out dictionary keys and update arrays
        setUsersToInvite(_.values(newUsersToInviteDict));
        setPersonalDetails(_.values(newPersonalDetailsDict));
        setSelectedOptions(_.values(newSelectedOptionsDict));

        // eslint-disable-next-line react-hooks/exhaustive-deps -- we don't want to recalculate when selectedOptions change
    }, [props.personalDetails, props.policyMembers, props.betas, searchTerm, excludedUsers]);

    const getSections = () => {
        const sections = [];
        let indexOffset = 0;

        sections.push({
            title: undefined,
            data: selectedOptions,
            shouldShow: true,
            indexOffset,
        });
        indexOffset += selectedOptions.length;

        // Filtering out selected users from the search results
        const selectedLogins = _.map(selectedOptions, ({login}) => login);
        const personalDetailsWithoutSelected = _.filter(personalDetails, ({login}) => !_.contains(selectedLogins, login));
        const personalDetailsFormatted = _.map(personalDetailsWithoutSelected, OptionsListUtils.formatMemberForList);

        sections.push({
            title: translate('common.contacts'),
            data: personalDetailsFormatted,
            shouldShow: !_.isEmpty(personalDetailsFormatted),
            indexOffset,
        });
        indexOffset += personalDetailsFormatted.length;

        _.each(usersToInvite, (userToInvite) => {
            const hasUnselectedUserToInvite = !_.contains(selectedLogins, userToInvite.login);

            if (hasUnselectedUserToInvite) {
                sections.push({
                    title: undefined,
                    data: [OptionsListUtils.formatMemberForList(userToInvite)],
                    shouldShow: true,
                    indexOffset: indexOffset++,
                });
            }
        });

        return sections;
    };

    const toggleOption = (option) => {
        Policy.clearErrors(props.route.params.policyID);

        const isOptionInList = _.some(selectedOptions, (selectedOption) => selectedOption.login === option.login);

        let newSelectedOptions;
        if (isOptionInList) {
            newSelectedOptions = _.reject(selectedOptions, (selectedOption) => selectedOption.login === option.login);
        } else {
            newSelectedOptions = [...selectedOptions, {...option, isSelected: true}];
        }

        setSelectedOptions(newSelectedOptions);
    };

    const validate = () => {
        const errors = {};
        if (selectedOptions.length <= 0) {
            errors.noUserSelected = true;
        }

        Policy.setWorkspaceErrors(props.route.params.policyID, errors);
        return _.size(errors) <= 0;
    };

    const inviteUser = () => {
        if (!validate()) {
            return;
        }

        const invitedEmailsToAccountIDs = {};
        _.each(selectedOptions, (option) => {
            const login = option.login || '';
            const accountID = lodashGet(option, 'accountID', '');
            if (!login.toLowerCase().trim() || !accountID) {
                return;
            }
            invitedEmailsToAccountIDs[login] = Number(accountID);
        });
        Policy.setWorkspaceInviteMembersDraft(props.route.params.policyID, invitedEmailsToAccountIDs);
        Navigation.navigate(ROUTES.WORKSPACE_INVITE_MESSAGE.getRoute(props.route.params.policyID));
    };

    const [policyName, shouldShowAlertPrompt] = useMemo(
        () => [lodashGet(props.policy, 'name'), _.size(lodashGet(props.policy, 'errors', {})) > 0 || lodashGet(props.policy, 'alertMessage', '').length > 0],
        [props.policy],
    );

    const headerMessage = useMemo(() => {
        const searchValue = searchTerm.trim().toLowerCase();
        if (usersToInvite.length === 0 && CONST.EXPENSIFY_EMAILS.includes(searchValue)) {
            return translate('messages.errorMessageInvalidEmail');
        }
        if (usersToInvite.length === 0 && excludedUsers.includes(searchValue)) {
            return translate('messages.userIsAlreadyMember', {login: searchValue, name: policyName});
        }
        return OptionsListUtils.getHeaderMessage(personalDetails.length !== 0, usersToInvite.length > 0, searchValue);
    }, [excludedUsers, translate, searchTerm, policyName, usersToInvite, personalDetails.length]);

    return (
        <ScreenWrapper
            shouldEnableMaxHeight
            testID={WorkspaceInvitePage.displayName}
        >
            {({didScreenTransitionEnd}) => {
                const sections = didScreenTransitionEnd ? getSections() : [];

                return (
                    <FullPageNotFoundView
                        shouldShow={(_.isEmpty(props.policy) && !props.isLoadingReportData) || !PolicyUtils.isPolicyAdmin(props.policy) || PolicyUtils.isPendingDeletePolicy(props.policy)}
                        subtitleKey={_.isEmpty(props.policy) ? undefined : 'workspace.common.notAuthorized'}
                        onBackButtonPress={() => Navigation.goBack(ROUTES.SETTINGS_WORKSPACES)}
                    >
                        <HeaderWithBackButton
                            title={translate('workspace.invite.invitePeople')}
                            subtitle={policyName}
                            shouldShowGetAssistanceButton
                            guidesCallTaskID={CONST.GUIDES_CALL_TASK_IDS.WORKSPACE_MEMBERS}
                            onBackButtonPress={() => {
                                Policy.clearErrors(props.route.params.policyID);
                                Navigation.goBack(ROUTES.WORKSPACE_MEMBERS.getRoute(props.route.params.policyID));
                            }}
                        />
                        <SelectionList
                            canSelectMultiple
                            sections={sections}
                            textInputLabel={translate('optionsSelector.nameEmailOrPhoneNumber')}
                            textInputValue={searchTerm}
                            onChangeText={(value) => {
                                SearchInputManager.searchInput = value;
                                setSearchTerm(value);
                            }}
                            headerMessage={headerMessage}
                            onSelectRow={toggleOption}
                            onConfirm={inviteUser}
                            showScrollIndicator
                            showLoadingPlaceholder={!didScreenTransitionEnd || !OptionsListUtils.isPersonalDetailsReady(props.personalDetails)}
                            shouldPreventDefaultFocusOnSelectRow={!Browser.isMobile()}
                        />
                        <View style={[styles.flexShrink0]}>
                            <FormAlertWithSubmitButton
                                isDisabled={!selectedOptions.length}
                                isAlertVisible={shouldShowAlertPrompt}
                                buttonText={translate('common.next')}
                                onSubmit={inviteUser}
                                message={props.policy.alertMessage}
                                containerStyles={[styles.flexReset, styles.flexGrow0, styles.flexShrink0, styles.flexBasisAuto, styles.mb5]}
                                enabledWhenOffline
                                disablePressOnEnter
                            />
                        </View>
                    </FullPageNotFoundView>
                );
            }}
        </ScreenWrapper>
    );
}

WorkspaceInvitePage.propTypes = propTypes;
WorkspaceInvitePage.defaultProps = defaultProps;
WorkspaceInvitePage.displayName = 'WorkspaceInvitePage';

export default compose(
    withPolicyAndFullscreenLoading,
    withOnyx({
        personalDetails: {
            key: ONYXKEYS.PERSONAL_DETAILS_LIST,
        },
        betas: {
            key: ONYXKEYS.BETAS,
        },
        isLoadingReportData: {
            key: ONYXKEYS.IS_LOADING_REPORT_DATA,
        },
    }),
)(WorkspaceInvitePage);<|MERGE_RESOLUTION|>--- conflicted
+++ resolved
@@ -77,12 +77,6 @@
     };
 
     useEffect(() => {
-<<<<<<< HEAD
-        if (!SearchInputManager.searchInput) {
-            return;
-        }
-=======
->>>>>>> f73047ef
         setSearchTerm(SearchInputManager.searchInput);
     }, []);
 
