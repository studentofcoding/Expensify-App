--- conflicted
+++ resolved
@@ -14,6 +14,7 @@
 import * as Policy from '../../libs/actions/Policy';
 import TextInput from '../../components/TextInput';
 import FormAlertWithSubmitButton from '../../components/FormAlertWithSubmitButton';
+import FormSubmit from '../../components/FormSubmit';
 import OptionsSelector from '../../components/OptionsSelector';
 import * as OptionsListUtils from '../../libs/OptionsListUtils';
 import CONST from '../../CONST';
@@ -24,7 +25,6 @@
 import {withNetwork} from '../../components/OnyxProvider';
 import FullPageNotFoundView from '../../components/BlockingViews/FullPageNotFoundView';
 import networkPropTypes from '../../components/networkPropTypes';
-import FormSubmit from '../../components/FormSubmit';
 
 const personalDetailsPropTypes = PropTypes.shape({
     /** The login of the person (either email or phone number) */
@@ -297,37 +297,6 @@
                                         forceTextUnreadStyle
                                         shouldFocusOnSelectRow
                                     />
-<<<<<<< HEAD
-=======
-                                </View>
-                                <FormAlertWithSubmitButton
-                                    isDisabled={!this.state.selectedOptions.length}
-                                    isAlertVisible={this.getShouldShowAlertPrompt()}
-                                    buttonText={this.props.translate('common.invite')}
-                                    onSubmit={this.inviteUser}
-                                    onFixTheErrorsLinkPressed={() => {}}
-                                    message={this.props.policy.alertMessage}
-                                    containerStyles={[styles.flexReset, styles.mb0, styles.flexGrow0, styles.flexShrink0, styles.flexBasisAuto]}
-                                    enabledWhenOffline
-                                />
-                                <Pressable
-                                    onPress={(e) => {
-                                        e.preventDefault();
-                                        Link.openExternalLink(CONST.PRIVACY_URL);
-                                    }}
-                                    accessibilityRole="link"
-                                    href={CONST.PRIVACY_URL}
-                                    style={[styles.mh5, styles.mv2, styles.alignSelfStart]}
-                                >
-                                    {({hovered, pressed}) => (
-                                        <View style={[styles.flexRow]}>
-                                            <Text
-                                                style={[styles.mr1, styles.label, (hovered || pressed) ? styles.linkHovered : styles.link]}
-                                            >
-                                                {this.props.translate('common.privacyPolicy')}
-                                            </Text>
-                                        </View>
->>>>>>> f8465193
                                     )}
                                 </View>
                                 <View style={[styles.flexShrink0]}>
@@ -352,6 +321,7 @@
                                         onFixTheErrorsLinkPressed={() => {}}
                                         message={this.props.policy.alertMessage}
                                         containerStyles={[styles.flexReset, styles.mb0, styles.flexGrow0, styles.flexShrink0, styles.flexBasisAuto]}
+                                        enabledWhenOffline
                                     />
                                     <Pressable
                                         onPress={(e) => {
