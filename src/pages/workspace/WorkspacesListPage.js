import React, {useMemo} from 'react';
import {withOnyx} from 'react-native-onyx';
import PropTypes from 'prop-types';
import _ from 'underscore';
import Navigation from '../../libs/Navigation/Navigation';
import ROUTES from '../../ROUTES';
import ONYXKEYS from '../../ONYXKEYS';
import CONST from '../../CONST';
import styles from '../../styles/styles';
import compose from '../../libs/compose';
import OfflineWithFeedback from '../../components/OfflineWithFeedback';
import * as Expensicons from '../../components/Icon/Expensicons';
import themeColors from '../../styles/themes/default';
import * as PolicyUtils from '../../libs/PolicyUtils';
import MenuItem from '../../components/MenuItem';
import * as Policy from '../../libs/actions/Policy';
import policyMemberPropType from '../policyMemberPropType';
import Button from '../../components/Button';
import * as ReimbursementAccountProps from '../ReimbursementAccount/reimbursementAccountPropTypes';
import * as ReportUtils from '../../libs/ReportUtils';
import * as CurrencyUtils from '../../libs/CurrencyUtils';
import withPolicyAndFullscreenLoading from './withPolicyAndFullscreenLoading';
<<<<<<< HEAD
import useLocalize from '../../hooks/useLocalize';
import useNetwork from '../../hooks/useNetwork';
import usePermissions from '../../hooks/usePermissions';
import IllustratedHeaderPageLayout from '../../components/IllustratedHeaderPageLayout';
import SCREENS from '../../SCREENS';
import * as LottieAnimations from '../../components/LottieAnimations';
import * as Illustrations from '../../components/Icon/Illustrations';
import FeatureList from '../../components/FeatureList';
=======
import * as App from '../../libs/actions/App';
>>>>>>> 5419d9ba

const propTypes = {
    /** The list of this user's policies */
    policies: PropTypes.objectOf(
        PropTypes.shape({
            /** The ID of the policy */
            ID: PropTypes.string,

            /** The name of the policy */
            name: PropTypes.string,

            /** The type of the policy */
            type: PropTypes.string,

            /** The user's role in the policy */
            role: PropTypes.string,

            /** The current action that is waiting to happen on the policy */
            pendingAction: PropTypes.oneOf(_.values(CONST.RED_BRICK_ROAD_PENDING_ACTION)),
        }),
    ),

    /** Bank account attached to free plan */
    reimbursementAccount: ReimbursementAccountProps.reimbursementAccountPropTypes,

    /** A collection of objects for all policies which key policy member objects by accountIDs */
    allPolicyMembers: PropTypes.objectOf(PropTypes.objectOf(policyMemberPropType)),

    /** The user's wallet account */
    userWallet: PropTypes.shape({
        /** The user's current wallet balance */
        currentBalance: PropTypes.number,
    }),
};

const defaultProps = {
    policies: {},
    allPolicyMembers: {},
    reimbursementAccount: {},
    userWallet: {
        currentBalance: 0,
    },
};

const workspaceFeatures = [
    {
        icon: Illustrations.MoneyReceipts,
        translationKey: 'workspace.emptyWorkspace.features.trackAndCollect',
    },
    {
        icon: Illustrations.CreditCardsNew,
        translationKey: 'workspace.emptyWorkspace.features.companyCards',
    },
    {
        icon: Illustrations.MoneyWings,
        translationKey: 'workspace.emptyWorkspace.features.reimbursements',
    },
];

/**
 * Dismisses the errors on one item
 *
 * @param {string} policyID
 * @param {string} pendingAction
 */
function dismissWorkspaceError(policyID, pendingAction) {
    if (pendingAction === CONST.RED_BRICK_ROAD_PENDING_ACTION.DELETE) {
        Policy.clearDeleteWorkspaceError(policyID);
        return;
    }

    if (pendingAction === CONST.RED_BRICK_ROAD_PENDING_ACTION.ADD) {
        Policy.removeWorkspace(policyID);
        return;
    }
    throw new Error('Not implemented');
}

function WorkspacesListPage({policies, allPolicyMembers, reimbursementAccount, userWallet}) {
    const {translate} = useLocalize();
    const {isOffline} = useNetwork();
    const {canUseWallet} = usePermissions();

    /**
     * @param {Boolean} isPaymentItem whether the item being rendered is the payments menu item
     * @returns {Number} the user wallet balance
     */
    function getWalletBalance(isPaymentItem) {
        return isPaymentItem && canUseWallet ? CurrencyUtils.convertToDisplayString(userWallet.currentBalance) : undefined;
    }

    /**
     * Gets the menu item for each workspace
     *
     * @param {Object} item
     * @param {Number} index
     * @returns {JSX}
     */
    function getMenuItem(item, index) {
        const keyTitle = item.translationKey ? translate(item.translationKey) : item.title;
        const isPaymentItem = item.translationKey === 'common.payments';

        return (
            <OfflineWithFeedback
                key={`${keyTitle}_${index}`}
                pendingAction={item.pendingAction}
                errorRowStyles={styles.ph5}
                onClose={item.dismissError}
                errors={item.errors}
            >
                <MenuItem
                    title={keyTitle}
                    icon={item.icon}
                    iconType={CONST.ICON_TYPE_WORKSPACE}
                    onPress={item.action}
                    iconStyles={item.iconStyles}
                    iconFill={item.iconFill}
                    shouldShowRightIcon
                    badgeText={getWalletBalance(isPaymentItem)}
                    fallbackIcon={item.fallbackIcon}
                    brickRoadIndicator={item.brickRoadIndicator}
                    disabled={item.disabled}
                />
            </OfflineWithFeedback>
        );
    }

    /**
     * Add free policies (workspaces) to the list of menu items and returns the list of menu items
     * @returns {Array} the menu item list
     */
    const workspaces = useMemo(() => {
        const reimbursementAccountBrickRoadIndicator = !_.isEmpty(reimbursementAccount.errors) ? CONST.BRICK_ROAD_INDICATOR_STATUS.ERROR : '';
        return _.chain(policies)
            .filter((policy) => PolicyUtils.shouldShowPolicy(policy, isOffline))
            .map((policy) => ({
                title: policy.name,
                icon: policy.avatar ? policy.avatar : ReportUtils.getDefaultWorkspaceAvatar(policy.name),
                iconType: policy.avatar ? CONST.ICON_TYPE_AVATAR : CONST.ICON_TYPE_ICON,
                action: () => Navigation.navigate(ROUTES.getWorkspaceInitialRoute(policy.id)),
                iconFill: themeColors.textLight,
                fallbackIcon: Expensicons.FallbackWorkspaceAvatar,
                brickRoadIndicator: reimbursementAccountBrickRoadIndicator || PolicyUtils.getPolicyBrickRoadIndicatorStatus(policy, allPolicyMembers),
                pendingAction: policy.pendingAction,
                errors: policy.errors,
                dismissError: () => dismissWorkspaceError(policy.id, policy.pendingAction),
                disabled: policy.pendingAction === CONST.RED_BRICK_ROAD_PENDING_ACTION.DELETE,
            }))
            .sortBy((policy) => policy.title.toLowerCase())
            .value();
    }, [reimbursementAccount.errors, policies, isOffline, allPolicyMembers]);

    return (
        <IllustratedHeaderPageLayout
            backgroundColor={themeColors.PAGE_BACKGROUND_COLORS[SCREENS.SETTINGS.WORKSPACES]}
            illustration={LottieAnimations.WorkspacePlanet}
            onBackButtonPress={() => Navigation.goBack(ROUTES.SETTINGS)}
            title={translate('common.workspaces')}
            footer={
                <Button
                    accessibilityLabel={translate('workspace.new.newWorkspace')}
                    success
                    text={translate('workspace.new.newWorkspace')}
<<<<<<< HEAD
                    onPress={Policy.createWorkspace}
                />
            }
        >
            {_.isEmpty(workspaces) ? (
                <FeatureList
                    menuItems={workspaceFeatures}
                    headline="workspace.emptyWorkspace.title"
                    description="workspace.emptyWorkspace.subtitle"
=======
                    onPress={() => App.createWorkspaceAndNavigateToIt()}
>>>>>>> 5419d9ba
                />
            ) : (
                <>{_.map(workspaces, (item, index) => getMenuItem(item, index))}</>
            )}
        </IllustratedHeaderPageLayout>
    );
}

WorkspacesListPage.propTypes = propTypes;
WorkspacesListPage.defaultProps = defaultProps;

export default compose(
    withPolicyAndFullscreenLoading,
    withOnyx({
        policies: {
            key: ONYXKEYS.COLLECTION.POLICY,
        },
        allPolicyMembers: {
            key: ONYXKEYS.COLLECTION.POLICY_MEMBERS,
        },
        reimbursementAccount: {
            key: ONYXKEYS.REIMBURSEMENT_ACCOUNT,
        },
        userWallet: {
            key: ONYXKEYS.USER_WALLET,
        },
    }),
)(WorkspacesListPage);<|MERGE_RESOLUTION|>--- conflicted
+++ resolved
@@ -20,7 +20,7 @@
 import * as ReportUtils from '../../libs/ReportUtils';
 import * as CurrencyUtils from '../../libs/CurrencyUtils';
 import withPolicyAndFullscreenLoading from './withPolicyAndFullscreenLoading';
-<<<<<<< HEAD
+import * as App from '../../libs/actions/App';
 import useLocalize from '../../hooks/useLocalize';
 import useNetwork from '../../hooks/useNetwork';
 import usePermissions from '../../hooks/usePermissions';
@@ -29,9 +29,6 @@
 import * as LottieAnimations from '../../components/LottieAnimations';
 import * as Illustrations from '../../components/Icon/Illustrations';
 import FeatureList from '../../components/FeatureList';
-=======
-import * as App from '../../libs/actions/App';
->>>>>>> 5419d9ba
 
 const propTypes = {
     /** The list of this user's policies */
@@ -195,8 +192,7 @@
                     accessibilityLabel={translate('workspace.new.newWorkspace')}
                     success
                     text={translate('workspace.new.newWorkspace')}
-<<<<<<< HEAD
-                    onPress={Policy.createWorkspace}
+                    onPress={App.createWorkspaceAndNavigateToIt}
                 />
             }
         >
@@ -205,9 +201,6 @@
                     menuItems={workspaceFeatures}
                     headline="workspace.emptyWorkspace.title"
                     description="workspace.emptyWorkspace.subtitle"
-=======
-                    onPress={() => App.createWorkspaceAndNavigateToIt()}
->>>>>>> 5419d9ba
                 />
             ) : (
                 <>{_.map(workspaces, (item, index) => getMenuItem(item, index))}</>
