--- conflicted
+++ resolved
@@ -27,11 +27,7 @@
 import type {PlatformStackScreenProps} from '@libs/Navigation/PlatformStackNavigation/types';
 import type {FullScreenNavigatorParamList, RootStackParamList, State} from '@libs/Navigation/types';
 import Parser from '@libs/Parser';
-<<<<<<< HEAD
-import {getUserFriendlyWorkspaceType, getWorkspaceAccountID, goBackFromInvalidPolicy, isPolicyAdmin as isPolicyAdminUtil, isPolicyOwner} from '@libs/PolicyUtils';
-=======
-import {getUserFriendlyWorkspaceType, getWorkspaceAccountID, isPolicyAdmin as isPolicyAdminPolicyUtils, isPolicyOwner} from '@libs/PolicyUtils';
->>>>>>> 7ef32542
+import {getUserFriendlyWorkspaceType, getWorkspaceAccountID, goBackFromInvalidPolicy, isPolicyAdmin as isPolicyAdminPolicyUtils, isPolicyOwner} from '@libs/PolicyUtils';
 import {getDefaultWorkspaceAvatar} from '@libs/ReportUtils';
 import StringUtils from '@libs/StringUtils';
 import {getFullSizeAvatar} from '@libs/UserUtils';
@@ -59,11 +55,7 @@
 
     // When we create a new workspace, the policy prop will be empty on the first render. Therefore, we have to use policyDraft until policy has been set in Onyx.
     const policy = policyDraft?.id ? policyDraft : policyProp;
-<<<<<<< HEAD
-    const isPolicyAdmin = isPolicyAdminUtil(policy);
-=======
     const isPolicyAdmin = isPolicyAdminPolicyUtils(policy);
->>>>>>> 7ef32542
     const outputCurrency = policy?.outputCurrency ?? '';
     const currencySymbol = currencyList?.[outputCurrency]?.symbol ?? '';
     const formattedCurrency = !isEmptyObject(policy) && !isEmptyObject(currencyList) ? `${outputCurrency} - ${currencySymbol}` : '';
@@ -122,18 +114,8 @@
     const policyDescription =
         // policy?.description can be an empty string
         // eslint-disable-next-line @typescript-eslint/prefer-nullish-coalescing
-<<<<<<< HEAD
-        policy?.description ||
-        Parser.replace(
-            translate('workspace.common.welcomeNote', {
-                workspaceName: policy?.name ?? '',
-            }),
-        );
-    const readOnly = !isPolicyAdminUtil(policy);
-=======
         policy?.description || Parser.replace(translate('workspace.common.defaultDescription'));
     const readOnly = !isPolicyAdminPolicyUtils(policy);
->>>>>>> 7ef32542
     const isOwner = isPolicyOwner(policy, currentUserAccountID);
     const imageStyle: StyleProp<ImageStyle> = shouldUseNarrowLayout ? [styles.mhv12, styles.mhn5, styles.mbn5] : [styles.mhv8, styles.mhn8, styles.mbn5];
     const shouldShowAddress = !readOnly || !!formattedAddress;
