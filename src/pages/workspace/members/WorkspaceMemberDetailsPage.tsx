import {Str} from 'expensify-common';
import React, {useCallback, useEffect, useMemo, useState} from 'react';
import {View} from 'react-native';
import {useOnyx} from 'react-native-onyx';
import type {OnyxEntry} from 'react-native-onyx';
import type {ValueOf} from 'type-fest';
import Avatar from '@components/Avatar';
import Button from '@components/Button';
import ButtonDisabledWhenOffline from '@components/Button/ButtonDisabledWhenOffline';
import CommunicationsLink from '@components/CommunicationsLink';
import ConfirmModal from '@components/ConfirmModal';
import HeaderWithBackButton from '@components/HeaderWithBackButton';
import * as Expensicons from '@components/Icon/Expensicons';
import MenuItem from '@components/MenuItem';
import MenuItemWithTopDescription from '@components/MenuItemWithTopDescription';
import OfflineWithFeedback from '@components/OfflineWithFeedback';
import ScreenWrapper from '@components/ScreenWrapper';
import ScrollView from '@components/ScrollView';
import Text from '@components/Text';
import UserDetailsTooltip from '@components/UserDetailsTooltip';
import useCurrentUserPersonalDetails from '@hooks/useCurrentUserPersonalDetails';
import useLocalize from '@hooks/useLocalize';
import usePrevious from '@hooks/usePrevious';
import useStyleUtils from '@hooks/useStyleUtils';
import useThemeIllustrations from '@hooks/useThemeIllustrations';
import useThemeStyles from '@hooks/useThemeStyles';
import {setPolicyPreventSelfApproval} from '@libs/actions/Policy/Policy';
import {removeApprovalWorkflow as removeApprovalWorkflowAction, updateApprovalWorkflow} from '@libs/actions/Workflow';
import {getAllCardsForWorkspace, getCardFeedIcon, getCompanyFeeds, isExpensifyCardFullySetUp, maskCardNumber} from '@libs/CardUtils';
import {convertToDisplayString} from '@libs/CurrencyUtils';
import type {PlatformStackScreenProps} from '@libs/Navigation/PlatformStackNavigation/types';
import {getDisplayNameOrDefault, getPhoneNumber} from '@libs/PersonalDetailsUtils';
import shouldRenderTransferOwnerButton from '@libs/shouldRenderTransferOwnerButton';
import {convertPolicyEmployeesToApprovalWorkflows, updateWorkflowDataOnApproverRemoval} from '@libs/WorkflowUtils';
import Navigation from '@navigation/Navigation';
import type {SettingsNavigatorParamList} from '@navigation/types';
import NotFoundPage from '@pages/ErrorPage/NotFoundPage';
import AccessOrNotFoundWrapper from '@pages/workspace/AccessOrNotFoundWrapper';
import type {WithPolicyAndFullscreenLoadingProps} from '@pages/workspace/withPolicyAndFullscreenLoading';
import withPolicyAndFullscreenLoading from '@pages/workspace/withPolicyAndFullscreenLoading';
import type {ListItemType} from '@pages/workspace/WorkspaceMemberRoleSelectionModal';
import WorkspaceMemberDetailsRoleSelectionModal from '@pages/workspace/WorkspaceMemberRoleSelectionModal';
import variables from '@styles/variables';
import {setIssueNewCardStepAndData} from '@userActions/Card';
import {
    clearWorkspaceOwnerChangeFlow,
    isApprover as isApproverUserAction,
    openPolicyMemberProfilePage,
    removeMembers,
    requestWorkspaceOwnerChange,
    updateWorkspaceMembersRole,
} from '@userActions/Policy/Member';
import CONST from '@src/CONST';
import ONYXKEYS from '@src/ONYXKEYS';
import ROUTES from '@src/ROUTES';
import type SCREENS from '@src/SCREENS';
import type {CompanyCardFeed, Card as MemberCard, PersonalDetails, PersonalDetailsList} from '@src/types/onyx';

type WorkspacePolicyOnyxProps = {
    /** Personal details of all users */
    personalDetails: OnyxEntry<PersonalDetailsList>;
};

type WorkspaceMemberDetailsPageProps = Omit<WithPolicyAndFullscreenLoadingProps, 'route'> &
    WorkspacePolicyOnyxProps &
    PlatformStackScreenProps<SettingsNavigatorParamList, typeof SCREENS.WORKSPACE.MEMBER_DETAILS>;

function WorkspaceMemberDetailsPage({personalDetails, policy, route}: WorkspaceMemberDetailsPageProps) {
    const policyID = route.params.policyID;
    const workspaceAccountID = policy?.workspaceAccountID ?? CONST.DEFAULT_NUMBER_ID;

    const styles = useThemeStyles();
    const {formatPhoneNumber, translate} = useLocalize();
    const StyleUtils = useStyleUtils();
    const illustrations = useThemeIllustrations();
    const currentUserPersonalDetails = useCurrentUserPersonalDetails();
    const [cardFeeds] = useOnyx(`${ONYXKEYS.COLLECTION.SHARED_NVP_PRIVATE_DOMAIN_MEMBER}${workspaceAccountID}`);
    const [cardList] = useOnyx(`${ONYXKEYS.COLLECTION.WORKSPACE_CARDS_LIST}`);
    const [cardSettings] = useOnyx(`${ONYXKEYS.COLLECTION.PRIVATE_EXPENSIFY_CARD_SETTINGS}${workspaceAccountID}`);

    const [isRemoveMemberConfirmModalVisible, setIsRemoveMemberConfirmModalVisible] = useState(false);
    const [isRoleSelectionModalVisible, setIsRoleSelectionModalVisible] = useState(false);

    const accountID = Number(route.params.accountID);
    const memberLogin = personalDetails?.[accountID]?.login ?? '';
    const member = policy?.employeeList?.[memberLogin];
    const prevMember = usePrevious(member);
    const details = personalDetails?.[accountID] ?? ({} as PersonalDetails);
    const fallbackIcon = details.fallbackIcon ?? '';
    const displayName = formatPhoneNumber(getDisplayNameOrDefault(details));
    const isSelectedMemberOwner = policy?.owner === details.login;
    const isSelectedMemberCurrentUser = accountID === currentUserPersonalDetails?.accountID;
    const isCurrentUserAdmin = policy?.employeeList?.[personalDetails?.[currentUserPersonalDetails?.accountID]?.login ?? '']?.role === CONST.POLICY.ROLE.ADMIN;
    const isCurrentUserOwner = policy?.owner === currentUserPersonalDetails?.login;
    const ownerDetails = useMemo(() => personalDetails?.[policy?.ownerAccountID ?? CONST.DEFAULT_NUMBER_ID] ?? ({} as PersonalDetails), [personalDetails, policy?.ownerAccountID]);
    const policyOwnerDisplayName = formatPhoneNumber(getDisplayNameOrDefault(ownerDetails)) ?? policy?.owner ?? '';
    const hasMultipleFeeds = Object.keys(getCompanyFeeds(cardFeeds, false, true)).length > 0;
    const workspaceCards = getAllCardsForWorkspace(workspaceAccountID, cardList);
    const isSMSLogin = Str.isSMSLogin(memberLogin);
    const phoneNumber = getPhoneNumber(details);
    const phoneOrEmail = isSMSLogin ? getPhoneNumber(details) : memberLogin;

    const policyApproverEmail = policy?.approver;
    const {approvalWorkflows} = useMemo(
        () =>
            convertPolicyEmployeesToApprovalWorkflows({
                employees: policy?.employeeList ?? {},
                defaultApprover: policyApproverEmail ?? policy?.owner ?? '',
                personalDetails: personalDetails ?? {},
            }),
        [personalDetails, policy?.employeeList, policy?.owner, policyApproverEmail],
    );

    useEffect(() => {
        openPolicyMemberProfilePage(policyID, accountID);
    }, [policyID, accountID]);

    const memberCards = useMemo(() => {
        if (!workspaceCards) {
            return [];
        }
        return Object.values(workspaceCards ?? {}).filter((card) => card.accountID === accountID);
    }, [accountID, workspaceCards]);

    const confirmModalPrompt = useMemo(() => {
        const isApprover = isApproverUserAction(policy, accountID);
        if (!isApprover) {
            return translate('workspace.people.removeMemberPrompt', {memberName: displayName});
        }
        return translate('workspace.people.removeMembersWarningPrompt', {
            memberName: displayName,
            ownerName: policyOwnerDisplayName,
        });
    }, [accountID, policy, displayName, policyOwnerDisplayName, translate]);

    const roleItems: ListItemType[] = useMemo(
        () => [
            {
                value: CONST.POLICY.ROLE.ADMIN,
                text: translate('common.admin'),
                alternateText: translate('workspace.common.adminAlternateText'),
                isSelected: member?.role === CONST.POLICY.ROLE.ADMIN,
                keyForList: CONST.POLICY.ROLE.ADMIN,
            },
            {
                value: CONST.POLICY.ROLE.AUDITOR,
                text: translate('common.auditor'),
                alternateText: translate('workspace.common.auditorAlternateText'),
                isSelected: member?.role === CONST.POLICY.ROLE.AUDITOR,
                keyForList: CONST.POLICY.ROLE.AUDITOR,
            },
            {
                value: CONST.POLICY.ROLE.USER,
                text: translate('common.member'),
                alternateText: translate('workspace.common.memberAlternateText'),
                isSelected: member?.role === CONST.POLICY.ROLE.USER,
                keyForList: CONST.POLICY.ROLE.USER,
            },
        ],
        [member?.role, translate],
    );

    useEffect(() => {
        if (!prevMember || prevMember?.pendingAction === CONST.RED_BRICK_ROAD_PENDING_ACTION.DELETE || member?.pendingAction !== CONST.RED_BRICK_ROAD_PENDING_ACTION.DELETE) {
            return;
        }
        Navigation.goBack();
    }, [member, prevMember]);

    const askForConfirmationToRemove = () => {
        setIsRemoveMemberConfirmModalVisible(true);
    };

    // Function to remove a member and close the modal
    const removeMemberAndCloseModal = useCallback(() => {
        removeMembers([accountID], policyID);
        const previousEmployeesCount = Object.keys(policy?.employeeList ?? {}).length;
        const remainingEmployeeCount = previousEmployeesCount - 1;
        if (remainingEmployeeCount === 1 && policy?.preventSelfApproval) {
            // We can't let the "Prevent Self Approvals" enabled if there's only one workspace user
            setPolicyPreventSelfApproval(route.params.policyID, false);
        }
        setIsRemoveMemberConfirmModalVisible(false);
    }, [accountID, policy?.employeeList, policy?.preventSelfApproval, policyID, route.params.policyID]);

    const removeUser = useCallback(() => {
        const ownerEmail = ownerDetails?.login;
        const removedApprover = personalDetails?.[accountID];

        // If the user is not an approver, proceed with member removal
        if (!isApproverUserAction(policy, accountID) || !removedApprover?.login || !ownerEmail) {
            removeMemberAndCloseModal();
            return;
        }

        // Update approval workflows after approver removal
        const updatedWorkflows = updateWorkflowDataOnApproverRemoval({
            approvalWorkflows,
            removedApprover,
            ownerDetails,
        });

        updatedWorkflows.forEach((workflow) => {
            if (workflow?.removeApprovalWorkflow) {
                const {removeApprovalWorkflow, ...updatedWorkflow} = workflow;

                removeApprovalWorkflowAction(policyID, updatedWorkflow);
            } else {
                updateApprovalWorkflow(policyID, workflow, [], []);
            }
        });

        // Remove the member and close the modal
        removeMemberAndCloseModal();
    }, [accountID, approvalWorkflows, ownerDetails, personalDetails, policy, policyID, removeMemberAndCloseModal]);

    const navigateToProfile = useCallback(() => {
        Navigation.navigate(ROUTES.PROFILE.getRoute(accountID, Navigation.getActiveRoute()));
    }, [accountID]);

    const navigateToDetails = useCallback(
        (card: MemberCard) => {
            if (card.bank === CONST.EXPENSIFY_CARD.BANK) {
                Navigation.navigate(ROUTES.WORKSPACE_EXPENSIFY_CARD_DETAILS.getRoute(policyID, card.cardID.toString(), Navigation.getActiveRoute()));
                return;
            }
            Navigation.navigate(ROUTES.WORKSPACE_COMPANY_CARD_DETAILS.getRoute(policyID, card.cardID.toString(), card.bank, Navigation.getActiveRoute()));
        },
        [policyID],
    );

    const handleIssueNewCard = useCallback(() => {
        if (hasMultipleFeeds) {
            Navigation.navigate(ROUTES.WORKSPACE_MEMBER_NEW_CARD.getRoute(policyID, accountID));
            return;
        }
        const activeRoute = Navigation.getActiveRoute();

        setIssueNewCardStepAndData({
            step: CONST.EXPENSIFY_CARD.STEP.CARD_TYPE,
            data: {
                assigneeEmail: memberLogin,
            },
            isEditing: false,
            policyID,
        });
        Navigation.navigate(ROUTES.WORKSPACE_EXPENSIFY_CARD_ISSUE_NEW.getRoute(policyID, activeRoute));
    }, [accountID, hasMultipleFeeds, memberLogin, policyID]);

    const openRoleSelectionModal = useCallback(() => {
        setIsRoleSelectionModalVisible(true);
    }, []);

    const changeRole = useCallback(
        ({value}: ListItemType) => {
            setIsRoleSelectionModalVisible(false);
            updateWorkspaceMembersRole(policyID, [accountID], value);
        },
        [accountID, policyID],
    );

    const startChangeOwnershipFlow = useCallback(() => {
        clearWorkspaceOwnerChangeFlow(policyID);
        requestWorkspaceOwnerChange(policyID);
        Navigation.navigate(ROUTES.WORKSPACE_OWNER_CHANGE_CHECK.getRoute(policyID, accountID, 'amountOwed' as ValueOf<typeof CONST.POLICY.OWNERSHIP_ERRORS>));
    }, [accountID, policyID]);

    // eslint-disable-next-line rulesdir/no-negated-variables
    const shouldShowNotFoundPage =
        !member || (member.pendingAction === CONST.RED_BRICK_ROAD_PENDING_ACTION.DELETE && prevMember?.pendingAction === CONST.RED_BRICK_ROAD_PENDING_ACTION.DELETE);

    if (shouldShowNotFoundPage) {
        return <NotFoundPage />;
    }

    const shouldShowCardsSection = isExpensifyCardFullySetUp(policy, cardSettings) || hasMultipleFeeds;

    return (
        <AccessOrNotFoundWrapper
            policyID={policyID}
            accessVariants={[CONST.POLICY.ACCESS_VARIANTS.ADMIN, CONST.POLICY.ACCESS_VARIANTS.PAID]}
        >
<<<<<<< HEAD
            <ScreenWrapper
                testID={WorkspaceMemberDetailsPage.displayName}
                enableEdgeToEdgeBottomSafeAreaPadding
            >
                <HeaderWithBackButton
                    title={displayName}
                    subtitle={policy?.name}
                />
                <ScrollView addBottomSafeAreaPadding>
                    <View style={[styles.containerWithSpaceBetween, styles.pointerEventsBoxNone, styles.justifyContentStart]}>
                        <View style={[styles.avatarSectionWrapper, styles.pb0]}>
                            <OfflineWithFeedback pendingAction={details.pendingFields?.avatar}>
                                <Avatar
                                    containerStyles={[styles.avatarXLarge, styles.mv5, styles.noOutline]}
                                    imageStyles={[styles.avatarXLarge]}
                                    source={details.avatar}
                                    avatarID={accountID}
                                    type={CONST.ICON_TYPE_AVATAR}
                                    size={CONST.AVATAR_SIZE.XLARGE}
                                    fallbackIcon={fallbackIcon}
                                />
                            </OfflineWithFeedback>
                            {!!(details.displayName ?? '') && (
                                <Text
                                    style={[styles.textHeadline, styles.pre, styles.mb6, styles.w100, styles.textAlignCenter]}
                                    numberOfLines={1}
                                >
                                    {displayName}
                                </Text>
                            )}
                            {isSelectedMemberOwner && isCurrentUserAdmin && !isCurrentUserOwner ? (
                                shouldRenderTransferOwnerButton() && (
                                    <ButtonDisabledWhenOffline
                                        text={translate('workspace.people.transferOwner')}
                                        onPress={startChangeOwnershipFlow}
                                        icon={Expensicons.Transfer}
                                        iconStyles={StyleUtils.getTransformScaleStyle(0.8)}
                                        style={styles.mv5}
=======
            <ScreenWrapper testID={WorkspaceMemberDetailsPage.displayName}>
                {({safeAreaPaddingBottomStyle}) => (
                    <>
                        <HeaderWithBackButton
                            title={displayName}
                            subtitle={policy?.name}
                        />
                        <ScrollView contentContainerStyle={safeAreaPaddingBottomStyle}>
                            <View style={[styles.containerWithSpaceBetween, styles.pointerEventsBoxNone, styles.justifyContentStart]}>
                                <View style={[styles.avatarSectionWrapper, styles.pb0]}>
                                    <OfflineWithFeedback pendingAction={details.pendingFields?.avatar}>
                                        <Avatar
                                            containerStyles={[styles.avatarXLarge, styles.mb4, styles.noOutline]}
                                            imageStyles={[styles.avatarXLarge]}
                                            source={details.avatar}
                                            avatarID={accountID}
                                            type={CONST.ICON_TYPE_AVATAR}
                                            size={CONST.AVATAR_SIZE.XLARGE}
                                            fallbackIcon={fallbackIcon}
                                        />
                                    </OfflineWithFeedback>
                                    {!!(details.displayName ?? '') && (
                                        <Text
                                            style={[styles.textHeadline, styles.pre, styles.mb8, styles.w100, styles.textAlignCenter]}
                                            numberOfLines={1}
                                        >
                                            {displayName}
                                        </Text>
                                    )}
                                    {isSelectedMemberOwner && isCurrentUserAdmin && !isCurrentUserOwner ? (
                                        shouldRenderTransferOwnerButton() && (
                                            <ButtonDisabledWhenOffline
                                                text={translate('workspace.people.transferOwner')}
                                                onPress={startChangeOwnershipFlow}
                                                icon={Expensicons.Transfer}
                                                style={styles.mb5}
                                            />
                                        )
                                    ) : (
                                        <Button
                                            text={translate('workspace.people.removeWorkspaceMemberButtonTitle')}
                                            onPress={askForConfirmationToRemove}
                                            isDisabled={isSelectedMemberOwner || isSelectedMemberCurrentUser}
                                            icon={Expensicons.RemoveMembers}
                                            style={styles.mb5}
                                        />
                                    )}
                                    <ConfirmModal
                                        danger
                                        title={translate('workspace.people.removeMemberTitle')}
                                        isVisible={isRemoveMemberConfirmModalVisible}
                                        onConfirm={removeUser}
                                        onCancel={() => setIsRemoveMemberConfirmModalVisible(false)}
                                        prompt={confirmModalPrompt}
                                        confirmText={translate('common.remove')}
                                        cancelText={translate('common.cancel')}
                                    />
                                </View>
                                <View style={styles.w100}>
                                    <View style={[styles.ph5, styles.pv3]}>
                                        <Text
                                            style={[styles.textLabelSupporting, styles.mb1]}
                                            numberOfLines={1}
                                        >
                                            {translate(isSMSLogin ? 'common.phoneNumber' : 'common.email')}
                                        </Text>
                                        <CommunicationsLink value={phoneOrEmail ?? ''}>
                                            <UserDetailsTooltip accountID={details?.accountID ?? CONST.DEFAULT_NUMBER_ID}>
                                                <Text
                                                    numberOfLines={1}
                                                    style={styles.w100}
                                                >
                                                    {isSMSLogin ? formatPhoneNumber(phoneNumber ?? '') : memberLogin}
                                                </Text>
                                            </UserDetailsTooltip>
                                        </CommunicationsLink>
                                    </View>

                                    <MenuItemWithTopDescription
                                        disabled={isSelectedMemberOwner || isSelectedMemberCurrentUser}
                                        title={translate(`workspace.common.roleName`, {role: member?.role})}
                                        description={translate('common.role')}
                                        shouldShowRightIcon
                                        onPress={openRoleSelectionModal}
>>>>>>> 90e0df1f
                                    />
                                )
                            ) : (
                                <Button
                                    text={translate('workspace.people.removeWorkspaceMemberButtonTitle')}
                                    onPress={askForConfirmationToRemove}
                                    isDisabled={isSelectedMemberOwner || isSelectedMemberCurrentUser}
                                    icon={Expensicons.RemoveMembers}
                                    iconStyles={StyleUtils.getTransformScaleStyle(0.8)}
                                    style={styles.mv5}
                                />
                            )}
                            <ConfirmModal
                                danger
                                title={translate('workspace.people.removeMemberTitle')}
                                isVisible={isRemoveMemberConfirmModalVisible}
                                onConfirm={removeUser}
                                onCancel={() => setIsRemoveMemberConfirmModalVisible(false)}
                                prompt={confirmModalPrompt}
                                confirmText={translate('common.remove')}
                                cancelText={translate('common.cancel')}
                            />
                        </View>
                        <View style={styles.w100}>
                            <MenuItemWithTopDescription
                                disabled={isSelectedMemberOwner || isSelectedMemberCurrentUser}
                                title={translate(`workspace.common.roleName`, {role: member?.role})}
                                description={translate('common.role')}
                                shouldShowRightIcon
                                onPress={openRoleSelectionModal}
                            />
                            <MenuItem
                                style={styles.mb5}
                                title={translate('common.profile')}
                                icon={Expensicons.Info}
                                onPress={navigateToProfile}
                                shouldShowRightIcon
                            />
                            <WorkspaceMemberDetailsRoleSelectionModal
                                isVisible={isRoleSelectionModalVisible}
                                items={roleItems}
                                onRoleChange={changeRole}
                                onClose={() => setIsRoleSelectionModalVisible(false)}
                            />
                            {shouldShowCardsSection && (
                                <>
                                    <View style={[styles.ph5, styles.pv3]}>
                                        <Text style={StyleUtils.combineStyles([styles.sidebarLinkText, styles.optionAlternateText, styles.textLabelSupporting])}>
                                            {translate('walletPage.assignedCards')}
                                        </Text>
                                    </View>
                                    {memberCards.map((memberCard) => {
                                        const isCardDeleted = memberCard.pendingAction === CONST.RED_BRICK_ROAD_PENDING_ACTION.DELETE;
                                        return (
                                            <OfflineWithFeedback
                                                key={`${memberCard.nameValuePairs?.cardTitle}_${memberCard.cardID}`}
                                                errorRowStyles={styles.ph5}
                                                errors={memberCard.errors}
                                                pendingAction={memberCard.pendingAction}
                                            >
                                                <MenuItem
                                                    key={memberCard.cardID}
                                                    title={memberCard.nameValuePairs?.cardTitle ?? maskCardNumber(memberCard?.cardName ?? '', memberCard.bank)}
                                                    badgeText={memberCard.bank === CONST.EXPENSIFY_CARD.BANK ? convertToDisplayString(memberCard.nameValuePairs?.unapprovedExpenseLimit) : ''}
                                                    icon={getCardFeedIcon(memberCard.bank as CompanyCardFeed, illustrations)}
                                                    displayInDefaultIconColor
                                                    iconStyles={styles.cardIcon}
                                                    iconWidth={variables.cardIconWidth}
                                                    iconHeight={variables.cardIconHeight}
                                                    onPress={() => navigateToDetails(memberCard)}
                                                    shouldRemoveHoverBackground={isCardDeleted}
                                                    disabled={isCardDeleted}
                                                    shouldShowRightIcon={!isCardDeleted}
                                                    style={[isCardDeleted ? styles.offlineFeedback.deleted : {}]}
                                                />
                                            </OfflineWithFeedback>
                                        );
                                    })}
                                    <MenuItem
                                        title={translate('workspace.expensifyCard.newCard')}
                                        icon={Expensicons.Plus}
                                        onPress={handleIssueNewCard}
                                    />
                                </>
                            )}
                        </View>
                    </View>
                </ScrollView>
            </ScreenWrapper>
        </AccessOrNotFoundWrapper>
    );
}

WorkspaceMemberDetailsPage.displayName = 'WorkspaceMemberDetailsPage';

export default withPolicyAndFullscreenLoading(WorkspaceMemberDetailsPage);<|MERGE_RESOLUTION|>--- conflicted
+++ resolved
@@ -280,7 +280,6 @@
             policyID={policyID}
             accessVariants={[CONST.POLICY.ACCESS_VARIANTS.ADMIN, CONST.POLICY.ACCESS_VARIANTS.PAID]}
         >
-<<<<<<< HEAD
             <ScreenWrapper
                 testID={WorkspaceMemberDetailsPage.displayName}
                 enableEdgeToEdgeBottomSafeAreaPadding
@@ -294,7 +293,7 @@
                         <View style={[styles.avatarSectionWrapper, styles.pb0]}>
                             <OfflineWithFeedback pendingAction={details.pendingFields?.avatar}>
                                 <Avatar
-                                    containerStyles={[styles.avatarXLarge, styles.mv5, styles.noOutline]}
+                                    containerStyles={[styles.avatarXLarge, styles.mb4, styles.noOutline]}
                                     imageStyles={[styles.avatarXLarge]}
                                     source={details.avatar}
                                     avatarID={accountID}
@@ -305,7 +304,7 @@
                             </OfflineWithFeedback>
                             {!!(details.displayName ?? '') && (
                                 <Text
-                                    style={[styles.textHeadline, styles.pre, styles.mb6, styles.w100, styles.textAlignCenter]}
+                                    style={[styles.textHeadline, styles.pre, styles.mb8, styles.w100, styles.textAlignCenter]}
                                     numberOfLines={1}
                                 >
                                     {displayName}
@@ -317,94 +316,7 @@
                                         text={translate('workspace.people.transferOwner')}
                                         onPress={startChangeOwnershipFlow}
                                         icon={Expensicons.Transfer}
-                                        iconStyles={StyleUtils.getTransformScaleStyle(0.8)}
-                                        style={styles.mv5}
-=======
-            <ScreenWrapper testID={WorkspaceMemberDetailsPage.displayName}>
-                {({safeAreaPaddingBottomStyle}) => (
-                    <>
-                        <HeaderWithBackButton
-                            title={displayName}
-                            subtitle={policy?.name}
-                        />
-                        <ScrollView contentContainerStyle={safeAreaPaddingBottomStyle}>
-                            <View style={[styles.containerWithSpaceBetween, styles.pointerEventsBoxNone, styles.justifyContentStart]}>
-                                <View style={[styles.avatarSectionWrapper, styles.pb0]}>
-                                    <OfflineWithFeedback pendingAction={details.pendingFields?.avatar}>
-                                        <Avatar
-                                            containerStyles={[styles.avatarXLarge, styles.mb4, styles.noOutline]}
-                                            imageStyles={[styles.avatarXLarge]}
-                                            source={details.avatar}
-                                            avatarID={accountID}
-                                            type={CONST.ICON_TYPE_AVATAR}
-                                            size={CONST.AVATAR_SIZE.XLARGE}
-                                            fallbackIcon={fallbackIcon}
-                                        />
-                                    </OfflineWithFeedback>
-                                    {!!(details.displayName ?? '') && (
-                                        <Text
-                                            style={[styles.textHeadline, styles.pre, styles.mb8, styles.w100, styles.textAlignCenter]}
-                                            numberOfLines={1}
-                                        >
-                                            {displayName}
-                                        </Text>
-                                    )}
-                                    {isSelectedMemberOwner && isCurrentUserAdmin && !isCurrentUserOwner ? (
-                                        shouldRenderTransferOwnerButton() && (
-                                            <ButtonDisabledWhenOffline
-                                                text={translate('workspace.people.transferOwner')}
-                                                onPress={startChangeOwnershipFlow}
-                                                icon={Expensicons.Transfer}
-                                                style={styles.mb5}
-                                            />
-                                        )
-                                    ) : (
-                                        <Button
-                                            text={translate('workspace.people.removeWorkspaceMemberButtonTitle')}
-                                            onPress={askForConfirmationToRemove}
-                                            isDisabled={isSelectedMemberOwner || isSelectedMemberCurrentUser}
-                                            icon={Expensicons.RemoveMembers}
-                                            style={styles.mb5}
-                                        />
-                                    )}
-                                    <ConfirmModal
-                                        danger
-                                        title={translate('workspace.people.removeMemberTitle')}
-                                        isVisible={isRemoveMemberConfirmModalVisible}
-                                        onConfirm={removeUser}
-                                        onCancel={() => setIsRemoveMemberConfirmModalVisible(false)}
-                                        prompt={confirmModalPrompt}
-                                        confirmText={translate('common.remove')}
-                                        cancelText={translate('common.cancel')}
-                                    />
-                                </View>
-                                <View style={styles.w100}>
-                                    <View style={[styles.ph5, styles.pv3]}>
-                                        <Text
-                                            style={[styles.textLabelSupporting, styles.mb1]}
-                                            numberOfLines={1}
-                                        >
-                                            {translate(isSMSLogin ? 'common.phoneNumber' : 'common.email')}
-                                        </Text>
-                                        <CommunicationsLink value={phoneOrEmail ?? ''}>
-                                            <UserDetailsTooltip accountID={details?.accountID ?? CONST.DEFAULT_NUMBER_ID}>
-                                                <Text
-                                                    numberOfLines={1}
-                                                    style={styles.w100}
-                                                >
-                                                    {isSMSLogin ? formatPhoneNumber(phoneNumber ?? '') : memberLogin}
-                                                </Text>
-                                            </UserDetailsTooltip>
-                                        </CommunicationsLink>
-                                    </View>
-
-                                    <MenuItemWithTopDescription
-                                        disabled={isSelectedMemberOwner || isSelectedMemberCurrentUser}
-                                        title={translate(`workspace.common.roleName`, {role: member?.role})}
-                                        description={translate('common.role')}
-                                        shouldShowRightIcon
-                                        onPress={openRoleSelectionModal}
->>>>>>> 90e0df1f
+                                        style={styles.mb5}
                                     />
                                 )
                             ) : (
@@ -413,8 +325,7 @@
                                     onPress={askForConfirmationToRemove}
                                     isDisabled={isSelectedMemberOwner || isSelectedMemberCurrentUser}
                                     icon={Expensicons.RemoveMembers}
-                                    iconStyles={StyleUtils.getTransformScaleStyle(0.8)}
-                                    style={styles.mv5}
+                                    style={styles.mb5}
                                 />
                             )}
                             <ConfirmModal
@@ -429,6 +340,25 @@
                             />
                         </View>
                         <View style={styles.w100}>
+                            <View style={[styles.ph5, styles.pv3]}>
+                                <Text
+                                    style={[styles.textLabelSupporting, styles.mb1]}
+                                    numberOfLines={1}
+                                >
+                                    {translate(isSMSLogin ? 'common.phoneNumber' : 'common.email')}
+                                </Text>
+                                <CommunicationsLink value={phoneOrEmail ?? ''}>
+                                    <UserDetailsTooltip accountID={details?.accountID ?? CONST.DEFAULT_NUMBER_ID}>
+                                        <Text
+                                            numberOfLines={1}
+                                            style={styles.w100}
+                                        >
+                                            {isSMSLogin ? formatPhoneNumber(phoneNumber ?? '') : memberLogin}
+                                        </Text>
+                                    </UserDetailsTooltip>
+                                </CommunicationsLink>
+                            </View>
+
                             <MenuItemWithTopDescription
                                 disabled={isSelectedMemberOwner || isSelectedMemberCurrentUser}
                                 title={translate(`workspace.common.roleName`, {role: member?.role})}
