import React from 'react';
import {View} from 'react-native';
import _ from 'underscore';
import {withOnyx} from 'react-native-onyx';
import PropTypes from 'prop-types';
import * as Report from '../../libs/actions/Report';
import withLocalize, {withLocalizePropTypes} from '../../components/withLocalize';
import compose from '../../libs/compose';
import HeaderWithBackButton from '../../components/HeaderWithBackButton';
import Navigation from '../../libs/Navigation/Navigation';
import ScreenWrapper from '../../components/ScreenWrapper';
import styles from '../../styles/styles';
import RoomNameInput from '../../components/RoomNameInput';
import Picker from '../../components/Picker';
import ONYXKEYS from '../../ONYXKEYS';
import CONST from '../../CONST';
import Text from '../../components/Text';
import Permissions from '../../libs/Permissions';
import Log from '../../libs/Log';
import * as ErrorUtils from '../../libs/ErrorUtils';
import * as ValidationUtils from '../../libs/ValidationUtils';
import Form from '../../components/Form';
import shouldDelayFocus from '../../libs/shouldDelayFocus';

const propTypes = {
    /** All reports shared with the user */
    reports: PropTypes.shape({
        /** The report name */
        reportName: PropTypes.string,

        /** The report type */
        type: PropTypes.string,

        /** ID of the policy */
        policyID: PropTypes.string,
    }),

    /** List of betas available to current user */
    betas: PropTypes.arrayOf(PropTypes.string),

    /** The list of policies the user has access to. */
    policies: PropTypes.objectOf(PropTypes.shape({
        /** The policy type */
        type: PropTypes.oneOf(_.values(CONST.POLICY.TYPE)),

        /** The name of the policy */
        name: PropTypes.string,

        /** The ID of the policy */
        id: PropTypes.string,
    })),

    ...withLocalizePropTypes,
};
const defaultProps = {
    betas: [],
    reports: {},
    policies: {},
};

class WorkspaceNewRoomPage extends React.Component {
    constructor(props) {
        super(props);

        this.state = {
            visibilityDescription: this.props.translate('newRoomPage.restrictedDescription'),
        };

        this.validate = this.validate.bind(this);
        this.submit = this.submit.bind(this);
        this.updateVisibilityDescription = this.updateVisibilityDescription.bind(this);
    }

    /**
     * @param {Object} values - form input values passed by the Form component
     */
    submit(values) {
        const policyID = this.props.policies[`${ONYXKEYS.COLLECTION.POLICY}${values.policyID}`];
        Report.addPolicyReport(policyID, values.roomName, values.visibility);
    }

    /**
     * @param {String} visibility - form input value passed by the Form component
     */
    updateVisibilityDescription(visibility) {
        const visibilityDescription = this.props.translate(`newRoomPage.${visibility}Description`);
        if (visibilityDescription === this.state.visibilityDescription) {
            return;
        }
        this.setState({visibilityDescription});
    }

    /**
     * @param {Object} values - form input values passed by the Form component
     * @returns {Boolean}
     */
    validate(values) {
        const errors = {};

        if (!values.roomName || values.roomName === CONST.POLICY.ROOM_PREFIX) {
            // We error if the user doesn't enter a room name or left blank
            ErrorUtils.addErrorMessage(errors, 'roomName', this.props.translate('newRoomPage.pleaseEnterRoomName'));
        } else if (values.roomName !== CONST.POLICY.ROOM_PREFIX && !ValidationUtils.isValidRoomName(values.roomName)) {
            // We error if the room name has invalid characters
            ErrorUtils.addErrorMessage(errors, 'roomName', this.props.translate('newRoomPage.roomNameInvalidError'));
        } else if (ValidationUtils.isReservedRoomName(values.roomName)) {
            // Certain names are reserved for default rooms and should not be used for policy rooms.
            ErrorUtils.addErrorMessage(errors, 'roomName', this.props.translate('newRoomPage.roomNameReservedError', {reservedName: values.roomName}));
        } else if (ValidationUtils.isExistingRoomName(values.roomName, this.props.reports, values.policyID)) {
            // Certain names are reserved for default rooms and should not be used for policy rooms.
            ErrorUtils.addErrorMessage(errors, 'roomName', this.props.translate('newRoomPage.roomAlreadyExistsError'));
        }

        if (!values.policyID) {
            errors.policyID = this.props.translate('newRoomPage.pleaseSelectWorkspace');
        }

        return errors;
    }

    render() {
        if (!Permissions.canUsePolicyRooms(this.props.betas)) {
            Log.info('Not showing create Policy Room page since user is not on policy rooms beta');
            Navigation.dismissModal();
            return null;
        }

        // Workspaces are policies with type === 'free'
        const workspaceOptions = _.map(
            _.filter(this.props.policies, policy => policy && policy.type === CONST.POLICY.TYPE.FREE),
            policy => ({label: policy.name, key: policy.id, value: policy.id}),
        );

        const visibilityOptions = _.map(_.filter(_.values(CONST.REPORT.VISIBILITY), visibilityOption => visibilityOption !== CONST.REPORT.VISIBILITY.PUBLIC_ANNOUNCE), visibilityOption => ({
            label: this.props.translate(`newRoomPage.visibilityOptions.${visibilityOption}`),
            value: visibilityOption,
            description: this.props.translate(`newRoomPage.${visibilityOption}Description`),
        }));

        return (
<<<<<<< HEAD
            <ScreenWrapper includeSafeAreaPaddingBottom={false}>
                <HeaderWithBackButton
=======
            <ScreenWrapper
                includeSafeAreaPaddingBottom={false}
                shouldEnablePickerAvoiding={false}
            >
                <HeaderWithCloseButton
>>>>>>> 25b3cb95
                    title={this.props.translate('newRoomPage.newRoom')}
                />
                <Form
                    formID={ONYXKEYS.FORMS.NEW_ROOM_FORM}
                    submitButtonText={this.props.translate('newRoomPage.createRoom')}
                    scrollContextEnabled
                    style={[styles.mh5, styles.mt5, styles.flexGrow1]}
                    validate={this.validate}
                    onSubmit={this.submit}
                    enabledWhenOffline
                >
                    <View style={styles.mb5}>
                        <RoomNameInput
                            inputID="roomName"
                            autoFocus
                            shouldDelayFocus={shouldDelayFocus}
                        />
                    </View>
                    <View style={styles.mb5}>
                        <Picker
                            inputID="policyID"
                            label={this.props.translate('workspace.common.workspace')}
                            placeholder={{value: '', label: this.props.translate('newRoomPage.selectAWorkspace')}}
                            items={workspaceOptions}
                        />
                    </View>
                    <View style={styles.mb2}>
                        <Picker
                            inputID="visibility"
                            label={this.props.translate('newRoomPage.visibility')}
                            items={visibilityOptions}
                            onValueChange={this.updateVisibilityDescription}
                            defaultValue={CONST.REPORT.VISIBILITY.RESTRICTED}
                        />
                    </View>
                    <Text style={[styles.textLabel, styles.colorMuted]}>
                        {this.state.visibilityDescription}
                    </Text>
                </Form>
            </ScreenWrapper>
        );
    }
}

WorkspaceNewRoomPage.propTypes = propTypes;
WorkspaceNewRoomPage.defaultProps = defaultProps;

export default compose(
    withOnyx({
        betas: {
            key: ONYXKEYS.BETAS,
        },
        policies: {
            key: ONYXKEYS.COLLECTION.POLICY,
        },
        reports: {
            key: ONYXKEYS.COLLECTION.REPORT,
        },
    }),
    withLocalize,
)(WorkspaceNewRoomPage);<|MERGE_RESOLUTION|>--- conflicted
+++ resolved
@@ -138,16 +138,11 @@
         }));
 
         return (
-<<<<<<< HEAD
-            <ScreenWrapper includeSafeAreaPaddingBottom={false}>
-                <HeaderWithBackButton
-=======
             <ScreenWrapper
                 includeSafeAreaPaddingBottom={false}
                 shouldEnablePickerAvoiding={false}
             >
-                <HeaderWithCloseButton
->>>>>>> 25b3cb95
+                <HeaderWithBackButton
                     title={this.props.translate('newRoomPage.newRoom')}
                 />
                 <Form
