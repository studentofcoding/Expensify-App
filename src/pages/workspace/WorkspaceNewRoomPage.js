--- conflicted
+++ resolved
@@ -308,15 +308,9 @@
                             <View style={styles.mb5}>
                                 <InputWrapper
                                     InputComponent={TextInput}
-<<<<<<< HEAD
-                                    inputID={INPUTS_IDS[ONYXKEYS.FORMS.NEW_ROOM_FORM].WELCOME_MESSAGE}
-                                    label={translate('welcomeMessagePage.welcomeMessageOptional')}
-                                    accessibilityLabel={translate('welcomeMessagePage.welcomeMessageOptional')}
-=======
-                                    inputID="reportDescription"
+                                    inputID={INPUTS_IDS[ONYXKEYS.FORMS.NEW_ROOM_FORM].REPORT_DESCRIPTION}
                                     label={translate('reportDescriptionPage.roomDescriptionOptional')}
                                     accessibilityLabel={translate('reportDescriptionPage.roomDescriptionOptional')}
->>>>>>> 500dd094
                                     role={CONST.ACCESSIBILITY_ROLE.TEXT}
                                     autoGrowHeight
                                     maxLength={CONST.REPORT_DESCRIPTION.MAX_LENGTH}
