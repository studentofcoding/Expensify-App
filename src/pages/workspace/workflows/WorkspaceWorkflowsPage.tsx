import {useFocusEffect} from '@react-navigation/native';
import React, {useCallback, useMemo} from 'react';
import {ActivityIndicator, InteractionManager, View} from 'react-native';
import {useOnyx} from 'react-native-onyx';
import ApprovalWorkflowSection from '@components/ApprovalWorkflowSection';
import ConfirmModal from '@components/ConfirmModal';
import getBankIcon from '@components/Icon/BankIcons';
import type {BankName} from '@components/Icon/BankIconsUtils';
import {Plus, Workflows} from '@components/Icon/Expensicons';
import MenuItem from '@components/MenuItem';
import MenuItemWithTopDescription from '@components/MenuItemWithTopDescription';
import OfflineWithFeedback from '@components/OfflineWithFeedback';
import Section from '@components/Section';
import Text from '@components/Text';
import useDismissModalForUSD from '@hooks/useDismissModalForUSD';
import useEnvironment from '@hooks/useEnvironment';
import useLocalize from '@hooks/useLocalize';
import useNetwork from '@hooks/useNetwork';
import useResponsiveLayout from '@hooks/useResponsiveLayout';
import useTheme from '@hooks/useTheme';
import useThemeStyles from '@hooks/useThemeStyles';
<<<<<<< HEAD
import {getAllCardsForWorkspace, isSmartLimitEnable as isSmartLimitEnableUtils} from '@libs/CardUtils';
=======
import {
    clearPolicyErrorField,
    isCurrencySupportedForDirectReimbursement,
    openPolicyWorkflowsPage,
    setWorkspaceApprovalMode,
    setWorkspaceAutoReportingFrequency,
    setWorkspaceReimbursement,
    updateGeneralSettings,
} from '@libs/actions/Policy/Policy';
import {setApprovalWorkflow} from '@libs/actions/Workflow';
>>>>>>> bf687590
import {getLatestErrorField} from '@libs/ErrorUtils';
import Navigation from '@libs/Navigation/Navigation';
import type {PlatformStackScreenProps} from '@libs/Navigation/PlatformStackNavigation/types';
import {getPaymentMethodDescription} from '@libs/PaymentUtils';
import {getPersonalDetailByEmail} from '@libs/PersonalDetailsUtils';
<<<<<<< HEAD
import {
    getCorrectedAutoReportingFrequency,
    getWorkspaceAccountID,
    isControlPolicy,
    isPaidGroupPolicy as isPaidGroupPolicyUtils,
    isPolicyAdmin as isPolicyAdminUtils,
} from '@libs/PolicyUtils';
=======
import {getCorrectedAutoReportingFrequency, isControlPolicy, isPaidGroupPolicy as isPaidGroupPolicyUtil, isPolicyAdmin as isPolicyAdminUtil} from '@libs/PolicyUtils';
>>>>>>> bf687590
import {convertPolicyEmployeesToApprovalWorkflows, INITIAL_APPROVAL_WORKFLOW} from '@libs/WorkflowUtils';
import type {WorkspaceSplitNavigatorParamList} from '@navigation/types';
import AccessOrNotFoundWrapper from '@pages/workspace/AccessOrNotFoundWrapper';
import type {WithPolicyProps} from '@pages/workspace/withPolicy';
import withPolicy from '@pages/workspace/withPolicy';
import WorkspacePageWithSections from '@pages/workspace/WorkspacePageWithSections';
<<<<<<< HEAD
import {
    clearPolicyErrorField,
    isCurrencySupportedForDirectReimbursement,
    openPolicyWorkflowsPage,
    setWorkspaceApprovalMode,
    setWorkspaceAutoReportingFrequency,
    setWorkspaceReimbursement,
    updateGeneralSettings,
} from '@userActions/Policy/Policy';
import {navigateToBankAccountRoute} from '@userActions/ReimbursementAccount';
import {setApprovalWorkflow} from '@userActions/Workflow';
=======
import {navigateToBankAccountRoute} from '@userActions/ReimbursementAccount';
>>>>>>> bf687590
import CONST from '@src/CONST';
import ONYXKEYS from '@src/ONYXKEYS';
import ROUTES from '@src/ROUTES';
import type SCREENS from '@src/SCREENS';
import ToggleSettingOptionRow from './ToggleSettingsOptionRow';
import type {ToggleSettingOptionRowProps} from './ToggleSettingsOptionRow';
import {getAutoReportingFrequencyDisplayNames} from './WorkspaceAutoReportingFrequencyPage';
import type {AutoReportingFrequencyKey} from './WorkspaceAutoReportingFrequencyPage';

type WorkspaceWorkflowsPageProps = WithPolicyProps & PlatformStackScreenProps<WorkspaceSplitNavigatorParamList, typeof SCREENS.WORKSPACE.WORKFLOWS>;

function WorkspaceWorkflowsPage({policy, route}: WorkspaceWorkflowsPageProps) {
    const {translate, preferredLocale} = useLocalize();
    const theme = useTheme();
    const styles = useThemeStyles();

    // We need to use isSmallScreenWidth instead of shouldUseNarrowLayout to apply a correct padding style
    // eslint-disable-next-line rulesdir/prefer-shouldUseNarrowLayout-instead-of-isSmallScreenWidth
    const {shouldUseNarrowLayout, isSmallScreenWidth} = useResponsiveLayout();
    const {isDevelopment} = useEnvironment();
    const [isDebugModeEnabled] = useOnyx(ONYXKEYS.USER, {selector: (user) => !!user?.isDebugModeEnabled});
    const workspaceAccountID = getWorkspaceAccountID(route.params.policyID);
    const [cardList] = useOnyx(`${ONYXKEYS.COLLECTION.WORKSPACE_CARDS_LIST}`);
    const workspaceCards = getAllCardsForWorkspace(workspaceAccountID, cardList);
    const isSmartLimitEnable = isSmartLimitEnableUtils(workspaceCards);
    const policyApproverEmail = policy?.approver;
    const [isCurrencyModalOpen, setIsCurrencyModalOpen] = useDismissModalForUSD(policy?.outputCurrency);
    const [personalDetails] = useOnyx(ONYXKEYS.PERSONAL_DETAILS_LIST);
    const {approvalWorkflows, availableMembers, usedApproverEmails} = useMemo(
        () =>
            convertPolicyEmployeesToApprovalWorkflows({
                employees: policy?.employeeList ?? {},
                defaultApprover: policyApproverEmail ?? policy?.owner ?? '',
                personalDetails: personalDetails ?? {},
            }),
        [personalDetails, policy?.employeeList, policy?.owner, policyApproverEmail],
    );

    const isAdvanceApproval = approvalWorkflows.length > 1 || (approvalWorkflows?.at(0)?.approvers ?? []).length > 1;
    const updateApprovalMode = isAdvanceApproval ? CONST.POLICY.APPROVAL_MODE.ADVANCED : CONST.POLICY.APPROVAL_MODE.BASIC;
    const displayNameForAuthorizedPayer = useMemo(
        () => getPersonalDetailByEmail(policy?.achAccount?.reimburser ?? '')?.displayName ?? policy?.achAccount?.reimburser,
        [policy?.achAccount?.reimburser],
    );

    const onPressAutoReportingFrequency = useCallback(() => Navigation.navigate(ROUTES.WORKSPACE_WORKFLOWS_AUTOREPORTING_FREQUENCY.getRoute(route.params.policyID)), [route.params.policyID]);

    const fetchData = useCallback(() => {
        openPolicyWorkflowsPage(route.params.policyID);
    }, [route.params.policyID]);

    const confirmCurrencyChangeAndHideModal = useCallback(() => {
        if (!policy) {
            return;
        }
        updateGeneralSettings(policy.id, policy.name, CONST.CURRENCY.USD);
        setIsCurrencyModalOpen(false);
        navigateToBankAccountRoute(route.params.policyID, ROUTES.WORKSPACE_WORKFLOWS.getRoute(route.params.policyID));
    }, [policy, route.params.policyID, setIsCurrencyModalOpen]);

    const {isOffline} = useNetwork({onReconnect: fetchData});
<<<<<<< HEAD
    const isPolicyAdmin = isPolicyAdminUtils(policy);
=======
    const isPolicyAdmin = isPolicyAdminUtil(policy);
>>>>>>> bf687590

    useFocusEffect(
        useCallback(() => {
            InteractionManager.runAfterInteractions(() => {
                fetchData();
            });
        }, [fetchData]),
    );

    // User should be allowed to add new Approval Workflow only if he's upgraded to Control Plan, otherwise redirected to the Upgrade Page
    const addApprovalAction = useCallback(() => {
        if (!isControlPolicy(policy)) {
            Navigation.navigate(
                ROUTES.WORKSPACE_UPGRADE.getRoute(route.params.policyID, CONST.UPGRADE_FEATURE_INTRO_MAPPING.approvals.alias, ROUTES.WORKSPACE_WORKFLOWS.getRoute(route.params.policyID)),
            );
            return;
        }

        setApprovalWorkflow({
            ...INITIAL_APPROVAL_WORKFLOW,
            availableMembers,
            usedApproverEmails,
        });
        Navigation.navigate(ROUTES.WORKSPACE_WORKFLOWS_APPROVALS_EXPENSES_FROM.getRoute(route.params.policyID));
    }, [policy, route.params.policyID, availableMembers, usedApproverEmails]);

    const optionItems: ToggleSettingOptionRowProps[] = useMemo(() => {
        const {addressName, bankName, bankAccountID} = policy?.achAccount ?? {};
        const shouldShowBankAccount = !!bankAccountID && policy?.reimbursementChoice === CONST.POLICY.REIMBURSEMENT_CHOICES.REIMBURSEMENT_YES;
        const bankIcon = getBankIcon({bankName: bankName as BankName, isCard: false, styles});

        const hasReimburserError = !!policy?.errorFields?.reimburser;
        const hasApprovalError = !!policy?.errorFields?.approvalMode;
        const hasDelayedSubmissionError = !!policy?.errorFields?.autoReporting ?? !!policy?.errorFields?.autoReportingFrequency;

        return [
            {
                title: translate('workflowsPage.delaySubmissionTitle'),
                subtitle: translate('workflowsPage.delaySubmissionDescription'),
                switchAccessibilityLabel: translate('workflowsPage.delaySubmissionDescription'),
                onToggle: (isEnabled: boolean) => {
                    setWorkspaceAutoReportingFrequency(route.params.policyID, isEnabled ? CONST.POLICY.AUTO_REPORTING_FREQUENCIES.WEEKLY : CONST.POLICY.AUTO_REPORTING_FREQUENCIES.INSTANT);
                },
                subMenuItems: (
                    <MenuItemWithTopDescription
                        title={
                            getAutoReportingFrequencyDisplayNames(preferredLocale)[
                                (getCorrectedAutoReportingFrequency(policy) as AutoReportingFrequencyKey) ?? CONST.POLICY.AUTO_REPORTING_FREQUENCIES.WEEKLY
                            ]
                        }
                        titleStyle={styles.textNormalThemeText}
                        descriptionTextStyle={styles.textLabelSupportingNormal}
                        onPress={onPressAutoReportingFrequency}
                        // Instant submit is the equivalent of delayed submissions being turned off, so we show the feature as disabled if the frequency is instant
                        description={translate('workflowsPage.submissionFrequency')}
                        shouldShowRightIcon
                        wrapperStyle={[styles.sectionMenuItemTopDescription, styles.mt3, styles.mbn3]}
                        brickRoadIndicator={hasDelayedSubmissionError ? CONST.BRICK_ROAD_INDICATOR_STATUS.ERROR : undefined}
                    />
                ),
                isActive: (policy?.autoReportingFrequency !== CONST.POLICY.AUTO_REPORTING_FREQUENCIES.INSTANT && !hasDelayedSubmissionError) ?? false,
                pendingAction: policy?.pendingFields?.autoReporting ?? policy?.pendingFields?.autoReportingFrequency,
                errors: getLatestErrorField(policy ?? {}, CONST.POLICY.COLLECTION_KEYS.AUTOREPORTING),
                onCloseError: () => clearPolicyErrorField(route.params.policyID, CONST.POLICY.COLLECTION_KEYS.AUTOREPORTING),
            },
            {
                title: translate('workflowsPage.addApprovalsTitle'),
                subtitle: translate('workflowsPage.addApprovalsDescription'),
                switchAccessibilityLabel: translate('workflowsPage.addApprovalsDescription'),
                onToggle: (isEnabled: boolean) => {
                    setWorkspaceApprovalMode(route.params.policyID, policy?.owner ?? '', isEnabled ? updateApprovalMode : CONST.POLICY.APPROVAL_MODE.OPTIONAL);
                },
                subMenuItems: (
                    <>
                        {approvalWorkflows.map((workflow, index) => (
                            <OfflineWithFeedback
                                // eslint-disable-next-line react/no-array-index-key
                                key={`workflow-${index}`}
                                pendingAction={workflow.pendingAction}
                            >
                                <ApprovalWorkflowSection
                                    approvalWorkflow={workflow}
                                    onPress={() => Navigation.navigate(ROUTES.WORKSPACE_WORKFLOWS_APPROVALS_EDIT.getRoute(route.params.policyID, workflow.approvers.at(0)?.email ?? ''))}
                                />
                            </OfflineWithFeedback>
                        ))}
                        <MenuItem
                            title={translate('workflowsPage.addApprovalButton')}
                            titleStyle={styles.textStrong}
                            icon={Plus}
                            iconHeight={20}
                            iconWidth={20}
                            style={[styles.sectionMenuItemTopDescription, styles.mt6, styles.mbn3]}
                            onPress={addApprovalAction}
                        />
                    </>
                ),
                additionalText: isSmartLimitEnable ? translate('workspace.moreFeatures.workflows.additionalText') : '',
                disabled: isSmartLimitEnable,
                isActive:
                    ([CONST.POLICY.APPROVAL_MODE.BASIC, CONST.POLICY.APPROVAL_MODE.ADVANCED].some((approvalMode) => approvalMode === policy?.approvalMode) && !hasApprovalError) ?? false,
                pendingAction: policy?.pendingFields?.approvalMode,
                errors: getLatestErrorField(policy ?? {}, CONST.POLICY.COLLECTION_KEYS.APPROVAL_MODE),
                onCloseError: () => clearPolicyErrorField(route.params.policyID, CONST.POLICY.COLLECTION_KEYS.APPROVAL_MODE),
            },
            {
                title: translate('workflowsPage.makeOrTrackPaymentsTitle'),
                subtitle: translate('workflowsPage.makeOrTrackPaymentsDescription'),
                switchAccessibilityLabel: translate('workflowsPage.makeOrTrackPaymentsDescription'),
                onToggle: (isEnabled: boolean) => {
                    let newReimbursementChoice;
                    if (!isEnabled) {
                        newReimbursementChoice = CONST.POLICY.REIMBURSEMENT_CHOICES.REIMBURSEMENT_NO;
                    } else if (!!policy?.achAccount && !isCurrencySupportedForDirectReimbursement(policy?.outputCurrency ?? '')) {
                        newReimbursementChoice = CONST.POLICY.REIMBURSEMENT_CHOICES.REIMBURSEMENT_MANUAL;
                    } else {
                        newReimbursementChoice = CONST.POLICY.REIMBURSEMENT_CHOICES.REIMBURSEMENT_YES;
                    }

                    const newReimburserEmail = policy?.achAccount?.reimburser ?? policy?.owner;
                    setWorkspaceReimbursement(route.params.policyID, newReimbursementChoice, newReimburserEmail ?? '');
                },
                subMenuItems:
                    !isOffline && policy?.isLoadingWorkspaceReimbursement === true ? (
                        <ActivityIndicator
                            size={CONST.ACTIVITY_INDICATOR_SIZE.LARGE}
                            color={theme.spinner}
                            style={styles.mt7}
                        />
                    ) : (
                        <>
                            {shouldShowBankAccount && (
                                <View style={[styles.sectionMenuItemTopDescription, styles.mt5, styles.pb1, styles.pt1]}>
                                    <Text style={[styles.textLabelSupportingNormal, styles.colorMuted]}>{translate('workflowsPayerPage.paymentAccount')}</Text>
                                </View>
                            )}
                            <MenuItem
                                title={shouldShowBankAccount ? addressName : translate('workflowsPage.connectBankAccount')}
                                titleStyle={shouldShowBankAccount ? undefined : styles.textLabelSupportingEmptyValue}
                                description={getPaymentMethodDescription(CONST.PAYMENT_METHODS.BUSINESS_BANK_ACCOUNT, policy?.achAccount ?? {})}
                                onPress={() => {
                                    if (!isCurrencySupportedForDirectReimbursement(policy?.outputCurrency ?? '')) {
                                        // TODO remove isDevelopment and isDebugModeEnabled flags once nonUSD flow is complete and update isCurrencySupportedForDirectReimbursement, this will be updated in - https://github.com/Expensify/App/issues/50912
                                        if (isDevelopment || isDebugModeEnabled) {
                                            navigateToBankAccountRoute(route.params.policyID, ROUTES.WORKSPACE_WORKFLOWS.getRoute(route.params.policyID));
                                            return;
                                        }

                                        setIsCurrencyModalOpen(true);
                                        return;
                                    }
                                    navigateToBankAccountRoute(route.params.policyID, ROUTES.WORKSPACE_WORKFLOWS.getRoute(route.params.policyID));
                                }}
                                icon={shouldShowBankAccount ? bankIcon.icon : undefined}
                                iconHeight={bankIcon.iconHeight ?? bankIcon.iconSize}
                                iconWidth={bankIcon.iconWidth ?? bankIcon.iconSize}
                                iconStyles={bankIcon.iconStyles}
                                disabled={isOffline || !isPolicyAdmin}
                                shouldGreyOutWhenDisabled={!policy?.pendingFields?.reimbursementChoice}
                                shouldShowRightIcon={!isOffline && isPolicyAdmin}
                                wrapperStyle={[styles.sectionMenuItemTopDescription, styles.mt3, styles.mbn3]}
                                displayInDefaultIconColor
                                brickRoadIndicator={hasReimburserError ? CONST.BRICK_ROAD_INDICATOR_STATUS.ERROR : undefined}
                            />
                            {shouldShowBankAccount && (
                                <OfflineWithFeedback
                                    pendingAction={policy?.pendingFields?.reimburser}
                                    shouldDisableOpacity={isOffline && !!policy?.pendingFields?.reimbursementChoice && !!policy?.pendingFields?.reimburser}
                                    errors={getLatestErrorField(policy ?? {}, CONST.POLICY.COLLECTION_KEYS.REIMBURSER)}
                                    onClose={() => clearPolicyErrorField(policy?.id, CONST.POLICY.COLLECTION_KEYS.REIMBURSER)}
                                    errorRowStyles={[styles.ml7]}
                                >
                                    <MenuItemWithTopDescription
                                        title={displayNameForAuthorizedPayer ?? ''}
                                        titleStyle={styles.textNormalThemeText}
                                        descriptionTextStyle={styles.textLabelSupportingNormal}
                                        description={translate('workflowsPayerPage.payer')}
                                        onPress={() => Navigation.navigate(ROUTES.WORKSPACE_WORKFLOWS_PAYER.getRoute(route.params.policyID))}
                                        shouldShowRightIcon
                                        wrapperStyle={[styles.sectionMenuItemTopDescription, styles.mt3, styles.mbn3]}
                                        brickRoadIndicator={hasReimburserError ? CONST.BRICK_ROAD_INDICATOR_STATUS.ERROR : undefined}
                                    />
                                </OfflineWithFeedback>
                            )}
                        </>
                    ),
                isEndOptionRow: true,
                isActive: policy?.reimbursementChoice !== CONST.POLICY.REIMBURSEMENT_CHOICES.REIMBURSEMENT_NO,
                pendingAction: policy?.pendingFields?.reimbursementChoice,
                errors: getLatestErrorField(policy ?? {}, CONST.POLICY.COLLECTION_KEYS.REIMBURSEMENT_CHOICE),
                onCloseError: () => clearPolicyErrorField(route.params.policyID, CONST.POLICY.COLLECTION_KEYS.REIMBURSEMENT_CHOICE),
            },
        ];
    }, [
        policy,
        styles,
        translate,
        preferredLocale,
        onPressAutoReportingFrequency,
        approvalWorkflows,
        addApprovalAction,
        isSmartLimitEnable,
        isOffline,
        theme.spinner,
        isPolicyAdmin,
        displayNameForAuthorizedPayer,
        route.params.policyID,
        updateApprovalMode,
        isDevelopment,
        isDebugModeEnabled,
        setIsCurrencyModalOpen,
    ]);

    const renderOptionItem = (item: ToggleSettingOptionRowProps, index: number) => (
        <Section
            containerStyles={isSmallScreenWidth ? styles.p5 : styles.p8}
            key={`toggleSettingOptionItem-${index}`}
            renderTitle={() => <View />}
        >
            <ToggleSettingOptionRow
                title={item.title}
                titleStyle={[styles.textHeadline, styles.cardSectionTitle, styles.accountSettingsSectionTitle, styles.mb1]}
                subtitle={item.subtitle}
                subtitleStyle={[styles.textLabelSupportingEmptyValue]}
                switchAccessibilityLabel={item.switchAccessibilityLabel}
                onToggle={item.onToggle}
                subMenuItems={item.subMenuItems}
                isActive={item.isActive}
                pendingAction={item.pendingAction}
                errors={item.errors}
                onCloseError={item.onCloseError}
                disabled={item.disabled}
                additionalText={item.additionalText}
            />
        </Section>
    );

<<<<<<< HEAD
    const isPaidGroupPolicy = isPaidGroupPolicyUtils(policy);
=======
    const isPaidGroupPolicy = isPaidGroupPolicyUtil(policy);
>>>>>>> bf687590
    const isLoading = !!(policy?.isLoading && policy?.reimbursementChoice === undefined);

    return (
        <AccessOrNotFoundWrapper
            policyID={route.params.policyID}
            featureName={CONST.POLICY.MORE_FEATURES.ARE_WORKFLOWS_ENABLED}
        >
            <WorkspacePageWithSections
                headerText={translate('workspace.common.workflows')}
                icon={Workflows}
                route={route}
                guidesCallTaskID={CONST.GUIDES_CALL_TASK_IDS.WORKSPACE_WORKFLOWS}
                shouldShowOfflineIndicatorInWideScreen
                shouldShowNotFoundPage={!isPaidGroupPolicy || !isPolicyAdmin}
                isLoading={isLoading}
                shouldShowLoading={isLoading}
                shouldUseScrollView
            >
                <View style={[styles.mt3, shouldUseNarrowLayout ? styles.workspaceSectionMobile : styles.workspaceSection]}>
                    {optionItems.map(renderOptionItem)}
                    <ConfirmModal
                        title={translate('workspace.bankAccount.workspaceCurrency')}
                        isVisible={isCurrencyModalOpen}
                        onConfirm={confirmCurrencyChangeAndHideModal}
                        onCancel={() => setIsCurrencyModalOpen(false)}
                        prompt={translate('workspace.bankAccount.updateCurrencyPrompt')}
                        confirmText={translate('workspace.bankAccount.updateToUSD')}
                        cancelText={translate('common.cancel')}
                        danger
                    />
                </View>
            </WorkspacePageWithSections>
        </AccessOrNotFoundWrapper>
    );
}

WorkspaceWorkflowsPage.displayName = 'WorkspaceWorkflowsPage';

export default withPolicy(WorkspaceWorkflowsPage);<|MERGE_RESOLUTION|>--- conflicted
+++ resolved
@@ -19,9 +19,6 @@
 import useResponsiveLayout from '@hooks/useResponsiveLayout';
 import useTheme from '@hooks/useTheme';
 import useThemeStyles from '@hooks/useThemeStyles';
-<<<<<<< HEAD
-import {getAllCardsForWorkspace, isSmartLimitEnable as isSmartLimitEnableUtils} from '@libs/CardUtils';
-=======
 import {
     clearPolicyErrorField,
     isCurrencySupportedForDirectReimbursement,
@@ -32,44 +29,20 @@
     updateGeneralSettings,
 } from '@libs/actions/Policy/Policy';
 import {setApprovalWorkflow} from '@libs/actions/Workflow';
->>>>>>> bf687590
+import {getAllCardsForWorkspace, isSmartLimitEnable as isSmartLimitEnableUtil} from '@libs/CardUtils';
 import {getLatestErrorField} from '@libs/ErrorUtils';
 import Navigation from '@libs/Navigation/Navigation';
 import type {PlatformStackScreenProps} from '@libs/Navigation/PlatformStackNavigation/types';
 import {getPaymentMethodDescription} from '@libs/PaymentUtils';
 import {getPersonalDetailByEmail} from '@libs/PersonalDetailsUtils';
-<<<<<<< HEAD
-import {
-    getCorrectedAutoReportingFrequency,
-    getWorkspaceAccountID,
-    isControlPolicy,
-    isPaidGroupPolicy as isPaidGroupPolicyUtils,
-    isPolicyAdmin as isPolicyAdminUtils,
-} from '@libs/PolicyUtils';
-=======
-import {getCorrectedAutoReportingFrequency, isControlPolicy, isPaidGroupPolicy as isPaidGroupPolicyUtil, isPolicyAdmin as isPolicyAdminUtil} from '@libs/PolicyUtils';
->>>>>>> bf687590
+import {getCorrectedAutoReportingFrequency, getWorkspaceAccountID, isControlPolicy, isPaidGroupPolicy as isPaidGroupPolicyUtil, isPolicyAdmin as isPolicyAdminUtil} from '@libs/PolicyUtils';
 import {convertPolicyEmployeesToApprovalWorkflows, INITIAL_APPROVAL_WORKFLOW} from '@libs/WorkflowUtils';
 import type {WorkspaceSplitNavigatorParamList} from '@navigation/types';
 import AccessOrNotFoundWrapper from '@pages/workspace/AccessOrNotFoundWrapper';
 import type {WithPolicyProps} from '@pages/workspace/withPolicy';
 import withPolicy from '@pages/workspace/withPolicy';
 import WorkspacePageWithSections from '@pages/workspace/WorkspacePageWithSections';
-<<<<<<< HEAD
-import {
-    clearPolicyErrorField,
-    isCurrencySupportedForDirectReimbursement,
-    openPolicyWorkflowsPage,
-    setWorkspaceApprovalMode,
-    setWorkspaceAutoReportingFrequency,
-    setWorkspaceReimbursement,
-    updateGeneralSettings,
-} from '@userActions/Policy/Policy';
 import {navigateToBankAccountRoute} from '@userActions/ReimbursementAccount';
-import {setApprovalWorkflow} from '@userActions/Workflow';
-=======
-import {navigateToBankAccountRoute} from '@userActions/ReimbursementAccount';
->>>>>>> bf687590
 import CONST from '@src/CONST';
 import ONYXKEYS from '@src/ONYXKEYS';
 import ROUTES from '@src/ROUTES';
@@ -94,7 +67,7 @@
     const workspaceAccountID = getWorkspaceAccountID(route.params.policyID);
     const [cardList] = useOnyx(`${ONYXKEYS.COLLECTION.WORKSPACE_CARDS_LIST}`);
     const workspaceCards = getAllCardsForWorkspace(workspaceAccountID, cardList);
-    const isSmartLimitEnable = isSmartLimitEnableUtils(workspaceCards);
+    const isSmartLimitEnable = isSmartLimitEnableUtil(workspaceCards);
     const policyApproverEmail = policy?.approver;
     const [isCurrencyModalOpen, setIsCurrencyModalOpen] = useDismissModalForUSD(policy?.outputCurrency);
     const [personalDetails] = useOnyx(ONYXKEYS.PERSONAL_DETAILS_LIST);
@@ -131,11 +104,7 @@
     }, [policy, route.params.policyID, setIsCurrencyModalOpen]);
 
     const {isOffline} = useNetwork({onReconnect: fetchData});
-<<<<<<< HEAD
-    const isPolicyAdmin = isPolicyAdminUtils(policy);
-=======
     const isPolicyAdmin = isPolicyAdminUtil(policy);
->>>>>>> bf687590
 
     useFocusEffect(
         useCallback(() => {
@@ -233,7 +202,7 @@
                         />
                     </>
                 ),
-                additionalText: isSmartLimitEnable ? translate('workspace.moreFeatures.workflows.additionalText') : '',
+                additionalText: isSmartLimitEnable ? translate('workspace.moreFeatures.workflows.disableApprovalPrompt') : '',
                 disabled: isSmartLimitEnable,
                 isActive:
                     ([CONST.POLICY.APPROVAL_MODE.BASIC, CONST.POLICY.APPROVAL_MODE.ADVANCED].some((approvalMode) => approvalMode === policy?.approvalMode) && !hasApprovalError) ?? false,
@@ -373,11 +342,7 @@
         </Section>
     );
 
-<<<<<<< HEAD
-    const isPaidGroupPolicy = isPaidGroupPolicyUtils(policy);
-=======
     const isPaidGroupPolicy = isPaidGroupPolicyUtil(policy);
->>>>>>> bf687590
     const isLoading = !!(policy?.isLoading && policy?.reimbursementChoice === undefined);
 
     return (
