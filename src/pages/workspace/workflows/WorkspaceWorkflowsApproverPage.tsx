import type {StackScreenProps} from '@react-navigation/stack';
import React, {useCallback, useMemo, useState} from 'react';
import type {SectionListData} from 'react-native';
import type {OnyxEntry} from 'react-native-onyx';
import Badge from '@components/Badge';
import FullPageNotFoundView from '@components/BlockingViews/FullPageNotFoundView';
import HeaderWithBackButton from '@components/HeaderWithBackButton';
import ScreenWrapper from '@components/ScreenWrapper';
import SelectionList from '@components/SelectionList';
import type {ListItem, Section} from '@components/SelectionList/types';
import UserListItem from '@components/SelectionList/UserListItem';
import useLocalize from '@hooks/useLocalize';
import useNetwork from '@hooks/useNetwork';
<<<<<<< HEAD
import compose from '@libs/compose';
=======
import useStyleUtils from '@hooks/useStyleUtils';
import useThemeStyles from '@hooks/useThemeStyles';
>>>>>>> 9b839f4f
import {formatPhoneNumber} from '@libs/LocalePhoneNumber';
import Log from '@libs/Log';
import Navigation from '@libs/Navigation/Navigation';
import type {WorkspacesCentralPaneNavigatorParamList} from '@libs/Navigation/types';
import * as OptionsListUtils from '@libs/OptionsListUtils';
import * as PersonalDetailsUtils from '@libs/PersonalDetailsUtils';
import * as PolicyUtils from '@libs/PolicyUtils';
import * as UserUtils from '@libs/UserUtils';
import FeatureEnabledAccessOrNotFoundWrapper from '@pages/workspace/FeatureEnabledAccessOrNotFoundWrapper';
import withPolicyAndFullscreenLoading from '@pages/workspace/withPolicyAndFullscreenLoading';
import type {WithPolicyAndFullscreenLoadingProps} from '@pages/workspace/withPolicyAndFullscreenLoading';
import * as Policy from '@userActions/Policy';
import CONST from '@src/CONST';
import type SCREENS from '@src/SCREENS';
import type {PersonalDetailsList, PolicyEmployee} from '@src/types/onyx';
import {isEmptyObject} from '@src/types/utils/EmptyObject';

type WorkspaceWorkflowsApproverPageOnyxProps = {
    /** All of the personal details for everyone */
    personalDetails: OnyxEntry<PersonalDetailsList>;
};

type WorkspaceWorkflowsApproverPageProps = WorkspaceWorkflowsApproverPageOnyxProps &
    WithPolicyAndFullscreenLoadingProps &
    StackScreenProps<WorkspacesCentralPaneNavigatorParamList, typeof SCREENS.WORKSPACE.WORKFLOWS_APPROVER>;
type MemberOption = Omit<ListItem, 'accountID'> & {accountID: number};
type MembersSection = SectionListData<MemberOption, Section<MemberOption>>;

function WorkspaceWorkflowsApproverPage({policy, personalDetails, isLoadingReportData = true, route}: WorkspaceWorkflowsApproverPageProps) {
    const {translate} = useLocalize();
    const policyName = policy?.name ?? '';
    const [searchTerm, setSearchTerm] = useState('');
    const {isOffline} = useNetwork();

    const isDeletedPolicyEmployee = useCallback(
        (policyEmployee: PolicyEmployee) => !isOffline && policyEmployee.pendingAction === CONST.RED_BRICK_ROAD_PENDING_ACTION.DELETE && isEmptyObject(policyEmployee.errors),
        [isOffline],
    );

    const [formattedPolicyEmployeeList, formattedApprover] = useMemo(() => {
        const policyMemberDetails: MemberOption[] = [];
        const approverDetails: MemberOption[] = [];

        const policyMemberEmailsToAccountIDs = PolicyUtils.getMemberAccountIDsForWorkspace(policy?.employeeList);

        Object.entries(policy?.employeeList ?? {}).forEach(([email, policyEmployee]) => {
            if (isDeletedPolicyEmployee(policyEmployee)) {
                return;
            }

            const accountID = Number(policyMemberEmailsToAccountIDs[email] ?? '');

            const details = personalDetails?.[accountID];
            if (!details) {
                Log.hmmm(`[WorkspaceMembersPage] no personal details found for policy member with accountID: ${accountID}`);
                return;
            }

            const isOwner = policy?.owner === details.login;
            const isAdmin = policyEmployee.role === CONST.POLICY.ROLE.ADMIN;

            let roleBadge = null;
            if (isOwner || isAdmin) {
                roleBadge = <Badge text={isOwner ? translate('common.owner') : translate('common.admin')} />;
            }

            const formattedMember = {
                keyForList: String(accountID),
                accountID,
                isSelected: policy?.approver === details.login,
                isDisabled: policyEmployee.pendingAction === CONST.RED_BRICK_ROAD_PENDING_ACTION.DELETE || !isEmptyObject(policyEmployee.errors),
                text: formatPhoneNumber(PersonalDetailsUtils.getDisplayNameOrDefault(details)),
                alternateText: formatPhoneNumber(details?.login ?? ''),
                rightElement: roleBadge,
                icons: [
                    {
                        source: UserUtils.getAvatar(details.avatar, accountID),
                        name: formatPhoneNumber(details?.login ?? ''),
                        type: CONST.ICON_TYPE_AVATAR,
                        id: accountID,
                    },
                ],
                errors: policyEmployee.errors,
                pendingAction: policyEmployee.pendingAction,
            };

            if (policy?.approver === details.login) {
                approverDetails.push(formattedMember);
            } else {
                policyMemberDetails.push(formattedMember);
            }
        });
        return [policyMemberDetails, approverDetails];
<<<<<<< HEAD
    }, [personalDetails, policyMembers, translate, policy?.approver, isDeletedPolicyMember, policy?.owner]);
=======
    }, [personalDetails, translate, policy?.approver, StyleUtils, isDeletedPolicyEmployee, policy?.owner, styles, policy?.employeeList]);
>>>>>>> 9b839f4f

    const sections: MembersSection[] = useMemo(() => {
        const sectionsArray: MembersSection[] = [];

        if (searchTerm !== '') {
            const filteredOptions = [...formattedApprover, ...formattedPolicyEmployeeList].filter((option) => {
                const searchValue = OptionsListUtils.getSearchValueForPhoneOrEmail(searchTerm);
                return !!option.text?.toLowerCase().includes(searchValue) || !!option.login?.toLowerCase().includes(searchValue);
            });
            return [
                {
                    title: undefined,
                    data: filteredOptions,
                    shouldShow: true,
                },
            ];
        }

        sectionsArray.push({
            title: undefined,
            data: formattedApprover,
            shouldShow: formattedApprover.length > 0,
        });

        sectionsArray.push({
            title: translate('common.all'),
            data: formattedPolicyEmployeeList,
            shouldShow: true,
        });

        return sectionsArray;
    }, [formattedPolicyEmployeeList, formattedApprover, searchTerm, translate]);

    const headerMessage = useMemo(
        () => (searchTerm && !sections[0].data.length ? translate('common.noResultsFound') : ''),

        // eslint-disable-next-line react-hooks/exhaustive-deps
        [translate, sections],
    );

    const setPolicyApprover = (member: MemberOption) => {
        if (!policy?.approvalMode || !personalDetails?.[member.accountID]?.login) {
            return;
        }
        const approver: string = personalDetails?.[member.accountID]?.login ?? policy.approver ?? policy.owner;
        Policy.setWorkspaceApprovalMode(policy.id, approver, policy.approvalMode);
        Navigation.goBack();
    };

    return (
        <FeatureEnabledAccessOrNotFoundWrapper
            policyID={route.params.policyID}
            featureName={CONST.POLICY.MORE_FEATURES.ARE_WORKFLOWS_ENABLED}
        >
            <ScreenWrapper
                includeSafeAreaPaddingBottom={false}
                testID={WorkspaceWorkflowsApproverPage.displayName}
            >
                <FullPageNotFoundView
                    shouldShow={(isEmptyObject(policy) && !isLoadingReportData) || !PolicyUtils.isPolicyAdmin(policy) || PolicyUtils.isPendingDeletePolicy(policy)}
                    subtitleKey={isEmptyObject(policy) ? undefined : 'workspace.common.notAuthorized'}
                    onBackButtonPress={PolicyUtils.goBackFromInvalidPolicy}
                    onLinkPress={PolicyUtils.goBackFromInvalidPolicy}
                >
                    <HeaderWithBackButton
                        title={translate('workflowsPage.approver')}
                        subtitle={policyName}
                        onBackButtonPress={Navigation.goBack}
                    />
                    <SelectionList
                        sections={sections}
                        textInputLabel={translate('optionsSelector.findMember')}
                        textInputValue={searchTerm}
                        onChangeText={setSearchTerm}
                        headerMessage={headerMessage}
                        ListItem={UserListItem}
                        onSelectRow={setPolicyApprover}
                        showScrollIndicator
                    />
                </FullPageNotFoundView>
            </ScreenWrapper>
        </FeatureEnabledAccessOrNotFoundWrapper>
    );
}

WorkspaceWorkflowsApproverPage.displayName = 'WorkspaceWorkflowsApproverPage';

export default withPolicyAndFullscreenLoading(WorkspaceWorkflowsApproverPage);<|MERGE_RESOLUTION|>--- conflicted
+++ resolved
@@ -11,12 +11,8 @@
 import UserListItem from '@components/SelectionList/UserListItem';
 import useLocalize from '@hooks/useLocalize';
 import useNetwork from '@hooks/useNetwork';
-<<<<<<< HEAD
-import compose from '@libs/compose';
-=======
 import useStyleUtils from '@hooks/useStyleUtils';
 import useThemeStyles from '@hooks/useThemeStyles';
->>>>>>> 9b839f4f
 import {formatPhoneNumber} from '@libs/LocalePhoneNumber';
 import Log from '@libs/Log';
 import Navigation from '@libs/Navigation/Navigation';
@@ -110,11 +106,7 @@
             }
         });
         return [policyMemberDetails, approverDetails];
-<<<<<<< HEAD
-    }, [personalDetails, policyMembers, translate, policy?.approver, isDeletedPolicyMember, policy?.owner]);
-=======
     }, [personalDetails, translate, policy?.approver, StyleUtils, isDeletedPolicyEmployee, policy?.owner, styles, policy?.employeeList]);
->>>>>>> 9b839f4f
 
     const sections: MembersSection[] = useMemo(() => {
         const sectionsArray: MembersSection[] = [];
