--- conflicted
+++ resolved
@@ -90,8 +90,6 @@
                 DistanceRate.enablePolicyDistanceRates(policyID, isEnabled);
             },
         },
-<<<<<<< HEAD
-=======
         {
             icon: Illustrations.Workflows,
             titleTranslationKey: 'workspace.moreFeatures.workflows.title',
@@ -105,7 +103,6 @@
                 Policy.enablePolicyWorkflows(policyID, isEnabled);
             },
         },
->>>>>>> 685bb4c7
     ];
 
     // TODO remove this when feature will be fully done, and move spend item inside spendItems array
@@ -129,31 +126,6 @@
         });
     }
 
-<<<<<<< HEAD
-    const manageItems: Item[] = [
-        {
-            icon: Illustrations.Workflows,
-            titleTranslationKey: 'workspace.moreFeatures.workflows.title',
-            subtitleTranslationKey: 'workspace.moreFeatures.workflows.subtitle',
-            isActive: policy?.areWorkflowsEnabled ?? false,
-            pendingAction: policy?.pendingFields?.areWorkflowsEnabled,
-            action: (isEnabled: boolean) => {
-                Policy.enablePolicyWorkflows(policy?.id ?? '-1', isEnabled);
-            },
-        },
-        {
-            icon: Illustrations.Rules,
-            titleTranslationKey: 'workspace.moreFeatures.rules.title',
-            subtitleTranslationKey: 'workspace.moreFeatures.rules.subtitle',
-            isActive: policy?.areRulesEnabled ?? false,
-            pendingAction: policy?.pendingFields?.areRulesEnabled,
-            action: (isEnabled: boolean) => {
-                if (isEnabled && !isControlPolicy(policy)) {
-                    Navigation.navigate(ROUTES.WORKSPACE_UPGRADE.getRoute(policyID, CONST.UPGRADE_FEATURE_INTRO_MAPPING.rules.alias, ROUTES.WORKSPACE_MORE_FEATURES.getRoute(policyID)));
-                    return;
-                }
-                Policy.enablePolicyRules(policyID, isEnabled);
-=======
     const earnItems: Item[] = [
         {
             icon: Illustrations.InvoiceBlue,
@@ -166,7 +138,6 @@
                     return;
                 }
                 Policy.enablePolicyInvoicing(policyID, isEnabled);
->>>>>>> 685bb4c7
             },
         },
     ];
@@ -292,15 +263,9 @@
             items: spendItems,
         },
         {
-<<<<<<< HEAD
-            titleTranslationKey: 'workspace.moreFeatures.manageSection.title',
-            subtitleTranslationKey: 'workspace.moreFeatures.manageSection.subtitle',
-            items: manageItems,
-=======
             titleTranslationKey: 'workspace.moreFeatures.earnSection.title',
             subtitleTranslationKey: 'workspace.moreFeatures.earnSection.subtitle',
             items: earnItems,
->>>>>>> 685bb4c7
         },
         {
             titleTranslationKey: 'workspace.moreFeatures.organizeSection.title',
