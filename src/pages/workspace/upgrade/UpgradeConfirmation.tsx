--- conflicted
+++ resolved
@@ -44,16 +44,10 @@
         <ConfirmationPage
             heading={translate('workspace.upgrade.completed.headline')}
             description={description}
-<<<<<<< HEAD
             shouldShowPrimaryButton
             onPrimaryButtonPress={onConfirmUpgrade}
             primaryButtonText={translate('workspace.upgrade.completed.gotIt')}
-=======
-            shouldShowButton
-            onButtonPress={onConfirmUpgrade}
-            buttonText={translate('workspace.upgrade.completed.gotIt')}
             containerStyle={styles.h100}
->>>>>>> 2f645ba7
         />
     );
 }
