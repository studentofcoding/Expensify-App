--- conflicted
+++ resolved
@@ -43,12 +43,8 @@
             fullPageNotFoundViewProps={{onLinkPress: goBackFromInvalidPolicy, subtitleKey: isEmptyObject(policy) ? undefined : 'workspace.common.notAuthorized'}}
         >
             <ScreenWrapper
-<<<<<<< HEAD
                 enableEdgeToEdgeBottomSafeAreaPadding
-=======
-                includeSafeAreaPaddingBottom={false}
                 shouldEnableMaxHeight
->>>>>>> abe337c0
                 testID={WorkspaceOverviewCurrencyPage.displayName}
             >
                 <HeaderWithBackButton
