import {useIsFocused} from '@react-navigation/native';
import type {StackScreenProps} from '@react-navigation/stack';
import React, {useCallback, useEffect, useMemo, useRef, useState} from 'react';
import {ActivityIndicator, View} from 'react-native';
import {useOnyx} from 'react-native-onyx';
import ButtonWithDropdownMenu from '@components/ButtonWithDropdownMenu';
import type {DropdownOption} from '@components/ButtonWithDropdownMenu/types';
import ConfirmModal from '@components/ConfirmModal';
import HeaderWithBackButton from '@components/HeaderWithBackButton';
import * as Expensicons from '@components/Icon/Expensicons';
import MenuItemWithTopDescription from '@components/MenuItemWithTopDescription';
import OfflineWithFeedback from '@components/OfflineWithFeedback';
import ScreenWrapper from '@components/ScreenWrapper';
import ListItemRightCaretWithLabel from '@components/SelectionList/ListItemRightCaretWithLabel';
import TableListItem from '@components/SelectionList/TableListItem';
import SelectionListWithModal from '@components/SelectionListWithModal';
import Text from '@components/Text';
import useLocalize from '@hooks/useLocalize';
import useNetwork from '@hooks/useNetwork';
import useResponsiveLayout from '@hooks/useResponsiveLayout';
import useStyleUtils from '@hooks/useStyleUtils';
import useTheme from '@hooks/useTheme';
import useThemeStyles from '@hooks/useThemeStyles';
<<<<<<< HEAD
import {turnOffMobileSelectionMode, turnOnMobileSelectionMode} from '@libs/actions/MobileSelectionMode';
=======
import {turnOffMobileSelectionMode} from '@libs/actions/MobileSelectionMode';
>>>>>>> 8e79c596
import * as DeviceCapabilities from '@libs/DeviceCapabilities';
import localeCompare from '@libs/LocaleCompare';
import Navigation from '@libs/Navigation/Navigation';
import * as PolicyUtils from '@libs/PolicyUtils';
import type {SettingsNavigatorParamList} from '@navigation/types';
import NotFoundPage from '@pages/ErrorPage/NotFoundPage';
import AccessOrNotFoundWrapper from '@pages/workspace/AccessOrNotFoundWrapper';
import ToggleSettingOptionRow from '@pages/workspace/workflows/ToggleSettingsOptionRow';
import * as Tag from '@userActions/Policy/Tag';
import CONST from '@src/CONST';
import ONYXKEYS from '@src/ONYXKEYS';
import ROUTES from '@src/ROUTES';
import type SCREENS from '@src/SCREENS';
import type DeepValueOf from '@src/types/utils/DeepValueOf';
import type {TagListItem} from './types';

type WorkspaceViewTagsProps = StackScreenProps<SettingsNavigatorParamList, typeof SCREENS.WORKSPACE.TAG_LIST_VIEW>;

function WorkspaceViewTagsPage({route}: WorkspaceViewTagsProps) {
    const {shouldUseNarrowLayout, isSmallScreenWidth} = useResponsiveLayout();
    const styles = useThemeStyles();
    const StyleUtils = useStyleUtils();
    const theme = useTheme();
    const {translate} = useLocalize();
    const [selectedTags, setSelectedTags] = useState<Record<string, boolean>>({});
    const dropdownButtonRef = useRef(null);
    const [isDeleteTagsConfirmModalVisible, setIsDeleteTagsConfirmModalVisible] = useState(false);
    const isFocused = useIsFocused();
    const policyID = route.params.policyID ?? '-1';
    const [policy] = useOnyx(`${ONYXKEYS.COLLECTION.POLICY}${policyID}`);
    const [policyTags] = useOnyx(`${ONYXKEYS.COLLECTION.POLICY_TAGS}${policyID}`);
    const [selectionMode] = useOnyx(ONYXKEYS.MOBILE_SELECTION_MODE);
    const currentTagListName = useMemo(() => PolicyUtils.getTagListName(policyTags, route.params.orderWeight), [policyTags, route.params.orderWeight]);
    const currentPolicyTag = policyTags?.[currentTagListName];

    const fetchTags = useCallback(() => {
        Tag.openPolicyTagsPage(policyID);
    }, [policyID]);

    const {isOffline} = useNetwork({onReconnect: fetchTags});
    const canSelectMultiple = isSmallScreenWidth ? selectionMode?.isEnabled : true;
<<<<<<< HEAD

    useEffect(() => {
        const selectedKeys = Object.keys(selectedTags).filter((key) => selectedTags[key]);

        if (!isSmallScreenWidth) {
            if (selectedKeys.length === 0) {
                turnOffMobileSelectionMode();
            }
            return;
        }
        if (selectedKeys.length > 0 && !selectionMode?.isEnabled) {
            turnOnMobileSelectionMode();
        }
    }, [isSmallScreenWidth, selectedTags, selectionMode?.isEnabled]);
=======
>>>>>>> 8e79c596

    useEffect(() => {
        if (isFocused) {
            return;
        }
        setSelectedTags({});
    }, [isFocused]);

    const tagList = useMemo<TagListItem[]>(
        () =>
            Object.values(currentPolicyTag?.tags ?? {})
                .sort((tagA, tagB) => localeCompare(tagA.name, tagB.name))
                .map((tag) => ({
                    value: tag.name,
                    text: PolicyUtils.getCleanedTagName(tag.name),
                    keyForList: tag.name,
                    isSelected: selectedTags[tag.name],
                    pendingAction: tag.pendingAction,
                    errors: tag.errors ?? undefined,
                    enabled: tag.enabled,
                    isDisabled: tag.pendingAction === CONST.RED_BRICK_ROAD_PENDING_ACTION.DELETE,
                    rightElement: <ListItemRightCaretWithLabel labelText={tag.enabled ? translate('workspace.common.enabled') : translate('workspace.common.disabled')} />,
                })),
        [currentPolicyTag, selectedTags, translate],
    );

    const hasDependentTags = useMemo(() => PolicyUtils.hasDependentTags(policy, policyTags), [policy, policyTags]);

    const tagListKeyedByName = useMemo(
        () =>
            tagList.reduce<Record<string, TagListItem>>((acc, tag) => {
                acc[tag.value] = tag;
                return acc;
            }, {}),
        [tagList],
    );

    if (!currentPolicyTag) {
        return <NotFoundPage />;
    }

    const toggleTag = (tag: TagListItem) => {
        setSelectedTags((prev) => ({
            ...prev,
            [tag.value]: !prev[tag.value],
        }));
    };

    const toggleAllTags = () => {
        const isAllSelected = tagList.every((tag) => !!selectedTags[tag.value]);
        setSelectedTags(isAllSelected ? {} : Object.fromEntries(tagList.map((item) => [item.value, true])));
    };

    const getCustomListHeader = () => {
        const header = (
            <View style={[styles.flex1, styles.flexRow, styles.justifyContentBetween, canSelectMultiple && styles.ml3]}>
                <View>
                    <Text style={[styles.searchInputStyle]}>{translate('common.name')}</Text>
                </View>
                <View style={[StyleUtils.getMinimumWidth(60)]}>
                    <Text style={[styles.searchInputStyle, styles.textAlignCenter]}>{translate('statusPage.status')}</Text>
                </View>
            </View>
        );
        if (canSelectMultiple) {
            return header;
        }
        return <View style={[styles.peopleRow, styles.userSelectNone, styles.ph9, styles.pt3, styles.pb5]}>{header}</View>;
    };

    const navigateToTagSettings = (tag: TagListItem) => {
        Navigation.navigate(ROUTES.WORKSPACE_TAG_SETTINGS.getRoute(policyID, route.params.orderWeight, tag.value));
    };

    const selectedTagsArray = Object.keys(selectedTags).filter((key) => selectedTags[key]);

    const deleteTags = () => {
        setSelectedTags({});
        Tag.deletePolicyTags(policyID, selectedTagsArray);
        setIsDeleteTagsConfirmModalVisible(false);
    };

    const isLoading = !isOffline && policyTags === undefined;

    const getHeaderButtons = () => {
        if ((!isSmallScreenWidth && selectedTagsArray.length === 0) || (isSmallScreenWidth && !selectionMode?.isEnabled)) {
            return null;
        }

        const options: Array<DropdownOption<DeepValueOf<typeof CONST.POLICY.BULK_ACTION_TYPES>>> = [];
        const isThereAnyAccountingConnection = Object.keys(policy?.connections ?? {}).length !== 0;
        const isMultiLevelTags = PolicyUtils.isMultiLevelTags(policyTags);

        if (!isThereAnyAccountingConnection && !isMultiLevelTags && selectedTagsArray.length > 0) {
            options.push({
                icon: Expensicons.Trashcan,
                text: translate(selectedTagsArray.length === 1 ? 'workspace.tags.deleteTag' : 'workspace.tags.deleteTags'),
                value: CONST.POLICY.BULK_ACTION_TYPES.DELETE,
                onSelected: () => setIsDeleteTagsConfirmModalVisible(true),
            });
        }

        let enabledTagCount = 0;
        const tagsToDisable: Record<string, {name: string; enabled: boolean}> = {};
        let disabledTagCount = 0;
        const tagsToEnable: Record<string, {name: string; enabled: boolean}> = {};
        for (const tagName of selectedTagsArray) {
            if (tagListKeyedByName[tagName]?.enabled) {
                enabledTagCount++;
                tagsToDisable[tagName] = {
                    name: tagName,
                    enabled: false,
                };
            } else {
                disabledTagCount++;
                tagsToEnable[tagName] = {
                    name: tagName,
                    enabled: true,
                };
            }
        }

        if (enabledTagCount > 0) {
            options.push({
                icon: Expensicons.DocumentSlash,
                text: translate(enabledTagCount === 1 ? 'workspace.tags.disableTag' : 'workspace.tags.disableTags'),
                value: CONST.POLICY.BULK_ACTION_TYPES.DISABLE,
                onSelected: () => {
                    setSelectedTags({});
                    Tag.setWorkspaceTagEnabled(policyID, tagsToDisable, route.params.orderWeight);
                },
            });
        }

        if (disabledTagCount > 0) {
            options.push({
                icon: Expensicons.Document,
                text: translate(disabledTagCount === 1 ? 'workspace.tags.enableTag' : 'workspace.tags.enableTags'),
                value: CONST.POLICY.BULK_ACTION_TYPES.ENABLE,
                onSelected: () => {
                    setSelectedTags({});
                    Tag.setWorkspaceTagEnabled(policyID, tagsToEnable, route.params.orderWeight);
                },
            });
        }

        return (
            <ButtonWithDropdownMenu
                buttonRef={dropdownButtonRef}
                onPress={() => null}
                shouldAlwaysShowDropdownMenu
                pressOnEnter
                isSplitButton={false}
                buttonSize={CONST.DROPDOWN_BUTTON_SIZE.MEDIUM}
                customText={translate('workspace.common.selected', {selectedNumber: selectedTagsArray.length})}
                options={options}
                style={[shouldUseNarrowLayout && styles.flexGrow1, shouldUseNarrowLayout && styles.mb3]}
            />
        );
    };

    const navigateToEditTag = () => {
        Navigation.navigate(ROUTES.WORKSPACE_EDIT_TAGS.getRoute(route.params.policyID, currentPolicyTag?.orderWeight));
    };

    const selectionModeHeader = selectionMode?.isEnabled && isSmallScreenWidth;

    return (
        <AccessOrNotFoundWrapper
            policyID={policyID}
            accessVariants={[CONST.POLICY.ACCESS_VARIANTS.ADMIN, CONST.POLICY.ACCESS_VARIANTS.PAID]}
            featureName={CONST.POLICY.MORE_FEATURES.ARE_TAGS_ENABLED}
        >
            <ScreenWrapper
                includeSafeAreaPaddingBottom={false}
                shouldEnableMaxHeight
                testID={WorkspaceViewTagsPage.displayName}
            >
                <HeaderWithBackButton
<<<<<<< HEAD
                    title={selectionMode?.isEnabled ? translate('common.selectMultiple') : currentTagListName}
=======
                    title={selectionModeHeader ? translate('common.selectMultiple') : currentTagListName}
>>>>>>> 8e79c596
                    onBackButtonPress={() => {
                        if (selectionMode?.isEnabled) {
                            setSelectedTags({});
                            turnOffMobileSelectionMode();
                            return;
                        }
                        Navigation.goBack();
                    }}
                >
                    {!shouldUseNarrowLayout && getHeaderButtons()}
                </HeaderWithBackButton>
                {shouldUseNarrowLayout && <View style={[styles.pl5, styles.pr5]}>{getHeaderButtons()}</View>}
                <ConfirmModal
                    isVisible={isDeleteTagsConfirmModalVisible}
                    onConfirm={deleteTags}
                    onCancel={() => setIsDeleteTagsConfirmModalVisible(false)}
                    title={translate(selectedTagsArray.length === 1 ? 'workspace.tags.deleteTag' : 'workspace.tags.deleteTags')}
                    prompt={translate(selectedTagsArray.length === 1 ? 'workspace.tags.deleteTagConfirmation' : 'workspace.tags.deleteTagsConfirmation')}
                    confirmText={translate('common.delete')}
                    cancelText={translate('common.cancel')}
                    danger
                />
                {!hasDependentTags && (
                    <View style={[styles.pv4, styles.ph5]}>
                        <ToggleSettingOptionRow
                            title={translate('common.required')}
                            switchAccessibilityLabel={translate('common.required')}
                            isActive={!!currentPolicyTag?.required}
                            onToggle={(on) => Tag.setPolicyTagsRequired(policyID, on, route.params.orderWeight)}
                            pendingAction={currentPolicyTag.pendingFields?.required}
                            errors={currentPolicyTag?.errorFields?.required ?? undefined}
                            onCloseError={() => Tag.clearPolicyTagListErrorField(policyID, route.params.orderWeight, 'required')}
                            disabled={!currentPolicyTag?.required && !Object.values(currentPolicyTag?.tags ?? {}).some((tag) => tag.enabled)}
                        />
                    </View>
                )}
                <OfflineWithFeedback
                    errors={currentPolicyTag.errors}
                    onClose={() => Tag.clearPolicyTagListErrors(policyID, currentPolicyTag.orderWeight)}
                    pendingAction={currentPolicyTag.pendingAction}
                    errorRowStyles={styles.mh5}
                >
                    <MenuItemWithTopDescription
                        title={PolicyUtils.getCleanedTagName(currentPolicyTag.name)}
                        description={translate(`workspace.tags.customTagName`)}
                        onPress={navigateToEditTag}
                        shouldShowRightIcon
                    />
                </OfflineWithFeedback>
                {isLoading && (
                    <ActivityIndicator
                        size={CONST.ACTIVITY_INDICATOR_SIZE.LARGE}
                        style={[styles.flex1]}
                        color={theme.spinner}
                    />
                )}
                {tagList.length > 0 && !isLoading && (
                    <SelectionListWithModal
                        canSelectMultiple={canSelectMultiple}
                        turnOnSelectionModeOnLongPress
                        onTurnOnSelectionMode={(item) => item && toggleTag(item)}
                        sections={[{data: tagList, isDisabled: false}]}
                        onCheckboxPress={toggleTag}
                        onSelectRow={navigateToTagSettings}
                        onSelectAll={toggleAllTags}
                        showScrollIndicator
                        ListItem={TableListItem}
                        customListHeader={getCustomListHeader()}
                        shouldPreventDefaultFocusOnSelectRow={!DeviceCapabilities.canUseTouchScreen()}
                        listHeaderWrapperStyle={[styles.ph9, styles.pv3, styles.pb5]}
                        onDismissError={(item) => {
                            Tag.clearPolicyTagErrors(policyID, item.value, route.params.orderWeight);
                        }}
                    />
                )}
            </ScreenWrapper>
        </AccessOrNotFoundWrapper>
    );
}

WorkspaceViewTagsPage.displayName = 'WorkspaceViewTagsPage';

export default WorkspaceViewTagsPage;<|MERGE_RESOLUTION|>--- conflicted
+++ resolved
@@ -21,11 +21,7 @@
 import useStyleUtils from '@hooks/useStyleUtils';
 import useTheme from '@hooks/useTheme';
 import useThemeStyles from '@hooks/useThemeStyles';
-<<<<<<< HEAD
-import {turnOffMobileSelectionMode, turnOnMobileSelectionMode} from '@libs/actions/MobileSelectionMode';
-=======
 import {turnOffMobileSelectionMode} from '@libs/actions/MobileSelectionMode';
->>>>>>> 8e79c596
 import * as DeviceCapabilities from '@libs/DeviceCapabilities';
 import localeCompare from '@libs/LocaleCompare';
 import Navigation from '@libs/Navigation/Navigation';
@@ -67,23 +63,6 @@
 
     const {isOffline} = useNetwork({onReconnect: fetchTags});
     const canSelectMultiple = isSmallScreenWidth ? selectionMode?.isEnabled : true;
-<<<<<<< HEAD
-
-    useEffect(() => {
-        const selectedKeys = Object.keys(selectedTags).filter((key) => selectedTags[key]);
-
-        if (!isSmallScreenWidth) {
-            if (selectedKeys.length === 0) {
-                turnOffMobileSelectionMode();
-            }
-            return;
-        }
-        if (selectedKeys.length > 0 && !selectionMode?.isEnabled) {
-            turnOnMobileSelectionMode();
-        }
-    }, [isSmallScreenWidth, selectedTags, selectionMode?.isEnabled]);
-=======
->>>>>>> 8e79c596
 
     useEffect(() => {
         if (isFocused) {
@@ -263,11 +242,7 @@
                 testID={WorkspaceViewTagsPage.displayName}
             >
                 <HeaderWithBackButton
-<<<<<<< HEAD
-                    title={selectionMode?.isEnabled ? translate('common.selectMultiple') : currentTagListName}
-=======
                     title={selectionModeHeader ? translate('common.selectMultiple') : currentTagListName}
->>>>>>> 8e79c596
                     onBackButtonPress={() => {
                         if (selectionMode?.isEnabled) {
                             setSelectedTags({});
