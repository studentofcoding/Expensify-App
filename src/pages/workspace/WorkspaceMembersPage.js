--- conflicted
+++ resolved
@@ -286,17 +286,6 @@
     }
 
     /**
-<<<<<<< HEAD
-=======
-     * @param {String} [value = '']
-     * @param {String} keyword
-     * @returns {Boolean}
-     */
-    isKeywordMatch(value = '', keyword) {
-        return value.trim().toLowerCase().includes(keyword);
-    }
-
-    /**
      * Check if the policy member is deleted from the workspace
      * @param {Object} policyMember
      * @returns {Boolean}
@@ -306,7 +295,6 @@
     }
 
     /**
->>>>>>> 6cb99d99
      * Do not move this or make it an anonymous function it is a method
      * so it will not be recreated each time we render an item
      *
