--- conflicted
+++ resolved
@@ -307,14 +307,7 @@
         const removableMembers = {};
         let data = [];
         _.each(policyMemberList, (policyMember, email) => {
-<<<<<<< HEAD
-            const details = lodashGet(this.props.personalDetails, email, {displayName: email, login: email, avatar: Expensicons.FallbackAvatar});
-=======
-            if (email !== this.props.session.email && email !== this.props.policy.owner && policyMember.pendingAction !== CONST.RED_BRICK_ROAD_PENDING_ACTION.DELETE) {
-                removableMembers.push(email);
-            }
             const details = lodashGet(this.props.personalDetails, email, {displayName: email, login: email});
->>>>>>> 7c226dd2
             data.push({
                 ...policyMember,
                 ...details,
