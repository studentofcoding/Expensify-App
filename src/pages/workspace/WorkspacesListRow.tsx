--- conflicted
+++ resolved
@@ -171,7 +171,6 @@
                 </View>
             </View>
             {isWide && (
-<<<<<<< HEAD
                 <View ref={threeDotsMenuContainerRef}>
                     <ThreeDotsMenu
                         onIconPress={() => {
@@ -189,13 +188,6 @@
                         shouldOverlay
                     />
                 </View>
-=======
-                <ThreeDotsMenu
-                    menuItems={menuItems}
-                    anchorPosition={{horizontal: 0, vertical: 0}}
-                    iconStyles={[styles.mr2]}
-                />
->>>>>>> 6e2c58de
             )}
         </View>
     );
