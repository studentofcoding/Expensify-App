--- conflicted
+++ resolved
@@ -93,11 +93,8 @@
                     }}
                     submitButtonText={translate('common.save')}
                     enabledWhenOffline
-<<<<<<< HEAD
+                    shouldHideFixErrorsAlert
                     addBottomSafeAreaPadding
-=======
-                    shouldHideFixErrorsAlert
->>>>>>> 90e0df1f
                 >
                     <InputWrapper
                         InputComponent={TextInput}
