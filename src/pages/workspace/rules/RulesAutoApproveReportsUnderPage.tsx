import React from 'react';
import {View} from 'react-native';
import AmountForm from '@components/AmountForm';
import FormProvider from '@components/Form/FormProvider';
import InputWrapper from '@components/Form/InputWrapper';
import HeaderWithBackButton from '@components/HeaderWithBackButton';
import ScreenWrapper from '@components/ScreenWrapper';
import Text from '@components/Text';
import useAutoFocusInput from '@hooks/useAutoFocusInput';
import useLocalize from '@hooks/useLocalize';
import usePolicy from '@hooks/usePolicy';
import useThemeStyles from '@hooks/useThemeStyles';
import {convertToFrontendAmountAsString, getCurrencySymbol} from '@libs/CurrencyUtils';
import Navigation from '@libs/Navigation/Navigation';
import type {PlatformStackScreenProps} from '@libs/Navigation/PlatformStackNavigation/types';
import type {SettingsNavigatorParamList} from '@libs/Navigation/types';
import {getWorkflowApprovalsUnavailable} from '@libs/PolicyUtils';
import AccessOrNotFoundWrapper from '@pages/workspace/AccessOrNotFoundWrapper';
import {setPolicyAutomaticApprovalLimit} from '@userActions/Policy/Policy';
import CONST from '@src/CONST';
import ONYXKEYS from '@src/ONYXKEYS';
import type SCREENS from '@src/SCREENS';
import INPUT_IDS from '@src/types/form/RulesAutoApproveReportsUnderModalForm';

type RulesAutoApproveReportsUnderPageProps = PlatformStackScreenProps<SettingsNavigatorParamList, typeof SCREENS.WORKSPACE.RULES_AUTO_APPROVE_REPORTS_UNDER>;

function RulesAutoApproveReportsUnderPage({route}: RulesAutoApproveReportsUnderPageProps) {
    const {policyID} = route.params;
    const policy = usePolicy(policyID);

    const {inputCallbackRef} = useAutoFocusInput();
    const {translate} = useLocalize();
    const styles = useThemeStyles();

    const workflowApprovalsUnavailable = getWorkflowApprovalsUnavailable(policy);
    const defaultValue = convertToFrontendAmountAsString(policy?.autoApproval?.limit ?? CONST.POLICY.AUTO_APPROVE_REPORTS_UNDER_DEFAULT_CENTS, policy?.outputCurrency);

    return (
        <AccessOrNotFoundWrapper
            policyID={route.params.policyID}
            accessVariants={[CONST.POLICY.ACCESS_VARIANTS.ADMIN, CONST.POLICY.ACCESS_VARIANTS.PAID]}
            featureName={CONST.POLICY.MORE_FEATURES.ARE_RULES_ENABLED}
            shouldBeBlocked={!policy?.shouldShowAutoApprovalOptions || workflowApprovalsUnavailable}
        >
            <ScreenWrapper
                enableEdgeToEdgeBottomSafeAreaPadding
                shouldEnableMaxHeight
                testID={RulesAutoApproveReportsUnderPage.displayName}
            >
                <HeaderWithBackButton
                    title={translate('workspace.rules.expenseReportRules.autoApproveReportsUnderTitle')}
                    onBackButtonPress={() => Navigation.goBack()}
                />
                <FormProvider
                    style={[styles.flexGrow1, styles.mh5]}
                    formID={ONYXKEYS.FORMS.RULES_AUTO_APPROVE_REPORTS_UNDER_MODAL_FORM}
                    onSubmit={({maxExpenseAutoApprovalAmount}) => {
                        setPolicyAutomaticApprovalLimit(policyID, maxExpenseAutoApprovalAmount);
                        Navigation.setNavigationActionToMicrotaskQueue(Navigation.goBack);
                    }}
                    submitButtonText={translate('common.save')}
                    enabledWhenOffline
<<<<<<< HEAD
                    addBottomSafeAreaPadding
=======
                    shouldHideFixErrorsAlert
>>>>>>> 90e0df1f
                >
                    <View style={styles.mb4}>
                        <InputWrapper
                            label={translate('iou.amount')}
                            InputComponent={AmountForm}
                            inputID={INPUT_IDS.MAX_EXPENSE_AUTO_APPROVAL_AMOUNT}
                            currency={getCurrencySymbol(policy?.outputCurrency ?? CONST.CURRENCY.USD)}
                            defaultValue={defaultValue}
                            isCurrencyPressable={false}
                            ref={inputCallbackRef}
                            displayAsTextInput
                        />
                        <Text style={[styles.mutedNormalTextLabel, styles.mt2]}>{translate('workspace.rules.expenseReportRules.autoApproveReportsUnderDescription')}</Text>
                    </View>
                </FormProvider>
            </ScreenWrapper>
        </AccessOrNotFoundWrapper>
    );
}

RulesAutoApproveReportsUnderPage.displayName = 'RulesAutoApproveReportsUnderPage';

export default RulesAutoApproveReportsUnderPage;<|MERGE_RESOLUTION|>--- conflicted
+++ resolved
@@ -60,11 +60,8 @@
                     }}
                     submitButtonText={translate('common.save')}
                     enabledWhenOffline
-<<<<<<< HEAD
+                    shouldHideFixErrorsAlert
                     addBottomSafeAreaPadding
-=======
-                    shouldHideFixErrorsAlert
->>>>>>> 90e0df1f
                 >
                     <View style={styles.mb4}>
                         <InputWrapper
