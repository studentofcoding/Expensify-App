import React, {useCallback, useState} from 'react';
import {View} from 'react-native';
import FormProvider from '@components/Form/FormProvider';
import InputWrapper from '@components/Form/InputWrapper';
import HeaderWithBackButton from '@components/HeaderWithBackButton';
import ScreenWrapper from '@components/ScreenWrapper';
import Text from '@components/Text';
import TextInput from '@components/TextInput';
import useAutoFocusInput from '@hooks/useAutoFocusInput';
import useLocalize from '@hooks/useLocalize';
import usePolicy from '@hooks/usePolicy';
import useThemeStyles from '@hooks/useThemeStyles';
import Navigation from '@libs/Navigation/Navigation';
import type {PlatformStackScreenProps} from '@libs/Navigation/PlatformStackNavigation/types';
import type {SettingsNavigatorParamList} from '@libs/Navigation/types';
import Parser from '@libs/Parser';
import AccessOrNotFoundWrapper from '@pages/workspace/AccessOrNotFoundWrapper';
import {updateCustomRules} from '@userActions/Policy/Policy';
import CONST from '@src/CONST';
import ONYXKEYS from '@src/ONYXKEYS';
import type SCREENS from '@src/SCREENS';
import INPUT_IDS from '@src/types/form/RulesCustomForm';

type RulesCustomPageProps = PlatformStackScreenProps<SettingsNavigatorParamList, typeof SCREENS.WORKSPACE.RULES_CUSTOM>;

function RulesCustomPage({
    route: {
        params: {policyID},
    },
}: RulesCustomPageProps) {
    const policy = usePolicy(policyID);

    const {inputCallbackRef} = useAutoFocusInput();
    const {translate} = useLocalize();
    const styles = useThemeStyles();

    const [customRulesValue, setCustomRulesValue] = useState(() => Parser.htmlToMarkdown(policy?.customRules ?? ''));

    const onChangeCustomRules = useCallback((newValue: string) => {
        setCustomRulesValue(newValue);
    }, []);

    return (
        <AccessOrNotFoundWrapper
            policyID={policyID}
            accessVariants={[CONST.POLICY.ACCESS_VARIANTS.ADMIN, CONST.POLICY.ACCESS_VARIANTS.PAID]}
            featureName={CONST.POLICY.MORE_FEATURES.ARE_RULES_ENABLED}
        >
            <ScreenWrapper
                enableEdgeToEdgeBottomSafeAreaPadding
                shouldEnableMaxHeight
                testID={RulesCustomPage.displayName}
            >
                <HeaderWithBackButton
                    title={translate('workspace.rules.customRules.title')}
                    onBackButtonPress={() => Navigation.goBack()}
                />
                <FormProvider
                    style={[styles.flexGrow1, styles.ph5]}
                    formID={ONYXKEYS.FORMS.RULES_CUSTOM_FORM}
                    onSubmit={({customRules}) => {
                        updateCustomRules(policyID, customRules);
                        Navigation.setNavigationActionToMicrotaskQueue(Navigation.goBack);
                    }}
                    submitButtonText={translate('workspace.editor.save')}
                    enabledWhenOffline
<<<<<<< HEAD
                    addBottomSafeAreaPadding
=======
                    shouldHideFixErrorsAlert
>>>>>>> 90e0df1f
                >
                    <View style={styles.mb4}>
                        <InputWrapper
                            InputComponent={TextInput}
                            inputID={INPUT_IDS.CUSTOM_RULES}
                            label={translate('workspace.rules.customRules.subtitle')}
                            role={CONST.ROLE.PRESENTATION}
                            value={customRulesValue}
                            onChangeText={onChangeCustomRules}
                            ref={inputCallbackRef}
                            type="markdown"
                            autoGrowHeight
                            maxLength={CONST.DESCRIPTION_LIMIT}
                        />
                        <Text style={[styles.mutedTextLabel, styles.mt2]}>{translate('workspace.rules.customRules.description')}</Text>
                    </View>
                </FormProvider>
            </ScreenWrapper>
        </AccessOrNotFoundWrapper>
    );
}

RulesCustomPage.displayName = 'RulesCustomPage';

export default RulesCustomPage;<|MERGE_RESOLUTION|>--- conflicted
+++ resolved
@@ -64,11 +64,8 @@
                     }}
                     submitButtonText={translate('workspace.editor.save')}
                     enabledWhenOffline
-<<<<<<< HEAD
+                    shouldHideFixErrorsAlert
                     addBottomSafeAreaPadding
-=======
-                    shouldHideFixErrorsAlert
->>>>>>> 90e0df1f
                 >
                     <View style={styles.mb4}>
                         <InputWrapper
