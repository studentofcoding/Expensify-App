--- conflicted
+++ resolved
@@ -2,11 +2,7 @@
 import React, {useCallback, useMemo} from 'react';
 import type {ListRenderItemInfo} from 'react-native';
 import {FlatList, View} from 'react-native';
-<<<<<<< HEAD
 import {useOnyx} from 'react-native-onyx';
-=======
-import type {OnyxEntry} from 'react-native-onyx';
->>>>>>> fe091c7b
 import Button from '@components/Button';
 import HeaderWithBackButton from '@components/HeaderWithBackButton';
 import * as Expensicons from '@components/Icon/Expensicons';
@@ -23,6 +19,7 @@
 import Navigation from '@navigation/Navigation';
 import type {FullScreenNavigatorParamList} from '@navigation/types';
 import CONST from '@src/CONST';
+import ONYXKEYS from '@src/ONYXKEYS';
 import ROUTES from '@src/ROUTES';
 import type SCREENS from '@src/SCREENS';
 import type {Card} from '@src/types/onyx';
@@ -39,13 +36,9 @@
     const styles = useThemeStyles();
 
     const policyID = route.params.policyID;
-<<<<<<< HEAD
-    const [policy] = useOnyx(`${ONYXKEYS.COLLECTION.POLICY}${policyID}`);
+    const policy = usePolicy(policyID);
     const [personalDetails] = useOnyx(ONYXKEYS.PERSONAL_DETAILS_LIST);
     const [cardsList] = useOnyx(`${ONYXKEYS.COLLECTION.WORKSPACE_CARDS_LIST}${policy?.workspaceAccountID}_${CONST.EXPENSIFY_CARD.BANK}`);
-=======
-    const policy = usePolicy(policyID);
->>>>>>> fe091c7b
 
     const policyCurrency = useMemo(() => policy?.outputCurrency ?? CONST.CURRENCY.USD, [policy]);
 
