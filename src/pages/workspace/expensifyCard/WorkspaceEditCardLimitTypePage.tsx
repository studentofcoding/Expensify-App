import {useFocusEffect} from '@react-navigation/native';
import type {StackScreenProps} from '@react-navigation/stack';
import React, {useCallback, useMemo, useState} from 'react';
import {useOnyx} from 'react-native-onyx';
import FullPageOfflineBlockingView from '@components/BlockingViews/FullPageOfflineBlockingView';
import Button from '@components/Button';
import ConfirmModal from '@components/ConfirmModal';
import HeaderWithBackButton from '@components/HeaderWithBackButton';
import ScreenWrapper from '@components/ScreenWrapper';
import SelectionList from '@components/SelectionList';
import RadioListItem from '@components/SelectionList/RadioListItem';
import useLocalize from '@hooks/useLocalize';
import usePolicy from '@hooks/usePolicy';
import useThemeStyles from '@hooks/useThemeStyles';
import * as CurrencyUtils from '@libs/CurrencyUtils';
import * as PolicyUtils from '@libs/PolicyUtils';
import Navigation from '@navigation/Navigation';
import type {SettingsNavigatorParamList} from '@navigation/types';
import AccessOrNotFoundWrapper from '@pages/workspace/AccessOrNotFoundWrapper';
import * as Policy from '@userActions/Policy/Policy';
import CONST from '@src/CONST';
import ONYXKEYS from '@src/ONYXKEYS';
import ROUTES from '@src/ROUTES';
import type SCREENS from '@src/SCREENS';
import {isEmptyObject} from '@src/types/utils/EmptyObject';

<<<<<<< HEAD
// TODO: remove when Onyx data is available
const mockedCard = {
    accountID: 885646,
    availableSpend: 1000,
    totalSpend: -1000,
    unapprovedSpend: -1900,
    nameValuePairs: {
        cardTitle: 'Test 1',
        isVirtual: true,
        limit: 2000,
        limitType: CONST.EXPENSIFY_CARD.LIMIT_TYPES.FIXED,
    },
    lastFourPAN: '1234',
};

=======
>>>>>>> 55ded555
type WorkspaceEditCardLimitTypePageProps = StackScreenProps<SettingsNavigatorParamList, typeof SCREENS.WORKSPACE.EXPENSIFY_CARD_LIMIT_TYPE>;

function WorkspaceEditCardLimitTypePage({route}: WorkspaceEditCardLimitTypePageProps) {
    const {policyID, cardID} = route.params;
    const workspaceAccountID = PolicyUtils.getWorkspaceAccountID(policyID);

    const {translate} = useLocalize();
    const styles = useThemeStyles();

<<<<<<< HEAD
    const [cards] = useOnyx(`${ONYXKEYS.COLLECTION.WORKSPACE_CARDS_LIST}${policyID}_${CONST.EXPENSIFY_CARD.BANK}`);
=======
>>>>>>> 55ded555
    const policy = usePolicy(policyID);
    const [cardsList] = useOnyx(`${ONYXKEYS.COLLECTION.WORKSPACE_CARDS_LIST}${workspaceAccountID}_${CONST.EXPENSIFY_CARD.BANK}`);

<<<<<<< HEAD
    const card = cards?.[cardID] ?? mockedCard;
=======
    const card = cardsList?.[cardID];
>>>>>>> 55ded555
    const areApprovalsConfigured = !isEmptyObject(policy?.approver) && policy?.approvalMode !== CONST.POLICY.APPROVAL_MODE.OPTIONAL;
    const defaultLimitType = areApprovalsConfigured ? CONST.EXPENSIFY_CARD.LIMIT_TYPES.SMART : CONST.EXPENSIFY_CARD.LIMIT_TYPES.MONTHLY;
    const initialLimitType = card?.nameValuePairs?.limitType ?? defaultLimitType;
    const promptTranslationKey =
        initialLimitType === CONST.EXPENSIFY_CARD.LIMIT_TYPES.MONTHLY || initialLimitType === CONST.EXPENSIFY_CARD.LIMIT_TYPES.FIXED
            ? 'workspace.expensifyCard.changeCardSmartLimitTypeWarning'
            : 'workspace.expensifyCard.changeCardMonthlyLimitTypeWarning';

    const [typeSelected, setTypeSelected] = useState(initialLimitType);
    const [isConfirmModalVisible, setIsConfirmModalVisible] = useState(false);

    const fetchCardLimitTypeData = useCallback(() => {
        Policy.openPolicyEditCardLimitTypePage(policyID, Number(cardID));
    }, [policyID, cardID]);

    useFocusEffect(fetchCardLimitTypeData);

    const updateCardLimitType = () => {
        // TODO: add API call when it's supported https://github.com/Expensify/Expensify/issues/407833
    };

    const submit = () => {
        let shouldShowConfirmModal = false;
        if (!!card.unapprovedSpend && card.nameValuePairs?.limit) {
            // Spends are coming as negative numbers from the backend and we need to make it positive for the correct expression.
            const unapprovedSpend = Math.abs(card.unapprovedSpend);
            const isUnapprovedSpendOverLimit = unapprovedSpend >= card.nameValuePairs.limit;

            const validCombinations = [
                [CONST.EXPENSIFY_CARD.LIMIT_TYPES.MONTHLY, CONST.EXPENSIFY_CARD.LIMIT_TYPES.SMART],
                [CONST.EXPENSIFY_CARD.LIMIT_TYPES.SMART, CONST.EXPENSIFY_CARD.LIMIT_TYPES.MONTHLY],
                [CONST.EXPENSIFY_CARD.LIMIT_TYPES.FIXED, CONST.EXPENSIFY_CARD.LIMIT_TYPES.SMART],
            ];
            // Check if the combination exists in validCombinations
            const isValidCombination = validCombinations.some(([limitType, selectedType]) => initialLimitType === limitType && typeSelected === selectedType);

            if (isValidCombination && isUnapprovedSpendOverLimit) {
                shouldShowConfirmModal = true;
            }
        }

        if (shouldShowConfirmModal) {
            setIsConfirmModalVisible(true);
        } else {
            updateCardLimitType();
        }
    };

    const data = useMemo(() => {
        const options = [];
        let shouldShowFixedOption = true;

        if (card.totalSpend && card.nameValuePairs?.limit) {
            const totalSpend = Math.abs(card.totalSpend);
            if ((initialLimitType === CONST.EXPENSIFY_CARD.LIMIT_TYPES.MONTHLY || initialLimitType === CONST.EXPENSIFY_CARD.LIMIT_TYPES.SMART) && totalSpend >= card.nameValuePairs?.limit) {
                shouldShowFixedOption = false;
            }
        }

        if (areApprovalsConfigured) {
            options.push({
                value: CONST.EXPENSIFY_CARD.LIMIT_TYPES.SMART,
                text: translate('workspace.card.issueNewCard.smartLimit'),
                alternateText: translate('workspace.card.issueNewCard.smartLimitDescription'),
                keyForList: CONST.EXPENSIFY_CARD.LIMIT_TYPES.SMART,
                isSelected: typeSelected === CONST.EXPENSIFY_CARD.LIMIT_TYPES.SMART,
            });
        }

        options.push({
            value: CONST.EXPENSIFY_CARD.LIMIT_TYPES.MONTHLY,
            text: translate('workspace.card.issueNewCard.monthly'),
            alternateText: translate('workspace.card.issueNewCard.monthlyDescription'),
            keyForList: CONST.EXPENSIFY_CARD.LIMIT_TYPES.MONTHLY,
            isMultilineSupported: true,
            isSelected: typeSelected === CONST.EXPENSIFY_CARD.LIMIT_TYPES.MONTHLY,
        });

        if (shouldShowFixedOption) {
            options.push({
                value: CONST.EXPENSIFY_CARD.LIMIT_TYPES.FIXED,
                text: translate('workspace.card.issueNewCard.fixedAmount'),
                alternateText: translate('workspace.card.issueNewCard.fixedAmountDescription'),
                keyForList: CONST.EXPENSIFY_CARD.LIMIT_TYPES.FIXED,
                isMultilineSupported: true,
                isSelected: typeSelected === CONST.EXPENSIFY_CARD.LIMIT_TYPES.FIXED,
            });
        }

        return options;
    }, [areApprovalsConfigured, card, initialLimitType, translate, typeSelected]);

    return (
        <AccessOrNotFoundWrapper
            accessVariants={[CONST.POLICY.ACCESS_VARIANTS.ADMIN, CONST.POLICY.ACCESS_VARIANTS.PAID]}
            policyID={policyID}
            featureName={CONST.POLICY.MORE_FEATURES.ARE_EXPENSIFY_CARDS_ENABLED}
        >
            <ScreenWrapper
                testID={WorkspaceEditCardLimitTypePage.displayName}
                shouldEnablePickerAvoiding={false}
                shouldEnableMaxHeight
            >
                <HeaderWithBackButton
                    title={translate('workspace.card.issueNewCard.limitType')}
                    onBackButtonPress={() => Navigation.goBack(ROUTES.WORKSPACE_EXPENSIFY_CARD_DETAILS.getRoute(policyID, cardID))}
                />
<<<<<<< HEAD
                <FullPageOfflineBlockingView>
                    <SelectionList
                        ListItem={RadioListItem}
                        onSelectRow={({value}) => setTypeSelected(value)}
                        sections={[{data}]}
                        shouldUpdateFocusedIndex
                        isAlternateTextMultilineSupported
                        initiallyFocusedOptionKey={typeSelected}
                    />
                    <ConfirmModal
                        title={translate('workspace.expensifyCard.changeCardLimitType')}
                        isVisible={isConfirmModalVisible}
                        onConfirm={updateCardLimitType}
                        onCancel={() => setIsConfirmModalVisible(false)}
                        prompt={translate(promptTranslationKey, CurrencyUtils.convertToDisplayString(card.nameValuePairs?.limit, CONST.CURRENCY.USD))}
                        confirmText={translate('workspace.expensifyCard.changeLimitType')}
                        cancelText={translate('common.cancel')}
                        danger
                        shouldEnableNewFocusManagement
                    />
                    <Button
                        success
                        large
                        pressOnEnter
                        text={translate('common.save')}
                        onPress={submit}
                        style={styles.m5}
                    />
                </FullPageOfflineBlockingView>
=======
                <SelectionList
                    ListItem={RadioListItem}
                    onSelectRow={({value}) => setTypeSelected(value)}
                    sections={[{data}]}
                    shouldUpdateFocusedIndex
                    isAlternateTextMultilineSupported
                    initiallyFocusedOptionKey={typeSelected}
                />
                <ConfirmModal
                    title={translate('workspace.expensifyCard.changeCardLimitType')}
                    isVisible={isConfirmModalVisible}
                    onConfirm={updateCardLimitType}
                    onCancel={() => setIsConfirmModalVisible(false)}
                    prompt={translate(promptTranslationKey, CurrencyUtils.convertToDisplayString(card?.nameValuePairs?.unapprovedExpenseLimit, CONST.CURRENCY.USD))}
                    confirmText={translate('workspace.expensifyCard.changeLimitType')}
                    cancelText={translate('common.cancel')}
                    danger
                    shouldEnableNewFocusManagement
                />
                <Button
                    success
                    large
                    pressOnEnter
                    text={translate('common.save')}
                    onPress={submit}
                    style={styles.m5}
                />
>>>>>>> 55ded555
            </ScreenWrapper>
        </AccessOrNotFoundWrapper>
    );
}

WorkspaceEditCardLimitTypePage.displayName = 'WorkspaceEditCardLimitTypePage';

export default WorkspaceEditCardLimitTypePage;<|MERGE_RESOLUTION|>--- conflicted
+++ resolved
@@ -24,24 +24,6 @@
 import type SCREENS from '@src/SCREENS';
 import {isEmptyObject} from '@src/types/utils/EmptyObject';
 
-<<<<<<< HEAD
-// TODO: remove when Onyx data is available
-const mockedCard = {
-    accountID: 885646,
-    availableSpend: 1000,
-    totalSpend: -1000,
-    unapprovedSpend: -1900,
-    nameValuePairs: {
-        cardTitle: 'Test 1',
-        isVirtual: true,
-        limit: 2000,
-        limitType: CONST.EXPENSIFY_CARD.LIMIT_TYPES.FIXED,
-    },
-    lastFourPAN: '1234',
-};
-
-=======
->>>>>>> 55ded555
 type WorkspaceEditCardLimitTypePageProps = StackScreenProps<SettingsNavigatorParamList, typeof SCREENS.WORKSPACE.EXPENSIFY_CARD_LIMIT_TYPE>;
 
 function WorkspaceEditCardLimitTypePage({route}: WorkspaceEditCardLimitTypePageProps) {
@@ -51,18 +33,10 @@
     const {translate} = useLocalize();
     const styles = useThemeStyles();
 
-<<<<<<< HEAD
-    const [cards] = useOnyx(`${ONYXKEYS.COLLECTION.WORKSPACE_CARDS_LIST}${policyID}_${CONST.EXPENSIFY_CARD.BANK}`);
-=======
->>>>>>> 55ded555
     const policy = usePolicy(policyID);
     const [cardsList] = useOnyx(`${ONYXKEYS.COLLECTION.WORKSPACE_CARDS_LIST}${workspaceAccountID}_${CONST.EXPENSIFY_CARD.BANK}`);
 
-<<<<<<< HEAD
-    const card = cards?.[cardID] ?? mockedCard;
-=======
     const card = cardsList?.[cardID];
->>>>>>> 55ded555
     const areApprovalsConfigured = !isEmptyObject(policy?.approver) && policy?.approvalMode !== CONST.POLICY.APPROVAL_MODE.OPTIONAL;
     const defaultLimitType = areApprovalsConfigured ? CONST.EXPENSIFY_CARD.LIMIT_TYPES.SMART : CONST.EXPENSIFY_CARD.LIMIT_TYPES.MONTHLY;
     const initialLimitType = card?.nameValuePairs?.limitType ?? defaultLimitType;
@@ -86,10 +60,10 @@
 
     const submit = () => {
         let shouldShowConfirmModal = false;
-        if (!!card.unapprovedSpend && card.nameValuePairs?.limit) {
+        if (!!card?.unapprovedSpend && card?.nameValuePairs?.unapprovedExpenseLimit) {
             // Spends are coming as negative numbers from the backend and we need to make it positive for the correct expression.
             const unapprovedSpend = Math.abs(card.unapprovedSpend);
-            const isUnapprovedSpendOverLimit = unapprovedSpend >= card.nameValuePairs.limit;
+            const isUnapprovedSpendOverLimit = unapprovedSpend >= card.nameValuePairs.unapprovedExpenseLimit;
 
             const validCombinations = [
                 [CONST.EXPENSIFY_CARD.LIMIT_TYPES.MONTHLY, CONST.EXPENSIFY_CARD.LIMIT_TYPES.SMART],
@@ -115,9 +89,12 @@
         const options = [];
         let shouldShowFixedOption = true;
 
-        if (card.totalSpend && card.nameValuePairs?.limit) {
+        if (card?.totalSpend && card?.nameValuePairs?.unapprovedExpenseLimit) {
             const totalSpend = Math.abs(card.totalSpend);
-            if ((initialLimitType === CONST.EXPENSIFY_CARD.LIMIT_TYPES.MONTHLY || initialLimitType === CONST.EXPENSIFY_CARD.LIMIT_TYPES.SMART) && totalSpend >= card.nameValuePairs?.limit) {
+            if (
+                (initialLimitType === CONST.EXPENSIFY_CARD.LIMIT_TYPES.MONTHLY || initialLimitType === CONST.EXPENSIFY_CARD.LIMIT_TYPES.SMART) &&
+                totalSpend >= card.nameValuePairs?.unapprovedExpenseLimit
+            ) {
                 shouldShowFixedOption = false;
             }
         }
@@ -170,7 +147,6 @@
                     title={translate('workspace.card.issueNewCard.limitType')}
                     onBackButtonPress={() => Navigation.goBack(ROUTES.WORKSPACE_EXPENSIFY_CARD_DETAILS.getRoute(policyID, cardID))}
                 />
-<<<<<<< HEAD
                 <FullPageOfflineBlockingView>
                     <SelectionList
                         ListItem={RadioListItem}
@@ -185,7 +161,7 @@
                         isVisible={isConfirmModalVisible}
                         onConfirm={updateCardLimitType}
                         onCancel={() => setIsConfirmModalVisible(false)}
-                        prompt={translate(promptTranslationKey, CurrencyUtils.convertToDisplayString(card.nameValuePairs?.limit, CONST.CURRENCY.USD))}
+                        prompt={translate(promptTranslationKey, CurrencyUtils.convertToDisplayString(card?.nameValuePairs?.unapprovedExpenseLimit, CONST.CURRENCY.USD))}
                         confirmText={translate('workspace.expensifyCard.changeLimitType')}
                         cancelText={translate('common.cancel')}
                         danger
@@ -200,35 +176,6 @@
                         style={styles.m5}
                     />
                 </FullPageOfflineBlockingView>
-=======
-                <SelectionList
-                    ListItem={RadioListItem}
-                    onSelectRow={({value}) => setTypeSelected(value)}
-                    sections={[{data}]}
-                    shouldUpdateFocusedIndex
-                    isAlternateTextMultilineSupported
-                    initiallyFocusedOptionKey={typeSelected}
-                />
-                <ConfirmModal
-                    title={translate('workspace.expensifyCard.changeCardLimitType')}
-                    isVisible={isConfirmModalVisible}
-                    onConfirm={updateCardLimitType}
-                    onCancel={() => setIsConfirmModalVisible(false)}
-                    prompt={translate(promptTranslationKey, CurrencyUtils.convertToDisplayString(card?.nameValuePairs?.unapprovedExpenseLimit, CONST.CURRENCY.USD))}
-                    confirmText={translate('workspace.expensifyCard.changeLimitType')}
-                    cancelText={translate('common.cancel')}
-                    danger
-                    shouldEnableNewFocusManagement
-                />
-                <Button
-                    success
-                    large
-                    pressOnEnter
-                    text={translate('common.save')}
-                    onPress={submit}
-                    style={styles.m5}
-                />
->>>>>>> 55ded555
             </ScreenWrapper>
         </AccessOrNotFoundWrapper>
     );
