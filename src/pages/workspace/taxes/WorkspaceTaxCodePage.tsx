--- conflicted
+++ resolved
@@ -84,11 +84,8 @@
                     onSubmit={setTaxCode}
                     enabledWhenOffline
                     validate={validate}
-<<<<<<< HEAD
+                    shouldHideFixErrorsAlert
                     addBottomSafeAreaPadding
-=======
-                    shouldHideFixErrorsAlert
->>>>>>> 90e0df1f
                 >
                     <View style={styles.mb4}>
                         <InputWrapper
