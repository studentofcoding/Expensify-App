--- conflicted
+++ resolved
@@ -90,11 +90,8 @@
                     onSubmit={submit}
                     enabledWhenOffline
                     validate={validate}
-<<<<<<< HEAD
+                    shouldHideFixErrorsAlert
                     addBottomSafeAreaPadding
-=======
-                    shouldHideFixErrorsAlert
->>>>>>> 90e0df1f
                 >
                     <View style={styles.mb4}>
                         <InputWrapper
