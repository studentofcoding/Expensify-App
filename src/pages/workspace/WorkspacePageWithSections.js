--- conflicted
+++ resolved
@@ -116,14 +116,9 @@
                 shouldEnablePickerAvoiding={false}
             >
                 <FullPageNotFoundView
-<<<<<<< HEAD
-                    onBackButtonPress={() => Navigation.navigate(ROUTES.SETTINGS_WORKSPACES)}
+                    onBackButtonPress={() => Navigation.goBack(ROUTES.SETTINGS_WORKSPACES)}
                     shouldShow={_.isEmpty(this.props.policy) || !Policy.isPolicyOwner(this.props.policy)}
                     subtitleKey={_.isEmpty(this.props.policy) ? undefined : 'workspace.common.notAuthorized'}
-=======
-                    shouldShow={_.isEmpty(this.props.policy)}
-                    onBackButtonPress={() => Navigation.goBack(ROUTES.SETTINGS_WORKSPACES)}
->>>>>>> 49895f4f
                 >
                     <HeaderWithBackButton
                         title={this.props.headerText}
