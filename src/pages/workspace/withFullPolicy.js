import _ from 'underscore';
import lodashGet from 'lodash/get';
import React from 'react';
import PropTypes from 'prop-types';
import Str from 'expensify-common/lib/str';
import {withOnyx} from 'react-native-onyx';
import {useNavigationState} from '@react-navigation/native';
import CONST from '../../CONST';
import getComponentDisplayName from '../../libs/getComponentDisplayName';
import * as Policy from '../../libs/actions/Policy';
import ONYXKEYS from '../../ONYXKEYS';
import policyMemberPropType from '../policyMemberPropType';

let previousRouteName = '';
let previousRoutePolicyID = '';

/**
 * @param {Object} route
 * @returns {String}
 */
function getPolicyIDFromRoute(route) {
    return lodashGet(route, 'params.policyID', '');
}

/**
 * @param {String} routeName
 * @param {String} policyID
 * @returns {Boolean}
 */
function isPreviousRouteInSameWorkspace(routeName, policyID) {
    return (
        Str.startsWith(routeName, 'Workspace')
        && Str.startsWith(previousRouteName, 'Workspace')
        && policyID === previousRoutePolicyID
    );
}

const fullPolicyPropTypes = {
    /** The policy object for the current route */
    policy: PropTypes.shape({
        /** The ID of the policy */
        id: PropTypes.string,

        /** The name of the policy */
        name: PropTypes.string,

        /** The current user's role in the policy */
        role: PropTypes.oneOf(_.values(CONST.POLICY.ROLE)),

        /** The policy type */
        type: PropTypes.oneOf(_.values(CONST.POLICY.TYPE)),

        /** The email of the policy owner */
        owner: PropTypes.string,

        /** The output currency for the policy */
        outputCurrency: PropTypes.string,

        /** The URL for the policy avatar */
        avatarURL: PropTypes.string,
<<<<<<< HEAD

        /** A list of emails for the employees on the policy */
        employeeList: PropTypes.arrayOf(PropTypes.string),

        /** Errors on the policy keyed by microtime */
        errors: PropTypes.objectOf(PropTypes.string),

        /** Error objects keyed by field name containing errors keyed by microtime
         * E.x
         * {
         *     name: {
         *        [DateUtils.getMicroseconds()]: 'Sorry, there was an unexpected problem updating your workspace name.',
         *     }
         * }
        */
        errorFields: PropTypes.objectOf(PropTypes.objectOf(PropTypes.string)),
=======
>>>>>>> cd2f5692
    }),

    /** The policy member list for the current route */
    policyMemberList: PropTypes.objectOf(policyMemberPropType),
};

const fullPolicyDefaultProps = {
    policy: {},
};

/*
 * HOC for loading a full policy. It checks the route params and if current route has a policyID that the previous route did not, it full-loads that policy.
 */
export default function (WrappedComponent) {
    const propTypes = {
        /** The HOC takes an optional ref as a prop and passes it as a ref to the wrapped component.
          * That way, if a ref is passed to a component wrapped in the HOC, the ref is a reference to the wrapped component, not the HOC. */
        forwardedRef: PropTypes.func,

        ...fullPolicyPropTypes,
    };

    const defaultProps = {
        forwardedRef: () => {},

        ...fullPolicyDefaultProps,
    };

    const WithFullPolicy = (props) => {
        const currentRoute = _.last(useNavigationState(state => state.routes || []));
        const policyID = getPolicyIDFromRoute(currentRoute);
        const isFromFullPolicy = lodashGet(props, 'policy.isFromFullPolicy', false) || lodashGet(props, `policy.policy_${policyID}.isFromFullPolicy`, false);

        if (_.isString(policyID) && !_.isEmpty(policyID) && (!isFromFullPolicy || !isPreviousRouteInSameWorkspace(currentRoute.name, policyID))) {
            Policy.loadFullPolicy(policyID);
            Policy.updateLastAccessedWorkspace(policyID);
        }

        previousRouteName = currentRoute.name;
        previousRoutePolicyID = policyID;

        const rest = _.omit(props, ['forwardedRef', 'policy', 'policyMemberList']);
        return (
            <WrappedComponent
                // eslint-disable-next-line react/jsx-props-no-spreading
                {...rest}
                ref={props.forwardedRef}
                policy={props.policy}
                policyMemberList={props.policyMemberList}
            />
        );
    };

    WithFullPolicy.propTypes = propTypes;
    WithFullPolicy.defaultProps = defaultProps;
    WithFullPolicy.displayName = `withFullPolicy(${getComponentDisplayName(WrappedComponent)})`;
    const withFullPolicy = React.forwardRef((props, ref) => (
        // eslint-disable-next-line react/jsx-props-no-spreading
        <WithFullPolicy {...props} forwardedRef={ref} />
    ));

    return withOnyx({
        policy: {
            key: props => `${ONYXKEYS.COLLECTION.POLICY}${getPolicyIDFromRoute(props.route)}`,
        },
        policyMemberList: {
            key: props => `${ONYXKEYS.COLLECTION.POLICY_MEMBER_LIST}${getPolicyIDFromRoute(props.route)}`,
        },
    })(withFullPolicy);
}

export {
    fullPolicyPropTypes,
    fullPolicyDefaultProps,
};<|MERGE_RESOLUTION|>--- conflicted
+++ resolved
@@ -58,7 +58,6 @@
 
         /** The URL for the policy avatar */
         avatarURL: PropTypes.string,
-<<<<<<< HEAD
 
         /** A list of emails for the employees on the policy */
         employeeList: PropTypes.arrayOf(PropTypes.string),
@@ -75,8 +74,6 @@
          * }
         */
         errorFields: PropTypes.objectOf(PropTypes.objectOf(PropTypes.string)),
-=======
->>>>>>> cd2f5692
     }),
 
     /** The policy member list for the current route */
