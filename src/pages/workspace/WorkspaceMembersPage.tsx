import type {StackScreenProps} from '@react-navigation/stack';
import lodashIsEqual from 'lodash/isEqual';
import React, {useCallback, useEffect, useMemo, useRef, useState} from 'react';
import type {TextInput} from 'react-native';
import {InteractionManager, View} from 'react-native';
import type {OnyxEntry} from 'react-native-onyx';
import {withOnyx} from 'react-native-onyx';
import Badge from '@components/Badge';
import FullPageNotFoundView from '@components/BlockingViews/FullPageNotFoundView';
import Button from '@components/Button';
import ButtonWithDropdownMenu from '@components/ButtonWithDropdownMenu';
import type {DropdownOption, WorkspaceMemberBulkActionType} from '@components/ButtonWithDropdownMenu/types';
import ConfirmModal from '@components/ConfirmModal';
import HeaderWithBackButton from '@components/HeaderWithBackButton';
import * as Expensicons from '@components/Icon/Expensicons';
import * as Illustrations from '@components/Icon/Illustrations';
import MessagesRow from '@components/MessagesRow';
import ScreenWrapper from '@components/ScreenWrapper';
import SelectionList from '@components/SelectionList';
import TableListItem from '@components/SelectionList/TableListItem';
import type {ListItem} from '@components/SelectionList/types';
import Text from '@components/Text';
import type {WithCurrentUserPersonalDetailsProps} from '@components/withCurrentUserPersonalDetails';
import withCurrentUserPersonalDetails from '@components/withCurrentUserPersonalDetails';
import useLocalize from '@hooks/useLocalize';
import useNetwork from '@hooks/useNetwork';
import usePrevious from '@hooks/usePrevious';
import useStyleUtils from '@hooks/useStyleUtils';
import useThemeStyles from '@hooks/useThemeStyles';
import useWindowDimensions from '@hooks/useWindowDimensions';
import * as DeviceCapabilities from '@libs/DeviceCapabilities';
import Log from '@libs/Log';
import Navigation from '@libs/Navigation/Navigation';
import type {CentralPaneNavigatorParamList} from '@libs/Navigation/types';
import * as OptionsListUtils from '@libs/OptionsListUtils';
import * as PersonalDetailsUtils from '@libs/PersonalDetailsUtils';
import * as PolicyUtils from '@libs/PolicyUtils';
import * as UserUtils from '@libs/UserUtils';
import * as Policy from '@userActions/Policy';
import CONST from '@src/CONST';
import ONYXKEYS from '@src/ONYXKEYS';
import ROUTES from '@src/ROUTES';
import type SCREENS from '@src/SCREENS';
import type {PersonalDetailsList, PolicyMember, PolicyMembers, Session} from '@src/types/onyx';
import type {Errors, PendingAction} from '@src/types/onyx/OnyxCommon';
import {isEmptyObject} from '@src/types/utils/EmptyObject';
import type {WithPolicyAndFullscreenLoadingProps} from './withPolicyAndFullscreenLoading';
import withPolicyAndFullscreenLoading from './withPolicyAndFullscreenLoading';

type WorkspaceMembersPageOnyxProps = {
    /** Personal details of all users */
    personalDetails: OnyxEntry<PersonalDetailsList>;
    /** Session info for the currently logged in user. */
    session: OnyxEntry<Session>;
};

type WorkspaceMembersPageProps = WithPolicyAndFullscreenLoadingProps &
    WithCurrentUserPersonalDetailsProps &
    WorkspaceMembersPageOnyxProps &
    StackScreenProps<CentralPaneNavigatorParamList, typeof SCREENS.WORKSPACE.MEMBERS>;

/**
 * Inverts an object, equivalent of _.invert
 */
function invertObject(object: Record<string, string>): Record<string, string> {
    const invertedEntries = Object.entries(object).map(([key, value]) => [value, key]);
    const inverted: Record<string, string> = Object.fromEntries(invertedEntries);
    return inverted;
}

type MemberOption = Omit<ListItem, 'accountID'> & {accountID: number};

function WorkspaceMembersPage({policyMembers, personalDetails, route, policy, session, currentUserPersonalDetails, isLoadingReportData = true}: WorkspaceMembersPageProps) {
    const styles = useThemeStyles();
    const StyleUtils = useStyleUtils();
    const [selectedEmployees, setSelectedEmployees] = useState<number[]>([]);
    const [removeMembersConfirmModalVisible, setRemoveMembersConfirmModalVisible] = useState(false);
    const [errors, setErrors] = useState({});
    const {isOffline} = useNetwork();
    const prevIsOffline = usePrevious(isOffline);
    const accountIDs = useMemo(() => Object.keys(policyMembers ?? {}).map((accountID) => Number(accountID)), [policyMembers]);
    const prevAccountIDs = usePrevious(accountIDs);
    const textInputRef = useRef<TextInput>(null);
    const isOfflineAndNoMemberDataAvailable = isEmptyObject(policyMembers) && isOffline;
    const prevPersonalDetails = usePrevious(personalDetails);
    const {translate, formatPhoneNumber, preferredLocale} = useLocalize();
    const {isSmallScreenWidth} = useWindowDimensions();
    const dropdownButtonRef = useRef(null);
    const isPolicyAdmin = PolicyUtils.isPolicyAdmin(policy);

    /**
     * Get filtered personalDetails list with current policyMembers
     */
    const filterPersonalDetails = (members: OnyxEntry<PolicyMembers>, details: OnyxEntry<PersonalDetailsList>): PersonalDetailsList =>
        Object.keys(members ?? {}).reduce((result, key) => {
            if (details?.[key]) {
                return {
                    ...result,
                    [key]: details[key],
                };
            }
            return result;
        }, {});

    /**
     * Get members for the current workspace
     */
    const getWorkspaceMembers = useCallback(() => {
        Policy.openWorkspaceMembersPage(route.params.policyID, Object.keys(PolicyUtils.getMemberAccountIDsForWorkspace(policyMembers, personalDetails)));
    }, [route.params.policyID, policyMembers, personalDetails]);

    /**
     * Check if the current selection includes members that cannot be removed
     */
    const validateSelection = useCallback(() => {
        const newErrors: Errors = {};
        selectedEmployees.forEach((member) => {
            if (member !== policy?.ownerAccountID && member !== session?.accountID) {
                return;
            }
            newErrors[member] = translate('workspace.people.error.cannotRemove');
        });
        setErrors(newErrors);
        // eslint-disable-next-line react-hooks/exhaustive-deps
    }, [selectedEmployees, policy?.owner, session?.accountID]);

    useEffect(() => {
        getWorkspaceMembers();
        // eslint-disable-next-line react-hooks/exhaustive-deps
    }, []);

    useEffect(() => {
        validateSelection();
    }, [preferredLocale, validateSelection]);

    useEffect(() => {
        if (removeMembersConfirmModalVisible && !lodashIsEqual(accountIDs, prevAccountIDs)) {
            setRemoveMembersConfirmModalVisible(false);
        }
        setSelectedEmployees((prevSelected) => {
            // Filter all personal details in order to use the elements needed for the current workspace
            const currentPersonalDetails = filterPersonalDetails(policyMembers, personalDetails);
            // We need to filter the previous selected employees by the new personal details, since unknown/new user id's change when transitioning from offline to online
            const prevSelectedElements = prevSelected.map((id) => {
                const prevItem = prevPersonalDetails?.id;
                const res = Object.values(currentPersonalDetails).find((item) => prevItem?.login === item?.login);
                return res?.accountID ?? id;
            });
            // This is an equivalent of the lodash intersection function. The reduce method below is used to filter the items that exist in both arrays.
            return [prevSelectedElements, Object.values(PolicyUtils.getMemberAccountIDsForWorkspace(policyMembers, personalDetails))].reduce((prev, members) =>
                prev.filter((item) => members.includes(item)),
            );
        });
        // eslint-disable-next-line react-hooks/exhaustive-deps
    }, [policyMembers]);

    useEffect(() => {
        const isReconnecting = prevIsOffline && !isOffline;
        if (!isReconnecting) {
            return;
        }
        getWorkspaceMembers();
    }, [isOffline, prevIsOffline, getWorkspaceMembers]);

    /**
     * Open the modal to invite a user
     */
    const inviteUser = () => {
        Navigation.navigate(ROUTES.WORKSPACE_INVITE.getRoute(route.params.policyID));
    };

    /**
     * Remove selected users from the workspace
     * Please see https://github.com/Expensify/App/blob/main/README.md#Security for more details
     */
    const removeUsers = () => {
        if (!isEmptyObject(errors)) {
            return;
        }

        // Remove the admin from the list
        const accountIDsToRemove = session?.accountID ? selectedEmployees.filter((id) => id !== session.accountID) : selectedEmployees;

        Policy.removeMembers(accountIDsToRemove, route.params.policyID);
        setSelectedEmployees([]);
        setRemoveMembersConfirmModalVisible(false);
    };

    /**
     * Show the modal to confirm removal of the selected members
     */
    const askForConfirmationToRemove = () => {
        if (!isEmptyObject(errors)) {
            return;
        }
        setRemoveMembersConfirmModalVisible(true);
    };

    /**
     * Add or remove all users passed from the selectedEmployees list
     */
    const toggleAllUsers = (memberList: MemberOption[]) => {
        const enabledAccounts = memberList.filter((member) => !member.isDisabled);
        const everyoneSelected = enabledAccounts.every((member) => selectedEmployees.includes(member.accountID));

        if (everyoneSelected) {
            setSelectedEmployees([]);
        } else {
            const everyAccountId = enabledAccounts.map((member) => member.accountID);
            setSelectedEmployees(everyAccountId);
        }

        validateSelection();
    };

    /**
     * Add user from the selectedEmployees list
     */
    const addUser = useCallback(
        (accountID: number) => {
            setSelectedEmployees((prevSelected) => [...prevSelected, accountID]);
            validateSelection();
        },
        [validateSelection],
    );

    /**
     * Remove user from the selectedEmployees list
     */
    const removeUser = useCallback(
        (accountID: number) => {
            setSelectedEmployees((prevSelected) => prevSelected.filter((id) => id !== accountID));
            validateSelection();
        },
        [validateSelection],
    );

    /**
     * Toggle user from the selectedEmployees list
     */
    const toggleUser = useCallback(
        (accountID: number, pendingAction?: PendingAction) => {
            if (pendingAction === CONST.RED_BRICK_ROAD_PENDING_ACTION.DELETE) {
                return;
            }

            // Add or remove the user if the checkbox is enabled
            if (selectedEmployees.includes(accountID)) {
                removeUser(accountID);
            } else {
                addUser(accountID);
            }
        },
        [selectedEmployees, addUser, removeUser],
    );

    /** Opens the member details page */
    const openMemberDetails = useCallback(
        (item: MemberOption) => {
            Navigation.navigate(ROUTES.WORKSPACE_MEMBER_DETAILS.getRoute(route.params.policyID, item.accountID, route.path));
        },
        [route.params.policyID, route.path],
    );

    /**
     * Dismisses the errors on one item
     */
    const dismissError = useCallback(
        (item: MemberOption) => {
            if (item.pendingAction === CONST.RED_BRICK_ROAD_PENDING_ACTION.DELETE) {
                Policy.clearDeleteMemberError(route.params.policyID, item.accountID);
            } else {
                Policy.clearAddMemberError(route.params.policyID, item.accountID);
            }
        },
        [route.params.policyID],
    );

    /**
     * Check if the policy member is deleted from the workspace
     */
    const isDeletedPolicyMember = (policyMember: PolicyMember): boolean =>
        !isOffline && policyMember.pendingAction === CONST.RED_BRICK_ROAD_PENDING_ACTION.DELETE && isEmptyObject(policyMember.errors);
    const policyOwner = policy?.owner;
    const currentUserLogin = currentUserPersonalDetails.login;
    const policyID = route.params.policyID;

    const invitedPrimaryToSecondaryLogins = invertObject(policy?.primaryLoginsInvited ?? {});

    const getUsers = (): MemberOption[] => {
        let result: MemberOption[] = [];

        Object.entries(policyMembers ?? {}).forEach(([accountIDKey, policyMember]) => {
            const accountID = Number(accountIDKey);
            if (isDeletedPolicyMember(policyMember)) {
                return;
            }

            const details = personalDetails?.[accountID];

            if (!details) {
                Log.hmmm(`[WorkspaceMembersPage] no personal details found for policy member with accountID: ${accountID}`);
                return;
            }

            // If this policy is owned by Expensify then show all support (expensify.com or team.expensify.com) emails
            // We don't want to show guides as policy members unless the user is a guide. Some customers get confused when they
            // see random people added to their policy, but guides having access to the policies help set them up.
            if (PolicyUtils.isExpensifyTeam(details?.login ?? details?.displayName)) {
                if (policyOwner && currentUserLogin && !PolicyUtils.isExpensifyTeam(policyOwner) && !PolicyUtils.isExpensifyTeam(currentUserLogin)) {
                    return;
                }
            }

            const isSelected = selectedEmployees.includes(accountID);

            const isOwner = policy?.owner === details.login;
            const isAdmin = policyMember.role === CONST.POLICY.ROLE.ADMIN;

            let roleBadge = null;
            if (isOwner || isAdmin) {
                roleBadge = (
                    <Badge
                        text={isOwner ? translate('common.owner') : translate('common.admin')}
                        textStyles={styles.textStrong}
                        badgeStyles={[styles.justifyContentCenter, StyleUtils.getMinimumWidth(60), styles.badgeBordered, isSelected && styles.activeItemBadge]}
                    />
                );
            }

            result.push({
                keyForList: accountIDKey,
                accountID,
                isSelected,
                isDisabled:
                    isPolicyAdmin &&
                    (accountID === session?.accountID ||
                        accountID === policy?.ownerAccountID ||
                        policyMember.pendingAction === CONST.RED_BRICK_ROAD_PENDING_ACTION.DELETE ||
                        !isEmptyObject(policyMember.errors)),
                text: formatPhoneNumber(PersonalDetailsUtils.getDisplayNameOrDefault(details)),
                alternateText: formatPhoneNumber(details?.login ?? ''),
                rightElement: roleBadge,
                icons: [
                    {
                        source: UserUtils.getAvatar(details.avatar, accountID),
                        name: formatPhoneNumber(details?.login ?? ''),
                        type: CONST.ICON_TYPE_AVATAR,
                        id: accountID,
                    },
                ],
                errors: policyMember.errors,
                pendingAction: policyMember.pendingAction,

                // Note which secondary login was used to invite this primary login
                invitedSecondaryLogin: details?.login ? invitedPrimaryToSecondaryLogins[details.login] ?? '' : '',
            });
        });

        result = result.sort((a, b) => a.text.toLowerCase().localeCompare(b.text.toLowerCase()));

        return result;
    };
    const data = getUsers();

    const getHeaderMessage = () => {
        if (isOfflineAndNoMemberDataAvailable) {
            return translate('workspace.common.mustBeOnlineToViewMembers');
        }
        return !data.length ? translate('workspace.common.memberNotFound') : '';
    };

    const getHeaderContent = () => (
        <>
            <Text style={[styles.pl5, styles.mb4, styles.mt3, styles.textSupporting]}>{translate('workspace.people.membersListTitle')}</Text>
            {!isEmptyObject(invitedPrimaryToSecondaryLogins) && (
                <MessagesRow
                    type="success"
                    // eslint-disable-next-line @typescript-eslint/naming-convention
                    messages={{0: 'workspace.people.addedWithPrimary'}}
                    containerStyles={[styles.pb5, styles.ph5]}
                    onClose={() => Policy.dismissAddedWithPrimaryLoginMessages(policyID)}
                />
            )}
        </>
    );

    const getCustomListHeader = () => {
        const header = (
            <View style={[styles.flex1, styles.flexRow, styles.justifyContentBetween]}>
                <View>
                    <Text style={[styles.searchInputStyle, isPolicyAdmin ? styles.ml3 : styles.ml0]}>{translate('common.member')}</Text>
                </View>
                <View style={[StyleUtils.getMinimumWidth(60)]}>
                    <Text style={[styles.searchInputStyle, styles.textAlignCenter]}>{translate('common.role')}</Text>
                </View>
            </View>
        );

        if (isPolicyAdmin) {
            return header;
        }

        return <View style={[styles.peopleRow, styles.userSelectNone, styles.ph9, styles.pv3, styles.pb5]}>{header}</View>;
    };

    const changeUserRole = (role: typeof CONST.POLICY.ROLE.ADMIN | typeof CONST.POLICY.ROLE.USER) => {
        if (!isEmptyObject(errors)) {
            return;
        }

        const accountIDsToUpdate = selectedEmployees.filter((id) => policyMembers?.[id].role !== role);

        Policy.updateWorkspaceMembersRole(route.params.policyID, accountIDsToUpdate, role);
        setSelectedEmployees([]);
    };

    const getBulkActionsButtonOptions = () => {
        const options: Array<DropdownOption<WorkspaceMemberBulkActionType>> = [
            {
                text: translate('workspace.people.removeMembersTitle'),
                value: CONST.POLICY.MEMBERS_BULK_ACTION_TYPES.REMOVE,
                icon: Expensicons.RemoveMembers,
                onSelected: askForConfirmationToRemove,
            },
        ];

        if (selectedEmployees.find((employee) => policyMembers?.[employee]?.role === CONST.POLICY.ROLE.ADMIN)) {
            options.push({
                text: translate('workspace.people.makeMember'),
                value: CONST.POLICY.MEMBERS_BULK_ACTION_TYPES.MAKE_MEMBER,
                icon: Expensicons.User,
                onSelected: () => changeUserRole(CONST.POLICY.ROLE.USER),
            });
        }

        if (selectedEmployees.find((employee) => policyMembers?.[employee]?.role === CONST.POLICY.ROLE.USER)) {
            options.push({
                text: translate('workspace.people.makeAdmin'),
                value: CONST.POLICY.MEMBERS_BULK_ACTION_TYPES.MAKE_ADMIN,
                icon: Expensicons.MakeAdmin,
                onSelected: () => changeUserRole(CONST.POLICY.ROLE.ADMIN),
            });
        }

        return options;
    };

    const getHeaderButtons = () => {
        if (!isPolicyAdmin) {
            return null;
        }

        return (
            <View style={styles.w100}>
                {selectedEmployees.length > 0 ? (
                    <ButtonWithDropdownMenu<WorkspaceMemberBulkActionType>
                        shouldAlwaysShowDropdownMenu
                        pressOnEnter
                        customText={translate('workspace.people.selected', {selectedNumber: selectedEmployees.length})}
                        buttonSize={CONST.DROPDOWN_BUTTON_SIZE.MEDIUM}
                        onPress={() => null}
                        options={getBulkActionsButtonOptions()}
                        buttonRef={dropdownButtonRef}
                        style={[isSmallScreenWidth && styles.flexGrow1]}
                    />
                ) : (
                    <Button
                        medium
                        success
                        onPress={inviteUser}
                        text={translate('workspace.invite.member')}
                        icon={Expensicons.Plus}
                        iconStyles={{transform: [{scale: 0.6}]}}
                        innerStyles={[isSmallScreenWidth && styles.alignItemsCenter]}
                        style={[isSmallScreenWidth && styles.flexGrow1]}
                    />
                )}
            </View>
        );
    };

    return (
        <ScreenWrapper
            includeSafeAreaPaddingBottom={false}
            style={[styles.defaultModalContainer]}
            testID={WorkspaceMembersPage.displayName}
            shouldShowOfflineIndicatorInWideScreen
        >
            <FullPageNotFoundView
                shouldShow={(isEmptyObject(policy) && !isLoadingReportData) || PolicyUtils.isPendingDeletePolicy(policy)}
                subtitleKey={isEmptyObject(policy) ? undefined : 'workspace.common.notAuthorized'}
                onBackButtonPress={PolicyUtils.goBackFromInvalidPolicy}
                onLinkPress={PolicyUtils.goBackFromInvalidPolicy}
            >
                <HeaderWithBackButton
                    title={translate('workspace.common.members')}
                    icon={Illustrations.ReceiptWrangler}
                    onBackButtonPress={() => {
                        Navigation.goBack();
                    }}
                    shouldShowBackButton={isSmallScreenWidth}
                    guidesCallTaskID={CONST.GUIDES_CALL_TASK_IDS.WORKSPACE_MEMBERS}
                >
                    {!isSmallScreenWidth && getHeaderButtons()}
                </HeaderWithBackButton>
                {isSmallScreenWidth && <View style={[styles.pl5, styles.pr5]}>{getHeaderButtons()}</View>}
                <ConfirmModal
                    danger
                    title={translate('workspace.people.removeMembersTitle')}
                    isVisible={removeMembersConfirmModalVisible}
                    onConfirm={removeUsers}
                    onCancel={() => setRemoveMembersConfirmModalVisible(false)}
                    prompt={translate('workspace.people.removeMembersPrompt')}
                    confirmText={translate('common.remove')}
                    cancelText={translate('common.cancel')}
                    onModalHide={() => {
                        InteractionManager.runAfterInteractions(() => {
                            if (!textInputRef.current) {
                                return;
                            }
                            textInputRef.current.focus();
                        });
                    }}
                />
                <View style={[styles.w100, styles.flex1]}>
                    <SelectionList
                        canSelectMultiple={isPolicyAdmin}
                        sections={[{data, indexOffset: 0, isDisabled: false}]}
                        ListItem={TableListItem}
                        disableKeyboardShortcuts={removeMembersConfirmModalVisible}
                        headerMessage={getHeaderMessage()}
                        headerContent={getHeaderContent()}
<<<<<<< HEAD
                        onSelectRow={openMemberDetails}
                        onCheckboxPress={(item) => toggleUser(item.accountID)}
=======
                        onSelectRow={(item) => {
                            if (!isPolicyAdmin) {
                                Navigation.navigate(ROUTES.PROFILE.getRoute(item.accountID));
                                return;
                            }
                            toggleUser(item.accountID);
                        }}
>>>>>>> a04481ff
                        onSelectAll={() => toggleAllUsers(data)}
                        onDismissError={dismissError}
                        showLoadingPlaceholder={!isOfflineAndNoMemberDataAvailable && (!OptionsListUtils.isPersonalDetailsReady(personalDetails) || isEmptyObject(policyMembers))}
                        showScrollIndicator
                        shouldPreventDefaultFocusOnSelectRow={!DeviceCapabilities.canUseTouchScreen()}
                        ref={textInputRef}
                        customListHeader={getCustomListHeader()}
                        listHeaderWrapperStyle={[styles.ph9, styles.pv3, styles.pb5]}
                    />
                </View>
            </FullPageNotFoundView>
        </ScreenWrapper>
    );
}

WorkspaceMembersPage.displayName = 'WorkspaceMembersPage';

export default withCurrentUserPersonalDetails(
    withPolicyAndFullscreenLoading(
        withOnyx<WorkspaceMembersPageProps, WorkspaceMembersPageOnyxProps>({
            personalDetails: {
                key: ONYXKEYS.PERSONAL_DETAILS_LIST,
            },
            session: {
                key: ONYXKEYS.SESSION,
            },
        })(WorkspaceMembersPage),
    ),
);<|MERGE_RESOLUTION|>--- conflicted
+++ resolved
@@ -531,18 +531,14 @@
                         disableKeyboardShortcuts={removeMembersConfirmModalVisible}
                         headerMessage={getHeaderMessage()}
                         headerContent={getHeaderContent()}
-<<<<<<< HEAD
                         onSelectRow={openMemberDetails}
-                        onCheckboxPress={(item) => toggleUser(item.accountID)}
-=======
-                        onSelectRow={(item) => {
+                        onCheckboxPress={(item) => {
                             if (!isPolicyAdmin) {
                                 Navigation.navigate(ROUTES.PROFILE.getRoute(item.accountID));
                                 return;
                             }
                             toggleUser(item.accountID);
                         }}
->>>>>>> a04481ff
                         onSelectAll={() => toggleAllUsers(data)}
                         onDismissError={dismissError}
                         showLoadingPlaceholder={!isOfflineAndNoMemberDataAvailable && (!OptionsListUtils.isPersonalDetailsReady(personalDetails) || isEmptyObject(policyMembers))}
