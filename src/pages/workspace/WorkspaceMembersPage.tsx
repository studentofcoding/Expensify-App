--- conflicted
+++ resolved
@@ -58,12 +58,8 @@
 type WorkspaceMembersPageProps = WithPolicyAndFullscreenLoadingProps &
     WithCurrentUserPersonalDetailsProps &
     WorkspaceMembersPageOnyxProps &
-<<<<<<< HEAD
     PlatformStackScreenProps<WorkspacesCentralPaneNavigatorParamList, typeof SCREENS.WORKSPACE.MEMBERS>;
-=======
-    StackScreenProps<WorkspacesCentralPaneNavigatorParamList, typeof SCREENS.WORKSPACE.MEMBERS>;
-
->>>>>>> 9b2c5187
+
 /**
  * Inverts an object, equivalent of _.invert
  */
