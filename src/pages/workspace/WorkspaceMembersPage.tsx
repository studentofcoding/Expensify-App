import {useIsFocused} from '@react-navigation/native';
import lodashIsEqual from 'lodash/isEqual';
import React, {useCallback, useEffect, useMemo, useRef, useState} from 'react';
import type {TextInput} from 'react-native';
import {InteractionManager, View} from 'react-native';
import type {OnyxEntry} from 'react-native-onyx';
import {useOnyx} from 'react-native-onyx';
import type {ValueOf} from 'type-fest';
import Badge from '@components/Badge';
import Button from '@components/Button';
import ButtonWithDropdownMenu from '@components/ButtonWithDropdownMenu';
import type {DropdownOption, WorkspaceMemberBulkActionType} from '@components/ButtonWithDropdownMenu/types';
import ConfirmModal from '@components/ConfirmModal';
import DecisionModal from '@components/DecisionModal';
import {Download, FallbackAvatar, MakeAdmin, Plus, RemoveMembers, Table, User, UserEye} from '@components/Icon/Expensicons';
import {ReceiptWrangler} from '@components/Icon/Illustrations';
import MessagesRow from '@components/MessagesRow';
import TableListItem from '@components/SelectionList/TableListItem';
import type {ListItem, SelectionListHandle} from '@components/SelectionList/types';
import SelectionListWithModal from '@components/SelectionListWithModal';
import CustomListHeader from '@components/SelectionListWithModal/CustomListHeader';
import Text from '@components/Text';
import type {WithCurrentUserPersonalDetailsProps} from '@components/withCurrentUserPersonalDetails';
import withCurrentUserPersonalDetails from '@components/withCurrentUserPersonalDetails';
import useLocalize from '@hooks/useLocalize';
import useMobileSelectionMode from '@hooks/useMobileSelectionMode';
import useNetwork from '@hooks/useNetwork';
import usePrevious from '@hooks/usePrevious';
import useResponsiveLayout from '@hooks/useResponsiveLayout';
import useSearchBackPress from '@hooks/useSearchBackPress';
import useThemeStyles from '@hooks/useThemeStyles';
import useWindowDimensions from '@hooks/useWindowDimensions';
import {turnOffMobileSelectionMode} from '@libs/actions/MobileSelectionMode';
<<<<<<< HEAD
import {canUseTouchScreen} from '@libs/DeviceCapabilities';
=======
import {
    clearAddMemberError,
    clearDeleteMemberError,
    clearInviteDraft,
    clearWorkspaceOwnerChangeFlow,
    downloadMembersCSV,
    isApprover,
    openWorkspaceMembersPage,
    removeMembers,
    updateWorkspaceMembersRole,
} from '@libs/actions/Policy/Member';
import {canUseTouchScreen} from '@libs/DeviceCapabilities';
import {formatPhoneNumber as formatPhoneNumberUtil} from '@libs/LocalePhoneNumber';
>>>>>>> c5500734
import Log from '@libs/Log';
import Navigation from '@libs/Navigation/Navigation';
import type {PlatformStackScreenProps} from '@libs/Navigation/PlatformStackNavigation/types';
import type {FullScreenNavigatorParamList} from '@libs/Navigation/types';
import {isPersonalDetailsReady, sortAlphabetically} from '@libs/OptionsListUtils';
import {getDisplayNameOrDefault, getPersonalDetailsByIDs} from '@libs/PersonalDetailsUtils';
<<<<<<< HEAD
import {getMemberAccountIDsForWorkspace, isDeletedPolicyEmployee, isExpensifyTeam, isPaidGroupPolicy, isPolicyAdmin} from '@libs/PolicyUtils';
import {getDisplayNameForParticipant} from '@libs/ReportUtils';
import {close} from '@userActions/Modal';
import {
    clearAddMemberError,
    clearDeleteMemberError,
    clearInviteDraft,
    clearWorkspaceOwnerChangeFlow,
    downloadMembersCSV,
    isApprover,
    openWorkspaceMembersPage,
    removeMembers,
    updateWorkspaceMembersRole,
} from '@userActions/Policy/Member';
import {dismissAddedWithPrimaryLoginMessages, setPolicyPreventSelfApproval} from '@userActions/Policy/Policy';
=======
import {getMemberAccountIDsForWorkspace, isDeletedPolicyEmployee, isExpensifyTeam, isPaidGroupPolicy, isPolicyAdmin as isPolicyAdminUtils} from '@libs/PolicyUtils';
import {getDisplayNameForParticipant} from '@libs/ReportUtils';
import {close} from '@userActions/Modal';
import {dismissAddedWithPrimaryLoginMessages} from '@userActions/Policy/Policy';
>>>>>>> c5500734
import CONST from '@src/CONST';
import ONYXKEYS from '@src/ONYXKEYS';
import ROUTES from '@src/ROUTES';
import type SCREENS from '@src/SCREENS';
import type {PersonalDetailsList, PolicyEmployeeList} from '@src/types/onyx';
import type {Errors, PendingAction} from '@src/types/onyx/OnyxCommon';
import {isEmptyObject} from '@src/types/utils/EmptyObject';
import type {WithPolicyAndFullscreenLoadingProps} from './withPolicyAndFullscreenLoading';
import withPolicyAndFullscreenLoading from './withPolicyAndFullscreenLoading';
import WorkspacePageWithSections from './WorkspacePageWithSections';

type WorkspaceMembersPageProps = WithPolicyAndFullscreenLoadingProps &
    WithCurrentUserPersonalDetailsProps &
    PlatformStackScreenProps<FullScreenNavigatorParamList, typeof SCREENS.WORKSPACE.MEMBERS>;

/**
 * Inverts an object, equivalent of _.invert
 */
function invertObject(object: Record<string, string>): Record<string, string> {
    const invertedEntries = Object.entries(object).map(([key, value]) => [value, key] as const);
    return Object.fromEntries(invertedEntries);
}

type MemberOption = Omit<ListItem, 'accountID'> & {accountID: number};

function WorkspaceMembersPage({personalDetails, route, policy, currentUserPersonalDetails}: WorkspaceMembersPageProps) {
    const policyMemberEmailsToAccountIDs = useMemo(() => getMemberAccountIDsForWorkspace(policy?.employeeList, true), [policy?.employeeList]);
    const styles = useThemeStyles();
    const [selectedEmployees, setSelectedEmployees] = useState<number[]>([]);
    const [removeMembersConfirmModalVisible, setRemoveMembersConfirmModalVisible] = useState(false);
    const [errors, setErrors] = useState({});
    const {isOffline} = useNetwork();
    const {windowWidth} = useWindowDimensions();
    const prevIsOffline = usePrevious(isOffline);
    const accountIDs = useMemo(() => Object.values(policyMemberEmailsToAccountIDs ?? {}).map((accountID) => Number(accountID)), [policyMemberEmailsToAccountIDs]);
    const prevAccountIDs = usePrevious(accountIDs);
    const textInputRef = useRef<TextInput>(null);
    const [isOfflineModalVisible, setIsOfflineModalVisible] = useState(false);
    const [isDownloadFailureModalVisible, setIsDownloadFailureModalVisible] = useState(false);
    const isOfflineAndNoMemberDataAvailable = isEmptyObject(policy?.employeeList) && isOffline;
    const prevPersonalDetails = usePrevious(personalDetails);
    const {translate, formatPhoneNumber, preferredLocale} = useLocalize();

    // We need to use isSmallScreenWidth instead of shouldUseNarrowLayout to apply the correct modal type for the decision modal
    // eslint-disable-next-line rulesdir/prefer-shouldUseNarrowLayout-instead-of-isSmallScreenWidth
    const {shouldUseNarrowLayout, isSmallScreenWidth} = useResponsiveLayout();
<<<<<<< HEAD
    const isPolicyWorkspaceAdmin = isPolicyAdmin(policy);
=======
    const isPolicyAdmin = isPolicyAdminUtils(policy);
>>>>>>> c5500734
    const isLoading = useMemo(
        () => !isOfflineAndNoMemberDataAvailable && (!isPersonalDetailsReady(personalDetails) || isEmptyObject(policy?.employeeList)),
        [isOfflineAndNoMemberDataAvailable, personalDetails, policy?.employeeList],
    );

    const [invitedEmailsToAccountIDsDraft] = useOnyx(`${ONYXKEYS.COLLECTION.WORKSPACE_INVITE_MEMBERS_DRAFT}${route.params.policyID.toString()}`);
    const {selectionMode} = useMobileSelectionMode();
    const [session] = useOnyx(ONYXKEYS.SESSION);
    const currentUserAccountID = Number(session?.accountID);
    const selectionListRef = useRef<SelectionListHandle>(null);
    const isFocused = useIsFocused();
    const policyID = route.params.policyID;

    const canSelectMultiple = isPolicyWorkspaceAdmin && (shouldUseNarrowLayout ? selectionMode?.isEnabled : true);

    const confirmModalPrompt = useMemo(() => {
        const approverAccountID = selectedEmployees.find((selectedEmployee) => isApprover(policy, selectedEmployee));
        if (!approverAccountID) {
            return translate('workspace.people.removeMembersPrompt', {
                count: selectedEmployees.length,
<<<<<<< HEAD
                memberName: formatPhoneNumber(getPersonalDetailsByIDs({accountIDs: selectedEmployees, currentUserAccountID}).at(0)?.displayName ?? ''),
=======
                memberName: formatPhoneNumberUtil(getPersonalDetailsByIDs({accountIDs: selectedEmployees, currentUserAccountID}).at(0)?.displayName ?? ''),
>>>>>>> c5500734
            });
        }
        return translate('workspace.people.removeMembersWarningPrompt', {
            memberName: getDisplayNameForParticipant({accountID: approverAccountID}),
            ownerName: getDisplayNameForParticipant({accountID: policy?.ownerAccountID}),
        });
    }, [selectedEmployees, translate, policy, currentUserAccountID, formatPhoneNumber]);
    /**
     * Get filtered personalDetails list with current employeeList
     */
    const filterPersonalDetails = (members: OnyxEntry<PolicyEmployeeList>, details: OnyxEntry<PersonalDetailsList>): PersonalDetailsList =>
        Object.keys(members ?? {}).reduce((acc, key) => {
            const memberAccountIdKey = policyMemberEmailsToAccountIDs[key] ?? '';
            if (details?.[memberAccountIdKey]) {
                acc[memberAccountIdKey] = details[memberAccountIdKey];
            }
            return acc;
        }, {} as PersonalDetailsList);
    /**
     * Get members for the current workspace
     */
    const getWorkspaceMembers = useCallback(() => {
        openWorkspaceMembersPage(route.params.policyID, Object.keys(getMemberAccountIDsForWorkspace(policy?.employeeList)));
    }, [route.params.policyID, policy?.employeeList]);

    /**
     * Check if the current selection includes members that cannot be removed
     */
    const validateSelection = useCallback(() => {
        const newErrors: Errors = {};
        selectedEmployees.forEach((member) => {
            if (member !== policy?.ownerAccountID && member !== session?.accountID) {
                return;
            }
            newErrors[member] = translate('workspace.people.error.cannotRemove');
        });
        setErrors(newErrors);
        // eslint-disable-next-line react-compiler/react-compiler, react-hooks/exhaustive-deps
    }, [selectedEmployees, policy?.owner, session?.accountID]);

    // useFocus would make getWorkspaceMembers get called twice on fresh login because policyEmployee is a dependency of getWorkspaceMembers.
    useEffect(() => {
        if (!isFocused) {
            setSelectedEmployees([]);
            return;
        }
        getWorkspaceMembers();
        // eslint-disable-next-line react-compiler/react-compiler, react-hooks/exhaustive-deps
    }, [isFocused]);

    useEffect(() => {
        validateSelection();
    }, [preferredLocale, validateSelection]);

    useEffect(() => {
        if (removeMembersConfirmModalVisible && !lodashIsEqual(accountIDs, prevAccountIDs)) {
            setRemoveMembersConfirmModalVisible(false);
        }
        setSelectedEmployees((prevSelected) => {
            // Filter all personal details in order to use the elements needed for the current workspace
            const currentPersonalDetails = filterPersonalDetails(policy?.employeeList ?? {}, personalDetails);
            // We need to filter the previous selected employees by the new personal details, since unknown/new user id's change when transitioning from offline to online
            const prevSelectedElements = prevSelected.map((id) => {
                const prevItem = prevPersonalDetails?.[id];
                const res = Object.values(currentPersonalDetails).find((item) => prevItem?.login === item?.login);
                return res?.accountID ?? id;
            });

            const currentSelectedElements = Object.entries(getMemberAccountIDsForWorkspace(policy?.employeeList))
                .filter((employee) => policy?.employeeList?.[employee[0]]?.pendingAction !== CONST.RED_BRICK_ROAD_PENDING_ACTION.DELETE)
                .map((employee) => employee[1]);

            // This is an equivalent of the lodash intersection function. The reduce method below is used to filter the items that exist in both arrays.
            return [prevSelectedElements, currentSelectedElements].reduce((prev, members) => prev.filter((item) => members.includes(item)));
        });
        // eslint-disable-next-line react-compiler/react-compiler, react-hooks/exhaustive-deps
    }, [policy?.employeeList, policyMemberEmailsToAccountIDs]);

    useEffect(() => {
        const isReconnecting = prevIsOffline && !isOffline;
        if (!isReconnecting) {
            return;
        }
        getWorkspaceMembers();
    }, [isOffline, prevIsOffline, getWorkspaceMembers]);

    /**
     * Open the modal to invite a user
     */
    const inviteUser = useCallback(() => {
        clearInviteDraft(route.params.policyID);
        Navigation.navigate(ROUTES.WORKSPACE_INVITE.getRoute(route.params.policyID, Navigation.getActiveRouteWithoutParams()));
    }, [route.params.policyID]);

    /**
     * Remove selected users from the workspace
     * Please see https://github.com/Expensify/App/blob/main/README.md#Security for more details
     */
    const removeUsers = () => {
        if (!isEmptyObject(errors)) {
            return;
        }

        const previousEmployeesCount = Object.keys(policy?.employeeList ?? {}).length;
        // Remove the admin from the list
        const accountIDsToRemove = session?.accountID ? selectedEmployees.filter((id) => id !== session.accountID) : selectedEmployees;
        const newEmployeesCount = previousEmployeesCount - accountIDsToRemove.length;
        setSelectedEmployees([]);
        setRemoveMembersConfirmModalVisible(false);
        InteractionManager.runAfterInteractions(() => {
            removeMembers(accountIDsToRemove, route.params.policyID);
<<<<<<< HEAD
            if (newEmployeesCount === 1 && policy?.preventSelfApproval) {
                // We can't let the "Prevent Self Approvals" enabled if there's only one workspace user
                setPolicyPreventSelfApproval(route.params.policyID, false);
            }
=======
>>>>>>> c5500734
        });
    };

    /**
     * Show the modal to confirm removal of the selected members
     */
    const askForConfirmationToRemove = () => {
        if (!isEmptyObject(errors)) {
            return;
        }
        setRemoveMembersConfirmModalVisible(true);
    };

    /**
     * Add or remove all users passed from the selectedEmployees list
     */
    const toggleAllUsers = (memberList: MemberOption[]) => {
        const enabledAccounts = memberList.filter((member) => !member.isDisabled && !member.isDisabledCheckbox);
        const everyoneSelected = enabledAccounts.every((member) => selectedEmployees.includes(member.accountID));

        if (everyoneSelected) {
            setSelectedEmployees([]);
        } else {
            const everyAccountId = enabledAccounts.map((member) => member.accountID);
            setSelectedEmployees(everyAccountId);
        }

        validateSelection();
    };

    /**
     * Add user from the selectedEmployees list
     */
    const addUser = useCallback(
        (accountID: number) => {
            setSelectedEmployees((prevSelected) => [...prevSelected, accountID]);
            validateSelection();
        },
        [validateSelection],
    );

    /**
     * Remove user from the selectedEmployees list
     */
    const removeUser = useCallback(
        (accountID: number) => {
            setSelectedEmployees((prevSelected) => prevSelected.filter((id) => id !== accountID));
            validateSelection();
        },
        [validateSelection],
    );

    /**
     * Toggle user from the selectedEmployees list
     */
    const toggleUser = useCallback(
        (accountID: number, pendingAction?: PendingAction) => {
            if (accountID === policy?.ownerAccountID && accountID !== session?.accountID) {
                return;
            }

            if (pendingAction === CONST.RED_BRICK_ROAD_PENDING_ACTION.DELETE) {
                return;
            }

            // Add or remove the user if the checkbox is enabled
            if (selectedEmployees.includes(accountID)) {
                removeUser(accountID);
            } else {
                addUser(accountID);
            }
        },
        [selectedEmployees, addUser, removeUser, policy?.ownerAccountID, session?.accountID],
    );

    /** Opens the member details page */
    const openMemberDetails = useCallback(
        (item: MemberOption) => {
<<<<<<< HEAD
            if (!isPolicyWorkspaceAdmin || !isPaidGroupPolicy(policy)) {
=======
            if (!isPolicyAdmin || !isPaidGroupPolicy(policy)) {
>>>>>>> c5500734
                Navigation.navigate(ROUTES.PROFILE.getRoute(item.accountID));
                return;
            }
            clearWorkspaceOwnerChangeFlow(policyID);
            Navigation.navigate(ROUTES.WORKSPACE_MEMBER_DETAILS.getRoute(route.params.policyID, item.accountID));
        },
        [isPolicyWorkspaceAdmin, policy, policyID, route.params.policyID],
    );

    /**
     * Dismisses the errors on one item
     */
    const dismissError = useCallback(
        (item: MemberOption) => {
            if (item.pendingAction === CONST.RED_BRICK_ROAD_PENDING_ACTION.DELETE) {
                clearDeleteMemberError(route.params.policyID, item.accountID);
            } else {
                clearAddMemberError(route.params.policyID, item.accountID);
            }
        },
        [route.params.policyID],
    );

    const policyOwner = policy?.owner;
    const currentUserLogin = currentUserPersonalDetails.login;
    const invitedPrimaryToSecondaryLogins = invertObject(policy?.primaryLoginsInvited ?? {});
    const getUsers = useCallback((): MemberOption[] => {
        let result: MemberOption[] = [];

        Object.entries(policy?.employeeList ?? {}).forEach(([email, policyEmployee]) => {
            const accountID = Number(policyMemberEmailsToAccountIDs[email] ?? '');
            if (isDeletedPolicyEmployee(policyEmployee, isOffline)) {
                return;
            }

            const details = personalDetails?.[accountID];

            if (!details) {
                Log.hmmm(`[WorkspaceMembersPage] no personal details found for policy member with accountID: ${accountID}`);
                return;
            }

            // If this policy is owned by Expensify then show all support (expensify.com or team.expensify.com) emails
            // We don't want to show guides as policy members unless the user is a guide. Some customers get confused when they
            // see random people added to their policy, but guides having access to the policies help set them up.
            if (isExpensifyTeam(details?.login ?? details?.displayName)) {
                if (policyOwner && currentUserLogin && !isExpensifyTeam(policyOwner) && !isExpensifyTeam(currentUserLogin)) {
                    return;
                }
            }

            const isSelected = selectedEmployees.includes(accountID) && canSelectMultiple;

            const isOwner = policy?.owner === details.login;
            const isAdmin = policyEmployee.role === CONST.POLICY.ROLE.ADMIN;
            const isAuditor = policyEmployee.role === CONST.POLICY.ROLE.AUDITOR;
            let roleBadge = null;
            if (isOwner || isAdmin) {
                roleBadge = <Badge text={isOwner ? translate('common.owner') : translate('common.admin')} />;
            } else if (isAuditor) {
                roleBadge = <Badge text={translate('common.auditor')} />;
            }
            const isPendingDeleteOrError = isPolicyWorkspaceAdmin && (policyEmployee.pendingAction === CONST.RED_BRICK_ROAD_PENDING_ACTION.DELETE || !isEmptyObject(policyEmployee.errors));

            result.push({
                keyForList: String(accountID),
                accountID,
                isSelected,
                isDisabledCheckbox: !(isPolicyWorkspaceAdmin && accountID !== policy?.ownerAccountID && accountID !== session?.accountID),
                isDisabled: isPendingDeleteOrError,
                isInteractive: !details.isOptimisticPersonalDetail,
                cursorStyle: details.isOptimisticPersonalDetail ? styles.cursorDefault : {},
                text: formatPhoneNumber(getDisplayNameOrDefault(details)),
                alternateText: formatPhoneNumber(details?.login ?? ''),
                rightElement: roleBadge,
                icons: [
                    {
                        source: details.avatar ?? FallbackAvatar,
                        name: formatPhoneNumber(details?.login ?? ''),
                        type: CONST.ICON_TYPE_AVATAR,
                        id: accountID,
                    },
                ],
                errors: policyEmployee.errors,
                pendingAction: policyEmployee.pendingAction,
                // Note which secondary login was used to invite this primary login
                invitedSecondaryLogin: details?.login ? invitedPrimaryToSecondaryLogins[details.login] ?? '' : '',
            });
        });
        result = sortAlphabetically(result, 'text');
        return result;
    }, [
        isOffline,
        currentUserLogin,
        formatPhoneNumber,
        invitedPrimaryToSecondaryLogins,
        personalDetails,
        policy?.owner,
        policy?.ownerAccountID,
        policy?.employeeList,
        policyMemberEmailsToAccountIDs,
        policyOwner,
        selectedEmployees,
        session?.accountID,
        translate,
        styles.cursorDefault,
        canSelectMultiple,
        isPolicyWorkspaceAdmin,
    ]);

    const data = useMemo(() => getUsers(), [getUsers]);

    useEffect(() => {
        if (!isFocused) {
            return;
        }
        if (isEmptyObject(invitedEmailsToAccountIDsDraft) || accountIDs === prevAccountIDs) {
            return;
        }
        const invitedEmails = Object.values(invitedEmailsToAccountIDsDraft).map(String);
        selectionListRef.current?.scrollAndHighlightItem?.(invitedEmails);
        clearInviteDraft(route.params.policyID);
    }, [invitedEmailsToAccountIDsDraft, isFocused, accountIDs, prevAccountIDs, route.params.policyID]);

    const getHeaderMessage = () => {
        if (isOfflineAndNoMemberDataAvailable) {
            return translate('workspace.common.mustBeOnlineToViewMembers');
        }

        return !isLoading && isEmptyObject(policy?.employeeList) ? translate('workspace.common.memberNotFound') : '';
    };

    const getHeaderContent = () => (
        <View style={shouldUseNarrowLayout ? styles.workspaceSectionMobile : styles.workspaceSection}>
            <Text style={[styles.pl5, styles.mb4, styles.mt3, styles.textSupporting]}>{translate('workspace.people.membersListTitle')}</Text>
            {!isEmptyObject(invitedPrimaryToSecondaryLogins) && (
                <MessagesRow
                    type="success"
                    // eslint-disable-next-line @typescript-eslint/naming-convention
                    messages={{0: translate('workspace.people.addedWithPrimary')}}
                    containerStyles={[styles.pb5, styles.ph5]}
                    onClose={() => dismissAddedWithPrimaryLoginMessages(policyID)}
                />
            )}
        </View>
    );

    useEffect(() => {
        if (selectionMode?.isEnabled) {
            return;
        }

        setSelectedEmployees([]);
    }, [setSelectedEmployees, selectionMode?.isEnabled]);

    useSearchBackPress({
        onClearSelection: () => setSelectedEmployees([]),
        onNavigationCallBack: () => Navigation.goBack(),
    });

    const getCustomListHeader = () => {
        return (
            <CustomListHeader
                canSelectMultiple={canSelectMultiple}
                leftHeaderText={translate('common.member')}
                rightHeaderText={translate('common.role')}
            />
        );
    };

    const changeUserRole = (role: ValueOf<typeof CONST.POLICY.ROLE>) => {
        if (!isEmptyObject(errors)) {
            return;
        }

        const accountIDsToUpdate = selectedEmployees.filter((accountID) => {
            const email = personalDetails?.[accountID]?.login ?? '';
            return policy?.employeeList?.[email]?.role !== role;
        });

        updateWorkspaceMembersRole(route.params.policyID, accountIDsToUpdate, role);
        setSelectedEmployees([]);
    };

    const getBulkActionsButtonOptions = () => {
        const options: Array<DropdownOption<WorkspaceMemberBulkActionType>> = [
            {
                text: translate('workspace.people.removeMembersTitle', {count: selectedEmployees.length}),
                value: CONST.POLICY.MEMBERS_BULK_ACTION_TYPES.REMOVE,
                icon: RemoveMembers,
                onSelected: askForConfirmationToRemove,
            },
        ];

        if (!isPaidGroupPolicy(policy)) {
            return options;
        }

        const selectedEmployeesRoles = selectedEmployees.map((accountID) => {
            const email = personalDetails?.[accountID]?.login ?? '';
            return policy?.employeeList?.[email]?.role;
        });

        const memberOption = {
            text: translate('workspace.people.makeMember'),
            value: CONST.POLICY.MEMBERS_BULK_ACTION_TYPES.MAKE_MEMBER,
            icon: User,
            onSelected: () => changeUserRole(CONST.POLICY.ROLE.USER),
        };
        const adminOption = {
            text: translate('workspace.people.makeAdmin'),
            value: CONST.POLICY.MEMBERS_BULK_ACTION_TYPES.MAKE_ADMIN,
            icon: MakeAdmin,
            onSelected: () => changeUserRole(CONST.POLICY.ROLE.ADMIN),
        };

        const auditorOption = {
            text: translate('workspace.people.makeAuditor'),
            value: CONST.POLICY.MEMBERS_BULK_ACTION_TYPES.MAKE_AUDITOR,
            icon: UserEye,
            onSelected: () => changeUserRole(CONST.POLICY.ROLE.AUDITOR),
        };

        const hasAtLeastOneNonAuditorRole = selectedEmployeesRoles.some((role) => role !== CONST.POLICY.ROLE.AUDITOR);
        const hasAtLeastOneNonMemberRole = selectedEmployeesRoles.some((role) => role !== CONST.POLICY.ROLE.USER);
        const hasAtLeastOneNonAdminRole = selectedEmployeesRoles.some((role) => role !== CONST.POLICY.ROLE.ADMIN);

        if (hasAtLeastOneNonMemberRole) {
            options.push(memberOption);
        }

        if (hasAtLeastOneNonAdminRole) {
            options.push(adminOption);
        }

        if (hasAtLeastOneNonAuditorRole) {
            options.push(auditorOption);
        }

        return options;
    };

    const getHeaderButtons = () => {
        if (!isPolicyAdmin) {
            return null;
        }
        return (shouldUseNarrowLayout ? canSelectMultiple : selectedEmployees.length > 0) ? (
            <ButtonWithDropdownMenu<WorkspaceMemberBulkActionType>
                shouldAlwaysShowDropdownMenu
                pressOnEnter
                customText={translate('workspace.common.selected', {count: selectedEmployees.length})}
                buttonSize={CONST.DROPDOWN_BUTTON_SIZE.MEDIUM}
                onPress={() => null}
                options={getBulkActionsButtonOptions()}
                isSplitButton={false}
                style={[shouldUseNarrowLayout && styles.flexGrow1, shouldUseNarrowLayout && styles.mb3]}
                isDisabled={!selectedEmployees.length}
            />
        ) : (
            <Button
                success
                onPress={inviteUser}
                text={translate('workspace.invite.member')}
                icon={Plus}
                innerStyles={[shouldUseNarrowLayout && styles.alignItemsCenter]}
                style={[shouldUseNarrowLayout && styles.flexGrow1, shouldUseNarrowLayout && styles.mb3]}
            />
        );
    };

    const threeDotsMenuItems = useMemo(() => {
        if (!isPolicyAdmin) {
            return [];
        }

        const menuItems = [
            {
                icon: Table,
                text: translate('spreadsheet.importSpreadsheet'),
                onSelected: () => {
                    if (isOffline) {
                        close(() => setIsOfflineModalVisible(true));
                        return;
                    }
                    Navigation.navigate(ROUTES.WORKSPACE_MEMBERS_IMPORT.getRoute(policyID));
                },
            },
            {
                icon: Download,
                text: translate('spreadsheet.downloadCSV'),
                onSelected: () => {
                    if (isOffline) {
                        close(() => setIsOfflineModalVisible(true));
                        return;
                    }

                    close(() => {
                        downloadMembersCSV(policyID, () => {
                            setIsDownloadFailureModalVisible(true);
                        });
                    });
                },
            },
        ];

        return menuItems;
    }, [policyID, translate, isOffline]);

    const selectionModeHeader = selectionMode?.isEnabled && shouldUseNarrowLayout;

    return (
        <WorkspacePageWithSections
            headerText={selectionModeHeader ? translate('common.selectMultiple') : translate('workspace.common.members')}
            route={route}
            guidesCallTaskID={CONST.GUIDES_CALL_TASK_IDS.WORKSPACE_MEMBERS}
            icon={!selectionModeHeader ? ReceiptWrangler : undefined}
            headerContent={!shouldUseNarrowLayout && getHeaderButtons()}
            testID={WorkspaceMembersPage.displayName}
            shouldShowLoading={false}
            shouldShowOfflineIndicatorInWideScreen
            shouldShowThreeDotsButton={isPolicyWorkspaceAdmin}
            threeDotsMenuItems={threeDotsMenuItems}
            threeDotsAnchorPosition={styles.threeDotsPopoverOffsetNoCloseButton(windowWidth)}
            shouldShowNonAdmin
            onBackButtonPress={() => {
                if (selectionMode?.isEnabled) {
                    setSelectedEmployees([]);
                    turnOffMobileSelectionMode();
                    return;
                }
                Navigation.goBack();
            }}
        >
            {() => (
                <>
                    {shouldUseNarrowLayout && <View style={[styles.pl5, styles.pr5]}>{getHeaderButtons()}</View>}
                    <ConfirmModal
                        isVisible={isOfflineModalVisible}
                        onConfirm={() => setIsOfflineModalVisible(false)}
                        title={translate('common.youAppearToBeOffline')}
                        prompt={translate('common.thisFeatureRequiresInternet')}
                        confirmText={translate('common.buttonConfirm')}
                        shouldShowCancelButton={false}
                    />

                    <ConfirmModal
                        danger
                        title={translate('workspace.people.removeMembersTitle', {count: selectedEmployees.length})}
                        isVisible={removeMembersConfirmModalVisible}
                        onConfirm={removeUsers}
                        onCancel={() => setRemoveMembersConfirmModalVisible(false)}
                        prompt={confirmModalPrompt}
                        confirmText={translate('common.remove')}
                        cancelText={translate('common.cancel')}
                        onModalHide={() => {
                            InteractionManager.runAfterInteractions(() => {
                                if (!textInputRef.current) {
                                    return;
                                }
                                textInputRef.current.focus();
                            });
                        }}
                    />
                    <DecisionModal
                        title={translate('common.downloadFailedTitle')}
                        prompt={translate('common.downloadFailedDescription')}
                        isSmallScreenWidth={isSmallScreenWidth}
                        onSecondOptionSubmit={() => setIsDownloadFailureModalVisible(false)}
                        secondOptionText={translate('common.buttonConfirm')}
                        isVisible={isDownloadFailureModalVisible}
                        onClose={() => setIsDownloadFailureModalVisible(false)}
                    />
                    <View style={[styles.w100, styles.flex1]}>
                        <SelectionListWithModal
                            ref={selectionListRef}
                            canSelectMultiple={canSelectMultiple}
                            sections={[{data, isDisabled: false}]}
                            ListItem={TableListItem}
                            turnOnSelectionModeOnLongPress={isPolicyWorkspaceAdmin}
                            onTurnOnSelectionMode={(item) => item && toggleUser(item?.accountID)}
                            shouldUseUserSkeletonView
                            disableKeyboardShortcuts={removeMembersConfirmModalVisible}
                            headerMessage={getHeaderMessage()}
                            headerContent={!shouldUseNarrowLayout && getHeaderContent()}
                            onSelectRow={openMemberDetails}
                            shouldSingleExecuteRowSelect={!isPolicyWorkspaceAdmin}
                            onCheckboxPress={(item) => toggleUser(item.accountID)}
                            onSelectAll={() => toggleAllUsers(data)}
                            onDismissError={dismissError}
                            showLoadingPlaceholder={isLoading}
                            shouldPreventDefaultFocusOnSelectRow={!canUseTouchScreen()}
                            textInputRef={textInputRef}
                            customListHeader={getCustomListHeader()}
                            listHeaderWrapperStyle={[styles.ph9, styles.pv3, styles.pb5]}
                            listHeaderContent={shouldUseNarrowLayout ? <View style={[styles.pr5]}>{getHeaderContent()}</View> : null}
                            showScrollIndicator={false}
                        />
                    </View>
                </>
            )}
        </WorkspacePageWithSections>
    );
}

WorkspaceMembersPage.displayName = 'WorkspaceMembersPage';

export default withCurrentUserPersonalDetails(withPolicyAndFullscreenLoading(WorkspaceMembersPage));<|MERGE_RESOLUTION|>--- conflicted
+++ resolved
@@ -31,9 +31,6 @@
 import useThemeStyles from '@hooks/useThemeStyles';
 import useWindowDimensions from '@hooks/useWindowDimensions';
 import {turnOffMobileSelectionMode} from '@libs/actions/MobileSelectionMode';
-<<<<<<< HEAD
-import {canUseTouchScreen} from '@libs/DeviceCapabilities';
-=======
 import {
     clearAddMemberError,
     clearDeleteMemberError,
@@ -47,35 +44,16 @@
 } from '@libs/actions/Policy/Member';
 import {canUseTouchScreen} from '@libs/DeviceCapabilities';
 import {formatPhoneNumber as formatPhoneNumberUtil} from '@libs/LocalePhoneNumber';
->>>>>>> c5500734
 import Log from '@libs/Log';
 import Navigation from '@libs/Navigation/Navigation';
 import type {PlatformStackScreenProps} from '@libs/Navigation/PlatformStackNavigation/types';
 import type {FullScreenNavigatorParamList} from '@libs/Navigation/types';
 import {isPersonalDetailsReady, sortAlphabetically} from '@libs/OptionsListUtils';
 import {getDisplayNameOrDefault, getPersonalDetailsByIDs} from '@libs/PersonalDetailsUtils';
-<<<<<<< HEAD
-import {getMemberAccountIDsForWorkspace, isDeletedPolicyEmployee, isExpensifyTeam, isPaidGroupPolicy, isPolicyAdmin} from '@libs/PolicyUtils';
-import {getDisplayNameForParticipant} from '@libs/ReportUtils';
-import {close} from '@userActions/Modal';
-import {
-    clearAddMemberError,
-    clearDeleteMemberError,
-    clearInviteDraft,
-    clearWorkspaceOwnerChangeFlow,
-    downloadMembersCSV,
-    isApprover,
-    openWorkspaceMembersPage,
-    removeMembers,
-    updateWorkspaceMembersRole,
-} from '@userActions/Policy/Member';
-import {dismissAddedWithPrimaryLoginMessages, setPolicyPreventSelfApproval} from '@userActions/Policy/Policy';
-=======
 import {getMemberAccountIDsForWorkspace, isDeletedPolicyEmployee, isExpensifyTeam, isPaidGroupPolicy, isPolicyAdmin as isPolicyAdminUtils} from '@libs/PolicyUtils';
 import {getDisplayNameForParticipant} from '@libs/ReportUtils';
 import {close} from '@userActions/Modal';
-import {dismissAddedWithPrimaryLoginMessages} from '@userActions/Policy/Policy';
->>>>>>> c5500734
+import {dismissAddedWithPrimaryLoginMessages, setPolicyPreventSelfApproval} from '@userActions/Policy/Policy';
 import CONST from '@src/CONST';
 import ONYXKEYS from '@src/ONYXKEYS';
 import ROUTES from '@src/ROUTES';
@@ -122,11 +100,7 @@
     // We need to use isSmallScreenWidth instead of shouldUseNarrowLayout to apply the correct modal type for the decision modal
     // eslint-disable-next-line rulesdir/prefer-shouldUseNarrowLayout-instead-of-isSmallScreenWidth
     const {shouldUseNarrowLayout, isSmallScreenWidth} = useResponsiveLayout();
-<<<<<<< HEAD
-    const isPolicyWorkspaceAdmin = isPolicyAdmin(policy);
-=======
     const isPolicyAdmin = isPolicyAdminUtils(policy);
->>>>>>> c5500734
     const isLoading = useMemo(
         () => !isOfflineAndNoMemberDataAvailable && (!isPersonalDetailsReady(personalDetails) || isEmptyObject(policy?.employeeList)),
         [isOfflineAndNoMemberDataAvailable, personalDetails, policy?.employeeList],
@@ -140,18 +114,14 @@
     const isFocused = useIsFocused();
     const policyID = route.params.policyID;
 
-    const canSelectMultiple = isPolicyWorkspaceAdmin && (shouldUseNarrowLayout ? selectionMode?.isEnabled : true);
+    const canSelectMultiple = isPolicyAdmin && (shouldUseNarrowLayout ? selectionMode?.isEnabled : true);
 
     const confirmModalPrompt = useMemo(() => {
         const approverAccountID = selectedEmployees.find((selectedEmployee) => isApprover(policy, selectedEmployee));
         if (!approverAccountID) {
             return translate('workspace.people.removeMembersPrompt', {
                 count: selectedEmployees.length,
-<<<<<<< HEAD
-                memberName: formatPhoneNumber(getPersonalDetailsByIDs({accountIDs: selectedEmployees, currentUserAccountID}).at(0)?.displayName ?? ''),
-=======
                 memberName: formatPhoneNumberUtil(getPersonalDetailsByIDs({accountIDs: selectedEmployees, currentUserAccountID}).at(0)?.displayName ?? ''),
->>>>>>> c5500734
             });
         }
         return translate('workspace.people.removeMembersWarningPrompt', {
@@ -263,13 +233,10 @@
         setRemoveMembersConfirmModalVisible(false);
         InteractionManager.runAfterInteractions(() => {
             removeMembers(accountIDsToRemove, route.params.policyID);
-<<<<<<< HEAD
             if (newEmployeesCount === 1 && policy?.preventSelfApproval) {
                 // We can't let the "Prevent Self Approvals" enabled if there's only one workspace user
                 setPolicyPreventSelfApproval(route.params.policyID, false);
             }
-=======
->>>>>>> c5500734
         });
     };
 
@@ -348,18 +315,14 @@
     /** Opens the member details page */
     const openMemberDetails = useCallback(
         (item: MemberOption) => {
-<<<<<<< HEAD
-            if (!isPolicyWorkspaceAdmin || !isPaidGroupPolicy(policy)) {
-=======
             if (!isPolicyAdmin || !isPaidGroupPolicy(policy)) {
->>>>>>> c5500734
                 Navigation.navigate(ROUTES.PROFILE.getRoute(item.accountID));
                 return;
             }
             clearWorkspaceOwnerChangeFlow(policyID);
             Navigation.navigate(ROUTES.WORKSPACE_MEMBER_DETAILS.getRoute(route.params.policyID, item.accountID));
         },
-        [isPolicyWorkspaceAdmin, policy, policyID, route.params.policyID],
+        [isPolicyAdmin, policy, policyID, route.params.policyID],
     );
 
     /**
@@ -415,13 +378,13 @@
             } else if (isAuditor) {
                 roleBadge = <Badge text={translate('common.auditor')} />;
             }
-            const isPendingDeleteOrError = isPolicyWorkspaceAdmin && (policyEmployee.pendingAction === CONST.RED_BRICK_ROAD_PENDING_ACTION.DELETE || !isEmptyObject(policyEmployee.errors));
+            const isPendingDeleteOrError = isPolicyAdmin && (policyEmployee.pendingAction === CONST.RED_BRICK_ROAD_PENDING_ACTION.DELETE || !isEmptyObject(policyEmployee.errors));
 
             result.push({
                 keyForList: String(accountID),
                 accountID,
                 isSelected,
-                isDisabledCheckbox: !(isPolicyWorkspaceAdmin && accountID !== policy?.ownerAccountID && accountID !== session?.accountID),
+                isDisabledCheckbox: !(isPolicyAdmin && accountID !== policy?.ownerAccountID && accountID !== session?.accountID),
                 isDisabled: isPendingDeleteOrError,
                 isInteractive: !details.isOptimisticPersonalDetail,
                 cursorStyle: details.isOptimisticPersonalDetail ? styles.cursorDefault : {},
@@ -460,7 +423,7 @@
         translate,
         styles.cursorDefault,
         canSelectMultiple,
-        isPolicyWorkspaceAdmin,
+        isPolicyAdmin,
     ]);
 
     const data = useMemo(() => getUsers(), [getUsers]);
@@ -673,7 +636,7 @@
             testID={WorkspaceMembersPage.displayName}
             shouldShowLoading={false}
             shouldShowOfflineIndicatorInWideScreen
-            shouldShowThreeDotsButton={isPolicyWorkspaceAdmin}
+            shouldShowThreeDotsButton={isPolicyAdmin}
             threeDotsMenuItems={threeDotsMenuItems}
             threeDotsAnchorPosition={styles.threeDotsPopoverOffsetNoCloseButton(windowWidth)}
             shouldShowNonAdmin
@@ -731,14 +694,14 @@
                             canSelectMultiple={canSelectMultiple}
                             sections={[{data, isDisabled: false}]}
                             ListItem={TableListItem}
-                            turnOnSelectionModeOnLongPress={isPolicyWorkspaceAdmin}
+                            turnOnSelectionModeOnLongPress={isPolicyAdmin}
                             onTurnOnSelectionMode={(item) => item && toggleUser(item?.accountID)}
                             shouldUseUserSkeletonView
                             disableKeyboardShortcuts={removeMembersConfirmModalVisible}
                             headerMessage={getHeaderMessage()}
                             headerContent={!shouldUseNarrowLayout && getHeaderContent()}
                             onSelectRow={openMemberDetails}
-                            shouldSingleExecuteRowSelect={!isPolicyWorkspaceAdmin}
+                            shouldSingleExecuteRowSelect={!isPolicyAdmin}
                             onCheckboxPress={(item) => toggleUser(item.accountID)}
                             onSelectAll={() => toggleAllUsers(data)}
                             onDismissError={dismissError}
