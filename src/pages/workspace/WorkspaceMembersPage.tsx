import {useIsFocused} from '@react-navigation/native';
import type {StackScreenProps} from '@react-navigation/stack';
import lodashIsEqual from 'lodash/isEqual';
import React, {useCallback, useEffect, useMemo, useRef, useState} from 'react';
import type {TextInput} from 'react-native';
import {InteractionManager, View} from 'react-native';
import type {OnyxEntry} from 'react-native-onyx';
import {withOnyx} from 'react-native-onyx';
import Badge from '@components/Badge';
import FullPageNotFoundView from '@components/BlockingViews/FullPageNotFoundView';
import Button from '@components/Button';
import ButtonWithDropdownMenu from '@components/ButtonWithDropdownMenu';
import type {DropdownOption, WorkspaceMemberBulkActionType} from '@components/ButtonWithDropdownMenu/types';
import ConfirmModal from '@components/ConfirmModal';
import HeaderWithBackButton from '@components/HeaderWithBackButton';
import * as Expensicons from '@components/Icon/Expensicons';
import * as Illustrations from '@components/Icon/Illustrations';
import MessagesRow from '@components/MessagesRow';
import ScreenWrapper from '@components/ScreenWrapper';
import SelectionList from '@components/SelectionList';
import TableListItem from '@components/SelectionList/TableListItem';
import type {ListItem, SelectionListHandle} from '@components/SelectionList/types';
import Text from '@components/Text';
import type {WithCurrentUserPersonalDetailsProps} from '@components/withCurrentUserPersonalDetails';
import withCurrentUserPersonalDetails from '@components/withCurrentUserPersonalDetails';
import useLocalize from '@hooks/useLocalize';
import useNetwork from '@hooks/useNetwork';
import usePrevious from '@hooks/usePrevious';
import useStyleUtils from '@hooks/useStyleUtils';
import useThemeStyles from '@hooks/useThemeStyles';
import useWindowDimensions from '@hooks/useWindowDimensions';
import * as DeviceCapabilities from '@libs/DeviceCapabilities';
import Log from '@libs/Log';
import Navigation from '@libs/Navigation/Navigation';
import type {WorkspacesCentralPaneNavigatorParamList} from '@libs/Navigation/types';
import * as OptionsListUtils from '@libs/OptionsListUtils';
import * as PersonalDetailsUtils from '@libs/PersonalDetailsUtils';
import * as PolicyUtils from '@libs/PolicyUtils';
import * as UserUtils from '@libs/UserUtils';
import * as Policy from '@userActions/Policy';
import CONST from '@src/CONST';
import ONYXKEYS from '@src/ONYXKEYS';
import ROUTES from '@src/ROUTES';
import type SCREENS from '@src/SCREENS';
import type {InvitedEmailsToAccountIDs, PersonalDetailsList, PolicyMember, PolicyMembers, Session} from '@src/types/onyx';
import type {Errors, PendingAction} from '@src/types/onyx/OnyxCommon';
import {isEmptyObject} from '@src/types/utils/EmptyObject';
import type {WithPolicyAndFullscreenLoadingProps} from './withPolicyAndFullscreenLoading';
import withPolicyAndFullscreenLoading from './withPolicyAndFullscreenLoading';

type WorkspaceMembersPageOnyxProps = {
    /** Session info for the currently logged in user. */
    session: OnyxEntry<Session>;

    /** An object containing the accountID for every invited user email */
    invitedEmailsToAccountIDsDraft: OnyxEntry<InvitedEmailsToAccountIDs>;
};
type WorkspaceMembersPageProps = WithPolicyAndFullscreenLoadingProps &
    WithCurrentUserPersonalDetailsProps &
    WorkspaceMembersPageOnyxProps &
    StackScreenProps<WorkspacesCentralPaneNavigatorParamList, typeof SCREENS.WORKSPACE.MEMBERS>;
/**
 * Inverts an object, equivalent of _.invert
 */
function invertObject(object: Record<string, string>): Record<string, string> {
    const invertedEntries = Object.entries(object).map(([key, value]) => [value, key]);
    const inverted: Record<string, string> = Object.fromEntries(invertedEntries);
    return inverted;
}

type MemberOption = Omit<ListItem, 'accountID'> & {accountID: number};

function WorkspaceMembersPage({personalDetails, invitedEmailsToAccountIDsDraft, route, policy, session, currentUserPersonalDetails, isLoadingReportData = true}: WorkspaceMembersPageProps) {
    const policyMemberEmailsToAccountIDs = PolicyUtils.getMemberAccountIDsForWorkspace(policy?.employeeList, personalDetails);
    const styles = useThemeStyles();
    const StyleUtils = useStyleUtils();
    const [selectedEmployees, setSelectedEmployees] = useState<number[]>([]);
    const [removeMembersConfirmModalVisible, setRemoveMembersConfirmModalVisible] = useState(false);
    const [errors, setErrors] = useState({});
    const {isOffline} = useNetwork();
    const prevIsOffline = usePrevious(isOffline);
    const accountIDs = useMemo(() => Object.values(policyMemberEmailsToAccountIDs ?? {}).map((accountID) => Number(accountID)), [policyMemberEmailsToAccountIDs]);
    const prevAccountIDs = usePrevious(accountIDs);
    const textInputRef = useRef<TextInput>(null);
    const isOfflineAndNoMemberDataAvailable = isEmptyObject(policy?.employeeList) && isOffline;
    const prevPersonalDetails = usePrevious(personalDetails);
    const {translate, formatPhoneNumber, preferredLocale} = useLocalize();
    const {isSmallScreenWidth} = useWindowDimensions();
    const dropdownButtonRef = useRef(null);
    const isPolicyAdmin = PolicyUtils.isPolicyAdmin(policy);
    const isLoading = useMemo(
        () => !isOfflineAndNoMemberDataAvailable && (!OptionsListUtils.isPersonalDetailsReady(personalDetails) || isEmptyObject(policy?.employeeList)),
        [isOfflineAndNoMemberDataAvailable, personalDetails, policy?.employeeList],
    );
    const selectionListRef = useRef<SelectionListHandle>(null);
    const isFocused = useIsFocused();
    const policyID = route.params.policyID;
    /**
     * Get filtered personalDetails list with current employeeList
     */
    const filterPersonalDetails = (members: OnyxEntry<PolicyMembers>, details: OnyxEntry<PersonalDetailsList>): PersonalDetailsList =>
        Object.keys(members ?? {}).reduce((result, key) => {
            if (details?.[key]) {
                return {
                    ...result,
                    [key]: details[policyMemberEmailsToAccountIDs[key] ?? ''],
                };
            }
            return result;
        }, {});
    /**
     * Get members for the current workspace
     */
    const getWorkspaceMembers = useCallback(() => {
        Policy.openWorkspaceMembersPage(route.params.policyID, Object.keys(PolicyUtils.getMemberAccountIDsForWorkspace(policy?.employeeList, personalDetails)));
    }, [route.params.policyID, policy?.employeeList, personalDetails]);

    /**
     * Check if the current selection includes members that cannot be removed
     */
    const validateSelection = useCallback(() => {
        const newErrors: Errors = {};
        selectedEmployees.forEach((member) => {
            if (member !== policy?.ownerAccountID && member !== session?.accountID) {
                return;
            }
            newErrors[member] = translate('workspace.people.error.cannotRemove');
        });
        setErrors(newErrors);
        // eslint-disable-next-line react-hooks/exhaustive-deps
    }, [selectedEmployees, policy?.owner, session?.accountID]);
<<<<<<< HEAD
=======

    // useFocusEffect would make getWorkspaceMembers get called twice on fresh login because policyMember is a dependency of getWorkspaceMembers.
>>>>>>> f1502291
    useEffect(() => {
        if (!isFocused) {
            return;
        }
        getWorkspaceMembers();
        // eslint-disable-next-line react-hooks/exhaustive-deps
<<<<<<< HEAD
    }, []);
=======
    }, [isFocused]);

>>>>>>> f1502291
    useEffect(() => {
        validateSelection();
    }, [preferredLocale, validateSelection]);

    useEffect(() => {
        if (removeMembersConfirmModalVisible && !lodashIsEqual(accountIDs, prevAccountIDs)) {
            setRemoveMembersConfirmModalVisible(false);
        }
        setSelectedEmployees((prevSelected) => {
            // Filter all personal details in order to use the elements needed for the current workspace
            const currentPersonalDetails = filterPersonalDetails(policy?.employeeList ?? {}, personalDetails);
            // We need to filter the previous selected employees by the new personal details, since unknown/new user id's change when transitioning from offline to online
            const prevSelectedElements = prevSelected.map((id) => {
                const prevItem = prevPersonalDetails?.id;
                const res = Object.values(currentPersonalDetails).find((item) => prevItem?.login === item?.login);
                return res?.accountID ?? id;
            });
            // This is an equivalent of the lodash intersection function. The reduce method below is used to filter the items that exist in both arrays.
            return [prevSelectedElements, Object.values(PolicyUtils.getMemberAccountIDsForWorkspace(policy?.employeeList, personalDetails))].reduce((prev, members) =>
                prev.filter((item) => members.includes(item)),
            );
        });
        // eslint-disable-next-line react-hooks/exhaustive-deps
    }, [policy?.employeeList]);

    useEffect(() => {
        const isReconnecting = prevIsOffline && !isOffline;
        if (!isReconnecting) {
            return;
        }
        getWorkspaceMembers();
    }, [isOffline, prevIsOffline, getWorkspaceMembers]);
    /**
     * Open the modal to invite a user
     */
    const inviteUser = () => {
        Navigation.navigate(ROUTES.WORKSPACE_INVITE.getRoute(route.params.policyID));
    };
    /**
     * Remove selected users from the workspace
     * Please see https://github.com/Expensify/App/blob/main/README.md#Security for more details
     */
    const removeUsers = () => {
        if (!isEmptyObject(errors)) {
            return;
        }

        // Remove the admin from the list
        const accountIDsToRemove = session?.accountID ? selectedEmployees.filter((id) => id !== session.accountID) : selectedEmployees;

        Policy.removeMembers(accountIDsToRemove, route.params.policyID);
        setSelectedEmployees([]);
        setRemoveMembersConfirmModalVisible(false);
    };
    /**
     * Show the modal to confirm removal of the selected members
     */
    const askForConfirmationToRemove = () => {
        if (!isEmptyObject(errors)) {
            return;
        }
        setRemoveMembersConfirmModalVisible(true);
    };
    /**
     * Add or remove all users passed from the selectedEmployees list
     */
    const toggleAllUsers = (memberList: MemberOption[]) => {
        const enabledAccounts = memberList.filter((member) => !member.isDisabled && !member.isDisabledCheckbox);
        const everyoneSelected = enabledAccounts.every((member) => selectedEmployees.includes(member.accountID));

        if (everyoneSelected) {
            setSelectedEmployees([]);
        } else {
            const everyAccountId = enabledAccounts.map((member) => member.accountID);
            setSelectedEmployees(everyAccountId);
        }

        validateSelection();
    };
    /**
     * Add user from the selectedEmployees list
     */
    const addUser = useCallback(
        (accountID: number) => {
            setSelectedEmployees((prevSelected) => [...prevSelected, accountID]);
            validateSelection();
        },
        [validateSelection],
    );
    /**
     * Remove user from the selectedEmployees list
     */
    const removeUser = useCallback(
        (accountID: number) => {
            setSelectedEmployees((prevSelected) => prevSelected.filter((id) => id !== accountID));
            validateSelection();
        },
        [validateSelection],
    );
    /**
     * Toggle user from the selectedEmployees list
     */
    const toggleUser = useCallback(
        (accountID: number, pendingAction?: PendingAction) => {
            if (pendingAction === CONST.RED_BRICK_ROAD_PENDING_ACTION.DELETE) {
                return;
            }

            // Add or remove the user if the checkbox is enabled
            if (selectedEmployees.includes(accountID)) {
                removeUser(accountID);
            } else {
                addUser(accountID);
            }
        },
        [selectedEmployees, addUser, removeUser],
    );
    /** Opens the member details page */
    const openMemberDetails = useCallback(
        (item: MemberOption) => {
            if (!isPolicyAdmin || !PolicyUtils.isPaidGroupPolicy(policy)) {
                Navigation.navigate(ROUTES.PROFILE.getRoute(item.accountID));
                return;
            }
            Policy.clearWorkspaceOwnerChangeFlow(policyID);
            Navigation.navigate(ROUTES.WORKSPACE_MEMBER_DETAILS.getRoute(route.params.policyID, item.accountID, Navigation.getActiveRoute()));
        },
        [isPolicyAdmin, policy, policyID, route.params.policyID],
    );
    /**
     * Dismisses the errors on one item
     */
    const dismissError = useCallback(
        (item: MemberOption) => {
            if (item.pendingAction === CONST.RED_BRICK_ROAD_PENDING_ACTION.DELETE) {
                Policy.clearDeleteMemberError(route.params.policyID, item.accountID);
            } else {
                Policy.clearAddMemberError(route.params.policyID, item.accountID);
            }
        },
        [route.params.policyID],
    );
    /**
     * Check if the policy member is deleted from the workspace
     */
    const isDeletedPolicyMember = useCallback(
        (policyMember: PolicyMember): boolean => !isOffline && policyMember.pendingAction === CONST.RED_BRICK_ROAD_PENDING_ACTION.DELETE && isEmptyObject(policyMember.errors),
        [isOffline],
    );
    const policyOwner = policy?.owner;
    const currentUserLogin = currentUserPersonalDetails.login;
    const invitedPrimaryToSecondaryLogins = invertObject(policy?.primaryLoginsInvited ?? {});
    const getUsers = useCallback((): MemberOption[] => {
        let result: MemberOption[] = [];

        Object.entries(policy?.employeeList ?? {}).forEach(([email, policyMember]) => {
            const accountID = Number(policyMemberEmailsToAccountIDs[email] ?? '');
            if (isDeletedPolicyMember(policyMember)) {
                return;
            }

            const details = personalDetails?.[accountID];

            if (!details) {
                Log.hmmm(`[WorkspaceMembersPage] no personal details found for policy member with accountID: ${accountID}`);
                return;
            }

            // If this policy is owned by Expensify then show all support (expensify.com or team.expensify.com) emails
            // We don't want to show guides as policy members unless the user is a guide. Some customers get confused when they
            // see random people added to their policy, but guides having access to the policies help set them up.
            if (PolicyUtils.isExpensifyTeam(details?.login ?? details?.displayName)) {
                if (policyOwner && currentUserLogin && !PolicyUtils.isExpensifyTeam(policyOwner) && !PolicyUtils.isExpensifyTeam(currentUserLogin)) {
                    return;
                }
            }

            const isSelected = selectedEmployees.includes(accountID);

            const isOwner = policy?.owner === details.login;
            const isAdmin = policyMember.role === CONST.POLICY.ROLE.ADMIN;
            let roleBadge = null;
            if (isOwner || isAdmin) {
                roleBadge = (
                    <Badge
                        text={isOwner ? translate('common.owner') : translate('common.admin')}
                        textStyles={styles.textStrong}
                        badgeStyles={[styles.justifyContentCenter, StyleUtils.getMinimumWidth(60), styles.badgeBordered, isSelected && styles.activeItemBadge]}
                    />
                );
            }

            result.push({
                keyForList: String(accountID),
                accountID,
                isSelected,
                isDisabledCheckbox: !(isPolicyAdmin && accountID !== policy?.ownerAccountID && accountID !== session?.accountID),
                isDisabled: isPolicyAdmin && (policyMember.pendingAction === CONST.RED_BRICK_ROAD_PENDING_ACTION.DELETE || !isEmptyObject(policyMember.errors)),
                text: formatPhoneNumber(PersonalDetailsUtils.getDisplayNameOrDefault(details)),
                alternateText: formatPhoneNumber(details?.login ?? ''),
                rightElement: roleBadge,
                icons: [
                    {
                        source: UserUtils.getAvatar(details.avatar, accountID),
                        name: formatPhoneNumber(details?.login ?? ''),
                        type: CONST.ICON_TYPE_AVATAR,
                        id: accountID,
                    },
                ],
                errors: policyMember.errors,
                pendingAction: policyMember.pendingAction,
                // Note which secondary login was used to invite this primary login
                invitedSecondaryLogin: details?.login ? invitedPrimaryToSecondaryLogins[details.login] ?? '' : '',
            });
        });
        result = result.sort((a, b) => (a.text ?? '').toLowerCase().localeCompare((b.text ?? '').toLowerCase()));
        return result;
    }, [
        StyleUtils,
        currentUserLogin,
        formatPhoneNumber,
        invitedPrimaryToSecondaryLogins,
        isDeletedPolicyMember,
        isPolicyAdmin,
        personalDetails,
        policy?.owner,
        policy?.ownerAccountID,
        policy?.employeeList,
        policyMemberEmailsToAccountIDs,
        policyOwner,
        selectedEmployees,
        session?.accountID,
        styles.activeItemBadge,
        styles.badgeBordered,
        styles.justifyContentCenter,
        styles.textStrong,
        translate,
    ]);
    const data = useMemo(() => getUsers(), [getUsers]);
    useEffect(() => {
        if (!isFocused) {
            return;
        }
        if (isEmptyObject(invitedEmailsToAccountIDsDraft) || accountIDs === prevAccountIDs) {
            return;
        }
        const invitedEmails = Object.values(invitedEmailsToAccountIDsDraft).map(String);
        selectionListRef.current?.scrollAndHighlightItem?.(invitedEmails, 1500);
        Policy.setWorkspaceInviteMembersDraft(route.params.policyID, {});
    }, [invitedEmailsToAccountIDsDraft, route.params.policyID, isFocused, accountIDs, prevAccountIDs]);

    const getHeaderMessage = () => {
        if (isOfflineAndNoMemberDataAvailable) {
            return translate('workspace.common.mustBeOnlineToViewMembers');
        }

        return !isLoading && isEmptyObject(policy?.employeeList) ? translate('workspace.common.memberNotFound') : '';
    };

    const getHeaderContent = () => (
        <>
            <Text style={[styles.pl5, styles.mb4, styles.mt3, styles.textSupporting]}>{translate('workspace.people.membersListTitle')}</Text>
            {!isEmptyObject(invitedPrimaryToSecondaryLogins) && (
                <MessagesRow
                    type="success"
                    // eslint-disable-next-line @typescript-eslint/naming-convention
                    messages={{0: 'workspace.people.addedWithPrimary'}}
                    containerStyles={[styles.pb5, styles.ph5]}
                    onClose={() => Policy.dismissAddedWithPrimaryLoginMessages(policyID)}
                />
            )}
        </>
    );
    const getCustomListHeader = () => {
        const header = (
            <View style={[styles.flex1, styles.flexRow, styles.justifyContentBetween]}>
                <View>
                    <Text style={[styles.searchInputStyle, isPolicyAdmin ? styles.ml3 : styles.ml0]}>{translate('common.member')}</Text>
                </View>
                <View style={[StyleUtils.getMinimumWidth(60)]}>
                    <Text style={[styles.searchInputStyle, styles.textAlignCenter]}>{translate('common.role')}</Text>
                </View>
            </View>
        );
        if (isPolicyAdmin) {
            return header;
        }
        return <View style={[styles.peopleRow, styles.userSelectNone, styles.ph9, styles.pv3, styles.pb5]}>{header}</View>;
    };
    const changeUserRole = (role: typeof CONST.POLICY.ROLE.ADMIN | typeof CONST.POLICY.ROLE.USER) => {
        if (!isEmptyObject(errors)) {
            return;
        }

        const accountIDsToUpdate = selectedEmployees.filter((id) => policy?.employeeList?.[policyMemberEmailsToAccountIDs[id]]?.role !== role);

        Policy.updateWorkspaceMembersRole(route.params.policyID, accountIDsToUpdate, role);
        setSelectedEmployees([]);
    };
    const getBulkActionsButtonOptions = () => {
        const options: Array<DropdownOption<WorkspaceMemberBulkActionType>> = [
            {
                text: translate('workspace.people.removeMembersTitle'),
                value: CONST.POLICY.MEMBERS_BULK_ACTION_TYPES.REMOVE,
                icon: Expensicons.RemoveMembers,
                onSelected: askForConfirmationToRemove,
            },
        ];

        if (PolicyUtils.isPaidGroupPolicy(policy)) {
            if (selectedEmployees.find((employee) => policy?.employeeList?.[policyMemberEmailsToAccountIDs[employee]]?.role === CONST.POLICY.ROLE.ADMIN)) {
                options.push({
                    text: translate('workspace.people.makeMember'),
                    value: CONST.POLICY.MEMBERS_BULK_ACTION_TYPES.MAKE_MEMBER,
                    icon: Expensicons.User,
                    onSelected: () => changeUserRole(CONST.POLICY.ROLE.USER),
                });
            }

            if (selectedEmployees.find((employee) => policy?.employeeList?.[policyMemberEmailsToAccountIDs[employee]]?.role === CONST.POLICY.ROLE.USER)) {
                options.push({
                    text: translate('workspace.people.makeAdmin'),
                    value: CONST.POLICY.MEMBERS_BULK_ACTION_TYPES.MAKE_ADMIN,
                    icon: Expensicons.MakeAdmin,
                    onSelected: () => changeUserRole(CONST.POLICY.ROLE.ADMIN),
                });
            }
        }
        return options;
    };
    const getHeaderButtons = () => {
        if (!isPolicyAdmin) {
            return null;
        }
        return (
            <View style={styles.w100}>
                {selectedEmployees.length > 0 ? (
                    <ButtonWithDropdownMenu<WorkspaceMemberBulkActionType>
                        shouldAlwaysShowDropdownMenu
                        pressOnEnter
                        customText={translate('workspace.common.selected', {selectedNumber: selectedEmployees.length})}
                        buttonSize={CONST.DROPDOWN_BUTTON_SIZE.MEDIUM}
                        onPress={() => null}
                        options={getBulkActionsButtonOptions()}
                        buttonRef={dropdownButtonRef}
                        style={[isSmallScreenWidth && styles.flexGrow1]}
                    />
                ) : (
                    <Button
                        medium
                        success
                        onPress={inviteUser}
                        text={translate('workspace.invite.member')}
                        icon={Expensicons.Plus}
                        innerStyles={[isSmallScreenWidth && styles.alignItemsCenter]}
                        style={[isSmallScreenWidth && styles.flexGrow1]}
                    />
                )}
            </View>
        );
    };
    return (
        <ScreenWrapper
            includeSafeAreaPaddingBottom={false}
            style={[styles.defaultModalContainer]}
            testID={WorkspaceMembersPage.displayName}
            shouldShowOfflineIndicatorInWideScreen
        >
            <FullPageNotFoundView
                shouldShow={(isEmptyObject(policy) && !isLoadingReportData) || PolicyUtils.isPendingDeletePolicy(policy)}
                subtitleKey={isEmptyObject(policy) ? undefined : 'workspace.common.notAuthorized'}
                onBackButtonPress={PolicyUtils.goBackFromInvalidPolicy}
                onLinkPress={PolicyUtils.goBackFromInvalidPolicy}
            >
                <HeaderWithBackButton
                    title={translate('workspace.common.members')}
                    icon={Illustrations.ReceiptWrangler}
                    onBackButtonPress={() => {
                        Navigation.goBack();
                    }}
                    shouldShowBackButton={isSmallScreenWidth}
                    guidesCallTaskID={CONST.GUIDES_CALL_TASK_IDS.WORKSPACE_MEMBERS}
                >
                    {!isSmallScreenWidth && getHeaderButtons()}
                </HeaderWithBackButton>
                {isSmallScreenWidth && <View style={[styles.pl5, styles.pr5]}>{getHeaderButtons()}</View>}
                <ConfirmModal
                    danger
                    title={translate('workspace.people.removeMembersTitle')}
                    isVisible={removeMembersConfirmModalVisible}
                    onConfirm={removeUsers}
                    onCancel={() => setRemoveMembersConfirmModalVisible(false)}
                    prompt={translate('workspace.people.removeMembersPrompt')}
                    confirmText={translate('common.remove')}
                    cancelText={translate('common.cancel')}
                    onModalHide={() => {
                        InteractionManager.runAfterInteractions(() => {
                            if (!textInputRef.current) {
                                return;
                            }
                            textInputRef.current.focus();
                        });
                    }}
                />
                <View style={[styles.w100, styles.flex1]}>
                    <SelectionList
                        ref={selectionListRef}
                        canSelectMultiple={isPolicyAdmin}
                        sections={[{data, isDisabled: false}]}
                        ListItem={TableListItem}
                        disableKeyboardShortcuts={removeMembersConfirmModalVisible}
                        headerMessage={getHeaderMessage()}
                        headerContent={getHeaderContent()}
                        onSelectRow={openMemberDetails}
                        onCheckboxPress={(item) => toggleUser(item.accountID)}
                        onSelectAll={() => toggleAllUsers(data)}
                        onDismissError={dismissError}
                        showLoadingPlaceholder={isLoading}
                        showScrollIndicator
                        shouldPreventDefaultFocusOnSelectRow={!DeviceCapabilities.canUseTouchScreen()}
                        textInputRef={textInputRef}
                        customListHeader={getCustomListHeader()}
                        listHeaderWrapperStyle={[styles.ph9, styles.pv3, styles.pb5]}
                    />
                </View>
            </FullPageNotFoundView>
        </ScreenWrapper>
    );
}
WorkspaceMembersPage.displayName = 'WorkspaceMembersPage';
export default withCurrentUserPersonalDetails(
    withPolicyAndFullscreenLoading(
        withOnyx<WorkspaceMembersPageProps, WorkspaceMembersPageOnyxProps>({
            invitedEmailsToAccountIDsDraft: {
                key: ({route}) => `${ONYXKEYS.COLLECTION.WORKSPACE_INVITE_MEMBERS_DRAFT}${route.params.policyID.toString()}`,
            },
            session: {
                key: ONYXKEYS.SESSION,
            },
        })(WorkspaceMembersPage),
    ),
);<|MERGE_RESOLUTION|>--- conflicted
+++ resolved
@@ -129,23 +129,16 @@
         setErrors(newErrors);
         // eslint-disable-next-line react-hooks/exhaustive-deps
     }, [selectedEmployees, policy?.owner, session?.accountID]);
-<<<<<<< HEAD
-=======
 
     // useFocusEffect would make getWorkspaceMembers get called twice on fresh login because policyMember is a dependency of getWorkspaceMembers.
->>>>>>> f1502291
     useEffect(() => {
         if (!isFocused) {
             return;
         }
         getWorkspaceMembers();
         // eslint-disable-next-line react-hooks/exhaustive-deps
-<<<<<<< HEAD
-    }, []);
-=======
     }, [isFocused]);
 
->>>>>>> f1502291
     useEffect(() => {
         validateSelection();
     }, [preferredLocale, validateSelection]);
