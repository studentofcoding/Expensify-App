--- conflicted
+++ resolved
@@ -3,12 +3,7 @@
 import {withOnyx} from 'react-native-onyx';
 import * as Expensicons from '../../components/Icon/Expensicons';
 import * as Illustrations from '../../components/Icon/Illustrations';
-<<<<<<< HEAD
-import ScreenWrapper from '../../components/ScreenWrapper';
-import ExpensifyText from '../../components/ExpensifyText';
-=======
-import Text from '../../components/Text';
->>>>>>> 970c2d52
+import Text from '../../components/ExpensifyText';
 import withLocalize, {withLocalizePropTypes} from '../../components/withLocalize';
 import * as BankAccounts from '../../libs/actions/BankAccounts';
 import compose from '../../libs/compose';
@@ -90,39 +85,6 @@
         }
 
         return (
-<<<<<<< HEAD
-            <ScreenWrapper>
-                <HeaderWithCloseButton
-                    title={this.props.translate('workspace.common.bankAccount')}
-                    onCloseButtonPress={Navigation.dismissModal}
-                    onBackButtonPress={() => Navigation.navigate(ROUTES.getWorkspaceInitialRoute(this.props.route.params.policyID))}
-                    shouldShowBackButton
-                />
-                <WorkspaceSection
-                    title={this.props.translate('workspace.bankAccount.almostDone')}
-                    icon={Illustrations.BankArrowPink}
-                    menuItems={[
-                        {
-                            title: this.props.translate('workspace.bankAccount.continueWithSetup'),
-                            icon: Expensicons.Bank,
-                            onPress: this.navigateToBankAccountRoute,
-                            shouldShowRightIcon: true,
-                        },
-                        {
-                            title: this.props.translate('workspace.bankAccount.startOver'),
-                            icon: Expensicons.RotateLeft,
-                            onPress: BankAccounts.requestResetFreePlanBankAccount,
-                            shouldShowRightIcon: true,
-                        },
-                    ]}
-                >
-                    <ExpensifyText>
-                        {this.props.translate('workspace.bankAccount.youreAlmostDone')}
-                    </ExpensifyText>
-                </WorkspaceSection>
-                <WorkspaceResetBankAccountModal />
-            </ScreenWrapper>
-=======
             <WorkspacePageWithSections
                 headerText={this.props.translate('workspace.common.bankAccount')}
                 route={this.props.route}
@@ -147,15 +109,14 @@
                                 },
                             ]}
                         >
-                            <Text>
+                            <ExpensifyText>
                                 {this.props.translate('workspace.bankAccount.youreAlmostDone')}
-                            </Text>
+                            </ExpensifyText>
                         </WorkspaceSection>
                         <WorkspaceResetBankAccountModal />
                     </>
                 )}
             </WorkspacePageWithSections>
->>>>>>> 970c2d52
         );
     }
 }
