--- conflicted
+++ resolved
@@ -13,13 +13,13 @@
 import useThemeStyles from '@hooks/useThemeStyles';
 import * as ReportField from '@libs/actions/Policy/ReportField';
 import Navigation from '@libs/Navigation/Navigation';
-import {validateReportFieldListValueName} from '@libs/WorkspaceReportFieldsUtils';
+import * as WorkspaceReportFieldUtils from '@libs/WorkspaceReportFieldUtils';
 import type {SettingsNavigatorParamList} from '@navigation/types';
 import AccessOrNotFoundWrapper from '@pages/workspace/AccessOrNotFoundWrapper';
 import CONST from '@src/CONST';
 import ONYXKEYS from '@src/ONYXKEYS';
 import type SCREENS from '@src/SCREENS';
-import INPUT_IDS from '@src/types/form/WorkspaceReportFieldsForm';
+import INPUT_IDS from '@src/types/form/WorkspaceReportFieldForm';
 
 type ReportFieldAddListValuePageProps = StackScreenProps<SettingsNavigatorParamList, typeof SCREENS.WORKSPACE.REPORT_FIELDS_ADD_VALUE>;
 
@@ -35,30 +35,22 @@
 
     const validate = useCallback(
         (values: FormOnyxValues<typeof ONYXKEYS.FORMS.WORKSPACE_REPORT_FIELDS_FORM>) =>
-            validateReportFieldListValueName(values[INPUT_IDS.VALUE_NAME].trim(), '', formDraft?.[INPUT_IDS.LIST_VALUES] ?? [], INPUT_IDS.VALUE_NAME),
+            WorkspaceReportFieldUtils.validateReportFieldListValueName(values[INPUT_IDS.VALUE_NAME].trim(), '', formDraft?.[INPUT_IDS.LIST_VALUES] ?? [], INPUT_IDS.VALUE_NAME),
         [formDraft],
     );
 
-<<<<<<< HEAD
     const createValue = useCallback(
         (values: FormOnyxValues<typeof ONYXKEYS.FORMS.WORKSPACE_REPORT_FIELDS_FORM>) => {
             if (reportFieldID) {
-                ReportFields.addReportFieldListValue(policyID, reportFieldID, values[INPUT_IDS.VALUE_NAME]);
+                ReportField.addReportFieldListValue(policyID, reportFieldID, values[INPUT_IDS.VALUE_NAME]);
             } else {
-                ReportFields.createReportFieldsListValue(values[INPUT_IDS.VALUE_NAME]);
+                ReportField.createReportFieldsListValue(values[INPUT_IDS.VALUE_NAME]);
             }
             Keyboard.dismiss();
             Navigation.goBack();
         },
         [policyID, reportFieldID],
     );
-=======
-    const createValue = useCallback((values: FormOnyxValues<typeof ONYXKEYS.FORMS.WORKSPACE_REPORT_FIELDS_FORM>) => {
-        ReportField.createReportFieldsListValue(values[INPUT_IDS.VALUE_NAME]);
-        Keyboard.dismiss();
-        Navigation.goBack();
-    }, []);
->>>>>>> 221cf36d
 
     return (
         <AccessOrNotFoundWrapper
