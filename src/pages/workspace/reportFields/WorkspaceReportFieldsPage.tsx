import {useIsFocused} from '@react-navigation/native';
import type {StackScreenProps} from '@react-navigation/stack';
import {Str} from 'expensify-common';
import React, {useEffect, useMemo, useState} from 'react';
import {ActivityIndicator, View} from 'react-native';
import {useOnyx} from 'react-native-onyx';
import Button from '@components/Button';
import ButtonWithDropdownMenu from '@components/ButtonWithDropdownMenu';
import type {DropdownOption} from '@components/ButtonWithDropdownMenu/types';
import ConfirmModal from '@components/ConfirmModal';
import HeaderWithBackButton from '@components/HeaderWithBackButton';
import * as Expensicons from '@components/Icon/Expensicons';
import * as Illustrations from '@components/Icon/Illustrations';
import ScreenWrapper from '@components/ScreenWrapper';
import SelectionList from '@components/SelectionList';
import ListItemRightCaretWithLabel from '@components/SelectionList/ListItemRightCaretWithLabel';
import TableListItem from '@components/SelectionList/TableListItem';
import type {ListItem} from '@components/SelectionList/types';
import Text from '@components/Text';
import WorkspaceEmptyStateSection from '@components/WorkspaceEmptyStateSection';
import useLocalize from '@hooks/useLocalize';
import useResponsiveLayout from '@hooks/useResponsiveLayout';
import useTheme from '@hooks/useTheme';
import useThemeStyles from '@hooks/useThemeStyles';
import useWindowDimensions from '@hooks/useWindowDimensions';
import * as DeviceCapabilities from '@libs/DeviceCapabilities';
import Navigation from '@libs/Navigation/Navigation';
import type {FullScreenNavigatorParamList} from '@libs/Navigation/types';
import * as ReportUtils from '@libs/ReportUtils';
import AccessOrNotFoundWrapper from '@pages/workspace/AccessOrNotFoundWrapper';
import * as ReportField from '@userActions/Policy/ReportField';
import CONST from '@src/CONST';
import ONYXKEYS from '@src/ONYXKEYS';
import ROUTES from '@src/ROUTES';
import type SCREENS from '@src/SCREENS';
import type {PolicyReportField} from '@src/types/onyx/Policy';
import type DeepValueOf from '@src/types/utils/DeepValueOf';

type ReportFieldForList = ListItem & {
    value: string;
    fieldID: string;
    orderWeight?: number;
};

type WorkspaceReportFieldsPageProps = StackScreenProps<FullScreenNavigatorParamList, typeof SCREENS.WORKSPACE.REPORT_FIELDS>;

function WorkspaceReportFieldsPage({
    route: {
        params: {policyID},
    },
}: WorkspaceReportFieldsPageProps) {
    const {shouldUseNarrowLayout} = useResponsiveLayout();
    const {isSmallScreenWidth} = useWindowDimensions();
    const styles = useThemeStyles();
    const theme = useTheme();
    const {translate} = useLocalize();
    const isFocused = useIsFocused();
    const [policy] = useOnyx(`${ONYXKEYS.COLLECTION.POLICY}${policyID}`);
    const filteredPolicyFieldList = useMemo(() => {
        if (!policy?.fieldList) {
            return {};
        }
        // eslint-disable-next-line @typescript-eslint/no-unused-vars
        return Object.fromEntries(Object.entries(policy.fieldList).filter(([_, value]) => value.fieldID !== 'text_title'));
    }, [policy]);
    const [selectedReportFields, setSelectedReportFields] = useState<PolicyReportField[]>([]);
    const [deleteReportFieldsConfirmModalVisible, setDeleteReportFieldsConfirmModalVisible] = useState(false);

    useEffect(() => {
        if (isFocused) {
            return;
        }
        setSelectedReportFields([]);
    }, [isFocused]);

    const reportFieldsSections = useMemo(() => {
        if (!policy) {
            return [{data: [], isDisabled: true}];
        }
<<<<<<< HEAD
        return Object.values(filteredPolicyFieldList).map((reportField) => ({
            value: reportField.name,
            fieldID: reportField.fieldID,
            keyForList: String(reportField.orderWeight),
            orderWeight: reportField.orderWeight,
            pendingAction: reportField.pendingAction,
            isSelected: selectedReportFields.find((selectedReportField) => selectedReportField.name === reportField.name) !== undefined,
            isDisabled: reportField.pendingAction === CONST.RED_BRICK_ROAD_PENDING_ACTION.DELETE,
            text: reportField.name,
            rightElement: (
                <ListItemRightCaretWithLabel
                    shouldShowCaret={false}
                    labelText={Str.recapitalize(reportField.type)}
                />
            ),
        }));
=======

        return [
            {
                data: Object.values(filteredPolicyFieldList).map((reportField) => ({
                    value: reportField.name,
                    fieldID: reportField.fieldID,
                    keyForList: String(reportField.fieldID),
                    orderWeight: reportField.orderWeight,
                    pendingAction: reportField.pendingAction,
                    isSelected: selectedReportFields.find((selectedReportField) => selectedReportField.name === reportField.name) !== undefined,
                    text: reportField.name,
                    rightElement: (
                        <ListItemRightCaretWithLabel
                            shouldShowCaret={false}
                            labelText={Str.recapitalize(reportField.type)}
                        />
                    ),
                })),
                isDisabled: false,
            },
        ];
>>>>>>> e6804ca7
    }, [filteredPolicyFieldList, policy, selectedReportFields]);

    const updateSelectedReportFields = (item: ReportFieldForList) => {
        const fieldKey = ReportUtils.getReportFieldKey(item.fieldID);
        const updatedReportFields = selectedReportFields.find((selectedReportField) => selectedReportField.name === item.value)
            ? selectedReportFields.filter((selectedReportField) => selectedReportField.name !== item.value)
            : [...selectedReportFields, filteredPolicyFieldList[fieldKey]];
        setSelectedReportFields(updatedReportFields);
    };

    const toggleAllReportFields = () => {
        const availableReportFields = Object.values(filteredPolicyFieldList).filter((reportField) => reportField.pendingAction !== CONST.RED_BRICK_ROAD_PENDING_ACTION.DELETE);
        const isAllSelected = availableReportFields.length === selectedReportFields.length;
        setSelectedReportFields(isAllSelected ? [] : availableReportFields);
    };

    const navigateToReportFieldSettings = (reportField: ReportFieldForList) => {
        Navigation.navigate(ROUTES.WORKSPACE_REPORT_FIELD_SETTINGS.getRoute(policyID, reportField.fieldID));
    };

<<<<<<< HEAD
    const handleDeleteReportFields = () => {
        setSelectedReportFields([]);
        const reportFieldKeys = selectedReportFields.map((selectedReportField) => ReportUtils.getReportFieldKey(selectedReportField.fieldID));
        ReportField.deleteReportFields(policyID, reportFieldKeys);
        setDeleteReportFieldsConfirmModalVisible(false);
    };

    const isLoading = reportFieldsList === undefined;
    const shouldShowEmptyState =
        Object.values(filteredPolicyFieldList).filter((reportField) => reportField.pendingAction !== CONST.RED_BRICK_ROAD_PENDING_ACTION.DELETE).length <= 0 && !isLoading;

    const getHeaderButtons = () => {
        const options: Array<DropdownOption<DeepValueOf<typeof CONST.POLICY.REPORT_FIELDS_BULK_ACTION_TYPES>>> = [];

        if (selectedReportFields.length > 0) {
            options.push({
                icon: Expensicons.Trashcan,
                text: translate(selectedReportFields.length === 1 ? 'workspace.reportFields.delete' : 'workspace.reportFields.deleteFields'),
                value: CONST.POLICY.REPORT_FIELDS_BULK_ACTION_TYPES.DELETE,
                onSelected: () => setDeleteReportFieldsConfirmModalVisible(true),
            });

            return (
                <ButtonWithDropdownMenu
                    onPress={() => null}
                    shouldAlwaysShowDropdownMenu
                    pressOnEnter
                    buttonSize={CONST.DROPDOWN_BUTTON_SIZE.MEDIUM}
                    customText={translate('workspace.common.selected', {selectedNumber: selectedReportFields.length})}
                    options={options}
                    isSplitButton={false}
                    style={[shouldUseNarrowLayout && styles.flexGrow1, shouldUseNarrowLayout && styles.mb3]}
                />
            );
        }
        return (
            <View style={[styles.w100, styles.flexRow, styles.gap2, isSmallScreenWidth && styles.mb3]}>
                <Button
                    medium
                    success
                    onPress={() => Navigation.navigate(ROUTES.WORKSPACE_CREATE_REPORT_FIELD.getRoute(policyID))}
                    icon={Expensicons.Plus}
                    text={translate('workspace.reportFields.addField')}
                    style={[isSmallScreenWidth && styles.flex1]}
                />
            </View>
        );
    };
=======
    const isLoading = policy === undefined;
    const shouldShowEmptyState = Object.values(filteredPolicyFieldList).length <= 0 && !isLoading;

    const getHeaderButtons = () => (
        <View style={[styles.w100, styles.flexRow, styles.gap2, isSmallScreenWidth && styles.mb3]}>
            <Button
                medium
                success
                onPress={() => Navigation.navigate(ROUTES.WORKSPACE_CREATE_REPORT_FIELD.getRoute(policyID))}
                icon={Expensicons.Plus}
                text={translate('workspace.reportFields.addField')}
                style={isSmallScreenWidth && styles.flex1}
            />
        </View>
    );
>>>>>>> e6804ca7

    const getCustomListHeader = () => (
        <View style={[styles.flex1, styles.flexRow, styles.justifyContentBetween, styles.pl3]}>
            <Text style={styles.searchInputStyle}>{translate('common.name')}</Text>
            <Text style={[styles.searchInputStyle, styles.textAlignCenter]}>{translate('common.type')}</Text>
        </View>
    );

    const getHeaderText = () => (
        <View style={[styles.ph5, styles.pb5, styles.pt3]}>
            <Text style={[styles.textNormal, styles.colorMuted]}>{translate('workspace.reportFields.subtitle')}</Text>
        </View>
    );

    return (
        <AccessOrNotFoundWrapper
            policyID={policyID}
            accessVariants={[CONST.POLICY.ACCESS_VARIANTS.ADMIN, CONST.POLICY.ACCESS_VARIANTS.PAID]}
            featureName={CONST.POLICY.MORE_FEATURES.ARE_REPORT_FIELDS_ENABLED}
        >
            <ScreenWrapper
                includeSafeAreaPaddingBottom={false}
                style={[styles.defaultModalContainer]}
                testID={WorkspaceReportFieldsPage.displayName}
                shouldShowOfflineIndicatorInWideScreen
                offlineIndicatorStyle={styles.mtAuto}
            >
                <HeaderWithBackButton
                    icon={Illustrations.Pencil}
                    title={translate('workspace.common.reportFields')}
                    shouldShowBackButton={isSmallScreenWidth}
                >
                    {!isSmallScreenWidth && getHeaderButtons()}
                </HeaderWithBackButton>
                {isSmallScreenWidth && <View style={[styles.pl5, styles.pr5]}>{getHeaderButtons()}</View>}
<<<<<<< HEAD
                <ConfirmModal
                    isVisible={deleteReportFieldsConfirmModalVisible}
                    onConfirm={handleDeleteReportFields}
                    onCancel={() => setDeleteReportFieldsConfirmModalVisible(false)}
                    title={translate(selectedReportFields.length === 1 ? 'workspace.reportFields.delete' : 'workspace.reportFields.deleteFields')}
                    prompt={translate(selectedReportFields.length === 1 ? 'workspace.reportFields.deleteConfirmation' : 'workspace.reportFields.deleteFieldsConfirmation')}
                    confirmText={translate('common.delete')}
                    cancelText={translate('common.cancel')}
                    danger
                />
                {(!isSmallScreenWidth || reportFieldsList.length === 0 || isLoading) && getHeaderText()}
=======
                {(!isSmallScreenWidth || reportFieldsSections[0].data.length === 0 || isLoading) && getHeaderText()}
>>>>>>> e6804ca7
                {isLoading && (
                    <ActivityIndicator
                        size={CONST.ACTIVITY_INDICATOR_SIZE.LARGE}
                        style={styles.flex1}
                        color={theme.spinner}
                    />
                )}
                {shouldShowEmptyState && (
                    <WorkspaceEmptyStateSection
                        title={translate('workspace.reportFields.emptyReportFields.title')}
                        icon={Illustrations.EmptyStateExpenses}
                        subtitle={translate('workspace.reportFields.emptyReportFields.subtitle')}
                    />
                )}
                {!shouldShowEmptyState && !isLoading && (
                    <SelectionList
                        canSelectMultiple
                        sections={reportFieldsSections}
                        onCheckboxPress={updateSelectedReportFields}
                        onSelectRow={navigateToReportFieldSettings}
                        onSelectAll={toggleAllReportFields}
                        ListItem={TableListItem}
                        customListHeader={getCustomListHeader()}
                        listHeaderContent={isSmallScreenWidth ? getHeaderText() : null}
                        shouldPreventDefaultFocusOnSelectRow={!DeviceCapabilities.canUseTouchScreen()}
                        listHeaderWrapperStyle={[styles.ph9, styles.pv3, styles.pb5]}
                        showScrollIndicator={false}
                    />
                )}
            </ScreenWrapper>
        </AccessOrNotFoundWrapper>
    );
}

WorkspaceReportFieldsPage.displayName = 'WorkspaceReportFieldsPage';

export default WorkspaceReportFieldsPage;<|MERGE_RESOLUTION|>--- conflicted
+++ resolved
@@ -77,24 +77,6 @@
         if (!policy) {
             return [{data: [], isDisabled: true}];
         }
-<<<<<<< HEAD
-        return Object.values(filteredPolicyFieldList).map((reportField) => ({
-            value: reportField.name,
-            fieldID: reportField.fieldID,
-            keyForList: String(reportField.orderWeight),
-            orderWeight: reportField.orderWeight,
-            pendingAction: reportField.pendingAction,
-            isSelected: selectedReportFields.find((selectedReportField) => selectedReportField.name === reportField.name) !== undefined,
-            isDisabled: reportField.pendingAction === CONST.RED_BRICK_ROAD_PENDING_ACTION.DELETE,
-            text: reportField.name,
-            rightElement: (
-                <ListItemRightCaretWithLabel
-                    shouldShowCaret={false}
-                    labelText={Str.recapitalize(reportField.type)}
-                />
-            ),
-        }));
-=======
 
         return [
             {
@@ -105,6 +87,7 @@
                     orderWeight: reportField.orderWeight,
                     pendingAction: reportField.pendingAction,
                     isSelected: selectedReportFields.find((selectedReportField) => selectedReportField.name === reportField.name) !== undefined,
+                    isDisabled: reportField.pendingAction === CONST.RED_BRICK_ROAD_PENDING_ACTION.DELETE,
                     text: reportField.name,
                     rightElement: (
                         <ListItemRightCaretWithLabel
@@ -116,7 +99,6 @@
                 isDisabled: false,
             },
         ];
->>>>>>> e6804ca7
     }, [filteredPolicyFieldList, policy, selectedReportFields]);
 
     const updateSelectedReportFields = (item: ReportFieldForList) => {
@@ -137,7 +119,6 @@
         Navigation.navigate(ROUTES.WORKSPACE_REPORT_FIELD_SETTINGS.getRoute(policyID, reportField.fieldID));
     };
 
-<<<<<<< HEAD
     const handleDeleteReportFields = () => {
         setSelectedReportFields([]);
         const reportFieldKeys = selectedReportFields.map((selectedReportField) => ReportUtils.getReportFieldKey(selectedReportField.fieldID));
@@ -145,7 +126,7 @@
         setDeleteReportFieldsConfirmModalVisible(false);
     };
 
-    const isLoading = reportFieldsList === undefined;
+    const isLoading = policy === undefined;
     const shouldShowEmptyState =
         Object.values(filteredPolicyFieldList).filter((reportField) => reportField.pendingAction !== CONST.RED_BRICK_ROAD_PENDING_ACTION.DELETE).length <= 0 && !isLoading;
 
@@ -186,23 +167,6 @@
             </View>
         );
     };
-=======
-    const isLoading = policy === undefined;
-    const shouldShowEmptyState = Object.values(filteredPolicyFieldList).length <= 0 && !isLoading;
-
-    const getHeaderButtons = () => (
-        <View style={[styles.w100, styles.flexRow, styles.gap2, isSmallScreenWidth && styles.mb3]}>
-            <Button
-                medium
-                success
-                onPress={() => Navigation.navigate(ROUTES.WORKSPACE_CREATE_REPORT_FIELD.getRoute(policyID))}
-                icon={Expensicons.Plus}
-                text={translate('workspace.reportFields.addField')}
-                style={isSmallScreenWidth && styles.flex1}
-            />
-        </View>
-    );
->>>>>>> e6804ca7
 
     const getCustomListHeader = () => (
         <View style={[styles.flex1, styles.flexRow, styles.justifyContentBetween, styles.pl3]}>
@@ -238,7 +202,6 @@
                     {!isSmallScreenWidth && getHeaderButtons()}
                 </HeaderWithBackButton>
                 {isSmallScreenWidth && <View style={[styles.pl5, styles.pr5]}>{getHeaderButtons()}</View>}
-<<<<<<< HEAD
                 <ConfirmModal
                     isVisible={deleteReportFieldsConfirmModalVisible}
                     onConfirm={handleDeleteReportFields}
@@ -249,10 +212,7 @@
                     cancelText={translate('common.cancel')}
                     danger
                 />
-                {(!isSmallScreenWidth || reportFieldsList.length === 0 || isLoading) && getHeaderText()}
-=======
                 {(!isSmallScreenWidth || reportFieldsSections[0].data.length === 0 || isLoading) && getHeaderText()}
->>>>>>> e6804ca7
                 {isLoading && (
                     <ActivityIndicator
                         size={CONST.ACTIVITY_INDICATOR_SIZE.LARGE}
