--- conflicted
+++ resolved
@@ -172,13 +172,8 @@
                 >
                     {!isSmallScreenWidth && !hasAccountingConnections && getHeaderButtons()}
                 </HeaderWithBackButton>
-<<<<<<< HEAD
                 {isSmallScreenWidth && <View style={[styles.pl5, styles.pr5]}>{!hasAccountingConnections && getHeaderButtons()}</View>}
-                {(!isSmallScreenWidth || reportFieldsList.length === 0 || isLoading) && getHeaderText()}
-=======
-                {isSmallScreenWidth && <View style={[styles.pl5, styles.pr5]}>{getHeaderButtons()}</View>}
                 {(!isSmallScreenWidth || reportFieldsSections[0].data.length === 0 || isLoading) && getHeaderText()}
->>>>>>> 001061f2
                 {isLoading && (
                     <ActivityIndicator
                         size={CONST.ACTIVITY_INDICATOR_SIZE.LARGE}
