import {useIsFocused} from '@react-navigation/native';
import type {StackScreenProps} from '@react-navigation/stack';
import {Str} from 'expensify-common';
import React, {useEffect, useMemo, useState} from 'react';
import {ActivityIndicator, View} from 'react-native';
import {useOnyx} from 'react-native-onyx';
import Button from '@components/Button';
import ButtonWithDropdownMenu from '@components/ButtonWithDropdownMenu';
import type {DropdownOption} from '@components/ButtonWithDropdownMenu/types';
import ConfirmModal from '@components/ConfirmModal';
import HeaderWithBackButton from '@components/HeaderWithBackButton';
import * as Expensicons from '@components/Icon/Expensicons';
import * as Illustrations from '@components/Icon/Illustrations';
import ScreenWrapper from '@components/ScreenWrapper';
import SelectionList from '@components/SelectionList';
import ListItemRightCaretWithLabel from '@components/SelectionList/ListItemRightCaretWithLabel';
import TableListItem from '@components/SelectionList/TableListItem';
import type {ListItem} from '@components/SelectionList/types';
import Text from '@components/Text';
import TextLink from '@components/TextLink';
import WorkspaceEmptyStateSection from '@components/WorkspaceEmptyStateSection';
import useEnvironment from '@hooks/useEnvironment';
import useLocalize from '@hooks/useLocalize';
import useResponsiveLayout from '@hooks/useResponsiveLayout';
import useTheme from '@hooks/useTheme';
import useThemeStyles from '@hooks/useThemeStyles';
import useWindowDimensions from '@hooks/useWindowDimensions';
import * as DeviceCapabilities from '@libs/DeviceCapabilities';
import Navigation from '@libs/Navigation/Navigation';
import type {FullScreenNavigatorParamList} from '@libs/Navigation/types';
import * as PolicyUtils from '@libs/PolicyUtils';
import * as ReportUtils from '@libs/ReportUtils';
import AccessOrNotFoundWrapper from '@pages/workspace/AccessOrNotFoundWrapper';
import * as ReportField from '@userActions/Policy/ReportField';
import CONST from '@src/CONST';
import ONYXKEYS from '@src/ONYXKEYS';
import ROUTES from '@src/ROUTES';
import type SCREENS from '@src/SCREENS';
import type {PolicyReportField} from '@src/types/onyx/Policy';
import type DeepValueOf from '@src/types/utils/DeepValueOf';

type ReportFieldForList = ListItem & {
    value: string;
    fieldID: string;
    orderWeight?: number;
};

type WorkspaceReportFieldsPageProps = StackScreenProps<FullScreenNavigatorParamList, typeof SCREENS.WORKSPACE.REPORT_FIELDS>;

function WorkspaceReportFieldsPage({
    route: {
        params: {policyID},
    },
}: WorkspaceReportFieldsPageProps) {
    const {shouldUseNarrowLayout} = useResponsiveLayout();
    const {isSmallScreenWidth} = useWindowDimensions();
    const styles = useThemeStyles();
    const theme = useTheme();
    const {translate} = useLocalize();
    const isFocused = useIsFocused();
    const {environmentURL} = useEnvironment();
    const [policy] = useOnyx(`${ONYXKEYS.COLLECTION.POLICY}${policyID}`);
    const filteredPolicyFieldList = useMemo(() => {
        if (!policy?.fieldList) {
            return {};
        }
        // eslint-disable-next-line @typescript-eslint/no-unused-vars
        return Object.fromEntries(Object.entries(policy.fieldList).filter(([_, value]) => value.fieldID !== 'text_title'));
    }, [policy]);
    const [selectedReportFields, setSelectedReportFields] = useState<PolicyReportField[]>([]);
    const [deleteReportFieldsConfirmModalVisible, setDeleteReportFieldsConfirmModalVisible] = useState(false);

    useEffect(() => {
        if (isFocused) {
            return;
        }
        setSelectedReportFields([]);
    }, [isFocused]);

    const reportFieldsSections = useMemo(() => {
        if (!policy) {
            return [{data: [], isDisabled: true}];
        }

        return [
            {
                data: Object.values(filteredPolicyFieldList).map((reportField) => ({
                    value: reportField.name,
                    fieldID: reportField.fieldID,
                    keyForList: String(reportField.fieldID),
                    orderWeight: reportField.orderWeight,
                    pendingAction: reportField.pendingAction,
                    isSelected: selectedReportFields.find((selectedReportField) => selectedReportField.name === reportField.name) !== undefined,
                    isDisabled: reportField.pendingAction === CONST.RED_BRICK_ROAD_PENDING_ACTION.DELETE,
                    text: reportField.name,
                    rightElement: (
                        <ListItemRightCaretWithLabel
                            shouldShowCaret={false}
                            labelText={Str.recapitalize(reportField.type)}
                        />
                    ),
                })),
                isDisabled: false,
            },
        ];
    }, [filteredPolicyFieldList, policy, selectedReportFields]);

    const updateSelectedReportFields = (item: ReportFieldForList) => {
        const fieldKey = ReportUtils.getReportFieldKey(item.fieldID);
        const updatedReportFields = selectedReportFields.find((selectedReportField) => selectedReportField.name === item.value)
            ? selectedReportFields.filter((selectedReportField) => selectedReportField.name !== item.value)
            : [...selectedReportFields, filteredPolicyFieldList[fieldKey]];
        setSelectedReportFields(updatedReportFields);
    };

    const toggleAllReportFields = () => {
        const availableReportFields = Object.values(filteredPolicyFieldList).filter((reportField) => reportField.pendingAction !== CONST.RED_BRICK_ROAD_PENDING_ACTION.DELETE);
        const isAllSelected = availableReportFields.length === selectedReportFields.length;
        setSelectedReportFields(isAllSelected ? [] : availableReportFields);
    };

    const navigateToReportFieldSettings = (reportField: ReportFieldForList) => {
        Navigation.navigate(ROUTES.WORKSPACE_REPORT_FIELD_SETTINGS.getRoute(policyID, reportField.fieldID));
    };

    const handleDeleteReportFields = () => {
<<<<<<< HEAD
        setSelectedReportFields([]);
        const reportFieldKeys = selectedReportFields.map((selectedReportField) => ReportUtils.getReportFieldKey(selectedReportField.fieldID));
=======
        const reportFieldKeys = selectedReportFields.map((selectedReportField) => ReportUtils.getReportFieldKey(selectedReportField.fieldID));
        setSelectedReportFields([]);
>>>>>>> c973e622
        ReportField.deleteReportFields(policyID, reportFieldKeys);
        setDeleteReportFieldsConfirmModalVisible(false);
    };

    const isLoading = policy === undefined;
<<<<<<< HEAD
    const shouldShowEmptyState = Object.values(filteredPolicyFieldList).length <= 0 && !isLoading;
    const hasAccountingConnections = PolicyUtils.hasAccountingConnections(policy);
    const isConnectedToAccounting = Object.keys(policy?.connections ?? {}).length > 0;
    const currentConnectionName = PolicyUtils.getCurrentConnectionName(policy);

    const getHeaderButtons = () => {
        const options: Array<DropdownOption<DeepValueOf<typeof CONST.POLICY.REPORT_FIELDS_BULK_ACTION_TYPES>>> = [];
=======
    const shouldShowEmptyState =
        Object.values(filteredPolicyFieldList).filter((reportField) => reportField.pendingAction !== CONST.RED_BRICK_ROAD_PENDING_ACTION.DELETE).length <= 0 && !isLoading;

    const getHeaderButtons = () => {
        const options: Array<DropdownOption<DeepValueOf<typeof CONST.POLICY.BULK_ACTION_TYPES>>> = [];

        if (selectedReportFields.length > 0) {
            options.push({
                icon: Expensicons.Trashcan,
                text: translate(selectedReportFields.length === 1 ? 'workspace.reportFields.delete' : 'workspace.reportFields.deleteFields'),
                value: CONST.POLICY.BULK_ACTION_TYPES.DELETE,
                onSelected: () => setDeleteReportFieldsConfirmModalVisible(true),
            });

            return (
                <ButtonWithDropdownMenu
                    onPress={() => null}
                    shouldAlwaysShowDropdownMenu
                    pressOnEnter
                    buttonSize={CONST.DROPDOWN_BUTTON_SIZE.MEDIUM}
                    customText={translate('workspace.common.selected', {selectedNumber: selectedReportFields.length})}
                    options={options}
                    isSplitButton={false}
                    style={[shouldUseNarrowLayout && styles.flexGrow1, shouldUseNarrowLayout && styles.mb3]}
                />
            );
        }
        return (
            <View style={[styles.w100, styles.flexRow, styles.gap2, isSmallScreenWidth && styles.mb3]}>
                <Button
                    medium
                    success
                    onPress={() => Navigation.navigate(ROUTES.WORKSPACE_CREATE_REPORT_FIELD.getRoute(policyID))}
                    icon={Expensicons.Plus}
                    text={translate('workspace.reportFields.addField')}
                    style={[isSmallScreenWidth && styles.flex1]}
                />
            </View>
        );
    };
>>>>>>> c973e622

        if (selectedReportFields.length > 0) {
            options.push({
                icon: Expensicons.Trashcan,
                text: translate(selectedReportFields.length === 1 ? 'workspace.reportFields.delete' : 'workspace.reportFields.deleteFields'),
                value: CONST.POLICY.REPORT_FIELDS_BULK_ACTION_TYPES.DELETE,
                onSelected: () => setDeleteReportFieldsConfirmModalVisible(true),
            });

            return (
                <ButtonWithDropdownMenu
                    onPress={() => null}
                    shouldAlwaysShowDropdownMenu
                    pressOnEnter
                    buttonSize={CONST.DROPDOWN_BUTTON_SIZE.MEDIUM}
                    customText={translate('workspace.common.selected', {selectedNumber: selectedReportFields.length})}
                    options={options}
                    isSplitButton={false}
                    style={[shouldUseNarrowLayout && styles.flexGrow1, shouldUseNarrowLayout && styles.mb3]}
                />
            );
        }
        return (
            <View style={[styles.w100, styles.flexRow, styles.gap2, isSmallScreenWidth && styles.mb3]}>
                <Button
                    medium
                    success
                    onPress={() => Navigation.navigate(ROUTES.WORKSPACE_CREATE_REPORT_FIELD.getRoute(policyID))}
                    icon={Expensicons.Plus}
                    text={translate('workspace.reportFields.addField')}
                    style={[isSmallScreenWidth && styles.flex1]}
                />
            </View>
        );
    };

    const getCustomListHeader = () => {
        const header = (
            <View
                style={[
                    styles.flex1,
                    styles.flexRow,
                    styles.justifyContentBetween,
                    // Required padding accounting for the checkbox and the right arrow in multi-select mode
                    !hasAccountingConnections && styles.pl3,
                ]}
            >
                <Text style={styles.searchInputStyle}>{translate('common.name')}</Text>
                <Text style={[styles.searchInputStyle, styles.textAlignCenter]}>{translate('common.type')}</Text>
            </View>
        );
        if (!hasAccountingConnections) {
            return header;
        }
        return <View style={[styles.flexRow, styles.ph9, styles.pv3, styles.pb5]}>{header}</View>;
    };

    const getHeaderText = () => (
        <View style={[styles.ph5, styles.pb5, styles.pt3]}>
            {isConnectedToAccounting ? (
                <Text>
                    <Text style={[styles.textNormal, styles.colorMuted]}>{`${translate('workspace.reportFields.importedFromAccountingSoftware')} `}</Text>
                    <TextLink
                        style={[styles.textNormal, styles.link]}
                        href={`${environmentURL}/${ROUTES.POLICY_ACCOUNTING.getRoute(policyID)}`}
                    >
                        {`${currentConnectionName} ${translate('workspace.accounting.settings')}`}
                    </TextLink>
                    <Text style={[styles.textNormal, styles.colorMuted]}>.</Text>
                </Text>
            ) : (
                <Text style={[styles.textNormal, styles.colorMuted]}>{translate('workspace.reportFields.subtitle')}</Text>
            )}
        </View>
    );

    return (
        <AccessOrNotFoundWrapper
            policyID={policyID}
            accessVariants={[CONST.POLICY.ACCESS_VARIANTS.ADMIN, CONST.POLICY.ACCESS_VARIANTS.PAID]}
            featureName={CONST.POLICY.MORE_FEATURES.ARE_REPORT_FIELDS_ENABLED}
        >
            <ScreenWrapper
                includeSafeAreaPaddingBottom={false}
                style={[styles.defaultModalContainer]}
                testID={WorkspaceReportFieldsPage.displayName}
                shouldShowOfflineIndicatorInWideScreen
                offlineIndicatorStyle={styles.mtAuto}
            >
                <HeaderWithBackButton
                    icon={Illustrations.Pencil}
                    title={translate('workspace.common.reportFields')}
                    shouldShowBackButton={isSmallScreenWidth}
                >
                    {!isSmallScreenWidth && !hasAccountingConnections && getHeaderButtons()}
                </HeaderWithBackButton>
<<<<<<< HEAD
                {isSmallScreenWidth && <View style={[styles.pl5, styles.pr5]}>{!hasAccountingConnections && getHeaderButtons()}</View>}
=======
                {isSmallScreenWidth && <View style={[styles.pl5, styles.pr5]}>{getHeaderButtons()}</View>}
>>>>>>> c973e622
                <ConfirmModal
                    isVisible={deleteReportFieldsConfirmModalVisible}
                    onConfirm={handleDeleteReportFields}
                    onCancel={() => setDeleteReportFieldsConfirmModalVisible(false)}
                    title={translate(selectedReportFields.length === 1 ? 'workspace.reportFields.delete' : 'workspace.reportFields.deleteFields')}
                    prompt={translate(selectedReportFields.length === 1 ? 'workspace.reportFields.deleteConfirmation' : 'workspace.reportFields.deleteFieldsConfirmation')}
                    confirmText={translate('common.delete')}
                    cancelText={translate('common.cancel')}
                    danger
                />
                {(!isSmallScreenWidth || reportFieldsSections[0].data.length === 0 || isLoading) && getHeaderText()}
                {isLoading && (
                    <ActivityIndicator
                        size={CONST.ACTIVITY_INDICATOR_SIZE.LARGE}
                        style={styles.flex1}
                        color={theme.spinner}
                    />
                )}
                {shouldShowEmptyState && (
                    <WorkspaceEmptyStateSection
                        title={translate('workspace.reportFields.emptyReportFields.title')}
                        icon={Illustrations.EmptyStateExpenses}
                        subtitle={translate('workspace.reportFields.emptyReportFields.subtitle')}
                    />
                )}
                {!shouldShowEmptyState && !isLoading && (
                    <SelectionList
<<<<<<< HEAD
                        canSelectMultiple={!hasAccountingConnections}
=======
                        canSelectMultiple
>>>>>>> c973e622
                        sections={reportFieldsSections}
                        onCheckboxPress={updateSelectedReportFields}
                        onSelectRow={navigateToReportFieldSettings}
                        onSelectAll={toggleAllReportFields}
                        ListItem={TableListItem}
                        customListHeader={getCustomListHeader()}
                        listHeaderContent={isSmallScreenWidth ? getHeaderText() : null}
                        shouldPreventDefaultFocusOnSelectRow={!DeviceCapabilities.canUseTouchScreen()}
                        listHeaderWrapperStyle={[styles.ph9, styles.pv3, styles.pb5]}
                        showScrollIndicator={false}
                    />
                )}
            </ScreenWrapper>
        </AccessOrNotFoundWrapper>
    );
}

WorkspaceReportFieldsPage.displayName = 'WorkspaceReportFieldsPage';

export default WorkspaceReportFieldsPage;<|MERGE_RESOLUTION|>--- conflicted
+++ resolved
@@ -124,29 +124,18 @@
     };
 
     const handleDeleteReportFields = () => {
-<<<<<<< HEAD
-        setSelectedReportFields([]);
-        const reportFieldKeys = selectedReportFields.map((selectedReportField) => ReportUtils.getReportFieldKey(selectedReportField.fieldID));
-=======
         const reportFieldKeys = selectedReportFields.map((selectedReportField) => ReportUtils.getReportFieldKey(selectedReportField.fieldID));
         setSelectedReportFields([]);
->>>>>>> c973e622
         ReportField.deleteReportFields(policyID, reportFieldKeys);
         setDeleteReportFieldsConfirmModalVisible(false);
     };
 
     const isLoading = policy === undefined;
-<<<<<<< HEAD
-    const shouldShowEmptyState = Object.values(filteredPolicyFieldList).length <= 0 && !isLoading;
+    const shouldShowEmptyState =
+        Object.values(filteredPolicyFieldList).filter((reportField) => reportField.pendingAction !== CONST.RED_BRICK_ROAD_PENDING_ACTION.DELETE).length <= 0 && !isLoading;
     const hasAccountingConnections = PolicyUtils.hasAccountingConnections(policy);
     const isConnectedToAccounting = Object.keys(policy?.connections ?? {}).length > 0;
     const currentConnectionName = PolicyUtils.getCurrentConnectionName(policy);
-
-    const getHeaderButtons = () => {
-        const options: Array<DropdownOption<DeepValueOf<typeof CONST.POLICY.REPORT_FIELDS_BULK_ACTION_TYPES>>> = [];
-=======
-    const shouldShowEmptyState =
-        Object.values(filteredPolicyFieldList).filter((reportField) => reportField.pendingAction !== CONST.RED_BRICK_ROAD_PENDING_ACTION.DELETE).length <= 0 && !isLoading;
 
     const getHeaderButtons = () => {
         const options: Array<DropdownOption<DeepValueOf<typeof CONST.POLICY.BULK_ACTION_TYPES>>> = [];
@@ -156,42 +145,6 @@
                 icon: Expensicons.Trashcan,
                 text: translate(selectedReportFields.length === 1 ? 'workspace.reportFields.delete' : 'workspace.reportFields.deleteFields'),
                 value: CONST.POLICY.BULK_ACTION_TYPES.DELETE,
-                onSelected: () => setDeleteReportFieldsConfirmModalVisible(true),
-            });
-
-            return (
-                <ButtonWithDropdownMenu
-                    onPress={() => null}
-                    shouldAlwaysShowDropdownMenu
-                    pressOnEnter
-                    buttonSize={CONST.DROPDOWN_BUTTON_SIZE.MEDIUM}
-                    customText={translate('workspace.common.selected', {selectedNumber: selectedReportFields.length})}
-                    options={options}
-                    isSplitButton={false}
-                    style={[shouldUseNarrowLayout && styles.flexGrow1, shouldUseNarrowLayout && styles.mb3]}
-                />
-            );
-        }
-        return (
-            <View style={[styles.w100, styles.flexRow, styles.gap2, isSmallScreenWidth && styles.mb3]}>
-                <Button
-                    medium
-                    success
-                    onPress={() => Navigation.navigate(ROUTES.WORKSPACE_CREATE_REPORT_FIELD.getRoute(policyID))}
-                    icon={Expensicons.Plus}
-                    text={translate('workspace.reportFields.addField')}
-                    style={[isSmallScreenWidth && styles.flex1]}
-                />
-            </View>
-        );
-    };
->>>>>>> c973e622
-
-        if (selectedReportFields.length > 0) {
-            options.push({
-                icon: Expensicons.Trashcan,
-                text: translate(selectedReportFields.length === 1 ? 'workspace.reportFields.delete' : 'workspace.reportFields.deleteFields'),
-                value: CONST.POLICY.REPORT_FIELDS_BULK_ACTION_TYPES.DELETE,
                 onSelected: () => setDeleteReportFieldsConfirmModalVisible(true),
             });
 
@@ -282,11 +235,7 @@
                 >
                     {!isSmallScreenWidth && !hasAccountingConnections && getHeaderButtons()}
                 </HeaderWithBackButton>
-<<<<<<< HEAD
                 {isSmallScreenWidth && <View style={[styles.pl5, styles.pr5]}>{!hasAccountingConnections && getHeaderButtons()}</View>}
-=======
-                {isSmallScreenWidth && <View style={[styles.pl5, styles.pr5]}>{getHeaderButtons()}</View>}
->>>>>>> c973e622
                 <ConfirmModal
                     isVisible={deleteReportFieldsConfirmModalVisible}
                     onConfirm={handleDeleteReportFields}
@@ -314,11 +263,7 @@
                 )}
                 {!shouldShowEmptyState && !isLoading && (
                     <SelectionList
-<<<<<<< HEAD
                         canSelectMultiple={!hasAccountingConnections}
-=======
-                        canSelectMultiple
->>>>>>> c973e622
                         sections={reportFieldsSections}
                         onCheckboxPress={updateSelectedReportFields}
                         onSelectRow={navigateToReportFieldSettings}
