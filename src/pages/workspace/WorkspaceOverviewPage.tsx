--- conflicted
+++ resolved
@@ -391,15 +391,10 @@
                                         accessibilityLabel={translate('common.delete')}
                                         text={translate('common.delete')}
                                         style={[styles.ml2]}
-<<<<<<< HEAD
-                                        onPress={() => setIsDeleteModalOpen(true)}
+                                        onPress={onDeleteWorkspace}
                                         icon={Trashcan}
-=======
-                                        onPress={onDeleteWorkspace}
-                                        icon={Expensicons.Trashcan}
                                         isLoading={isLoadingBill}
                                         iconStyles={isLoadingBill ? styles.opacity0 : undefined}
->>>>>>> 96c25854
                                     />
                                 )}
                             </View>
