import {useFocusEffect} from '@react-navigation/native';
import React, {useCallback, useState} from 'react';
import type {ImageStyle, StyleProp} from 'react-native';
import {Image, StyleSheet, View} from 'react-native';
import {useOnyx} from 'react-native-onyx';
import Avatar from '@components/Avatar';
import AvatarWithImagePicker from '@components/AvatarWithImagePicker';
import Button from '@components/Button';
import ConfirmModal from '@components/ConfirmModal';
import * as Expensicons from '@components/Icon/Expensicons';
import * as Illustrations from '@components/Icon/Illustrations';
import MenuItemWithTopDescription from '@components/MenuItemWithTopDescription';
import OfflineWithFeedback from '@components/OfflineWithFeedback';
import Section from '@components/Section';
import useActiveWorkspace from '@hooks/useActiveWorkspace';
import useLocalize from '@hooks/useLocalize';
import useNetwork from '@hooks/useNetwork';
import usePayAndDowngrade from '@hooks/usePayAndDowngrade';
import usePermissions from '@hooks/usePermissions';
import useResponsiveLayout from '@hooks/useResponsiveLayout';
import useThemeIllustrations from '@hooks/useThemeIllustrations';
import useThemeStyles from '@hooks/useThemeStyles';
import {clearInviteDraft} from '@libs/actions/Policy/Member';
import {
    calculateBillNewDot,
    clearAvatarErrors,
    clearPolicyErrorField,
    deleteWorkspace,
    deleteWorkspaceAvatar,
    openPolicyProfilePage,
    updateLastAccessedWorkspaceSwitcher,
    updateWorkspaceAvatar,
} from '@libs/actions/Policy/Policy';
import {filterInactiveCards} from '@libs/CardUtils';
import {getLatestErrorField} from '@libs/ErrorUtils';
import goBackFromWorkspaceCentralScreen from '@libs/Navigation/helpers/goBackFromWorkspaceCentralScreen';
import resetPolicyIDInNavigationState from '@libs/Navigation/helpers/resetPolicyIDInNavigationState';
import Navigation from '@libs/Navigation/Navigation';
import type {PlatformStackScreenProps} from '@libs/Navigation/PlatformStackNavigation/types';
import type {WorkspaceSplitNavigatorParamList} from '@libs/Navigation/types';
import {getUserFriendlyWorkspaceType, isPolicyAdmin as isPolicyAdminPolicyUtils, isPolicyOwner} from '@libs/PolicyUtils';
import {getDefaultWorkspaceAvatar} from '@libs/ReportUtils';
import StringUtils from '@libs/StringUtils';
import {shouldCalculateBillNewDot} from '@libs/SubscriptionUtils';
import {getFullSizeAvatar} from '@libs/UserUtils';
import CONST from '@src/CONST';
import ONYXKEYS from '@src/ONYXKEYS';
import ROUTES from '@src/ROUTES';
import type SCREENS from '@src/SCREENS';
import {isEmptyObject} from '@src/types/utils/EmptyObject';
import type {WithPolicyProps} from './withPolicy';
import withPolicy from './withPolicy';
import WorkspacePageWithSections from './WorkspacePageWithSections';

type WorkspaceOverviewPageProps = WithPolicyProps & PlatformStackScreenProps<WorkspaceSplitNavigatorParamList, typeof SCREENS.WORKSPACE.PROFILE>;

function WorkspaceOverviewPage({policyDraft, policy: policyProp, route}: WorkspaceOverviewPageProps) {
    const styles = useThemeStyles();
    const {translate} = useLocalize();
    const {shouldUseNarrowLayout} = useResponsiveLayout();
    const illustrations = useThemeIllustrations();
    const {canUseSpotnanaTravel} = usePermissions();
    const {activeWorkspaceID, setActiveWorkspaceID} = useActiveWorkspace();

    const backTo = route.params.backTo;
    const [currencyList = {}] = useOnyx(ONYXKEYS.CURRENCY_LIST, {canBeMissing: true});
<<<<<<< HEAD
    const [currentUserAccountID = -1] = useOnyx(ONYXKEYS.SESSION, {
        selector: (session) => session?.accountID,
        canBeMissing: true,
    });
=======
    const [currentUserAccountID = -1] = useOnyx(ONYXKEYS.SESSION, {selector: (session) => session?.accountID, canBeMissing: true});
>>>>>>> a4bac670

    // When we create a new workspace, the policy prop will be empty on the first render. Therefore, we have to use policyDraft until policy has been set in Onyx.
    const policy = policyDraft?.id ? policyDraft : policyProp;
    const isPolicyAdmin = isPolicyAdminPolicyUtils(policy);
    const outputCurrency = policy?.outputCurrency ?? '';
    const currencySymbol = currencyList?.[outputCurrency]?.symbol ?? '';
    const formattedCurrency = !isEmptyObject(policy) && !isEmptyObject(currencyList) ? `${outputCurrency} - ${currencySymbol}` : '';

    // We need this to update translation for deleting a workspace when it has third party card feeds or expensify card assigned.
    const workspaceAccountID = policy?.workspaceAccountID ?? CONST.DEFAULT_NUMBER_ID;
    const [cardFeeds] = useOnyx(`${ONYXKEYS.COLLECTION.SHARED_NVP_PRIVATE_DOMAIN_MEMBER}${workspaceAccountID}`, {canBeMissing: true});
<<<<<<< HEAD
    const [cardsList] = useOnyx(`${ONYXKEYS.COLLECTION.WORKSPACE_CARDS_LIST}${workspaceAccountID}_${CONST.EXPENSIFY_CARD.BANK}`, {
        selector: filterInactiveCards,
        canBeMissing: true,
    });
=======
    const [cardsList] = useOnyx(`${ONYXKEYS.COLLECTION.WORKSPACE_CARDS_LIST}${workspaceAccountID}_${CONST.EXPENSIFY_CARD.BANK}`, {selector: filterInactiveCards, canBeMissing: true});
>>>>>>> a4bac670
    const hasCardFeedOrExpensifyCard =
        // eslint-disable-next-line @typescript-eslint/prefer-nullish-coalescing
        !isEmptyObject(cardFeeds) || !isEmptyObject(cardsList) || ((policy?.areExpensifyCardsEnabled || policy?.areCompanyCardsEnabled) && policy?.workspaceAccountID);

    const [street1, street2] = (policy?.address?.addressStreet ?? '').split('\n');
    const formattedAddress =
        !isEmptyObject(policy) && !isEmptyObject(policy.address)
            ? `${street1?.trim()}, ${street2 ? `${street2.trim()}, ` : ''}${policy.address.city}, ${policy.address.state} ${policy.address.zipCode ?? ''}`
            : '';

    const onPressCurrency = useCallback(() => {
        if (!policy?.id) {
            return;
        }
        Navigation.navigate(ROUTES.WORKSPACE_OVERVIEW_CURRENCY.getRoute(policy.id));
    }, [policy?.id]);
    const onPressAddress = useCallback(() => {
        if (!policy?.id) {
            return;
        }
        Navigation.navigate(ROUTES.WORKSPACE_OVERVIEW_ADDRESS.getRoute(policy.id));
    }, [policy?.id]);
    const onPressName = useCallback(() => {
        if (!policy?.id) {
            return;
        }
        Navigation.navigate(ROUTES.WORKSPACE_OVERVIEW_NAME.getRoute(policy.id));
    }, [policy?.id]);
    const onPressDescription = useCallback(() => {
        if (!policy?.id) {
            return;
        }
        Navigation.navigate(ROUTES.WORKSPACE_OVERVIEW_DESCRIPTION.getRoute(policy.id));
    }, [policy?.id]);
    const onPressShare = useCallback(() => {
        if (!policy?.id) {
            return;
        }
        Navigation.navigate(ROUTES.WORKSPACE_OVERVIEW_SHARE.getRoute(policy.id));
    }, [policy?.id]);
    const onPressPlanType = useCallback(() => {
        if (!policy?.id) {
            return;
        }
        Navigation.navigate(ROUTES.WORKSPACE_OVERVIEW_PLAN.getRoute(policy.id));
    }, [policy?.id]);
    const policyName = policy?.name ?? '';
    const policyDescription = policy?.description ?? translate('workspace.common.defaultDescription');
    const readOnly = !isPolicyAdminPolicyUtils(policy);
    const isOwner = isPolicyOwner(policy, currentUserAccountID);
    const imageStyle: StyleProp<ImageStyle> = shouldUseNarrowLayout ? [styles.mhv12, styles.mhn5, styles.mbn5] : [styles.mhv8, styles.mhn8, styles.mbn5];
    const shouldShowAddress = !readOnly || !!formattedAddress;

    const fetchPolicyData = useCallback(() => {
        if (policyDraft?.id) {
            return;
        }
        openPolicyProfilePage(route.params.policyID);
    }, [policyDraft?.id, route.params.policyID]);

    useNetwork({onReconnect: fetchPolicyData});

    // We have the same focus effect in the WorkspaceInitialPage, this way we can get the policy data in narrow
    // as well as in the wide layout when looking at policy settings.
    useFocusEffect(
        useCallback(() => {
            fetchPolicyData();
        }, [fetchPolicyData]),
    );

    const DefaultAvatar = useCallback(
        () => (
            <Avatar
                containerStyles={styles.avatarXLarge}
                imageStyles={[styles.avatarXLarge, styles.alignSelfCenter]}
                // eslint-disable-next-line @typescript-eslint/prefer-nullish-coalescing -- nullish coalescing cannot be used if left side can be empty string
                source={policy?.avatarURL || getDefaultWorkspaceAvatar(policyName)}
                fallbackIcon={Expensicons.FallbackWorkspaceAvatar}
                size={CONST.AVATAR_SIZE.XLARGE}
                name={policyName}
                avatarID={policy?.id}
                type={CONST.ICON_TYPE_WORKSPACE}
            />
        ),
        [policy?.avatarURL, policy?.id, policyName, styles.alignSelfCenter, styles.avatarXLarge],
    );

    const [isDeleteModalOpen, setIsDeleteModalOpen] = useState(false);

    const {setIsDeletingPaidWorkspace, isLoadingBill} = usePayAndDowngrade(setIsDeleteModalOpen);

    const confirmDeleteAndHideModal = useCallback(() => {
        if (!policy?.id || !policyName) {
            return;
        }

        deleteWorkspace(policy.id, policyName);
        setIsDeleteModalOpen(false);

        // If the workspace being deleted is the active workspace, switch to the "All Workspaces" view
        if (activeWorkspaceID === policy.id) {
            setActiveWorkspaceID(undefined);
            resetPolicyIDInNavigationState();
            updateLastAccessedWorkspaceSwitcher(undefined);
        }
    }, [policy?.id, policyName, activeWorkspaceID, setActiveWorkspaceID]);

    const onDeleteWorkspace = useCallback(() => {
        if (shouldCalculateBillNewDot()) {
            setIsDeletingPaidWorkspace(true);
            calculateBillNewDot();
            return;
        }

        setIsDeleteModalOpen(true);
    }, [setIsDeletingPaidWorkspace]);

    return (
        <WorkspacePageWithSections
            headerText={translate('workspace.common.profile')}
            route={route}
            // When we create a new workspaces, the policy prop will not be set on the first render. Therefore, we have to delay rendering until it has been set in Onyx.
            shouldShowLoading={policy === undefined}
            shouldUseScrollView
            shouldShowOfflineIndicatorInWideScreen
            shouldShowNonAdmin
            icon={Illustrations.Building}
            shouldShowNotFoundPage={policy === undefined}
            onBackButtonPress={() => {
                if (backTo) {
                    Navigation.goBack(backTo);
                    return;
                }

                goBackFromWorkspaceCentralScreen(policy?.id);
            }}
            addBottomSafeAreaPadding
        >
            {(hasVBA?: boolean) => (
                <View style={[styles.flex1, styles.mt3, shouldUseNarrowLayout ? styles.workspaceSectionMobile : styles.workspaceSection]}>
                    <Section
                        isCentralPane
                        title=""
                    >
                        <Image
                            style={StyleSheet.flatten([styles.wAuto, styles.h68, imageStyle])}
                            source={illustrations.WorkspaceProfile}
                            resizeMode="cover"
                        />
                        <AvatarWithImagePicker
                            onViewPhotoPress={() => {
                                if (!policy?.id) {
                                    return;
                                }
                                Navigation.navigate(ROUTES.WORKSPACE_AVATAR.getRoute(policy.id));
                            }}
                            source={policy?.avatarURL ?? ''}
                            avatarID={policy?.id}
                            size={CONST.AVATAR_SIZE.XLARGE}
                            avatarStyle={styles.avatarXLarge}
                            enablePreview
                            DefaultAvatar={DefaultAvatar}
                            type={CONST.ICON_TYPE_WORKSPACE}
                            fallbackIcon={Expensicons.FallbackWorkspaceAvatar}
                            style={[
                                policy?.errorFields?.avatarURL ?? shouldUseNarrowLayout ? styles.mb1 : styles.mb3,
                                shouldUseNarrowLayout ? styles.mtn17 : styles.mtn20,
                                styles.alignItemsStart,
                                styles.sectionMenuItemTopDescription,
                            ]}
                            editIconStyle={styles.smallEditIconWorkspace}
                            isUsingDefaultAvatar={!policy?.avatarURL}
                            onImageSelected={(file) => {
                                if (!policy?.id) {
                                    return;
                                }
                                updateWorkspaceAvatar(policy.id, file as File);
                            }}
                            onImageRemoved={() => {
                                if (!policy?.id) {
                                    return;
                                }
                                deleteWorkspaceAvatar(policy.id);
                            }}
                            editorMaskImage={Expensicons.ImageCropSquareMask}
                            pendingAction={policy?.pendingFields?.avatarURL}
                            errors={policy?.errorFields?.avatarURL}
                            onErrorClose={() => {
                                if (!policy?.id) {
                                    return;
                                }
                                clearAvatarErrors(policy.id);
                            }}
                            previewSource={getFullSizeAvatar(policy?.avatarURL ?? '')}
                            headerTitle={translate('workspace.common.workspaceAvatar')}
                            originalFileName={policy?.originalFileName}
                            disabled={readOnly}
                            disabledStyle={styles.cursorDefault}
                            errorRowStyles={styles.mt3}
                        />
                        <OfflineWithFeedback pendingAction={policy?.pendingFields?.name}>
                            <MenuItemWithTopDescription
                                title={policyName}
                                titleStyle={styles.workspaceTitleStyle}
                                description={translate('workspace.common.workspaceName')}
                                shouldShowRightIcon={!readOnly}
                                interactive={!readOnly}
                                wrapperStyle={[styles.sectionMenuItemTopDescription, shouldUseNarrowLayout ? styles.mt3 : {}]}
                                onPress={onPressName}
                                numberOfLinesTitle={0}
                            />
                        </OfflineWithFeedback>
                        {(!StringUtils.isEmptyString(policy?.description ?? '') || !readOnly) && (
                            <OfflineWithFeedback
                                pendingAction={policy?.pendingFields?.description}
                                errors={getLatestErrorField(policy ?? {}, CONST.POLICY.COLLECTION_KEYS.DESCRIPTION)}
                                onClose={() => {
                                    if (!policy?.id) {
                                        return;
                                    }
                                    clearPolicyErrorField(policy.id, CONST.POLICY.COLLECTION_KEYS.DESCRIPTION);
                                }}
                            >
                                <MenuItemWithTopDescription
                                    title={policyDescription}
                                    description={translate('workspace.editor.descriptionInputLabel')}
                                    shouldShowRightIcon={!readOnly}
                                    interactive={!readOnly}
                                    wrapperStyle={styles.sectionMenuItemTopDescription}
                                    onPress={onPressDescription}
                                    shouldRenderAsHTML
                                />
                            </OfflineWithFeedback>
                        )}
                        <OfflineWithFeedback
                            pendingAction={policy?.pendingFields?.outputCurrency}
                            errors={getLatestErrorField(policy ?? {}, CONST.POLICY.COLLECTION_KEYS.GENERAL_SETTINGS)}
                            onClose={() => {
                                if (!policy?.id) {
                                    return;
                                }
                                clearPolicyErrorField(policy.id, CONST.POLICY.COLLECTION_KEYS.GENERAL_SETTINGS);
                            }}
                            errorRowStyles={[styles.mt2]}
                        >
                            <View>
                                <MenuItemWithTopDescription
                                    title={formattedCurrency}
                                    description={translate('workspace.editor.currencyInputLabel')}
                                    shouldShowRightIcon={hasVBA ? false : !readOnly}
                                    interactive={hasVBA ? false : !readOnly}
                                    wrapperStyle={styles.sectionMenuItemTopDescription}
                                    onPress={onPressCurrency}
                                    hintText={hasVBA ? translate('workspace.editor.currencyInputDisabledText') : translate('workspace.editor.currencyInputHelpText')}
                                />
                            </View>
                        </OfflineWithFeedback>
                        {!!canUseSpotnanaTravel && shouldShowAddress && (
                            <OfflineWithFeedback pendingAction={policy?.pendingFields?.address}>
                                <View>
                                    <MenuItemWithTopDescription
                                        title={formattedAddress}
                                        description={translate('common.companyAddress')}
                                        shouldShowRightIcon={!readOnly}
                                        interactive={!readOnly}
                                        wrapperStyle={styles.sectionMenuItemTopDescription}
                                        onPress={onPressAddress}
                                        copyValue={readOnly ? formattedAddress : undefined}
                                    />
                                </View>
                            </OfflineWithFeedback>
                        )}

                        {!readOnly && !!policy?.type && (
                            <OfflineWithFeedback pendingAction={policy?.pendingFields?.type}>
                                <View>
                                    <MenuItemWithTopDescription
                                        title={getUserFriendlyWorkspaceType(policy.type)}
                                        description={translate('workspace.common.planType')}
                                        shouldShowRightIcon
                                        wrapperStyle={styles.sectionMenuItemTopDescription}
                                        onPress={onPressPlanType}
                                    />
                                </View>
                            </OfflineWithFeedback>
                        )}
                        {!readOnly && (
                            <View style={[styles.flexRow, styles.mt6, styles.mnw120]}>
                                {isPolicyAdmin && (
                                    <Button
                                        accessibilityLabel={translate('common.invite')}
                                        text={translate('common.invite')}
                                        onPress={() => {
                                            clearInviteDraft(route.params.policyID);
                                            Navigation.navigate(ROUTES.WORKSPACE_INVITE.getRoute(route.params.policyID, Navigation.getActiveRouteWithoutParams()));
                                        }}
                                        icon={Expensicons.UserPlus}
                                        style={[styles.mr2]}
                                    />
                                )}
                                <Button
                                    accessibilityLabel={translate('common.share')}
                                    text={translate('common.share')}
                                    onPress={onPressShare}
                                    icon={Expensicons.QrCode}
                                />
                                {isOwner && (
                                    <Button
                                        accessibilityLabel={translate('common.delete')}
                                        text={translate('common.delete')}
                                        style={[styles.ml2]}
                                        onPress={onDeleteWorkspace}
                                        icon={Expensicons.Trashcan}
                                        isLoading={isLoadingBill}
                                        iconStyles={isLoadingBill ? styles.opacity0 : undefined}
                                    />
                                )}
                            </View>
                        )}
                    </Section>
                    <ConfirmModal
                        title={translate('workspace.common.delete')}
                        isVisible={isDeleteModalOpen}
                        onConfirm={confirmDeleteAndHideModal}
                        onCancel={() => setIsDeleteModalOpen(false)}
                        prompt={hasCardFeedOrExpensifyCard ? translate('workspace.common.deleteWithCardsConfirmation') : translate('workspace.common.deleteConfirmation')}
                        confirmText={translate('common.delete')}
                        cancelText={translate('common.cancel')}
                        danger
                    />
                </View>
            )}
        </WorkspacePageWithSections>
    );
}

WorkspaceOverviewPage.displayName = 'WorkspaceOverviewPage';

export default withPolicy(WorkspaceOverviewPage);<|MERGE_RESOLUTION|>--- conflicted
+++ resolved
@@ -64,14 +64,10 @@
 
     const backTo = route.params.backTo;
     const [currencyList = {}] = useOnyx(ONYXKEYS.CURRENCY_LIST, {canBeMissing: true});
-<<<<<<< HEAD
     const [currentUserAccountID = -1] = useOnyx(ONYXKEYS.SESSION, {
         selector: (session) => session?.accountID,
         canBeMissing: true,
     });
-=======
-    const [currentUserAccountID = -1] = useOnyx(ONYXKEYS.SESSION, {selector: (session) => session?.accountID, canBeMissing: true});
->>>>>>> a4bac670
 
     // When we create a new workspace, the policy prop will be empty on the first render. Therefore, we have to use policyDraft until policy has been set in Onyx.
     const policy = policyDraft?.id ? policyDraft : policyProp;
@@ -83,14 +79,10 @@
     // We need this to update translation for deleting a workspace when it has third party card feeds or expensify card assigned.
     const workspaceAccountID = policy?.workspaceAccountID ?? CONST.DEFAULT_NUMBER_ID;
     const [cardFeeds] = useOnyx(`${ONYXKEYS.COLLECTION.SHARED_NVP_PRIVATE_DOMAIN_MEMBER}${workspaceAccountID}`, {canBeMissing: true});
-<<<<<<< HEAD
     const [cardsList] = useOnyx(`${ONYXKEYS.COLLECTION.WORKSPACE_CARDS_LIST}${workspaceAccountID}_${CONST.EXPENSIFY_CARD.BANK}`, {
         selector: filterInactiveCards,
         canBeMissing: true,
     });
-=======
-    const [cardsList] = useOnyx(`${ONYXKEYS.COLLECTION.WORKSPACE_CARDS_LIST}${workspaceAccountID}_${CONST.EXPENSIFY_CARD.BANK}`, {selector: filterInactiveCards, canBeMissing: true});
->>>>>>> a4bac670
     const hasCardFeedOrExpensifyCard =
         // eslint-disable-next-line @typescript-eslint/prefer-nullish-coalescing
         !isEmptyObject(cardFeeds) || !isEmptyObject(cardsList) || ((policy?.areExpensifyCardsEnabled || policy?.areCompanyCardsEnabled) && policy?.workspaceAccountID);
