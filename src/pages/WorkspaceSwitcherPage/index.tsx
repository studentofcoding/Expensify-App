--- conflicted
+++ resolved
@@ -140,12 +140,8 @@
     return (
         <ScreenWrapper
             testID={WorkspaceSwitcherPage.displayName}
-<<<<<<< HEAD
             includeSafeAreaPaddingBottom
-=======
-            includeSafeAreaPaddingBottom={false}
             shouldEnableMaxHeight
->>>>>>> d6a547a5
         >
             {({didScreenTransitionEnd}) => (
                 <>
@@ -165,14 +161,11 @@
                         shouldShowListEmptyContent={shouldShowCreateWorkspace}
                         initiallyFocusedOptionKey={activeWorkspaceID ?? CONST.WORKSPACE_SWITCHER.NAME}
                         showLoadingPlaceholder={fetchStatus.status === 'loading' || !didScreenTransitionEnd}
-<<<<<<< HEAD
                         includeSafeAreaPaddingBottom={false}
-=======
                         showConfirmButton={!!activeWorkspaceID}
                         shouldUseDefaultTheme
                         confirmButtonText={translate('workspace.common.clearFilter')}
                         onConfirm={() => selectPolicy(undefined)}
->>>>>>> d6a547a5
                     />
                 </>
             )}
