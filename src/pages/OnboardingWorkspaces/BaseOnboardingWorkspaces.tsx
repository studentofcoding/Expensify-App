import {useFocusEffect} from '@react-navigation/native';
import React, {useCallback, useMemo} from 'react';
import {View} from 'react-native';
import {useOnyx} from 'react-native-onyx';
import Button from '@components/Button';
import HeaderWithBackButton from '@components/HeaderWithBackButton';
import * as Expensicons from '@components/Icon/Expensicons';
import OfflineIndicator from '@components/OfflineIndicator';
import ScreenWrapper from '@components/ScreenWrapper';
import SelectionList from '@components/SelectionList';
import UserListItem from '@components/SelectionList/UserListItem';
import Text from '@components/Text';
import useActiveWorkspace from '@hooks/useActiveWorkspace';
import useLocalize from '@hooks/useLocalize';
import useNetwork from '@hooks/useNetwork';
import usePermissions from '@hooks/usePermissions';
import useResponsiveLayout from '@hooks/useResponsiveLayout';
import useThemeStyles from '@hooks/useThemeStyles';
import navigateAfterOnboarding from '@libs/navigateAfterOnboarding';
import Navigation from '@libs/Navigation/Navigation';
import {getDefaultWorkspaceAvatar} from '@libs/ReportUtils';
import {isCurrentUserValidated} from '@libs/UserUtils';
import {askToJoinPolicy, joinAccessiblePolicy} from '@userActions/Policy/Member';
import {getAccessiblePolicies} from '@userActions/Policy/Policy';
import {completeOnboarding} from '@userActions/Report';
import {setOnboardingAdminsChatReportID, setOnboardingPolicyID} from '@userActions/Welcome';
import CONST from '@src/CONST';
import ONYXKEYS from '@src/ONYXKEYS';
import ROUTES from '@src/ROUTES';
import type {JoinablePolicy} from '@src/types/onyx/JoinablePolicies';
import type {BaseOnboardingWorkspacesProps} from './types';

function BaseOnboardingWorkspaces({route, shouldUseNativeStyles}: BaseOnboardingWorkspacesProps) {
    const {isOffline} = useNetwork();
    const styles = useThemeStyles();
    const {translate} = useLocalize();
    // We need to use isSmallScreenWidth, see navigateAfterOnboarding function comment
    // eslint-disable-next-line rulesdir/prefer-shouldUseNarrowLayout-instead-of-isSmallScreenWidth
    const {onboardingIsMediumOrLargerScreenWidth, isSmallScreenWidth} = useResponsiveLayout();
<<<<<<< HEAD
    const [joinablePolicies] = useOnyx(ONYXKEYS.JOINABLE_POLICIES, {
        canBeMissing: false,
    });
    const [joinablePoliciesLoading] = useOnyx(ONYXKEYS.JOINABLE_POLICIES_LOADING, {
        canBeMissing: false,
    });

    const [onboardingPersonalDetails] = useOnyx(ONYXKEYS.FORMS.ONBOARDING_PERSONAL_DETAILS_FORM, {
        canBeMissing: false,
    });

    const [loginList] = useOnyx(ONYXKEYS.LOGIN_LIST, {
        canBeMissing: false,
    });
=======
    const [joinablePolicies] = useOnyx(ONYXKEYS.JOINABLE_POLICIES, {canBeMissing: true});
    const [getAccessiblePoliciesAction] = useOnyx(ONYXKEYS.VALIDATE_USER_AND_GET_ACCESSIBLE_POLICIES, {canBeMissing: true});

    const joinablePoliciesLoading = getAccessiblePoliciesAction?.loading;
    const joinablePoliciesLength = Object.keys(joinablePolicies ?? {}).length;

    const [onboardingPersonalDetails] = useOnyx(ONYXKEYS.FORMS.ONBOARDING_PERSONAL_DETAILS_FORM, {canBeMissing: true});

    const [loginList] = useOnyx(ONYXKEYS.LOGIN_LIST, {canBeMissing: true});
>>>>>>> 905fad75

    const isValidated = isCurrentUserValidated(loginList);

    const {canUseDefaultRooms} = usePermissions();
    const {activeWorkspaceID} = useActiveWorkspace();

    const handleJoinWorkspace = useCallback(
        (policy: JoinablePolicy) => {
            if (policy.automaticJoiningEnabled) {
                joinAccessiblePolicy(policy.policyID);
            } else {
                askToJoinPolicy(policy.policyID);
            }
            completeOnboarding({
                engagementChoice: CONST.ONBOARDING_CHOICES.LOOKING_AROUND,
                onboardingMessage: CONST.ONBOARDING_MESSAGES[CONST.ONBOARDING_CHOICES.LOOKING_AROUND],
                firstName: onboardingPersonalDetails?.firstName ?? '',
                lastName: onboardingPersonalDetails?.lastName ?? '',
            });
            setOnboardingAdminsChatReportID();
            setOnboardingPolicyID(policy.policyID);

<<<<<<< HEAD
            navigateAfterOnboarding(CONST.ONBOARDING_CHOICES.LOOKING_AROUND, isSmallScreenWidth, canUseDefaultRooms, policyID, activeWorkspaceID);
=======
            navigateAfterOnboarding(isSmallScreenWidth, canUseDefaultRooms, policy.automaticJoiningEnabled ? policy.policyID : undefined, activeWorkspaceID);
>>>>>>> 905fad75
        },
        [onboardingPersonalDetails?.firstName, onboardingPersonalDetails?.lastName, isSmallScreenWidth, canUseDefaultRooms, activeWorkspaceID],
    );

    const policyIDItems = useMemo(() => {
        return Object.values(joinablePolicies ?? {}).map((policyInfo) => {
            return {
                text: policyInfo.policyName,
                alternateText: translate('onboarding.workspaceMemberList', {employeeCount: policyInfo.employeeCount, policyOwner: policyInfo.policyOwner}),
                keyForList: policyInfo.policyID,
                isDisabled: true,
                rightElement: (
                    <Button
                        isDisabled={isOffline}
                        success
                        medium
                        text={policyInfo.automaticJoiningEnabled ? translate('workspace.workspaceList.joinNow') : translate('workspace.workspaceList.askToJoin')}
                        onPress={() => {
                            handleJoinWorkspace(policyInfo);
                        }}
                    />
                ),
                icons: [
                    {
                        id: policyInfo.policyID,
                        source: getDefaultWorkspaceAvatar(policyInfo.policyName),
                        fallbackIcon: Expensicons.FallbackWorkspaceAvatar,
                        name: policyInfo.policyName,
                        type: CONST.ICON_TYPE_WORKSPACE,
                    },
                ],
            };
        });
    }, [translate, isOffline, joinablePolicies, handleJoinWorkspace]);

    const wrapperPadding = onboardingIsMediumOrLargerScreenWidth ? styles.mh8 : styles.mh5;

    useFocusEffect(
        useCallback(() => {
            if (!isValidated || joinablePoliciesLength > 0 || joinablePoliciesLoading) {
                return;
            }

            getAccessiblePolicies();
        }, [isValidated, joinablePoliciesLength, joinablePoliciesLoading]),
    );

    const handleBackButtonPress = useCallback(() => {
        Navigation.goBack();
    }, []);

    return (
        <ScreenWrapper
            includeSafeAreaPaddingBottom
            shouldEnableMaxHeight
            testID="BaseOnboardingWorkspaces"
            style={[styles.defaultModalContainer, shouldUseNativeStyles && styles.pt8]}
        >
            <HeaderWithBackButton
                shouldShowBackButton
                progressBarPercentage={60}
                onBackButtonPress={handleBackButtonPress}
            />
            <SelectionList
                sections={[{data: policyIDItems}]}
                onSelectRow={() => {}}
                ListItem={UserListItem}
                listItemWrapperStyle={onboardingIsMediumOrLargerScreenWidth ? [styles.pl8, styles.pr8, styles.cursorDefault] : []}
                showLoadingPlaceholder={joinablePoliciesLoading}
                shouldStopPropagation
                showScrollIndicator
                headerContent={
                    <View style={[wrapperPadding, onboardingIsMediumOrLargerScreenWidth && styles.mt5, styles.mb5]}>
                        <Text style={styles.textHeadlineH1}>{translate('onboarding.joinAWorkspace')}</Text>
                        <Text style={[styles.textSupporting, styles.mt3]}>{translate('onboarding.listOfWorkspaces')}</Text>
                    </View>
                }
                footerContent={
                    <Button
                        success={false}
                        large
                        text={translate('common.skip')}
                        onPress={() => {
                            Navigation.navigate(ROUTES.ONBOARDING_PURPOSE.getRoute(route.params?.backTo));
                        }}
                        style={[styles.mt5]}
                    />
                }
            />
            {isSmallScreenWidth && <OfflineIndicator />}
        </ScreenWrapper>
    );
}

BaseOnboardingWorkspaces.displayName = 'BaseOnboardingWorkspaces';

export default BaseOnboardingWorkspaces;<|MERGE_RESOLUTION|>--- conflicted
+++ resolved
@@ -37,22 +37,6 @@
     // We need to use isSmallScreenWidth, see navigateAfterOnboarding function comment
     // eslint-disable-next-line rulesdir/prefer-shouldUseNarrowLayout-instead-of-isSmallScreenWidth
     const {onboardingIsMediumOrLargerScreenWidth, isSmallScreenWidth} = useResponsiveLayout();
-<<<<<<< HEAD
-    const [joinablePolicies] = useOnyx(ONYXKEYS.JOINABLE_POLICIES, {
-        canBeMissing: false,
-    });
-    const [joinablePoliciesLoading] = useOnyx(ONYXKEYS.JOINABLE_POLICIES_LOADING, {
-        canBeMissing: false,
-    });
-
-    const [onboardingPersonalDetails] = useOnyx(ONYXKEYS.FORMS.ONBOARDING_PERSONAL_DETAILS_FORM, {
-        canBeMissing: false,
-    });
-
-    const [loginList] = useOnyx(ONYXKEYS.LOGIN_LIST, {
-        canBeMissing: false,
-    });
-=======
     const [joinablePolicies] = useOnyx(ONYXKEYS.JOINABLE_POLICIES, {canBeMissing: true});
     const [getAccessiblePoliciesAction] = useOnyx(ONYXKEYS.VALIDATE_USER_AND_GET_ACCESSIBLE_POLICIES, {canBeMissing: true});
 
@@ -62,7 +46,6 @@
     const [onboardingPersonalDetails] = useOnyx(ONYXKEYS.FORMS.ONBOARDING_PERSONAL_DETAILS_FORM, {canBeMissing: true});
 
     const [loginList] = useOnyx(ONYXKEYS.LOGIN_LIST, {canBeMissing: true});
->>>>>>> 905fad75
 
     const isValidated = isCurrentUserValidated(loginList);
 
@@ -85,11 +68,7 @@
             setOnboardingAdminsChatReportID();
             setOnboardingPolicyID(policy.policyID);
 
-<<<<<<< HEAD
-            navigateAfterOnboarding(CONST.ONBOARDING_CHOICES.LOOKING_AROUND, isSmallScreenWidth, canUseDefaultRooms, policyID, activeWorkspaceID);
-=======
-            navigateAfterOnboarding(isSmallScreenWidth, canUseDefaultRooms, policy.automaticJoiningEnabled ? policy.policyID : undefined, activeWorkspaceID);
->>>>>>> 905fad75
+            navigateAfterOnboarding(CONST.ONBOARDING_CHOICES.LOOKING_AROUND, isSmallScreenWidth, canUseDefaultRooms, policy.automaticJoiningEnabled ? policy.policyID : undefined, activeWorkspaceID);
         },
         [onboardingPersonalDetails?.firstName, onboardingPersonalDetails?.lastName, isSmallScreenWidth, canUseDefaultRooms, activeWorkspaceID],
     );
