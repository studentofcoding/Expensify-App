--- conflicted
+++ resolved
@@ -18,11 +18,8 @@
 import * as Session from '@userActions/Session';
 import CONST from '@src/CONST';
 import ONYXKEYS from '@src/ONYXKEYS';
-<<<<<<< HEAD
 import type {Route as Routes} from '@src/ROUTES';
-=======
 import ROUTES from '@src/ROUTES';
->>>>>>> 86a99042
 import type SCREENS from '@src/SCREENS';
 import type {Account} from '@src/types/onyx';
 
