import React, {useState, useRef, useCallback} from 'react';
import PropTypes from 'prop-types';
import {Keyboard} from 'react-native';
import {withOnyx} from 'react-native-onyx';
import {useFocusEffect} from '@react-navigation/native';
import lodashGet from 'lodash/get';
import Str from 'expensify-common/lib/str';
import ExpensiMark from 'expensify-common/lib/ExpensiMark';
import _ from 'underscore';
import withLocalize from '../../components/withLocalize';
import ScreenWrapper from '../../components/ScreenWrapper';
import HeaderWithBackButton from '../../components/HeaderWithBackButton';
import Navigation from '../../libs/Navigation/Navigation';
import styles from '../../styles/styles';
import compose from '../../libs/compose';
import ONYXKEYS from '../../ONYXKEYS';
import TextInput from '../../components/TextInput';
import CONST from '../../CONST';
import Text from '../../components/Text';
import Form from '../../components/Form';
import FullPageNotFoundView from '../../components/BlockingViews/FullPageNotFoundView';
import reportPropTypes from '../reportPropTypes';
import personalDetailsPropType from '../personalDetailsPropType';
import * as Report from '../../libs/actions/Report';
import useLocalize from '../../hooks/useLocalize';
import OfflineWithFeedback from '../../components/OfflineWithFeedback';
import updateMultilineInputRange from '../../libs/UpdateMultilineInputRange';
import ROUTES from '../../ROUTES';

const propTypes = {
    /** All of the personal details for everyone */
    personalDetailsList: PropTypes.objectOf(personalDetailsPropType),

    /** The report currently being looked at */
    report: reportPropTypes,
    route: PropTypes.shape({
        /** Params from the URL path */
        params: PropTypes.shape({
            /** reportID and accountID passed via route: /r/:reportID/notes */
            reportID: PropTypes.string,
            accountID: PropTypes.string,
        }),
    }).isRequired,

    /** Session of currently logged in user */
    session: PropTypes.shape({
        /** Currently logged in user accountID */
        accountID: PropTypes.number,
    }),
};

const defaultProps = {
    report: {},
    session: {
        accountID: null,
    },
    personalDetailsList: {},
};

function PrivateNotesEditPage({route, personalDetailsList, session, report}) {
    const {translate} = useLocalize();

    // We need to edit the note in markdown format, but display it in HTML format
    const parser = new ExpensiMark();
    const [privateNote, setPrivateNote] = useState(parser.htmlToMarkdown(lodashGet(report, ['privateNotes', route.params.accountID, 'note'], '')).trim());
    const isCurrentUserNote = Number(session.accountID) === Number(route.params.accountID);

    // To focus on the input field when the page loads
    const privateNotesInput = useRef(null);
    const focusTimeoutRef = useRef(null);

    useFocusEffect(
        useCallback(() => {
            focusTimeoutRef.current = setTimeout(() => {
                if (privateNotesInput.current) {
                    privateNotesInput.current.focus();
                }
                return () => {
                    if (!focusTimeoutRef.current) {
                        return;
                    }
                    clearTimeout(focusTimeoutRef.current);
                };
            }, CONST.ANIMATED_TRANSITION);
        }, []),
    );

    const savePrivateNote = () => {
        const editedNote = parser.replace(privateNote.trim());
        Report.updatePrivateNotes(report.reportID, route.params.accountID, editedNote);
        Keyboard.dismiss();

        // Take user back to the PrivateNotesView page
        Navigation.goBack(ROUTES.HOME);
    };

    return (
        <ScreenWrapper
            shouldEnableMaxHeight
            includeSafeAreaPaddingBottom={false}
            testID={PrivateNotesEditPage.displayName}
        >
            <FullPageNotFoundView
                shouldShow={_.isEmpty(report) || _.isEmpty(report.privateNotes) || !_.has(report, ['privateNotes', route.params.accountID, 'note']) || !isCurrentUserNote}
                subtitleKey="privateNotes.notesUnavailable"
            >
                <HeaderWithBackButton
                    title={translate('privateNotes.title')}
                    subtitle={translate('privateNotes.myNote')}
                    shouldShowBackButton
                    onCloseButtonPress={() => Navigation.dismissModal()}
                />
                <Form
                    formID={ONYXKEYS.FORMS.PRIVATE_NOTES_FORM}
                    onSubmit={savePrivateNote}
                    style={[styles.flexGrow1, styles.ph5]}
                    submitButtonText={translate('common.save')}
                    enabledWhenOffline
                >
                    <Text style={[styles.mb5]}>
                        {translate(
                            Str.extractEmailDomain(lodashGet(personalDetailsList, [route.params.accountID, 'login'], '')) === CONST.EMAIL.GUIDES_DOMAIN
                                ? 'privateNotes.sharedNoteMessage'
                                : 'privateNotes.personalNoteMessage',
                        )}
                    </Text>
                    <OfflineWithFeedback
                        errors={{
                            ...lodashGet(report, ['privateNotes', route.params.accountID, 'errors'], ''),
                        }}
                        onClose={() => Report.clearPrivateNotesError(report.reportID, route.params.accountID)}
                        style={[styles.mb3]}
                    >
<<<<<<< HEAD
                        <TextInput
                            accessibilityRole={CONST.ACCESSIBILITY_ROLE.TEXT}
                            inputID="privateNotes"
                            label={translate('privateNotes.composerLabel')}
                            accessibilityLabel={translate('privateNotes.title')}
                            autoCompleteType="off"
                            autoCorrect={false}
                            autoGrowHeight
                            textAlignVertical="top"
                            containerStyles={[styles.autoGrowHeightMultilineInput]}
                            defaultValue={privateNote}
                            value={privateNote}
                            onChangeText={(text) => setPrivateNote(text)}
                            ref={(el) => (privateNotesInput.current = el)}
                        />
                    </OfflineWithFeedback>
                </Form>
=======
                        <OfflineWithFeedback
                            errors={{
                                ...lodashGet(report, ['privateNotes', route.params.accountID, 'errors'], ''),
                            }}
                            onClose={() => Report.clearPrivateNotesError(report.reportID, route.params.accountID)}
                            style={[styles.mb3]}
                        >
                            <TextInput
                                accessibilityRole={CONST.ACCESSIBILITY_ROLE.TEXT}
                                inputID="privateNotes"
                                label={translate('privateNotes.composerLabel')}
                                accessibilityLabel={translate('privateNotes.title')}
                                autoCompleteType="off"
                                maxLength={CONST.MAX_COMMENT_LENGTH}
                                autoCorrect={false}
                                autoGrowHeight
                                textAlignVertical="top"
                                containerStyles={[styles.autoGrowHeightMultilineInput]}
                                defaultValue={privateNote}
                                value={privateNote}
                                onChangeText={(text) => setPrivateNote(text)}
                                ref={(el) => {
                                    if (!el) {
                                        return;
                                    }
                                    privateNotesInput.current = el;
                                    updateMultilineInputRange(privateNotesInput.current);
                                }}
                            />
                        </OfflineWithFeedback>
                    </Form>
                </View>
>>>>>>> 3e9fdf6f
            </FullPageNotFoundView>
        </ScreenWrapper>
    );
}

PrivateNotesEditPage.displayName = 'PrivateNotesEditPage';
PrivateNotesEditPage.propTypes = propTypes;
PrivateNotesEditPage.defaultProps = defaultProps;

export default compose(
    withLocalize,
    withOnyx({
        report: {
            key: ({route}) => `${ONYXKEYS.COLLECTION.REPORT}${route.params.reportID.toString()}`,
        },
        session: {
            key: ONYXKEYS.SESSION,
        },
        personalDetailsList: {
            key: ONYXKEYS.PERSONAL_DETAILS_LIST,
        },
    }),
)(PrivateNotesEditPage);<|MERGE_RESOLUTION|>--- conflicted
+++ resolved
@@ -131,13 +131,13 @@
                         onClose={() => Report.clearPrivateNotesError(report.reportID, route.params.accountID)}
                         style={[styles.mb3]}
                     >
-<<<<<<< HEAD
                         <TextInput
                             accessibilityRole={CONST.ACCESSIBILITY_ROLE.TEXT}
                             inputID="privateNotes"
                             label={translate('privateNotes.composerLabel')}
                             accessibilityLabel={translate('privateNotes.title')}
                             autoCompleteType="off"
+                            maxLength={CONST.MAX_COMMENT_LENGTH}
                             autoCorrect={false}
                             autoGrowHeight
                             textAlignVertical="top"
@@ -145,44 +145,16 @@
                             defaultValue={privateNote}
                             value={privateNote}
                             onChangeText={(text) => setPrivateNote(text)}
-                            ref={(el) => (privateNotesInput.current = el)}
+                            ref={(el) => {
+                                if (!el) {
+                                    return;
+                                }
+                                privateNotesInput.current = el;
+                                updateMultilineInputRange(privateNotesInput.current);
+                            }}
                         />
                     </OfflineWithFeedback>
                 </Form>
-=======
-                        <OfflineWithFeedback
-                            errors={{
-                                ...lodashGet(report, ['privateNotes', route.params.accountID, 'errors'], ''),
-                            }}
-                            onClose={() => Report.clearPrivateNotesError(report.reportID, route.params.accountID)}
-                            style={[styles.mb3]}
-                        >
-                            <TextInput
-                                accessibilityRole={CONST.ACCESSIBILITY_ROLE.TEXT}
-                                inputID="privateNotes"
-                                label={translate('privateNotes.composerLabel')}
-                                accessibilityLabel={translate('privateNotes.title')}
-                                autoCompleteType="off"
-                                maxLength={CONST.MAX_COMMENT_LENGTH}
-                                autoCorrect={false}
-                                autoGrowHeight
-                                textAlignVertical="top"
-                                containerStyles={[styles.autoGrowHeightMultilineInput]}
-                                defaultValue={privateNote}
-                                value={privateNote}
-                                onChangeText={(text) => setPrivateNote(text)}
-                                ref={(el) => {
-                                    if (!el) {
-                                        return;
-                                    }
-                                    privateNotesInput.current = el;
-                                    updateMultilineInputRange(privateNotesInput.current);
-                                }}
-                            />
-                        </OfflineWithFeedback>
-                    </Form>
-                </View>
->>>>>>> 3e9fdf6f
             </FullPageNotFoundView>
         </ScreenWrapper>
     );
