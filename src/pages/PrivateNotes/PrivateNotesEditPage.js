--- conflicted
+++ resolved
@@ -144,7 +144,7 @@
                 >
                     <InputWrapper
                         InputComponent={TextInput}
-                        accessibilityRole={CONST.ACCESSIBILITY_ROLE.TEXT}
+                        role={CONST.ACCESSIBILITY_ROLE.TEXT}
                         inputID="privateNotes"
                         label={translate('privateNotes.composerLabel')}
                         accessibilityLabel={translate('privateNotes.title')}
@@ -152,7 +152,6 @@
                         maxLength={CONST.MAX_COMMENT_LENGTH}
                         autoCorrect={false}
                         autoGrowHeight
-                        textAlignVertical="top"
                         containerStyles={[styles.autoGrowHeightMultilineInput]}
                         defaultValue={privateNote}
                         value={privateNote}
@@ -160,39 +159,6 @@
                             debouncedSavePrivateNote(text);
                             setPrivateNote(text);
                         }}
-<<<<<<< HEAD
-                        onClose={() => Report.clearPrivateNotesError(report.reportID, route.params.accountID)}
-                        style={[styles.mb3]}
-                    >
-                        <InputWrapper
-                            InputComponent={TextInput}
-                            role={CONST.ACCESSIBILITY_ROLE.TEXT}
-                            inputID="privateNotes"
-                            label={translate('privateNotes.composerLabel')}
-                            accessibilityLabel={translate('privateNotes.title')}
-                            autoCompleteType="off"
-                            maxLength={CONST.MAX_COMMENT_LENGTH}
-                            autoCorrect={false}
-                            autoGrowHeight
-                            containerStyles={[styles.autoGrowHeightMultilineInput, styles.verticalAlignTop]}
-                            defaultValue={privateNote}
-                            value={privateNote}
-                            onChangeText={(text) => {
-                                debouncedSavePrivateNote(text);
-                                setPrivateNote(text);
-                            }}
-                            ref={(el) => {
-                                if (!el) {
-                                    return;
-                                }
-                                privateNotesInput.current = el;
-                                updateMultilineInputRange(privateNotesInput.current);
-                            }}
-                        />
-                    </OfflineWithFeedback>
-                </FormProvider>
-            </FullPageNotFoundView>
-=======
                         ref={(el) => {
                             if (!el) {
                                 return;
@@ -203,7 +169,6 @@
                     />
                 </OfflineWithFeedback>
             </FormProvider>
->>>>>>> d1bc5e91
         </ScreenWrapper>
     );
 }
