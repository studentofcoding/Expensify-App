--- conflicted
+++ resolved
@@ -41,37 +41,6 @@
                 shouldShowBackButton
                 onBackButtonPress={() => Navigation.goBack()}
             />
-<<<<<<< HEAD
-            <View style={styles.flex1}>
-                <View style={[styles.pageWrapper, styles.flex1, styles.flexColumn, styles.alignItemsCenter, styles.justifyContentCenter]}>
-                    <Icon
-                        src={illustration}
-                        height={100}
-                        width={100}
-                        fill={defaultTheme.iconSuccessFill}
-                    />
-                    <View style={[styles.ph5]}>
-                        <Text style={[styles.mt5, styles.h1, styles.textAlignCenter, styles.headlineFont, styles.textXLarge]}>
-                            {props.translate(`activateStep.${isGoldWallet ? 'activated' : 'checkBackLater'}Title`)}
-                        </Text>
-                        <Text style={[styles.mt3, styles.textAlignCenter]}>
-                            {props.translate(`activateStep.${isGoldWallet ? 'activated' : 'checkBackLater'}Message`)}
-                        </Text>
-                    </View>
-                </View>
-                {isGoldWallet && (
-                    <FixedFooter>
-                        <Button
-                            text={continueButtonText}
-                            onPress={PaymentMethods.continueSetup}
-                            style={[styles.mt4]}
-                            iconStyles={[styles.mr5]}
-                            success
-                        />
-                    </FixedFooter>
-                )}
-            </View>
-=======
             <ConfirmationPage
                 illustration={illustration}
                 heading={props.translate(`activateStep.${isGoldWallet ? 'activated' : 'checkBackLater'}Title`)}
@@ -80,7 +49,6 @@
                 buttonText={continueButtonText}
                 onButtonPress={PaymentMethods.continueSetup}
             />
->>>>>>> 7f276b6d
         </>
     );
 };
