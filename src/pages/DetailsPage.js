--- conflicted
+++ resolved
@@ -40,13 +40,9 @@
         <ScreenWrapper>
             <HeaderWithCloseButton
                 title="Details"
-<<<<<<< HEAD
-                onCloseButtonPress={Navigation.dismissModal}
                 shouldShowBackButton={!!route.params.reportID}
                 onBackButtonPress={Navigation.goBack}
-=======
                 onCloseButtonPress={() => Navigation.dismissModal()}
->>>>>>> e63b911d
             />
             <View
                 pointerEvents="box-none"
