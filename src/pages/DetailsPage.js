import React from 'react';
import {View, ScrollView} from 'react-native';
import PropTypes from 'prop-types';
import {withOnyx} from 'react-native-onyx';
import Str from 'expensify-common/lib/str';
import lodashGet from 'lodash/get';
import styles from '../styles/styles';
import Text from '../components/Text';
import ONYXKEYS from '../ONYXKEYS';
import Avatar from '../components/Avatar';
import HeaderWithCloseButton from '../components/HeaderWithCloseButton';
import Navigation from '../libs/Navigation/Navigation';
import ScreenWrapper from '../components/ScreenWrapper';
import personalDetailsPropType from './personalDetailsPropType';
import withLocalize, {withLocalizePropTypes} from '../components/withLocalize';
import compose from '../libs/compose';
import CommunicationsLink from '../components/CommunicationsLink';
import Tooltip from '../components/Tooltip';
import CONST from '../CONST';
import * as ReportUtils from '../libs/ReportUtils';
import * as Expensicons from '../components/Icon/Expensicons';
import MenuItem from '../components/MenuItem';
import AttachmentModal from '../components/AttachmentModal';
import PressableWithoutFocus from '../components/PressableWithoutFocus';
import * as Report from '../libs/actions/Report';
import OfflineWithFeedback from '../components/OfflineWithFeedback';
import AutoUpdateTime from '../components/AutoUpdateTime';

const matchType = PropTypes.shape({
    params: PropTypes.shape({
        /** login passed via route /details/:login */
        login: PropTypes.string,

        /** report ID passed */
        reportID: PropTypes.string,
    }),
});

const propTypes = {
    /* Onyx Props */

    /** The personal details of the person who is logged in */
    personalDetails: personalDetailsPropType,

    /** Route params */
    route: matchType.isRequired,

    ...withLocalizePropTypes,
};

const defaultProps = {
    // When opening someone else's profile (via deep link) before login, this is empty
    personalDetails: {},
};

/**
 * Gets the phone number to display for SMS logins
 *
 * @param {Object} details
 * @param {String} details.login
 * @param {String} details.displayName
 * @returns {String}
 */
const getPhoneNumber = (details) => {
    // If the user hasn't set a displayName, it is set to their phone number, so use that
    if (Str.isValidPhone(details.displayName)) {
        return details.displayName;
    }

    // If the user has set a displayName, get the phone number from the SMS login
    return Str.removeSMSDomain(details.login);
};

class DetailsPage extends React.PureComponent {
    componentDidMount() {
        if (lodashGet(this.props.route.params, 'login')) {
            return;
        }

        // Leave the page when the login information is not available
        Navigation.dismissModal();
    }

    render() {
        let details = lodashGet(this.props.personalDetails, lodashGet(this.props.route.params, 'login'));
        const login = lodashGet(this.props.route.params, 'login');
        const avatar = ReportUtils.getCorrectAvatar(lodashGet(details, 'avatar', ''), login);

        if (!details) {
            details = {
                login,
                displayName: ReportUtils.getDisplayNameForParticipant(login),
                avatar,
            };
        }

        const isSMSLogin = Str.isSMSLogin(details.login);

        // If we have a reportID param this means that we
        // arrived here via the ParticipantsPage and should be allowed to navigate back to it
        const shouldShowBackButton = Boolean(this.props.route.params.reportID);
        const shouldShowLocalTime = !ReportUtils.hasExpensifyEmails([details.login]) && details.timezone;
        let pronouns = details.pronouns;

        if (pronouns && pronouns.startsWith(CONST.PRONOUNS.PREFIX)) {
            const localeKey = pronouns.replace(CONST.PRONOUNS.PREFIX, '');
            pronouns = this.props.translate(`pronouns.${localeKey}`);
        }

        return (
            <ScreenWrapper>
                <HeaderWithCloseButton
                    title={this.props.translate('common.details')}
                    shouldShowBackButton={shouldShowBackButton}
                    onBackButtonPress={() => Navigation.goBack()}
                    onCloseButtonPress={() => Navigation.dismissModal()}
                />
                <View
                    pointerEvents="box-none"
                    style={[
                        styles.containerWithSpaceBetween,
                    ]}
                >
                    {details ? (
                        <ScrollView>
                            <View style={styles.pageWrapper}>
                                <AttachmentModal
                                    headerTitle={isSMSLogin ? this.props.toLocalPhone(details.displayName) : details.displayName}
                                    source={ReportUtils.getCorrectAvatar(details.avatar, details.login)}
                                    isAuthTokenRequired
                                >
                                    {({show}) => (
                                        <PressableWithoutFocus
                                            style={styles.noOutline}
                                            onPress={show}
                                        >
<<<<<<< HEAD
                                            <Avatar
                                                containerStyles={[styles.avatarLarge, styles.mb3]}
                                                imageStyles={[styles.avatarLarge]}
                                                source={ReportUtils.getCorrectAvatar(details.avatar, details.login)}
                                                size={CONST.AVATAR_SIZE.LARGE}
                                            />
=======
                                            <OfflineWithFeedback
                                                pendingAction={lodashGet(details, 'pendingFields.avatar', null)}
                                            >
                                                <Avatar
                                                    containerStyles={[styles.avatarLarge, styles.mb3]}
                                                    imageStyles={[styles.avatarLarge]}
                                                    source={details.avatar}
                                                    size={CONST.AVATAR_SIZE.LARGE}
                                                />
                                            </OfflineWithFeedback>
>>>>>>> 9a4d2cf5
                                        </PressableWithoutFocus>
                                    )}
                                </AttachmentModal>
                                {details.displayName && (
                                    <Text style={[styles.textHeadline, styles.mb6]} numberOfLines={1}>
                                        {isSMSLogin ? this.props.toLocalPhone(details.displayName) : details.displayName}
                                    </Text>
                                )}
                                {details.login ? (
                                    <View style={[styles.mb6, styles.detailsPageSectionContainer, styles.w100]}>
                                        <Text style={[styles.formLabel, styles.mb2]} numberOfLines={1}>
                                            {this.props.translate(isSMSLogin
                                                ? 'common.phoneNumber'
                                                : 'common.email')}
                                        </Text>
                                        <CommunicationsLink value={isSMSLogin ? getPhoneNumber(details) : details.login}>
                                            <Tooltip text={isSMSLogin ? getPhoneNumber(details) : details.login}>
                                                <Text numberOfLines={1}>
                                                    {isSMSLogin
                                                        ? this.props.toLocalPhone(getPhoneNumber(details))
                                                        : details.login}
                                                </Text>
                                            </Tooltip>
                                        </CommunicationsLink>
                                    </View>
                                ) : null}
                                {pronouns ? (
                                    <View style={[styles.mb6, styles.detailsPageSectionContainer]}>
                                        <Text style={[styles.formLabel, styles.mb2]} numberOfLines={1}>
                                            {this.props.translate('profilePage.preferredPronouns')}
                                        </Text>
                                        <Text numberOfLines={1}>
                                            {pronouns}
                                        </Text>
                                    </View>
                                ) : null}
                                {shouldShowLocalTime && <AutoUpdateTime timezone={details.timezone} />}
                            </View>
                            {details.login !== this.props.session.email && (
                                <MenuItem
                                    title={`${this.props.translate('common.message')}${details.displayName}`}
                                    icon={Expensicons.ChatBubble}
                                    onPress={() => Report.navigateToAndOpenReport([details.login])}
                                    wrapperStyle={styles.breakAll}
                                    shouldShowRightIcon
                                />
                            )}
                        </ScrollView>
                    ) : null}
                </View>
            </ScreenWrapper>
        );
    }
}

DetailsPage.propTypes = propTypes;
DetailsPage.defaultProps = defaultProps;

export default compose(
    withLocalize,
    withOnyx({
        session: {
            key: ONYXKEYS.SESSION,
        },
        personalDetails: {
            key: ONYXKEYS.PERSONAL_DETAILS,
        },
    }),
)(DetailsPage);<|MERGE_RESOLUTION|>--- conflicted
+++ resolved
@@ -134,25 +134,16 @@
                                             style={styles.noOutline}
                                             onPress={show}
                                         >
-<<<<<<< HEAD
-                                            <Avatar
-                                                containerStyles={[styles.avatarLarge, styles.mb3]}
-                                                imageStyles={[styles.avatarLarge]}
-                                                source={ReportUtils.getCorrectAvatar(details.avatar, details.login)}
-                                                size={CONST.AVATAR_SIZE.LARGE}
-                                            />
-=======
                                             <OfflineWithFeedback
                                                 pendingAction={lodashGet(details, 'pendingFields.avatar', null)}
                                             >
                                                 <Avatar
                                                     containerStyles={[styles.avatarLarge, styles.mb3]}
                                                     imageStyles={[styles.avatarLarge]}
-                                                    source={details.avatar}
+                                                    source={ReportUtils.getCorrectAvatar(details.avatar, details.login)}
                                                     size={CONST.AVATAR_SIZE.LARGE}
                                                 />
                                             </OfflineWithFeedback>
->>>>>>> 9a4d2cf5
                                         </PressableWithoutFocus>
                                     )}
                                 </AttachmentModal>
