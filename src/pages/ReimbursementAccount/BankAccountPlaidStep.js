--- conflicted
+++ resolved
@@ -111,6 +111,7 @@
                 />
                 {Boolean(selectedPlaidAccountID) && !_.isEmpty(lodashGet(plaidData, 'bankAccounts')) && (
                     <CheckboxWithLabel
+                        accessibilityLabel={`${props.translate('common.iAcceptThe')} ${props.translate('common.expensifyTermsOfService')}`}
                         style={styles.mt4}
                         inputID="acceptTerms"
                         LabelComponent={() => (
@@ -122,32 +123,10 @@
                         defaultValue={props.getDefaultStateForField('acceptTerms', false)}
                         shouldSaveDraft
                     />
-<<<<<<< HEAD
                 )}
             </Form>
         </ScreenWrapper>
     );
-=======
-                    {Boolean(selectedPlaidAccountID) && !_.isEmpty(lodashGet(this.props.plaidData, 'bankAccounts')) && (
-                        <CheckboxWithLabel
-                            accessibilityLabel={`${this.props.translate('common.iAcceptThe')} ${this.props.translate('common.expensifyTermsOfService')}`}
-                            style={styles.mt4}
-                            inputID="acceptTerms"
-                            LabelComponent={() => (
-                                <Text>
-                                    {this.props.translate('common.iAcceptThe')}
-                                    <TextLink href={CONST.TERMS_URL}>{this.props.translate('common.expensifyTermsOfService')}</TextLink>
-                                </Text>
-                            )}
-                            defaultValue={this.props.getDefaultStateForField('acceptTerms', false)}
-                            shouldSaveDraft
-                        />
-                    )}
-                </Form>
-            </ScreenWrapper>
-        );
-    }
->>>>>>> fb8ca926
 }
 
 BankAccountPlaidStep.propTypes = propTypes;
