--- conflicted
+++ resolved
@@ -1,20 +1,11 @@
 import PropTypes from 'prop-types';
 import React from 'react';
 import {View} from 'react-native';
-<<<<<<< HEAD
-import PropTypes from 'prop-types';
-import TextInput from '../../components/TextInput';
-import AddressSearch from '../../components/AddressSearch';
-import styles from '../../styles/styles';
-import CONST from '../../CONST';
-import StateSelector from '../../components/StateSelector';
-=======
 import AddressSearch from '@components/AddressSearch';
-import StatePicker from '@components/StatePicker';
+import StateSelector from '@components/StateSelector';
 import TextInput from '@components/TextInput';
 import styles from '@styles/styles';
 import CONST from '@src/CONST';
->>>>>>> e99c2973
 
 const propTypes = {
     /** Translate key for Street name */
