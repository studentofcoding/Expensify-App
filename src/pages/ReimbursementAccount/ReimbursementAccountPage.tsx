import {Str} from 'expensify-common';
import lodashPick from 'lodash/pick';
import React, {useCallback, useEffect, useRef, useState} from 'react';
import {View} from 'react-native';
import {useOnyx} from 'react-native-onyx';
import type {TupleToUnion} from 'type-fest';
import FullPageNotFoundView from '@components/BlockingViews/FullPageNotFoundView';
import FullScreenLoadingIndicator from '@components/FullscreenLoadingIndicator';
import HeaderWithBackButton from '@components/HeaderWithBackButton';
import {useSession} from '@components/OnyxProvider';
import ReimbursementAccountLoadingIndicator from '@components/ReimbursementAccountLoadingIndicator';
import ScreenWrapper from '@components/ScreenWrapper';
import Text from '@components/Text';
import useBeforeRemove from '@hooks/useBeforeRemove';
import useLocalize from '@hooks/useLocalize';
import useNetwork from '@hooks/useNetwork';
import usePrevious from '@hooks/usePrevious';
import useThemeStyles from '@hooks/useThemeStyles';
import BankAccount from '@libs/models/BankAccount';
import Navigation from '@libs/Navigation/Navigation';
import type {PlatformStackScreenProps} from '@libs/Navigation/PlatformStackNavigation/types';
import type {ReimbursementAccountNavigatorParamList} from '@libs/Navigation/types';
import {goBackFromInvalidPolicy, isPendingDeletePolicy, isPolicyAdmin} from '@libs/PolicyUtils';
import {getRouteForCurrentStep} from '@libs/ReimbursementAccountUtils';
import shouldReopenOnfido from '@libs/shouldReopenOnfido';
import type {WithPolicyOnyxProps} from '@pages/workspace/withPolicy';
import withPolicy from '@pages/workspace/withPolicy';
import {
    clearOnfidoToken,
    goToWithdrawalAccountSetupStep,
    hideBankAccountErrors,
    openReimbursementAccountPage,
    setBankAccountSubStep,
    setPlaidEvent,
    setReimbursementAccountLoading,
    updateReimbursementAccountDraft,
} from '@userActions/BankAccounts';
import {clearReimbursementAccountDraft} from '@userActions/ReimbursementAccount';
import CONST from '@src/CONST';
import ONYXKEYS from '@src/ONYXKEYS';
import type SCREENS from '@src/SCREENS';
import type {InputID} from '@src/types/form/ReimbursementAccountForm';
import type {ACHDataReimbursementAccount} from '@src/types/onyx/ReimbursementAccount';
import {isEmptyObject} from '@src/types/utils/EmptyObject';
import ConnectedVerifiedBankAccount from './ConnectedVerifiedBankAccount';
import NonUSDVerifiedBankAccountFlow from './NonUSD/NonUSDVerifiedBankAccountFlow';
import USDVerifiedBankAccountFlow from './USD/USDVerifiedBankAccountFlow';
import getFieldsForStep from './USD/utils/getFieldsForStep';
import getStepToOpenFromRouteParams from './USD/utils/getStepToOpenFromRouteParams';
import VerifiedBankAccountFlowEntryPoint from './VerifiedBankAccountFlowEntryPoint';

type ReimbursementAccountPageProps = WithPolicyOnyxProps & PlatformStackScreenProps<ReimbursementAccountNavigatorParamList, typeof SCREENS.REIMBURSEMENT_ACCOUNT_ROOT>;
<<<<<<< HEAD
type CurrencyType = TupleToUnion<typeof CONST.DIRECT_REIMBURSEMENT_CURRENCIES>;
=======

const SUPPORTED_FOREIGN_CURRENCIES: string[] = [CONST.CURRENCY.EUR, CONST.CURRENCY.GBP, CONST.CURRENCY.CAD, CONST.CURRENCY.AUD];
>>>>>>> 7975811a

function ReimbursementAccountPage({route, policy, isLoadingPolicy}: ReimbursementAccountPageProps) {
    const session = useSession();
    const [reimbursementAccount] = useOnyx(ONYXKEYS.REIMBURSEMENT_ACCOUNT);
    const [reimbursementAccountDraft] = useOnyx(ONYXKEYS.FORMS.REIMBURSEMENT_ACCOUNT_FORM_DRAFT);
    const [corpayFields] = useOnyx(ONYXKEYS.CORPAY_FIELDS);
    const [plaidCurrentEvent = ''] = useOnyx(ONYXKEYS.PLAID_CURRENT_EVENT);
    const [onfidoToken = ''] = useOnyx(ONYXKEYS.ONFIDO_TOKEN);
    const [isLoadingApp = false] = useOnyx(ONYXKEYS.IS_LOADING_APP);
    const [account] = useOnyx(ONYXKEYS.ACCOUNT);
    const [isValidateCodeActionModalVisible, setIsValidateCodeActionModalVisible] = useState(false);

    const policyName = policy?.name ?? '';
    const policyIDParam = route.params?.policyID;
    const styles = useThemeStyles();
    const {translate} = useLocalize();
    const {isOffline} = useNetwork();
    const requestorStepRef = useRef(null);
    const prevReimbursementAccount = usePrevious(reimbursementAccount);
    const prevIsOffline = usePrevious(isOffline);
    const policyCurrency = policy?.outputCurrency ?? '';
<<<<<<< HEAD
    const hasUnsupportedCurrency = !CONST.DIRECT_REIMBURSEMENT_CURRENCIES.includes(policyCurrency as CurrencyType);
    const isNonUSDWorkspace = policyCurrency !== CONST.CURRENCY.USD;
    const nonUSDCountryDraftValue = reimbursementAccountDraft?.country ?? '';
=======
    const nonUSDCountryDraftValue = reimbursementAccountDraft?.country ?? '';
    const {isDevelopment} = useEnvironment();
    const [isDebugModeEnabled] = useOnyx(ONYXKEYS.USER, {selector: (user) => !!user?.isDebugModeEnabled});

    // TODO once nonUSD flow is complete update the flags below to reflect all supported currencies, this will be updated in - https://github.com/Expensify/App/issues/50912
    // TODO remove isDevelopment and isDebugModeEnabled flags once nonUSD flow is complete, this will be updated in - https://github.com/Expensify/App/issues/50912
    const hasUnsupportedCurrency =
        isDevelopment || isDebugModeEnabled ? policyCurrency !== CONST.CURRENCY.USD && !SUPPORTED_FOREIGN_CURRENCIES.includes(policyCurrency) : policyCurrency !== CONST.CURRENCY.USD;
    const hasForeignCurrency = isDevelopment || isDebugModeEnabled ? SUPPORTED_FOREIGN_CURRENCIES.includes(policyCurrency) : false;
>>>>>>> 7975811a

    /**
     The SetupWithdrawalAccount flow allows us to continue the flow from various points depending on where the
     user left off. This view will refer to the achData as the single source of truth to determine which route to
     display. We can also specify a specific route to navigate to via route params when the component first
     mounts which will set the achData.currentStep after the account data is fetched and overwrite the logical
     next step.
     */
    const achData = reimbursementAccount?.achData;
    const isPreviousPolicy = policyIDParam === achData?.policyID;

    // eslint-disable-next-line  @typescript-eslint/prefer-nullish-coalescing
    const currentStep = !isPreviousPolicy ? CONST.BANK_ACCOUNT.STEP.BANK_ACCOUNT : achData?.currentStep || CONST.BANK_ACCOUNT.STEP.BANK_ACCOUNT;
<<<<<<< HEAD
    // TODO: set default step - we gotta display finish step instantly if account is being verified, will come from BE?
=======
>>>>>>> 7975811a
    const [nonUSDBankAccountStep, setNonUSDBankAccountStep] = useState<string | null>(null);
    const [USDBankAccountStep, setUSDBankAccountStep] = useState<string | null>(null);

    function getBankAccountFields(fieldNames: InputID[]): Partial<ACHDataReimbursementAccount> {
        return {
            ...lodashPick(reimbursementAccount?.achData, ...fieldNames),
        };
    }

    /**
     * Returns true if a VBBA exists in any state other than OPEN or LOCKED
     */
    const hasInProgressVBBA = useCallback((): boolean => {
        return !!achData?.bankAccountID && !!achData?.state && achData?.state !== BankAccount.STATE.OPEN && achData?.state !== BankAccount.STATE.LOCKED;
    }, [achData?.bankAccountID, achData?.state]);

    /** Returns true if user passed first step of flow for non USD VBBA */
    const hasInProgressNonUSDVBBA = useCallback((): boolean => {
<<<<<<< HEAD
        return (!!achData?.bankAccountID && !!achData?.created) || (policyCurrency === CONST.CURRENCY.EUR && nonUSDCountryDraftValue !== '');
    }, [achData?.bankAccountID, achData?.created, nonUSDCountryDraftValue, policyCurrency]);

    /** Calculates the state used to show the "Continue with setup" view. */
    const getShouldShowContinueSetupButtonValue = useCallback(() => {
        if (isNonUSDWorkspace) {
=======
        return !!achData?.bankAccountID && !!achData?.created;
    }, [achData?.bankAccountID, achData?.created]);

    /** Calculates the state used to show the "Continue with setup" view. */
    const getShouldShowContinueSetupButtonValue = useCallback(() => {
        if (hasForeignCurrency) {
>>>>>>> 7975811a
            return hasInProgressNonUSDVBBA();
        }

        return hasInProgressVBBA();
<<<<<<< HEAD
    }, [isNonUSDWorkspace, hasInProgressNonUSDVBBA, hasInProgressVBBA]);
=======
    }, [hasForeignCurrency, hasInProgressNonUSDVBBA, hasInProgressVBBA]);
>>>>>>> 7975811a

    /**
     When this page is first opened, `reimbursementAccount` prop might not yet be fully loaded from Onyx.
     Calculating `shouldShowContinueSetupButton` immediately on initial render doesn't make sense as
     it relies on incomplete data. Thus, we should wait to calculate it until we have received
     the full `reimbursementAccount` data from the server. This logic is handled within the useEffect hook,
     which acts similarly to `componentDidUpdate` when the `reimbursementAccount` dependency changes.
     */
    const [hasACHDataBeenLoaded, setHasACHDataBeenLoaded] = useState(reimbursementAccount !== CONST.REIMBURSEMENT_ACCOUNT.DEFAULT_DATA && isPreviousPolicy);
    const [shouldShowContinueSetupButton, setShouldShowContinueSetupButton] = useState<boolean>(() => getShouldShowContinueSetupButtonValue());
    const [shouldShowConnectedVerifiedBankAccount, setShouldShowConnectedVerifiedBankAccount] = useState<boolean>(false);

    /**
     * Retrieve verified business bank account currently being set up.
     */
    function fetchData() {
        // We can specify a step to navigate to by using route params when the component mounts.
        // We want to use the same stepToOpen variable when the network state changes because we can be redirected to a different step when the account refreshes.
        const stepToOpen = getStepToOpenFromRouteParams(route);
        const subStep = isPreviousPolicy ? achData?.subStep ?? '' : '';
        const localCurrentStep = isPreviousPolicy ? achData?.currentStep ?? '' : '';

        if (policyIDParam) {
            openReimbursementAccountPage(stepToOpen, subStep, localCurrentStep, policyIDParam);
        }
    }

    useBeforeRemove(() => setIsValidateCodeActionModalVisible(false));

    useEffect(() => {
        if (isPreviousPolicy) {
            return;
        }

        setReimbursementAccountLoading(true);
        clearReimbursementAccountDraft();

        // If the step to open is empty, we want to clear the sub step, so the connect option view is shown to the user
        const isStepToOpenEmpty = getStepToOpenFromRouteParams(route) === '';
        if (isStepToOpenEmpty) {
            setBankAccountSubStep(null);
            setPlaidEvent(null);
        }
        fetchData();
        // eslint-disable-next-line react-compiler/react-compiler, react-hooks/exhaustive-deps
    }, []); // The empty dependency array ensures this runs only once after the component mounts.

    useEffect(() => {
        if (!isPreviousPolicy) {
            return;
        }

<<<<<<< HEAD
        // TODO waiting on source of info if account is connected for NON USD workspaces, BE?
        setShouldShowConnectedVerifiedBankAccount(isNonUSDWorkspace ? !!achData?.corpay?.consentToPrivacyNotice : achData?.currentStep === CONST.BANK_ACCOUNT.STEP.ENABLE);
        setShouldShowContinueSetupButton(getShouldShowContinueSetupButtonValue());
    }, [achData?.corpay?.consentToPrivacyNotice, achData?.currentStep, getShouldShowContinueSetupButtonValue, isNonUSDWorkspace, isPreviousPolicy]);
=======
        // TODO double check condition for non USD accounts - will be done in https://github.com/Expensify/App/issues/50912
        setShouldShowConnectedVerifiedBankAccount(hasForeignCurrency ? !!achData?.corpay?.consentToPrivacyNotice : achData?.currentStep === CONST.BANK_ACCOUNT.STEP.ENABLE);
        setShouldShowContinueSetupButton(getShouldShowContinueSetupButtonValue());
    }, [achData?.corpay?.consentToPrivacyNotice, achData?.currentStep, getShouldShowContinueSetupButtonValue, hasForeignCurrency, isPreviousPolicy]);
>>>>>>> 7975811a

    useEffect(
        () => {
            // Check for network change from offline to online
            if (prevIsOffline && !isOffline && prevReimbursementAccount && prevReimbursementAccount.pendingAction !== CONST.RED_BRICK_ROAD_PENDING_ACTION.DELETE) {
                fetchData();
            }

            if (!hasACHDataBeenLoaded) {
                if (reimbursementAccount !== CONST.REIMBURSEMENT_ACCOUNT.DEFAULT_DATA && reimbursementAccount?.isLoading === false) {
                    setHasACHDataBeenLoaded(true);
                }
                return;
            }

            if (
                prevReimbursementAccount &&
                prevReimbursementAccount.pendingAction === CONST.RED_BRICK_ROAD_PENDING_ACTION.DELETE &&
                reimbursementAccount?.pendingAction !== prevReimbursementAccount.pendingAction
            ) {
                setShouldShowContinueSetupButton(hasInProgressVBBA());
            }

            if (shouldShowContinueSetupButton) {
                return;
            }

            const currentStepRouteParam = getStepToOpenFromRouteParams(route);
            if (currentStepRouteParam === currentStep) {
                // If the user is connecting online with plaid, reset any bank account errors so we don't persist old data from a potential previous connection
                if (currentStep === CONST.BANK_ACCOUNT.STEP.BANK_ACCOUNT && achData?.subStep === CONST.BANK_ACCOUNT.SETUP_TYPE.PLAID) {
                    hideBankAccountErrors();
                }

                // The route is showing the correct step, no need to update the route param or clear errors.
                return;
            }

            // Update the data that is returned from back-end to draft value
            const draftStep = reimbursementAccount?.draftStep;
            if (draftStep) {
                updateReimbursementAccountDraft(getBankAccountFields(getFieldsForStep(draftStep)));
            }

            if (currentStepRouteParam !== '') {
                // When we click "Connect bank account", we load the page without the current step param, if there
                // was an error when we tried to disconnect or start over, we want the user to be able to see the error,
                // so we don't clear it. We only want to clear the errors if we are moving between steps.
                hideBankAccountErrors();
            }

            Navigation.setParams({stepToOpen: getRouteForCurrentStep(currentStep)});
        },
        // eslint-disable-next-line react-compiler/react-compiler, react-hooks/exhaustive-deps
        [isOffline, reimbursementAccount, route, hasACHDataBeenLoaded, shouldShowContinueSetupButton],
    );

    const continueUSDVBBASetup = () => {
        setShouldShowContinueSetupButton(false);
        setUSDBankAccountStep(currentStep);
    };

    const continueNonUSDVBBASetup = () => {
        setShouldShowContinueSetupButton(false);
        if (policyCurrency === CONST.CURRENCY.EUR && nonUSDCountryDraftValue !== '') {
            setNonUSDBankAccountStep(corpayFields !== undefined ? CONST.NON_USD_BANK_ACCOUNT.STEP.BANK_INFO : CONST.NON_USD_BANK_ACCOUNT.STEP.COUNTRY);
            return;
        }

        if (achData?.created && achData?.corpay?.companyName === undefined) {
            setNonUSDBankAccountStep(CONST.NON_USD_BANK_ACCOUNT.STEP.BUSINESS_INFO);
            return;
        }

        if (achData?.corpay?.companyName && achData?.corpay?.anyIndividualOwn25PercentOrMore === undefined) {
            setNonUSDBankAccountStep(CONST.NON_USD_BANK_ACCOUNT.STEP.BENEFICIAL_OWNER_INFO);
            return;
        }

        if (achData?.corpay?.anyIndividualOwn25PercentOrMore !== undefined && achData?.corpay?.signerFullName === undefined) {
            setNonUSDBankAccountStep(CONST.NON_USD_BANK_ACCOUNT.STEP.SIGNER_INFO);
            return;
        }

        if (achData?.corpay?.signerFullName && achData?.corpay?.authorizedToBindClientToAgreement === undefined) {
            setNonUSDBankAccountStep(CONST.NON_USD_BANK_ACCOUNT.STEP.AGREEMENTS);
        }
    };

    const goBack = () => {
        const subStep = achData?.subStep;
        const shouldShowOnfido = onfidoToken && !achData?.isOnfidoSetupComplete;

        switch (currentStep) {
            case CONST.BANK_ACCOUNT.STEP.BANK_ACCOUNT:
                if (hasInProgressVBBA()) {
                    setShouldShowContinueSetupButton(true);
                }
                if (subStep) {
                    setUSDBankAccountStep(null);
                    setBankAccountSubStep(null);
                    setPlaidEvent(null);
                } else {
                    Navigation.goBack();
                }
                break;

            case CONST.BANK_ACCOUNT.STEP.COMPANY:
                clearOnfidoToken();
                goToWithdrawalAccountSetupStep(CONST.BANK_ACCOUNT.STEP.REQUESTOR);
                break;

            case CONST.BANK_ACCOUNT.STEP.REQUESTOR:
                if (shouldShowOnfido) {
                    clearOnfidoToken();
                } else {
                    goToWithdrawalAccountSetupStep(CONST.BANK_ACCOUNT.STEP.BANK_ACCOUNT);
                }
                break;

            case CONST.BANK_ACCOUNT.STEP.BENEFICIAL_OWNERS:
                goToWithdrawalAccountSetupStep(CONST.BANK_ACCOUNT.STEP.COMPANY);
                break;

            case CONST.BANK_ACCOUNT.STEP.ACH_CONTRACT:
                goToWithdrawalAccountSetupStep(CONST.BANK_ACCOUNT.STEP.BENEFICIAL_OWNERS);
                break;

            case CONST.BANK_ACCOUNT.STEP.VALIDATION:
                if ([BankAccount.STATE.VERIFYING, BankAccount.STATE.SETUP].some((value) => value === achData?.state)) {
                    goToWithdrawalAccountSetupStep(CONST.BANK_ACCOUNT.STEP.ACH_CONTRACT);
                } else if (!isOffline && achData?.state === BankAccount.STATE.PENDING) {
                    setShouldShowContinueSetupButton(true);
                } else {
                    Navigation.goBack();
                }
                break;

            default:
                Navigation.goBack();
        }
    };

    const isLoading =
        (isLoadingApp || !!account?.isLoading || (reimbursementAccount?.isLoading && !reimbursementAccount?.isCreateCorpayBankAccount)) &&
        (!plaidCurrentEvent || plaidCurrentEvent === CONST.BANK_ACCOUNT.PLAID.EVENTS_NAME.EXIT);

    const shouldShowOfflineLoader = !(
        isOffline &&
        [
            CONST.BANK_ACCOUNT.STEP.BANK_ACCOUNT,
            CONST.BANK_ACCOUNT.STEP.COMPANY,
            CONST.BANK_ACCOUNT.STEP.REQUESTOR,
            CONST.BANK_ACCOUNT.STEP.BENEFICIAL_OWNERS,
            CONST.BANK_ACCOUNT.STEP.ACH_CONTRACT,
        ].some((value) => value === currentStep)
    );

    if (isLoadingPolicy) {
        return <FullScreenLoadingIndicator />;
    }

    // Show loading indicator when page is first time being opened and props.reimbursementAccount yet to be loaded from the server
    // or when data is being loaded. Don't show the loading indicator if we're offline and restarted the bank account setup process
    // On Android, when we open the app from the background, Onfido activity gets destroyed, so we need to reopen it.
    // eslint-disable-next-line react-compiler/react-compiler
    if (
        (!hasACHDataBeenLoaded || isLoading) &&
        shouldShowOfflineLoader &&
        (shouldReopenOnfido || !requestorStepRef?.current) &&
        !(currentStep === CONST.BANK_ACCOUNT.STEP.BANK_ACCOUNT && isValidateCodeActionModalVisible)
    ) {
        return <ReimbursementAccountLoadingIndicator onBackButtonPress={goBack} />;
    }

    if ((!isLoading && (isEmptyObject(policy) || !isPolicyAdmin(policy))) || isPendingDeletePolicy(policy)) {
        return (
            <ScreenWrapper testID={ReimbursementAccountPage.displayName}>
                <FullPageNotFoundView
                    shouldShow
                    onBackButtonPress={goBackFromInvalidPolicy}
                    onLinkPress={goBackFromInvalidPolicy}
                    subtitleKey={isEmptyObject(policy) || isPendingDeletePolicy(policy) ? undefined : 'workspace.common.notAuthorized'}
                />
            </ScreenWrapper>
        );
    }

    let errorText;
    const userHasPhonePrimaryEmail = Str.endsWith(session?.email ?? '', CONST.SMS.DOMAIN);
    const throttledDate = reimbursementAccount?.throttledDate ?? '';

    if (userHasPhonePrimaryEmail) {
        errorText = translate('bankAccount.hasPhoneLoginError');
    } else if (throttledDate) {
        errorText = translate('bankAccount.hasBeenThrottledError');
    } else if (hasUnsupportedCurrency) {
        errorText = translate('bankAccount.hasCurrencyError');
    }

    if (errorText) {
        return (
            <ScreenWrapper testID={ReimbursementAccountPage.displayName}>
                <HeaderWithBackButton
                    title={translate('workspace.common.connectBankAccount')}
                    subtitle={policyName}
                    onBackButtonPress={Navigation.goBack}
                />
                <View style={[styles.m5, styles.mv3, styles.flex1]}>
                    <Text>{errorText}</Text>
                </View>
            </ScreenWrapper>
        );
    }

    if (shouldShowConnectedVerifiedBankAccount) {
        return (
            <ConnectedVerifiedBankAccount
                reimbursementAccount={reimbursementAccount}
                setShouldShowConnectedVerifiedBankAccount={setShouldShowConnectedVerifiedBankAccount}
                setUSDBankAccountStep={setUSDBankAccountStep}
                onBackButtonPress={goBack}
<<<<<<< HEAD
                isNonUSDWorkspace={isNonUSDWorkspace}
            />
        );
    }

    if (isNonUSDWorkspace && nonUSDBankAccountStep !== null) {
=======
            />
        );
    }

    if (hasForeignCurrency && nonUSDBankAccountStep !== null) {
>>>>>>> 7975811a
        return (
            <NonUSDVerifiedBankAccountFlow
                nonUSDBankAccountStep={nonUSDBankAccountStep}
                setNonUSDBankAccountStep={setNonUSDBankAccountStep}
<<<<<<< HEAD
            />
        );
    }

    if (USDBankAccountStep !== null) {
        return (
            <USDVerifiedBankAccountFlow
                USDBankAccountStep={currentStep}
                policyID={policyIDParam}
                onBackButtonPress={goBack}
                requestorStepRef={requestorStepRef}
                onfidoToken={onfidoToken}
                setUSDBankAccountStep={setUSDBankAccountStep}
                setShouldShowConnectedVerifiedBankAccount={setShouldShowConnectedVerifiedBankAccount}
            />
        );
    }

    return (
        <VerifiedBankAccountFlowEntryPoint
            reimbursementAccount={reimbursementAccount}
            onContinuePress={isNonUSDWorkspace ? continueNonUSDVBBASetup : continueUSDVBBASetup}
=======
                setShouldShowContinueSetupButton={setShouldShowContinueSetupButton}
            />
        );
    }

    if (USDBankAccountStep !== null) {
        return (
            <USDVerifiedBankAccountFlow
                USDBankAccountStep={currentStep}
                policyID={policyIDParam}
                onBackButtonPress={goBack}
                requestorStepRef={requestorStepRef}
                onfidoToken={onfidoToken}
                setUSDBankAccountStep={setUSDBankAccountStep}
                setShouldShowConnectedVerifiedBankAccount={setShouldShowConnectedVerifiedBankAccount}
            />
        );
    }

    return (
        <VerifiedBankAccountFlowEntryPoint
            reimbursementAccount={reimbursementAccount}
            onContinuePress={hasForeignCurrency ? continueNonUSDVBBASetup : continueUSDVBBASetup}
>>>>>>> 7975811a
            policyName={policyName}
            isValidateCodeActionModalVisible={isValidateCodeActionModalVisible}
            toggleValidateCodeActionModal={setIsValidateCodeActionModalVisible}
            onBackButtonPress={Navigation.goBack}
            shouldShowContinueSetupButton={shouldShowContinueSetupButton}
<<<<<<< HEAD
            isNonUSDWorkspace={isNonUSDWorkspace}
=======
            hasForeignCurrency={hasForeignCurrency}
>>>>>>> 7975811a
            setNonUSDBankAccountStep={setNonUSDBankAccountStep}
            setUSDBankAccountStep={setUSDBankAccountStep}
        />
    );
}

ReimbursementAccountPage.displayName = 'ReimbursementAccountPage';

export default withPolicy(ReimbursementAccountPage);<|MERGE_RESOLUTION|>--- conflicted
+++ resolved
@@ -50,12 +50,7 @@
 import VerifiedBankAccountFlowEntryPoint from './VerifiedBankAccountFlowEntryPoint';
 
 type ReimbursementAccountPageProps = WithPolicyOnyxProps & PlatformStackScreenProps<ReimbursementAccountNavigatorParamList, typeof SCREENS.REIMBURSEMENT_ACCOUNT_ROOT>;
-<<<<<<< HEAD
 type CurrencyType = TupleToUnion<typeof CONST.DIRECT_REIMBURSEMENT_CURRENCIES>;
-=======
-
-const SUPPORTED_FOREIGN_CURRENCIES: string[] = [CONST.CURRENCY.EUR, CONST.CURRENCY.GBP, CONST.CURRENCY.CAD, CONST.CURRENCY.AUD];
->>>>>>> 7975811a
 
 function ReimbursementAccountPage({route, policy, isLoadingPolicy}: ReimbursementAccountPageProps) {
     const session = useSession();
@@ -77,21 +72,9 @@
     const prevReimbursementAccount = usePrevious(reimbursementAccount);
     const prevIsOffline = usePrevious(isOffline);
     const policyCurrency = policy?.outputCurrency ?? '';
-<<<<<<< HEAD
     const hasUnsupportedCurrency = !CONST.DIRECT_REIMBURSEMENT_CURRENCIES.includes(policyCurrency as CurrencyType);
     const isNonUSDWorkspace = policyCurrency !== CONST.CURRENCY.USD;
     const nonUSDCountryDraftValue = reimbursementAccountDraft?.country ?? '';
-=======
-    const nonUSDCountryDraftValue = reimbursementAccountDraft?.country ?? '';
-    const {isDevelopment} = useEnvironment();
-    const [isDebugModeEnabled] = useOnyx(ONYXKEYS.USER, {selector: (user) => !!user?.isDebugModeEnabled});
-
-    // TODO once nonUSD flow is complete update the flags below to reflect all supported currencies, this will be updated in - https://github.com/Expensify/App/issues/50912
-    // TODO remove isDevelopment and isDebugModeEnabled flags once nonUSD flow is complete, this will be updated in - https://github.com/Expensify/App/issues/50912
-    const hasUnsupportedCurrency =
-        isDevelopment || isDebugModeEnabled ? policyCurrency !== CONST.CURRENCY.USD && !SUPPORTED_FOREIGN_CURRENCIES.includes(policyCurrency) : policyCurrency !== CONST.CURRENCY.USD;
-    const hasForeignCurrency = isDevelopment || isDebugModeEnabled ? SUPPORTED_FOREIGN_CURRENCIES.includes(policyCurrency) : false;
->>>>>>> 7975811a
 
     /**
      The SetupWithdrawalAccount flow allows us to continue the flow from various points depending on where the
@@ -105,10 +88,7 @@
 
     // eslint-disable-next-line  @typescript-eslint/prefer-nullish-coalescing
     const currentStep = !isPreviousPolicy ? CONST.BANK_ACCOUNT.STEP.BANK_ACCOUNT : achData?.currentStep || CONST.BANK_ACCOUNT.STEP.BANK_ACCOUNT;
-<<<<<<< HEAD
     // TODO: set default step - we gotta display finish step instantly if account is being verified, will come from BE?
-=======
->>>>>>> 7975811a
     const [nonUSDBankAccountStep, setNonUSDBankAccountStep] = useState<string | null>(null);
     const [USDBankAccountStep, setUSDBankAccountStep] = useState<string | null>(null);
 
@@ -127,30 +107,17 @@
 
     /** Returns true if user passed first step of flow for non USD VBBA */
     const hasInProgressNonUSDVBBA = useCallback((): boolean => {
-<<<<<<< HEAD
         return (!!achData?.bankAccountID && !!achData?.created) || (policyCurrency === CONST.CURRENCY.EUR && nonUSDCountryDraftValue !== '');
     }, [achData?.bankAccountID, achData?.created, nonUSDCountryDraftValue, policyCurrency]);
 
     /** Calculates the state used to show the "Continue with setup" view. */
     const getShouldShowContinueSetupButtonValue = useCallback(() => {
         if (isNonUSDWorkspace) {
-=======
-        return !!achData?.bankAccountID && !!achData?.created;
-    }, [achData?.bankAccountID, achData?.created]);
-
-    /** Calculates the state used to show the "Continue with setup" view. */
-    const getShouldShowContinueSetupButtonValue = useCallback(() => {
-        if (hasForeignCurrency) {
->>>>>>> 7975811a
             return hasInProgressNonUSDVBBA();
         }
 
         return hasInProgressVBBA();
-<<<<<<< HEAD
     }, [isNonUSDWorkspace, hasInProgressNonUSDVBBA, hasInProgressVBBA]);
-=======
-    }, [hasForeignCurrency, hasInProgressNonUSDVBBA, hasInProgressVBBA]);
->>>>>>> 7975811a
 
     /**
      When this page is first opened, `reimbursementAccount` prop might not yet be fully loaded from Onyx.
@@ -203,17 +170,10 @@
             return;
         }
 
-<<<<<<< HEAD
         // TODO waiting on source of info if account is connected for NON USD workspaces, BE?
         setShouldShowConnectedVerifiedBankAccount(isNonUSDWorkspace ? !!achData?.corpay?.consentToPrivacyNotice : achData?.currentStep === CONST.BANK_ACCOUNT.STEP.ENABLE);
         setShouldShowContinueSetupButton(getShouldShowContinueSetupButtonValue());
     }, [achData?.corpay?.consentToPrivacyNotice, achData?.currentStep, getShouldShowContinueSetupButtonValue, isNonUSDWorkspace, isPreviousPolicy]);
-=======
-        // TODO double check condition for non USD accounts - will be done in https://github.com/Expensify/App/issues/50912
-        setShouldShowConnectedVerifiedBankAccount(hasForeignCurrency ? !!achData?.corpay?.consentToPrivacyNotice : achData?.currentStep === CONST.BANK_ACCOUNT.STEP.ENABLE);
-        setShouldShowContinueSetupButton(getShouldShowContinueSetupButtonValue());
-    }, [achData?.corpay?.consentToPrivacyNotice, achData?.currentStep, getShouldShowContinueSetupButtonValue, hasForeignCurrency, isPreviousPolicy]);
->>>>>>> 7975811a
 
     useEffect(
         () => {
@@ -436,25 +396,17 @@
                 setShouldShowConnectedVerifiedBankAccount={setShouldShowConnectedVerifiedBankAccount}
                 setUSDBankAccountStep={setUSDBankAccountStep}
                 onBackButtonPress={goBack}
-<<<<<<< HEAD
                 isNonUSDWorkspace={isNonUSDWorkspace}
             />
         );
     }
 
     if (isNonUSDWorkspace && nonUSDBankAccountStep !== null) {
-=======
-            />
-        );
-    }
-
-    if (hasForeignCurrency && nonUSDBankAccountStep !== null) {
->>>>>>> 7975811a
         return (
             <NonUSDVerifiedBankAccountFlow
                 nonUSDBankAccountStep={nonUSDBankAccountStep}
                 setNonUSDBankAccountStep={setNonUSDBankAccountStep}
-<<<<<<< HEAD
+                setShouldShowContinueSetupButton={setShouldShowContinueSetupButton}
             />
         );
     }
@@ -477,41 +429,12 @@
         <VerifiedBankAccountFlowEntryPoint
             reimbursementAccount={reimbursementAccount}
             onContinuePress={isNonUSDWorkspace ? continueNonUSDVBBASetup : continueUSDVBBASetup}
-=======
-                setShouldShowContinueSetupButton={setShouldShowContinueSetupButton}
-            />
-        );
-    }
-
-    if (USDBankAccountStep !== null) {
-        return (
-            <USDVerifiedBankAccountFlow
-                USDBankAccountStep={currentStep}
-                policyID={policyIDParam}
-                onBackButtonPress={goBack}
-                requestorStepRef={requestorStepRef}
-                onfidoToken={onfidoToken}
-                setUSDBankAccountStep={setUSDBankAccountStep}
-                setShouldShowConnectedVerifiedBankAccount={setShouldShowConnectedVerifiedBankAccount}
-            />
-        );
-    }
-
-    return (
-        <VerifiedBankAccountFlowEntryPoint
-            reimbursementAccount={reimbursementAccount}
-            onContinuePress={hasForeignCurrency ? continueNonUSDVBBASetup : continueUSDVBBASetup}
->>>>>>> 7975811a
             policyName={policyName}
             isValidateCodeActionModalVisible={isValidateCodeActionModalVisible}
             toggleValidateCodeActionModal={setIsValidateCodeActionModalVisible}
             onBackButtonPress={Navigation.goBack}
             shouldShowContinueSetupButton={shouldShowContinueSetupButton}
-<<<<<<< HEAD
             isNonUSDWorkspace={isNonUSDWorkspace}
-=======
-            hasForeignCurrency={hasForeignCurrency}
->>>>>>> 7975811a
             setNonUSDBankAccountStep={setNonUSDBankAccountStep}
             setUSDBankAccountStep={setUSDBankAccountStep}
         />
