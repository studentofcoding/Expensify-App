import {Str} from 'expensify-common';
import React, {useState} from 'react';
import {useOnyx} from 'react-native-onyx';
import InteractiveStepWrapper from '@components/InteractiveStepWrapper';
import YesNoStep from '@components/SubStepForms/YesNoStep';
import useLocalize from '@hooks/useLocalize';
import useSubStep from '@hooks/useSubStep';
import type {SubStepProps} from '@hooks/useSubStep/types';
import useThemeStyles from '@hooks/useThemeStyles';
import {updateBeneficialOwnersForBankAccount} from '@userActions/BankAccounts';
import {setDraftValues} from '@userActions/FormActions';
import CONST from '@src/CONST';
import ONYXKEYS from '@src/ONYXKEYS';
import AddressUBO from './BeneficialOwnerInfo/substeps/BeneficialOwnerDetailsFormSubsteps/AddressUBO';
import ConfirmationUBO from './BeneficialOwnerInfo/substeps/BeneficialOwnerDetailsFormSubsteps/ConfirmationUBO';
import DateOfBirthUBO from './BeneficialOwnerInfo/substeps/BeneficialOwnerDetailsFormSubsteps/DateOfBirthUBO';
import LegalNameUBO from './BeneficialOwnerInfo/substeps/BeneficialOwnerDetailsFormSubsteps/LegalNameUBO';
import SocialSecurityNumberUBO from './BeneficialOwnerInfo/substeps/BeneficialOwnerDetailsFormSubsteps/SocialSecurityNumberUBO';
import CompanyOwnersListUBO from './BeneficialOwnerInfo/substeps/CompanyOwnersListUBO';

type BeneficialOwnersStepProps = {
    /** Goes to the previous step */
    onBackButtonPress: () => void;
};

type BeneficialOwnerSubStepProps = SubStepProps & {beneficialOwnerBeingModifiedID: string; setBeneficialOwnerBeingModifiedID?: (id: string) => void};

const SUBSTEP = CONST.BANK_ACCOUNT.BENEFICIAL_OWNER_INFO_STEP.SUBSTEP;
const MAX_NUMBER_OF_UBOS = 4;
const bodyContent: Array<React.ComponentType<BeneficialOwnerSubStepProps>> = [LegalNameUBO, DateOfBirthUBO, SocialSecurityNumberUBO, AddressUBO, ConfirmationUBO];

function BeneficialOwnersStep({onBackButtonPress}: BeneficialOwnersStepProps) {
    const {translate} = useLocalize();
    const styles = useThemeStyles();

    const [reimbursementAccount] = useOnyx(ONYXKEYS.REIMBURSEMENT_ACCOUNT);
    const [reimbursementAccountDraft] = useOnyx(ONYXKEYS.FORMS.REIMBURSEMENT_ACCOUNT_FORM_DRAFT);

    const companyName = reimbursementAccount?.achData?.companyName ?? '';
    const policyID = String(reimbursementAccount?.achData?.policyID);
    const defaultValues = {
        ownsMoreThan25Percent: reimbursementAccount?.achData?.ownsMoreThan25Percent ?? reimbursementAccountDraft?.ownsMoreThan25Percent ?? false,
        hasOtherBeneficialOwners: reimbursementAccount?.achData?.hasOtherBeneficialOwners ?? reimbursementAccountDraft?.hasOtherBeneficialOwners ?? false,
        beneficialOwnerKeys: reimbursementAccount?.achData?.beneficialOwnerKeys ?? reimbursementAccountDraft?.beneficialOwnerKeys ?? [],
    };

    // We're only reading beneficialOwnerKeys from draft values because there is not option to remove UBO
    // if we were to set them based on values saved in BE then there would be no option to enter different UBOs
    // user would always see the same UBOs that was saved in BE when returning to this step and trying to change something
    const [beneficialOwnerKeys, setBeneficialOwnerKeys] = useState<string[]>(defaultValues.beneficialOwnerKeys);
    const [beneficialOwnerBeingModifiedID, setBeneficialOwnerBeingModifiedID] = useState('');
    const [isEditingCreatedBeneficialOwner, setIsEditingCreatedBeneficialOwner] = useState(false);
    const [isUserUBO, setIsUserUBO] = useState(defaultValues.ownsMoreThan25Percent);
    const [isAnyoneElseUBO, setIsAnyoneElseUBO] = useState(defaultValues.hasOtherBeneficialOwners);
    const [currentUBOSubstep, setCurrentUBOSubstep] = useState(1);
    const canAddMoreUBOS = beneficialOwnerKeys.length < (isUserUBO ? MAX_NUMBER_OF_UBOS - 1 : MAX_NUMBER_OF_UBOS);

    const submit = () => {
        const beneficialOwnerFields = ['firstName', 'lastName', 'dob', 'ssnLast4', 'street', 'city', 'state', 'zipCode'];
        const beneficialOwners = beneficialOwnerKeys.map((ownerKey) =>
            beneficialOwnerFields.reduce((acc, fieldName) => {
                acc[fieldName] = reimbursementAccountDraft ? String(reimbursementAccountDraft[`beneficialOwner_${ownerKey}_${fieldName}`]) : undefined;
                return acc;
            }, {} as Record<string, string | undefined>),
        );

<<<<<<< HEAD
        BankAccounts.updateBeneficialOwnersForBankAccount(
=======
        updateBeneficialOwnersForBankAccount(
>>>>>>> 4e8db04f
            Number(reimbursementAccount?.achData?.bankAccountID ?? CONST.DEFAULT_NUMBER_ID),
            {
                ownsMoreThan25Percent: isUserUBO,
                beneficialOwners: JSON.stringify(beneficialOwners),
                beneficialOwnerKeys,
            },
            policyID,
        );
    };

    const addBeneficialOwner = (beneficialOwnerID: string) => {
        // Each beneficial owner is assigned a unique key that will connect it to values in saved ONYX.
        // That way we can dynamically render each Identity Form based on which keys are present in the beneficial owners array.
        const newBeneficialOwners = [...beneficialOwnerKeys, beneficialOwnerID];

        setBeneficialOwnerKeys(newBeneficialOwners);
        setDraftValues(ONYXKEYS.FORMS.REIMBURSEMENT_ACCOUNT_FORM, {beneficialOwners: JSON.stringify(newBeneficialOwners)});
    };
    const handleBeneficialOwnerDetailsFormSubmit = () => {
        const shouldAddBeneficialOwner = !beneficialOwnerKeys.find((beneficialOwnerID) => beneficialOwnerID === beneficialOwnerBeingModifiedID) && canAddMoreUBOS;

        if (shouldAddBeneficialOwner) {
            addBeneficialOwner(beneficialOwnerBeingModifiedID);
        }

        // Because beneficialOwnerKeys array is not yet updated at this point we need to check against lower MAX_NUMBER_OF_UBOS (account for the one that is being added)
        const isLastUBOThatCanBeAdded = beneficialOwnerKeys.length === (isUserUBO ? MAX_NUMBER_OF_UBOS - 2 : MAX_NUMBER_OF_UBOS - 1);
        setCurrentUBOSubstep(isEditingCreatedBeneficialOwner || isLastUBOThatCanBeAdded ? SUBSTEP.UBOS_LIST : SUBSTEP.ARE_THERE_MORE_UBOS);
        setIsEditingCreatedBeneficialOwner(false);
    };

    const {
        componentToRender: BeneficialOwnerDetailsForm,
        isEditing,
        screenIndex,
        nextScreen,
        prevScreen,
        moveTo,
        resetScreenIndex,
        goToTheLastStep,
    } = useSubStep<BeneficialOwnerSubStepProps>({
        bodyContent,
        startFrom: 0,
        onFinished: handleBeneficialOwnerDetailsFormSubmit,
    });

    const prepareBeneficialOwnerDetailsForm = () => {
        const beneficialOwnerID = Str.guid();
        setBeneficialOwnerBeingModifiedID(beneficialOwnerID);
        // Reset Beneficial Owner Details Form to first substep
        resetScreenIndex();
        setCurrentUBOSubstep(SUBSTEP.UBO_DETAILS_FORM);
    };

    const handleNextUBOSubstep = (value: boolean) => {
        if (currentUBOSubstep === SUBSTEP.IS_USER_UBO) {
            setIsUserUBO(value);

            // User is an owner but there are 4 other owners already added, so we remove last one
            if (value && beneficialOwnerKeys.length === 4) {
                setBeneficialOwnerKeys((previousBeneficialOwners) => previousBeneficialOwners.slice(0, 3));
            }

            setCurrentUBOSubstep(SUBSTEP.IS_ANYONE_ELSE_UBO);
            return;
        }

        if (currentUBOSubstep === SUBSTEP.IS_ANYONE_ELSE_UBO) {
            setIsAnyoneElseUBO(value);

            if (!canAddMoreUBOS && value) {
                setCurrentUBOSubstep(SUBSTEP.UBOS_LIST);
                return;
            }

            if (canAddMoreUBOS && value) {
                prepareBeneficialOwnerDetailsForm();
                return;
            }

            // User is not an owner and no one else is an owner
            if (!isUserUBO && !value) {
                submit();
                return;
            }

            // User is an owner and no one else is an owner
            if (isUserUBO && !value) {
                setCurrentUBOSubstep(SUBSTEP.UBOS_LIST);
                return;
            }
        }

        // Are there more UBOs
        if (currentUBOSubstep === SUBSTEP.ARE_THERE_MORE_UBOS) {
            if (value) {
                prepareBeneficialOwnerDetailsForm();
                return;
            }
            setCurrentUBOSubstep(SUBSTEP.UBOS_LIST);
            return;
        }

        // User reached the limit of UBOs
        if (currentUBOSubstep === SUBSTEP.UBO_DETAILS_FORM && !canAddMoreUBOS) {
            setCurrentUBOSubstep(SUBSTEP.UBOS_LIST);
        }
    };

    const handleBackButtonPress = () => {
        if (isEditing) {
            goToTheLastStep();
            return;
        }

        // User goes back to previous step
        if (currentUBOSubstep === SUBSTEP.IS_USER_UBO) {
            onBackButtonPress();
            // User reached limit of UBOs and goes back to initial question about additional UBOs
        } else if (currentUBOSubstep === SUBSTEP.UBOS_LIST && !canAddMoreUBOS) {
            setCurrentUBOSubstep(SUBSTEP.IS_ANYONE_ELSE_UBO);
            // User goes back to last radio button
        } else if (currentUBOSubstep === SUBSTEP.UBOS_LIST && isAnyoneElseUBO) {
            setCurrentUBOSubstep(SUBSTEP.ARE_THERE_MORE_UBOS);
        } else if (currentUBOSubstep === SUBSTEP.UBOS_LIST && isUserUBO && !isAnyoneElseUBO) {
            setCurrentUBOSubstep(SUBSTEP.IS_ANYONE_ELSE_UBO);
            // User moves between substeps of beneficial owner details form
        } else if (currentUBOSubstep === SUBSTEP.UBO_DETAILS_FORM && screenIndex > 0) {
            prevScreen();
        } else {
            setCurrentUBOSubstep((currentSubstep) => currentSubstep - 1);
        }
    };

    const handleUBOEdit = (beneficialOwnerID: string) => {
        setBeneficialOwnerBeingModifiedID(beneficialOwnerID);
        setIsEditingCreatedBeneficialOwner(true);
        setCurrentUBOSubstep(SUBSTEP.UBO_DETAILS_FORM);
    };

    return (
        <InteractiveStepWrapper
            wrapperID={BeneficialOwnersStep.displayName}
            shouldEnablePickerAvoiding={false}
            shouldEnableMaxHeight
            headerTitle={translate('beneficialOwnerInfoStep.companyOwner')}
            handleBackButtonPress={handleBackButtonPress}
            startStepIndex={4}
            stepNames={CONST.BANK_ACCOUNT.STEP_NAMES}
        >
            {currentUBOSubstep === SUBSTEP.IS_USER_UBO && (
                <YesNoStep
                    title={`${translate('beneficialOwnerInfoStep.doYouOwn25percent')} ${companyName}?`}
                    description={translate('beneficialOwnerInfoStep.regulationRequiresUsToVerifyTheIdentity')}
                    submitButtonStyles={[styles.mb0]}
                    defaultValue={isUserUBO}
                    onSelectedValue={handleNextUBOSubstep}
                />
            )}

            {currentUBOSubstep === SUBSTEP.IS_ANYONE_ELSE_UBO && (
                <YesNoStep
                    title={`${translate('beneficialOwnerInfoStep.doAnyIndividualOwn25percent')} ${companyName}?`}
                    description={translate('beneficialOwnerInfoStep.regulationRequiresUsToVerifyTheIdentity')}
                    submitButtonStyles={[styles.mb0]}
                    defaultValue={isAnyoneElseUBO}
                    onSelectedValue={handleNextUBOSubstep}
                />
            )}

            {currentUBOSubstep === SUBSTEP.UBO_DETAILS_FORM && (
                <BeneficialOwnerDetailsForm
                    isEditing={isEditing}
                    beneficialOwnerBeingModifiedID={beneficialOwnerBeingModifiedID}
                    setBeneficialOwnerBeingModifiedID={setBeneficialOwnerBeingModifiedID}
                    onNext={nextScreen}
                    onMove={moveTo}
                />
            )}

            {currentUBOSubstep === SUBSTEP.ARE_THERE_MORE_UBOS && (
                <YesNoStep
                    title={`${translate('beneficialOwnerInfoStep.areThereMoreIndividualsWhoOwn25percent')} ${companyName}?`}
                    description={translate('beneficialOwnerInfoStep.regulationRequiresUsToVerifyTheIdentity')}
                    submitButtonStyles={[styles.mb0]}
                    onSelectedValue={handleNextUBOSubstep}
                    defaultValue={false}
                />
            )}

            {currentUBOSubstep === SUBSTEP.UBOS_LIST && (
                <CompanyOwnersListUBO
                    beneficialOwnerKeys={beneficialOwnerKeys}
                    handleUBOsConfirmation={submit}
                    handleUBOEdit={handleUBOEdit}
                    isUserUBO={isUserUBO}
                    isAnyoneElseUBO={isAnyoneElseUBO}
                />
            )}
        </InteractiveStepWrapper>
    );
}

BeneficialOwnersStep.displayName = 'BeneficialOwnersStep';

export default BeneficialOwnersStep;<|MERGE_RESOLUTION|>--- conflicted
+++ resolved
@@ -64,11 +64,7 @@
             }, {} as Record<string, string | undefined>),
         );
 
-<<<<<<< HEAD
-        BankAccounts.updateBeneficialOwnersForBankAccount(
-=======
         updateBeneficialOwnersForBankAccount(
->>>>>>> 4e8db04f
             Number(reimbursementAccount?.achData?.bankAccountID ?? CONST.DEFAULT_NUMBER_ID),
             {
                 ownsMoreThan25Percent: isUserUBO,
