import _ from 'underscore';
import lodashGet from 'lodash/get';
import React, {useState, useRef, useEffect} from 'react';
import {withOnyx} from 'react-native-onyx';
import Str from 'expensify-common/lib/str';
import {View} from 'react-native';
import PropTypes from 'prop-types';
import ScreenWrapper from '../../components/ScreenWrapper';
import * as BankAccounts from '../../libs/actions/BankAccounts';
import ONYXKEYS from '../../ONYXKEYS';
import ReimbursementAccountLoadingIndicator from '../../components/ReimbursementAccountLoadingIndicator';
import Navigation from '../../libs/Navigation/Navigation';
import CONST from '../../CONST';
import BankAccount from '../../libs/models/BankAccount';
import compose from '../../libs/compose';
import styles from '../../styles/styles';
import getPlaidOAuthReceivedRedirectURI from '../../libs/getPlaidOAuthReceivedRedirectURI';
import Text from '../../components/Text';
import networkPropTypes from '../../components/networkPropTypes';
import BankAccountStep from './BankAccountStep';
import CompanyStep from './CompanyStep';
import ContinueBankAccountSetup from './ContinueBankAccountSetup';
import RequestorStep from './RequestorStep';
import ValidationStep from './ValidationStep';
import ACHContractStep from './ACHContractStep';
import EnableStep from './EnableStep';
import ROUTES from '../../ROUTES';
import HeaderWithBackButton from '../../components/HeaderWithBackButton';
import * as ReimbursementAccountProps from './reimbursementAccountPropTypes';
import reimbursementAccountDraftPropTypes from './ReimbursementAccountDraftPropTypes';
import withPolicy from '../workspace/withPolicy';
import FullPageNotFoundView from '../../components/BlockingViews/FullPageNotFoundView';
import * as PolicyUtils from '../../libs/PolicyUtils';
import shouldReopenOnfido from '../../libs/shouldReopenOnfido';
import useLocalize from '../../hooks/useLocalize';
import useNetwork from '../../hooks/useNetwork';

const propTypes = {
    /** Plaid SDK token to use to initialize the widget */
    plaidLinkToken: PropTypes.string,

    /** ACH data for the withdrawal account actively being set up */
    reimbursementAccount: ReimbursementAccountProps.reimbursementAccountPropTypes,

    /** The draft values of the bank account being setup */
    reimbursementAccountDraft: reimbursementAccountDraftPropTypes,

    /** The token required to initialize the Onfido SDK */
    onfidoToken: PropTypes.string,

    /** Indicated whether the report data is loading */
    isLoadingReportData: PropTypes.bool,

    /** Holds information about the users account that is logging in */
    account: PropTypes.shape({
        /** Whether a sign on form is loading (being submitted) */
        isLoading: PropTypes.bool,
    }),

    /** Information about the network  */
    network: networkPropTypes.isRequired,

    /** Current session for the user */
    session: PropTypes.shape({
        /** User login */
        email: PropTypes.string,
    }),

    /** Route object from navigation */
    route: PropTypes.shape({
        /** Params that are passed into the route */
        params: PropTypes.shape({
            /** A step to navigate to if we need to drop the user into a specific point in the flow */
            stepToOpen: PropTypes.string,
            policyID: PropTypes.string,
        }),
    }),
};

const defaultProps = {
    reimbursementAccount: ReimbursementAccountProps.reimbursementAccountDefaultProps,
    reimbursementAccountDraft: {},
    onfidoToken: '',
    plaidLinkToken: '',
    isLoadingReportData: false,
    account: {},
    session: {
        email: null,
    },
    route: {
        params: {
            stepToOpen: '',
            policyID: '',
        },
    },
};

const ROUTE_NAMES = {
    COMPANY: 'company',
    PERSONAL_INFORMATION: 'personal-information',
    CONTRACT: 'contract',
    VALIDATE: 'validate',
    ENABLE: 'enable',
    NEW: 'new',
};

/**
* We can pass stepToOpen in the URL to force which step to show.
* Mainly needed when user finished the flow in verifying state, and Ops ask them to modify some fields from a specific step.
* @returns {String}
*/
function getStepToOpenFromRouteParams(route) {
    switch (lodashGet(route, ['params', 'stepToOpen'], '')) {
        case ROUTE_NAMES.NEW:
            return CONST.BANK_ACCOUNT.STEP.BANK_ACCOUNT;
        case ROUTE_NAMES.COMPANY:
            return CONST.BANK_ACCOUNT.STEP.COMPANY;
        case ROUTE_NAMES.PERSONAL_INFORMATION:
            return CONST.BANK_ACCOUNT.STEP.REQUESTOR;
        case ROUTE_NAMES.CONTRACT:
            return CONST.BANK_ACCOUNT.STEP.ACH_CONTRACT;
        case ROUTE_NAMES.VALIDATE:
            return CONST.BANK_ACCOUNT.STEP.VALIDATION;
        case ROUTE_NAMES.ENABLE:
            return CONST.BANK_ACCOUNT.STEP.ENABLE;
        default:
            return '';
    }
}

function ReimbursementAccountPage({
    reimbursementAccount,
    route,
    onfidoToken,
    policy,
    account,
    isLoadingReportData,
    session,
    plaidLinkToken,
    reimbursementAccountDraft,

}) {
    const [shouldShowContinueSetupButton, setShouldShowContinueSetupButton] = useState(
        hasACHDataBeenLoaded ? getShouldShowContinueSetupButtonInitialValue() : false
    );
    const [hasACHDataBeenLoaded, setHasACHDataBeenLoaded] = useState(reimbursementAccount !== ReimbursementAccountProps.reimbursementAccountDefaultProps);

    const achData = lodashGet(reimbursementAccount, 'achData', {});
    const currentStep = achData.currentStep || CONST.BANK_ACCOUNT.STEP.BANK_ACCOUNT;
    const policyName = lodashGet(policy, 'name', '');
    const policyID = lodashGet(route.params, 'policyID', '');
    const {translate} = useLocalize();
    const {isOffline} = useNetwork();
    const prevIsOfflineRef = useRef(isOffline);
    const prevReimbursementAccountRef = useRef(reimbursementAccount);
    const requestorStepRef = useRef(null);

    // Will run whenever reimbursementAccount prop changes, and update the hasACHDataBeenLoaded state if necessary
    useEffect(() => {
        setHasACHDataBeenLoaded(reimbursementAccount !== ReimbursementAccountProps.reimbursementAccountDefaultProps);
    }, [reimbursementAccount]);

    useEffect(() => {
        fetchData();
    }, []); // The empty dependency array ensures this runs only once after the component mounts.

    useEffect(() => {
        // Check for network change from offline to online
        if (prevIsOfflineRef.current && !isOffline && prevReimbursementAccountRef.current.pendingAction !== CONST.RED_BRICK_ROAD_PENDING_ACTION.DELETE) {
            fetchData();
        }

        if (!hasACHDataBeenLoaded) {
            if (reimbursementAccount !== ReimbursementAccountProps.reimbursementAccountDefaultProps && !reimbursementAccount.isLoading) {
                setShouldShowContinueSetupButton(getShouldShowContinueSetupButtonInitialValue());
                setHasACHDataBeenLoaded(true);
            }
            return;
        }

        if (
            prevReimbursementAccountRef.current.pendingAction === CONST.RED_BRICK_ROAD_PENDING_ACTION.DELETE &&
            reimbursementAccount.pendingAction !== prevReimbursementAccountRef.current.pendingAction
        ) {
            setShouldShowContinueSetupButton(hasInProgressVBBA());
        }

        const currentStep = lodashGet(reimbursementAccount, 'achData.currentStep') || CONST.BANK_ACCOUNT.STEP.BANK_ACCOUNT;

        if (shouldShowContinueSetupButton) {
            return;
        }

        const currentStepRouteParam = getStepToOpenFromRouteParams();
        if (currentStepRouteParam === currentStep) {
            return;
        }
        if (currentStepRouteParam !== '') {
            BankAccounts.hideBankAccountErrors();
        }

        const backTo = lodashGet(route.params, 'backTo');
        const policyId = lodashGet(route.params, 'policyID');
        Navigation.navigate(ROUTES.BANK_ACCOUNT_WITH_STEP_TO_OPEN.getRoute(getRouteForCurrentStep(currentStep), policyId, backTo));

        // Update refs with current values
        prevIsOfflineRef.current = isOffline;
        prevReimbursementAccountRef.current = reimbursementAccount;
    }, [isOffline, reimbursementAccount, route, hasACHDataBeenLoaded, shouldShowContinueSetupButton]);

    function continueFunction() {
        setShouldShowContinueSetupButton(false);
        fetchData(true);
    };

    /**
    * @param {String} fieldName
    * @param {String} defaultValue
    *
    * @returns {String}
    */
    function getDefaultStateForField(fieldName, defaultValue = '') {
        return lodashGet(reimbursementAccount, ['achData', fieldName], defaultValue);
    };

    function goBack() {
        const achData = lodashGet(reimbursementAccount, 'achData', {});
        const currentStep = achData.currentStep || CONST.BANK_ACCOUNT.STEP.BANK_ACCOUNT;
        const subStep = achData.subStep;
        const shouldShowOnfido = onfidoToken && !achData.isOnfidoSetupComplete;
        const backTo = lodashGet(route.params, 'backTo', ROUTES.HOME);

        switch (currentStep) {
            case CONST.BANK_ACCOUNT.STEP.BANK_ACCOUNT:
                if (hasInProgressVBBA()) {
                    setShouldShowContinueSetupButton(true);
                }
                if (subStep) {
                    BankAccounts.setBankAccountSubStep(null);
                } else {
                    Navigation.goBack(backTo);
                }
                break;

            case CONST.BANK_ACCOUNT.STEP.COMPANY:
                BankAccounts.goToWithdrawalAccountSetupStep(CONST.BANK_ACCOUNT.STEP.BANK_ACCOUNT, { subStep: CONST.BANK_ACCOUNT.SUBSTEP.MANUAL });
                break;

            case CONST.BANK_ACCOUNT.STEP.REQUESTOR:
                if (shouldShowOnfido) {
                    BankAccounts.clearOnfidoToken();
                } else {
                    BankAccounts.goToWithdrawalAccountSetupStep(CONST.BANK_ACCOUNT.STEP.COMPANY);
                }
                break;

            case CONST.BANK_ACCOUNT.STEP.ACH_CONTRACT:
                BankAccounts.clearOnfidoToken();
                BankAccounts.goToWithdrawalAccountSetupStep(CONST.BANK_ACCOUNT.STEP.REQUESTOR);
                break;

            case CONST.BANK_ACCOUNT.STEP.VALIDATION:
                if (_.contains([BankAccount.STATE.VERIFYING, BankAccount.STATE.SETUP], achData.state)) {
                    BankAccounts.goToWithdrawalAccountSetupStep(CONST.BANK_ACCOUNT.STEP.ACH_CONTRACT);
                } else if (!isOffline && achData.state === BankAccount.STATE.PENDING) {
                    setShouldShowContinueSetupButton(true);
                } else {
                    Navigation.goBack(backTo);
                }
                break;

            default:
                Navigation.goBack(backTo);
        }
    };

    /**
     * Returns true if a VBBA exists in any state other than OPEN or LOCKED
     * @returns {Boolean}
     */
    function hasInProgressVBBA() {
        const achData = lodashGet(reimbursementAccount, 'achData', {});
        return achData.bankAccountID
            && achData.state !== BankAccount.STATE.OPEN
            && achData.state !== BankAccount.STATE.LOCKED;
    };

    /*
     * Calculates the state used to show the "Continue with setup" view. If a bank account setup is already in progress and
     * no specific further step was passed in the url we'll show the workspace bank account reset modal if the user wishes to start over
     */
    function getShouldShowContinueSetupButtonInitialValue() {
        if (!hasInProgressVBBA()) {
            // Since there is no VBBA in progress, we won't need to show the component ContinueBankAccountSetup
            return false;
        }
        const achData = lodashGet(reimbursementAccount, 'achData', {});
        return achData.state === BankAccount.STATE.PENDING || _.contains([CONST.BANK_ACCOUNT.STEP.BANK_ACCOUNT, ''], getStepToOpenFromRouteParams());
    }

    /**
     * Retrieve verified business bank account currently being set up.
     * @param {boolean} ignoreLocalCurrentStep Pass true if you want the last "updated" view (from db), not the last "viewed" view (from onyx).
     */
    function fetchData(ignoreLocalCurrentStep) {
        // Show loader right away, as optimisticData might be set only later in case multiple calls are in the queue
        BankAccounts.setReimbursementAccountLoading(true);

        // We can specify a step to navigate to by using route params when the component mounts.
        // We want to use the same stepToOpen variable when the network state changes because we can be redirected to a different step when the account refreshes.
        const stepToOpen = getStepToOpenFromRouteParams();
        const achData = lodashGet(reimbursementAccount, 'achData', {});
        const subStep = achData.subStep || '';
        const localCurrentStep = achData.currentStep || '';
        BankAccounts.openReimbursementAccountPage(stepToOpen, subStep, ignoreLocalCurrentStep ? '' : localCurrentStep);
    };

    /**
     * @param {String} currentStep
     * @returns {String}
     */
    function getRouteForCurrentStep(currentStep) {
        switch (currentStep) {
            case CONST.BANK_ACCOUNT.STEP.COMPANY:
                return ROUTE_NAMES.COMPANY;
            case CONST.BANK_ACCOUNT.STEP.REQUESTOR:
                return ROUTE_NAMES.PERSONAL_INFORMATION;
            case CONST.BANK_ACCOUNT.STEP.ACH_CONTRACT:
                return ROUTE_NAMES.CONTRACT;
            case CONST.BANK_ACCOUNT.STEP.VALIDATION:
                return ROUTE_NAMES.VALIDATE;
            case CONST.BANK_ACCOUNT.STEP.ENABLE:
                return ROUTE_NAMES.ENABLE;
            case CONST.BANK_ACCOUNT.STEP.BANK_ACCOUNT:
            default:
                return ROUTE_NAMES.NEW;
        }
    }
    
    if (_.isEmpty(policy) || !PolicyUtils.isPolicyAdmin(policy)) {
        return (
            <ScreenWrapper testID={ReimbursementAccountPage.displayName}>
                <FullPageNotFoundView
                    shouldShow
                    onBackButtonPress={() => Navigation.goBack(ROUTES.SETTINGS_WORKSPACES)}
                    subtitleKey={_.isEmpty(policy) ? undefined : 'workspace.common.notAuthorized'}
                />
            </ScreenWrapper>
        );
    }

    const isLoading = isLoadingReportData || account.isLoading || reimbursementAccount.isLoading;
    const shouldShowOfflineLoader = !(
        isOffline &&
        _.contains([
            CONST.BANK_ACCOUNT.STEP.BANK_ACCOUNT,
            CONST.BANK_ACCOUNT.STEP.COMPANY,
            CONST.BANK_ACCOUNT.STEP.REQUESTOR,
            CONST.BANK_ACCOUNT.STEP.ACH_CONTRACT], currentStep)
    );

    if ((!hasACHDataBeenLoaded || isLoading) && shouldShowOfflineLoader && (shouldReopenOnfido || !requestorStepRef.current)) {
        const isSubmittingVerificationsData = _.contains([CONST.BANK_ACCOUNT.STEP.COMPANY, CONST.BANK_ACCOUNT.STEP.REQUESTOR, CONST.BANK_ACCOUNT.STEP.ACH_CONTRACT], currentStep);
        return (
            <ReimbursementAccountLoadingIndicator
                isSubmittingVerificationsData={isSubmittingVerificationsData}
                onBackButtonPress={goBack}
            />
        );
    }

    let errorText;
    const userHasPhonePrimaryEmail = Str.endsWith(session.email, CONST.SMS.DOMAIN);
    const throttledDate = lodashGet(reimbursementAccount, 'throttledDate', '');
    const hasUnsupportedCurrency = lodashGet(policy, 'outputCurrency', '') !== CONST.CURRENCY.USD;

    if (userHasPhonePrimaryEmail) {
        errorText = translate('bankAccount.hasPhoneLoginError');
    } else if (throttledDate) {
        errorText = translate('bankAccount.hasBeenThrottledError');
    } else if (hasUnsupportedCurrency) {
        errorText = translate('bankAccount.hasCurrencyError');
    }

    if (errorText) {
        return (
            <ScreenWrapper testID={ReimbursementAccountPage.displayName}>
                <HeaderWithBackButton
                    title={translate('workspace.common.connectBankAccount')}
                    subtitle={policyName}
                    onBackButtonPress={() => Navigation.goBack(ROUTES.SETTINGS_WORKSPACES)}
                />
                <View style={[styles.m5, styles.flex1]}>
                    <Text>{errorText}</Text>
                </View>
            </ScreenWrapper>
        );
    }

    if (shouldShowContinueSetupButton) {
        return (
            <ContinueBankAccountSetup
                reimbursementAccount={reimbursementAccount}
                continue={continueFunction}
                policyName={policyName}
                onBackButtonPress={() => {
                    Navigation.goBack(lodashGet(route.params, 'backTo', ROUTES.HOME));
                }}
            />
        );
    }

    if (currentStep === CONST.BANK_ACCOUNT.STEP.BANK_ACCOUNT) {
        return (
            <BankAccountStep
                reimbursementAccount={reimbursementAccount}
                reimbursementAccountDraft={reimbursementAccountDraft}
                onBackButtonPress={goBack}
                receivedRedirectURI={getPlaidOAuthReceivedRedirectURI()}
                plaidLinkOAuthToken={plaidLinkToken}
                getDefaultStateForField={getDefaultStateForField}
                policyName={policyName}
                policyID={policyID}
            />
        );
    }

<<<<<<< HEAD
    if (currentStep === CONST.BANK_ACCOUNT.STEP.COMPANY) {
        return (
            <CompanyStep
                reimbursementAccount={reimbursementAccount}
                reimbursementAccountDraft={reimbursementAccountDraft}
                onBackButtonPress={goBack}
                getDefaultStateForField={getDefaultStateForField}
                policyID={policyID}
            />
        );
    }
=======
        if (currentStep === CONST.BANK_ACCOUNT.STEP.REQUESTOR) {
            const shouldShowOnfido = this.props.onfidoToken && !achData.isOnfidoSetupComplete;
            return (
                <RequestorStep
                    ref={this.requestorStepRef}
                    reimbursementAccount={this.props.reimbursementAccount}
                    onBackButtonPress={this.goBack}
                    shouldShowOnfido={Boolean(shouldShowOnfido)}
                    getDefaultStateForField={this.getDefaultStateForField}
                />
            );
        }
>>>>>>> 11b629e1

    if (currentStep === CONST.BANK_ACCOUNT.STEP.REQUESTOR) {
        const shouldShowOnfido = onfidoToken && !achData.isOnfidoSetupComplete;
        return (
            <RequestorStep
                ref={requestorStepRef}
                reimbursementAccount={reimbursementAccount}
                reimbursementAccountDraft={reimbursementAccountDraft}
                onBackButtonPress={goBack}
                shouldShowOnfido={Boolean(shouldShowOnfido)}
                getDefaultStateForField={getDefaultStateForField}
            />
        );
    }

    if (currentStep === CONST.BANK_ACCOUNT.STEP.ACH_CONTRACT) {
        return (
            <ACHContractStep
                reimbursementAccount={reimbursementAccount}
                reimbursementAccountDraft={reimbursementAccountDraft}
                onBackButtonPress={goBack}
                companyName={achData.companyName}
                getDefaultStateForField={getDefaultStateForField}
            />
        );
    }

    if (currentStep === CONST.BANK_ACCOUNT.STEP.VALIDATION) {
        return (
            <ValidationStep
                reimbursementAccount={reimbursementAccount}
                onBackButtonPress={goBack}
            />
        );
    }

    if (currentStep === CONST.BANK_ACCOUNT.STEP.ENABLE) {
        return (
            <EnableStep
                reimbursementAccount={reimbursementAccount}
                policyName={policyName}
            />
        );
    }
}

ReimbursementAccountPage.propTypes = propTypes;
ReimbursementAccountPage.defaultProps = defaultProps;
ReimbursementAccountPage.displayName = 'ReimbursementAccountPage';

export default compose(
    withOnyx({
        reimbursementAccount: {
            key: ONYXKEYS.REIMBURSEMENT_ACCOUNT,
        },
        reimbursementAccountDraft: {
            key: ONYXKEYS.REIMBURSEMENT_ACCOUNT_DRAFT,
        },
        session: {
            key: ONYXKEYS.SESSION,
        },
        plaidLinkToken: {
            key: ONYXKEYS.PLAID_LINK_TOKEN,
        },
        onfidoToken: {
            key: ONYXKEYS.ONFIDO_TOKEN,
        },
        isLoadingReportData: {
            key: ONYXKEYS.IS_LOADING_REPORT_DATA,
        },
        account: {
            key: ONYXKEYS.ACCOUNT,
        },
    }),
    withPolicy,
)(ReimbursementAccountPage);<|MERGE_RESOLUTION|>--- conflicted
+++ resolved
@@ -425,7 +425,6 @@
         );
     }
 
-<<<<<<< HEAD
     if (currentStep === CONST.BANK_ACCOUNT.STEP.COMPANY) {
         return (
             <CompanyStep
@@ -437,20 +436,6 @@
             />
         );
     }
-=======
-        if (currentStep === CONST.BANK_ACCOUNT.STEP.REQUESTOR) {
-            const shouldShowOnfido = this.props.onfidoToken && !achData.isOnfidoSetupComplete;
-            return (
-                <RequestorStep
-                    ref={this.requestorStepRef}
-                    reimbursementAccount={this.props.reimbursementAccount}
-                    onBackButtonPress={this.goBack}
-                    shouldShowOnfido={Boolean(shouldShowOnfido)}
-                    getDefaultStateForField={this.getDefaultStateForField}
-                />
-            );
-        }
->>>>>>> 11b629e1
 
     if (currentStep === CONST.BANK_ACCOUNT.STEP.REQUESTOR) {
         const shouldShowOnfido = onfidoToken && !achData.isOnfidoSetupComplete;
@@ -492,6 +477,7 @@
             <EnableStep
                 reimbursementAccount={reimbursementAccount}
                 policyName={policyName}
+                onBackButtonPress={goBack}
             />
         );
     }
