--- conflicted
+++ resolved
@@ -122,7 +122,8 @@
         if (!this.state.hasACHDataBeenLoaded) {
             // If the ACHData has not been loaded yet, and we are seeing the default data for props.reimbursementAccount
             // We don't need to do anything yet
-            if (this.props.reimbursementAccount !== ReimbursementAccountProps.reimbursementAccountDefaultProps && !this.props.reimbursementAccount.isLoading) {
+            if (this.props.reimbursementAccount !== ReimbursementAccountProps.reimbursementAccountDefaultProps
+                && !this.props.reimbursementAccount.isLoading) {
                 // If we are here, it is because this is the first time we load the ACHData from the server and
                 // this.props.reimbursementAccount.isLoading just changed to false. From now on, it makes sense to run the code
                 // below updating states and the route, and this will happen in the next react lifecycle.
@@ -134,10 +135,8 @@
             return;
         }
 
-        if (
-            prevProps.reimbursementAccount.pendingAction === CONST.RED_BRICK_ROAD_PENDING_ACTION.DELETE &&
-            this.props.reimbursementAccount.pendingAction !== prevProps.reimbursementAccount.pendingAction
-        ) {
+        if (prevProps.reimbursementAccount.pendingAction === CONST.RED_BRICK_ROAD_PENDING_ACTION.DELETE
+            && this.props.reimbursementAccount.pendingAction !== prevProps.reimbursementAccount.pendingAction) {
             // We are here after the user tried to delete the bank account. We will want to set
             // this.state.shouldShowContinueSetupButton to `false` if the bank account was deleted.
             this.setState({shouldShowContinueSetupButton: this.hasInProgressVBBA()});
@@ -168,7 +167,9 @@
         // When the step changes we will navigate to update the route params. This is mostly cosmetic as we only use
         // the route params when the component first mounts to jump to a specific route instead of picking up where the
         // user left off in the flow.
-        Navigation.navigate(ROUTES.getBankAccountRoute(this.getRouteForCurrentStep(currentStep), lodashGet(this.props.route.params, 'policyID')));
+        Navigation.navigate(ROUTES.getBankAccountRoute(
+            this.getRouteForCurrentStep(currentStep), lodashGet(this.props.route.params, 'policyID'),
+        ));
     }
 
     /*
@@ -181,7 +182,8 @@
             return false;
         }
         const achData = lodashGet(this.props.reimbursementAccount, 'achData', {});
-        return achData.state === BankAccount.STATE.PENDING || _.contains([CONST.BANK_ACCOUNT.STEP.BANK_ACCOUNT, ''], this.getStepToOpenFromRouteParams());
+        return achData.state === BankAccount.STATE.PENDING
+            || _.contains([CONST.BANK_ACCOUNT.STEP.BANK_ACCOUNT, ''], this.getStepToOpenFromRouteParams());
     }
 
     /**
@@ -314,8 +316,7 @@
                     Navigation.goBack();
                 }
                 break;
-            default:
-                Navigation.goBack();
+            default: Navigation.goBack();
         }
     }
 
@@ -329,11 +330,6 @@
         const currentStep = achData.currentStep || CONST.BANK_ACCOUNT.STEP.BANK_ACCOUNT;
         const policyName = lodashGet(this.props.policy, 'name');
 
-<<<<<<< HEAD
-        // Don't show the loading indicator if we're offline and restarted the bank account setup process
-        if (this.props.reimbursementAccount.isLoading && !(this.props.network.isOffline && currentStep === CONST.BANK_ACCOUNT.STEP.BANK_ACCOUNT)) {
-            const isSubmittingVerificationsData = _.contains([CONST.BANK_ACCOUNT.STEP.COMPANY, CONST.BANK_ACCOUNT.STEP.REQUESTOR, CONST.BANK_ACCOUNT.STEP.ACH_CONTRACT], currentStep);
-=======
         const isLoading = this.props.isLoadingReportData || this.props.account.isLoading || this.props.reimbursementAccount.isLoading;
 
         // Show loading indicator when page is first time being opened and props.reimbursementAccount yet to be loaded from the server
@@ -344,7 +340,6 @@
                 CONST.BANK_ACCOUNT.STEP.REQUESTOR,
                 CONST.BANK_ACCOUNT.STEP.ACH_CONTRACT,
             ], currentStep);
->>>>>>> 51e532e5
             return (
                 <ReimbursementAccountLoadingIndicator
                     isSubmittingVerificationsData={isSubmittingVerificationsData}
@@ -378,7 +373,9 @@
         if (throttledDate) {
             errorComponent = (
                 <View style={[styles.m5]}>
-                    <Text>{this.props.translate('bankAccount.hasBeenThrottledError')}</Text>
+                    <Text>
+                        {this.props.translate('bankAccount.hasBeenThrottledError')}
+                    </Text>
                 </View>
             );
         }
@@ -457,10 +454,7 @@
 
         if (currentStep === CONST.BANK_ACCOUNT.STEP.ENABLE) {
             return (
-                <EnableStep
-                    reimbursementAccount={this.props.reimbursementAccount}
-                    policyName={policyName}
-                />
+                <EnableStep reimbursementAccount={this.props.reimbursementAccount} policyName={policyName} />
             );
         }
     }
