--- conflicted
+++ resolved
@@ -442,12 +442,8 @@
                         subtitle={policyName}
                         onBackButtonPress={() => Navigation.goBack(ROUTES.SETTINGS_WORKSPACES)}
                     />
-<<<<<<< HEAD
-                    <View style={[styles.mh5, styles.mv3, styles.flex1]}>
-=======
-
-                    <View style={[this.props.themeStyles.m5, this.props.themeStyles.flex1]}>
->>>>>>> e79d5c7e
+
+                    <View style={[this.props.themeStyles.m5, this.props.themeStyles.mv3, this.props.themeStyles.flex1]}>
                         <Text>{errorText}</Text>
                     </View>
                 </ScreenWrapper>
