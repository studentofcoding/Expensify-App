--- conflicted
+++ resolved
@@ -23,15 +23,15 @@
 import Onfido from '../../components/Onfido';
 import compose from '../../libs/compose';
 import ONYXKEYS from '../../ONYXKEYS';
-<<<<<<< HEAD
-import * as ReimbursementAccountUtils from '../../libs/ReimbursementAccountUtils';
-=======
-import {getDefaultStateForField} from '../../libs/ReimbursementAccountUtils';
+import {
+    getDefaultStateForField,
+    clearError,
+    getErrors,
+} from '../../libs/ReimbursementAccountUtils';
 import Log from '../../libs/Log';
 import Growl from '../../libs/Growl';
 import reimbursementAccountPropTypes from './reimbursementAccountPropTypes';
 import ReimbursementAccountForm from './ReimbursementAccountForm';
->>>>>>> 8db0dd07
 
 const propTypes = {
     /** Bank account currently in setup */
@@ -48,15 +48,15 @@
         this.clearErrorAndSetValue = this.clearErrorAndSetValue.bind(this);
 
         this.state = {
-            firstName: ReimbursementAccountUtils.getDefaultStateForField(props, 'firstName'),
-            lastName: ReimbursementAccountUtils.getDefaultStateForField(props, 'lastName'),
-            requestorAddressStreet: ReimbursementAccountUtils.getDefaultStateForField(props, 'requestorAddressStreet'),
-            requestorAddressCity: ReimbursementAccountUtils.getDefaultStateForField(props, 'requestorAddressCity'),
-            requestorAddressState: ReimbursementAccountUtils.getDefaultStateForField(props, 'requestorAddressState'),
-            requestorAddressZipCode: ReimbursementAccountUtils.getDefaultStateForField(props, 'requestorAddressZipCode'),
-            dob: ReimbursementAccountUtils.getDefaultStateForField(props, 'dob'),
-            ssnLast4: ReimbursementAccountUtils.getDefaultStateForField(props, 'ssnLast4'),
-            isControllingOfficer: ReimbursementAccountUtils.getDefaultStateForField(props, 'isControllingOfficer', false),
+            firstName: getDefaultStateForField(props, 'firstName'),
+            lastName: getDefaultStateForField(props, 'lastName'),
+            requestorAddressStreet: getDefaultStateForField(props, 'requestorAddressStreet'),
+            requestorAddressCity: getDefaultStateForField(props, 'requestorAddressCity'),
+            requestorAddressState: getDefaultStateForField(props, 'requestorAddressState'),
+            requestorAddressZipCode: getDefaultStateForField(props, 'requestorAddressZipCode'),
+            dob: getDefaultStateForField(props, 'dob'),
+            ssnLast4: getDefaultStateForField(props, 'ssnLast4'),
+            isControllingOfficer: getDefaultStateForField(props, 'isControllingOfficer', false),
             onfidoData: lodashGet(props, ['achData', 'onfidoData'], ''),
             isOnfidoSetupComplete: lodashGet(props, ['achData', 'isOnfidoSetupComplete'], false),
         };
@@ -75,8 +75,8 @@
             isControllingOfficer: 'requestorStep.isControllingOfficerError',
         };
 
-        this.clearError = inputKey => ReimbursementAccountUtils.clearError(this.props, inputKey);
-        this.getErrors = () => ReimbursementAccountUtils.getErrors(this.props);
+        this.clearError = inputKey => clearError(this.props, inputKey);
+        this.getErrors = () => getErrors(this.props);
     }
 
     onFieldChange(field, value) {
@@ -193,101 +193,6 @@
                         }}
                     />
                 ) : (
-<<<<<<< HEAD
-                    <>
-                        <ScrollView style={[styles.flex1, styles.w100]} contentContainerStyle={styles.flexGrow1}>
-                            <View style={[styles.p4]}>
-                                <Text>{this.props.translate('requestorStep.subtitle')}</Text>
-                                <View style={[styles.mb5, styles.mt1, styles.dFlex, styles.flexRow]}>
-                                    <TextLink
-                                        style={[styles.textMicro]}
-                                        // eslint-disable-next-line max-len
-                                        href="https://community.expensify.com/discussion/6983/faq-why-do-i-need-to-provide-personal-documentation-when-setting-up-updating-my-bank-account"
-                                    >
-                                        {`${this.props.translate('requestorStep.learnMore')}`}
-                                    </TextLink>
-                                    <Text style={[styles.textMicroSupporting]}>{' | '}</Text>
-                                    <TextLink
-                                        style={[styles.textMicro, styles.textLink]}
-                                        // eslint-disable-next-line max-len
-                                        href="https://community.expensify.com/discussion/5677/deep-dive-security-how-expensify-protects-your-information"
-                                    >
-                                        {`${this.props.translate('requestorStep.isMyDataSafe')}`}
-                                    </TextLink>
-                                </View>
-                                <IdentityForm
-                                    onFieldChange={this.clearErrorAndSetValue}
-                                    values={{
-                                        firstName: this.state.firstName,
-                                        lastName: this.state.lastName,
-                                        street: this.state.requestorAddressStreet,
-                                        city: this.state.requestorAddressCity,
-                                        state: this.state.requestorAddressState,
-                                        zipCode: this.state.requestorAddressZipCode,
-                                        dob: this.state.dob,
-                                        ssnLast4: this.state.ssnLast4,
-                                    }}
-                                    errors={this.props.reimbursementAccount.errors}
-                                />
-                                <CheckboxWithLabel
-                                    isChecked={this.state.isControllingOfficer}
-                                    onPress={() => {
-                                        this.setState((prevState) => {
-                                            const newState = {isControllingOfficer: !prevState.isControllingOfficer};
-                                            updateReimbursementAccountDraft(newState);
-                                            return newState;
-                                        });
-                                        this.clearError('isControllingOfficer');
-                                    }}
-                                    LabelComponent={() => (
-                                        <View style={[styles.flex1, styles.pr1]}>
-                                            <Text>
-                                                {this.props.translate('requestorStep.isControllingOfficer')}
-                                            </Text>
-                                        </View>
-                                    )}
-                                    style={[styles.mt4]}
-                                    hasError={Boolean(this.getErrors().isControllingOfficer)}
-                                    errorText={this.getErrors().isControllingOfficer || ''}
-                                />
-                                <Text style={[styles.textMicroSupporting, styles.mt5]}>
-                                    {this.props.translate('requestorStep.financialRegulations')}
-                                </Text>
-                                <Text style={[styles.mt3, styles.textMicroSupporting]}>
-                                    {this.props.translate('requestorStep.onFidoConditions')}
-                                    <TextLink
-                                        style={styles.textMicro}
-                                        href="https://onfido.com/facial-scan-policy-and-release/"
-                                    >
-                                        {`${this.props.translate('requestorStep.onFidoFacialScan')}`}
-                                    </TextLink>
-                                    {', '}
-                                    <TextLink
-                                        style={styles.textMicro}
-                                        href="https://onfido.com/privacy/"
-                                    >
-                                        {`${this.props.translate('common.privacyPolicy')}`}
-                                    </TextLink>
-                                    {` ${this.props.translate('common.and')} `}
-                                    <TextLink
-                                        style={styles.textMicro}
-                                        href="https://onfido.com/terms-of-service/"
-                                    >
-                                        {`${this.props.translate('common.termsOfService')}`}
-                                    </TextLink>
-                                </Text>
-                            </View>
-                            <View style={[styles.flex1, styles.justifyContentEnd, styles.ph4, styles.pb4]}>
-                                <Button
-                                    success
-                                    onPress={this.submit}
-                                    style={[styles.w100, styles.mt4]}
-                                    text={this.props.translate('common.saveAndContinue')}
-                                />
-                            </View>
-                        </ScrollView>
-                    </>
-=======
                     <ReimbursementAccountForm
                         onSubmit={this.submit}
                     >
@@ -310,7 +215,7 @@
                             </TextLink>
                         </View>
                         <IdentityForm
-                            onFieldChange={(field, value) => this.onFieldChange(field, value)}
+                            onFieldChange={this.clearErrorAndSetValue}
                             values={{
                                 firstName: this.state.firstName,
                                 lastName: this.state.lastName,
@@ -321,20 +226,17 @@
                                 dob: this.state.dob,
                                 ssnLast4: this.state.ssnLast4,
                             }}
-                            error={this.props.reimbursementAccount.error}
+                            errors={this.props.reimbursementAccount.errors}
                         />
                         <CheckboxWithLabel
                             isChecked={this.state.isControllingOfficer}
                             onPress={() => {
-                                if (this.props.reimbursementAccount.error === this.props.translate('requestorStep.isControllingOfficerError')) {
-                                    hideBankAccountErrors();
-                                }
-
                                 this.setState((prevState) => {
                                     const newState = {isControllingOfficer: !prevState.isControllingOfficer};
                                     updateReimbursementAccountDraft(newState);
                                     return newState;
                                 });
+                                this.clearError('isControllingOfficer');
                             }}
                             LabelComponent={() => (
                                 <View style={[styles.flex1, styles.pr1]}>
@@ -344,9 +246,8 @@
                                 </View>
                             )}
                             style={[styles.mt4]}
-                            hasError={this.props.reimbursementAccount.error === this.props.translate('requestorStep.isControllingOfficerError')}
-                            errorText={this.props.reimbursementAccount.error === this.props.translate('requestorStep.isControllingOfficerError')
-                                ? this.props.translate('requestorStep.isControllingOfficerError') : ''}
+                            hasError={Boolean(this.getErrors().isControllingOfficer)}
+                            errorText={this.getErrors().isControllingOfficer || ''}
                         />
                         <Text style={[styles.mt3, styles.textMicroSupporting]}>
                             {this.props.translate('requestorStep.onFidoConditions')}
@@ -375,7 +276,6 @@
                             </Text>
                         </Text>
                     </ReimbursementAccountForm>
->>>>>>> 8db0dd07
                 )}
             </>
         );
