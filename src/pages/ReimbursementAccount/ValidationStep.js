--- conflicted
+++ resolved
@@ -51,29 +51,29 @@
     },
 };
 
+/**
+ * Filter input for validation amount
+ * Anything that isn't a number is returned as an empty string
+ * Any dollar amount (e.g. 1.12) will be returned as 112
+ *
+ * @param {String} amount field input
+ * @returns {String}
+ */
+const filterInput = (amount) => {
+    let value = amount ? amount.toString().trim() : '';
+    if (value === '' || _.isNaN(Number(value)) || !Math.abs(Str.fromUSDToNumber(value))) {
+        return '';
+    }
+
+    // If the user enters the values in dollars, convert it to the respective cents amount
+    if (_.contains(value, '.')) {
+        value = Str.fromUSDToNumber(value);
+    }
+
+    return value;
+};
+
 function ValidationStep({reimbursementAccount, translate, onBackButtonPress, account}) {
-    /**
-     * Filter input for validation amount
-     * Anything that isn't a number is returned as an empty string
-     * Any dollar amount (e.g. 1.12) will be returned as 112
-     *
-     * @param {String} amount field input
-     * @returns {String}
-     */
-    const filterInput = (amount) => {
-        let value = amount ? amount.toString().trim() : '';
-        if (value === '' || !Math.abs(Str.fromUSDToNumber(value)) || _.isNaN(Number(value))) {
-            return '';
-        }
-
-        // If the user enters the values in dollars, convert it to the respective cents amount
-        if (_.contains(value, '.')) {
-            value = Str.fromUSDToNumber(value);
-        }
-
-        return value;
-    };
-
     /**
      * @param {Object} values - form input values passed by the Form component
      * @returns {Object}
@@ -82,11 +82,7 @@
         const errors = {};
 
         _.each(values, (value, key) => {
-<<<<<<< HEAD
-            const filteredValue = filterInput(value);
-=======
-            const filteredValue = typeof value === 'string' ? this.filterInput(value) : value;
->>>>>>> 4f412db5
+            const filteredValue = typeof value === 'string' ? filterInput(value) : value;
             if (ValidationUtils.isRequiredFulfilled(filteredValue)) {
                 return;
             }
@@ -109,26 +105,7 @@
         // Send valid amounts to BankAccountAPI::validateBankAccount in Web-Expensify
         const bankaccountID = lodashGet(reimbursementAccount, 'achData.bankAccountID');
         BankAccounts.validateBankAccount(bankaccountID, validateCode);
-<<<<<<< HEAD
     };
-=======
-    }
-
-    /**
-     * Filter input for validation amount
-     * Anything that isn't a number is returned as an empty string
-     * Any dollar amount (e.g. 1.12) will be returned as 112
-     *
-     * @param {String} amount field input
-     *
-     * @returns {String}
-     */
-    filterInput(amount) {
-        let value = amount ? amount.toString().trim() : '';
-        if (value === '' || _.isNaN(Number(value)) || !Math.abs(Str.fromUSDToNumber(value))) {
-            return '';
-        }
->>>>>>> 4f412db5
 
     const state = lodashGet(reimbursementAccount, 'achData.state');
 
