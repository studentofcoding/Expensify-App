import _ from 'underscore';
import lodashGet from 'lodash/get';
import React, {useMemo} from 'react';
import {View} from 'react-native';
import Str from 'expensify-common/lib/str';
import {withOnyx} from 'react-native-onyx';
import PropTypes from 'prop-types';
import {parsePhoneNumber} from 'awesome-phonenumber';
import HeaderWithBackButton from '../../components/HeaderWithBackButton';
import StatePicker from '../../components/StatePicker';
import CONST from '../../CONST';
import * as BankAccounts from '../../libs/actions/BankAccounts';
import Text from '../../components/Text';
import DatePicker from '../../components/DatePicker';
import TextInput from '../../components/TextInput';
import styles from '../../styles/styles';
import CheckboxWithLabel from '../../components/CheckboxWithLabel';
import TextLink from '../../components/TextLink';
import withLocalize from '../../components/withLocalize';
import * as ValidationUtils from '../../libs/ValidationUtils';
import compose from '../../libs/compose';
import ONYXKEYS from '../../ONYXKEYS';
import Picker from '../../components/Picker';
import AddressForm from './AddressForm';
import Form from '../../components/Form';
import ScreenWrapper from '../../components/ScreenWrapper';
import StepPropTypes from './StepPropTypes';

const propTypes = {
    ...StepPropTypes,

    /** Session info for the currently logged in user. */
    session: PropTypes.shape({
        /** Currently logged in user email */
        email: PropTypes.string,
    }),

    /** Object with various information about the user */
    user: PropTypes.shape({
        /** Whether or not the user is on a public domain email account or not */
        isFromPublicDomain: PropTypes.bool,
    }),

    /* The workspace policyID */
    policyID: PropTypes.string,
};

const defaultProps = {
    session: {
        email: null,
    },
    user: {},
    policyID: '',
};

function CompanyStep({reimbursementAccount, reimbursementAccountDraft, getDefaultStateForField, onBackButtonPress, translate, session, user, policyID}) {
    /**
     * @param {Array} fieldNames
     *
     * @returns {*}
     */
    const getBankAccountFields = (fieldNames) => ({
        ..._.pick(lodashGet(reimbursementAccount, 'achData'), ...fieldNames),
        ..._.pick(reimbursementAccountDraft, ...fieldNames),
    });

    const defaultWebsite = useMemo(() => (lodashGet(user, 'isFromPublicDomain', false) ? 'https://' : `https://www.${Str.extractEmailDomain(session.email, '')}`), [user, session]);

    /**
     * @param {Object} values - form input values passed by the Form component
     * @returns {Object} - Object containing the errors for each inputID, e.g. {inputID1: error1, inputID2: error2}
     */
    const validate = (values) => {
        const requiredFields = [
            'companyName',
            'addressStreet',
            'addressZipCode',
            'addressCity',
            'addressState',
            'companyPhone',
            'website',
            'companyTaxID',
            'incorporationType',
            'incorporationDate',
            'incorporationState',
        ];
        const errors = ValidationUtils.getFieldRequiredErrors(values, requiredFields);

        if (values.addressStreet && !ValidationUtils.isValidAddress(values.addressStreet)) {
            errors.addressStreet = 'bankAccount.error.addressStreet';
        }

        if (values.addressZipCode && !ValidationUtils.isValidZipCode(values.addressZipCode)) {
            errors.addressZipCode = 'bankAccount.error.zipCode';
        }

        if (values.companyPhone && !ValidationUtils.isValidUSPhone(values.companyPhone, true)) {
            errors.companyPhone = 'bankAccount.error.phoneNumber';
        }

        if (values.website && !ValidationUtils.isValidWebsite(values.website)) {
            errors.website = 'bankAccount.error.website';
        }

        if (values.companyTaxID && !ValidationUtils.isValidTaxID(values.companyTaxID)) {
            errors.companyTaxID = 'bankAccount.error.taxID';
        }

        if (values.incorporationDate && !ValidationUtils.isValidDate(values.incorporationDate)) {
            errors.incorporationDate = 'common.error.dateInvalid';
        } else if (values.incorporationDate && !ValidationUtils.isValidPastDate(values.incorporationDate)) {
            errors.incorporationDate = 'bankAccount.error.incorporationDateFuture';
        }

        if (!values.hasNoConnectionToCannabis) {
            errors.hasNoConnectionToCannabis = 'bankAccount.error.restrictedBusiness';
        }

        return errors;
    };

    const submit = (values) => {
        const bankAccount = {
            bankAccountID: lodashGet(reimbursementAccount, 'achData.bankAccountID') || 0,

            // Fields from BankAccount step
            ...getBankAccountFields(['routingNumber', 'accountNumber', 'bankName', 'plaidAccountID', 'plaidAccessToken', 'isSavings']),

            // Fields from Company step
            ...values,
            companyTaxID: values.companyTaxID.replace(CONST.REGEX.NON_NUMERIC, ''),
            companyPhone: parsePhoneNumber(values.companyPhone, {regionCode: CONST.COUNTRY.US}).number.significant,
        };

        BankAccounts.updateCompanyInformationForBankAccount(bankAccount, policyID);
    };

    const bankAccountID = lodashGet(reimbursementAccount, 'achData.bankAccountID', 0);
    const shouldDisableCompanyName = Boolean(bankAccountID && getDefaultStateForField('companyName'));
    const shouldDisableCompanyTaxID = Boolean(bankAccountID && getDefaultStateForField('companyTaxID'));

    return (
        <ScreenWrapper includeSafeAreaPaddingBottom={false}>
            <HeaderWithBackButton
                title={translate('companyStep.headerTitle')}
                stepCounter={{step: 2, total: 5}}
                shouldShowGetAssistanceButton
                guidesCallTaskID={CONST.GUIDES_CALL_TASK_IDS.WORKSPACE_BANK_ACCOUNT}
                onBackButtonPress={onBackButtonPress}
            />
            <Form
                formID={ONYXKEYS.REIMBURSEMENT_ACCOUNT}
                validate={validate}
                onSubmit={submit}
                scrollContextEnabled
                submitButtonText={translate('common.saveAndContinue')}
                style={[styles.mh5, styles.flexGrow1]}
            >
                <Text>{translate('companyStep.subtitle')}</Text>
                <TextInput
                    label={translate('companyStep.legalBusinessName')}
                    accessibilityLabel={translate('companyStep.legalBusinessName')}
                    accessibilityRole={CONST.ACCESSIBILITY_ROLE.TEXT}
                    inputID="companyName"
                    containerStyles={[styles.mt4]}
                    disabled={shouldDisableCompanyName}
                    defaultValue={getDefaultStateForField('companyName')}
                    shouldSaveDraft
                    shouldUseDefaultValue={shouldDisableCompanyName}
                />
<<<<<<< HEAD
                <Form
                    formID={ONYXKEYS.REIMBURSEMENT_ACCOUNT}
                    validate={this.validate}
                    onSubmit={this.submit}
                    scrollContextEnabled
                    submitButtonText={this.props.translate('common.saveAndContinue')}
                    style={[styles.mh5, styles.flexGrow1]}
                >
                    <Text>{this.props.translate('companyStep.subtitle')}</Text>
                    <TextInput
                        label={this.props.translate('companyStep.legalBusinessName')}
                        accessibilityLabel={this.props.translate('companyStep.legalBusinessName')}
                        role={CONST.ACCESSIBILITY_ROLE.TEXT}
                        inputID="companyName"
                        containerStyles={[styles.mt4]}
                        disabled={shouldDisableCompanyName}
                        defaultValue={this.props.getDefaultStateForField('companyName')}
                        shouldSaveDraft
                        shouldUseDefaultValue={shouldDisableCompanyName}
                    />
                    <AddressForm
                        translate={this.props.translate}
                        defaultValues={{
                            street: this.props.getDefaultStateForField('addressStreet'),
                            city: this.props.getDefaultStateForField('addressCity'),
                            state: this.props.getDefaultStateForField('addressState'),
                            zipCode: this.props.getDefaultStateForField('addressZipCode'),
                        }}
                        inputKeys={{
                            street: 'addressStreet',
                            city: 'addressCity',
                            state: 'addressState',
                            zipCode: 'addressZipCode',
                        }}
                        shouldSaveDraft
                        streetTranslationKey="common.companyAddress"
                    />
                    <TextInput
                        inputID="companyPhone"
                        label={this.props.translate('common.phoneNumber')}
                        accessibilityLabel={this.props.translate('common.phoneNumber')}
                        role={CONST.ACCESSIBILITY_ROLE.TEXT}
                        containerStyles={[styles.mt4]}
                        inputMode={CONST.INPUT_MODE.TEL}
                        placeholder={this.props.translate('common.phoneNumberPlaceholder')}
                        defaultValue={this.props.getDefaultStateForField('companyPhone')}
                        shouldSaveDraft
                    />
                    <TextInput
                        inputID="website"
                        label={this.props.translate('companyStep.companyWebsite')}
                        accessibilityLabel={this.props.translate('companyStep.companyWebsite')}
                        role={CONST.ACCESSIBILITY_ROLE.TEXT}
                        containerStyles={[styles.mt4]}
                        defaultValue={this.props.getDefaultStateForField('website', this.defaultWebsite)}
                        shouldSaveDraft
                        hint={this.props.translate('common.websiteExample')}
                        inputMode={CONST.INPUT_MODE.URL}
                    />
                    <TextInput
                        inputID="companyTaxID"
                        label={this.props.translate('companyStep.taxIDNumber')}
                        accessibilityLabel={this.props.translate('companyStep.taxIDNumber')}
                        role={CONST.ACCESSIBILITY_ROLE.TEXT}
                        containerStyles={[styles.mt4]}
                        inputMode={CONST.INPUT_MODE.NUMERIC}
                        disabled={shouldDisableCompanyTaxID}
                        placeholder={this.props.translate('companyStep.taxIDNumberPlaceholder')}
                        defaultValue={this.props.getDefaultStateForField('companyTaxID')}
=======
                <AddressForm
                    translate={translate}
                    defaultValues={{
                        street: getDefaultStateForField('addressStreet'),
                        city: getDefaultStateForField('addressCity'),
                        state: getDefaultStateForField('addressState'),
                        zipCode: getDefaultStateForField('addressZipCode'),
                    }}
                    inputKeys={{
                        street: 'addressStreet',
                        city: 'addressCity',
                        state: 'addressState',
                        zipCode: 'addressZipCode',
                    }}
                    shouldSaveDraft
                    streetTranslationKey="common.companyAddress"
                />
                <TextInput
                    inputID="companyPhone"
                    label={translate('common.phoneNumber')}
                    accessibilityLabel={translate('common.phoneNumber')}
                    accessibilityRole={CONST.ACCESSIBILITY_ROLE.TEXT}
                    containerStyles={[styles.mt4]}
                    keyboardType={CONST.KEYBOARD_TYPE.PHONE_PAD}
                    placeholder={translate('common.phoneNumberPlaceholder')}
                    defaultValue={getDefaultStateForField('companyPhone')}
                    shouldSaveDraft
                />
                <TextInput
                    inputID="website"
                    label={translate('companyStep.companyWebsite')}
                    accessibilityLabel={translate('companyStep.companyWebsite')}
                    accessibilityRole={CONST.ACCESSIBILITY_ROLE.TEXT}
                    containerStyles={[styles.mt4]}
                    defaultValue={getDefaultStateForField('website', defaultWebsite)}
                    shouldSaveDraft
                    hint={translate('common.websiteExample')}
                    keyboardType={CONST.KEYBOARD_TYPE.URL}
                />
                <TextInput
                    inputID="companyTaxID"
                    label={translate('companyStep.taxIDNumber')}
                    accessibilityLabel={translate('companyStep.taxIDNumber')}
                    accessibilityRole={CONST.ACCESSIBILITY_ROLE.TEXT}
                    containerStyles={[styles.mt4]}
                    keyboardType={CONST.KEYBOARD_TYPE.NUMBER_PAD}
                    disabled={shouldDisableCompanyTaxID}
                    placeholder={translate('companyStep.taxIDNumberPlaceholder')}
                    defaultValue={getDefaultStateForField('companyTaxID')}
                    shouldSaveDraft
                    shouldUseDefaultValue={shouldDisableCompanyTaxID}
                />
                <View style={styles.mt4}>
                    <Picker
                        inputID="incorporationType"
                        label={translate('companyStep.companyType')}
                        items={_.map(translate('companyStep.incorporationTypes'), (label, value) => ({value, label}))}
                        placeholder={{value: '', label: '-'}}
                        defaultValue={getDefaultStateForField('incorporationType')}
                        shouldSaveDraft
                    />
                </View>
                <View style={styles.mt4}>
                    <DatePicker
                        inputID="incorporationDate"
                        label={translate('companyStep.incorporationDate')}
                        placeholder={translate('companyStep.incorporationDatePlaceholder')}
                        defaultValue={getDefaultStateForField('incorporationDate')}
>>>>>>> c3ec03b1
                        shouldSaveDraft
                    />
                </View>
                <View style={[styles.mt4, styles.mhn5]}>
                    <StatePicker
                        inputID="incorporationState"
                        label={translate('companyStep.incorporationState')}
                        defaultValue={getDefaultStateForField('incorporationState')}
                        shouldSaveDraft
                    />
                </View>
                <CheckboxWithLabel
                    accessibilityLabel={`${translate('companyStep.confirmCompanyIsNot')} ${translate('companyStep.listOfRestrictedBusinesses')}`}
                    inputID="hasNoConnectionToCannabis"
                    defaultValue={getDefaultStateForField('hasNoConnectionToCannabis', false)}
                    LabelComponent={() => (
                        <Text>
                            {`${translate('companyStep.confirmCompanyIsNot')} `}
                            <TextLink
                                // eslint-disable-next-line max-len
                                href="https://community.expensify.com/discussion/6191/list-of-restricted-businesses"
                            >
                                {`${translate('companyStep.listOfRestrictedBusinesses')}.`}
                            </TextLink>
                        </Text>
                    )}
                    style={[styles.mt4]}
                    shouldSaveDraft
                />
            </Form>
        </ScreenWrapper>
    );
}

CompanyStep.propTypes = propTypes;
CompanyStep.defaultProps = defaultProps;
CompanyStep.displayName = 'CompanyStep';

export default compose(
    withLocalize,
    withOnyx({
        session: {
            key: ONYXKEYS.SESSION,
        },
        user: {
            key: ONYXKEYS.USER,
        },
    }),
)(CompanyStep);<|MERGE_RESOLUTION|>--- conflicted
+++ resolved
@@ -160,7 +160,7 @@
                 <TextInput
                     label={translate('companyStep.legalBusinessName')}
                     accessibilityLabel={translate('companyStep.legalBusinessName')}
-                    accessibilityRole={CONST.ACCESSIBILITY_ROLE.TEXT}
+                    role={CONST.ACCESSIBILITY_ROLE.TEXT}
                     inputID="companyName"
                     containerStyles={[styles.mt4]}
                     disabled={shouldDisableCompanyName}
@@ -168,77 +168,6 @@
                     shouldSaveDraft
                     shouldUseDefaultValue={shouldDisableCompanyName}
                 />
-<<<<<<< HEAD
-                <Form
-                    formID={ONYXKEYS.REIMBURSEMENT_ACCOUNT}
-                    validate={this.validate}
-                    onSubmit={this.submit}
-                    scrollContextEnabled
-                    submitButtonText={this.props.translate('common.saveAndContinue')}
-                    style={[styles.mh5, styles.flexGrow1]}
-                >
-                    <Text>{this.props.translate('companyStep.subtitle')}</Text>
-                    <TextInput
-                        label={this.props.translate('companyStep.legalBusinessName')}
-                        accessibilityLabel={this.props.translate('companyStep.legalBusinessName')}
-                        role={CONST.ACCESSIBILITY_ROLE.TEXT}
-                        inputID="companyName"
-                        containerStyles={[styles.mt4]}
-                        disabled={shouldDisableCompanyName}
-                        defaultValue={this.props.getDefaultStateForField('companyName')}
-                        shouldSaveDraft
-                        shouldUseDefaultValue={shouldDisableCompanyName}
-                    />
-                    <AddressForm
-                        translate={this.props.translate}
-                        defaultValues={{
-                            street: this.props.getDefaultStateForField('addressStreet'),
-                            city: this.props.getDefaultStateForField('addressCity'),
-                            state: this.props.getDefaultStateForField('addressState'),
-                            zipCode: this.props.getDefaultStateForField('addressZipCode'),
-                        }}
-                        inputKeys={{
-                            street: 'addressStreet',
-                            city: 'addressCity',
-                            state: 'addressState',
-                            zipCode: 'addressZipCode',
-                        }}
-                        shouldSaveDraft
-                        streetTranslationKey="common.companyAddress"
-                    />
-                    <TextInput
-                        inputID="companyPhone"
-                        label={this.props.translate('common.phoneNumber')}
-                        accessibilityLabel={this.props.translate('common.phoneNumber')}
-                        role={CONST.ACCESSIBILITY_ROLE.TEXT}
-                        containerStyles={[styles.mt4]}
-                        inputMode={CONST.INPUT_MODE.TEL}
-                        placeholder={this.props.translate('common.phoneNumberPlaceholder')}
-                        defaultValue={this.props.getDefaultStateForField('companyPhone')}
-                        shouldSaveDraft
-                    />
-                    <TextInput
-                        inputID="website"
-                        label={this.props.translate('companyStep.companyWebsite')}
-                        accessibilityLabel={this.props.translate('companyStep.companyWebsite')}
-                        role={CONST.ACCESSIBILITY_ROLE.TEXT}
-                        containerStyles={[styles.mt4]}
-                        defaultValue={this.props.getDefaultStateForField('website', this.defaultWebsite)}
-                        shouldSaveDraft
-                        hint={this.props.translate('common.websiteExample')}
-                        inputMode={CONST.INPUT_MODE.URL}
-                    />
-                    <TextInput
-                        inputID="companyTaxID"
-                        label={this.props.translate('companyStep.taxIDNumber')}
-                        accessibilityLabel={this.props.translate('companyStep.taxIDNumber')}
-                        role={CONST.ACCESSIBILITY_ROLE.TEXT}
-                        containerStyles={[styles.mt4]}
-                        inputMode={CONST.INPUT_MODE.NUMERIC}
-                        disabled={shouldDisableCompanyTaxID}
-                        placeholder={this.props.translate('companyStep.taxIDNumberPlaceholder')}
-                        defaultValue={this.props.getDefaultStateForField('companyTaxID')}
-=======
                 <AddressForm
                     translate={translate}
                     defaultValues={{
@@ -260,9 +189,9 @@
                     inputID="companyPhone"
                     label={translate('common.phoneNumber')}
                     accessibilityLabel={translate('common.phoneNumber')}
-                    accessibilityRole={CONST.ACCESSIBILITY_ROLE.TEXT}
-                    containerStyles={[styles.mt4]}
-                    keyboardType={CONST.KEYBOARD_TYPE.PHONE_PAD}
+                    role={CONST.ACCESSIBILITY_ROLE.TEXT}
+                    containerStyles={[styles.mt4]}
+                    inputMode={CONST.INPUT_MODE.TEL}
                     placeholder={translate('common.phoneNumberPlaceholder')}
                     defaultValue={getDefaultStateForField('companyPhone')}
                     shouldSaveDraft
@@ -271,20 +200,20 @@
                     inputID="website"
                     label={translate('companyStep.companyWebsite')}
                     accessibilityLabel={translate('companyStep.companyWebsite')}
-                    accessibilityRole={CONST.ACCESSIBILITY_ROLE.TEXT}
+                    role={CONST.ACCESSIBILITY_ROLE.TEXT}
                     containerStyles={[styles.mt4]}
                     defaultValue={getDefaultStateForField('website', defaultWebsite)}
                     shouldSaveDraft
                     hint={translate('common.websiteExample')}
-                    keyboardType={CONST.KEYBOARD_TYPE.URL}
+                    inputMode={CONST.INPUT_MODE.URL}
                 />
                 <TextInput
                     inputID="companyTaxID"
                     label={translate('companyStep.taxIDNumber')}
                     accessibilityLabel={translate('companyStep.taxIDNumber')}
-                    accessibilityRole={CONST.ACCESSIBILITY_ROLE.TEXT}
-                    containerStyles={[styles.mt4]}
-                    keyboardType={CONST.KEYBOARD_TYPE.NUMBER_PAD}
+                    role={CONST.ACCESSIBILITY_ROLE.TEXT}
+                    containerStyles={[styles.mt4]}
+                    inputMode={CONST.INPUT_MODE.NUMERIC}
                     disabled={shouldDisableCompanyTaxID}
                     placeholder={translate('companyStep.taxIDNumberPlaceholder')}
                     defaultValue={getDefaultStateForField('companyTaxID')}
@@ -307,7 +236,6 @@
                         label={translate('companyStep.incorporationDate')}
                         placeholder={translate('companyStep.incorporationDatePlaceholder')}
                         defaultValue={getDefaultStateForField('incorporationDate')}
->>>>>>> c3ec03b1
                         shouldSaveDraft
                     />
                 </View>
