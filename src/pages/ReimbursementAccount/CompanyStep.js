import _ from 'underscore';
import lodashGet from 'lodash/get';
import React from 'react';
import {View, ScrollView} from 'react-native';
import Str from 'expensify-common/lib/str';
import moment from 'moment';
import PropTypes from 'prop-types';
import {withOnyx} from 'react-native-onyx';
import HeaderWithCloseButton from '../../components/HeaderWithCloseButton';
import CONST from '../../CONST';
import {
    goToWithdrawalAccountSetupStep,
    setupWithdrawalAccount,
    showBankAccountErrorModal,
    setBankAccountFormValidationErrors,
    updateReimbursementAccountDraft,
} from '../../libs/actions/BankAccounts';
import Navigation from '../../libs/Navigation/Navigation';
import Text from '../../components/Text';
import ExpensiTextInput from '../../components/ExpensiTextInput';
import styles from '../../styles/styles';
import Button from '../../components/Button';
import CheckboxWithLabel from '../../components/CheckboxWithLabel';
import TextLink from '../../components/TextLink';
import StatePicker from '../../components/StatePicker';
import withLocalize, {withLocalizePropTypes} from '../../components/withLocalize';
import {
    isValidAddress, isValidDate, isValidIndustryCode, isValidZipCode, isRequiredFulfilled,
} from '../../libs/ValidationUtils';
import compose from '../../libs/compose';
import ONYXKEYS from '../../ONYXKEYS';
import ExpensiPicker from '../../components/ExpensiPicker';
import {getDefaultStateForField} from '../../libs/ReimbursementAccountUtils';

const propTypes = {
    /** Bank account currently in setup */
    reimbursementAccount: PropTypes.shape({
        /** Error set when handling the API response */
        error: PropTypes.string,
    }).isRequired,

    ...withLocalizePropTypes,
};

class CompanyStep extends React.Component {
    constructor(props) {
        super(props);

        this.submit = this.submit.bind(this);

        this.state = {
            companyName: getDefaultStateForField(props, 'companyName'),
            addressStreet: getDefaultStateForField(props, 'addressStreet'),
            addressCity: getDefaultStateForField(props, 'addressCity'),
            addressState: getDefaultStateForField(props, 'addressState'),
            addressZipCode: getDefaultStateForField(props, 'addressZipCode'),
            companyPhone: getDefaultStateForField(props, 'companyPhone'),
            website: getDefaultStateForField(props, 'website', 'https://'),
            companyTaxID: getDefaultStateForField(props, 'companyTaxID'),
            incorporationType: getDefaultStateForField(props, 'incorporationType'),
            incorporationDate: getDefaultStateForField(props, 'incorporationDate'),
            incorporationState: getDefaultStateForField(props, 'incorporationState'),
            industryCode: getDefaultStateForField(props, 'industryCode'),
            hasNoConnectionToCannabis: getDefaultStateForField(props, 'hasNoConnectionToCannabis', false),
            password: '',
        };

        // These fields need to be filled out in order to submit the form
        this.requiredFields = [
            'companyName',
            'addressStreet',
            'addressCity',
            'addressState',
            'addressZipCode',
            'website',
            'companyTaxID',
            'incorporationDate',
            'incorporationState',
            'incorporationType',
            'industryCode',
            'password',
            'companyPhone',
            'hasNoConnectionToCannabis',
        ];

        // Map a field to the key of the error's translation
        this.errorTranslationKeys = {
            addressStreet: 'bankAccount.error.addressStreet',
            addressCity: 'bankAccount.error.addressCity',
            addressZipCode: 'bankAccount.error.zipCode',
            companyName: 'bankAccount.error.companyName',
            companyPhone: 'bankAccount.error.phoneNumber',
            website: 'bankAccount.error.website',
            companyTaxID: 'bankAccount.error.taxID',
            incorporationDate: 'bankAccount.error.incorporationDate',
            incorporationType: 'bankAccount.error.companyType',
            industryCode: 'bankAccount.error.industryCode',
            password: 'common.passwordCannotBeBlank',
        };
    }

    /**
     * @returns {Object}
     */
    getErrors() {
        return lodashGet(this.props, ['reimbursementAccount', 'errors'], {});
    }

    /**
     * @param {String} inputKey
     * @returns {String}
     */
    getErrorText(inputKey) {
        const errors = this.getErrors();
        return errors[inputKey] ? this.props.translate(this.errorTranslationKeys[inputKey]) : '';
    }

    /**
     * @param {String} value
     */
    setValue(value) {
        this.setState(value);
        updateReimbursementAccountDraft(value);
    }

    /**
     * Clear the error associated to inputKey if found and store the inputKey new value in the state.
     *
     * @param {String} inputKey
     * @param {String} value
     */
    clearErrorAndSetValue(inputKey, value) {
        this.setValue({[inputKey]: value});
        const errors = this.getErrors();
        if (!errors[inputKey]) {
            // No error found for this inputKey
            return;
        }

        // Clear the existing error for this inputKey
        const newErrors = {...errors};
        delete newErrors[inputKey];
        setBankAccountFormValidationErrors(newErrors);
    }

    /**
     * @returns {Boolean}
     */
    validate() {
        const errors = {};
        if (!isValidAddress(this.state.addressStreet)) {
            errors.addressStreet = true;
        }

        if (!isValidZipCode(this.state.addressZipCode)) {
            errors.addressZipCode = true;
        }

        if (!Str.isValidURL(this.state.website)) {
            errors.website = true;
        }

        if (!/[0-9]{9}/.test(this.state.companyTaxID)) {
            errors.companyTaxID = true;
        }

        if (!isValidDate(this.state.incorporationDate)) {
            errors.incorporationDate = true;
        }

        if (!isValidIndustryCode(this.state.industryCode)) {
            errors.industryCode = true;
        }

        _.each(this.requiredFields, (inputKey) => {
            if (!isRequiredFulfilled(this.state[inputKey])) {
                errors[inputKey] = true;
            }
        });
        setBankAccountFormValidationErrors(errors);
        return _.size(errors) === 0;
    }

    submit() {
        if (!this.validate()) {
            showBankAccountErrorModal();
            return;
        }

        const incorporationDate = moment(this.state.incorporationDate).format(CONST.DATE.MOMENT_FORMAT_STRING);
        setupWithdrawalAccount({...this.state, incorporationDate});
    }

    render() {
        const shouldDisableCompanyName = Boolean(this.props.achData.bankAccountID && this.props.achData.companyName);
        const shouldDisableCompanyTaxID = Boolean(this.props.achData.bankAccountID && this.props.achData.companyTaxID);
<<<<<<< HEAD
        const error = this.props.reimbursementAccount.error;
=======

        // Disable save button if any of the required fields is empty
        const shouldDisableSubmitButton = this.requiredFields.reduce((acc, curr) => acc || !isRequiredFulfilled(this.state[curr]), false);
>>>>>>> 9032d31c

        return (
            <>
                <HeaderWithCloseButton
                    title={this.props.translate('companyStep.headerTitle')}
                    shouldShowBackButton
                    onBackButtonPress={() => goToWithdrawalAccountSetupStep(CONST.BANK_ACCOUNT.STEP.BANK_ACCOUNT)}
                    onCloseButtonPress={Navigation.dismissModal}
                />
                <ScrollView style={[styles.flex1, styles.w100]} contentContainerStyle={styles.flexGrow1}>
                    <View style={[styles.p4]}>
                        <Text>{this.props.translate('companyStep.subtitle')}</Text>
                        <ExpensiTextInput
                            label={this.props.translate('companyStep.legalBusinessName')}
                            containerStyles={[styles.mt4]}
                            onChangeText={value => this.clearErrorAndSetValue('companyName', value)}
                            value={this.state.companyName}
                            disabled={shouldDisableCompanyName}
                            errorText={this.getErrorText('companyName')}
                        />
                        <ExpensiTextInput
                            label={this.props.translate('common.companyAddress')}
                            containerStyles={[styles.mt4]}
                            onChangeText={value => this.clearErrorAndSetValue('addressStreet', value)}
                            value={this.state.addressStreet}
                            errorText={this.getErrorText('addressStreet')}
                        />
                        <Text style={[styles.mutedTextLabel, styles.mt1]}>{this.props.translate('common.noPO')}</Text>
                        <View style={[styles.flexRow, styles.mt4]}>
                            <View style={[styles.flex2, styles.mr2]}>
                                <ExpensiTextInput
                                    label={this.props.translate('common.city')}
                                    onChangeText={value => this.clearErrorAndSetValue('addressCity', value)}
                                    value={this.state.addressCity}
                                    errorText={this.getErrorText('addressCity')}
                                />
                            </View>
                            <View style={[styles.flex1]}>
                                <StatePicker
                                    onChange={value => this.clearErrorAndSetValue('addressState', value)}
                                    value={this.state.addressState}
                                />
                            </View>
                        </View>
                        <ExpensiTextInput
                            label={this.props.translate('common.zip')}
                            containerStyles={[styles.mt4]}
                            onChangeText={value => this.clearErrorAndSetValue('addressZipCode', value)}
                            value={this.state.addressZipCode}
                            errorText={this.getErrorText('addressZipCode')}
                        />
                        <ExpensiTextInput
                            label={this.props.translate('common.phoneNumber')}
                            containerStyles={[styles.mt4]}
                            keyboardType={CONST.KEYBOARD_TYPE.PHONE_PAD}
                            onChangeText={value => this.clearErrorAndSetValue('companyPhone', value)}
                            value={this.state.companyPhone}
                            placeholder={this.props.translate('companyStep.companyPhonePlaceholder')}
                            errorText={this.getErrorText('companyPhone')}
                        />
                        <ExpensiTextInput
                            label={this.props.translate('companyStep.companyWebsite')}
                            containerStyles={[styles.mt4]}
                            onChangeText={value => this.clearErrorAndSetValue('website', value)}
                            value={this.state.website}
                            errorText={this.getErrorText('website')}
                        />
                        <ExpensiTextInput
                            label={this.props.translate('companyStep.taxIDNumber')}
                            containerStyles={[styles.mt4]}
                            keyboardType={CONST.KEYBOARD_TYPE.PHONE_PAD}
                            onChangeText={value => this.clearErrorAndSetValue('companyTaxID', value)}
                            value={this.state.companyTaxID}
                            disabled={shouldDisableCompanyTaxID}
                            errorText={this.getErrorText('companyTaxID')}
                        />
                        <View style={styles.mt4}>
                            <ExpensiPicker
                                label={this.props.translate('companyStep.companyType')}
                                items={_.map(CONST.INCORPORATION_TYPES, (label, value) => ({value, label}))}
                                onChange={value => this.clearErrorAndSetValue('incorporationType', value)}
                                value={this.state.incorporationType}
                                placeholder={{value: '', label: '-'}}
                            />
                        </View>
                        <View style={[styles.flexRow, styles.mt4]}>
                            <View style={[styles.flex2, styles.mr2]}>
                                {/* TODO: Replace with date picker */}
                                <ExpensiTextInput
                                    label={this.props.translate('companyStep.incorporationDate')}
                                    onChangeText={value => this.clearErrorAndSetValue('incorporationDate', value)}
                                    value={this.state.incorporationDate}
                                    placeholder={this.props.translate('companyStep.incorporationDatePlaceholder')}
                                    errorText={this.getErrorText('incorporationDate')}
                                />
                            </View>
                            <View style={[styles.flex1]}>
                                <StatePicker
                                    onChange={value => this.clearErrorAndSetValue('incorporationState', value)}
                                    value={this.state.incorporationState}
                                />
                            </View>
                        </View>
                        {/* TODO: Replace with NAICS picker */}
                        <ExpensiTextInput
                            label={this.props.translate('companyStep.industryClassificationCode')}
                            helpLinkText={this.props.translate('common.whatThis')}
                            helpLinkURL="https://www.naics.com/search/"
                            containerStyles={[styles.mt4]}
                            onChangeText={value => this.clearErrorAndSetValue('industryCode', value)}
                            value={this.state.industryCode}
                            errorText={this.getErrorText('industryCode')}
                        />
                        <ExpensiTextInput
                            label={`Expensify ${this.props.translate('common.password')}`}
                            containerStyles={[styles.mt4]}
                            secureTextEntry
                            textContentType="password"
                            onChangeText={value => this.clearErrorAndSetValue('password', value)}
                            value={this.state.password}
<<<<<<< HEAD
                            onSubmitEditing={this.submit}
                            errorText={error === this.props.translate('common.passwordCannotBeBlank')
                                ? this.props.translate('common.passwordCannotBeBlank')
                                : ''}
=======
                            onSubmitEditing={shouldDisableSubmitButton ? undefined : this.submit}
                            errorText={this.getErrorText('password')}
>>>>>>> 9032d31c

                            // Use new-password to prevent an autoComplete bug https://github.com/Expensify/Expensify/issues/173177
                            // eslint-disable-next-line react/jsx-props-no-multi-spaces
                            autoCompleteType="new-password"
                        />
                        <CheckboxWithLabel
                            isChecked={this.state.hasNoConnectionToCannabis}
                            onPress={() => this.setState((prevState) => {
                                const newState = {hasNoConnectionToCannabis: !prevState.hasNoConnectionToCannabis};
                                updateReimbursementAccountDraft(newState);
                                return newState;
                            })}
                            LabelComponent={() => (
                                <>
                                    <Text>{`${this.props.translate('companyStep.confirmCompanyIsNot')} `}</Text>
                                    <TextLink
                                        // eslint-disable-next-line max-len
                                        href="https://community.expensify.com/discussion/6191/list-of-restricted-businesses"
                                    >
                                        {`${this.props.translate('companyStep.listOfRestrictedBusinesses')}.`}
                                    </TextLink>
                                </>
                            )}
                            style={[styles.mt4]}
                            hasError={error === this.props.translate('bankAccount.error.restrictedBusiness')}
                        />
                    </View>
                    <View style={[styles.flex1, styles.justifyContentEnd, styles.p4]}>
                        <Button
                            success
                            onPress={this.submit}
                            style={[styles.w100, styles.mt4, styles.mb1]}
                            text={this.props.translate('common.saveAndContinue')}
                            isDisabled={shouldDisableSubmitButton}
                        />
                    </View>
                </ScrollView>
<<<<<<< HEAD
                <FixedFooter>
                    <Button
                        success
                        onPress={this.submit}
                        style={[styles.w100]}
                        text={this.props.translate('common.saveAndContinue')}
                    />
                </FixedFooter>
=======
>>>>>>> 9032d31c
            </>
        );
    }
}

CompanyStep.propTypes = propTypes;
export default compose(
    withLocalize,
    withOnyx({
        reimbursementAccount: {
            key: ONYXKEYS.REIMBURSEMENT_ACCOUNT,
        },
        reimbursementAccountDraft: {
            key: ONYXKEYS.REIMBURSEMENT_ACCOUNT_DRAFT,
        },
    }),
)(CompanyStep);<|MERGE_RESOLUTION|>--- conflicted
+++ resolved
@@ -194,13 +194,6 @@
     render() {
         const shouldDisableCompanyName = Boolean(this.props.achData.bankAccountID && this.props.achData.companyName);
         const shouldDisableCompanyTaxID = Boolean(this.props.achData.bankAccountID && this.props.achData.companyTaxID);
-<<<<<<< HEAD
-        const error = this.props.reimbursementAccount.error;
-=======
-
-        // Disable save button if any of the required fields is empty
-        const shouldDisableSubmitButton = this.requiredFields.reduce((acc, curr) => acc || !isRequiredFulfilled(this.state[curr]), false);
->>>>>>> 9032d31c
 
         return (
             <>
@@ -321,15 +314,8 @@
                             textContentType="password"
                             onChangeText={value => this.clearErrorAndSetValue('password', value)}
                             value={this.state.password}
-<<<<<<< HEAD
-                            onSubmitEditing={this.submit}
-                            errorText={error === this.props.translate('common.passwordCannotBeBlank')
-                                ? this.props.translate('common.passwordCannotBeBlank')
-                                : ''}
-=======
                             onSubmitEditing={shouldDisableSubmitButton ? undefined : this.submit}
                             errorText={this.getErrorText('password')}
->>>>>>> 9032d31c
 
                             // Use new-password to prevent an autoComplete bug https://github.com/Expensify/Expensify/issues/173177
                             // eslint-disable-next-line react/jsx-props-no-multi-spaces
@@ -367,17 +353,6 @@
                         />
                     </View>
                 </ScrollView>
-<<<<<<< HEAD
-                <FixedFooter>
-                    <Button
-                        success
-                        onPress={this.submit}
-                        style={[styles.w100]}
-                        text={this.props.translate('common.saveAndContinue')}
-                    />
-                </FixedFooter>
-=======
->>>>>>> 9032d31c
             </>
         );
     }
