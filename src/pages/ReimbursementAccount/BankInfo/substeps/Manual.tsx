--- conflicted
+++ resolved
@@ -62,11 +62,7 @@
         [translate],
     );
 
-<<<<<<< HEAD
-    const shouldDisableInputs = !!(reimbursementAccount?.achData?.[bankInfoStepKeys.BANK_ACCOUNT_ID] ?? '');
-=======
-    const shouldDisableInputs = Boolean(reimbursementAccount?.achData?.bankAccountID ?? '');
->>>>>>> 322ed33b
+    const shouldDisableInputs = !!(reimbursementAccount?.achData?.bankAccountID ?? '');
 
     return (
         // @ts-expect-error TODO: Remove this once FormProvider (https://github.com/Expensify/App/issues/31972) is migrated to TypeScript.
