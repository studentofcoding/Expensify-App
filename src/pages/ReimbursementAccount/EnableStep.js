import React from 'react';
<<<<<<< HEAD
import {ScrollView, View} from 'react-native';
=======
import PropTypes from 'prop-types';
import {View, ScrollView} from 'react-native';
>>>>>>> 8d8f8acb
import {withOnyx} from 'react-native-onyx';
import styles from '../../styles/styles';
import themeColors from '../../styles/themes/default';
import withLocalize, {withLocalizePropTypes} from '../../components/withLocalize';
import HeaderWithCloseButton from '../../components/HeaderWithCloseButton';
import Navigation from '../../libs/Navigation/Navigation';
import Text from '../../components/Text';
import compose from '../../libs/compose';
import ONYXKEYS from '../../ONYXKEYS';
import CONST from '../../CONST';
import Button from '../../components/Button';
import * as Expensicons from '../../components/Icon/Expensicons';
import MenuItem from '../../components/MenuItem';
import getBankIcon from '../../components/Icon/BankIcons';
import reimbursementAccountPropTypes from './reimbursementAccountPropTypes';
import userPropTypes from '../settings/userPropTypes';
import Section from '../../components/Section';
import * as Illustrations from '../../components/Icon/Illustrations';
import * as BankAccounts from '../../libs/actions/BankAccounts';
import * as Link from '../../libs/actions/Link';
import * as User from '../../libs/actions/User';

const propTypes = {
    /** Bank account currently in setup */
    reimbursementAccount: reimbursementAccountPropTypes.isRequired,

    /* Onyx Props */
    user: userPropTypes.isRequired,

    ...withLocalizePropTypes,
};

const EnableStep = (props) => {
    const isUsingExpensifyCard = props.user.isUsingExpensifyCard;
    const reimbursementAccount = props.reimbursementAccount.achData || {};
    const {icon, iconSize} = getBankIcon(reimbursementAccount.bankName);
    const formattedBankAccountNumber = reimbursementAccount.accountNumber
        ? `${props.translate('paymentMethodList.accountLastFour')} ${
            reimbursementAccount.accountNumber.slice(-4)
        }`
        : '';
    const bankName = reimbursementAccount.addressName;

<<<<<<< HEAD
    return (
        <View style={[styles.flex1, styles.justifyContentBetween]}>
            <HeaderWithCloseButton
                title={props.translate('workspace.common.bankAccount')}
                onCloseButtonPress={Navigation.dismissModal}
                shouldShowGetAssistanceButton
                guidesCallTaskID={CONST.GUIDES_CALL_TASK_IDS.WORKSPACE_BANK_ACCOUNT}
                shouldShowBackButton
                onBackButtonPress={() => Navigation.goBack()}
            />
            <ScrollView style={[styles.flex1]}>
                <Section
                    title={!isUsingExpensifyCard ? props.translate('workspace.bankAccount.oneMoreThing') : props.translate('workspace.bankAccount.allSet')}
                    icon={!isUsingExpensifyCard ? Illustrations.ConciergeNew : Illustrations.ThumbsUpStars}
                >
                    <MenuItem
                        title={bankName}
                        description={formattedBankAccountNumber}
                        icon={icon}
                        iconWidth={iconSize}
                        iconHeight={iconSize}
                        disabled
                        interactive={false}
                        wrapperStyle={[styles.cardMenuItem, styles.mv3]}
                        iconFill={themeColors.success}
                    />
                    <Text style={[styles.mv3]}>
                        {!isUsingExpensifyCard
                            ? props.translate('workspace.bankAccount.accountDescriptionNoCards')
                            : props.translate('workspace.bankAccount.accountDescriptionWithCards')}
                    </Text>
                    {!isUsingExpensifyCard && (
                        <Button
                            text={props.translate('workspace.bankAccount.addWorkEmail')}
                            onPress={() => {
                                Link.openOldDotLink(CONST.ADD_SECONDARY_LOGIN_URL);
                                User.subscribeToExpensifyCardUpdates();
                            }}
                            icon={Expensicons.Mail}
                            style={[styles.mt4]}
                            iconStyles={[styles.buttonCTAIcon]}
                            shouldShowRightIcon
                            large
                            success
=======
        return (
            <View style={[styles.flex1, styles.justifyContentBetween]}>
                <HeaderWithCloseButton
                    title={this.props.translate('workspace.common.bankAccount')}
                    onCloseButtonPress={Navigation.dismissModal}
                    shouldShowGetAssistanceButton
                    guidesCallTaskID={CONST.GUIDES_CALL_TASK_IDS.WORKSPACE_BANK_ACCOUNT}
                    shouldShowBackButton
                    onBackButtonPress={() => Navigation.goBack()}
                />
                <ScrollView style={[styles.flex1]}>
                    <Section
                        title={!isUsingExpensifyCard ? this.props.translate('workspace.bankAccount.oneMoreThing') : this.props.translate('workspace.bankAccount.allSet')}
                        icon={!isUsingExpensifyCard ? Illustrations.ConciergeNew : Illustrations.ThumbsUpStars}
                    >
                        <MenuItem
                            title={bankName}
                            description={formattedBankAccountNumber}
                            icon={icon}
                            iconWidth={iconSize}
                            iconHeight={iconSize}
                            disabled
                            interactive={false}
                            wrapperStyle={[styles.cardMenuItem, styles.mv3]}
                            iconFill={themeColors.success}
>>>>>>> 8d8f8acb
                        />
                    )}
<<<<<<< HEAD
                    <MenuItem
                        title={props.translate('workspace.bankAccount.disconnectBankAccount')}
                        icon={Expensicons.Close}
                        onPress={BankAccounts.requestResetFreePlanBankAccount}
                        iconFill={themeColors.success}
                        wrapperStyle={[styles.cardMenuItem, styles.mv3]}
                    />
                </Section>
                {props.user.isCheckingDomain && (
                    <Text style={[styles.formError, styles.mh5]}>
                        {props.translate('workspace.card.checkingDomain')}
                    </Text>
                )}
            </ScrollView>
        </View>
    );
};
=======
                </ScrollView>
            </View>
        );
    }
}
>>>>>>> 8d8f8acb

EnableStep.displayName = 'EnableStep';
EnableStep.propTypes = propTypes;

export default compose(
    withLocalize,
    withOnyx({
        reimbursementAccount: {
            key: ONYXKEYS.REIMBURSEMENT_ACCOUNT,
        },
        user: {
            key: ONYXKEYS.USER,
        },
    }),
)(EnableStep);<|MERGE_RESOLUTION|>--- conflicted
+++ resolved
@@ -1,10 +1,6 @@
 import React from 'react';
-<<<<<<< HEAD
-import {ScrollView, View} from 'react-native';
-=======
 import PropTypes from 'prop-types';
 import {View, ScrollView} from 'react-native';
->>>>>>> 8d8f8acb
 import {withOnyx} from 'react-native-onyx';
 import styles from '../../styles/styles';
 import themeColors from '../../styles/themes/default';
@@ -48,7 +44,6 @@
         : '';
     const bankName = reimbursementAccount.addressName;
 
-<<<<<<< HEAD
     return (
         <View style={[styles.flex1, styles.justifyContentBetween]}>
             <HeaderWithCloseButton
@@ -93,36 +88,8 @@
                             shouldShowRightIcon
                             large
                             success
-=======
-        return (
-            <View style={[styles.flex1, styles.justifyContentBetween]}>
-                <HeaderWithCloseButton
-                    title={this.props.translate('workspace.common.bankAccount')}
-                    onCloseButtonPress={Navigation.dismissModal}
-                    shouldShowGetAssistanceButton
-                    guidesCallTaskID={CONST.GUIDES_CALL_TASK_IDS.WORKSPACE_BANK_ACCOUNT}
-                    shouldShowBackButton
-                    onBackButtonPress={() => Navigation.goBack()}
-                />
-                <ScrollView style={[styles.flex1]}>
-                    <Section
-                        title={!isUsingExpensifyCard ? this.props.translate('workspace.bankAccount.oneMoreThing') : this.props.translate('workspace.bankAccount.allSet')}
-                        icon={!isUsingExpensifyCard ? Illustrations.ConciergeNew : Illustrations.ThumbsUpStars}
-                    >
-                        <MenuItem
-                            title={bankName}
-                            description={formattedBankAccountNumber}
-                            icon={icon}
-                            iconWidth={iconSize}
-                            iconHeight={iconSize}
-                            disabled
-                            interactive={false}
-                            wrapperStyle={[styles.cardMenuItem, styles.mv3]}
-                            iconFill={themeColors.success}
->>>>>>> 8d8f8acb
                         />
                     )}
-<<<<<<< HEAD
                     <MenuItem
                         title={props.translate('workspace.bankAccount.disconnectBankAccount')}
                         icon={Expensicons.Close}
@@ -140,13 +107,6 @@
         </View>
     );
 };
-=======
-                </ScrollView>
-            </View>
-        );
-    }
-}
->>>>>>> 8d8f8acb
 
 EnableStep.displayName = 'EnableStep';
 EnableStep.propTypes = propTypes;
