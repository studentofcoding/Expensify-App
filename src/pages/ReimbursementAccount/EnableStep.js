--- conflicted
+++ resolved
@@ -73,13 +73,8 @@
         }];
         if (!isUsingExpensifyCard) {
             menuItems.unshift({
-<<<<<<< HEAD
-                title: translate('workspace.bankAccount.addWorkEmail'),
+                title: this.props.translate('workspace.bankAccount.addWorkEmail'),
                 icon: Mail,
-=======
-                title: this.props.translate('workspace.bankAccount.chatWithConcierge'),
-                icon: ChatBubble,
->>>>>>> 7b2e6711
                 onPress: () => {
                     openOldDotLink('settings?param={"section":"account","openModal":"secondaryLogin"}');
                     subscribeToExpensifyCardUpdates();
