--- conflicted
+++ resolved
@@ -5,13 +5,7 @@
 import useLocalize from '@hooks/useLocalize';
 import useReimbursementAccountStepFormSubmit from '@hooks/useReimbursementAccountStepFormSubmit';
 import type {SubStepProps} from '@hooks/useSubStep/types';
-<<<<<<< HEAD
-import useThemeStyles from '@hooks/useThemeStyles';
 import {getFieldRequiredErrors, isValidTaxID} from '@libs/ValidationUtils';
-import CONST from '@src/CONST';
-=======
-import {getFieldRequiredErrors, isValidTaxID} from '@libs/ValidationUtils';
->>>>>>> 1a720837
 import ONYXKEYS from '@src/ONYXKEYS';
 import INPUT_IDS from '@src/types/form/ReimbursementAccountForm';
 
@@ -22,17 +16,11 @@
 
     const [reimbursementAccount] = useOnyx(ONYXKEYS.REIMBURSEMENT_ACCOUNT);
 
-<<<<<<< HEAD
-    const defaultCompanyTaxId = reimbursementAccount?.achData?.companyTaxID;
-    const bankAccountID = reimbursementAccount?.achData?.bankAccountID ?? CONST.DEFAULT_NUMBER_ID;
-    const shouldDisableCompanyTaxID = !!(bankAccountID && defaultCompanyTaxId && reimbursementAccount?.achData?.state !== 'SETUP');
-=======
     // This is default value for the input to be display
     /* eslint-disable-next-line rulesdir/no-default-id-values */
     const defaultCompanyTaxID = reimbursementAccount?.achData?.companyTaxID ?? '';
     const bankAccountID = reimbursementAccount?.achData?.bankAccountID;
     const shouldDisableCompanyTaxID = !!(bankAccountID && defaultCompanyTaxID && reimbursementAccount?.achData?.state !== 'SETUP');
->>>>>>> 1a720837
 
     const validate = useCallback(
         (values: FormOnyxValues<typeof ONYXKEYS.FORMS.REIMBURSEMENT_ACCOUNT_FORM>): FormInputErrors<typeof ONYXKEYS.FORMS.REIMBURSEMENT_ACCOUNT_FORM> => {
@@ -62,28 +50,6 @@
             formTitle={translate('businessInfoStep.enterYourCompanysTaxIdNumber')}
             validate={validate}
             onSubmit={handleSubmit}
-<<<<<<< HEAD
-            style={[styles.mh5, styles.flexGrow1]}
-            submitButtonStyles={[styles.mb0]}
-            shouldHideFixErrorsAlert
-        >
-            <Text style={[styles.textHeadlineLineHeightXXL]}>{translate('businessInfoStep.enterYourCompanysTaxIdNumber')}</Text>
-            <InputWrapper
-                InputComponent={TextInput}
-                inputID={COMPANY_TAX_ID_KEY}
-                label={translate('businessInfoStep.taxIDNumber')}
-                aria-label={translate('businessInfoStep.taxIDNumber')}
-                role={CONST.ROLE.PRESENTATION}
-                defaultValue={defaultCompanyTaxId}
-                inputMode={CONST.INPUT_MODE.NUMERIC}
-                disabled={shouldDisableCompanyTaxID}
-                shouldSaveDraft={!isEditing}
-                shouldUseDefaultValue={shouldDisableCompanyTaxID}
-                containerStyles={[styles.mt6]}
-                placeholder={translate('businessInfoStep.taxIDNumberPlaceholder')}
-            />
-        </FormProvider>
-=======
             inputId={COMPANY_TAX_ID_KEY}
             inputLabel={translate('businessInfoStep.taxIDNumber')}
             defaultValue={defaultCompanyTaxID}
@@ -92,7 +58,6 @@
             shouldShowHelpLinks={false}
             placeholder={translate('businessInfoStep.taxIDNumberPlaceholder')}
         />
->>>>>>> 1a720837
     );
 }
 
