--- conflicted
+++ resolved
@@ -24,13 +24,8 @@
     const stepFields = [ssnLast4InputID];
 
     const validate = (values: FormOnyxValues<typeof ONYXKEYS.FORMS.REIMBURSEMENT_ACCOUNT_FORM>): FormInputErrors<typeof ONYXKEYS.FORMS.REIMBURSEMENT_ACCOUNT_FORM> => {
-<<<<<<< HEAD
-        const errors = ValidationUtils.getFieldRequiredErrors(values, stepFields);
-        if (values[ssnLast4InputID] && !ValidationUtils.isValidSSNLastFour(String(values[ssnLast4InputID]))) {
-=======
         const errors = getFieldRequiredErrors(values, stepFields);
         if (values[ssnLast4InputID] && !isValidSSNLastFour(String(values[ssnLast4InputID]))) {
->>>>>>> 4e8db04f
             errors[ssnLast4InputID] = translate('bankAccount.error.ssnLast4');
         }
         return errors;
