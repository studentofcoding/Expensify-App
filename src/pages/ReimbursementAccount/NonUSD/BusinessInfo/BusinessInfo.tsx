--- conflicted
+++ resolved
@@ -69,12 +69,8 @@
     const onyxValues = useMemo(() => getSubstepValues(INPUT_KEYS, reimbursementAccountDraft, reimbursementAccount), [reimbursementAccount, reimbursementAccountDraft]);
     const bankAccountID = reimbursementAccount?.achData?.bankAccountID ?? 0;
 
-<<<<<<< HEAD
-    const country = reimbursementAccount?.achData?.additionalData?.[INPUT_IDS.ADDITIONAL_DATA.COUNTRY] ?? reimbursementAccountDraft?.[INPUT_IDS.ADDITIONAL_DATA.COUNTRY] ?? '';
-=======
     const country =
         reimbursementAccount?.achData?.additionalData?.[INPUT_IDS.ADDITIONAL_DATA.DESTINATION_COUNTRY] ?? reimbursementAccountDraft?.[INPUT_IDS.ADDITIONAL_DATA.DESTINATION_COUNTRY] ?? '';
->>>>>>> 39b8cf5c
 
     useEffect(() => {
         BankAccounts.getCorpayOnboardingFields(country);
