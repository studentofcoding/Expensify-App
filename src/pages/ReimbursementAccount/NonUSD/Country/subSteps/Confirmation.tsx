--- conflicted
+++ resolved
@@ -78,6 +78,7 @@
             style={[styles.flexGrow1]}
             submitButtonStyles={[styles.mh5, styles.pb0]}
             isSubmitDisabled={disableSubmit}
+            shouldHideFixErrorsAlert
         >
             <Text style={[styles.textHeadlineLineHeightXXL, styles.ph5, styles.mb3]}>{translate('countryStep.confirmBusinessBank')}</Text>
             <MenuItemWithTopDescription
@@ -91,48 +92,6 @@
                     style={[styles.label]}
                     onPress={handleSettingsPress}
                 >
-<<<<<<< HEAD
-                    <Text style={[styles.textHeadlineLineHeightXXL, styles.ph5, styles.mb3]}>{translate('countryStep.confirmBusinessBank')}</Text>
-                    <MenuItemWithTopDescription
-                        description={translate('common.currency')}
-                        title={currency}
-                        interactive={false}
-                    />
-                    <Text style={[styles.ph5, styles.mb3, styles.mutedTextLabel]}>
-                        {`${translate('countryStep.yourBusiness')} ${translate('countryStep.youCanChange')}`}{' '}
-                        <TextLink
-                            style={[styles.label]}
-                            onPress={handleSettingsPress}
-                        >
-                            {translate('common.settings').toLowerCase()}.
-                        </TextLink>
-                    </Text>
-                    <FormProvider
-                        formID={ONYXKEYS.FORMS.REIMBURSEMENT_ACCOUNT_FORM}
-                        submitButtonText={translate('common.confirm')}
-                        validate={validate}
-                        onSubmit={onNext}
-                        style={[styles.flexGrow1]}
-                        submitButtonStyles={[styles.mh5, styles.pb0, styles.mbn1]}
-                        isSubmitDisabled={disableSubmit}
-                        shouldHideFixErrorsAlert
-                    >
-                        <InputWrapper
-                            InputComponent={PushRowWithModal}
-                            optionsList={shouldAllowChange ? CONST.ALL_EUROPEAN_COUNTRIES : CONST.ALL_COUNTRIES}
-                            onValueChange={(value) => handleSelectingCountry(value as string)}
-                            description={translate('common.country')}
-                            modalHeaderTitle={translate('countryStep.selectCountry')}
-                            searchInputTitle={translate('countryStep.findCountry')}
-                            shouldAllowChange={shouldAllowChange}
-                            value={selectedCountry}
-                            inputID={COUNTRY}
-                        />
-                    </FormProvider>
-                </ScrollView>
-            )}
-        </SafeAreaConsumer>
-=======
                     {translate('common.settings').toLowerCase()}.
                 </TextLink>
             </Text>
@@ -148,7 +107,6 @@
                 inputID={COUNTRY}
             />
         </FormProvider>
->>>>>>> 1a720837
     );
 }
 
