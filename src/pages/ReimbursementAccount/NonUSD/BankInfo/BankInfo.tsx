import React, {useEffect, useMemo} from 'react';
import type {ComponentType} from 'react';
import {useOnyx} from 'react-native-onyx';
import InteractiveStepWrapper from '@components/InteractiveStepWrapper';
import useLocalize from '@hooks/useLocalize';
import useSubStep from '@hooks/useSubStep';
import NotFoundPage from '@pages/ErrorPage/NotFoundPage';
import {getBankInfoStepValues} from '@pages/ReimbursementAccount/NonUSD/utils/getBankInfoStepValues';
import getInitialSubStepForBankInfoStep from '@pages/ReimbursementAccount/NonUSD/utils/getInitialSubStepForBankInfoStep';
import getInputKeysForBankInfoStep from '@pages/ReimbursementAccount/NonUSD/utils/getInputKeysForBankInfoStep';
import {clearReimbursementAccountBankCreation, createCorpayBankAccount, getCorpayBankAccountFields} from '@userActions/BankAccounts';
import CONST from '@src/CONST';
import ONYXKEYS from '@src/ONYXKEYS';
import type {ReimbursementAccountForm} from '@src/types/form/ReimbursementAccountForm';
import INPUT_IDS from '@src/types/form/ReimbursementAccountForm';
import AccountHolderDetails from './subSteps/AccountHolderDetails';
import BankAccountDetails from './subSteps/BankAccountDetails';
import Confirmation from './subSteps/Confirmation';
import type {BankInfoSubStepProps} from './types';

const {COUNTRY} = INPUT_IDS.ADDITIONAL_DATA;

type BankInfoProps = {
    /** Handles back button press */
    onBackButtonPress: () => void;

    /** Handles submit button press */
    onSubmit: () => void;

    /** ID of current policy */
    policyID: string | undefined;
};

function BankInfo({onBackButtonPress, onSubmit, policyID}: BankInfoProps) {
    const {translate} = useLocalize();

    const [reimbursementAccount] = useOnyx(ONYXKEYS.REIMBURSEMENT_ACCOUNT);
    const [reimbursementAccountDraft] = useOnyx(ONYXKEYS.FORMS.REIMBURSEMENT_ACCOUNT_FORM_DRAFT);
<<<<<<< HEAD
    const [corpayFields] = useOnyx(ONYXKEYS.CORPAY_FIELDS, {initWithStoredValues: false});
    const policyID = reimbursementAccount?.achData?.policyID;
=======
    const [corpayFields] = useOnyx(ONYXKEYS.CORPAY_FIELDS);
>>>>>>> 3addd36d
    const [policy] = useOnyx(`${ONYXKEYS.COLLECTION.POLICY}${policyID}`);
    const currency = policy?.outputCurrency ?? '';
    const country = reimbursementAccount?.achData?.[COUNTRY] ?? reimbursementAccountDraft?.[COUNTRY] ?? '';
    const inputKeys = getInputKeysForBankInfoStep(corpayFields);
    const values = useMemo(() => getBankInfoStepValues(inputKeys, reimbursementAccountDraft, reimbursementAccount), [inputKeys, reimbursementAccount, reimbursementAccountDraft]);
    const startFrom = getInitialSubStepForBankInfoStep(values, corpayFields);

    const submit = () => {
        const {formFields, isLoading, isSuccess, ...corpayData} = corpayFields ?? {};

        createCorpayBankAccount({...values, ...corpayData} as ReimbursementAccountForm, policyID);
    };

    useEffect(() => {
        // eslint-disable-next-line @typescript-eslint/prefer-nullish-coalescing
        if (reimbursementAccount?.errors || reimbursementAccount?.isLoading || !reimbursementAccount?.isSuccess) {
            return;
        }

        if (reimbursementAccount?.isSuccess) {
            onSubmit();
            clearReimbursementAccountBankCreation();
        }

        return () => clearReimbursementAccountBankCreation();
    }, [onSubmit, reimbursementAccount?.errors, reimbursementAccount?.isCreateCorpayBankAccount, reimbursementAccount?.isLoading, reimbursementAccount?.isSuccess]);

    useEffect(() => {
        getCorpayBankAccountFields(country, currency);
    }, [country, currency]);

    const bodyContent: Array<ComponentType<BankInfoSubStepProps>> = [BankAccountDetails, AccountHolderDetails, Confirmation];

    const {
        componentToRender: SubStep,
        isEditing,
        screenIndex,
        nextScreen,
        prevScreen,
        moveTo,
        goToTheLastStep,
    } = useSubStep<BankInfoSubStepProps>({bodyContent, startFrom, onFinished: submit});

    const handleBackButtonPress = () => {
        if (isEditing) {
            goToTheLastStep();
            return;
        }

        if (screenIndex === 0) {
            onBackButtonPress();
        } else {
            prevScreen();
        }
    };

    if (corpayFields !== undefined && corpayFields?.isLoading === false && corpayFields?.isSuccess === false) {
        return <NotFoundPage />;
    }

    return (
        <InteractiveStepWrapper
            wrapperID={BankInfo.displayName}
            handleBackButtonPress={handleBackButtonPress}
            headerTitle={translate('bankAccount.bankInfo')}
            stepNames={CONST.NON_USD_BANK_ACCOUNT.STEP_NAMES}
            startStepIndex={1}
        >
            <SubStep
                isEditing={isEditing}
                onNext={nextScreen}
                onMove={moveTo}
                corpayFields={corpayFields}
            />
        </InteractiveStepWrapper>
    );
}

BankInfo.displayName = 'BankInfo';

export default BankInfo;<|MERGE_RESOLUTION|>--- conflicted
+++ resolved
@@ -36,12 +36,7 @@
 
     const [reimbursementAccount] = useOnyx(ONYXKEYS.REIMBURSEMENT_ACCOUNT);
     const [reimbursementAccountDraft] = useOnyx(ONYXKEYS.FORMS.REIMBURSEMENT_ACCOUNT_FORM_DRAFT);
-<<<<<<< HEAD
     const [corpayFields] = useOnyx(ONYXKEYS.CORPAY_FIELDS, {initWithStoredValues: false});
-    const policyID = reimbursementAccount?.achData?.policyID;
-=======
-    const [corpayFields] = useOnyx(ONYXKEYS.CORPAY_FIELDS);
->>>>>>> 3addd36d
     const [policy] = useOnyx(`${ONYXKEYS.COLLECTION.POLICY}${policyID}`);
     const currency = policy?.outputCurrency ?? '';
     const country = reimbursementAccount?.achData?.[COUNTRY] ?? reimbursementAccountDraft?.[COUNTRY] ?? '';
