import {Str} from 'expensify-common';
import type {ComponentType} from 'react';
import React, {useEffect, useState} from 'react';
import {useOnyx} from 'react-native-onyx';
import InteractiveStepWrapper from '@components/InteractiveStepWrapper';
import YesNoStep from '@components/SubStepForms/YesNoStep';
import useLocalize from '@hooks/useLocalize';
import useSubStep from '@hooks/useSubStep';
import type {SubStepProps} from '@hooks/useSubStep/types';
import getOwnerDetailsAndOwnerFilesForBeneficialOwners from '@pages/ReimbursementAccount/NonUSD/utils/getOwnerDetailsAndOwnerFilesForBeneficialOwners';
import {clearReimbursementAccountSaveCorpayOnboardingBeneficialOwners, saveCorpayOnboardingBeneficialOwners} from '@userActions/BankAccounts';
import {setDraftValues} from '@userActions/FormActions';
import CONST from '@src/CONST';
import ONYXKEYS from '@src/ONYXKEYS';
import INPUT_IDS from '@src/types/form/ReimbursementAccountForm';
import Address from './BeneficialOwnerDetailsFormSubSteps/Address';
import Confirmation from './BeneficialOwnerDetailsFormSubSteps/Confirmation';
import DateOfBirth from './BeneficialOwnerDetailsFormSubSteps/DateOfBirth';
import Documents from './BeneficialOwnerDetailsFormSubSteps/Documents';
import Last4SSN from './BeneficialOwnerDetailsFormSubSteps/Last4SSN';
import Name from './BeneficialOwnerDetailsFormSubSteps/Name';
import OwnershipPercentage from './BeneficialOwnerDetailsFormSubSteps/OwnershipPercentage';
import BeneficialOwnersList from './BeneficialOwnersList';

type BeneficialOwnerInfoProps = {
    /** Handles back button press */
    onBackButtonPress: () => void;

    /** Handles submit button press */
    onSubmit: () => void;
};

const {OWNS_MORE_THAN_25_PERCENT, ANY_INDIVIDUAL_OWN_25_PERCENT_OR_MORE, BENEFICIAL_OWNERS, COMPANY_NAME} = INPUT_IDS.ADDITIONAL_DATA.CORPAY;
const {COUNTRY, PREFIX} = CONST.NON_USD_BANK_ACCOUNT.BENEFICIAL_OWNER_INFO_STEP.BENEFICIAL_OWNER_DATA;
const SUBSTEP = CONST.NON_USD_BANK_ACCOUNT.BENEFICIAL_OWNER_INFO_STEP.SUBSTEP;

type BeneficialOwnerDetailsFormProps = SubStepProps & {
    ownerBeingModifiedID: string;
    setOwnerBeingModifiedID?: (id: string) => void;
    isUserEnteringHisOwnData: boolean;
    totalOwnedPercentage: Record<string, number>;
    setTotalOwnedPercentage: (ownedPercentage: Record<string, number>) => void;
};

const bodyContent: Array<ComponentType<BeneficialOwnerDetailsFormProps>> = [Name, OwnershipPercentage, DateOfBirth, Address, Last4SSN, Documents, Confirmation];

function BeneficialOwnerInfo({onBackButtonPress, onSubmit}: BeneficialOwnerInfoProps) {
    const {translate} = useLocalize();

    const [reimbursementAccount] = useOnyx(ONYXKEYS.REIMBURSEMENT_ACCOUNT);
    const [reimbursementAccountDraft] = useOnyx(ONYXKEYS.FORMS.REIMBURSEMENT_ACCOUNT_FORM_DRAFT);

    const [ownerKeys, setOwnerKeys] = useState<string[]>([]);
    const [ownerBeingModifiedID, setOwnerBeingModifiedID] = useState<string>(CONST.NON_USD_BANK_ACCOUNT.BENEFICIAL_OWNER_INFO_STEP.CURRENT_USER_KEY);
    const [isEditingCreatedOwner, setIsEditingCreatedOwner] = useState(false);
    const [isUserEnteringHisOwnData, setIsUserEnteringHisOwnData] = useState(false);
    const [isUserOwner, setIsUserOwner] = useState(false);
    const [isAnyoneElseOwner, setIsAnyoneElseOwner] = useState(false);
    const [currentSubStep, setCurrentSubStep] = useState<number>(SUBSTEP.IS_USER_BENEFICIAL_OWNER);
    const [totalOwnedPercentage, setTotalOwnedPercentage] = useState<Record<string, number>>({});
    const companyName = reimbursementAccount?.achData?.additionalData?.corpay?.[COMPANY_NAME] ?? reimbursementAccountDraft?.[COMPANY_NAME] ?? '';
    const bankAccountID = reimbursementAccount?.achData?.bankAccountID ?? CONST.DEFAULT_NUMBER_ID;

    const totalOwnedPercentageSum = Object.values(totalOwnedPercentage).reduce((acc, value) => acc + value, 0);
    const canAddMoreOwners = totalOwnedPercentageSum <= 75;

    const submit = () => {
        const {ownerDetails, ownerFiles} = getOwnerDetailsAndOwnerFilesForBeneficialOwners(ownerKeys, reimbursementAccountDraft);

        setDraftValues(ONYXKEYS.FORMS.REIMBURSEMENT_ACCOUNT_FORM, {
            [OWNS_MORE_THAN_25_PERCENT]: isUserOwner,
            [ANY_INDIVIDUAL_OWN_25_PERCENT_OR_MORE]: isAnyoneElseOwner,
            [BENEFICIAL_OWNERS]: JSON.stringify(ownerDetails),
        });

        saveCorpayOnboardingBeneficialOwners({
            inputs: JSON.stringify({...ownerDetails, anyIndividualOwn25PercentOrMore: isUserOwner || isAnyoneElseOwner}),
            ...ownerFiles,
<<<<<<< HEAD
            beneficialOwnerIDs: ownerKeys.join(','),
=======
            beneficialOwnerIDs: ownerKeys.length > 0 ? ownerKeys.join(',') : undefined,
>>>>>>> 40ff042a
            bankAccountID,
        });
    };

    useEffect(() => {
        // eslint-disable-next-line @typescript-eslint/prefer-nullish-coalescing
        if (reimbursementAccount?.errors || reimbursementAccount?.isSavingCorpayOnboardingBeneficialOwnersFields || !reimbursementAccount?.isSuccess) {
            return;
        }

        if (reimbursementAccount?.isSuccess) {
            onSubmit();
            clearReimbursementAccountSaveCorpayOnboardingBeneficialOwners();
        }

        return () => {
            clearReimbursementAccountSaveCorpayOnboardingBeneficialOwners();
        };
    }, [reimbursementAccount, onSubmit]);

    const addOwner = (ownerID: string) => {
        const newOwners = [...ownerKeys, ownerID];

        setOwnerKeys(newOwners);
    };

    const handleOwnerDetailsFormSubmit = () => {
        const isFreshOwner = ownerKeys.find((ownerID) => ownerID === ownerBeingModifiedID) === undefined;

        if (isFreshOwner) {
            addOwner(ownerBeingModifiedID);
        }

        let nextSubStep;
        if (isEditingCreatedOwner || !canAddMoreOwners) {
            nextSubStep = SUBSTEP.BENEFICIAL_OWNERS_LIST;
        } else {
            nextSubStep = isUserEnteringHisOwnData ? SUBSTEP.IS_ANYONE_ELSE_BENEFICIAL_OWNER : SUBSTEP.ARE_THERE_MORE_BENEFICIAL_OWNERS;
        }

        setCurrentSubStep(nextSubStep);
        setIsEditingCreatedOwner(false);
    };

    const {
        componentToRender: BeneficialOwnerDetailsForm,
        isEditing,
        screenIndex,
        nextScreen,
        prevScreen,
        moveTo,
        resetScreenIndex,
        goToTheLastStep,
    } = useSubStep<BeneficialOwnerDetailsFormProps>({bodyContent, startFrom: 0, onFinished: handleOwnerDetailsFormSubmit});

    const prepareOwnerDetailsForm = () => {
        const ownerID = Str.guid();
        setOwnerBeingModifiedID(ownerID);
        resetScreenIndex();
        setCurrentSubStep(SUBSTEP.BENEFICIAL_OWNER_DETAILS_FORM);
    };

    const handleOwnerEdit = (ownerID: string) => {
        setOwnerBeingModifiedID(ownerID);
        setIsEditingCreatedOwner(true);
        setCurrentSubStep(SUBSTEP.BENEFICIAL_OWNER_DETAILS_FORM);
    };

    const countryStepCountryValue = reimbursementAccountDraft?.[INPUT_IDS.ADDITIONAL_DATA.COUNTRY] ?? '';
    const beneficialOwnerAddressCountryInputID = `${PREFIX}_${ownerBeingModifiedID}_${COUNTRY}` as const;
    const beneficialOwnerAddressCountryValue = reimbursementAccountDraft?.[beneficialOwnerAddressCountryInputID] ?? '';

    const handleBackButtonPress = () => {
        if (isEditing) {
            goToTheLastStep();
            return;
        }

        if (currentSubStep === SUBSTEP.IS_USER_BENEFICIAL_OWNER) {
            onBackButtonPress();
        } else if (currentSubStep === SUBSTEP.BENEFICIAL_OWNERS_LIST && !canAddMoreOwners) {
            setCurrentSubStep(SUBSTEP.BENEFICIAL_OWNER_DETAILS_FORM);
        } else if (currentSubStep === SUBSTEP.BENEFICIAL_OWNERS_LIST && isAnyoneElseOwner) {
            setCurrentSubStep(SUBSTEP.ARE_THERE_MORE_BENEFICIAL_OWNERS);
        } else if (currentSubStep === SUBSTEP.BENEFICIAL_OWNERS_LIST && isUserOwner && !isAnyoneElseOwner) {
            setCurrentSubStep(SUBSTEP.IS_ANYONE_ELSE_BENEFICIAL_OWNER);
        } else if (currentSubStep === SUBSTEP.IS_ANYONE_ELSE_BENEFICIAL_OWNER) {
            setCurrentSubStep(SUBSTEP.IS_USER_BENEFICIAL_OWNER);
        } else if (currentSubStep === SUBSTEP.BENEFICIAL_OWNER_DETAILS_FORM && screenIndex > 0) {
            if (screenIndex === 5) {
                // User is on documents sub step and is not from US (no SSN needed)
                if (beneficialOwnerAddressCountryValue !== CONST.COUNTRY.US) {
                    moveTo(3, false);
                    return;
                }
            }

            if (screenIndex === 6) {
                // User is on confirmation screen and is GB (no SSN or documents needed)
                if (countryStepCountryValue === CONST.COUNTRY.GB && beneficialOwnerAddressCountryValue === CONST.COUNTRY.GB) {
                    moveTo(3, false);
                    return;
                }
            }
            prevScreen();
        } else {
            setCurrentSubStep((subStep) => subStep - 1);
        }
    };

    const handleNextSubStep = (value: boolean) => {
        if (currentSubStep === SUBSTEP.IS_USER_BENEFICIAL_OWNER) {
            // User is owner so we gather his data
            if (value) {
                setIsUserOwner(value);
                setIsUserEnteringHisOwnData(value);
                setCurrentSubStep(SUBSTEP.BENEFICIAL_OWNER_DETAILS_FORM);
                return;
            }

            setIsUserOwner(value);
            setIsUserEnteringHisOwnData(value);
            setOwnerKeys((currentOwnersKeys) => currentOwnersKeys.filter((key) => key !== CONST.NON_USD_BANK_ACCOUNT.BENEFICIAL_OWNER_INFO_STEP.CURRENT_USER_KEY));

            // User is an owner but there are 4 other owners already added, so we remove last one
            if (value && ownerKeys.length === 4) {
                setOwnerKeys((previousBeneficialOwners) => previousBeneficialOwners.slice(0, 3));
            }

            setCurrentSubStep(SUBSTEP.IS_ANYONE_ELSE_BENEFICIAL_OWNER);
            return;
        }

        if (currentSubStep === SUBSTEP.IS_ANYONE_ELSE_BENEFICIAL_OWNER) {
            setIsAnyoneElseOwner(value);
            setIsUserEnteringHisOwnData(false);

            // Someone else is an owner so we gather his data
            if (canAddMoreOwners && value) {
                prepareOwnerDetailsForm();
                return;
            }

            // User went back in the flow, but he cannot add more owners, so we send him back to owners list
            if (!canAddMoreOwners && value) {
                setCurrentSubStep(SUBSTEP.BENEFICIAL_OWNERS_LIST);
                return;
            }

            // User is not an owner and no one else is an owner
            if (!isUserOwner && !value) {
                setOwnerKeys([]);
                submit();
                return;
            }

            // User is an owner and no one else is an owner
            if (isUserOwner && !value) {
                setOwnerKeys([CONST.NON_USD_BANK_ACCOUNT.BENEFICIAL_OWNER_INFO_STEP.CURRENT_USER_KEY]);
                setCurrentSubStep(SUBSTEP.BENEFICIAL_OWNERS_LIST);
                return;
            }
        }

        // Are there more UBOs
        if (currentSubStep === SUBSTEP.ARE_THERE_MORE_BENEFICIAL_OWNERS) {
            setIsUserEnteringHisOwnData(false);

            // User went back in the flow, but he cannot add more owners, so we send him back to owners list
            if (!canAddMoreOwners && value) {
                setCurrentSubStep(SUBSTEP.BENEFICIAL_OWNERS_LIST);
                return;
            }

            // Gather data of another owner
            if (value) {
                setIsAnyoneElseOwner(true);
                prepareOwnerDetailsForm();
                return;
            }

            // No more owners and no need to gather entity chart, so we send user to owners list
            setCurrentSubStep(SUBSTEP.BENEFICIAL_OWNERS_LIST);
            return;
        }

        // User reached the limit of UBOs
        if (currentSubStep === SUBSTEP.BENEFICIAL_OWNER_DETAILS_FORM && !canAddMoreOwners) {
            setCurrentSubStep(SUBSTEP.BENEFICIAL_OWNERS_LIST);
        }
    };

    return (
        <InteractiveStepWrapper
            wrapperID={BeneficialOwnerInfo.displayName}
            handleBackButtonPress={handleBackButtonPress}
            headerTitle={translate('ownershipInfoStep.ownerInfo')}
            stepNames={CONST.NON_USD_BANK_ACCOUNT.STEP_NAMES}
            startStepIndex={3}
        >
            {currentSubStep === SUBSTEP.IS_USER_BENEFICIAL_OWNER && (
                <YesNoStep
                    title={translate('ownershipInfoStep.doYouOwn', {companyName})}
                    description={translate('ownershipInfoStep.regulationsRequire')}
                    defaultValue={isUserOwner}
                    onSelectedValue={handleNextSubStep}
                />
            )}

            {currentSubStep === SUBSTEP.IS_ANYONE_ELSE_BENEFICIAL_OWNER && (
                <YesNoStep
                    title={translate('ownershipInfoStep.doesAnyoneOwn', {companyName})}
                    description={translate('ownershipInfoStep.regulationsRequire')}
                    defaultValue={isAnyoneElseOwner}
                    onSelectedValue={handleNextSubStep}
                />
            )}

            {currentSubStep === SUBSTEP.BENEFICIAL_OWNER_DETAILS_FORM && (
                <BeneficialOwnerDetailsForm
                    isEditing={isEditing}
                    onNext={nextScreen}
                    onMove={moveTo}
                    ownerBeingModifiedID={ownerBeingModifiedID}
                    setOwnerBeingModifiedID={setOwnerBeingModifiedID}
                    isUserEnteringHisOwnData={isUserEnteringHisOwnData}
                    totalOwnedPercentage={totalOwnedPercentage}
                    setTotalOwnedPercentage={setTotalOwnedPercentage}
                />
            )}

            {currentSubStep === SUBSTEP.ARE_THERE_MORE_BENEFICIAL_OWNERS && (
                <YesNoStep
                    title={translate('ownershipInfoStep.areThereOther', {companyName})}
                    description={translate('ownershipInfoStep.regulationsRequire')}
                    defaultValue={false}
                    onSelectedValue={handleNextSubStep}
                />
            )}

            {currentSubStep === SUBSTEP.BENEFICIAL_OWNERS_LIST && (
                <BeneficialOwnersList
                    handleConfirmation={submit}
                    handleOwnerEdit={handleOwnerEdit}
                    ownerKeys={ownerKeys}
                />
            )}
        </InteractiveStepWrapper>
    );
}

BeneficialOwnerInfo.displayName = 'BeneficialOwnerInfo';

export default BeneficialOwnerInfo;<|MERGE_RESOLUTION|>--- conflicted
+++ resolved
@@ -76,11 +76,7 @@
         saveCorpayOnboardingBeneficialOwners({
             inputs: JSON.stringify({...ownerDetails, anyIndividualOwn25PercentOrMore: isUserOwner || isAnyoneElseOwner}),
             ...ownerFiles,
-<<<<<<< HEAD
-            beneficialOwnerIDs: ownerKeys.join(','),
-=======
             beneficialOwnerIDs: ownerKeys.length > 0 ? ownerKeys.join(',') : undefined,
->>>>>>> 40ff042a
             bankAccountID,
         });
     };
