import {Str} from 'expensify-common';
import type {ComponentType} from 'react';
import React, {useEffect, useState} from 'react';
import {useOnyx} from 'react-native-onyx';
import type {FileObject} from '@components/AttachmentModal';
import InteractiveStepWrapper from '@components/InteractiveStepWrapper';
import YesNoStep from '@components/SubStepForms/YesNoStep';
import useLocalize from '@hooks/useLocalize';
import useSubStep from '@hooks/useSubStep';
import type {SubStepProps} from '@hooks/useSubStep/types';
<<<<<<< HEAD
=======
import getOwnerDetailsAndOwnerFilesForBeneficialOwners from '@pages/ReimbursementAccount/NonUSD/utils/getOwnerDetailsAndOwnerFilesForBeneficialOwners';
>>>>>>> fb3f0ee7
import {clearReimbursementAccountSaveCorpayOnboardingBeneficialOwners, saveCorpayOnboardingBeneficialOwners} from '@userActions/BankAccounts';
import {setDraftValues} from '@userActions/FormActions';
import CONST from '@src/CONST';
import ONYXKEYS from '@src/ONYXKEYS';
import INPUT_IDS from '@src/types/form/ReimbursementAccountForm';
import Address from './BeneficialOwnerDetailsFormSubSteps/Address';
import Confirmation from './BeneficialOwnerDetailsFormSubSteps/Confirmation';
import DateOfBirth from './BeneficialOwnerDetailsFormSubSteps/DateOfBirth';
import Documents from './BeneficialOwnerDetailsFormSubSteps/Documents';
import Last4SSN from './BeneficialOwnerDetailsFormSubSteps/Last4SSN';
import Name from './BeneficialOwnerDetailsFormSubSteps/Name';
import OwnershipPercentage from './BeneficialOwnerDetailsFormSubSteps/OwnershipPercentage';
import BeneficialOwnersList from './BeneficialOwnersList';

type BeneficialOwnerInfoProps = {
    /** Handles back button press */
    onBackButtonPress: () => void;

    /** Handles submit button press */
    onSubmit: () => void;
};

const {OWNS_MORE_THAN_25_PERCENT, ANY_INDIVIDUAL_OWN_25_PERCENT_OR_MORE, BENEFICIAL_OWNERS, COMPANY_NAME} = INPUT_IDS.ADDITIONAL_DATA.CORPAY;
<<<<<<< HEAD
const {FIRST_NAME, LAST_NAME, OWNERSHIP_PERCENTAGE, DOB, SSN_LAST_4, STREET, CITY, STATE, ZIP_CODE, COUNTRY, PREFIX} =
    CONST.NON_USD_BANK_ACCOUNT.BENEFICIAL_OWNER_INFO_STEP.BENEFICIAL_OWNER_DATA;
=======
const {COUNTRY, PREFIX} = CONST.NON_USD_BANK_ACCOUNT.BENEFICIAL_OWNER_INFO_STEP.BENEFICIAL_OWNER_DATA;
>>>>>>> fb3f0ee7
const SUBSTEP = CONST.NON_USD_BANK_ACCOUNT.BENEFICIAL_OWNER_INFO_STEP.SUBSTEP;

type BeneficialOwnerDetailsFormProps = SubStepProps & {
    ownerBeingModifiedID: string;
    setOwnerBeingModifiedID?: (id: string) => void;
    isUserEnteringHisOwnData: boolean;
    totalOwnedPercentage: Record<string, number>;
    setTotalOwnedPercentage: (ownedPercentage: Record<string, number>) => void;
};

const bodyContent: Array<ComponentType<BeneficialOwnerDetailsFormProps>> = [Name, OwnershipPercentage, DateOfBirth, Address, Last4SSN, Documents, Confirmation];

function BeneficialOwnerInfo({onBackButtonPress, onSubmit}: BeneficialOwnerInfoProps) {
    const {translate} = useLocalize();

    const [reimbursementAccount] = useOnyx(ONYXKEYS.REIMBURSEMENT_ACCOUNT);
    const [reimbursementAccountDraft] = useOnyx(ONYXKEYS.FORMS.REIMBURSEMENT_ACCOUNT_FORM_DRAFT);

    const [ownerKeys, setOwnerKeys] = useState<string[]>([]);
    const [ownerBeingModifiedID, setOwnerBeingModifiedID] = useState<string>(CONST.NON_USD_BANK_ACCOUNT.BENEFICIAL_OWNER_INFO_STEP.CURRENT_USER_KEY);
    const [isEditingCreatedOwner, setIsEditingCreatedOwner] = useState(false);
    const [isUserEnteringHisOwnData, setIsUserEnteringHisOwnData] = useState(false);
    const [isUserOwner, setIsUserOwner] = useState(false);
    const [isAnyoneElseOwner, setIsAnyoneElseOwner] = useState(false);
    const [currentSubStep, setCurrentSubStep] = useState<number>(SUBSTEP.IS_USER_BENEFICIAL_OWNER);
    const [totalOwnedPercentage, setTotalOwnedPercentage] = useState<Record<string, number>>({});
    const companyName = reimbursementAccount?.achData?.additionalData?.corpay?.[COMPANY_NAME] ?? reimbursementAccountDraft?.[COMPANY_NAME] ?? '';
    const bankAccountID = reimbursementAccount?.achData?.bankAccountID ?? CONST.DEFAULT_NUMBER_ID;

    const totalOwnedPercentageSum = Object.values(totalOwnedPercentage).reduce((acc, value) => acc + value, 0);
    const canAddMoreOwners = totalOwnedPercentageSum <= 75;

    const submit = () => {
<<<<<<< HEAD
        const ownerFields = [FIRST_NAME, LAST_NAME, OWNERSHIP_PERCENTAGE, DOB, SSN_LAST_4, STREET, CITY, STATE, ZIP_CODE, COUNTRY];
        const owners = ownerKeys.map((ownerKey) =>
            ownerFields.reduce((acc, fieldName) => {
                acc[`${PREFIX}_${ownerKey}_${fieldName}`] = reimbursementAccountDraft ? reimbursementAccountDraft?.[`${PREFIX}_${ownerKey}_${fieldName}`] : undefined;
                return acc;
            }, {} as Record<string, string | FileObject[] | undefined>),
        );
=======
        const {ownerDetails, ownerFiles} = getOwnerDetailsAndOwnerFilesForBeneficialOwners(ownerKeys, reimbursementAccountDraft);
>>>>>>> fb3f0ee7

        setDraftValues(ONYXKEYS.FORMS.REIMBURSEMENT_ACCOUNT_FORM, {
            [OWNS_MORE_THAN_25_PERCENT]: isUserOwner,
            [ANY_INDIVIDUAL_OWN_25_PERCENT_OR_MORE]: isAnyoneElseOwner,
            [BENEFICIAL_OWNERS]: JSON.stringify(ownerDetails),
        });

        saveCorpayOnboardingBeneficialOwners({
            inputs: JSON.stringify({...ownerDetails, anyIndividualOwn25PercentOrMore: isUserOwner || isAnyoneElseOwner}),
            ...ownerFiles,
            beneficialOwnerIDs: ownerKeys.join(','),
            bankAccountID,
        });
<<<<<<< HEAD

        saveCorpayOnboardingBeneficialOwners({
            inputs: JSON.stringify(owners),
            isUserBeneficialOwner: isUserOwner,
            beneficialOwners: ownerKeys,
            bankAccountID,
        });
=======
>>>>>>> fb3f0ee7
    };

    useEffect(() => {
        // eslint-disable-next-line @typescript-eslint/prefer-nullish-coalescing
        if (reimbursementAccount?.errors || reimbursementAccount?.isSavingCorpayOnboardingBeneficialOwnersFields || !reimbursementAccount?.isSuccess) {
            return;
        }

        if (reimbursementAccount?.isSuccess) {
            onSubmit();
            clearReimbursementAccountSaveCorpayOnboardingBeneficialOwners();
        }

        return () => {
            clearReimbursementAccountSaveCorpayOnboardingBeneficialOwners();
        };
    }, [reimbursementAccount, onSubmit]);

    const addOwner = (ownerID: string) => {
        const newOwners = [...ownerKeys, ownerID];

        setOwnerKeys(newOwners);
    };

    const handleOwnerDetailsFormSubmit = () => {
        const isFreshOwner = ownerKeys.find((ownerID) => ownerID === ownerBeingModifiedID) === undefined;

        if (isFreshOwner) {
            addOwner(ownerBeingModifiedID);
        }

        let nextSubStep;
        if (isEditingCreatedOwner || !canAddMoreOwners) {
            nextSubStep = SUBSTEP.BENEFICIAL_OWNERS_LIST;
        } else {
            nextSubStep = isUserEnteringHisOwnData ? SUBSTEP.IS_ANYONE_ELSE_BENEFICIAL_OWNER : SUBSTEP.ARE_THERE_MORE_BENEFICIAL_OWNERS;
        }

        setCurrentSubStep(nextSubStep);
        setIsEditingCreatedOwner(false);
    };

    const {
        componentToRender: BeneficialOwnerDetailsForm,
        isEditing,
        screenIndex,
        nextScreen,
        prevScreen,
        moveTo,
        resetScreenIndex,
        goToTheLastStep,
    } = useSubStep<BeneficialOwnerDetailsFormProps>({bodyContent, startFrom: 0, onFinished: handleOwnerDetailsFormSubmit});

    const prepareOwnerDetailsForm = () => {
        const ownerID = Str.guid();
        setOwnerBeingModifiedID(ownerID);
        resetScreenIndex();
        setCurrentSubStep(SUBSTEP.BENEFICIAL_OWNER_DETAILS_FORM);
    };

    const handleOwnerEdit = (ownerID: string) => {
        setOwnerBeingModifiedID(ownerID);
        setIsEditingCreatedOwner(true);
        setCurrentSubStep(SUBSTEP.BENEFICIAL_OWNER_DETAILS_FORM);
    };

    const countryStepCountryValue = reimbursementAccountDraft?.[INPUT_IDS.ADDITIONAL_DATA.COUNTRY] ?? '';
    const beneficialOwnerAddressCountryInputID = `${PREFIX}_${ownerBeingModifiedID}_${COUNTRY}` as const;
    const beneficialOwnerAddressCountryValue = reimbursementAccountDraft?.[beneficialOwnerAddressCountryInputID] ?? '';

    const handleBackButtonPress = () => {
        if (isEditing) {
            goToTheLastStep();
            return;
        }

        if (currentSubStep === SUBSTEP.IS_USER_BENEFICIAL_OWNER) {
            onBackButtonPress();
        } else if (currentSubStep === SUBSTEP.BENEFICIAL_OWNERS_LIST && !canAddMoreOwners) {
            setCurrentSubStep(SUBSTEP.BENEFICIAL_OWNER_DETAILS_FORM);
        } else if (currentSubStep === SUBSTEP.BENEFICIAL_OWNERS_LIST && isAnyoneElseOwner) {
            setCurrentSubStep(SUBSTEP.ARE_THERE_MORE_BENEFICIAL_OWNERS);
        } else if (currentSubStep === SUBSTEP.BENEFICIAL_OWNERS_LIST && isUserOwner && !isAnyoneElseOwner) {
            setCurrentSubStep(SUBSTEP.IS_ANYONE_ELSE_BENEFICIAL_OWNER);
        } else if (currentSubStep === SUBSTEP.IS_ANYONE_ELSE_BENEFICIAL_OWNER) {
            setCurrentSubStep(SUBSTEP.IS_USER_BENEFICIAL_OWNER);
        } else if (currentSubStep === SUBSTEP.BENEFICIAL_OWNER_DETAILS_FORM && screenIndex > 0) {
            if (screenIndex === 5) {
                // User is on documents sub step and is not from US (no SSN needed)
                if (beneficialOwnerAddressCountryValue !== CONST.COUNTRY.US) {
                    moveTo(3, false);
                    return;
                }
            }

            if (screenIndex === 6) {
                // User is on confirmation screen and is GB (no SSN or documents needed)
                if (countryStepCountryValue === CONST.COUNTRY.GB && beneficialOwnerAddressCountryValue === CONST.COUNTRY.GB) {
                    moveTo(3, false);
                    return;
                }
            }
            prevScreen();
        } else {
            setCurrentSubStep((subStep) => subStep - 1);
        }
    };

    const handleNextSubStep = (value: boolean) => {
        if (currentSubStep === SUBSTEP.IS_USER_BENEFICIAL_OWNER) {
            // User is owner so we gather his data
            if (value) {
                setIsUserOwner(value);
                setIsUserEnteringHisOwnData(value);
                setCurrentSubStep(SUBSTEP.BENEFICIAL_OWNER_DETAILS_FORM);
                return;
            }

            setIsUserOwner(value);
            setIsUserEnteringHisOwnData(value);
            setOwnerKeys((currentOwnersKeys) => currentOwnersKeys.filter((key) => key !== CONST.NON_USD_BANK_ACCOUNT.BENEFICIAL_OWNER_INFO_STEP.CURRENT_USER_KEY));

            // User is an owner but there are 4 other owners already added, so we remove last one
            if (value && ownerKeys.length === 4) {
                setOwnerKeys((previousBeneficialOwners) => previousBeneficialOwners.slice(0, 3));
            }

            setCurrentSubStep(SUBSTEP.IS_ANYONE_ELSE_BENEFICIAL_OWNER);
            return;
        }

        if (currentSubStep === SUBSTEP.IS_ANYONE_ELSE_BENEFICIAL_OWNER) {
            setIsAnyoneElseOwner(value);
            setIsUserEnteringHisOwnData(false);

            // Someone else is an owner so we gather his data
            if (canAddMoreOwners && value) {
                prepareOwnerDetailsForm();
                return;
            }

            // User went back in the flow, but he cannot add more owners, so we send him back to owners list
            if (!canAddMoreOwners && value) {
                setCurrentSubStep(SUBSTEP.BENEFICIAL_OWNERS_LIST);
                return;
            }

            // User is not an owner and no one else is an owner
            if (!isUserOwner && !value) {
                setOwnerKeys([]);
                submit();
                return;
            }

            // User is an owner and no one else is an owner
            if (isUserOwner && !value) {
                setOwnerKeys([CONST.NON_USD_BANK_ACCOUNT.BENEFICIAL_OWNER_INFO_STEP.CURRENT_USER_KEY]);
                setCurrentSubStep(SUBSTEP.BENEFICIAL_OWNERS_LIST);
                return;
            }
        }

        // Are there more UBOs
        if (currentSubStep === SUBSTEP.ARE_THERE_MORE_BENEFICIAL_OWNERS) {
            setIsUserEnteringHisOwnData(false);

            // User went back in the flow, but he cannot add more owners, so we send him back to owners list
            if (!canAddMoreOwners && value) {
                setCurrentSubStep(SUBSTEP.BENEFICIAL_OWNERS_LIST);
                return;
            }

            // Gather data of another owner
            if (value) {
                setIsAnyoneElseOwner(true);
                prepareOwnerDetailsForm();
                return;
            }

            // No more owners and no need to gather entity chart, so we send user to owners list
            setCurrentSubStep(SUBSTEP.BENEFICIAL_OWNERS_LIST);
            return;
        }

        // User reached the limit of UBOs
        if (currentSubStep === SUBSTEP.BENEFICIAL_OWNER_DETAILS_FORM && !canAddMoreOwners) {
            setCurrentSubStep(SUBSTEP.BENEFICIAL_OWNERS_LIST);
        }
    };

    return (
        <InteractiveStepWrapper
            wrapperID={BeneficialOwnerInfo.displayName}
            handleBackButtonPress={handleBackButtonPress}
            headerTitle={translate('ownershipInfoStep.ownerInfo')}
            stepNames={CONST.NON_USD_BANK_ACCOUNT.STEP_NAMES}
            startStepIndex={3}
        >
            {currentSubStep === SUBSTEP.IS_USER_BENEFICIAL_OWNER && (
                <YesNoStep
                    title={translate('ownershipInfoStep.doYouOwn', {companyName})}
                    description={translate('ownershipInfoStep.regulationsRequire')}
                    defaultValue={isUserOwner}
                    onSelectedValue={handleNextSubStep}
                />
            )}

            {currentSubStep === SUBSTEP.IS_ANYONE_ELSE_BENEFICIAL_OWNER && (
                <YesNoStep
                    title={translate('ownershipInfoStep.doesAnyoneOwn', {companyName})}
                    description={translate('ownershipInfoStep.regulationsRequire')}
                    defaultValue={isAnyoneElseOwner}
                    onSelectedValue={handleNextSubStep}
                />
            )}

            {currentSubStep === SUBSTEP.BENEFICIAL_OWNER_DETAILS_FORM && (
                <BeneficialOwnerDetailsForm
                    isEditing={isEditing}
                    onNext={nextScreen}
                    onMove={moveTo}
                    ownerBeingModifiedID={ownerBeingModifiedID}
                    setOwnerBeingModifiedID={setOwnerBeingModifiedID}
                    isUserEnteringHisOwnData={isUserEnteringHisOwnData}
                    totalOwnedPercentage={totalOwnedPercentage}
                    setTotalOwnedPercentage={setTotalOwnedPercentage}
                />
            )}

            {currentSubStep === SUBSTEP.ARE_THERE_MORE_BENEFICIAL_OWNERS && (
                <YesNoStep
                    title={translate('ownershipInfoStep.areThereOther', {companyName})}
                    description={translate('ownershipInfoStep.regulationsRequire')}
                    defaultValue={false}
                    onSelectedValue={handleNextSubStep}
                />
            )}

            {currentSubStep === SUBSTEP.BENEFICIAL_OWNERS_LIST && (
                <BeneficialOwnersList
                    handleConfirmation={submit}
                    handleOwnerEdit={handleOwnerEdit}
                    ownerKeys={ownerKeys}
                />
            )}
        </InteractiveStepWrapper>
    );
}

BeneficialOwnerInfo.displayName = 'BeneficialOwnerInfo';

export default BeneficialOwnerInfo;<|MERGE_RESOLUTION|>--- conflicted
+++ resolved
@@ -2,16 +2,12 @@
 import type {ComponentType} from 'react';
 import React, {useEffect, useState} from 'react';
 import {useOnyx} from 'react-native-onyx';
-import type {FileObject} from '@components/AttachmentModal';
 import InteractiveStepWrapper from '@components/InteractiveStepWrapper';
 import YesNoStep from '@components/SubStepForms/YesNoStep';
 import useLocalize from '@hooks/useLocalize';
 import useSubStep from '@hooks/useSubStep';
 import type {SubStepProps} from '@hooks/useSubStep/types';
-<<<<<<< HEAD
-=======
 import getOwnerDetailsAndOwnerFilesForBeneficialOwners from '@pages/ReimbursementAccount/NonUSD/utils/getOwnerDetailsAndOwnerFilesForBeneficialOwners';
->>>>>>> fb3f0ee7
 import {clearReimbursementAccountSaveCorpayOnboardingBeneficialOwners, saveCorpayOnboardingBeneficialOwners} from '@userActions/BankAccounts';
 import {setDraftValues} from '@userActions/FormActions';
 import CONST from '@src/CONST';
@@ -35,12 +31,7 @@
 };
 
 const {OWNS_MORE_THAN_25_PERCENT, ANY_INDIVIDUAL_OWN_25_PERCENT_OR_MORE, BENEFICIAL_OWNERS, COMPANY_NAME} = INPUT_IDS.ADDITIONAL_DATA.CORPAY;
-<<<<<<< HEAD
-const {FIRST_NAME, LAST_NAME, OWNERSHIP_PERCENTAGE, DOB, SSN_LAST_4, STREET, CITY, STATE, ZIP_CODE, COUNTRY, PREFIX} =
-    CONST.NON_USD_BANK_ACCOUNT.BENEFICIAL_OWNER_INFO_STEP.BENEFICIAL_OWNER_DATA;
-=======
 const {COUNTRY, PREFIX} = CONST.NON_USD_BANK_ACCOUNT.BENEFICIAL_OWNER_INFO_STEP.BENEFICIAL_OWNER_DATA;
->>>>>>> fb3f0ee7
 const SUBSTEP = CONST.NON_USD_BANK_ACCOUNT.BENEFICIAL_OWNER_INFO_STEP.SUBSTEP;
 
 type BeneficialOwnerDetailsFormProps = SubStepProps & {
@@ -74,17 +65,7 @@
     const canAddMoreOwners = totalOwnedPercentageSum <= 75;
 
     const submit = () => {
-<<<<<<< HEAD
-        const ownerFields = [FIRST_NAME, LAST_NAME, OWNERSHIP_PERCENTAGE, DOB, SSN_LAST_4, STREET, CITY, STATE, ZIP_CODE, COUNTRY];
-        const owners = ownerKeys.map((ownerKey) =>
-            ownerFields.reduce((acc, fieldName) => {
-                acc[`${PREFIX}_${ownerKey}_${fieldName}`] = reimbursementAccountDraft ? reimbursementAccountDraft?.[`${PREFIX}_${ownerKey}_${fieldName}`] : undefined;
-                return acc;
-            }, {} as Record<string, string | FileObject[] | undefined>),
-        );
-=======
         const {ownerDetails, ownerFiles} = getOwnerDetailsAndOwnerFilesForBeneficialOwners(ownerKeys, reimbursementAccountDraft);
->>>>>>> fb3f0ee7
 
         setDraftValues(ONYXKEYS.FORMS.REIMBURSEMENT_ACCOUNT_FORM, {
             [OWNS_MORE_THAN_25_PERCENT]: isUserOwner,
@@ -98,16 +79,6 @@
             beneficialOwnerIDs: ownerKeys.join(','),
             bankAccountID,
         });
-<<<<<<< HEAD
-
-        saveCorpayOnboardingBeneficialOwners({
-            inputs: JSON.stringify(owners),
-            isUserBeneficialOwner: isUserOwner,
-            beneficialOwners: ownerKeys,
-            bankAccountID,
-        });
-=======
->>>>>>> fb3f0ee7
     };
 
     useEffect(() => {
