import _ from 'underscore';
import lodashGet from 'lodash/get';
import React from 'react';
import PropTypes from 'prop-types';
import {ScrollView, View} from 'react-native';
import {withOnyx} from 'react-native-onyx';
import Text from '../../components/Text';
import HeaderWithCloseButton from '../../components/HeaderWithCloseButton';
import styles from '../../styles/styles';
import CheckboxWithLabel from '../../components/CheckboxWithLabel';
import TextLink from '../../components/TextLink';
import Button from '../../components/Button';
import IdentityForm from './IdentityForm';
import withLocalize, {withLocalizePropTypes} from '../../components/withLocalize';
import {
    goToWithdrawalAccountSetupStep,
<<<<<<< HEAD
    setBankAccountFormValidationErrors,
=======
    hideBankAccountErrors,
>>>>>>> 50cb8d4f
    setupWithdrawalAccount,
    showBankAccountErrorModal,
    showBankAccountFormValidationError,
    updateReimbursementAccountDraft,
} from '../../libs/actions/BankAccounts';
import Navigation from '../../libs/Navigation/Navigation';
import CONST from '../../CONST';
import {validateIdentity} from '../../libs/ValidationUtils';
import ONYXKEYS from '../../ONYXKEYS';
import compose from '../../libs/compose';
import {getDefaultStateForField} from '../../libs/ReimbursementAccountUtils';

const propTypes = {
    /** Name of the company */
    companyName: PropTypes.string.isRequired,

    ...withLocalizePropTypes,

    /** Bank account currently in setup */
    reimbursementAccount: PropTypes.shape({
        /** Error set when handling the API response */
        error: PropTypes.string,
    }).isRequired,
};

class BeneficialOwnersStep extends React.Component {
    constructor(props) {
        super(props);

        this.addBeneficialOwner = this.addBeneficialOwner.bind(this);
        this.submit = this.submit.bind(this);

        this.state = {
            ownsMoreThan25Percent: getDefaultStateForField(props, 'ownsMoreThan25Percent', false),
            hasOtherBeneficialOwners: getDefaultStateForField(props, 'hasOtherBeneficialOwners', false),
            acceptTermsAndConditions: getDefaultStateForField(props, 'acceptTermsAndConditions', false),
            certifyTrueInformation: getDefaultStateForField(props, 'certifyTrueInformation', false),
            beneficialOwners: getDefaultStateForField(props, 'beneficialOwners', []),
        };
    }

    /**
     * @returns {Object}
     */
    getErrors() {
        return lodashGet(this.props, ['reimbursementAccount', 'errors'], {});
    }

    /**
     * @param {Integer} ownerIndex
     * @returns {Object}
     */
    getBeneficialOwnerErrors(ownerIndex) {
        return lodashGet(this.getErrors(), `beneficialOwnersErrors[${ownerIndex}]`, {});
    }

    /**
     * @returns {Boolean}
     */
    validate() {
        if (this.state.hasOtherBeneficialOwners) {
            const beneficialOwnersErrors = _.map(this.state.beneficialOwners, validateIdentity);
            setBankAccountFormValidationErrors({beneficialOwnersErrors});
            console.log('beneficialOwnersErrors', beneficialOwnersErrors);
            if (_.find(beneficialOwnersErrors, errors => !_.isEmpty(errors))) {
                // At least one beneficial owner has errors
                return false;
            }
        }

        if (!this.state.acceptTermsAndConditions) {
            showBankAccountFormValidationError(this.props.translate('beneficialOwnersStep.error.termsAndConditions'));
            showBankAccountErrorModal();
            return false;
        }

        if (!this.state.certifyTrueInformation) {
            showBankAccountFormValidationError(this.props.translate('beneficialOwnersStep.error.certify'));
            showBankAccountErrorModal();
            return false;
        }

        return true;
    }

    removeBeneficialOwner(beneficialOwner) {
        this.setState((prevState) => {
            const beneficialOwners = _.without(prevState.beneficialOwners, beneficialOwner);

            // We set 'beneficialOwners' to null first because we don't have a way yet to replace a specific property without merging it.
            // We don't use the debounced function because we want to make both function calls.
            updateReimbursementAccountDraft({beneficialOwners: null});
            updateReimbursementAccountDraft({beneficialOwners});

            // Clear errors
            setBankAccountFormValidationErrors({});
            return {beneficialOwners};
        });
    }

    addBeneficialOwner() {
        this.setState(prevState => ({beneficialOwners: [...prevState.beneficialOwners, {}]}));
    }

    /**
     * @returns {Boolean}
     */
    canAddMoreBeneficialOwners() {
        return _.size(this.state.beneficialOwners) < 3
            || (_.size(this.state.beneficialOwners) === 3 && !this.state.ownsMoreThan25Percent);
    }

    /**
     * Clear the error associated to inputKey if found and store the inputKey new value in the state.
     *
     * @param {Integer} ownerIndex
     * @param {String} inputKey
     * @param {String} value
     */
    clearErrorAndSetBeneficialOwnerValue(ownerIndex, inputKey, value) {
        this.setState((prevState) => {
            const beneficialOwners = [...prevState.beneficialOwners];
            beneficialOwners[ownerIndex] = {...beneficialOwners[ownerIndex], [inputKey]: value};
            updateReimbursementAccountDraft({beneficialOwners});
            return {beneficialOwners};
        });
        const beneficialOwnerErrors = this.getBeneficialOwnerErrors(ownerIndex);
        if (!beneficialOwnerErrors[inputKey]) {
            // No error found for this inputKey
            return;
        }

        // Clear the existing error for this inputKey
        const newBeneficialOwnerErrors = {...beneficialOwnerErrors};
        delete newBeneficialOwnerErrors[inputKey];

        // Modify avoiding mutation
        const newErrors = {...this.props.reimbursementAccount.errors};
        newErrors.beneficialOwnersErrors = [...newErrors.beneficialOwnersErrors];
        newErrors.beneficialOwnersErrors[ownerIndex] = newBeneficialOwnerErrors;
        setBankAccountFormValidationErrors(newErrors);
    }

    submit() {
        if (!this.validate()) {
            return;
        }

        // If they did not select that there are other beneficial owners, then we need to clear out the array here. The
        // reason we do it here is that if they filled out several beneficial owners, but then toggled the checkbox, we
        // want the data to remain in the form so we don't lose the user input until they submit the form. This will
        // prevent the data from being sent to the API
        this.setState(prevState => ({
            beneficialOwners: !prevState.hasOtherBeneficialOwners ? [] : prevState.beneficialOwners,
        }),
        () => setupWithdrawalAccount({...this.state}));
    }

    /**
    * @param {Object} fieldName
    */
    toggleCheckbox(fieldName) {
        this.setState((prevState) => {
            const newState = {[fieldName]: !prevState[fieldName]};
            updateReimbursementAccountDraft(newState);
            return newState;
        });
        hideBankAccountErrors();
    }

    render() {
        return (
            <>
                <HeaderWithCloseButton
                    title={this.props.translate('beneficialOwnersStep.additionalInformation')}
                    onCloseButtonPress={Navigation.dismissModal}
                    onBackButtonPress={() => goToWithdrawalAccountSetupStep(CONST.BANK_ACCOUNT.STEP.REQUESTOR)}
                    shouldShowBackButton
                />
                <ScrollView style={[styles.flex1, styles.w100, styles.ph5]} contentContainerStyle={styles.flexGrow1}>
                    <Text style={[styles.mb5]}>
                        <Text>{this.props.translate('beneficialOwnersStep.checkAllThatApply')}</Text>
                    </Text>
                    <CheckboxWithLabel
                        style={[styles.mb2, styles.mr2]}
                        isChecked={this.state.ownsMoreThan25Percent}
                        onPress={() => this.toggleCheckbox('ownsMoreThan25Percent')}
                        LabelComponent={() => (
                            <Text>
                                {this.props.translate('beneficialOwnersStep.iOwnMoreThan25Percent')}
                                <Text style={[styles.textStrong]}>{this.props.companyName}</Text>
                            </Text>
                        )}
                    />
                    <CheckboxWithLabel
                        style={[styles.mb2, styles.mr2]}
                        isChecked={this.state.hasOtherBeneficialOwners}
                        onPress={() => {
                            this.setState((prevState) => {
                                const hasOtherBeneficialOwners = !prevState.hasOtherBeneficialOwners;
                                const newState = {
                                    hasOtherBeneficialOwners,
                                    beneficialOwners: hasOtherBeneficialOwners && _.isEmpty(prevState.beneficialOwners)
                                        ? [{}]
                                        : prevState.beneficialOwners,
                                };
                                updateReimbursementAccountDraft(newState);
                                return newState;
                            });
                        }}
                        LabelComponent={() => (
                            <Text>
                                {this.props.translate('beneficialOwnersStep.someoneOwnsMoreThan25Percent')}
                                <Text style={[styles.textStrong]}>{this.props.companyName}</Text>
                            </Text>
                        )}
                    />
                    {this.state.hasOtherBeneficialOwners && (
                        <View style={[styles.mb2]}>
                            {_.map(this.state.beneficialOwners, (owner, index) => (
                                <View key={index} style={[styles.p5, styles.border, styles.mb2]}>
                                    <Text style={[styles.textStrong, styles.mb2]}>
                                        {this.props.translate('beneficialOwnersStep.additionalOwner')}
                                    </Text>
                                    <IdentityForm
                                        style={[styles.mb2]}
                                        onFieldChange={(inputKey, value) => this.clearErrorAndSetBeneficialOwnerValue(index, inputKey, value)}
                                        values={{
                                            firstName: owner.firstName || '',
                                            lastName: owner.lastName || '',
                                            street: owner.street || '',
                                            city: owner.city || '',
                                            state: owner.state || '',
                                            zipCode: owner.zipCode || '',
                                            dob: owner.dob || '',
                                            ssnLast4: owner.ssnLast4 || '',
                                        }}
                                        errors={this.getBeneficialOwnerErrors(index)}
                                    />
                                    {this.state.beneficialOwners.length > 1 && (
                                        <TextLink onPress={() => this.removeBeneficialOwner(owner)}>
                                            {this.props.translate('beneficialOwnersStep.removeOwner')}
                                        </TextLink>
                                    )}
                                </View>
                            ))}
                            {this.canAddMoreBeneficialOwners() && (
                                <TextLink onPress={this.addBeneficialOwner}>
                                    {this.props.translate('beneficialOwnersStep.addAnotherIndividual')}
                                    <Text style={[styles.textStrong, styles.link]}>{this.props.companyName}</Text>
                                </TextLink>
                            )}
                        </View>
                    )}
                    <Text style={[styles.textStrong, styles.mb5]}>
                        {this.props.translate('beneficialOwnersStep.agreement')}
                    </Text>
                    <CheckboxWithLabel
                        style={[styles.mb2]}
                        isChecked={this.state.acceptTermsAndConditions}
                        onPress={() => this.toggleCheckbox('acceptTermsAndConditions')}
                        LabelComponent={() => (
                            <View style={[styles.flexRow]}>
                                <Text>{this.props.translate('common.iAcceptThe')}</Text>
                                <TextLink href="https://use.expensify.com/achterms">
                                    {`${this.props.translate('beneficialOwnersStep.termsAndConditions')}.`}
                                </TextLink>
                            </View>
                        )}
                        hasError={this.props.reimbursementAccount.error === this.props.translate('beneficialOwnersStep.error.termsAndConditions')}
                        errorText={this.props.reimbursementAccount.error === this.props.translate('beneficialOwnersStep.error.termsAndConditions')
                            ? this.props.translate('beneficialOwnersStep.error.termsAndConditions') : ''}
                    />
                    <CheckboxWithLabel
                        style={[styles.mb2]}
                        isChecked={this.state.certifyTrueInformation}
                        onPress={() => this.toggleCheckbox('certifyTrueInformation')}
                        LabelComponent={() => (
                            <Text>{this.props.translate('beneficialOwnersStep.certifyTrueAndAccurate')}</Text>
                        )}
                        hasError={this.props.reimbursementAccount.error === this.props.translate('beneficialOwnersStep.error.certify')}
                        errorText={this.props.reimbursementAccount.error === this.props.translate('beneficialOwnersStep.error.certify')
                            ? this.props.translate('beneficialOwnersStep.error.certify') : ''}
                    />
                    <View style={[styles.flex1, styles.justifyContentEnd, styles.pb4]}>
                        <Button
                            success
                            style={[styles.w100, styles.mt4, styles.mb1]}
                            text={this.props.translate('common.saveAndContinue')}
                            onPress={this.submit}
                        />
                    </View>
                </ScrollView>
            </>
        );
    }
}

BeneficialOwnersStep.propTypes = propTypes;
export default compose(
    withLocalize,
    withOnyx({
        reimbursementAccount: {
            key: ONYXKEYS.REIMBURSEMENT_ACCOUNT,
        },
        reimbursementAccountDraft: {
            key: ONYXKEYS.REIMBURSEMENT_ACCOUNT_DRAFT,
        },
    }),
)(BeneficialOwnersStep);<|MERGE_RESOLUTION|>--- conflicted
+++ resolved
@@ -14,11 +14,8 @@
 import withLocalize, {withLocalizePropTypes} from '../../components/withLocalize';
 import {
     goToWithdrawalAccountSetupStep,
-<<<<<<< HEAD
     setBankAccountFormValidationErrors,
-=======
     hideBankAccountErrors,
->>>>>>> 50cb8d4f
     setupWithdrawalAccount,
     showBankAccountErrorModal,
     showBankAccountFormValidationError,
