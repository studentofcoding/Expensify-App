--- conflicted
+++ resolved
@@ -125,14 +125,9 @@
                     shouldSaveDraft
                     shouldUseDefaultValue={shouldDisableInputs}
                 />
-<<<<<<< HEAD
                 <InputWrapper
                     InputComponent={CheckboxWithLabel}
-                    accessibilityLabel={`${translate('common.iAcceptThe')} ${translate('common.expensifyTermsOfService')}`}
-=======
-                <CheckboxWithLabel
                     aria-label={`${translate('common.iAcceptThe')} ${translate('common.expensifyTermsOfService')}`}
->>>>>>> 1ac950b0
                     style={styles.mt4}
                     inputID="acceptTerms"
                     LabelComponent={() => (
