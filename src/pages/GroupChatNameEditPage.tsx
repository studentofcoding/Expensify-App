import React, {useCallback, useMemo} from 'react';
import type {OnyxEntry} from 'react-native-onyx';
import {withOnyx} from 'react-native-onyx';
import FormProvider from '@components/Form/FormProvider';
import InputWrapper from '@components/Form/InputWrapper';
import type {FormOnyxValues} from '@components/Form/types';
import HeaderWithBackButton from '@components/HeaderWithBackButton';
import ScreenWrapper from '@components/ScreenWrapper';
import TextInput from '@components/TextInput';
import useAutoFocusInput from '@hooks/useAutoFocusInput';
import useLocalize from '@hooks/useLocalize';
import useThemeStyles from '@hooks/useThemeStyles';
import Navigation from '@libs/Navigation/Navigation';
<<<<<<< HEAD
import type {PlatformStackScreenProps} from '@libs/Navigation/PlatformStackNavigation/types';
=======
import type {NewChatNavigatorParamList} from '@libs/Navigation/types';
>>>>>>> d5cfecfc
import * as ReportUtils from '@libs/ReportUtils';
import * as ValidationUtils from '@libs/ValidationUtils';
import * as Report from '@userActions/Report';
import CONST from '@src/CONST';
import ONYXKEYS from '@src/ONYXKEYS';
import ROUTES from '@src/ROUTES';
import type SCREENS from '@src/SCREENS';
import INPUT_IDS from '@src/types/form/NewChatNameForm';
import type {Report as ReportOnyxType} from '@src/types/onyx';
import type NewGroupChatDraft from '@src/types/onyx/NewGroupChatDraft';
import type {Errors} from '@src/types/onyx/OnyxCommon';

type GroupChatNameEditPageOnyxProps = {
    groupChatDraft: OnyxEntry<NewGroupChatDraft>;
};

<<<<<<< HEAD
type GroupChatNameEditPageProps = PlatformStackScreenProps<NewChatNavigatorParamList, typeof SCREENS.NEW_CHAT.NEW_CHAT_EDIT_NAME> & GroupChatNameEditPageOnyxProps;
=======
type GroupChatNameEditPageProps = GroupChatNameEditPageOnyxProps &
    Partial<StackScreenProps<NewChatNavigatorParamList, typeof SCREENS.NEW_CHAT.NEW_CHAT_EDIT_NAME>> & {
        report?: ReportOnyxType;
    };
>>>>>>> d5cfecfc

function GroupChatNameEditPage({groupChatDraft, report}: GroupChatNameEditPageProps) {
    // If we have a report this means we are using this page to update an existing Group Chat name
    // In this case its better to use empty string as the reportID if there is no reportID
    const reportID = report?.reportID ?? '';
    const isUpdatingExistingReport = !!reportID;

    const styles = useThemeStyles();
    const {translate} = useLocalize();
    const {inputCallbackRef} = useAutoFocusInput();

    const existingReportName = useMemo(
        () => (report ? ReportUtils.getGroupChatName(undefined, false, report) : ReportUtils.getGroupChatName(groupChatDraft?.participants)),
        [groupChatDraft?.participants, report],
    );
    // eslint-disable-next-line @typescript-eslint/prefer-nullish-coalescing
    const currentChatName = reportID ? existingReportName : groupChatDraft?.reportName || existingReportName;

    const validate = useCallback(
        (values: FormOnyxValues<typeof ONYXKEYS.FORMS.NEW_CHAT_NAME_FORM>): Errors => {
            const errors: Errors = {};
            if (!ValidationUtils.isValidReportName(values[INPUT_IDS.NEW_CHAT_NAME] ?? '')) {
                errors.newChatName = translate('common.error.characterLimit', {limit: CONST.REPORT_NAME_LIMIT});
            }

            return errors;
        },
        [translate],
    );

    const editName = useCallback(
        (values: FormOnyxValues<typeof ONYXKEYS.FORMS.NEW_CHAT_NAME_FORM>) => {
            if (isUpdatingExistingReport) {
                if (values[INPUT_IDS.NEW_CHAT_NAME] !== currentChatName) {
                    Report.updateGroupChatName(reportID, values[INPUT_IDS.NEW_CHAT_NAME] ?? '');
                }
                Navigation.goBack(ROUTES.REPORT_SETTINGS.getRoute(reportID));
                return;
            }
            if (values[INPUT_IDS.NEW_CHAT_NAME] !== currentChatName) {
                Report.setGroupDraft({reportName: values[INPUT_IDS.NEW_CHAT_NAME]});
            }
            Navigation.goBack(ROUTES.NEW_CHAT_CONFIRM);
        },
        [isUpdatingExistingReport, reportID, currentChatName],
    );

    return (
        <ScreenWrapper
            includeSafeAreaPaddingBottom={false}
            style={[styles.defaultModalContainer]}
            testID={GroupChatNameEditPage.displayName}
            shouldEnableMaxHeight
        >
            <HeaderWithBackButton
                title={translate('groupConfirmPage.groupName')}
                onBackButtonPress={() => Navigation.goBack(isUpdatingExistingReport ? ROUTES.REPORT_WITH_ID_DETAILS.getRoute(reportID) : ROUTES.NEW_CHAT_CONFIRM)}
            />
            <FormProvider
                formID={ONYXKEYS.FORMS.NEW_CHAT_NAME_FORM}
                onSubmit={editName}
                submitButtonText={translate('common.save')}
                validate={validate}
                style={[styles.mh5, styles.flex1]}
                enabledWhenOffline
            >
                <InputWrapper
                    InputComponent={TextInput}
                    maxLength={CONST.REPORT_NAME_LIMIT}
                    defaultValue={currentChatName}
                    label={translate('common.name')}
                    accessibilityLabel={translate('common.name')}
                    inputID={INPUT_IDS.NEW_CHAT_NAME}
                    role={CONST.ROLE.PRESENTATION}
                    ref={inputCallbackRef}
                    shouldShowClearButton
                />
            </FormProvider>
        </ScreenWrapper>
    );
}

GroupChatNameEditPage.displayName = 'GroupChatNameEditPage';

export default withOnyx<GroupChatNameEditPageProps, GroupChatNameEditPageOnyxProps>({
    groupChatDraft: {
        key: ONYXKEYS.NEW_GROUP_CHAT_DRAFT,
    },
})(GroupChatNameEditPage);<|MERGE_RESOLUTION|>--- conflicted
+++ resolved
@@ -11,11 +11,8 @@
 import useLocalize from '@hooks/useLocalize';
 import useThemeStyles from '@hooks/useThemeStyles';
 import Navigation from '@libs/Navigation/Navigation';
-<<<<<<< HEAD
 import type {PlatformStackScreenProps} from '@libs/Navigation/PlatformStackNavigation/types';
-=======
 import type {NewChatNavigatorParamList} from '@libs/Navigation/types';
->>>>>>> d5cfecfc
 import * as ReportUtils from '@libs/ReportUtils';
 import * as ValidationUtils from '@libs/ValidationUtils';
 import * as Report from '@userActions/Report';
@@ -32,14 +29,10 @@
     groupChatDraft: OnyxEntry<NewGroupChatDraft>;
 };
 
-<<<<<<< HEAD
-type GroupChatNameEditPageProps = PlatformStackScreenProps<NewChatNavigatorParamList, typeof SCREENS.NEW_CHAT.NEW_CHAT_EDIT_NAME> & GroupChatNameEditPageOnyxProps;
-=======
 type GroupChatNameEditPageProps = GroupChatNameEditPageOnyxProps &
-    Partial<StackScreenProps<NewChatNavigatorParamList, typeof SCREENS.NEW_CHAT.NEW_CHAT_EDIT_NAME>> & {
+    Partial<PlatformStackScreenProps<NewChatNavigatorParamList, typeof SCREENS.NEW_CHAT.NEW_CHAT_EDIT_NAME>> & {
         report?: ReportOnyxType;
     };
->>>>>>> d5cfecfc
 
 function GroupChatNameEditPage({groupChatDraft, report}: GroupChatNameEditPageProps) {
     // If we have a report this means we are using this page to update an existing Group Chat name
