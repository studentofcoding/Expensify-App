import React, {useCallback, useMemo} from 'react';
import {useOnyx} from 'react-native-onyx';
import FormProvider from '@components/Form/FormProvider';
import InputWrapper from '@components/Form/InputWrapper';
import type {FormOnyxValues} from '@components/Form/types';
import HeaderWithBackButton from '@components/HeaderWithBackButton';
import ScreenWrapper from '@components/ScreenWrapper';
import TextInput from '@components/TextInput';
import useAutoFocusInput from '@hooks/useAutoFocusInput';
import useLocalize from '@hooks/useLocalize';
import useThemeStyles from '@hooks/useThemeStyles';
import Navigation from '@libs/Navigation/Navigation';
import type {PlatformStackScreenProps} from '@libs/Navigation/PlatformStackNavigation/types';
import type {NewChatNavigatorParamList} from '@libs/Navigation/types';
import * as ReportUtils from '@libs/ReportUtils';
import * as ValidationUtils from '@libs/ValidationUtils';
import * as Report from '@userActions/Report';
import CONST from '@src/CONST';
import ONYXKEYS from '@src/ONYXKEYS';
import ROUTES from '@src/ROUTES';
import type SCREENS from '@src/SCREENS';
import INPUT_IDS from '@src/types/form/NewChatNameForm';
import type {Report as ReportOnyxType} from '@src/types/onyx';
import type {Errors} from '@src/types/onyx/OnyxCommon';

type GroupChatNameEditPageProps = Partial<PlatformStackScreenProps<NewChatNavigatorParamList, typeof SCREENS.NEW_CHAT.NEW_CHAT_EDIT_NAME>> & {
    report?: ReportOnyxType;
};

function GroupChatNameEditPage({report}: GroupChatNameEditPageProps) {
    // If we have a report this means we are using this page to update an existing Group Chat name
    // In this case its better to use empty string as the reportID if there is no reportID
    const reportID = report?.reportID;
    const isUpdatingExistingReport = !!reportID;
    const [groupChatDraft] = useOnyx(ONYXKEYS.NEW_GROUP_CHAT_DRAFT);

    const styles = useThemeStyles();
    const {translate} = useLocalize();
    const {inputCallbackRef} = useAutoFocusInput();

    const existingReportName = useMemo(
        () => (report ? ReportUtils.getGroupChatName(undefined, false, report) : ReportUtils.getGroupChatName(groupChatDraft?.participants)),
        [groupChatDraft?.participants, report],
    );
    // eslint-disable-next-line @typescript-eslint/prefer-nullish-coalescing
    const currentChatName = reportID ? existingReportName : groupChatDraft?.reportName || existingReportName;

    const validate = useCallback(
        (values: FormOnyxValues<typeof ONYXKEYS.FORMS.NEW_CHAT_NAME_FORM>): Errors => {
            const errors: Errors = {};
            if (!ValidationUtils.isValidReportName(values[INPUT_IDS.NEW_CHAT_NAME] ?? '')) {
                errors.newChatName = translate('common.error.characterLimit', {limit: CONST.REPORT_NAME_LIMIT});
            }

            return errors;
        },
        [translate],
    );

    const editName = useCallback(
        (values: FormOnyxValues<typeof ONYXKEYS.FORMS.NEW_CHAT_NAME_FORM>) => {
            if (isUpdatingExistingReport) {
                if (values[INPUT_IDS.NEW_CHAT_NAME] !== currentChatName) {
                    Report.updateGroupChatName(reportID, values[INPUT_IDS.NEW_CHAT_NAME] ?? '');
                }
<<<<<<< HEAD
                Navigation.goBack(ROUTES.REPORT_WITH_ID_DETAILS.getRoute(reportID));
=======

                Navigation.setNavigationActionToMicrotaskQueue(() => Navigation.goBack(ROUTES.REPORT_SETTINGS.getRoute(reportID)));

>>>>>>> df73b076
                return;
            }
            if (values[INPUT_IDS.NEW_CHAT_NAME] !== currentChatName) {
                Report.setGroupDraft({reportName: values[INPUT_IDS.NEW_CHAT_NAME]});
            }
            Navigation.setNavigationActionToMicrotaskQueue(() => Navigation.goBack(ROUTES.NEW_CHAT_CONFIRM));
        },
        [isUpdatingExistingReport, reportID, currentChatName],
    );

    return (
        <ScreenWrapper
            includeSafeAreaPaddingBottom
            style={[styles.defaultModalContainer]}
            testID={GroupChatNameEditPage.displayName}
            shouldEnableMaxHeight
        >
            <HeaderWithBackButton
                title={translate('groupConfirmPage.groupName')}
                onBackButtonPress={() => Navigation.goBack(isUpdatingExistingReport ? ROUTES.REPORT_WITH_ID_DETAILS.getRoute(reportID) : ROUTES.NEW_CHAT_CONFIRM)}
            />
            <FormProvider
                formID={ONYXKEYS.FORMS.NEW_CHAT_NAME_FORM}
                onSubmit={editName}
                submitButtonText={translate('common.save')}
                validate={validate}
                style={[styles.mh5, styles.flex1]}
                enabledWhenOffline
            >
                <InputWrapper
                    InputComponent={TextInput}
                    maxLength={CONST.REPORT_NAME_LIMIT}
                    defaultValue={currentChatName}
                    label={translate('common.name')}
                    accessibilityLabel={translate('common.name')}
                    inputID={INPUT_IDS.NEW_CHAT_NAME}
                    role={CONST.ROLE.PRESENTATION}
                    ref={inputCallbackRef}
                    shouldShowClearButton
                />
            </FormProvider>
        </ScreenWrapper>
    );
}

GroupChatNameEditPage.displayName = 'GroupChatNameEditPage';

export default GroupChatNameEditPage;<|MERGE_RESOLUTION|>--- conflicted
+++ resolved
@@ -63,13 +63,7 @@
                 if (values[INPUT_IDS.NEW_CHAT_NAME] !== currentChatName) {
                     Report.updateGroupChatName(reportID, values[INPUT_IDS.NEW_CHAT_NAME] ?? '');
                 }
-<<<<<<< HEAD
-                Navigation.goBack(ROUTES.REPORT_WITH_ID_DETAILS.getRoute(reportID));
-=======
-
-                Navigation.setNavigationActionToMicrotaskQueue(() => Navigation.goBack(ROUTES.REPORT_SETTINGS.getRoute(reportID)));
-
->>>>>>> df73b076
+                Navigation.setNavigationActionToMicrotaskQueue(() => Navigation.goBack(ROUTES.REPORT_WITH_ID_DETAILS.getRoute(reportID)));
                 return;
             }
             if (values[INPUT_IDS.NEW_CHAT_NAME] !== currentChatName) {
