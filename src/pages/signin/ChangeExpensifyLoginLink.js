import React from 'react';
import {TouchableOpacity, View} from 'react-native';
import {withOnyx} from 'react-native-onyx';
import _ from 'underscore';
import PropTypes from 'prop-types';
import Text from '../../components/Text';
import styles from '../../styles/styles';
import ONYXKEYS from '../../ONYXKEYS';
import withLocalize, {withLocalizePropTypes} from '../../components/withLocalize';
import compose from '../../libs/compose';

const propTypes = {
    /** The credentials of the logged in person */
    credentials: PropTypes.shape({
        /** The email the user logged in with */
        login: PropTypes.string,
    }),

    /** Callback to navigate back to email form */
    onPress: PropTypes.func.isRequired,

    ...withLocalizePropTypes,
};

const defaultProps = {
    credentials: {
        login: '',
    },
};

const ChangeExpensifyLoginLink = props => (
    <View style={[styles.changeExpensifyLoginLinkContainer, styles.mt3]}>
        {!_.isEmpty(props.credentials.login) && (
<<<<<<< HEAD
            <Text>
                {props.translate('common.not')}
                &nbsp;
                {props.formatPhoneNumber(props.credentials.login)}
                {'? '}
=======
            <Text style={styles.mr1}>
                {props.translate('loginForm.notYou', {user: Str.removeSMSDomain(props.credentials.login)})}
>>>>>>> 713c7adc
            </Text>
        )}
        <TouchableOpacity
            style={[styles.link]}
            onPress={props.onPress}
        >
            <Text style={[styles.link]}>
                {props.translate('common.goBack')}
                {'.'}
            </Text>
        </TouchableOpacity>
    </View>
);

ChangeExpensifyLoginLink.propTypes = propTypes;
ChangeExpensifyLoginLink.defaultProps = defaultProps;
ChangeExpensifyLoginLink.displayName = 'ChangeExpensifyLoginLink';

export default compose(
    withLocalize,
    withOnyx({
        credentials: {key: ONYXKEYS.CREDENTIALS},
    }),
)(ChangeExpensifyLoginLink);<|MERGE_RESOLUTION|>--- conflicted
+++ resolved
@@ -31,16 +31,8 @@
 const ChangeExpensifyLoginLink = props => (
     <View style={[styles.changeExpensifyLoginLinkContainer, styles.mt3]}>
         {!_.isEmpty(props.credentials.login) && (
-<<<<<<< HEAD
-            <Text>
-                {props.translate('common.not')}
-                &nbsp;
-                {props.formatPhoneNumber(props.credentials.login)}
-                {'? '}
-=======
             <Text style={styles.mr1}>
-                {props.translate('loginForm.notYou', {user: Str.removeSMSDomain(props.credentials.login)})}
->>>>>>> 713c7adc
+                {props.translate('loginForm.notYou', {user: props.formatPhoneNumber(props.credentials.login)})}
             </Text>
         )}
         <TouchableOpacity
