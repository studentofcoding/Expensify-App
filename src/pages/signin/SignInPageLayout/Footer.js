import {View} from 'react-native';
import React from 'react';
import _ from 'underscore';
import Text from '../../../components/Text';
import styles from '../../../styles/styles';
import variables from '../../../styles/variables';
import * as Expensicons from '../../../components/Icon/Expensicons';
import TextLink from '../../../components/TextLink';
import withLocalize, {withLocalizePropTypes} from '../../../components/withLocalize';
import withWindowDimensions, {windowDimensionsPropTypes} from '../../../components/withWindowDimensions';
import compose from '../../../libs/compose';
import Licenses from '../Licenses';
import Socials from '../Socials';
import Hoverable from '../../../components/Hoverable';
import CONST from '../../../CONST';
import Navigation from '../../../libs/Navigation/Navigation';
import * as Session from '../../../libs/actions/Session';

const propTypes = {
    ...windowDimensionsPropTypes,
    ...withLocalizePropTypes,
};

const navigateHome = () => {
    Navigation.navigate();

    // We need to clear sign in data in case the user is already in the ValidateCodeForm or PasswordForm pages
    Session.clearSignInData();
};

const columns = [
    {
        translationPath: 'footer.features',
        rows: [
            {
                link: CONST.FOOTER.EXPENSE_MANAGEMENT_URL,
                translationPath: 'footer.expenseManagement',
            },
            {
                link: CONST.FOOTER.SPEND_MANAGEMENT_URL,
                translationPath: 'footer.spendManagement',
            },
            {
                link: CONST.FOOTER.EXPENSE_REPORTS_URL,
                translationPath: 'footer.expenseReports',
            },
            {
                link: CONST.FOOTER.COMPANY_CARD_URL,
                translationPath: 'footer.companyCreditCard',
            },
            {
                link: CONST.FOOTER.RECIEPT_SCANNING_URL,
                translationPath: 'footer.receiptScanningApp',
            },
            {
                link: CONST.FOOTER.BILL_PAY_URL,
                translationPath: 'footer.billPay',
            },
            {
                link: CONST.FOOTER.INVOICES_URL,
                translationPath: 'footer.invoicing',
            },
            {
                link: CONST.FOOTER.CPA_CARD_URL,
                translationPath: 'footer.CPACard',
            },
            {
                link: CONST.FOOTER.PAYROLL_URL,
                translationPath: 'footer.payroll',
            },
            {
                link: CONST.FOOTER.TRAVEL_URL,
                translationPath: 'footer.travel',
            },
        ],
    },
    {
        translationPath: 'footer.resources',
        rows: [
            {
                link: CONST.FOOTER.EXPENSIFY_APPROVED_URL,
                translationPath: 'footer.expensifyApproved',
            },
            {
                link: CONST.FOOTER.PRESS_KIT_URL,
                translationPath: 'footer.pressKit',
            },
            {
                link: CONST.FOOTER.SUPPORT_URL,
                translationPath: 'footer.support',
            },
            {
                link: CONST.NEWHELP_URL,
                translationPath: 'footer.expensifyHelp',
            },
            {
                link: CONST.FOOTER.COMMUNITY_URL,
                translationPath: 'footer.community',
            },
            {
                link: CONST.FOOTER.PRIVACY_URL,
                translationPath: 'footer.privacy',
            },
        ],
    },
    {
        translationPath: 'footer.learnMore',
        rows: [
            {
                link: CONST.FOOTER.ABOUT_URL,
                translationPath: 'footer.aboutExpensify',
            },
            {
                link: CONST.FOOTER.BLOG_URL,
                translationPath: 'footer.blog',
            },
            {
                link: CONST.FOOTER.JOBS_URL,
                translationPath: 'footer.jobs',
            },
            {
                link: CONST.FOOTER.ORG_URL,
                translationPath: 'footer.expensifyOrg',
            },
            {
                link: CONST.FOOTER.INVESTOR_RELATIONS_URL,
                translationPath: 'footer.investorRelations',
            },
        ],
    },
    {
        translationPath: 'footer.getStarted',
        rows: [
            {
                onPress: navigateHome,
                translationPath: 'footer.createAccount',
            },
            {
                onPress: navigateHome,
                translationPath: 'footer.logIn',
            },
        ],
    },
];

const Footer = (props) => {
    const isVertical = props.isSmallScreenWidth;
    const imageDirection = isVertical ? styles.flexRow : styles.flexColumn;
    const imageStyle = isVertical ? styles.pr0 : styles.alignSelfCenter;
    const columnDirection = isVertical ? styles.flexColumn : styles.flexRow;
    const pageFooterWrapper = [styles.footerWrapper, imageDirection, imageStyle];
    const footerColumns = [styles.footerColumnsContainer, columnDirection];
    const footerColumn = isVertical ? [styles.p4] : [styles.p4, props.isMediumScreenWidth ? styles.w50 : styles.w25];

    return (
        <View style={[styles.flex1]}>
            <View style={styles.footer}>
                <View style={pageFooterWrapper}>
                    <View style={footerColumns}>
                        {_.map(columns, (column, i) => (
                            <View
                                key={column.translationPath}
                                style={footerColumn}
                            >
                                <Text style={[styles.textHeadline, styles.footerTitle]}>
                                    {props.translate(column.translationPath)}
                                </Text>
                                <View style={[styles.footerRow]}>
                                    {_.map(column.rows, row => (
                                        <Hoverable
                                            key={row.translationPath}
                                        >
                                            {hovered => (
<<<<<<< HEAD
                                                <View>
                                                    <TextLink
                                                        style={[styles.footerRow, hovered ? styles.textBlue : {}]}
                                                        href={row.link}
                                                    >
                                                        {props.translate(row.translationPath)}
                                                    </TextLink>
                                                </View>
=======
                                                <TextLink
                                                    style={[styles.footerRow, hovered ? styles.textBlue : {}]}
                                                    href={row.link}
                                                    onPress={row.onPress}
                                                >
                                                    {props.translate(row.translationPath)}
                                                </TextLink>
>>>>>>> 382d167f
                                            )}
                                        </Hoverable>
                                    ))}
                                    {(i === 2) && (
                                        <View style={styles.mt5}>
                                            <Socials />
                                        </View>
                                    )}
                                    {(i === 3) && (
                                        <View style={styles.mv4}>
                                            <Licenses />
                                        </View>
                                    )}
                                </View>
                            </View>
                        ))}
                    </View>
                    <View style={[!isVertical && styles.footerBottomLogo]}>
                        {!isVertical
                            ? (
                                <Expensicons.ExpensifyFooterLogo />
                            ) : (
                                <Expensicons.ExpensifyFooterLogoVertical height={variables.verticalLogoHeight} width={variables.verticalLogoWidth} />
                            )}
                    </View>
                </View>
            </View>
        </View>
    );
};

Footer.propTypes = propTypes;
Footer.displayName = 'Footer';

export default compose(
    withLocalize,
    withWindowDimensions,
)(Footer);<|MERGE_RESOLUTION|>--- conflicted
+++ resolved
@@ -171,24 +171,15 @@
                                             key={row.translationPath}
                                         >
                                             {hovered => (
-<<<<<<< HEAD
                                                 <View>
                                                     <TextLink
                                                         style={[styles.footerRow, hovered ? styles.textBlue : {}]}
                                                         href={row.link}
+                                                        onPress={row.onPress}
                                                     >
                                                         {props.translate(row.translationPath)}
                                                     </TextLink>
                                                 </View>
-=======
-                                                <TextLink
-                                                    style={[styles.footerRow, hovered ? styles.textBlue : {}]}
-                                                    href={row.link}
-                                                    onPress={row.onPress}
-                                                >
-                                                    {props.translate(row.translationPath)}
-                                                </TextLink>
->>>>>>> 382d167f
                                             )}
                                         </Hoverable>
                                     ))}
