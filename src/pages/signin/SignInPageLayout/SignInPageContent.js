--- conflicted
+++ resolved
@@ -39,12 +39,9 @@
 };
 
 function SignInPageContent(props) {
-<<<<<<< HEAD
     const {isSmallScreenWidth} = useWindowDimensions();
+    const styles = useThemeStyles();
 
-=======
-    const styles = useThemeStyles();
->>>>>>> 88b1de19
     return (
         <View style={[styles.flex1, styles.signInPageLeftContainer]}>
             <View style={[styles.flex1, styles.alignSelfCenter, styles.signInPageWelcomeFormContainer]}>
