--- conflicted
+++ resolved
@@ -8,14 +8,11 @@
 import Text from '../../../components/Text';
 import TermsAndLicenses from '../TermsAndLicenses';
 import withLocalize, {withLocalizePropTypes} from '../../../components/withLocalize';
-<<<<<<< HEAD
 import Form from '../../../components/Form';
-=======
 import compose from '../../../libs/compose';
 import scrollViewContentContainerStyles from './signInPageStyles.js';
 import LoginKeyboardAvoidingView from './LoginKeyboardAvoidingView';
 import withKeyboardState from '../../../components/withKeyboardState';
->>>>>>> de9ab523
 
 const propTypes = {
     /** The children to show inside the layout */
@@ -48,36 +45,7 @@
         ]}
         contentContainerStyle={scrollViewContentContainerStyles}
     >
-<<<<<<< HEAD
-        <KeyboardAvoidingView behavior="position">
-            <View style={[styles.flexGrow1]}>
-                <Form
-                    style={[
-                        styles.signInPageInnerNative,
-                        styles.flex1,
-                        styles.dFlex,
-                        styles.flexColumn,
-                        styles.mt40Percentage,
-                    ]}
-                >
-                    <View style={[styles.componentHeightLarge, styles.mb2]}>
-                        <ExpensifyCashLogo
-                            width={variables.componentSizeLarge}
-                            height={variables.componentSizeLarge}
-                        />
-                    </View>
-                    {props.shouldShowWelcomeText && (
-                        <Text style={[styles.mv5, styles.textLabel, styles.h3]}>
-                            {props.welcomeText}
-                        </Text>
-                    )}
-                    {props.children}
-                </Form>
-            </View>
-        </KeyboardAvoidingView>
-        <View style={[styles.mt3, styles.mb5, styles.alignSelfCenter]}>
-=======
-        <View style={[styles.flex1, styles.signInPageNarrowContentContainer, styles.alignSelfStretch, styles.ph5]}>
+        <Form style={[styles.flex1, styles.signInPageNarrowContentContainer, styles.alignSelfStretch, styles.ph5]}>
             <LoginKeyboardAvoidingView
                 behavior="position"
                 contentContainerStyle={[
@@ -103,9 +71,8 @@
                 )}
                 {props.children}
             </LoginKeyboardAvoidingView>
-        </View>
+        </Form>
         <View style={[styles.mb5, styles.alignSelfCenter, styles.signInPageNarrowContentContainer, styles.ph5]}>
->>>>>>> de9ab523
             <TermsAndLicenses />
         </View>
     </ScrollView>
