--- conflicted
+++ resolved
@@ -277,18 +277,14 @@
                     blurOnSubmit={account.validated === false}
                     scrollPageToTop={signInPageLayoutRef.current && signInPageLayoutRef.current.scrollPageToTop}
                 />
-<<<<<<< HEAD
                 {shouldShowValidateCodeForm && (
                     <ValidateCodeForm
-                        isVisible={isClientTheLeader}
+                        isVisible={!shouldShowAnotherLoginPageOpenedMessage}
                         isUsingRecoveryCode={isUsingRecoveryCode}
                         setIsUsingRecoveryCode={setIsUsingRecoveryCode}
                     />
                 )}
-                {isClientTheLeader && (
-=======
                 {!shouldShowAnotherLoginPageOpenedMessage && (
->>>>>>> b4fe0c82
                     <>
                         {shouldShowUnlinkLoginForm && <UnlinkLoginForm />}
                         {shouldShowChooseSSOOrMagicCode && <ChooseSSOOrMagicCode setIsUsingMagicCode={setIsUsingMagicCode} />}
