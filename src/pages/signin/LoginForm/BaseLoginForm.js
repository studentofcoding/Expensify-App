--- conflicted
+++ resolved
@@ -248,7 +248,7 @@
     }));
 
     const serverErrorText = useMemo(() => ErrorUtils.getLatestErrorMessage(props.account), [props.account]);
-    const shouldShowServerError = !_.isEmpty(serverErrorText) && _.isEmpty(formErrorText);
+    const shouldShowServerError = !_.isEmpty(serverErrorText) && _.isEmpty(formError);
 
     return (
         <>
@@ -278,13 +278,8 @@
                     autoCapitalize="none"
                     autoCorrect={false}
                     inputMode={CONST.INPUT_MODE.EMAIL}
-<<<<<<< HEAD
-                    errorText={formError}
-                    hasError={hasError}
-=======
-                    errorText={formErrorText}
+                    errorText={formError || ''}
                     hasError={shouldShowServerError}
->>>>>>> 6365aebb
                     maxLength={CONST.LOGIN_CHARACTER_LIMIT}
                 />
             </View>
