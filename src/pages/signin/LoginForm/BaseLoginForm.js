--- conflicted
+++ resolved
@@ -343,13 +343,8 @@
                                         {props.translate('common.signInWith')}
                                     </Text>
 
-<<<<<<< HEAD
                                     <View style={shouldUseNarrowLayout ? styles.loginButtonRowSmallScreen : styles.loginButtonRow}>
-                                        <View onMouseDown={(e) => e.preventDefault()}>
-=======
-                                    <View style={props.isSmallScreenWidth ? styles.loginButtonRowSmallScreen : styles.loginButtonRow}>
                                         <View>
->>>>>>> 2b806f1d
                                             <AppleSignIn />
                                         </View>
                                         <View>
