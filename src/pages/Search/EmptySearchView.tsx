import React, {useMemo, useState} from 'react';
import {Linking, View} from 'react-native';
import {useOnyx} from 'react-native-onyx';
import type {OnyxCollection} from 'react-native-onyx';
import ConfirmModal from '@components/ConfirmModal';
import DotIndicatorMessage from '@components/DotIndicatorMessage';
import EmptyStateComponent from '@components/EmptyStateComponent';
import type {FeatureListItem} from '@components/FeatureList';
import * as Illustrations from '@components/Icon/Illustrations';
import LottieAnimations from '@components/LottieAnimations';
import MenuItem from '@components/MenuItem';
import SearchRowSkeleton from '@components/Skeletons/SearchRowSkeleton';
import Text from '@components/Text';
import TextLink from '@components/TextLink';
import useEnvironment from '@hooks/useEnvironment';
import useLocalize from '@hooks/useLocalize';
import useStyleUtils from '@hooks/useStyleUtils';
import useTheme from '@hooks/useTheme';
import useThemeStyles from '@hooks/useThemeStyles';
import interceptAnonymousUser from '@libs/interceptAnonymousUser';
import {hasSeenTourSelector} from '@libs/onboardingSelectors';
import * as PolicyUtils from '@libs/PolicyUtils';
import * as ReportUtils from '@libs/ReportUtils';
import {getNavatticURL} from '@libs/TourUtils';
import * as TripsResevationUtils from '@libs/TripReservationUtils';
import variables from '@styles/variables';
import * as IOU from '@userActions/IOU';
import * as Link from '@userActions/Link';
import * as Task from '@userActions/Task';
import * as Welcome from '@userActions/Welcome';
import CONST from '@src/CONST';
import ONYXKEYS from '@src/ONYXKEYS';
import type * as OnyxTypes from '@src/types/onyx';
import type {SearchDataTypes} from '@src/types/onyx/SearchResults';

type EmptySearchViewProps = {
    type: SearchDataTypes;
    hasNoFilterApplied?: boolean;
};

const tripsFeatures: FeatureListItem[] = [
    {
        icon: Illustrations.PiggyBank,
        translationKey: 'travel.features.saveMoney',
    },
    {
        icon: Illustrations.Alert,
        translationKey: 'travel.features.alerts',
    },
];

function EmptySearchView({type, hasNoFilterApplied = false}: EmptySearchViewProps) {
    const theme = useTheme();
    const StyleUtils = useStyleUtils();
    const {translate} = useLocalize();
    const styles = useThemeStyles();
    const [modalVisible, setModalVisible] = useState(false);
    const [allPolicies] = useOnyx(ONYXKEYS.COLLECTION.POLICY);
    const shouldRedirectToExpensifyClassic = useMemo(() => {
        return PolicyUtils.areAllGroupPoliciesExpenseChatDisabled((allPolicies as OnyxCollection<OnyxTypes.Policy>) ?? {});
    }, [allPolicies]);

    const [ctaErrorMessage, setCtaErrorMessage] = useState('');

    const subtitleComponent = useMemo(() => {
        return (
            <>
                <Text style={[styles.textSupporting, styles.textNormal]}>
                    {translate('travel.subtitle')}{' '}
                    <TextLink
                        onPress={() => {
                            Linking.openURL(CONST.BOOK_TRAVEL_DEMO_URL);
                        }}
                    >
                        {translate('travel.bookADemo')}
                    </TextLink>
                    {translate('travel.toLearnMore')}
                </Text>
                <View style={[styles.flex1, styles.flexRow, styles.flexWrap, styles.rowGap4, styles.pt4, styles.pl1]}>
                    {tripsFeatures.map((tripsFeature) => (
                        <View
                            key={tripsFeature.translationKey}
                            style={styles.w100}
                        >
                            <MenuItem
                                title={translate(tripsFeature.translationKey)}
                                icon={tripsFeature.icon}
                                iconWidth={variables.menuIconSize}
                                iconHeight={variables.menuIconSize}
                                interactive={false}
                                displayInDefaultIconColor
                                wrapperStyle={[styles.p0, styles.cursorAuto]}
                                containerStyle={[styles.m0, styles.wAuto]}
                                numberOfLinesTitle={0}
                            />
                        </View>
                    ))}
                </View>
                {!!ctaErrorMessage && (
                    <DotIndicatorMessage
                        style={styles.mt1}
                        messages={{error: ctaErrorMessage}}
                        type="error"
                    />
                )}
            </>
        );
    }, [styles, translate, ctaErrorMessage]);

    const [introSelected] = useOnyx(ONYXKEYS.NVP_INTRO_SELECTED);
    const onboardingPurpose = introSelected?.choice;
    const {environment} = useEnvironment();
    const navatticURL = getNavatticURL(environment, onboardingPurpose);
    const [hasSeenTour = false] = useOnyx(ONYXKEYS.NVP_ONBOARDING, {
        selector: hasSeenTourSelector,
    });
    const viewTourTaskReportID = introSelected?.viewTour;
    const [viewTourTaskReport] = useOnyx(`${ONYXKEYS.COLLECTION.REPORT}${viewTourTaskReportID}`);

    const content = useMemo(() => {
        switch (type) {
            case CONST.SEARCH.DATA_TYPES.TRIP:
                return {
                    headerMedia: LottieAnimations.TripsEmptyState,
                    headerStyles: StyleUtils.getBackgroundColorStyle(theme.travelBG),
                    headerContentStyles: StyleUtils.getWidthAndHeightStyle(375, 240),
                    title: translate('travel.title'),
                    titleStyles: {...styles.textAlignLeft},
                    subtitle: subtitleComponent,
                    buttons: [
                        {
                            buttonText: translate('search.searchResults.emptyTripResults.buttonText'),
                            buttonAction: () => TripsResevationUtils.bookATrip(translate, setCtaErrorMessage, ctaErrorMessage),
                            success: true,
                        },
                    ],
                };
            case CONST.SEARCH.DATA_TYPES.EXPENSE:
<<<<<<< HEAD
                if (hasNoFilterApplied) {
                    return {
                        headerMedia: LottieAnimations.GenericEmptyState,
                        headerStyles: [StyleUtils.getBackgroundColorStyle(theme.emptyFolderBG)],
                        title: translate('search.searchResults.emptyExpenseResults.title'),
                        subtitle: translate('search.searchResults.emptyExpenseResults.subtitle'),
                        buttons: [
                            {buttonText: translate('emptySearchView.takeATour'), buttonAction: () => Link.openExternalLink(navatticURL)},
                            {
                                buttonText: translate('iou.createExpense'),
                                buttonAction: () =>
                                    interceptAnonymousUser(() => {
                                        if (shouldRedirectToExpensifyClassic) {
                                            setModalVisible(true);
                                            return;
                                        }
                                        IOU.startMoneyRequest(CONST.IOU.TYPE.CREATE, ReportUtils.generateReportID());
                                    }),
                                success: true,
                            },
                        ],
                        headerContentStyles: styles.emptyStateFolderWebStyles,
                    };
                }
            // We want to display the default nothing to show message if there is any filter applied.
            // eslint-disable-next-line no-fallthrough
=======
                return {
                    headerMedia: LottieAnimations.GenericEmptyState,
                    headerStyles: [StyleUtils.getBackgroundColorStyle(theme.emptyFolderBG)],
                    title: translate('search.searchResults.emptyExpenseResults.title'),
                    subtitle: translate('search.searchResults.emptyExpenseResults.subtitle'),
                    buttons: [
                        ...(!hasSeenTour
                            ? [
                                  {
                                      buttonText: translate('emptySearchView.takeATour'),
                                      buttonAction: () => {
                                          Link.openExternalLink(navatticURL);
                                          Welcome.setSelfTourViewed();
                                          Task.completeTask(viewTourTaskReport);
                                      },
                                  },
                              ]
                            : []),
                        {
                            buttonText: translate('iou.createExpense'),
                            buttonAction: () =>
                                interceptAnonymousUser(() => {
                                    if (shouldRedirectToExpensifyClassic) {
                                        setModalVisible(true);
                                        return;
                                    }
                                    IOU.startMoneyRequest(CONST.IOU.TYPE.CREATE, ReportUtils.generateReportID());
                                }),
                            success: true,
                        },
                    ],
                    headerContentStyles: styles.emptyStateFolderWebStyles,
                };
            case CONST.SEARCH.DATA_TYPES.CHAT:
>>>>>>> c32ad423
            case CONST.SEARCH.DATA_TYPES.INVOICE:
                if (hasNoFilterApplied) {
                    return {
                        headerMedia: LottieAnimations.GenericEmptyState,
                        headerStyles: [StyleUtils.getBackgroundColorStyle(theme.emptyFolderBG)],
                        title: translate('search.searchResults.emptyInvoiceResults.title'),
                        subtitle: translate('search.searchResults.emptyInvoiceResults.subtitle'),
                        buttons: [
                            {buttonText: translate('emptySearchView.takeATour'), buttonAction: () => Link.openExternalLink(navatticURL)},
                            {
                                buttonText: translate('workspace.invoices.sendInvoice'),
                                buttonAction: () =>
                                    interceptAnonymousUser(() => {
                                        if (shouldRedirectToExpensifyClassic) {
                                            setModalVisible(true);
                                            return;
                                        }
                                        IOU.startMoneyRequest(CONST.IOU.TYPE.INVOICE, ReportUtils.generateReportID());
                                    }),
                                success: true,
                            },
                        ],
                        headerContentStyles: styles.emptyStateFolderWebStyles,
                    };
                }
            // eslint-disable-next-line no-fallthrough
            case CONST.SEARCH.DATA_TYPES.CHAT:
            default:
                return {
                    headerMedia: LottieAnimations.GenericEmptyState,
                    headerStyles: [StyleUtils.getBackgroundColorStyle(theme.emptyFolderBG)],
                    title: translate('search.searchResults.emptyResults.title'),
                    subtitle: translate('search.searchResults.emptyResults.subtitle'),
                    headerContentStyles: styles.emptyStateFolderWebStyles,
                };
        }
    }, [
        type,
        StyleUtils,
        theme.travelBG,
        theme.emptyFolderBG,
        translate,
        styles.textAlignLeft,
        styles.emptyStateFolderWebStyles,
        subtitleComponent,
        ctaErrorMessage,
        navatticURL,
        shouldRedirectToExpensifyClassic,
<<<<<<< HEAD
        hasNoFilterApplied,
=======
        hasSeenTour,
        viewTourTaskReport,
>>>>>>> c32ad423
    ]);

    return (
        <>
            <EmptyStateComponent
                SkeletonComponent={SearchRowSkeleton}
                headerMediaType={CONST.EMPTY_STATE_MEDIA.ANIMATION}
                headerMedia={content.headerMedia}
                headerStyles={[content.headerStyles, styles.emptyStateCardIllustrationContainer]}
                title={content.title}
                titleStyles={content.titleStyles}
                subtitle={content.subtitle}
                buttons={content.buttons}
                headerContentStyles={[styles.h100, styles.w100, content.headerContentStyles]}
                lottieWebViewStyles={styles.emptyStateFolderWebStyles}
            />
            <ConfirmModal
                prompt={translate('sidebarScreen.redirectToExpensifyClassicModal.description')}
                isVisible={modalVisible}
                onConfirm={() => {
                    setModalVisible(false);
                    Link.openOldDotLink(CONST.OLDDOT_URLS.INBOX);
                }}
                onCancel={() => setModalVisible(false)}
                title={translate('sidebarScreen.redirectToExpensifyClassicModal.title')}
                confirmText={translate('exitSurvey.goToExpensifyClassic')}
                cancelText={translate('common.cancel')}
            />
        </>
    );
}

EmptySearchView.displayName = 'EmptySearchView';

export default EmptySearchView;<|MERGE_RESOLUTION|>--- conflicted
+++ resolved
@@ -136,7 +136,6 @@
                     ],
                 };
             case CONST.SEARCH.DATA_TYPES.EXPENSE:
-<<<<<<< HEAD
                 if (hasNoFilterApplied) {
                     return {
                         headerMedia: LottieAnimations.GenericEmptyState,
@@ -144,7 +143,18 @@
                         title: translate('search.searchResults.emptyExpenseResults.title'),
                         subtitle: translate('search.searchResults.emptyExpenseResults.subtitle'),
                         buttons: [
-                            {buttonText: translate('emptySearchView.takeATour'), buttonAction: () => Link.openExternalLink(navatticURL)},
+                            ...(!hasSeenTour
+                                ? [
+                                      {
+                                          buttonText: translate('emptySearchView.takeATour'),
+                                          buttonAction: () => {
+                                              Link.openExternalLink(navatticURL);
+                                              Welcome.setSelfTourViewed();
+                                              Task.completeTask(viewTourTaskReport);
+                                          },
+                                      },
+                                  ]
+                                : []),
                             {
                                 buttonText: translate('iou.createExpense'),
                                 buttonAction: () =>
@@ -163,42 +173,6 @@
                 }
             // We want to display the default nothing to show message if there is any filter applied.
             // eslint-disable-next-line no-fallthrough
-=======
-                return {
-                    headerMedia: LottieAnimations.GenericEmptyState,
-                    headerStyles: [StyleUtils.getBackgroundColorStyle(theme.emptyFolderBG)],
-                    title: translate('search.searchResults.emptyExpenseResults.title'),
-                    subtitle: translate('search.searchResults.emptyExpenseResults.subtitle'),
-                    buttons: [
-                        ...(!hasSeenTour
-                            ? [
-                                  {
-                                      buttonText: translate('emptySearchView.takeATour'),
-                                      buttonAction: () => {
-                                          Link.openExternalLink(navatticURL);
-                                          Welcome.setSelfTourViewed();
-                                          Task.completeTask(viewTourTaskReport);
-                                      },
-                                  },
-                              ]
-                            : []),
-                        {
-                            buttonText: translate('iou.createExpense'),
-                            buttonAction: () =>
-                                interceptAnonymousUser(() => {
-                                    if (shouldRedirectToExpensifyClassic) {
-                                        setModalVisible(true);
-                                        return;
-                                    }
-                                    IOU.startMoneyRequest(CONST.IOU.TYPE.CREATE, ReportUtils.generateReportID());
-                                }),
-                            success: true,
-                        },
-                    ],
-                    headerContentStyles: styles.emptyStateFolderWebStyles,
-                };
-            case CONST.SEARCH.DATA_TYPES.CHAT:
->>>>>>> c32ad423
             case CONST.SEARCH.DATA_TYPES.INVOICE:
                 if (hasNoFilterApplied) {
                     return {
@@ -207,7 +181,18 @@
                         title: translate('search.searchResults.emptyInvoiceResults.title'),
                         subtitle: translate('search.searchResults.emptyInvoiceResults.subtitle'),
                         buttons: [
-                            {buttonText: translate('emptySearchView.takeATour'), buttonAction: () => Link.openExternalLink(navatticURL)},
+                            ...(!hasSeenTour
+                                ? [
+                                      {
+                                          buttonText: translate('emptySearchView.takeATour'),
+                                          buttonAction: () => {
+                                              Link.openExternalLink(navatticURL);
+                                              Welcome.setSelfTourViewed();
+                                              Task.completeTask(viewTourTaskReport);
+                                          },
+                                      },
+                                  ]
+                                : []),
                             {
                                 buttonText: translate('workspace.invoices.sendInvoice'),
                                 buttonAction: () =>
@@ -247,12 +232,9 @@
         ctaErrorMessage,
         navatticURL,
         shouldRedirectToExpensifyClassic,
-<<<<<<< HEAD
         hasNoFilterApplied,
-=======
         hasSeenTour,
         viewTourTaskReport,
->>>>>>> c32ad423
     ]);
 
     return (
