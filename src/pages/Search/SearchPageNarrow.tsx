--- conflicted
+++ resolved
@@ -137,22 +137,6 @@
                                 cancelSearch={shouldDisplayCancelSearch ? cancelSearchCallback : undefined}
                             />
                         </View>
-<<<<<<< HEAD
-                        <Animated.View style={[styles.searchTopBarStyle, topBarAnimatedStyle]}>
-                            <SearchTypeMenu
-                                queryJSON={queryJSON}
-                                shouldGroupByReports={shouldGroupByReports}
-                                searchName={searchName}
-                            />
-                            <SearchStatusBar
-                                queryJSON={queryJSON}
-                                onStatusChange={() => {
-                                    topBarOffset.set(withTiming(StyleUtils.searchHeaderHeight, {duration: ANIMATION_DURATION_IN_MS}));
-                                }}
-                            />
-                        </Animated.View>
-                    </>
-=======
                         <View style={[styles.flex1]}>
                             <Animated.View style={[topBarAnimatedStyle, !searchRouterListVisible && styles.narrowSearchRouterInactiveStyle, styles.narrowSearchHeaderStyle]}>
                                 <SearchPageHeader
@@ -177,7 +161,6 @@
                             </Animated.View>
                         </View>
                     </View>
->>>>>>> 724629bc
                 ) : (
                     <>
                         <HeaderWithBackButton
@@ -201,20 +184,10 @@
                             onSearchListScroll={scrollHandler}
                             onContentSizeChange={onContentSizeChange}
                             contentContainerStyle={!selectionMode?.isEnabled ? [styles.searchListContentContainerStyles] : undefined}
+                            shouldGroupByReports={shouldGroupByReports}
                         />
                     </View>
                 )}
-<<<<<<< HEAD
-                <Search
-                    key={queryJSON.hash}
-                    queryJSON={queryJSON}
-                    onSearchListScroll={scrollHandler}
-                    onContentSizeChange={onContentSizeChange}
-                    shouldGroupByReports={shouldGroupByReports}
-                    contentContainerStyle={!selectionMode?.isEnabled ? [styles.searchListContentContainerStyles] : undefined}
-                />
-=======
->>>>>>> 724629bc
             </View>
         </ScreenWrapper>
     );
