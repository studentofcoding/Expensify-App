import React, {useCallback, useEffect, useMemo, useState} from 'react';
import {View} from 'react-native';
import type {TextStyle, ViewStyle} from 'react-native';
import {useOnyx} from 'react-native-onyx';
import type {MenuItemBaseProps} from '@components/MenuItem';
import MenuItem from '@components/MenuItem';
import MenuItemList from '@components/MenuItemList';
import type {SearchQueryJSON} from '@components/Search/types';
import Text from '@components/Text';
import ThreeDotsMenu from '@components/ThreeDotsMenu';
import useDeleteSavedSearch from '@hooks/useDeleteSavedSearch';
import useLocalize from '@hooks/useLocalize';
import useResponsiveLayout from '@hooks/useResponsiveLayout';
import useSingleExecution from '@hooks/useSingleExecution';
import useThemeStyles from '@hooks/useThemeStyles';
import Navigation from '@libs/Navigation/Navigation';
import * as SearchUtils from '@libs/SearchUtils';
import variables from '@styles/variables';
import * as Expensicons from '@src/components/Icon/Expensicons';
import CONST from '@src/CONST';
import ONYXKEYS from '@src/ONYXKEYS';
import type {Route} from '@src/ROUTES';
import ROUTES from '@src/ROUTES';
import type {SearchDataTypes} from '@src/types/onyx/SearchResults';
import type IconAsset from '@src/types/utils/IconAsset';
import SearchTypeMenuNarrow from './SearchTypeMenuNarrow';

type SavedSearchMenuItem = MenuItemBaseProps & {
    key: string;
    hash: string;
    styles: Array<ViewStyle | TextStyle>;
};

type SearchTypeMenuProps = {
    queryJSON: SearchQueryJSON;
};

type SearchTypeMenuItem = {
    title: string;
    type: SearchDataTypes;
    icon: IconAsset;
    route?: Route;
};

<<<<<<< HEAD
function SearchTypeMenu({queryJSON, isCustomQuery}: SearchTypeMenuProps) {
    const {type, hash} = queryJSON;
=======
function SearchTypeMenu({queryJSON}: SearchTypeMenuProps) {
    const {type} = queryJSON;
>>>>>>> 1fcba07e
    const styles = useThemeStyles();
    const {shouldUseNarrowLayout} = useResponsiveLayout();
    const {singleExecution} = useSingleExecution();
    const {translate} = useLocalize();
    const [savedSearches] = useOnyx(ONYXKEYS.SAVED_SEARCHES);
    const {showDeleteModal, DeleteConfirmModal} = useDeleteSavedSearch();
    const [prevSavedSearchesLength, setPrevSavedSearchesLength] = useState(0);

<<<<<<< HEAD
    useEffect(() => {
        setPrevSavedSearchesLength(Object.keys(savedSearches ?? {}).length);
    }, [savedSearches]);

    const typeMenuItems: SearchTypeMenuItem[] = useMemo(
        () => [
            {
                title: translate('common.expenses'),
                type: CONST.SEARCH.DATA_TYPES.EXPENSE,
                icon: Expensicons.Receipt,
                route: ROUTES.SEARCH_CENTRAL_PANE.getRoute({query: SearchUtils.buildCannedSearchQuery()}),
            },
            {
                title: translate('workspace.common.invoices'),
                type: CONST.SEARCH.DATA_TYPES.INVOICE,
                icon: Expensicons.InvoiceGeneric,
                route: ROUTES.SEARCH_CENTRAL_PANE.getRoute({query: SearchUtils.buildCannedSearchQuery(CONST.SEARCH.DATA_TYPES.INVOICE, CONST.SEARCH.STATUS.INVOICE.ALL)}),
            },
            {
                title: translate('travel.trips'),
                type: CONST.SEARCH.DATA_TYPES.TRIP,
                icon: Expensicons.Suitcase,
                route: ROUTES.SEARCH_CENTRAL_PANE.getRoute({query: SearchUtils.buildCannedSearchQuery(CONST.SEARCH.DATA_TYPES.TRIP, CONST.SEARCH.STATUS.TRIP.ALL)}),
            },
        ],
        [translate],
    );

    const getOverflowMenu = useCallback(
        (itemName: string, itemHash: number) => SearchUtils.getOverflowMenu(itemName, itemHash, queryJSON?.inputQuery ?? '', showDeleteModal),
        [queryJSON, showDeleteModal],
    );

    const createSavedSearchMenuItem = useCallback(
        (item: {name: string; query: string}, key: string, isNarrow: boolean) => {
            const baseMenuItem: SavedSearchMenuItem = {
                key: item.name,
                title: item.name,
                hash: key,
                shouldShowRightComponent: true,
                focused: Number(key) === hash,
                onPress: () => {
                    Navigation.navigate(ROUTES.SEARCH_CENTRAL_PANE.getRoute({query: item?.query ?? '', isCustomQuery: true}));
                },
                rightComponent: (
                    <ThreeDotsMenu
                        menuItems={getOverflowMenu(item.name, Number(key))}
                        anchorPosition={{horizontal: 0, vertical: 380}}
                        anchorAlignment={{
                            horizontal: CONST.MODAL.ANCHOR_ORIGIN_HORIZONTAL.RIGHT,
                            vertical: CONST.MODAL.ANCHOR_ORIGIN_VERTICAL.TOP,
                        }}
                    />
                ),
                styles: [styles.alignItemsCenter],
            };

            if (!isNarrow) {
                return {
                    ...baseMenuItem,
                    shouldRenderTooltip: Object.keys(savedSearches ?? {}).length === 1 && prevSavedSearchesLength === 0,
                    tooltipAnchorAlignment: {
                        horizontal: CONST.MODAL.ANCHOR_ORIGIN_HORIZONTAL.RIGHT,
                        vertical: CONST.MODAL.ANCHOR_ORIGIN_VERTICAL.BOTTOM,
                    },
                    tooltipShiftHorizontal: -32,
                    tooltipShiftVertical: 15,
                    tooltipWrapperStyle: [styles.bgPaleGreen, styles.mh4, styles.pv2],
                    renderTooltipContent: () => (
                        <View style={[styles.flexRow, styles.alignItemsCenter]}>
                            <Expensicons.Lightbulb
                                width={16}
                                height={16}
                                fill={styles.colorGreenSuccess.color}
                            />
                            <Text style={[styles.ml1, styles.textLabel]}>{translate('search.saveSearchTooltipText')}</Text>
                        </View>
                    ),
                };
            }

            return baseMenuItem;
        },
        [hash, savedSearches, styles, getOverflowMenu, prevSavedSearchesLength],
    );

    const savedSearchesMenuItems = useMemo(() => {
        if (!savedSearches) {
            return [];
        }
        return Object.entries(savedSearches).map(([key, item]) => createSavedSearchMenuItem(item, key, shouldUseNarrowLayout));
    }, [savedSearches, createSavedSearchMenuItem, shouldUseNarrowLayout]);

    const handleSavedSearches = useCallback(
        () => ({
            savedSearchesMenuItems,
            renderSavedSearchesSection: () => (
                <View style={[styles.pb4, styles.mh3, styles.mt3]}>
                    <Text style={[styles.sectionTitle, styles.pb1]}>{translate('search.savedSearchesMenuItemTitle')}</Text>
                    <MenuItemList
                        menuItems={savedSearchesMenuItems}
                        wrapperStyle={styles.sectionMenuItem}
                        icon={Expensicons.Star}
                        iconWidth={variables.iconSizeNormal}
                        iconHeight={variables.iconSizeNormal}
                        shouldUseSingleExecution
                        isPaneMenu
                    />
                </View>
            ),
        }),
        [savedSearchesMenuItems, styles, translate],
    );

    const activeItemIndex = typeMenuItems.findIndex((item) => item.type === type);
=======
    const typeMenuItems: SearchTypeMenuItem[] = [
        {
            title: translate('common.expenses'),
            type: CONST.SEARCH.DATA_TYPES.EXPENSE,
            icon: Expensicons.Receipt,
            route: ROUTES.SEARCH_CENTRAL_PANE.getRoute({query: SearchUtils.buildCannedSearchQuery()}),
        },
        {
            title: translate('common.chats'),
            type: CONST.SEARCH.DATA_TYPES.CHAT,
            icon: Expensicons.ChatBubbles,
            route: ROUTES.SEARCH_CENTRAL_PANE.getRoute({query: SearchUtils.buildCannedSearchQuery(CONST.SEARCH.DATA_TYPES.CHAT, CONST.SEARCH.STATUS.TRIP.ALL)}),
        },
        {
            title: translate('workspace.common.invoices'),
            type: CONST.SEARCH.DATA_TYPES.INVOICE,
            icon: Expensicons.InvoiceGeneric,
            route: ROUTES.SEARCH_CENTRAL_PANE.getRoute({query: SearchUtils.buildCannedSearchQuery(CONST.SEARCH.DATA_TYPES.INVOICE, CONST.SEARCH.STATUS.INVOICE.ALL)}),
        },
        {
            title: translate('travel.trips'),
            type: CONST.SEARCH.DATA_TYPES.TRIP,
            icon: Expensicons.Suitcase,
            route: ROUTES.SEARCH_CENTRAL_PANE.getRoute({query: SearchUtils.buildCannedSearchQuery(CONST.SEARCH.DATA_TYPES.TRIP, CONST.SEARCH.STATUS.TRIP.ALL)}),
        },
    ];

    const isCannedQuery = SearchUtils.isCannedSearchQuery(queryJSON);
    const activeItemIndex = isCannedQuery ? typeMenuItems.findIndex((item) => item.type === type) : -1;
>>>>>>> 1fcba07e

    if (shouldUseNarrowLayout) {
        const title = isCannedQuery ? undefined : SearchUtils.getSearchHeaderTitle(queryJSON);

        return (
            <SearchTypeMenuNarrow
                typeMenuItems={typeMenuItems}
                activeItemIndex={activeItemIndex}
                title={title}
                handleSavedSearches={handleSavedSearches}
                queryJSON={queryJSON}
            />
        );
    }

    return (
        <>
            <View style={[styles.pb4, styles.mh3, styles.mt3]}>
                {typeMenuItems.map((item, index) => {
                    const onPress = singleExecution(() => Navigation.navigate(item.route));

                    return (
                        <MenuItem
                            key={item.title}
                            disabled={false}
                            interactive
                            title={item.title}
                            icon={item.icon}
                            iconWidth={variables.iconSizeNormal}
                            iconHeight={variables.iconSizeNormal}
                            wrapperStyle={styles.sectionMenuItem}
                            focused={index === activeItemIndex}
                            hoverAndPressStyle={styles.hoveredComponentBG}
                            onPress={onPress}
                            isPaneMenu
                        />
                    );
                })}
            </View>
            {savedSearches && handleSavedSearches().renderSavedSearchesSection()}
            <DeleteConfirmModal />
        </>
    );
}

SearchTypeMenu.displayName = 'SearchTypeMenu';

export default SearchTypeMenu;
export type {SearchTypeMenuItem};<|MERGE_RESOLUTION|>--- conflicted
+++ resolved
@@ -42,13 +42,8 @@
     route?: Route;
 };
 
-<<<<<<< HEAD
-function SearchTypeMenu({queryJSON, isCustomQuery}: SearchTypeMenuProps) {
+function SearchTypeMenu({queryJSON}: SearchTypeMenuProps) {
     const {type, hash} = queryJSON;
-=======
-function SearchTypeMenu({queryJSON}: SearchTypeMenuProps) {
-    const {type} = queryJSON;
->>>>>>> 1fcba07e
     const styles = useThemeStyles();
     const {shouldUseNarrowLayout} = useResponsiveLayout();
     const {singleExecution} = useSingleExecution();
@@ -57,7 +52,6 @@
     const {showDeleteModal, DeleteConfirmModal} = useDeleteSavedSearch();
     const [prevSavedSearchesLength, setPrevSavedSearchesLength] = useState(0);
 
-<<<<<<< HEAD
     useEffect(() => {
         setPrevSavedSearchesLength(Object.keys(savedSearches ?? {}).length);
     }, [savedSearches]);
@@ -70,6 +64,12 @@
                 icon: Expensicons.Receipt,
                 route: ROUTES.SEARCH_CENTRAL_PANE.getRoute({query: SearchUtils.buildCannedSearchQuery()}),
             },
+        {
+            title: translate('common.chats'),
+            type: CONST.SEARCH.DATA_TYPES.CHAT,
+            icon: Expensicons.ChatBubbles,
+            route: ROUTES.SEARCH_CENTRAL_PANE.getRoute({query: SearchUtils.buildCannedSearchQuery(CONST.SEARCH.DATA_TYPES.CHAT, CONST.SEARCH.STATUS.TRIP.ALL)}),
+        },
             {
                 title: translate('workspace.common.invoices'),
                 type: CONST.SEARCH.DATA_TYPES.INVOICE,
@@ -100,7 +100,7 @@
                 shouldShowRightComponent: true,
                 focused: Number(key) === hash,
                 onPress: () => {
-                    Navigation.navigate(ROUTES.SEARCH_CENTRAL_PANE.getRoute({query: item?.query ?? '', isCustomQuery: true}));
+                    Navigation.navigate(ROUTES.SEARCH_CENTRAL_PANE.getRoute({query: item?.query ?? ''}));
                 },
                 rightComponent: (
                     <ThreeDotsMenu
@@ -172,38 +172,9 @@
         [savedSearchesMenuItems, styles, translate],
     );
 
-    const activeItemIndex = typeMenuItems.findIndex((item) => item.type === type);
-=======
-    const typeMenuItems: SearchTypeMenuItem[] = [
-        {
-            title: translate('common.expenses'),
-            type: CONST.SEARCH.DATA_TYPES.EXPENSE,
-            icon: Expensicons.Receipt,
-            route: ROUTES.SEARCH_CENTRAL_PANE.getRoute({query: SearchUtils.buildCannedSearchQuery()}),
-        },
-        {
-            title: translate('common.chats'),
-            type: CONST.SEARCH.DATA_TYPES.CHAT,
-            icon: Expensicons.ChatBubbles,
-            route: ROUTES.SEARCH_CENTRAL_PANE.getRoute({query: SearchUtils.buildCannedSearchQuery(CONST.SEARCH.DATA_TYPES.CHAT, CONST.SEARCH.STATUS.TRIP.ALL)}),
-        },
-        {
-            title: translate('workspace.common.invoices'),
-            type: CONST.SEARCH.DATA_TYPES.INVOICE,
-            icon: Expensicons.InvoiceGeneric,
-            route: ROUTES.SEARCH_CENTRAL_PANE.getRoute({query: SearchUtils.buildCannedSearchQuery(CONST.SEARCH.DATA_TYPES.INVOICE, CONST.SEARCH.STATUS.INVOICE.ALL)}),
-        },
-        {
-            title: translate('travel.trips'),
-            type: CONST.SEARCH.DATA_TYPES.TRIP,
-            icon: Expensicons.Suitcase,
-            route: ROUTES.SEARCH_CENTRAL_PANE.getRoute({query: SearchUtils.buildCannedSearchQuery(CONST.SEARCH.DATA_TYPES.TRIP, CONST.SEARCH.STATUS.TRIP.ALL)}),
-        },
-    ];
 
     const isCannedQuery = SearchUtils.isCannedSearchQuery(queryJSON);
     const activeItemIndex = isCannedQuery ? typeMenuItems.findIndex((item) => item.type === type) : -1;
->>>>>>> 1fcba07e
 
     if (shouldUseNarrowLayout) {
         const title = isCannedQuery ? undefined : SearchUtils.getSearchHeaderTitle(queryJSON);
