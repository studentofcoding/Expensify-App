import type {StackScreenProps} from '@react-navigation/stack';
import React, {useMemo} from 'react';
import FullPageNotFoundView from '@components/BlockingViews/FullPageNotFoundView';
import ScreenWrapper from '@components/ScreenWrapper';
import Search from '@components/Search';
import useThemeStyles from '@hooks/useThemeStyles';
import useWindowDimensions from '@hooks/useWindowDimensions';
import Navigation from '@libs/Navigation/Navigation';
import type {AuthScreensParamList} from '@libs/Navigation/types';
import {buildSearchQueryJSON, getQueryStringFromParams} from '@libs/SearchUtils';
import CONST from '@src/CONST';
import ROUTES from '@src/ROUTES';
import type SCREENS from '@src/SCREENS';

type SearchPageProps = StackScreenProps<AuthScreensParamList, typeof SCREENS.SEARCH.CENTRAL_PANE>;

function SearchPage({route}: SearchPageProps) {
    const {isSmallScreenWidth} = useWindowDimensions();
    const styles = useThemeStyles();

    const queryJSON = useMemo(() => buildSearchQueryJSON(getQueryStringFromParams(route.params)), [route.params]);

<<<<<<< HEAD
    const handleOnBackButtonPress = () => Navigation.goBack(ROUTES.SEARCH.getRoute({query: CONST.SEARCH.TAB.EXPENSE.ALL}));
=======
    const query = rawQuery as SearchQuery;
    const isValidQuery = Object.values(CONST.SEARCH.TAB).includes(query);

    const handleOnBackButtonPress = () => Navigation.goBack(ROUTES.SEARCH_CENTRAL_PANE.getRoute(CONST.SEARCH.TAB.ALL));
>>>>>>> b8b99d0a

    // On small screens this page is not displayed, the configuration is in the file: src/libs/Navigation/AppNavigator/createCustomStackNavigator/index.tsx
    // To avoid calling hooks in the Search component when this page isn't visible, we return null here.
    if (isSmallScreenWidth) {
        return null;
    }

    return (
        <ScreenWrapper
            testID={Search.displayName}
            shouldShowOfflineIndicatorInWideScreen
            offlineIndicatorStyle={styles.mtAuto}
        >
            <FullPageNotFoundView
                shouldForceFullScreen
                shouldShow={!queryJSON}
                onBackButtonPress={handleOnBackButtonPress}
                shouldShowLink={false}
            >
                <Search
                    // We won't show the Search if the query is undefined.
                    // eslint-disable-next-line @typescript-eslint/no-non-null-assertion
                    queryJSON={queryJSON!}
                    policyIDs={route.params.policyIDs}
                />
            </FullPageNotFoundView>
        </ScreenWrapper>
    );
}

SearchPage.displayName = 'SearchPage';

export default SearchPage;<|MERGE_RESOLUTION|>--- conflicted
+++ resolved
@@ -20,14 +20,7 @@
 
     const queryJSON = useMemo(() => buildSearchQueryJSON(getQueryStringFromParams(route.params)), [route.params]);
 
-<<<<<<< HEAD
-    const handleOnBackButtonPress = () => Navigation.goBack(ROUTES.SEARCH.getRoute({query: CONST.SEARCH.TAB.EXPENSE.ALL}));
-=======
-    const query = rawQuery as SearchQuery;
-    const isValidQuery = Object.values(CONST.SEARCH.TAB).includes(query);
-
-    const handleOnBackButtonPress = () => Navigation.goBack(ROUTES.SEARCH_CENTRAL_PANE.getRoute(CONST.SEARCH.TAB.ALL));
->>>>>>> b8b99d0a
+    const handleOnBackButtonPress = () => Navigation.goBack(ROUTES.SEARCH_CENTRAL_PANE.getRoute({query: CONST.SEARCH.TAB.EXPENSE.ALL}));
 
     // On small screens this page is not displayed, the configuration is in the file: src/libs/Navigation/AppNavigator/createCustomStackNavigator/index.tsx
     // To avoid calling hooks in the Search component when this page isn't visible, we return null here.
