import React, {useMemo} from 'react';
import {View} from 'react-native';
import FullPageNotFoundView from '@components/BlockingViews/FullPageNotFoundView';
import HeaderGap from '@components/HeaderGap';
import HeaderWithBackButton from '@components/HeaderWithBackButton';
import BottomTabBar from '@components/Navigation/BottomTabBar';
import BOTTOM_TABS from '@components/Navigation/BottomTabBar/BOTTOM_TABS';
import TopBar from '@components/Navigation/TopBar';
import ScreenWrapper from '@components/ScreenWrapper';
import Search from '@components/Search';
import {useSearchContext} from '@components/Search/SearchContext';
import SearchPageHeader from '@components/Search/SearchPageHeader/SearchPageHeader';
import SearchStatusBar from '@components/Search/SearchPageHeader/SearchStatusBar';
import useLocalize from '@hooks/useLocalize';
import useResponsiveLayout from '@hooks/useResponsiveLayout';
import useThemeStyles from '@hooks/useThemeStyles';
import {turnOffMobileSelectionMode} from '@libs/actions/MobileSelectionMode';
import FreezeWrapper from '@libs/Navigation/AppNavigator/FreezeWrapper';
import Navigation from '@libs/Navigation/Navigation';
import type {PlatformStackScreenProps} from '@libs/Navigation/PlatformStackNavigation/types';
import type {AuthScreensParamList} from '@libs/Navigation/types';
import {buildCannedSearchQuery, buildSearchQueryJSON, getPolicyIDFromSearchQuery} from '@libs/SearchQueryUtils';
import CONST from '@src/CONST';
import ROUTES from '@src/ROUTES';
import type SCREENS from '@src/SCREENS';
import SearchPageNarrow from './SearchPageNarrow';
import SearchTypeMenu from './SearchTypeMenu';

type SearchPageProps = PlatformStackScreenProps<AuthScreensParamList, typeof SCREENS.SEARCH.ROOT>;

function SearchPage({route}: SearchPageProps) {
    const {translate} = useLocalize();
    const {shouldUseNarrowLayout} = useResponsiveLayout();
    const styles = useThemeStyles();

    const {q, name, groupBy} = route.params;

    const {queryJSON, policyID} = useMemo(() => {
        const parsedQuery = buildSearchQueryJSON(q);
        const extractedPolicyID = parsedQuery && getPolicyIDFromSearchQuery(parsedQuery);

        return {queryJSON: parsedQuery, policyID: extractedPolicyID};
    }, [q]);

    const handleOnBackButtonPress = () => Navigation.goBack(ROUTES.SEARCH_ROOT.getRoute({query: buildCannedSearchQuery()}));
    const {clearSelectedTransactions} = useSearchContext();

    const shouldGroupByReports = groupBy === CONST.SEARCH.GROUP_BY.REPORTS;

    const isSearchNameModified = name === q;
    const searchName = isSearchNameModified ? undefined : name;

    if (shouldUseNarrowLayout) {
        return (
            <FreezeWrapper>
                <SearchPageNarrow
                    queryJSON={queryJSON}
                    policyID={policyID}
                    shouldGroupByReports={shouldGroupByReports}
                    searchName={searchName}
                />
            </FreezeWrapper>
        );
    }

    return (
        <FreezeWrapper>
            <FullPageNotFoundView
                shouldForceFullScreen
                shouldShow={!queryJSON}
                onBackButtonPress={handleOnBackButtonPress}
                shouldShowLink={false}
            >
                {!!queryJSON && (
                    <View style={styles.searchSplitContainer}>
                        <View style={styles.searchSidebar}>
                            {queryJSON ? (
                                <View style={styles.flex1}>
                                    <HeaderGap />
                                    <TopBar
                                        activeWorkspaceID={policyID}
                                        breadcrumbLabel={translate('common.reports')}
                                        shouldDisplaySearch={false}
                                    />
<<<<<<< HEAD
                                    <SearchTypeMenu
                                        queryJSON={queryJSON}
                                        searchName={searchName}
                                        shouldGroupByReports={shouldGroupByReports}
                                    />
=======
                                    <SearchTypeMenu queryJSON={queryJSON} />
>>>>>>> 724629bc
                                </View>
                            ) : (
                                <HeaderWithBackButton
                                    title={translate('common.selectMultiple')}
                                    onBackButtonPress={() => {
                                        clearSelectedTransactions();
                                        turnOffMobileSelectionMode();
                                    }}
                                />
                            )}
                            <BottomTabBar selectedTab={BOTTOM_TABS.SEARCH} />
                        </View>
                        <ScreenWrapper
                            testID={Search.displayName}
                            shouldShowOfflineIndicatorInWideScreen
                            offlineIndicatorStyle={styles.mtAuto}
                        >
                            <SearchPageHeader
                                queryJSON={queryJSON}
                                shouldGroupByReports={shouldGroupByReports}
                            />
                            <SearchStatusBar queryJSON={queryJSON} />
                            <Search
                                key={queryJSON.hash}
                                queryJSON={queryJSON}
                                shouldGroupByReports={shouldGroupByReports}
                            />
                        </ScreenWrapper>
                    </View>
                )}
            </FullPageNotFoundView>
        </FreezeWrapper>
    );
}

SearchPage.displayName = 'SearchPage';
SearchPage.whyDidYouRender = true;

export default SearchPage;<|MERGE_RESOLUTION|>--- conflicted
+++ resolved
@@ -82,15 +82,10 @@
                                         breadcrumbLabel={translate('common.reports')}
                                         shouldDisplaySearch={false}
                                     />
-<<<<<<< HEAD
                                     <SearchTypeMenu
                                         queryJSON={queryJSON}
-                                        searchName={searchName}
                                         shouldGroupByReports={shouldGroupByReports}
                                     />
-=======
-                                    <SearchTypeMenu queryJSON={queryJSON} />
->>>>>>> 724629bc
                                 </View>
                             ) : (
                                 <HeaderWithBackButton
@@ -108,10 +103,7 @@
                             shouldShowOfflineIndicatorInWideScreen
                             offlineIndicatorStyle={styles.mtAuto}
                         >
-                            <SearchPageHeader
-                                queryJSON={queryJSON}
-                                shouldGroupByReports={shouldGroupByReports}
-                            />
+                            <SearchPageHeader queryJSON={queryJSON} />
                             <SearchStatusBar queryJSON={queryJSON} />
                             <Search
                                 key={queryJSON.hash}
