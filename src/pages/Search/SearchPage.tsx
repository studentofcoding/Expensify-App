import React, {useCallback, useEffect, useMemo, useState} from 'react';
import {InteractionManager, View} from 'react-native';
import FullPageNotFoundView from '@components/BlockingViews/FullPageNotFoundView';
import type {DropdownOption} from '@components/ButtonWithDropdownMenu/types';
import ConfirmModal from '@components/ConfirmModal';
import DecisionModal from '@components/DecisionModal';
import HeaderGap from '@components/HeaderGap';
import HeaderWithBackButton from '@components/HeaderWithBackButton';
import * as Expensicons from '@components/Icon/Expensicons';
import NavigationTabBar from '@components/Navigation/NavigationTabBar';
import NAVIGATION_TABS from '@components/Navigation/NavigationTabBar/NAVIGATION_TABS';
import TopBar from '@components/Navigation/TopBar';
import ScreenWrapper from '@components/ScreenWrapper';
import Search from '@components/Search';
import {useSearchContext} from '@components/Search/SearchContext';
import SearchPageHeader from '@components/Search/SearchPageHeader/SearchPageHeader';
import type {SearchHeaderOptionValue} from '@components/Search/SearchPageHeader/SearchPageHeader';
import SearchStatusBar from '@components/Search/SearchPageHeader/SearchStatusBar';
import type {PaymentData} from '@components/Search/types';
import {usePlaybackContext} from '@components/VideoPlayerContexts/PlaybackContext';
import useActiveWorkspace from '@hooks/useActiveWorkspace';
import useLocalize from '@hooks/useLocalize';
import useNetwork from '@hooks/useNetwork';
import useOnyx from '@hooks/useOnyx';
import usePermissions from '@hooks/usePermissions';
import useResponsiveLayout from '@hooks/useResponsiveLayout';
import useTheme from '@hooks/useTheme';
import useThemeStyles from '@hooks/useThemeStyles';
import {turnOffMobileSelectionMode} from '@libs/actions/MobileSelectionMode';
import {
    approveMoneyRequestOnSearch,
    deleteMoneyRequestOnSearch,
    exportSearchItemsToCSV,
    getLastPolicyPaymentMethod,
    payMoneyRequestOnSearch,
    queueExportSearchItemsToCSV,
    unholdMoneyRequestOnSearch,
} from '@libs/actions/Search';
import Navigation from '@libs/Navigation/Navigation';
import type {PlatformStackScreenProps} from '@libs/Navigation/PlatformStackNavigation/types';
import type {SearchFullscreenNavigatorParamList} from '@libs/Navigation/types';
import {hasVBBA} from '@libs/PolicyUtils';
import {buildCannedSearchQuery, buildSearchQueryJSON, getPolicyIDFromSearchQuery} from '@libs/SearchQueryUtils';
import {isSearchDataLoaded} from '@libs/SearchUIUtils';
import variables from '@styles/variables';
import CONST from '@src/CONST';
import ONYXKEYS from '@src/ONYXKEYS';
import ROUTES from '@src/ROUTES';
import type SCREENS from '@src/SCREENS';
import type {SearchResults} from '@src/types/onyx';
import SearchPageNarrow from './SearchPageNarrow';
import SearchTypeMenu from './SearchTypeMenu';

type SearchPageProps = PlatformStackScreenProps<SearchFullscreenNavigatorParamList, typeof SCREENS.SEARCH.ROOT>;

function SearchPage({route}: SearchPageProps) {
    const {translate} = useLocalize();
    // We need to use isSmallScreenWidth instead of shouldUseNarrowLayout to apply the correct modal type for the decision modal
    // eslint-disable-next-line rulesdir/prefer-shouldUseNarrowLayout-instead-of-isSmallScreenWidth
    const {shouldUseNarrowLayout, isSmallScreenWidth} = useResponsiveLayout();
    const styles = useThemeStyles();
    const theme = useTheme();
    const {isOffline} = useNetwork();
    const {activeWorkspaceID} = useActiveWorkspace();
<<<<<<< HEAD
    const {selectedTransactions, clearSelectedTransactions, selectedReports, lastSearchType, setLastSearchType, isExportMode, setExportMode} = useSearchContext();
    const [selectionMode] = useOnyx(ONYXKEYS.MOBILE_SELECTION_MODE, {canBeMissing: true});
    const [lastPaymentMethods = {}] = useOnyx(ONYXKEYS.NVP_LAST_PAYMENT_METHOD, {canBeMissing: true});
=======
    const {selectedTransactions, clearSelectedTransactions, selectedReports, lastSearchType, setLastSearchType} = useSearchContext();
    const [selectionMode] = useOnyx(ONYXKEYS.MOBILE_SELECTION_MODE);
    const [lastPaymentMethods = {}] = useOnyx(ONYXKEYS.NVP_LAST_PAYMENT_METHOD);
    const {canUseLeftHandBar} = usePermissions();
>>>>>>> 7e5a3335

    const [isOfflineModalVisible, setIsOfflineModalVisible] = useState(false);
    const [isDownloadErrorModalVisible, setIsDownloadErrorModalVisible] = useState(false);
    const [isDeleteExpensesConfirmModalVisible, setIsDeleteExpensesConfirmModalVisible] = useState(false);
    const [isDownloadExportModalVisible, setIsDownloadExportModalVisible] = useState(false);

    const {q, name} = route.params;

    const {queryJSON, policyID} = useMemo(() => {
        const parsedQuery = buildSearchQueryJSON(q);
        const extractedPolicyID = parsedQuery && getPolicyIDFromSearchQuery(parsedQuery);

        return {queryJSON: parsedQuery, policyID: extractedPolicyID};
    }, [q]);

    const [currentSearchResults] = useOnyx(`${ONYXKEYS.COLLECTION.SNAPSHOT}${queryJSON?.hash ?? CONST.DEFAULT_NUMBER_ID}`, {canBeMissing: true});
    const [lastNonEmptySearchResults, setLastNonEmptySearchResults] = useState<SearchResults | undefined>(undefined);

    useEffect(() => {
        if (!currentSearchResults?.search?.type) {
            return;
        }

        setLastSearchType(currentSearchResults.search.type);
        if (currentSearchResults.data) {
            setLastNonEmptySearchResults(currentSearchResults);
        }
    }, [lastSearchType, queryJSON, setLastSearchType, currentSearchResults]);

    const {status, hash} = queryJSON ?? {};
    const selectedTransactionsKeys = Object.keys(selectedTransactions ?? {});

    const headerButtonsOptions = useMemo(() => {
        if (selectedTransactionsKeys.length === 0 || !status || !hash) {
            return [];
        }

        const options: Array<DropdownOption<SearchHeaderOptionValue>> = [];
        const isAnyTransactionOnHold = Object.values(selectedTransactions).some((transaction) => transaction.isHeld);

        const downloadButtonOption: DropdownOption<SearchHeaderOptionValue> = {
            icon: Expensicons.Download,
            text: translate('common.download'),
            value: CONST.SEARCH.BULK_ACTION_TYPES.EXPORT,
            shouldCloseModalOnSelect: true,
            onSelected: () => {
                if (isOffline) {
                    setIsOfflineModalVisible(true);
                    return;
                }

                if (isExportMode) {
                    setIsDownloadExportModalVisible(true);
                    return;
                }

                const reportIDList = selectedReports?.filter((report) => !!report).map((report) => report.reportID) ?? [];
                exportSearchItemsToCSV(
                    {
                        query: status,
                        jsonQuery: JSON.stringify(queryJSON),
                        reportIDList,
                        transactionIDList: selectedTransactionsKeys,
                        policyIDs: activeWorkspaceID ? [activeWorkspaceID] : [''],
                    },
                    () => {
                        setIsDownloadErrorModalVisible(true);
                    },
                );
            },
        };

        if (isExportMode) {
            return [downloadButtonOption];
        }

        const shouldShowApproveOption =
            !isOffline &&
            !isAnyTransactionOnHold &&
            (selectedReports.length
                ? selectedReports.every((report) => report.action === CONST.SEARCH.ACTION_TYPES.APPROVE)
                : selectedTransactionsKeys.every((id) => selectedTransactions[id].action === CONST.SEARCH.ACTION_TYPES.APPROVE));

        if (shouldShowApproveOption) {
            options.push({
                icon: Expensicons.ThumbsUp,
                text: translate('search.bulkActions.approve'),
                value: CONST.SEARCH.BULK_ACTION_TYPES.APPROVE,
                shouldCloseModalOnSelect: true,
                onSelected: () => {
                    if (isOffline) {
                        setIsOfflineModalVisible(true);
                        return;
                    }

                    const transactionIDList = selectedReports.length ? undefined : Object.keys(selectedTransactions);
                    const reportIDList = !selectedReports.length
                        ? Object.values(selectedTransactions).map((transaction) => transaction.reportID)
                        : selectedReports?.filter((report) => !!report).map((report) => report.reportID) ?? [];
                    approveMoneyRequestOnSearch(hash, reportIDList, transactionIDList);
                },
            });
        }

        const shouldShowPayOption =
            !isOffline &&
            !isAnyTransactionOnHold &&
            (selectedReports.length
                ? selectedReports.every((report) => report.action === CONST.SEARCH.ACTION_TYPES.PAY && report.policyID && getLastPolicyPaymentMethod(report.policyID, lastPaymentMethods))
                : selectedTransactionsKeys.every(
                      (id) =>
                          selectedTransactions[id].action === CONST.SEARCH.ACTION_TYPES.PAY &&
                          selectedTransactions[id].policyID &&
                          getLastPolicyPaymentMethod(selectedTransactions[id].policyID, lastPaymentMethods),
                  ));

        if (shouldShowPayOption) {
            options.push({
                icon: Expensicons.MoneyBag,
                text: translate('search.bulkActions.pay'),
                value: CONST.SEARCH.BULK_ACTION_TYPES.PAY,
                shouldCloseModalOnSelect: true,
                onSelected: () => {
                    if (isOffline) {
                        setIsOfflineModalVisible(true);
                        return;
                    }

                    const activeRoute = Navigation.getActiveRoute();
                    const transactionIDList = selectedReports.length ? undefined : Object.keys(selectedTransactions);
                    const items = selectedReports.length ? selectedReports : Object.values(selectedTransactions);

                    for (const item of items) {
                        const itemPolicyID = item.policyID;
                        const lastPolicyPaymentMethod = getLastPolicyPaymentMethod(itemPolicyID, lastPaymentMethods);

                        if (!lastPolicyPaymentMethod) {
                            Navigation.navigate(ROUTES.SEARCH_REPORT.getRoute({reportID: item.reportID, backTo: activeRoute}));
                            return;
                        }

                        const hasPolicyVBBA = hasVBBA(itemPolicyID);

                        if (lastPolicyPaymentMethod !== CONST.IOU.PAYMENT_TYPE.ELSEWHERE && !hasPolicyVBBA) {
                            Navigation.navigate(ROUTES.SEARCH_REPORT.getRoute({reportID: item.reportID, backTo: activeRoute}));
                            return;
                        }
                    }

                    const paymentData = (
                        selectedReports.length
                            ? selectedReports.map((report) => ({
                                  reportID: report.reportID,
                                  amount: report.total,
                                  paymentType: getLastPolicyPaymentMethod(report.policyID, lastPaymentMethods),
                              }))
                            : Object.values(selectedTransactions).map((transaction) => ({
                                  reportID: transaction.reportID,
                                  amount: transaction.amount,
                                  paymentType: getLastPolicyPaymentMethod(transaction.policyID, lastPaymentMethods),
                              }))
                    ) as PaymentData[];

                    payMoneyRequestOnSearch(hash, paymentData, transactionIDList);
                },
            });
        }

        options.push(downloadButtonOption);

        const shouldShowHoldOption = !isOffline && selectedTransactionsKeys.every((id) => selectedTransactions[id].canHold);

        if (shouldShowHoldOption) {
            options.push({
                icon: Expensicons.Stopwatch,
                text: translate('search.bulkActions.hold'),
                value: CONST.SEARCH.BULK_ACTION_TYPES.HOLD,
                shouldCloseModalOnSelect: true,
                onSelected: () => {
                    if (isOffline) {
                        setIsOfflineModalVisible(true);
                        return;
                    }

                    Navigation.navigate(ROUTES.TRANSACTION_HOLD_REASON_RHP);
                },
            });
        }

        const shouldShowUnholdOption = !isOffline && selectedTransactionsKeys.every((id) => selectedTransactions[id].canUnhold);

        if (shouldShowUnholdOption) {
            options.push({
                icon: Expensicons.Stopwatch,
                text: translate('search.bulkActions.unhold'),
                value: CONST.SEARCH.BULK_ACTION_TYPES.UNHOLD,
                shouldCloseModalOnSelect: true,
                onSelected: () => {
                    if (isOffline) {
                        setIsOfflineModalVisible(true);
                        return;
                    }

                    unholdMoneyRequestOnSearch(hash, selectedTransactionsKeys);
                },
            });
        }

        const shouldShowDeleteOption = !isOffline && selectedTransactionsKeys.every((id) => selectedTransactions[id].canDelete);

        if (shouldShowDeleteOption) {
            options.push({
                icon: Expensicons.Trashcan,
                text: translate('search.bulkActions.delete'),
                value: CONST.SEARCH.BULK_ACTION_TYPES.DELETE,
                shouldCloseModalOnSelect: true,
                onSelected: () => {
                    if (isOffline) {
                        setIsOfflineModalVisible(true);
                        return;
                    }
                    setIsDeleteExpensesConfirmModalVisible(true);
                },
            });
        }

        if (options.length === 0) {
            const emptyOptionStyle = {
                interactive: false,
                iconFill: theme.icon,
                iconHeight: variables.iconSizeLarge,
                iconWidth: variables.iconSizeLarge,
                numberOfLinesTitle: 2,
                titleStyle: {...styles.colorMuted, ...styles.fontWeightNormal, ...styles.textWrap},
            };

            options.push({
                icon: Expensicons.Exclamation,
                text: translate('search.bulkActions.noOptionsAvailable'),
                value: undefined,
                ...emptyOptionStyle,
            });
        }

        return options;
    }, [
        selectedTransactionsKeys,
        status,
        hash,
        selectedTransactions,
        translate,
        isExportMode,
        isOffline,
        selectedReports,
        queryJSON,
        activeWorkspaceID,
        lastPaymentMethods,
        theme.icon,
        styles.colorMuted,
        styles.fontWeightNormal,
        styles.textWrap,
    ]);

    const handleDeleteExpenses = () => {
        if (selectedTransactionsKeys.length === 0 || !hash) {
            return;
        }

        setIsDeleteExpensesConfirmModalVisible(false);
        deleteMoneyRequestOnSearch(hash, selectedTransactionsKeys);

        // Translations copy for delete modal depends on amount of selected items,
        // We need to wait for modal to fully disappear before clearing them to avoid translation flicker between singular vs plural
        InteractionManager.runAfterInteractions(() => {
            clearSelectedTransactions();
        });
    };

    const createExportAll = useCallback(() => {
        if (selectedTransactionsKeys.length === 0 || !status || !hash) {
            return [];
        }

        setIsDownloadExportModalVisible(false);
        const reportIDList = selectedReports?.filter((report) => !!report).map((report) => report.reportID) ?? [];
        queueExportSearchItemsToCSV({
            query: status,
            jsonQuery: JSON.stringify(queryJSON),
            reportIDList,
            transactionIDList: selectedTransactionsKeys,
            policyIDs: activeWorkspaceID ? [activeWorkspaceID] : [''],
        });
        setExportMode(false);
        clearSelectedTransactions();
    }, [selectedTransactionsKeys, status, hash, selectedReports, queryJSON, activeWorkspaceID, setExportMode, clearSelectedTransactions]);

    const handleOnBackButtonPress = () => Navigation.goBack(ROUTES.SEARCH_ROOT.getRoute({query: buildCannedSearchQuery()}));
    const {resetVideoPlayerData} = usePlaybackContext();
    const shouldShowOfflineIndicator = currentSearchResults?.data ?? lastNonEmptySearchResults;

    const isSearchNameModified = name === q;
    const searchName = isSearchNameModified ? undefined : name;

    const isDataLoaded = isSearchDataLoaded(currentSearchResults, lastNonEmptySearchResults, queryJSON);
    const shouldShowLoadingState = !isOffline && !isDataLoaded;

    // Handles video player cleanup:
    // 1. On mount: Resets player if navigating from report screen
    // 2. On unmount: Stops video when leaving this screen
    // in narrow layout, the reset will be handled by the attachment modal, so we don't need to do it here to preserve autoplay
    useEffect(() => {
        if (shouldUseNarrowLayout) {
            return;
        }
        resetVideoPlayerData();
        return () => {
            if (shouldUseNarrowLayout) {
                return;
            }
            resetVideoPlayerData();
        };
        // eslint-disable-next-line react-compiler/react-compiler
        // eslint-disable-next-line react-hooks/exhaustive-deps
    }, []);

    if (shouldUseNarrowLayout) {
        return (
            <>
                <SearchPageNarrow
                    queryJSON={queryJSON}
                    policyID={policyID}
                    searchName={searchName}
                    headerButtonsOptions={headerButtonsOptions}
                    lastNonEmptySearchResults={lastNonEmptySearchResults}
                    currentSearchResults={currentSearchResults}
                />
                {!!selectionMode && selectionMode?.isEnabled && (
                    <View>
                        <ConfirmModal
                            isVisible={isDeleteExpensesConfirmModalVisible}
                            onConfirm={handleDeleteExpenses}
                            onCancel={() => {
                                setIsDeleteExpensesConfirmModalVisible(false);
                            }}
                            title={translate('iou.deleteExpense', {count: selectedTransactionsKeys.length})}
                            prompt={translate('iou.deleteConfirmation', {count: selectedTransactionsKeys.length})}
                            confirmText={translate('common.delete')}
                            cancelText={translate('common.cancel')}
                            danger
                        />
                        <DecisionModal
                            title={translate('common.youAppearToBeOffline')}
                            prompt={translate('common.offlinePrompt')}
                            isSmallScreenWidth={isSmallScreenWidth}
                            onSecondOptionSubmit={() => setIsOfflineModalVisible(false)}
                            secondOptionText={translate('common.buttonConfirm')}
                            isVisible={isOfflineModalVisible}
                            onClose={() => setIsOfflineModalVisible(false)}
                        />
                        <DecisionModal
                            title={translate('common.downloadFailedTitle')}
                            prompt={translate('common.downloadFailedDescription')}
                            isSmallScreenWidth={isSmallScreenWidth}
                            onSecondOptionSubmit={() => setIsDownloadErrorModalVisible(false)}
                            secondOptionText={translate('common.buttonConfirm')}
                            isVisible={isDownloadErrorModalVisible}
                            onClose={() => setIsDownloadErrorModalVisible(false)}
                        />
                    </View>
                )}
            </>
        );
    }

    return (
        <ScreenWrapper
            testID={Search.displayName}
            shouldEnableMaxHeight
            headerGapStyles={[styles.searchHeaderGap, canUseLeftHandBar && styles.h0]}
        >
            <FullPageNotFoundView
                shouldForceFullScreen
                shouldShow={!queryJSON}
                onBackButtonPress={handleOnBackButtonPress}
                shouldShowLink={false}
            >
                {!!queryJSON && (
                    <View style={[styles.searchSplitContainer, canUseLeftHandBar && {marginLeft: variables.navigationTabBarSize}]}>
                        <View style={canUseLeftHandBar ? styles.searchSidebarWithLHB : styles.searchSidebar}>
                            {queryJSON ? (
                                <View style={styles.flex1}>
                                    <HeaderGap />
                                    <TopBar
                                        shouldShowLoadingBar={shouldShowLoadingState}
                                        activeWorkspaceID={policyID}
                                        breadcrumbLabel={translate('common.reports')}
                                        shouldDisplaySearch={false}
                                        shouldDisplayHelpButton={false}
                                    />
                                    <SearchTypeMenu queryJSON={queryJSON} />
                                </View>
                            ) : (
                                <HeaderWithBackButton
                                    title={translate('common.selectMultiple')}
                                    onBackButtonPress={() => {
                                        clearSelectedTransactions();
                                        turnOffMobileSelectionMode();
                                    }}
                                />
                            )}
                            <NavigationTabBar selectedTab={NAVIGATION_TABS.SEARCH} />
                        </View>
                        <ScreenWrapper
                            testID={Search.displayName}
                            shouldShowOfflineIndicatorInWideScreen={!!shouldShowOfflineIndicator}
                            offlineIndicatorStyle={styles.mtAuto}
                        >
                            <SearchPageHeader
                                queryJSON={queryJSON}
                                headerButtonsOptions={headerButtonsOptions}
                            />
                            <SearchStatusBar
                                queryJSON={queryJSON}
                                headerButtonsOptions={headerButtonsOptions}
                            />
                            <Search
                                key={queryJSON.hash}
                                queryJSON={queryJSON}
                                currentSearchResults={currentSearchResults}
                                lastNonEmptySearchResults={lastNonEmptySearchResults}
                            />
                        </ScreenWrapper>
                    </View>
                )}
                <ConfirmModal
                    isVisible={isDeleteExpensesConfirmModalVisible}
                    onConfirm={handleDeleteExpenses}
                    onCancel={() => {
                        setIsDeleteExpensesConfirmModalVisible(false);
                    }}
                    title={translate('iou.deleteExpense', {count: selectedTransactionsKeys.length})}
                    prompt={translate('iou.deleteConfirmation', {count: selectedTransactionsKeys.length})}
                    confirmText={translate('common.delete')}
                    cancelText={translate('common.cancel')}
                    danger
                />
                <ConfirmModal
                    isVisible={isDownloadExportModalVisible}
                    onConfirm={createExportAll}
                    onCancel={() => {
                        setIsDownloadExportModalVisible(false);
                    }}
                    title={translate('search.exportSearchResults.title')}
                    prompt={translate('search.exportSearchResults.description')}
                    confirmText={translate('search.exportSearchResults.title')}
                    cancelText={translate('common.cancel')}
                />
                <DecisionModal
                    title={translate('common.youAppearToBeOffline')}
                    prompt={translate('common.offlinePrompt')}
                    isSmallScreenWidth={isSmallScreenWidth}
                    onSecondOptionSubmit={() => setIsOfflineModalVisible(false)}
                    secondOptionText={translate('common.buttonConfirm')}
                    isVisible={isOfflineModalVisible}
                    onClose={() => setIsOfflineModalVisible(false)}
                />
                <DecisionModal
                    title={translate('common.downloadFailedTitle')}
                    prompt={translate('common.downloadFailedDescription')}
                    isSmallScreenWidth={isSmallScreenWidth}
                    onSecondOptionSubmit={() => setIsDownloadErrorModalVisible(false)}
                    secondOptionText={translate('common.buttonConfirm')}
                    isVisible={isDownloadErrorModalVisible}
                    onClose={() => setIsDownloadErrorModalVisible(false)}
                />
            </FullPageNotFoundView>
        </ScreenWrapper>
    );
}

SearchPage.displayName = 'SearchPage';
SearchPage.whyDidYouRender = true;

export default SearchPage;<|MERGE_RESOLUTION|>--- conflicted
+++ resolved
@@ -62,16 +62,10 @@
     const theme = useTheme();
     const {isOffline} = useNetwork();
     const {activeWorkspaceID} = useActiveWorkspace();
-<<<<<<< HEAD
     const {selectedTransactions, clearSelectedTransactions, selectedReports, lastSearchType, setLastSearchType, isExportMode, setExportMode} = useSearchContext();
     const [selectionMode] = useOnyx(ONYXKEYS.MOBILE_SELECTION_MODE, {canBeMissing: true});
     const [lastPaymentMethods = {}] = useOnyx(ONYXKEYS.NVP_LAST_PAYMENT_METHOD, {canBeMissing: true});
-=======
-    const {selectedTransactions, clearSelectedTransactions, selectedReports, lastSearchType, setLastSearchType} = useSearchContext();
-    const [selectionMode] = useOnyx(ONYXKEYS.MOBILE_SELECTION_MODE);
-    const [lastPaymentMethods = {}] = useOnyx(ONYXKEYS.NVP_LAST_PAYMENT_METHOD);
     const {canUseLeftHandBar} = usePermissions();
->>>>>>> 7e5a3335
 
     const [isOfflineModalVisible, setIsOfflineModalVisible] = useState(false);
     const [isDownloadErrorModalVisible, setIsDownloadErrorModalVisible] = useState(false);
