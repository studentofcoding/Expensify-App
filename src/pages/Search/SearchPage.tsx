<<<<<<< HEAD
import React, {useEffect, useMemo} from 'react';
import {View} from 'react-native';
=======
import React, {useEffect, useMemo, useState} from 'react';
import {InteractionManager, View} from 'react-native';
import {useOnyx} from 'react-native-onyx';
>>>>>>> 29148f3e
import FullPageNotFoundView from '@components/BlockingViews/FullPageNotFoundView';
import type {DropdownOption} from '@components/ButtonWithDropdownMenu/types';
import ConfirmModal from '@components/ConfirmModal';
import DecisionModal from '@components/DecisionModal';
import HeaderGap from '@components/HeaderGap';
import HeaderWithBackButton from '@components/HeaderWithBackButton';
import * as Expensicons from '@components/Icon/Expensicons';
import BottomTabBar from '@components/Navigation/BottomTabBar';
import BOTTOM_TABS from '@components/Navigation/BottomTabBar/BOTTOM_TABS';
import TopBar from '@components/Navigation/TopBar';
import ScreenWrapper from '@components/ScreenWrapper';
import Search from '@components/Search';
import {useSearchContext} from '@components/Search/SearchContext';
import SearchPageHeader from '@components/Search/SearchPageHeader/SearchPageHeader';
import type {SearchHeaderOptionValue} from '@components/Search/SearchPageHeader/SearchPageHeader';
import SearchStatusBar from '@components/Search/SearchPageHeader/SearchStatusBar';
<<<<<<< HEAD
import {usePlaybackContext} from '@components/VideoPlayerContexts/PlaybackContext';
=======
import type {PaymentData} from '@components/Search/types';
import useActiveWorkspace from '@hooks/useActiveWorkspace';
>>>>>>> 29148f3e
import useLocalize from '@hooks/useLocalize';
import useNetwork from '@hooks/useNetwork';
import useResponsiveLayout from '@hooks/useResponsiveLayout';
import useTheme from '@hooks/useTheme';
import useThemeStyles from '@hooks/useThemeStyles';
import {turnOffMobileSelectionMode} from '@libs/actions/MobileSelectionMode';
<<<<<<< HEAD
import isSearchTopmostFullScreenNavigator from '@libs/Navigation/helpers/isSearchTopmostFullScreenNavigator';
=======
import {
    approveMoneyRequestOnSearch,
    deleteMoneyRequestOnSearch,
    exportSearchItemsToCSV,
    getLastPolicyPaymentMethod,
    payMoneyRequestOnSearch,
    unholdMoneyRequestOnSearch,
} from '@libs/actions/Search';
>>>>>>> 29148f3e
import Navigation from '@libs/Navigation/Navigation';
import type {PlatformStackScreenProps} from '@libs/Navigation/PlatformStackNavigation/types';
import type {SearchFullscreenNavigatorParamList} from '@libs/Navigation/types';
import {hasVBBA} from '@libs/PolicyUtils';
import {buildCannedSearchQuery, buildSearchQueryJSON, getPolicyIDFromSearchQuery} from '@libs/SearchQueryUtils';
import variables from '@styles/variables';
import CONST from '@src/CONST';
import ONYXKEYS from '@src/ONYXKEYS';
import ROUTES from '@src/ROUTES';
import type SCREENS from '@src/SCREENS';
import type {SearchResults} from '@src/types/onyx';
import SearchPageNarrow from './SearchPageNarrow';
import SearchTypeMenu from './SearchTypeMenu';

type SearchPageProps = PlatformStackScreenProps<SearchFullscreenNavigatorParamList, typeof SCREENS.SEARCH.ROOT>;

function SearchPage({route}: SearchPageProps) {
    const {translate} = useLocalize();
    // We need to use isSmallScreenWidth instead of shouldUseNarrowLayout to apply the correct modal type for the decision modal
    // eslint-disable-next-line rulesdir/prefer-shouldUseNarrowLayout-instead-of-isSmallScreenWidth
    const {shouldUseNarrowLayout, isSmallScreenWidth} = useResponsiveLayout();
    const styles = useThemeStyles();
    const theme = useTheme();
    const {isOffline} = useNetwork();
    const {activeWorkspaceID} = useActiveWorkspace();
    const {selectedTransactions, clearSelectedTransactions, selectedReports, lastSearchType, setLastSearchType} = useSearchContext();
    const [selectionMode] = useOnyx(ONYXKEYS.MOBILE_SELECTION_MODE);
    const [lastPaymentMethods = {}] = useOnyx(ONYXKEYS.NVP_LAST_PAYMENT_METHOD);

    const [isOfflineModalVisible, setIsOfflineModalVisible] = useState(false);
    const [isDownloadErrorModalVisible, setIsDownloadErrorModalVisible] = useState(false);
    const [isDeleteExpensesConfirmModalVisible, setIsDeleteExpensesConfirmModalVisible] = useState(false);

    const {q, name} = route.params;

    const {queryJSON, policyID} = useMemo(() => {
        const parsedQuery = buildSearchQueryJSON(q);
        const extractedPolicyID = parsedQuery && getPolicyIDFromSearchQuery(parsedQuery);

        return {queryJSON: parsedQuery, policyID: extractedPolicyID};
    }, [q]);

    const [currentSearchResults] = useOnyx(`${ONYXKEYS.COLLECTION.SNAPSHOT}${queryJSON?.hash ?? CONST.DEFAULT_NUMBER_ID}`);
    const [lastNonEmptySearchResults, setLastNonEmptySearchResults] = useState<SearchResults | undefined>(undefined);

    useEffect(() => {
        if (!currentSearchResults?.search?.type) {
            return;
        }

        setLastSearchType(currentSearchResults.search.type);
        if (currentSearchResults.data) {
            setLastNonEmptySearchResults(currentSearchResults);
        }
    }, [lastSearchType, queryJSON, setLastSearchType, currentSearchResults]);

    const {status, hash} = queryJSON ?? {};
    const selectedTransactionsKeys = Object.keys(selectedTransactions ?? {});

    const headerButtonsOptions = useMemo(() => {
        if (selectedTransactionsKeys.length === 0 || !status || !hash) {
            return [];
        }

        const options: Array<DropdownOption<SearchHeaderOptionValue>> = [];
        const isAnyTransactionOnHold = Object.values(selectedTransactions).some((transaction) => transaction.isHeld);

        const shouldShowApproveOption =
            !isOffline &&
            !isAnyTransactionOnHold &&
            (selectedReports.length
                ? selectedReports.every((report) => report.action === CONST.SEARCH.ACTION_TYPES.APPROVE)
                : selectedTransactionsKeys.every((id) => selectedTransactions[id].action === CONST.SEARCH.ACTION_TYPES.APPROVE));

        if (shouldShowApproveOption) {
            options.push({
                icon: Expensicons.ThumbsUp,
                text: translate('search.bulkActions.approve'),
                value: CONST.SEARCH.BULK_ACTION_TYPES.APPROVE,
                shouldCloseModalOnSelect: true,
                onSelected: () => {
                    if (isOffline) {
                        setIsOfflineModalVisible(true);
                        return;
                    }

                    const transactionIDList = selectedReports.length ? undefined : Object.keys(selectedTransactions);
                    const reportIDList = !selectedReports.length
                        ? Object.values(selectedTransactions).map((transaction) => transaction.reportID)
                        : selectedReports?.filter((report) => !!report).map((report) => report.reportID) ?? [];
                    approveMoneyRequestOnSearch(hash, reportIDList, transactionIDList);
                },
            });
        }

        const shouldShowPayOption =
            !isOffline &&
            !isAnyTransactionOnHold &&
            (selectedReports.length
                ? selectedReports.every((report) => report.action === CONST.SEARCH.ACTION_TYPES.PAY && report.policyID && getLastPolicyPaymentMethod(report.policyID, lastPaymentMethods))
                : selectedTransactionsKeys.every(
                      (id) =>
                          selectedTransactions[id].action === CONST.SEARCH.ACTION_TYPES.PAY &&
                          selectedTransactions[id].policyID &&
                          getLastPolicyPaymentMethod(selectedTransactions[id].policyID, lastPaymentMethods),
                  ));

        if (shouldShowPayOption) {
            options.push({
                icon: Expensicons.MoneyBag,
                text: translate('search.bulkActions.pay'),
                value: CONST.SEARCH.BULK_ACTION_TYPES.PAY,
                shouldCloseModalOnSelect: true,
                onSelected: () => {
                    if (isOffline) {
                        setIsOfflineModalVisible(true);
                        return;
                    }

                    const activeRoute = Navigation.getActiveRoute();
                    const transactionIDList = selectedReports.length ? undefined : Object.keys(selectedTransactions);
                    const items = selectedReports.length ? selectedReports : Object.values(selectedTransactions);

                    for (const item of items) {
                        const itemPolicyID = item.policyID;
                        const lastPolicyPaymentMethod = getLastPolicyPaymentMethod(itemPolicyID, lastPaymentMethods);

                        if (!lastPolicyPaymentMethod) {
                            Navigation.navigate(ROUTES.SEARCH_REPORT.getRoute({reportID: item.reportID, backTo: activeRoute}));
                            return;
                        }

                        const hasPolicyVBBA = hasVBBA(itemPolicyID);

                        if (lastPolicyPaymentMethod !== CONST.IOU.PAYMENT_TYPE.ELSEWHERE && !hasPolicyVBBA) {
                            Navigation.navigate(ROUTES.SEARCH_REPORT.getRoute({reportID: item.reportID, backTo: activeRoute}));
                            return;
                        }
                    }

                    const paymentData = (
                        selectedReports.length
                            ? selectedReports.map((report) => ({
                                  reportID: report.reportID,
                                  amount: report.total,
                                  paymentType: getLastPolicyPaymentMethod(report.policyID, lastPaymentMethods),
                              }))
                            : Object.values(selectedTransactions).map((transaction) => ({
                                  reportID: transaction.reportID,
                                  amount: transaction.amount,
                                  paymentType: getLastPolicyPaymentMethod(transaction.policyID, lastPaymentMethods),
                              }))
                    ) as PaymentData[];

                    payMoneyRequestOnSearch(hash, paymentData, transactionIDList);
                },
            });
        }

        options.push({
            icon: Expensicons.Download,
            text: translate('common.download'),
            value: CONST.SEARCH.BULK_ACTION_TYPES.EXPORT,
            shouldCloseModalOnSelect: true,
            onSelected: () => {
                if (isOffline) {
                    setIsOfflineModalVisible(true);
                    return;
                }

                const reportIDList = selectedReports?.filter((report) => !!report).map((report) => report.reportID) ?? [];
                exportSearchItemsToCSV(
                    {
                        query: status,
                        jsonQuery: JSON.stringify(queryJSON),
                        reportIDList,
                        transactionIDList: selectedTransactionsKeys,
                        policyIDs: activeWorkspaceID ? [activeWorkspaceID] : [''],
                    },
                    () => {
                        setIsDownloadErrorModalVisible(true);
                    },
                );
            },
        });

        const shouldShowHoldOption = !isOffline && selectedTransactionsKeys.every((id) => selectedTransactions[id].canHold);

        if (shouldShowHoldOption) {
            options.push({
                icon: Expensicons.Stopwatch,
                text: translate('search.bulkActions.hold'),
                value: CONST.SEARCH.BULK_ACTION_TYPES.HOLD,
                shouldCloseModalOnSelect: true,
                onSelected: () => {
                    if (isOffline) {
                        setIsOfflineModalVisible(true);
                        return;
                    }

                    Navigation.navigate(ROUTES.TRANSACTION_HOLD_REASON_RHP);
                },
            });
        }

        const shouldShowUnholdOption = !isOffline && selectedTransactionsKeys.every((id) => selectedTransactions[id].canUnhold);

        if (shouldShowUnholdOption) {
            options.push({
                icon: Expensicons.Stopwatch,
                text: translate('search.bulkActions.unhold'),
                value: CONST.SEARCH.BULK_ACTION_TYPES.UNHOLD,
                shouldCloseModalOnSelect: true,
                onSelected: () => {
                    if (isOffline) {
                        setIsOfflineModalVisible(true);
                        return;
                    }

                    unholdMoneyRequestOnSearch(hash, selectedTransactionsKeys);
                },
            });
        }

        const shouldShowDeleteOption = !isOffline && selectedTransactionsKeys.every((id) => selectedTransactions[id].canDelete);

        if (shouldShowDeleteOption) {
            options.push({
                icon: Expensicons.Trashcan,
                text: translate('search.bulkActions.delete'),
                value: CONST.SEARCH.BULK_ACTION_TYPES.DELETE,
                shouldCloseModalOnSelect: true,
                onSelected: () => {
                    if (isOffline) {
                        setIsOfflineModalVisible(true);
                        return;
                    }
                    setIsDeleteExpensesConfirmModalVisible(true);
                },
            });
        }

        if (options.length === 0) {
            const emptyOptionStyle = {
                interactive: false,
                iconFill: theme.icon,
                iconHeight: variables.iconSizeLarge,
                iconWidth: variables.iconSizeLarge,
                numberOfLinesTitle: 2,
                titleStyle: {...styles.colorMuted, ...styles.fontWeightNormal, ...styles.textWrap},
            };

            options.push({
                icon: Expensicons.Exclamation,
                text: translate('search.bulkActions.noOptionsAvailable'),
                value: undefined,
                ...emptyOptionStyle,
            });
        }

        return options;
    }, [
        selectedTransactionsKeys,
        selectedTransactions,
        isOffline,
        selectedReports,
        translate,
        hash,
        lastPaymentMethods,
        status,
        queryJSON,
        activeWorkspaceID,
        theme.icon,
        styles.colorMuted,
        styles.fontWeightNormal,
        styles.textWrap,
    ]);

    const handleDeleteExpenses = () => {
        if (selectedTransactionsKeys.length === 0 || !hash) {
            return;
        }

        setIsDeleteExpensesConfirmModalVisible(false);
        deleteMoneyRequestOnSearch(hash, selectedTransactionsKeys);

        // Translations copy for delete modal depends on amount of selected items,
        // We need to wait for modal to fully disappear before clearing them to avoid translation flicker between singular vs plural
        InteractionManager.runAfterInteractions(() => {
            clearSelectedTransactions();
        });
    };

    const handleOnBackButtonPress = () => Navigation.goBack(ROUTES.SEARCH_ROOT.getRoute({query: buildCannedSearchQuery()}));
<<<<<<< HEAD
    const {resetVideoPlayerData} = usePlaybackContext();
    const {clearSelectedTransactions} = useSearchContext();
=======

    const shouldShowOfflineIndicator = currentSearchResults?.data ?? lastNonEmptySearchResults;
>>>>>>> 29148f3e

    const isSearchNameModified = name === q;
    const searchName = isSearchNameModified ? undefined : name;

    // Handles video player cleanup:
    // 1. On mount: Resets player if navigating from report screen
    // 2. On unmount: Stops video when leaving this screen
    // in narrow layout, the reset will be handled by the attachment modal, so we don't need to do it here to preserve autoplay
    useEffect(() => {
        if (shouldUseNarrowLayout) {
            return;
        }
        resetVideoPlayerData();
        return () => {
            if (shouldUseNarrowLayout) {
                return;
            }
            resetVideoPlayerData();
        };
        // eslint-disable-next-line react-compiler/react-compiler
        // eslint-disable-next-line react-hooks/exhaustive-deps
    }, []);

    if (shouldUseNarrowLayout) {
        return (
            <>
                <SearchPageNarrow
                    queryJSON={queryJSON}
                    policyID={policyID}
                    searchName={searchName}
                    headerButtonsOptions={headerButtonsOptions}
                    lastNonEmptySearchResults={lastNonEmptySearchResults}
                    currentSearchResults={currentSearchResults}
                />
                {!!selectionMode && selectionMode?.isEnabled && (
                    <View>
                        <ConfirmModal
                            isVisible={isDeleteExpensesConfirmModalVisible}
                            onConfirm={handleDeleteExpenses}
                            onCancel={() => {
                                setIsDeleteExpensesConfirmModalVisible(false);
                            }}
                            title={translate('iou.deleteExpense', {count: selectedTransactionsKeys.length})}
                            prompt={translate('iou.deleteConfirmation', {count: selectedTransactionsKeys.length})}
                            confirmText={translate('common.delete')}
                            cancelText={translate('common.cancel')}
                            danger
                        />
                        <DecisionModal
                            title={translate('common.youAppearToBeOffline')}
                            prompt={translate('common.offlinePrompt')}
                            isSmallScreenWidth={isSmallScreenWidth}
                            onSecondOptionSubmit={() => setIsOfflineModalVisible(false)}
                            secondOptionText={translate('common.buttonConfirm')}
                            isVisible={isOfflineModalVisible}
                            onClose={() => setIsOfflineModalVisible(false)}
                        />
                        <DecisionModal
                            title={translate('common.downloadFailedTitle')}
                            prompt={translate('common.downloadFailedDescription')}
                            isSmallScreenWidth={isSmallScreenWidth}
                            onSecondOptionSubmit={() => setIsDownloadErrorModalVisible(false)}
                            secondOptionText={translate('common.buttonConfirm')}
                            isVisible={isDownloadErrorModalVisible}
                            onClose={() => setIsDownloadErrorModalVisible(false)}
                        />
                    </View>
                )}
            </>
        );
    }

    return (
        <ScreenWrapper
            testID={Search.displayName}
            shouldEnableMaxHeight
            headerGapStyles={styles.searchHeaderGap}
        >
            <FullPageNotFoundView
                shouldForceFullScreen
                shouldShow={!queryJSON}
                onBackButtonPress={handleOnBackButtonPress}
                shouldShowLink={false}
            >
                {!!queryJSON && (
                    <View style={styles.searchSplitContainer}>
                        <View style={styles.searchSidebar}>
                            {queryJSON ? (
                                <View style={styles.flex1}>
                                    <HeaderGap />
                                    <TopBar
                                        activeWorkspaceID={policyID}
                                        breadcrumbLabel={translate('common.reports')}
                                        shouldDisplaySearch={false}
                                    />
                                    <SearchTypeMenu queryJSON={queryJSON} />
                                </View>
                            ) : (
                                <HeaderWithBackButton
                                    title={translate('common.selectMultiple')}
                                    onBackButtonPress={() => {
                                        clearSelectedTransactions();
                                        turnOffMobileSelectionMode();
                                    }}
                                />
                            )}
                            <BottomTabBar selectedTab={BOTTOM_TABS.SEARCH} />
                        </View>
                        <ScreenWrapper
                            testID={Search.displayName}
                            shouldShowOfflineIndicatorInWideScreen={!!shouldShowOfflineIndicator}
                            offlineIndicatorStyle={styles.mtAuto}
                        >
                            <SearchPageHeader
                                queryJSON={queryJSON}
                                headerButtonsOptions={headerButtonsOptions}
                            />
                            <SearchStatusBar
                                queryJSON={queryJSON}
                                headerButtonsOptions={headerButtonsOptions}
                            />
                            <Search
                                key={queryJSON.hash}
                                queryJSON={queryJSON}
<<<<<<< HEAD
                                isSearchScreenFocused={isSearchTopmostFullScreenNavigator()}
=======
                                currentSearchResults={currentSearchResults}
                                lastNonEmptySearchResults={lastNonEmptySearchResults}
>>>>>>> 29148f3e
                            />
                        </ScreenWrapper>
                    </View>
                )}
                <ConfirmModal
                    isVisible={isDeleteExpensesConfirmModalVisible}
                    onConfirm={handleDeleteExpenses}
                    onCancel={() => {
                        setIsDeleteExpensesConfirmModalVisible(false);
                    }}
                    title={translate('iou.deleteExpense', {count: selectedTransactionsKeys.length})}
                    prompt={translate('iou.deleteConfirmation', {count: selectedTransactionsKeys.length})}
                    confirmText={translate('common.delete')}
                    cancelText={translate('common.cancel')}
                    danger
                />
                <DecisionModal
                    title={translate('common.youAppearToBeOffline')}
                    prompt={translate('common.offlinePrompt')}
                    isSmallScreenWidth={isSmallScreenWidth}
                    onSecondOptionSubmit={() => setIsOfflineModalVisible(false)}
                    secondOptionText={translate('common.buttonConfirm')}
                    isVisible={isOfflineModalVisible}
                    onClose={() => setIsOfflineModalVisible(false)}
                />
                <DecisionModal
                    title={translate('common.downloadFailedTitle')}
                    prompt={translate('common.downloadFailedDescription')}
                    isSmallScreenWidth={isSmallScreenWidth}
                    onSecondOptionSubmit={() => setIsDownloadErrorModalVisible(false)}
                    secondOptionText={translate('common.buttonConfirm')}
                    isVisible={isDownloadErrorModalVisible}
                    onClose={() => setIsDownloadErrorModalVisible(false)}
                />
            </FullPageNotFoundView>
        </ScreenWrapper>
    );
}

SearchPage.displayName = 'SearchPage';
SearchPage.whyDidYouRender = true;

export default SearchPage;<|MERGE_RESOLUTION|>--- conflicted
+++ resolved
@@ -1,11 +1,5 @@
-<<<<<<< HEAD
-import React, {useEffect, useMemo} from 'react';
-import {View} from 'react-native';
-=======
 import React, {useEffect, useMemo, useState} from 'react';
 import {InteractionManager, View} from 'react-native';
-import {useOnyx} from 'react-native-onyx';
->>>>>>> 29148f3e
 import FullPageNotFoundView from '@components/BlockingViews/FullPageNotFoundView';
 import type {DropdownOption} from '@components/ButtonWithDropdownMenu/types';
 import ConfirmModal from '@components/ConfirmModal';
@@ -22,21 +16,17 @@
 import SearchPageHeader from '@components/Search/SearchPageHeader/SearchPageHeader';
 import type {SearchHeaderOptionValue} from '@components/Search/SearchPageHeader/SearchPageHeader';
 import SearchStatusBar from '@components/Search/SearchPageHeader/SearchStatusBar';
-<<<<<<< HEAD
 import {usePlaybackContext} from '@components/VideoPlayerContexts/PlaybackContext';
-=======
 import type {PaymentData} from '@components/Search/types';
 import useActiveWorkspace from '@hooks/useActiveWorkspace';
->>>>>>> 29148f3e
 import useLocalize from '@hooks/useLocalize';
 import useNetwork from '@hooks/useNetwork';
+import useOnyx from '@hooks/useOnyx';
 import useResponsiveLayout from '@hooks/useResponsiveLayout';
 import useTheme from '@hooks/useTheme';
 import useThemeStyles from '@hooks/useThemeStyles';
 import {turnOffMobileSelectionMode} from '@libs/actions/MobileSelectionMode';
-<<<<<<< HEAD
 import isSearchTopmostFullScreenNavigator from '@libs/Navigation/helpers/isSearchTopmostFullScreenNavigator';
-=======
 import {
     approveMoneyRequestOnSearch,
     deleteMoneyRequestOnSearch,
@@ -45,7 +35,6 @@
     payMoneyRequestOnSearch,
     unholdMoneyRequestOnSearch,
 } from '@libs/actions/Search';
->>>>>>> 29148f3e
 import Navigation from '@libs/Navigation/Navigation';
 import type {PlatformStackScreenProps} from '@libs/Navigation/PlatformStackNavigation/types';
 import type {SearchFullscreenNavigatorParamList} from '@libs/Navigation/types';
@@ -340,13 +329,8 @@
     };
 
     const handleOnBackButtonPress = () => Navigation.goBack(ROUTES.SEARCH_ROOT.getRoute({query: buildCannedSearchQuery()}));
-<<<<<<< HEAD
     const {resetVideoPlayerData} = usePlaybackContext();
-    const {clearSelectedTransactions} = useSearchContext();
-=======
-
     const shouldShowOfflineIndicator = currentSearchResults?.data ?? lastNonEmptySearchResults;
->>>>>>> 29148f3e
 
     const isSearchNameModified = name === q;
     const searchName = isSearchNameModified ? undefined : name;
@@ -471,12 +455,9 @@
                             <Search
                                 key={queryJSON.hash}
                                 queryJSON={queryJSON}
-<<<<<<< HEAD
-                                isSearchScreenFocused={isSearchTopmostFullScreenNavigator()}
-=======
                                 currentSearchResults={currentSearchResults}
                                 lastNonEmptySearchResults={lastNonEmptySearchResults}
->>>>>>> 29148f3e
+                                isSearchScreenFocused={isSearchTopmostFullScreenNavigator()}
                             />
                         </ScreenWrapper>
                     </View>
