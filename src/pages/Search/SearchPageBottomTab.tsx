--- conflicted
+++ resolved
@@ -27,7 +27,6 @@
     const {clearSelectedTransactions} = useSearchContext();
     const [selectionMode] = useOnyx(ONYXKEYS.MOBILE_SELECTION_MODE);
 
-<<<<<<< HEAD
     const handleBackButtonPress = useCallback(() => {
         if (!selectionMode?.isEnabled) {
             return false;
@@ -44,14 +43,9 @@
         return () => backHandler.remove();
     }, [handleBackButtonPress]);
 
-    const {queryJSON, policyIDs, isCustomQuery} = useMemo(() => {
-        if (!activeCentralPaneRoute || activeCentralPaneRoute.name !== SCREENS.SEARCH.CENTRAL_PANE) {
-            return {queryJSON: undefined, policyIDs: undefined};
-=======
     const {queryJSON, policyID, isCustomQuery} = useMemo(() => {
         if (activeCentralPaneRoute?.name !== SCREENS.SEARCH.CENTRAL_PANE) {
             return {queryJSON: undefined, policyID: undefined, isCustomQuery: undefined};
->>>>>>> 071f11ce
         }
 
         const searchParams = activeCentralPaneRoute?.params as AuthScreensParamList[typeof SCREENS.SEARCH.CENTRAL_PANE];
