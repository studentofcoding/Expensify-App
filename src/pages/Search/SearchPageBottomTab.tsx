--- conflicted
+++ resolved
@@ -99,11 +99,8 @@
         <ScreenWrapper
             testID={SearchPageBottomTab.displayName}
             offlineIndicatorStyle={styles.mtAuto}
-<<<<<<< HEAD
             bottomContent={<BottomTabBar selectedTab={BOTTOM_TABS.SEARCH} />}
-=======
             headerGapStyles={styles.searchHeaderGap}
->>>>>>> 12bbe02d
         >
             {!selectionMode?.isEnabled ? (
                 <>
