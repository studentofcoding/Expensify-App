import React from 'react';
import {View} from 'react-native';
import {useOnyx} from 'react-native-onyx';
import Animated, {clamp, useAnimatedScrollHandler, useAnimatedStyle, useSharedValue, withTiming} from 'react-native-reanimated';
import FullPageNotFoundView from '@components/BlockingViews/FullPageNotFoundView';
import ScreenWrapper from '@components/ScreenWrapper';
import Search from '@components/Search';
import SearchStatusBar from '@components/Search/SearchStatusBar';
import type {SearchQueryJSON} from '@components/Search/types';
import useLocalize from '@hooks/useLocalize';
import useResponsiveLayout from '@hooks/useResponsiveLayout';
import useThemeStyles from '@hooks/useThemeStyles';
import useWindowDimensions from '@hooks/useWindowDimensions';
import BottomTabBar from '@libs/Navigation/AppNavigator/createCustomBottomTabNavigator/BottomTabBar';
import Navigation from '@libs/Navigation/Navigation';
<<<<<<< HEAD
import * as SearchUtils from '@libs/SearchUtils';
=======
import type {AuthScreensParamList} from '@libs/Navigation/types';
import * as SearchQueryUtils from '@libs/SearchQueryUtils';
>>>>>>> 904e7156
import TopBar from '@navigation/AppNavigator/createCustomBottomTabNavigator/TopBar';
import variables from '@styles/variables';
import ONYXKEYS from '@src/ONYXKEYS';
import ROUTES from '@src/ROUTES';
import SCREENS from '@src/SCREENS';
import SearchSelectionModeHeader from './SearchSelectionModeHeader';
import SearchTypeMenu from './SearchTypeMenu';

const TOO_CLOSE_TO_TOP_DISTANCE = 10;
const TOO_CLOSE_TO_BOTTOM_DISTANCE = 10;
const ANIMATION_DURATION_IN_MS = 300;

type SearchPageBottomTabProps = {
    queryJSON?: SearchQueryJSON;
    policyID?: string;
    searchName?: string;
};

function SearchPageBottomTab({queryJSON, policyID, searchName}: SearchPageBottomTabProps) {
    const {translate} = useLocalize();
    const {shouldUseNarrowLayout} = useResponsiveLayout();
    const {windowHeight} = useWindowDimensions();

    const styles = useThemeStyles();
    const [selectionMode] = useOnyx(ONYXKEYS.MOBILE_SELECTION_MODE);

    const scrollOffset = useSharedValue(0);
    const topBarOffset = useSharedValue<number>(variables.searchHeaderHeight);
    const topBarAnimatedStyle = useAnimatedStyle(() => ({
        top: topBarOffset.value,
    }));

    const scrollHandler = useAnimatedScrollHandler({
        onScroll: (event) => {
            const {contentOffset, layoutMeasurement, contentSize} = event;
            if (windowHeight > contentSize.height) {
                return;
            }
            const currentOffset = contentOffset.y;
            const isScrollingDown = currentOffset > scrollOffset.value;
            const distanceScrolled = currentOffset - scrollOffset.value;
            if (isScrollingDown && contentOffset.y > TOO_CLOSE_TO_TOP_DISTANCE) {
                // eslint-disable-next-line react-compiler/react-compiler
                topBarOffset.value = clamp(topBarOffset.value - distanceScrolled, variables.minimalTopBarOffset, variables.searchHeaderHeight);
            } else if (!isScrollingDown && distanceScrolled < 0 && contentOffset.y + layoutMeasurement.height < contentSize.height - TOO_CLOSE_TO_BOTTOM_DISTANCE) {
                topBarOffset.value = withTiming(variables.searchHeaderHeight, {duration: ANIMATION_DURATION_IN_MS});
            }
            scrollOffset.value = currentOffset;
        },
    });

<<<<<<< HEAD
    const handleOnBackButtonPress = () => Navigation.goBack(ROUTES.SEARCH_CENTRAL_PANE.getRoute({query: SearchUtils.buildCannedSearchQuery()}));
=======
    const searchParams = activeCentralPaneRoute?.params as AuthScreensParamList[typeof SCREENS.SEARCH.CENTRAL_PANE];
    const parsedQuery = SearchQueryUtils.buildSearchQueryJSON(searchParams?.q);
    const isSearchNameModified = searchParams?.name === searchParams?.q;
    const searchName = isSearchNameModified ? undefined : searchParams?.name;
    const policyIDFromSearchQuery = parsedQuery && SearchQueryUtils.getPolicyIDFromSearchQuery(parsedQuery);
    const isActiveCentralPaneRoute = activeCentralPaneRoute?.name === SCREENS.SEARCH.CENTRAL_PANE;
    const queryJSON = isActiveCentralPaneRoute ? parsedQuery : undefined;
    const policyID = isActiveCentralPaneRoute ? policyIDFromSearchQuery : undefined;

    const handleOnBackButtonPress = () => Navigation.goBack(ROUTES.SEARCH_CENTRAL_PANE.getRoute({query: SearchQueryUtils.buildCannedSearchQuery()}));
>>>>>>> 904e7156

    if (!queryJSON) {
        return (
            <ScreenWrapper
                testID={SearchPageBottomTab.displayName}
                style={styles.pv0}
                offlineIndicatorStyle={styles.mtAuto}
            >
                <FullPageNotFoundView
                    shouldShow={!queryJSON}
                    onBackButtonPress={handleOnBackButtonPress}
                    shouldShowLink={false}
                />
            </ScreenWrapper>
        );
    }

    const shouldDisplayCancelSearch = shouldUseNarrowLayout && !SearchQueryUtils.isCannedSearchQuery(queryJSON);

    return (
        <ScreenWrapper
            testID={SearchPageBottomTab.displayName}
            offlineIndicatorStyle={styles.mtAuto}
        >
            {!selectionMode?.isEnabled ? (
                <>
                    <View style={[styles.zIndex10, styles.appBG]}>
                        <TopBar
                            activeWorkspaceID={policyID}
                            breadcrumbLabel={translate('common.search')}
                            shouldDisplaySearch={shouldUseNarrowLayout}
                            shouldDisplayCancelSearch={shouldDisplayCancelSearch}
                        />
                    </View>
                    <Animated.View style={[styles.searchTopBarStyle, topBarAnimatedStyle]}>
                        <SearchTypeMenu
                            queryJSON={queryJSON}
                            searchName={searchName}
                        />
                        <SearchStatusBar
                            queryJSON={queryJSON}
                            onStatusChange={() => {
                                topBarOffset.value = withTiming(variables.searchHeaderHeight, {duration: ANIMATION_DURATION_IN_MS});
                            }}
                        />
                    </Animated.View>
                </>
            ) : (
                <SearchSelectionModeHeader queryJSON={queryJSON} />
            )}
            <Search
                queryJSON={queryJSON}
                onSearchListScroll={scrollHandler}
                contentContainerStyle={!selectionMode?.isEnabled ? [styles.searchListContentContainerStyles] : undefined}
            />
            <BottomTabBar selectedTab={SCREENS.SEARCH.CENTRAL_PANE} />
        </ScreenWrapper>
    );
}

SearchPageBottomTab.displayName = 'SearchPageBottomTab';

export default SearchPageBottomTab;<|MERGE_RESOLUTION|>--- conflicted
+++ resolved
@@ -13,12 +13,7 @@
 import useWindowDimensions from '@hooks/useWindowDimensions';
 import BottomTabBar from '@libs/Navigation/AppNavigator/createCustomBottomTabNavigator/BottomTabBar';
 import Navigation from '@libs/Navigation/Navigation';
-<<<<<<< HEAD
-import * as SearchUtils from '@libs/SearchUtils';
-=======
-import type {AuthScreensParamList} from '@libs/Navigation/types';
 import * as SearchQueryUtils from '@libs/SearchQueryUtils';
->>>>>>> 904e7156
 import TopBar from '@navigation/AppNavigator/createCustomBottomTabNavigator/TopBar';
 import variables from '@styles/variables';
 import ONYXKEYS from '@src/ONYXKEYS';
@@ -70,20 +65,7 @@
         },
     });
 
-<<<<<<< HEAD
-    const handleOnBackButtonPress = () => Navigation.goBack(ROUTES.SEARCH_CENTRAL_PANE.getRoute({query: SearchUtils.buildCannedSearchQuery()}));
-=======
-    const searchParams = activeCentralPaneRoute?.params as AuthScreensParamList[typeof SCREENS.SEARCH.CENTRAL_PANE];
-    const parsedQuery = SearchQueryUtils.buildSearchQueryJSON(searchParams?.q);
-    const isSearchNameModified = searchParams?.name === searchParams?.q;
-    const searchName = isSearchNameModified ? undefined : searchParams?.name;
-    const policyIDFromSearchQuery = parsedQuery && SearchQueryUtils.getPolicyIDFromSearchQuery(parsedQuery);
-    const isActiveCentralPaneRoute = activeCentralPaneRoute?.name === SCREENS.SEARCH.CENTRAL_PANE;
-    const queryJSON = isActiveCentralPaneRoute ? parsedQuery : undefined;
-    const policyID = isActiveCentralPaneRoute ? policyIDFromSearchQuery : undefined;
-
     const handleOnBackButtonPress = () => Navigation.goBack(ROUTES.SEARCH_CENTRAL_PANE.getRoute({query: SearchQueryUtils.buildCannedSearchQuery()}));
->>>>>>> 904e7156
 
     if (!queryJSON) {
         return (
