--- conflicted
+++ resolved
@@ -243,10 +243,6 @@
     const [cardList = {}] = useOnyx(ONYXKEYS.CARD_LIST);
     const taxRates = getAllTaxRates();
     const personalDetails = usePersonalDetails();
-<<<<<<< HEAD
-
-=======
->>>>>>> 9067ea83
     const currentType = searchAdvancedFilters?.type ?? CONST.SEARCH.DATA_TYPES.EXPENSE;
 
     const onFormSubmit = () => {
