--- conflicted
+++ resolved
@@ -39,11 +39,7 @@
 import MoneyRequestHeader from '../../components/MoneyRequestHeader';
 import withNavigation, {withNavigationPropTypes} from '../../components/withNavigation';
 import * as ComposerActions from '../../libs/actions/Composer';
-<<<<<<< HEAD
-import StylesContext from '../../styles/ThemeStylesContext';
-=======
 import ReportScreenContext from './ReportScreenContext';
->>>>>>> e5f00f86
 
 const propTypes = {
     /** Navigation route context info provided by react navigation */
@@ -239,9 +235,7 @@
         const addWorkspaceRoomOrChatPendingAction = lodashGet(this.props.report, 'pendingFields.addWorkspaceRoom') || lodashGet(this.props.report, 'pendingFields.createChat');
         const addWorkspaceRoomOrChatErrors = lodashGet(this.props.report, 'errorFields.addWorkspaceRoom') || lodashGet(this.props.report, 'errorFields.createChat');
 
-        const themeStyles = this.context;
-
-        const screenWrapperStyle = [themeStyles.appContent, styles.flex1, {marginTop: this.props.viewportOffsetTop}];
+        const screenWrapperStyle = [styles.appContent, styles.flex1, {marginTop: this.props.viewportOffsetTop}];
 
         // There are no reportActions at all to display and we are still in the process of loading the next set of actions.
         const isLoadingInitialReportActions = _.isEmpty(this.props.reportActions) && this.props.report.isLoadingReportActions;
@@ -376,7 +370,6 @@
 
 ReportScreen.propTypes = propTypes;
 ReportScreen.defaultProps = defaultProps;
-ReportScreen.contextType = StylesContext;
 
 export default compose(
     withViewportOffsetTop,
