--- conflicted
+++ resolved
@@ -228,25 +228,6 @@
         Navigation.navigate(ROUTES.getReportRoute(accountManagerReportID));
     }, [accountManagerReportID]);
 
-<<<<<<< HEAD
-    render() {
-        const reportID = getReportID(this.props.route);
-        const {addWorkspaceRoomOrChatPendingAction, addWorkspaceRoomOrChatErrors} = ReportUtils.getReportOfflinePendingActionAndErrors(this.props.report);
-        const screenWrapperStyle = [styles.appContent, styles.flex1, {marginTop: this.props.viewportOffsetTop}];
-
-        // There are no reportActions at all to display and we are still in the process of loading the next set of actions.
-        const isLoadingInitialReportActions = _.isEmpty(this.props.reportActions) && this.props.report.isLoadingReportActions;
-
-        const shouldHideReport = !ReportUtils.canAccessReport(this.props.report, this.props.policies, this.props.betas);
-
-        const isLoading = !reportID || !this.props.isSidebarLoaded || _.isEmpty(this.props.personalDetails) || this.firstRenderRef.current;
-
-        const parentReportAction = ReportActionsUtils.getParentReportAction(this.props.report);
-        const isDeletedParentAction = ReportActionsUtils.isDeletedParentAction(parentReportAction);
-        const isSingleTransactionView = ReportUtils.isMoneyRequest(this.props.report);
-
-        const policy = this.props.policies[`${ONYXKEYS.COLLECTION.POLICY}${this.props.report.policyID}`];
-=======
     /**
      * @param {String} text
      */
@@ -256,7 +237,6 @@
         },
         [route],
     );
->>>>>>> bd81e8c4
 
     useEffect(() => {
         const unsubscribeVisibilityListener = Visibility.onVisibilityChange(() => {
