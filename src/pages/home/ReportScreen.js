import React, {useRef, useState, useEffect, useMemo, useCallback} from 'react';
import {withOnyx} from 'react-native-onyx';
import PropTypes from 'prop-types';
import {View} from 'react-native';
import lodashGet from 'lodash/get';
import _ from 'underscore';
import styles from '../../styles/styles';
import ScreenWrapper from '../../components/ScreenWrapper';
import HeaderView from './HeaderView';
import Navigation from '../../libs/Navigation/Navigation';
import ROUTES from '../../ROUTES';
import * as Report from '../../libs/actions/Report';
import ONYXKEYS from '../../ONYXKEYS';
import * as ReportUtils from '../../libs/ReportUtils';
import reportActionPropTypes from './report/reportActionPropTypes';
import {withNetwork} from '../../components/OnyxProvider';
import compose from '../../libs/compose';
import Visibility from '../../libs/Visibility';
import networkPropTypes from '../../components/networkPropTypes';
import withWindowDimensions, {windowDimensionsPropTypes} from '../../components/withWindowDimensions';
import OfflineWithFeedback from '../../components/OfflineWithFeedback';
import ReportFooter from './report/ReportFooter';
import Banner from '../../components/Banner';
import withLocalize from '../../components/withLocalize';
import reportPropTypes from '../reportPropTypes';
import FullPageNotFoundView from '../../components/BlockingViews/FullPageNotFoundView';
import withViewportOffsetTop, {viewportOffsetTopPropTypes} from '../../components/withViewportOffsetTop';
import * as ReportActionsUtils from '../../libs/ReportActionsUtils';
import personalDetailsPropType from '../personalDetailsPropType';
import getIsReportFullyVisible from '../../libs/getIsReportFullyVisible';
import MoneyRequestHeader from '../../components/MoneyRequestHeader';
import MoneyReportHeader from '../../components/MoneyReportHeader';
import * as ComposerActions from '../../libs/actions/Composer';
import ReportScreenContext from './ReportScreenContext';
import ReportActionsViewWithSkeleton from './report/ReportActionsViewWithSkeleton';
import TaskHeaderActionButton from '../../components/TaskHeaderActionButton';
import DragAndDropProvider from '../../components/DragAndDrop/Provider';
import usePrevious from '../../hooks/usePrevious';
import CONST from '../../CONST';
import withCurrentReportID, {withCurrentReportIDPropTypes, withCurrentReportIDDefaultProps} from '../../components/withCurrentReportID';

const propTypes = {
    /** Navigation route context info provided by react navigation */
    route: PropTypes.shape({
        /** Route specific parameters used on this screen */
        params: PropTypes.shape({
            /** The ID of the report this screen should display */
            reportID: PropTypes.string,

            /** The reportActionID to scroll to */
            reportActionID: PropTypes.string,
        }).isRequired,
    }).isRequired,

    /** Tells us if the sidebar has rendered */
    isSidebarLoaded: PropTypes.bool,

    /** The report currently being looked at */
    report: reportPropTypes,

    /** Array of report actions for this report */
    reportActions: PropTypes.arrayOf(PropTypes.shape(reportActionPropTypes)),

    /** Whether the composer is full size */
    isComposerFullSize: PropTypes.bool,

    /** Beta features list */
    betas: PropTypes.arrayOf(PropTypes.string),

    /** The policies which the user has access to */
    policies: PropTypes.objectOf(
        PropTypes.shape({
            /** The policy name */
            name: PropTypes.string,

            /** The type of the policy */
            type: PropTypes.string,
        }),
    ),

    /** Information about the network */
    network: networkPropTypes.isRequired,

    /** The account manager report ID */
    accountManagerReportID: PropTypes.string,

    /** All of the personal details for everyone */
    personalDetails: PropTypes.objectOf(personalDetailsPropType),

    ...windowDimensionsPropTypes,
    ...viewportOffsetTopPropTypes,
    ...withCurrentReportIDPropTypes,
};

const defaultProps = {
    isSidebarLoaded: false,
    reportActions: [],
    report: {
        hasOutstandingIOU: false,
        isLoadingReportActions: false,
    },
    isComposerFullSize: false,
    betas: [],
    policies: {},
    accountManagerReportID: null,
    personalDetails: {},
    ...withCurrentReportIDDefaultProps,
};

/**
 *
 * Function to check weather the report available in props is default
 *
 * @param {Object} report
 * @returns {Boolean}
 */
const checkDefaultReport = (report) => report === defaultProps.report;

/**
 * Get the currently viewed report ID as number
 *
 * @param {Object} route
 * @param {Object} route.params
 * @param {String} route.params.reportID
 * @returns {String}
 */
function getReportID(route) {
    return String(lodashGet(route, 'params.reportID', null));
}

<<<<<<< HEAD
class ReportScreen extends React.Component {
    gestureStartListener = null;

    constructor(props) {
        super(props);

        this.onSubmitComment = this.onSubmitComment.bind(this);
        this.chatWithAccountManager = this.chatWithAccountManager.bind(this);
        this.dismissBanner = this.dismissBanner.bind(this);

        this.state = {
            isBannerVisible: true,
        };

        this.flatListRef = React.createRef();
        this.reactionListRef = React.createRef();
    }

    componentDidMount() {
        this.unsubscribeVisibilityListener = Visibility.onVisibilityChange(() => {
            const isTopMostReportId = Navigation.getTopmostReportId() === getReportID(this.props.route);

            // If the report is not fully visible (AKA on small screen devices and LHR is open) or the report is optimistic (AKA not yet created)
            // we don't need to call openReport
            if (!getIsReportFullyVisible(isTopMostReportId) || this.props.report.isOptimisticReport) {
                return;
            }

            Report.openReport(this.props.report.reportID);
        });

        this.fetchReportIfNeeded();
        ComposerActions.setShouldShowComposeInput(true);
    }

    componentDidUpdate(prevProps) {
        if (ReportUtils.shouldDisableWriteActions(this.props.report)) {
            EmojiPickerAction.hideEmojiPicker(true);
        }

        // If you already have a report open and are deeplinking to a new report on native,
        // the ReportScreen never actually unmounts and the reportID in the route also doesn't change.
        // Therefore, we need to compare if the existing reportID is the same as the one in the route
        // before deciding that we shouldn't call OpenReport.
        const onyxReportID = this.props.report.reportID;
        const routeReportID = getReportID(this.props.route);
        if (onyxReportID === prevProps.report.reportID && (!onyxReportID || onyxReportID === routeReportID)) {
            return;
        }

        this.fetchReportIfNeeded();
        ComposerActions.setShouldShowComposeInput(true);
    }

    componentWillUnmount() {
        if (!this.unsubscribeVisibilityListener) {
            return;
        }
        this.unsubscribeVisibilityListener();
=======
function ReportScreen({
    betas,
    route,
    report,
    reportActions,
    accountManagerReportID,
    personalDetails,
    policies,
    translate,
    network,
    isSmallScreenWidth,
    isSidebarLoaded,
    viewportOffsetTop,
    isComposerFullSize,
    errors,
    currentReportID,
}) {
    const firstRenderRef = useRef(true);
    const flatListRef = useRef();
    const reactionListRef = useRef();
    const prevReport = usePrevious(report);

    const [skeletonViewContainerHeight, setSkeletonViewContainerHeight] = useState(0);
    const [isBannerVisible, setIsBannerVisible] = useState(true);

    const reportID = getReportID(route);
    const {addWorkspaceRoomOrChatPendingAction, addWorkspaceRoomOrChatErrors} = ReportUtils.getReportOfflinePendingActionAndErrors(report);
    const screenWrapperStyle = [styles.appContent, styles.flex1, {marginTop: viewportOffsetTop}];

    // There are no reportActions at all to display and we are still in the process of loading the next set of actions.
    const isLoadingInitialReportActions = _.isEmpty(reportActions) && report.isLoadingReportActions;

    const isOptimisticDelete = lodashGet(report, 'statusNum') === CONST.REPORT.STATUS.CLOSED;

    const shouldHideReport = !ReportUtils.canAccessReport(report, policies, betas);

    const isLoading = !reportID || !isSidebarLoaded || _.isEmpty(personalDetails) || firstRenderRef.current;

    const parentReportAction = ReportActionsUtils.getParentReportAction(report);
    const isDeletedParentAction = ReportActionsUtils.isDeletedParentAction(parentReportAction);
    const isSingleTransactionView = ReportUtils.isMoneyRequest(report);

    const policy = policies[`${ONYXKEYS.COLLECTION.POLICY}${report.policyID}`];

    const isTopMostReportId = currentReportID === getReportID(route);

    const isDefaultReport = checkDefaultReport(report);

    let headerView = (
        <HeaderView
            reportID={reportID}
            onNavigationMenuButtonClicked={() => Navigation.goBack(ROUTES.HOME, false, true)}
            personalDetails={personalDetails}
            report={report}
        />
    );

    if (isSingleTransactionView && !isDeletedParentAction) {
        headerView = (
            <MoneyRequestHeader
                report={report}
                policy={policy}
                personalDetails={personalDetails}
                isSingleTransactionView={isSingleTransactionView}
                parentReportAction={parentReportAction}
            />
        );
>>>>>>> 06e8d3ac
    }

    if (ReportUtils.isMoneyRequestReport(report)) {
        headerView = (
            <MoneyReportHeader
                report={report}
                policy={policy}
                personalDetails={personalDetails}
                isSingleTransactionView={isSingleTransactionView}
                parentReportAction={parentReportAction}
            />
        );
    }

    /**
     * When false the ReportActionsView will completely unmount and we will show a loader until it returns true.
     *
     * @returns {Boolean}
     */
    const isReportReadyForDisplay = useMemo(() => {
        const reportIDFromPath = getReportID(route);

        // This is necessary so that when we are retrieving the next report data from Onyx the ReportActionsView will remount completely
        const isTransitioning = report && report.reportID !== reportIDFromPath;
        return reportIDFromPath !== '' && report.reportID && !isTransitioning;
    }, [route, report]);

    const fetchReportIfNeeded = useCallback(() => {
        const reportIDFromPath = getReportID(route);

        // Report ID will be empty when the reports collection is empty.
        // This could happen when we are loading the collection for the first time after logging in.
        if (!reportIDFromPath) {
            return;
        }

        // It possible that we may not have the report object yet in Onyx yet e.g. we navigated to a URL for an accessible report that
        // is not stored locally yet. If props.report.reportID exists, then the report has been stored locally and nothing more needs to be done.
        // If it doesn't exist, then we fetch the report from the API.
        if (report.reportID && report.reportID === getReportID(route)) {
            return;
        }
        Report.openReport(reportIDFromPath);
    }, [report.reportID, route]);

    const dismissBanner = useCallback(() => {
        setIsBannerVisible(false);
    }, []);

    const chatWithAccountManager = useCallback(() => {
        Navigation.navigate(ROUTES.getReportRoute(accountManagerReportID));
    }, [accountManagerReportID]);

<<<<<<< HEAD
        const shouldHideReport = !ReportUtils.canAccessReport(this.props.report, this.props.policies, this.props.betas);

        const isLoading = !reportID || !this.props.isSidebarLoaded || _.isEmpty(this.props.personalDetails);

        const parentReportAction = ReportActionsUtils.getParentReportAction(this.props.report);
        const isDeletedParentAction = ReportActionsUtils.isDeletedParentAction(parentReportAction);
        const isSingleTransactionView = ReportUtils.isMoneyRequest(this.props.report);

        const policy = this.props.policies[`${ONYXKEYS.COLLECTION.POLICY}${this.props.report.policyID}`];
=======
    /**
     * @param {String} text
     */
    const onSubmitComment = useCallback(
        (text) => {
            Report.addComment(getReportID(route), text);
        },
        [route],
    );
>>>>>>> 06e8d3ac

    useEffect(() => {
        const unsubscribeVisibilityListener = Visibility.onVisibilityChange(() => {
            const isTopMostReportID = Navigation.getTopmostReportId() === getReportID(route);
            // If the report is not fully visible (AKA on small screen devices and LHR is open) or the report is optimistic (AKA not yet created)
            // we don't need to call openReport
            if (!getIsReportFullyVisible(isTopMostReportID) || report.isOptimisticReport) {
                return;
            }

            Report.openReport(report.reportID);
        });

        fetchReportIfNeeded();
        ComposerActions.setShouldShowComposeInput(true);
        return () => {
            if (!unsubscribeVisibilityListener) {
                return;
            }
            unsubscribeVisibilityListener();
        };
        // I'm disabling the warning, as it expects to use exhaustive deps, even though we want this useEffect to run only on the first render.
        // eslint-disable-next-line react-hooks/exhaustive-deps
    }, []);

    useEffect(() => {
        // We don't want this effect to run on the first render.
        if (firstRenderRef.current) {
            firstRenderRef.current = false;
            return;
        }
        // If you already have a report open and are deeplinking to a new report on native,
        // the ReportScreen never actually unmounts and the reportID in the route also doesn't change.
        // Therefore, we need to compare if the existing reportID is the same as the one in the route
        // before deciding that we shouldn't call OpenReport.
        const onyxReportID = report.reportID;
        const routeReportID = getReportID(route);
        if (onyxReportID === prevReport.reportID && (!onyxReportID || onyxReportID === routeReportID)) {
            return;
        }

        fetchReportIfNeeded();
        ComposerActions.setShouldShowComposeInput(true);
    }, [route, report, errors, fetchReportIfNeeded, prevReport.reportID]);

    // eslint-disable-next-line rulesdir/no-negated-variables
    const shouldShowNotFoundPage = useMemo(
        () => (!_.isEmpty(report) && !isDefaultReport && !report.reportID && !isOptimisticDelete && !report.isLoadingReportActions && !isLoading) || shouldHideReport,
        [report, isLoading, shouldHideReport, isDefaultReport, isOptimisticDelete],
    );

    return (
        <ReportScreenContext.Provider
            value={{
                flatListRef,
                reactionListRef,
            }}
        >
            <ScreenWrapper
                style={screenWrapperStyle}
                shouldEnableKeyboardAvoidingView={isTopMostReportId}
            >
                <FullPageNotFoundView
                    shouldShow={shouldShowNotFoundPage}
                    subtitleKey="notFound.noAccess"
                    shouldShowCloseButton={false}
                    shouldShowBackButton={isSmallScreenWidth}
                    onBackButtonPress={Navigation.goBack}
                    shouldShowLink={false}
                >
                    <OfflineWithFeedback
                        pendingAction={addWorkspaceRoomOrChatPendingAction}
                        errors={addWorkspaceRoomOrChatErrors}
                        shouldShowErrorMessages={false}
                        needsOffscreenAlphaCompositing
                    >
                        {headerView}
                        {ReportUtils.isTaskReport(report) && isSmallScreenWidth && ReportUtils.isOpenTaskReport(report) && (
                            <View style={[styles.borderBottom]}>
                                <View style={[styles.appBG, styles.pl0]}>
                                    <View style={[styles.ph5, styles.pb3]}>
                                        <TaskHeaderActionButton report={report} />
                                    </View>
                                </View>
                            </View>
                        )}
<<<<<<< HEAD
                        <DragAndDropProvider isDisabled={!this.isReportReadyForDisplay()}>
                            <View
                                style={[styles.flex1, styles.justifyContentEnd, styles.overflowHidden]}
                            >
                                <ReportActionsViewWithSkeleton
                                    isReportReadyForDisplay={this.isReportReadyForDisplay()}
                                    isLoading={isLoading}
                                    isLoadingInitialReportActions={isLoadingInitialReportActions}
                                    report={this.props.report}
                                    reportActions={this.props.reportActions}
                                    isComposerFullSize={this.props.isComposerFullSize}
                                    policy={policy}
                                />

                                {this.isReportReadyForDisplay() && (
                                    <>
                                        <ReportFooter
                                            pendingAction={addWorkspaceRoomOrChatPendingAction}
                                            isOffline={this.props.network.isOffline}
                                            reportActions={this.props.reportActions}
                                            report={this.props.report}
                                            isComposerFullSize={this.props.isComposerFullSize}
                                            onSubmitComment={this.onSubmitComment}
                                            policies={this.props.policies}
                                        />
                                    </>
                                )}

                                {!this.isReportReadyForDisplay() && (
=======
                    </OfflineWithFeedback>
                    {Boolean(accountManagerReportID) && ReportUtils.isConciergeChatReport(report) && isBannerVisible && (
                        <Banner
                            containerStyles={[styles.mh4, styles.mt4, styles.p4, styles.bgDark]}
                            textStyles={[styles.colorReversed]}
                            text={translate('reportActionsView.chatWithAccountManager')}
                            onClose={dismissBanner}
                            onPress={chatWithAccountManager}
                            shouldShowCloseButton
                        />
                    )}
                    <DragAndDropProvider isDisabled={!isReportReadyForDisplay}>
                        <View
                            style={[styles.flex1, styles.justifyContentEnd, styles.overflowHidden]}
                            onLayout={(event) => {
                                // Rounding this value for comparison because they can look like this: 411.9999694824219
                                const newSkeletonViewContainerHeight = Math.round(event.nativeEvent.layout.height);

                                // The height can be 0 if the component unmounts - we are not interested in this value and want to know how much space it
                                // takes up so we can set the skeleton view container height.
                                if (newSkeletonViewContainerHeight === 0) {
                                    return;
                                }
                                setSkeletonViewContainerHeight(newSkeletonViewContainerHeight);
                            }}
                        >
                            {isReportReadyForDisplay && !isLoadingInitialReportActions && !isLoading && (
                                <ReportActionsView
                                    reportActions={reportActions}
                                    report={report}
                                    isComposerFullSize={isComposerFullSize}
                                    parentViewHeight={skeletonViewContainerHeight}
                                    policy={policy}
                                />
                            )}

                            {/* Note: The report should be allowed to mount even if the initial report actions are not loaded. If we prevent rendering the report while they are loading then
                            we'll unnecessarily unmount the ReportActionsView which will clear the new marker lines initial state. */}
                            {(!isReportReadyForDisplay || isLoadingInitialReportActions || isLoading) && <ReportActionsSkeletonView containerHeight={skeletonViewContainerHeight} />}

                            {isReportReadyForDisplay && (
                                <>
>>>>>>> 06e8d3ac
                                    <ReportFooter
                                        pendingAction={addWorkspaceRoomOrChatPendingAction}
                                        isOffline={network.isOffline}
                                        reportActions={reportActions}
                                        report={report}
                                        isComposerFullSize={isComposerFullSize}
                                        onSubmitComment={onSubmitComment}
                                        policies={policies}
                                    />
                                </>
                            )}

                            {!isReportReadyForDisplay && (
                                <ReportFooter
                                    shouldDisableCompose
                                    isOffline={network.isOffline}
                                />
                            )}
                        </View>
                    </DragAndDropProvider>
                </FullPageNotFoundView>
            </ScreenWrapper>
        </ReportScreenContext.Provider>
    );
}

ReportScreen.propTypes = propTypes;
ReportScreen.defaultProps = defaultProps;
ReportScreen.displayName = 'ReportScreen';

export default compose(
    withViewportOffsetTop,
    withLocalize,
    withWindowDimensions,
    withNetwork(),
    withCurrentReportID,
    withOnyx({
        isSidebarLoaded: {
            key: ONYXKEYS.IS_SIDEBAR_LOADED,
        },
        reportActions: {
            key: ({route}) => `${ONYXKEYS.COLLECTION.REPORT_ACTIONS}${getReportID(route)}`,
            canEvict: false,
            selector: ReportActionsUtils.getSortedReportActionsForDisplay,
        },
        report: {
            key: ({route}) => `${ONYXKEYS.COLLECTION.REPORT}${getReportID(route)}`,
        },
        isComposerFullSize: {
            key: ({route}) => `${ONYXKEYS.COLLECTION.REPORT_IS_COMPOSER_FULL_SIZE}${getReportID(route)}`,
        },
        betas: {
            key: ONYXKEYS.BETAS,
        },
        policies: {
            key: ONYXKEYS.COLLECTION.POLICY,
        },
        accountManagerReportID: {
            key: ONYXKEYS.ACCOUNT_MANAGER_REPORT_ID,
        },
        personalDetails: {
            key: ONYXKEYS.PERSONAL_DETAILS_LIST,
        },
    }),
)(ReportScreen);<|MERGE_RESOLUTION|>--- conflicted
+++ resolved
@@ -128,67 +128,6 @@
     return String(lodashGet(route, 'params.reportID', null));
 }
 
-<<<<<<< HEAD
-class ReportScreen extends React.Component {
-    gestureStartListener = null;
-
-    constructor(props) {
-        super(props);
-
-        this.onSubmitComment = this.onSubmitComment.bind(this);
-        this.chatWithAccountManager = this.chatWithAccountManager.bind(this);
-        this.dismissBanner = this.dismissBanner.bind(this);
-
-        this.state = {
-            isBannerVisible: true,
-        };
-
-        this.flatListRef = React.createRef();
-        this.reactionListRef = React.createRef();
-    }
-
-    componentDidMount() {
-        this.unsubscribeVisibilityListener = Visibility.onVisibilityChange(() => {
-            const isTopMostReportId = Navigation.getTopmostReportId() === getReportID(this.props.route);
-
-            // If the report is not fully visible (AKA on small screen devices and LHR is open) or the report is optimistic (AKA not yet created)
-            // we don't need to call openReport
-            if (!getIsReportFullyVisible(isTopMostReportId) || this.props.report.isOptimisticReport) {
-                return;
-            }
-
-            Report.openReport(this.props.report.reportID);
-        });
-
-        this.fetchReportIfNeeded();
-        ComposerActions.setShouldShowComposeInput(true);
-    }
-
-    componentDidUpdate(prevProps) {
-        if (ReportUtils.shouldDisableWriteActions(this.props.report)) {
-            EmojiPickerAction.hideEmojiPicker(true);
-        }
-
-        // If you already have a report open and are deeplinking to a new report on native,
-        // the ReportScreen never actually unmounts and the reportID in the route also doesn't change.
-        // Therefore, we need to compare if the existing reportID is the same as the one in the route
-        // before deciding that we shouldn't call OpenReport.
-        const onyxReportID = this.props.report.reportID;
-        const routeReportID = getReportID(this.props.route);
-        if (onyxReportID === prevProps.report.reportID && (!onyxReportID || onyxReportID === routeReportID)) {
-            return;
-        }
-
-        this.fetchReportIfNeeded();
-        ComposerActions.setShouldShowComposeInput(true);
-    }
-
-    componentWillUnmount() {
-        if (!this.unsubscribeVisibilityListener) {
-            return;
-        }
-        this.unsubscribeVisibilityListener();
-=======
 function ReportScreen({
     betas,
     route,
@@ -211,7 +150,6 @@
     const reactionListRef = useRef();
     const prevReport = usePrevious(report);
 
-    const [skeletonViewContainerHeight, setSkeletonViewContainerHeight] = useState(0);
     const [isBannerVisible, setIsBannerVisible] = useState(true);
 
     const reportID = getReportID(route);
@@ -225,7 +163,7 @@
 
     const shouldHideReport = !ReportUtils.canAccessReport(report, policies, betas);
 
-    const isLoading = !reportID || !isSidebarLoaded || _.isEmpty(personalDetails) || firstRenderRef.current;
+    const isLoading = !reportID || !isSidebarLoaded || _.isEmpty(personalDetails);
 
     const parentReportAction = ReportActionsUtils.getParentReportAction(report);
     const isDeletedParentAction = ReportActionsUtils.isDeletedParentAction(parentReportAction);
@@ -256,7 +194,6 @@
                 parentReportAction={parentReportAction}
             />
         );
->>>>>>> 06e8d3ac
     }
 
     if (ReportUtils.isMoneyRequestReport(report)) {
@@ -310,17 +247,6 @@
         Navigation.navigate(ROUTES.getReportRoute(accountManagerReportID));
     }, [accountManagerReportID]);
 
-<<<<<<< HEAD
-        const shouldHideReport = !ReportUtils.canAccessReport(this.props.report, this.props.policies, this.props.betas);
-
-        const isLoading = !reportID || !this.props.isSidebarLoaded || _.isEmpty(this.props.personalDetails);
-
-        const parentReportAction = ReportActionsUtils.getParentReportAction(this.props.report);
-        const isDeletedParentAction = ReportActionsUtils.isDeletedParentAction(parentReportAction);
-        const isSingleTransactionView = ReportUtils.isMoneyRequest(this.props.report);
-
-        const policy = this.props.policies[`${ONYXKEYS.COLLECTION.POLICY}${this.props.report.policyID}`];
-=======
     /**
      * @param {String} text
      */
@@ -330,7 +256,6 @@
         },
         [route],
     );
->>>>>>> 06e8d3ac
 
     useEffect(() => {
         const unsubscribeVisibilityListener = Visibility.onVisibilityChange(() => {
@@ -417,37 +342,6 @@
                                 </View>
                             </View>
                         )}
-<<<<<<< HEAD
-                        <DragAndDropProvider isDisabled={!this.isReportReadyForDisplay()}>
-                            <View
-                                style={[styles.flex1, styles.justifyContentEnd, styles.overflowHidden]}
-                            >
-                                <ReportActionsViewWithSkeleton
-                                    isReportReadyForDisplay={this.isReportReadyForDisplay()}
-                                    isLoading={isLoading}
-                                    isLoadingInitialReportActions={isLoadingInitialReportActions}
-                                    report={this.props.report}
-                                    reportActions={this.props.reportActions}
-                                    isComposerFullSize={this.props.isComposerFullSize}
-                                    policy={policy}
-                                />
-
-                                {this.isReportReadyForDisplay() && (
-                                    <>
-                                        <ReportFooter
-                                            pendingAction={addWorkspaceRoomOrChatPendingAction}
-                                            isOffline={this.props.network.isOffline}
-                                            reportActions={this.props.reportActions}
-                                            report={this.props.report}
-                                            isComposerFullSize={this.props.isComposerFullSize}
-                                            onSubmitComment={this.onSubmitComment}
-                                            policies={this.props.policies}
-                                        />
-                                    </>
-                                )}
-
-                                {!this.isReportReadyForDisplay() && (
-=======
                     </OfflineWithFeedback>
                     {Boolean(accountManagerReportID) && ReportUtils.isConciergeChatReport(report) && isBannerVisible && (
                         <Banner
@@ -460,56 +354,37 @@
                         />
                     )}
                     <DragAndDropProvider isDisabled={!isReportReadyForDisplay}>
-                        <View
-                            style={[styles.flex1, styles.justifyContentEnd, styles.overflowHidden]}
-                            onLayout={(event) => {
-                                // Rounding this value for comparison because they can look like this: 411.9999694824219
-                                const newSkeletonViewContainerHeight = Math.round(event.nativeEvent.layout.height);
-
-                                // The height can be 0 if the component unmounts - we are not interested in this value and want to know how much space it
-                                // takes up so we can set the skeleton view container height.
-                                if (newSkeletonViewContainerHeight === 0) {
-                                    return;
-                                }
-                                setSkeletonViewContainerHeight(newSkeletonViewContainerHeight);
-                            }}
-                        >
-                            {isReportReadyForDisplay && !isLoadingInitialReportActions && !isLoading && (
-                                <ReportActionsView
+                    <View style={[styles.flex1, styles.justifyContentEnd, styles.overflowHidden]}>
+                        <ReportActionsViewWithSkeleton
+                                    isReportReadyForDisplay={isReportReadyForDisplay}
+                                    isLoading={isLoading}
+                                    isLoadingInitialReportActions={isLoadingInitialReportActions}
+                                    report={report}
+                                    reportActions={reportActions}
+                                    isComposerFullSize={isComposerFullSize}
+                                    policy={policy}
+                                />
+                        {isReportReadyForDisplay && (
+                            <>
+                                <ReportFooter
+                                    pendingAction={addWorkspaceRoomOrChatPendingAction}
+                                    isOffline={network.isOffline}
                                     reportActions={reportActions}
                                     report={report}
                                     isComposerFullSize={isComposerFullSize}
-                                    parentViewHeight={skeletonViewContainerHeight}
-                                    policy={policy}
+                                    onSubmitComment={onSubmitComment}
+                                    policies={policies}
                                 />
-                            )}
-
-                            {/* Note: The report should be allowed to mount even if the initial report actions are not loaded. If we prevent rendering the report while they are loading then
-                            we'll unnecessarily unmount the ReportActionsView which will clear the new marker lines initial state. */}
-                            {(!isReportReadyForDisplay || isLoadingInitialReportActions || isLoading) && <ReportActionsSkeletonView containerHeight={skeletonViewContainerHeight} />}
-
-                            {isReportReadyForDisplay && (
-                                <>
->>>>>>> 06e8d3ac
-                                    <ReportFooter
-                                        pendingAction={addWorkspaceRoomOrChatPendingAction}
-                                        isOffline={network.isOffline}
-                                        reportActions={reportActions}
-                                        report={report}
-                                        isComposerFullSize={isComposerFullSize}
-                                        onSubmitComment={onSubmitComment}
-                                        policies={policies}
-                                    />
-                                </>
-                            )}
-
-                            {!isReportReadyForDisplay && (
-                                <ReportFooter
-                                    shouldDisableCompose
-                                    isOffline={network.isOffline}
-                                />
-                            )}
-                        </View>
+                            </>
+                        )}
+
+                        {!isReportReadyForDisplay && (
+                            <ReportFooter
+                                shouldDisableCompose
+                                isOffline={network.isOffline}
+                            />
+                        )}
+                    </View>
                     </DragAndDropProvider>
                 </FullPageNotFoundView>
             </ScreenWrapper>
