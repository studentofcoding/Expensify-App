--- conflicted
+++ resolved
@@ -2,11 +2,7 @@
 import lodashGet from 'lodash/get';
 import PropTypes from 'prop-types';
 import React, {memo, useCallback, useEffect, useMemo, useRef, useState} from 'react';
-<<<<<<< HEAD
 import {InteractionManager, View} from 'react-native';
-=======
-import {View} from 'react-native';
->>>>>>> f6ba7513
 import {withOnyx} from 'react-native-onyx';
 import _ from 'underscore';
 import Banner from '@components/Banner';
@@ -264,19 +260,6 @@
     const reportID = getReportID(route);
     const {addWorkspaceRoomOrChatPendingAction, addWorkspaceRoomOrChatErrors} = ReportUtils.getReportOfflinePendingActionAndErrors(report);
     const screenWrapperStyle = [styles.appContent, styles.flex1, {marginTop: viewportOffsetTop}];
-<<<<<<< HEAD
-
-    const isEmptyChat = useMemo(() => _.isEmpty(reportActions), [reportActions]);
-
-    // There are no reportActions at all to display and we are still in the process of loading the next set of actions.
-    const isLoadingInitialReportActions = isEmptyChat && reportMetadata.isLoadingInitialReportActions;
-
-    const isOptimisticDelete = lodashGet(report, 'statusNum') === CONST.REPORT.STATUS.CLOSED;
-    const shouldHideReport = !ReportUtils.canAccessReport(report, policies, betas);
-
-    const isLoading = !reportID || !isSidebarLoaded || PersonalDetailsUtils.isPersonalDetailsEmpty();
-
-=======
     const isEmptyChat = useMemo(() => _.isEmpty(reportActions), [reportActions]);
     // There are no reportActions at all to display and we are still in the process of loading the next set of actions.
     const isLoadingInitialReportActions = _.isEmpty(reportActions) && reportMetadata.isLoadingInitialReportActions;
@@ -284,7 +267,6 @@
     const shouldHideReport = !ReportUtils.canAccessReport(report, policies, betas);
 
     const isLoading = !reportID || !isSidebarLoaded || PersonalDetailsUtils.isPersonalDetailsEmpty();
->>>>>>> f6ba7513
     const lastReportAction = useMemo(
         () =>
             reportActions.length
@@ -582,55 +564,6 @@
                                             </View>
                                         </View>
                                     </View>
-<<<<<<< HEAD
-=======
-                                </View>
-                            )}
-                        </OfflineWithFeedback>
-                        {!!accountManagerReportID && ReportUtils.isConciergeChatReport(report) && isBannerVisible && (
-                            <Banner
-                                containerStyles={[styles.mh4, styles.mt4, styles.p4, styles.bgDark]}
-                                textStyles={[styles.colorReversed]}
-                                text={translate('reportActionsView.chatWithAccountManager')}
-                                onClose={dismissBanner}
-                                onPress={chatWithAccountManager}
-                                shouldShowCloseButton
-                            />
-                        )}
-                        <DragAndDropProvider isDisabled={!isReportReadyForDisplay || !ReportUtils.canUserPerformWriteAction(report)}>
-                            <View
-                                style={[styles.flex1, styles.justifyContentEnd, styles.overflowHidden]}
-                                onLayout={onListLayout}
-                            >
-                                {isReportReadyForDisplay && !isLoadingInitialReportActions && !isLoading && (
-                                    <ReportActionsView
-                                        reportActions={reportActions}
-                                        report={report}
-                                        isLoadingInitialReportActions={reportMetadata.isLoadingInitialReportActions}
-                                        isLoadingNewerReportActions={reportMetadata.isLoadingNewerReportActions}
-                                        isLoadingOlderReportActions={reportMetadata.isLoadingOlderReportActions}
-                                        isComposerFullSize={isComposerFullSize}
-                                        policy={policy}
-                                    />
-                                )}
-
-                                {/* Note: The ReportActionsSkeletonView should be allowed to mount even if the initial report actions are not loaded.
-                     If we prevent rendering the report while they are loading then
-                     we'll unnecessarily unmount the ReportActionsView which will clear the new marker lines initial state. */}
-                                {(!isReportReadyForDisplay || isLoadingInitialReportActions || isLoading) && <ReportActionsSkeletonView />}
-
-                                {isReportReadyForDisplay ? (
-                                    <ReportFooter
-                                        report={report}
-                                        pendingAction={addWorkspaceRoomOrChatPendingAction}
-                                        isComposerFullSize={isComposerFullSize}
-                                        listHeight={listHeight}
-                                        isEmptyChat={isEmptyChat}
-                                        lastReportAction={lastReportAction}
-                                    />
-                                ) : (
-                                    <ReportFooter isReportReadyForDisplay={false} />
->>>>>>> f6ba7513
                                 )}
                             </OfflineWithFeedback>
                             {!!accountManagerReportID && ReportUtils.isConciergeChatReport(report) && isBannerVisible && (
@@ -667,10 +600,9 @@
 
                                     {isReportReadyForDisplay && didScreenTransitionEnd ? (
                                         <ReportFooter
+                                            report={report}
                                             pendingAction={addWorkspaceRoomOrChatPendingAction}
-                                            report={report}
                                             isComposerFullSize={isComposerFullSize}
-                                            onSubmitComment={onSubmitComment}
                                             listHeight={listHeight}
                                             isEmptyChat={isEmptyChat}
                                             lastReportAction={lastReportAction}
@@ -761,17 +693,8 @@
             _.isEqual(prevProps.policies, nextProps.policies) &&
             prevProps.accountManagerReportID === nextProps.accountManagerReportID &&
             prevProps.userLeavingStatus === nextProps.userLeavingStatus &&
-<<<<<<< HEAD
-            prevProps.report.reportID === nextProps.report.reportID &&
-            prevProps.report.policyID === nextProps.report.policyID &&
-            prevProps.report.isOptimisticReport === nextProps.report.isOptimisticReport &&
-            prevProps.report.statusNum === nextProps.report.statusNum &&
-            _.isEqual(prevProps.report.pendingFields, nextProps.report.pendingFields) &&
-            prevProps.currentReportID === nextProps.currentReportID,
-=======
             prevProps.currentReportID === nextProps.currentReportID &&
             prevProps.viewportOffsetTop === nextProps.viewportOffsetTop &&
             _.isEqual(prevProps.report, nextProps.report),
->>>>>>> f6ba7513
     ),
 );