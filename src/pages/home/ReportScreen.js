--- conflicted
+++ resolved
@@ -16,17 +16,10 @@
 import ReportActionsView from './report/ReportActionsView';
 import ReportActionsSkeletonView from '../../components/ReportActionsSkeletonView';
 import reportActionPropTypes from './report/reportActionPropTypes';
-<<<<<<< HEAD
 import compose from '../../libs/compose';
 import Visibility from '../../libs/Visibility';
-import withWindowDimensions, {windowDimensionsPropTypes} from '../../components/withWindowDimensions';
-=======
-import useNetwork from '../../hooks/useNetwork';
 import useWindowDimensions from '../../hooks/useWindowDimensions';
 import useLocalize from '../../hooks/useLocalize';
-import compose from '../../libs/compose';
-import Visibility from '../../libs/Visibility';
->>>>>>> 171259c4
 import OfflineWithFeedback from '../../components/OfflineWithFeedback';
 import ReportFooter from './report/ReportFooter';
 import Banner from '../../components/Banner';
@@ -95,16 +88,12 @@
     /** All of the personal details for everyone */
     personalDetails: PropTypes.objectOf(personalDetailsPropType),
 
-<<<<<<< HEAD
     /** Onyx function that marks the component ready for hydration */
     markReadyForHydration: PropTypes.func,
 
-    ...windowDimensionsPropTypes,
-=======
     /** Whether user is leaving the current report */
     userLeavingStatus: PropTypes.bool,
 
->>>>>>> 171259c4
     ...viewportOffsetTopPropTypes,
     ...withCurrentReportIDPropTypes,
 };
@@ -160,11 +149,6 @@
     personalDetails,
     markReadyForHydration,
     policies,
-<<<<<<< HEAD
-    translate,
-    isSmallScreenWidth,
-=======
->>>>>>> 171259c4
     isSidebarLoaded,
     viewportOffsetTop,
     isComposerFullSize,
@@ -173,19 +157,13 @@
     currentReportID,
 }) {
     const {translate} = useLocalize();
-    const {isOffline} = useNetwork();
     const {isSmallScreenWidth} = useWindowDimensions();
 
     const firstRenderRef = useRef(true);
     const flatListRef = useRef();
     const reactionListRef = useRef();
     const prevReport = usePrevious(report);
-<<<<<<< HEAD
-=======
     const prevUserLeavingStatus = usePrevious(userLeavingStatus);
-
-    const [skeletonViewContainerHeight, setSkeletonViewContainerHeight] = useState(0);
->>>>>>> 171259c4
     const [isBannerVisible, setIsBannerVisible] = useState(true);
 
     const reportID = getReportID(route);
@@ -391,31 +369,12 @@
     );
 
     return (
-<<<<<<< HEAD
         <ActionListContext.Provider value={flatListRef}>
             <ReactionListContext.Provider value={reactionListRef}>
                 <ScreenWrapper
                     style={screenWrapperStyle}
                     shouldEnableKeyboardAvoidingView={isTopMostReportId}
-=======
-        <ReportScreenContext.Provider
-            value={{
-                flatListRef,
-                reactionListRef,
-            }}
-        >
-            <ScreenWrapper
-                style={screenWrapperStyle}
-                shouldEnableKeyboardAvoidingView={isTopMostReportId}
-                testID={ReportScreen.displayName}
-            >
-                <FullPageNotFoundView
-                    shouldShow={shouldShowNotFoundPage}
-                    subtitleKey="notFound.noAccess"
-                    shouldShowCloseButton={false}
-                    shouldShowBackButton={isSmallScreenWidth}
-                    shouldShowLink={false}
->>>>>>> 171259c4
+                    testID={ReportScreen.displayName}
                 >
                     <FullPageNotFoundView
                         shouldShow={shouldShowNotFoundPage}
@@ -476,17 +435,12 @@
                                 {isReportReadyForDisplay ? (
                                     <ReportFooter
                                         pendingAction={addWorkspaceRoomOrChatPendingAction}
-<<<<<<< HEAD
-=======
-                                        isOffline={isOffline}
->>>>>>> 171259c4
                                         reportActions={reportActions}
                                         report={report}
                                         isComposerFullSize={isComposerFullSize}
                                         onSubmitComment={onSubmitComment}
                                         policies={policies}
                                     />
-<<<<<<< HEAD
                                 ) : (
                                     <ReportFooter shouldDisableCompose />
                                 )}
@@ -496,22 +450,6 @@
                 </ScreenWrapper>
             </ReactionListContext.Provider>
         </ActionListContext.Provider>
-=======
-                                </>
-                            )}
-
-                            {!isReportReadyForDisplay && (
-                                <ReportFooter
-                                    shouldDisableCompose
-                                    isOffline={isOffline}
-                                />
-                            )}
-                        </View>
-                    </DragAndDropProvider>
-                </FullPageNotFoundView>
-            </ScreenWrapper>
-        </ReportScreenContext.Provider>
->>>>>>> 171259c4
     );
 }
 
@@ -521,11 +459,6 @@
 
 export default compose(
     withViewportOffsetTop,
-<<<<<<< HEAD
-    withLocalize,
-    withWindowDimensions,
-=======
->>>>>>> 171259c4
     withCurrentReportID,
     withOnyx(
         {
@@ -566,37 +499,11 @@
             personalDetails: {
                 key: ONYXKEYS.PERSONAL_DETAILS_LIST,
             },
+            userLeavingStatus: {
+                key: ({route}) => `${ONYXKEYS.COLLECTION.REPORT_USER_IS_LEAVING_ROOM}${getReportID(route)}`,
+                initialValue: false,
+            },
         },
-<<<<<<< HEAD
         true,
     ),
-=======
-        reportActions: {
-            key: ({route}) => `${ONYXKEYS.COLLECTION.REPORT_ACTIONS}${getReportID(route)}`,
-            canEvict: false,
-            selector: ReportActionsUtils.getSortedReportActionsForDisplay,
-        },
-        report: {
-            key: ({route}) => `${ONYXKEYS.COLLECTION.REPORT}${getReportID(route)}`,
-        },
-        isComposerFullSize: {
-            key: ({route}) => `${ONYXKEYS.COLLECTION.REPORT_IS_COMPOSER_FULL_SIZE}${getReportID(route)}`,
-        },
-        betas: {
-            key: ONYXKEYS.BETAS,
-        },
-        policies: {
-            key: ONYXKEYS.COLLECTION.POLICY,
-        },
-        accountManagerReportID: {
-            key: ONYXKEYS.ACCOUNT_MANAGER_REPORT_ID,
-        },
-        personalDetails: {
-            key: ONYXKEYS.PERSONAL_DETAILS_LIST,
-        },
-        userLeavingStatus: {
-            key: ({route}) => `${ONYXKEYS.COLLECTION.REPORT_USER_IS_LEAVING_ROOM}${getReportID(route)}`,
-        },
-    }),
->>>>>>> 171259c4
 )(ReportScreen);