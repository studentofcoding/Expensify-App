import React from 'react';
import {withOnyx} from 'react-native-onyx';
import PropTypes from 'prop-types';
import {View} from 'react-native';
import lodashGet from 'lodash/get';
import _ from 'underscore';
import {PortalHost} from '@gorhom/portal';
import styles from '../../styles/styles';
import ScreenWrapper from '../../components/ScreenWrapper';
import HeaderView from './HeaderView';
import Navigation from '../../libs/Navigation/Navigation';
import ROUTES from '../../ROUTES';
import * as Report from '../../libs/actions/Report';
import ONYXKEYS from '../../ONYXKEYS';
import * as ReportUtils from '../../libs/ReportUtils';
import ReportActionsView from './report/ReportActionsView';
import CONST from '../../CONST';
import ReportActionsSkeletonView from '../../components/ReportActionsSkeletonView';
import reportActionPropTypes from './report/reportActionPropTypes';
import {withNetwork} from '../../components/OnyxProvider';
import compose from '../../libs/compose';
import Visibility from '../../libs/Visibility';
import networkPropTypes from '../../components/networkPropTypes';
import withWindowDimensions, {windowDimensionsPropTypes} from '../../components/withWindowDimensions';
import OfflineWithFeedback from '../../components/OfflineWithFeedback';
import ReportFooter from './report/ReportFooter';
import Banner from '../../components/Banner';
import withLocalize from '../../components/withLocalize';
import reportPropTypes from '../reportPropTypes';
import FullPageNotFoundView from '../../components/BlockingViews/FullPageNotFoundView';
import withViewportOffsetTop, {viewportOffsetTopPropTypes} from '../../components/withViewportOffsetTop';
import * as ReportActionsUtils from '../../libs/ReportActionsUtils';
import personalDetailsPropType from '../personalDetailsPropType';
import withNavigationFocus from '../../components/withNavigationFocus';
import getIsReportFullyVisible from '../../libs/getIsReportFullyVisible';
import * as EmojiPickerAction from '../../libs/actions/EmojiPickerAction';
import MoneyRequestHeader from '../../components/MoneyRequestHeader';
import MoneyReportHeader from '../../components/MoneyReportHeader';
import withNavigation, {withNavigationPropTypes} from '../../components/withNavigation';
import * as ComposerActions from '../../libs/actions/Composer';
import ReportScreenContext from './ReportScreenContext';
import TaskHeaderActionButton from '../../components/TaskHeaderActionButton';

const propTypes = {
    /** Navigation route context info provided by react navigation */
    route: PropTypes.shape({
        /** Route specific parameters used on this screen */
        params: PropTypes.shape({
            /** The ID of the report this screen should display */
            reportID: PropTypes.string,
        }).isRequired,
    }).isRequired,

    /** Tells us if the sidebar has rendered */
    isSidebarLoaded: PropTypes.bool,

    /** The report currently being looked at */
    report: reportPropTypes,

    /** Array of report actions for this report */
    reportActions: PropTypes.arrayOf(PropTypes.shape(reportActionPropTypes)),

    /** Whether the composer is full size */
    isComposerFullSize: PropTypes.bool,

    /** Beta features list */
    betas: PropTypes.arrayOf(PropTypes.string),

    /** The policies which the user has access to */
    policies: PropTypes.objectOf(
        PropTypes.shape({
            /** The policy name */
            name: PropTypes.string,

            /** The type of the policy */
            type: PropTypes.string,
        }),
    ),

    /** Information about the network */
    network: networkPropTypes.isRequired,

    /** The account manager report ID */
    accountManagerReportID: PropTypes.string,

    /** All of the personal details for everyone */
    personalDetails: PropTypes.objectOf(personalDetailsPropType),

    ...windowDimensionsPropTypes,
    ...viewportOffsetTopPropTypes,
    ...withNavigationPropTypes,
};

const defaultProps = {
    isSidebarLoaded: false,
    reportActions: [],
    report: {
        hasOutstandingIOU: false,
        isLoadingReportActions: false,
    },
    isComposerFullSize: false,
    betas: [],
    policies: {},
    accountManagerReportID: null,
    personalDetails: {},
};

/**
 * Get the currently viewed report ID as number
 *
 * @param {Object} route
 * @param {Object} route.params
 * @param {String} route.params.reportID
 * @returns {String}
 */
function getReportID(route) {
    return String(lodashGet(route, 'params.reportID', null));
}

// Keep a reference to the list view height so we can use it when a new ReportScreen component mounts
let reportActionsListViewHeight = 0;

class ReportScreen extends React.Component {
    gestureStartListener = null;

    constructor(props) {
        super(props);

        this.onSubmitComment = this.onSubmitComment.bind(this);
        this.chatWithAccountManager = this.chatWithAccountManager.bind(this);
        this.dismissBanner = this.dismissBanner.bind(this);

        this.state = {
            skeletonViewContainerHeight: reportActionsListViewHeight,
            isBannerVisible: true,
            isReportRemoved: false,
        };
        this.firstRenderRef = React.createRef();
        this.firstRenderRef.current = reportActionsListViewHeight === 0;

        this.flatListRef = React.createRef();
        this.reactionListRef = React.createRef();
    }

    componentDidMount() {
        this.unsubscribeVisibilityListener = Visibility.onVisibilityChange(() => {
            // If the report is not fully visible (AKA on small screen devices and LHR is open) or the report is optimistic (AKA not yet created)
            // we don't need to call openReport
            if (!getIsReportFullyVisible(this.props.isFocused) || this.props.report.isOptimisticReport) {
                return;
            }

            Report.openReport(this.props.report.reportID);
        });

        this.fetchReportIfNeeded();
        ComposerActions.setShouldShowComposeInput(true);
    }

    componentDidUpdate(prevProps) {
        // If composer should be hidden, hide emoji picker as well
        if (ReportUtils.shouldHideComposer(this.props.report, this.props.errors)) {
            EmojiPickerAction.hideEmojiPicker(true);
        }
        const onyxReportID = this.props.report.reportID;
        const prevOnyxReportID = prevProps.report.reportID;
        const routeReportID = getReportID(this.props.route);

        // navigate to concierge when the room removed from another device (e.g. user leaving a room)
        // the report will not really null when removed, it will have defaultProps properties and values
        if (
            prevOnyxReportID &&
            prevOnyxReportID === routeReportID &&
            !onyxReportID &&
            // non-optimistic case
            (_.isEqual(this.props.report, defaultProps.report) ||
                // optimistic case
                (prevProps.report.statusNum === CONST.REPORT.STATUS.OPEN && this.props.report.statusNum === CONST.REPORT.STATUS.CLOSED))
        ) {
            Navigation.goBack();
            Report.navigateToConciergeChat();
            // isReportRemoved will prevent <FullPageNotFoundView> showing when navigating
            this.setState({isReportRemoved: true});
            return;
        }

        // If you already have a report open and are deeplinking to a new report on native,
        // the ReportScreen never actually unmounts and the reportID in the route also doesn't change.
        // Therefore, we need to compare if the existing reportID is the same as the one in the route
        // before deciding that we shouldn't call OpenReport.
        if (onyxReportID === prevOnyxReportID && (!onyxReportID || onyxReportID === routeReportID)) {
            return;
        }

        this.fetchReportIfNeeded();
        ComposerActions.setShouldShowComposeInput(true);
    }

    componentWillUnmount() {
        if (!this.unsubscribeVisibilityListener) {
            return;
        }
        this.unsubscribeVisibilityListener();
    }

    /**
     * @param {String} text
     */
    onSubmitComment(text) {
        Report.addComment(getReportID(this.props.route), text);
    }

    getNavigationKey() {
        const navigation = this.props.navigation.getState();
        return lodashGet(navigation.routes, [navigation.index, 'key']);
    }

    /**
     * When false the ReportActionsView will completely unmount and we will show a loader until it returns true.
     *
     * @returns {Boolean}
     */
    isReportReadyForDisplay() {
        const reportIDFromPath = getReportID(this.props.route);

        // This is necessary so that when we are retrieving the next report data from Onyx the ReportActionsView will remount completely
        const isTransitioning = this.props.report && this.props.report.reportID !== reportIDFromPath;
        return reportIDFromPath !== '' && this.props.report.reportID && !isTransitioning;
    }

    fetchReportIfNeeded() {
        const reportIDFromPath = getReportID(this.props.route);

        // Report ID will be empty when the reports collection is empty.
        // This could happen when we are loading the collection for the first time after logging in.
        if (!reportIDFromPath) {
            return;
        }

        // It possible that we may not have the report object yet in Onyx yet e.g. we navigated to a URL for an accessible report that
        // is not stored locally yet. If props.report.reportID exists, then the report has been stored locally and nothing more needs to be done.
        // If it doesn't exist, then we fetch the report from the API.
        if (this.props.report.reportID && this.props.report.reportID === getReportID(this.props.route)) {
            return;
        }

        Report.openReport(reportIDFromPath);
    }

    dismissBanner() {
        this.setState({isBannerVisible: false});
    }

    chatWithAccountManager() {
        Navigation.navigate(ROUTES.getReportRoute(this.props.accountManagerReportID));
    }

    render() {
        // We are either adding a workspace room, or we're creating a chat, it isn't possible for both of these to be pending, or to have errors for the same report at the same time, so
        // simply looking up the first truthy value for each case will get the relevant property if it's set.
        const reportID = getReportID(this.props.route);
        const addWorkspaceRoomOrChatPendingAction = lodashGet(this.props.report, 'pendingFields.addWorkspaceRoom') || lodashGet(this.props.report, 'pendingFields.createChat');
        const addWorkspaceRoomOrChatErrors = lodashGet(this.props.report, 'errorFields.addWorkspaceRoom') || lodashGet(this.props.report, 'errorFields.createChat');
        const screenWrapperStyle = [styles.appContent, styles.flex1, {marginTop: this.props.viewportOffsetTop}];

        // There are no reportActions at all to display and we are still in the process of loading the next set of actions.
        const isLoadingInitialReportActions = _.isEmpty(this.props.reportActions) && this.props.report.isLoadingReportActions;

        const shouldHideReport = !ReportUtils.canAccessReport(this.props.report, this.props.policies, this.props.betas);

        const isLoading = !reportID || !this.props.isSidebarLoaded || _.isEmpty(this.props.personalDetails) || this.firstRenderRef.current;
        this.firstRenderRef.current = false;

        const parentReportAction = ReportActionsUtils.getParentReportAction(this.props.report);
        const isDeletedParentAction = ReportActionsUtils.isDeletedParentAction(parentReportAction);
        const isSingleTransactionView = ReportActionsUtils.isTransactionThread(parentReportAction);

        const policy = this.props.policies[`${ONYXKEYS.COLLECTION.POLICY}${this.props.report.policyID}`];

        let headerView = (
            <HeaderView
                reportID={reportID}
                onNavigationMenuButtonClicked={() => Navigation.goBack(ROUTES.HOME, false, true)}
                personalDetails={this.props.personalDetails}
                report={this.props.report}
            />
        );

        if (isSingleTransactionView) {
            headerView = (
                <MoneyRequestHeader
                    report={this.props.report}
                    policies={this.props.policies}
                    personalDetails={this.props.personalDetails}
                    isSingleTransactionView={isSingleTransactionView}
                    parentReportAction={parentReportAction}
                />
            );
        }

        if (ReportUtils.isMoneyRequestReport(this.props.report)) {
            headerView = (
                <MoneyReportHeader
                    report={this.props.report}
                    policies={this.props.policies}
                    personalDetails={this.props.personalDetails}
                    isSingleTransactionView={isSingleTransactionView}
                    parentReportAction={parentReportAction}
                />
            );
        }

        return (
            <ReportScreenContext.Provider
                value={{
                    flatListRef: this.flatListRef,
                    reactionListRef: this.reactionListRef,
                }}
            >
                <ScreenWrapper
                    style={screenWrapperStyle}
                    shouldEnableKeyboardAvoidingView={this.props.isFocused}
                >
                    <FullPageNotFoundView
                        shouldShow={(!this.props.report.reportID && !this.props.report.isLoadingReportActions && !isLoading && !this.state.isReportRemoved) || shouldHideReport}
                        subtitleKey="notFound.noAccess"
                        shouldShowCloseButton={false}
                        shouldShowBackButton={this.props.isSmallScreenWidth}
                        onBackButtonPress={Navigation.goBack}
                    >
                        <OfflineWithFeedback
                            pendingAction={addWorkspaceRoomOrChatPendingAction}
                            errors={addWorkspaceRoomOrChatErrors}
                            shouldShowErrorMessages={false}
                        >
<<<<<<< HEAD
                            {ReportUtils.isMoneyRequestReport(this.props.report) || (isSingleTransactionView && !isDeletedParentAction) ? (
                                <MoneyRequestHeader
                                    report={this.props.report}
                                    policies={this.props.policies}
                                    personalDetails={this.props.personalDetails}
                                    isSingleTransactionView={isSingleTransactionView}
                                    parentReportAction={parentReportAction}
                                />
                            ) : (
                                <HeaderView
                                    reportID={reportID}
                                    onNavigationMenuButtonClicked={() => Navigation.goBack(ROUTES.HOME, false, true)}
                                    personalDetails={this.props.personalDetails}
                                    report={this.props.report}
                                />
                            )}

=======
                            {headerView}
>>>>>>> 0b00e1cc
                            {ReportUtils.isTaskReport(this.props.report) && this.props.isSmallScreenWidth && ReportUtils.isOpenTaskReport(this.props.report) && (
                                <View style={[styles.borderBottom]}>
                                    <View style={[styles.appBG, styles.pl0]}>
                                        <View style={[styles.ph5, styles.pb3]}>
                                            <TaskHeaderActionButton report={this.props.report} />
                                        </View>
                                    </View>
                                </View>
                            )}
                        </OfflineWithFeedback>
                        {Boolean(this.props.accountManagerReportID) && ReportUtils.isConciergeChatReport(this.props.report) && this.state.isBannerVisible && (
                            <Banner
                                containerStyles={[styles.mh4, styles.mt4, styles.p4, styles.bgDark]}
                                textStyles={[styles.colorReversed]}
                                text={this.props.translate('reportActionsView.chatWithAccountManager')}
                                onClose={this.dismissBanner}
                                onPress={this.chatWithAccountManager}
                                shouldShowCloseButton
                            />
                        )}
                        <View
                            nativeID={CONST.REPORT.DROP_NATIVE_ID + this.getNavigationKey()}
                            style={[styles.flex1, styles.justifyContentEnd, styles.overflowHidden]}
                            onLayout={(event) => {
                                // Rounding this value for comparison because they can look like this: 411.9999694824219
                                const skeletonViewContainerHeight = Math.round(event.nativeEvent.layout.height);

                                // Only set state when the height changes to avoid unnecessary renders
                                if (reportActionsListViewHeight === skeletonViewContainerHeight) return;

                                // The height can be 0 if the component unmounts - we are not interested in this value and want to know how much space it
                                // takes up so we can set the skeleton view container height.
                                if (skeletonViewContainerHeight === 0) {
                                    return;
                                }
                                reportActionsListViewHeight = skeletonViewContainerHeight;
                                this.setState({skeletonViewContainerHeight});
                            }}
                        >
                            {this.isReportReadyForDisplay() && !isLoadingInitialReportActions && !isLoading && (
                                <ReportActionsView
                                    reportActions={this.props.reportActions}
                                    report={this.props.report}
                                    isComposerFullSize={this.props.isComposerFullSize}
                                    parentViewHeight={this.state.skeletonViewContainerHeight}
                                    policy={policy}
                                />
                            )}

                            {/* Note: The report should be allowed to mount even if the initial report actions are not loaded. If we prevent rendering the report while they are loading then
                            we'll unnecessarily unmount the ReportActionsView which will clear the new marker lines initial state. */}
                            {(!this.isReportReadyForDisplay() || isLoadingInitialReportActions || isLoading) && (
                                <ReportActionsSkeletonView containerHeight={this.state.skeletonViewContainerHeight} />
                            )}

                            {this.isReportReadyForDisplay() && (
                                <>
                                    <ReportFooter
                                        errors={addWorkspaceRoomOrChatErrors}
                                        pendingAction={addWorkspaceRoomOrChatPendingAction}
                                        isOffline={this.props.network.isOffline}
                                        reportActions={this.props.reportActions}
                                        report={this.props.report}
                                        isComposerFullSize={this.props.isComposerFullSize}
                                        onSubmitComment={this.onSubmitComment}
                                        policies={this.props.policies}
                                    />
                                </>
                            )}

                            {!this.isReportReadyForDisplay() && (
                                <ReportFooter
                                    shouldDisableCompose
                                    isOffline={this.props.network.isOffline}
                                />
                            )}

                            <PortalHost name={CONST.REPORT.DROP_HOST_NAME} />
                        </View>
                    </FullPageNotFoundView>
                </ScreenWrapper>
            </ReportScreenContext.Provider>
        );
    }
}

ReportScreen.propTypes = propTypes;
ReportScreen.defaultProps = defaultProps;

export default compose(
    withViewportOffsetTop,
    withLocalize,
    withWindowDimensions,
    withNavigationFocus,
    withNavigation,
    withNetwork(),
    withOnyx({
        isSidebarLoaded: {
            key: ONYXKEYS.IS_SIDEBAR_LOADED,
        },
        reportActions: {
            key: ({route}) => `${ONYXKEYS.COLLECTION.REPORT_ACTIONS}${getReportID(route)}`,
            canEvict: false,
            selector: ReportActionsUtils.getSortedReportActionsForDisplay,
        },
        report: {
            key: ({route}) => `${ONYXKEYS.COLLECTION.REPORT}${getReportID(route)}`,
        },
        isComposerFullSize: {
            key: ({route}) => `${ONYXKEYS.COLLECTION.REPORT_IS_COMPOSER_FULL_SIZE}${getReportID(route)}`,
        },
        betas: {
            key: ONYXKEYS.BETAS,
        },
        policies: {
            key: ONYXKEYS.COLLECTION.POLICY,
        },
        accountManagerReportID: {
            key: ONYXKEYS.ACCOUNT_MANAGER_REPORT_ID,
        },
        personalDetails: {
            key: ONYXKEYS.PERSONAL_DETAILS_LIST,
        },
    }),
)(ReportScreen);<|MERGE_RESOLUTION|>--- conflicted
+++ resolved
@@ -286,7 +286,7 @@
             />
         );
 
-        if (isSingleTransactionView) {
+        if (isSingleTransactionView && !isDeletedParentAction) {
             headerView = (
                 <MoneyRequestHeader
                     report={this.props.report}
@@ -333,27 +333,7 @@
                             errors={addWorkspaceRoomOrChatErrors}
                             shouldShowErrorMessages={false}
                         >
-<<<<<<< HEAD
-                            {ReportUtils.isMoneyRequestReport(this.props.report) || (isSingleTransactionView && !isDeletedParentAction) ? (
-                                <MoneyRequestHeader
-                                    report={this.props.report}
-                                    policies={this.props.policies}
-                                    personalDetails={this.props.personalDetails}
-                                    isSingleTransactionView={isSingleTransactionView}
-                                    parentReportAction={parentReportAction}
-                                />
-                            ) : (
-                                <HeaderView
-                                    reportID={reportID}
-                                    onNavigationMenuButtonClicked={() => Navigation.goBack(ROUTES.HOME, false, true)}
-                                    personalDetails={this.props.personalDetails}
-                                    report={this.props.report}
-                                />
-                            )}
-
-=======
                             {headerView}
->>>>>>> 0b00e1cc
                             {ReportUtils.isTaskReport(this.props.report) && this.props.isSmallScreenWidth && ReportUtils.isOpenTaskReport(this.props.report) && (
                                 <View style={[styles.borderBottom]}>
                                     <View style={[styles.appBG, styles.pl0]}>
