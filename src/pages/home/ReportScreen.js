/* eslint-disable rulesdir/prefer-underscore-method */
import lodashGet from 'lodash/get';
import PropTypes from 'prop-types';
import React, {useCallback, useEffect, useMemo, useRef, useState} from 'react';
import {View} from 'react-native';
import {withOnyx} from 'react-native-onyx';
import _ from 'underscore';
import Banner from '@components/Banner';
import FullPageNotFoundView from '@components/BlockingViews/FullPageNotFoundView';
import DragAndDropProvider from '@components/DragAndDrop/Provider';
import MoneyReportHeader from '@components/MoneyReportHeader';
import MoneyRequestHeader from '@components/MoneyRequestHeader';
import OfflineWithFeedback from '@components/OfflineWithFeedback';
import ReportActionsSkeletonView from '@components/ReportActionsSkeletonView';
import ScreenWrapper from '@components/ScreenWrapper';
import TaskHeaderActionButton from '@components/TaskHeaderActionButton';
import withCurrentReportID, {withCurrentReportIDDefaultProps, withCurrentReportIDPropTypes} from '@components/withCurrentReportID';
import withViewportOffsetTop from '@components/withViewportOffsetTop';
import useLocalize from '@hooks/useLocalize';
import usePrevious from '@hooks/usePrevious';
import useWindowDimensions from '@hooks/useWindowDimensions';
import compose from '@libs/compose';
import Navigation from '@libs/Navigation/Navigation';
import reportWithoutHasDraftSelector from '@libs/OnyxSelectors/reportWithoutHasDraftSelector';
import * as ReportActionsUtils from '@libs/ReportActionsUtils';
import * as ReportUtils from '@libs/ReportUtils';
import personalDetailsPropType from '@pages/personalDetailsPropType';
import reportMetadataPropTypes from '@pages/reportMetadataPropTypes';
import reportPropTypes from '@pages/reportPropTypes';
import useThemeStyles from '@styles/useThemeStyles';
import * as ComposerActions from '@userActions/Composer';
import * as Report from '@userActions/Report';
import CONST from '@src/CONST';
import ONYXKEYS from '@src/ONYXKEYS';
import ROUTES from '@src/ROUTES';
import HeaderView from './HeaderView';
import reportActionPropTypes from './report/reportActionPropTypes';
import ReportActionsView from './report/ReportActionsView';
import ReportFooter from './report/ReportFooter';
import {ActionListContext, ReactionListContext} from './ReportScreenContext';

const propTypes = {
    /** Navigation route context info provided by react navigation */
    route: PropTypes.shape({
        /** Route specific parameters used on this screen */
        params: PropTypes.shape({
            /** The ID of the report this screen should display */
            reportID: PropTypes.string,

            /** The reportActionID to scroll to */
            reportActionID: PropTypes.string,
        }).isRequired,
    }).isRequired,

    /** Tells us if the sidebar has rendered */
    isSidebarLoaded: PropTypes.bool,

    /** The report currently being looked at */
    report: reportPropTypes,

    /** The report metadata loading states */
    reportMetadata: reportMetadataPropTypes,

    /** Array of report actions for this report */
    sortedReportActions: PropTypes.arrayOf(PropTypes.shape(reportActionPropTypes)),

    /** Whether the composer is full size */
    isComposerFullSize: PropTypes.bool,

    /** Beta features list */
    betas: PropTypes.arrayOf(PropTypes.string),

    /** The policies which the user has access to */
    policies: PropTypes.objectOf(
        PropTypes.shape({
            /** The policy name */
            name: PropTypes.string,

            /** The type of the policy */
            type: PropTypes.string,
        }),
    ),

    /** The account manager report ID */
    accountManagerReportID: PropTypes.string,

    /** All of the personal details for everyone */
    personalDetails: PropTypes.objectOf(personalDetailsPropType),

    /** Onyx function that marks the component ready for hydration */
    markReadyForHydration: PropTypes.func,

    /** Whether user is leaving the current report */
    userLeavingStatus: PropTypes.bool,

    viewportOffsetTop: PropTypes.number.isRequired,
    ...withCurrentReportIDPropTypes,
};

const defaultProps = {
    isSidebarLoaded: false,
    sortedReportActions: [],
    report: {
        hasOutstandingIOU: false,
    },
    reportMetadata: {
        isLoadingInitialReportActions: true,
        isLoadingOlderReportActions: false,
        isLoadingNewerReportActions: false,
    },
    isComposerFullSize: false,
    betas: [],
    policies: {},
    accountManagerReportID: null,
    userLeavingStatus: false,
    personalDetails: {},
    markReadyForHydration: null,
    ...withCurrentReportIDDefaultProps,
};

/**
 * Get the currently viewed report ID as number
 *
 * @param {Object} route
 * @param {Object} route.params
 * @param {String} route.params.reportID
 * @returns {String}
 */
function getReportID(route) {
    // The report ID is used in an onyx key. If it's an empty string, onyx will return
    // a collection instead of an individual report.
    // We can't use the default value functionality of `lodash.get()` because it only
    // provides a default value on `undefined`, and will return an empty string.
    // Placing the default value outside of `lodash.get()` is intentional.
    return String(lodashGet(route, 'params.reportID') || 0);
}
/**
 * Get the currently viewed report ID as number
 *
 * @param {Object} route
 * @param {Object} route.params
 * @param {String} route.params.reportID
 * @returns {String}
 */
function getReportActionID(route) {
    return {reportActionID: lodashGet(route, 'params.reportActionID', null), reportID: lodashGet(route, 'params.reportID', null)};
}

function ReportScreen({
    betas,
    route,
    report,
    reportMetadata,
    // sortedReportActions,
    allReportActions,
    accountManagerReportID,
    personalDetails,
    markReadyForHydration,
    policies,
    isSidebarLoaded,
    viewportOffsetTop,
    isComposerFullSize,
    errors,
    userLeavingStatus,
    currentReportID,
}) {
    const styles = useThemeStyles();
    const {translate} = useLocalize();
    const {isSmallScreenWidth} = useWindowDimensions();

    const firstRenderRef = useRef(true);
    const flatListRef = useRef();
    const reactionListRef = useRef();
    const prevReport = usePrevious(report);
    const prevUserLeavingStatus = usePrevious(userLeavingStatus);
    const {reportActionID, reportID} = getReportActionID(route);
    const [isLinkingToMessage, setLinkingToMessageTrigger] = useState(false);

    const reportActions = useMemo(() => {
        if (allReportActions?.length === 0) return [];
        const sorterReportActions = ReportActionsUtils.getSortedReportActionsForDisplay(allReportActions);
        const cattedRangeOfReportActions = ReportActionsUtils.getRangeFromArrayByID(sorterReportActions, reportActionID);
        const reportActionsWithoutDeleted = ReportActionsUtils.getReportActionsWithoutRemoved(cattedRangeOfReportActions);
        return reportActionsWithoutDeleted;
    }, [reportActionID, allReportActions]);
    const [isBannerVisible, setIsBannerVisible] = useState(true);
    const [listHeight, setListHeight] = useState(0);
    const [scrollPosition, setScrollPosition] = useState({});

    const {addWorkspaceRoomOrChatPendingAction, addWorkspaceRoomOrChatErrors} = ReportUtils.getReportOfflinePendingActionAndErrors(report);
    const screenWrapperStyle = [styles.appContent, styles.flex1, {marginTop: viewportOffsetTop}];

    // There are no reportActions at all to display and we are still in the process of loading the next set of actions.
    const isLoadingInitialReportActions = _.isEmpty(reportActions) && reportMetadata.isLoadingInitialReportActions;

    const isOptimisticDelete = lodashGet(report, 'statusNum') === CONST.REPORT.STATUS.CLOSED;

    const shouldHideReport = !ReportUtils.canAccessReport(report, policies, betas);

    const isLoading = !reportID || !isSidebarLoaded || _.isEmpty(personalDetails);

    const parentReportAction = ReportActionsUtils.getParentReportAction(report);
    const isSingleTransactionView = ReportUtils.isMoneyRequest(report);

    const policy = policies[`${ONYXKEYS.COLLECTION.POLICY}${report.policyID}`] || {};

    const isTopMostReportId = currentReportID === getReportID(route);
    const didSubscribeToReportLeavingEvents = useRef(false);

    const goBack = useCallback(() => {
        Navigation.goBack(ROUTES.HOME, false, true);
    }, []);

    let headerView = (
        <HeaderView
            reportID={reportID}
            onNavigationMenuButtonClicked={goBack}
            personalDetails={personalDetails}
            report={report}
        />
    );

    if (isSingleTransactionView) {
        headerView = (
            <MoneyRequestHeader
                report={report}
                policy={policy}
                personalDetails={personalDetails}
                isSingleTransactionView={isSingleTransactionView}
                parentReportAction={parentReportAction}
            />
        );
    }

    if (ReportUtils.isMoneyRequestReport(report)) {
        headerView = (
            <MoneyReportHeader
                report={report}
                policy={policy}
                personalDetails={personalDetails}
                isSingleTransactionView={isSingleTransactionView}
                parentReportAction={parentReportAction}
            />
        );
    }

    /**
     * When false the ReportActionsView will completely unmount and we will show a loader until it returns true.
     *
     * @returns {Boolean}
     */
    const isReportReadyForDisplay = useMemo(() => {
        const reportIDFromPath = getReportID(route);

        // This is necessary so that when we are retrieving the next report data from Onyx the ReportActionsView will remount completely
        const isTransitioning = report && report.reportID !== reportIDFromPath;
        return reportIDFromPath !== '' && report.reportID && !isTransitioning;
    }, [route, report]);

    const fetchReport = useCallback(() => {
        Report.openReport({reportID, reportActionID: reportActionID || ''});
    }, [reportID, reportActionID]);

    const fetchReportIfNeeded = useCallback(() => {
        const reportIDFromPath = getReportID(route);

        // Report ID will be empty when the reports collection is empty.
        // This could happen when we are loading the collection for the first time after logging in.
        if (!ReportUtils.isValidReportIDFromPath(reportIDFromPath)) {
            return;
        }

        // It possible that we may not have the report object yet in Onyx yet e.g. we navigated to a URL for an accessible report that
        // is not stored locally yet. If report.reportID exists, then the report has been stored locally and nothing more needs to be done.
        // If it doesn't exist, then we fetch the report from the API.
        if (report.reportID && report.reportID === getReportID(route) && !isLoadingInitialReportActions) {
            return;
        }

        fetchReport();
    }, [report.reportID, route, isLoadingInitialReportActions, fetchReport]);

    const dismissBanner = useCallback(() => {
        setIsBannerVisible(false);
    }, []);

    const chatWithAccountManager = useCallback(() => {
        Navigation.navigate(ROUTES.REPORT_WITH_ID.getRoute(accountManagerReportID));
    }, [accountManagerReportID]);

    /**
     * @param {String} text
     */
    const onSubmitComment = useCallback(
        (text) => {
            Report.addComment(getReportID(route), text);

            // We need to scroll to the bottom of the list after the comment is added
            const refID = setTimeout(() => {
                flatListRef.current.scrollToOffset({animated: false, offset: 0});
            }, 10);

            return () => clearTimeout(refID);
        },
        [route],
    );

    useEffect(() => {
        fetchReportIfNeeded();
        ComposerActions.setShouldShowComposeInput(true);
        return () => {
            if (!didSubscribeToReportLeavingEvents) {
                return;
            }

            Report.unsubscribeFromLeavingRoomReportChannel(report.reportID);
        };

        // I'm disabling the warning, as it expects to use exhaustive deps, even though we want this useEffect to run only on the first render.
        // eslint-disable-next-line react-hooks/exhaustive-deps
    }, []);

    useEffect(() => {
        // We don't want this effect to run on the first render.
        if (firstRenderRef.current) {
            firstRenderRef.current = false;
            return;
        }

        const onyxReportID = report.reportID;
        const prevOnyxReportID = prevReport.reportID;
        const routeReportID = getReportID(route);

        // Navigate to the Concierge chat if the room was removed from another device (e.g. user leaving a room or removed from a room)
        if (
            // non-optimistic case
            (!prevUserLeavingStatus && userLeavingStatus) ||
            // optimistic case
            (prevOnyxReportID &&
                prevOnyxReportID === routeReportID &&
                !onyxReportID &&
                prevReport.statusNum === CONST.REPORT.STATUS.OPEN &&
                (report.statusNum === CONST.REPORT.STATUS.CLOSED || (!report.statusNum && !prevReport.parentReportID && prevReport.chatType === CONST.REPORT.CHAT_TYPE.POLICY_ROOM)))
        ) {
            Navigation.dismissModal();
            if (Navigation.getTopmostReportId() === prevOnyxReportID) {
                Navigation.setShouldPopAllStateOnUP();
                Navigation.goBack(ROUTES.HOME, false, true);
            }
            if (prevReport.parentReportID) {
                Navigation.navigate(ROUTES.REPORT_WITH_ID.getRoute(prevReport.parentReportID));
                return;
            }
            Report.navigateToConciergeChat();
            return;
        }

        // If you already have a report open and are deeplinking to a new report on native,
        // the ReportScreen never actually unmounts and the reportID in the route also doesn't change.
        // Therefore, we need to compare if the existing reportID is the same as the one in the route
        // before deciding that we shouldn't call OpenReport.
        if (onyxReportID === prevReport.reportID && (!onyxReportID || onyxReportID === routeReportID)) {
            return;
        }

        fetchReportIfNeeded();
        ComposerActions.setShouldShowComposeInput(true);
    }, [route, report, errors, fetchReportIfNeeded, prevReport.reportID, prevUserLeavingStatus, userLeavingStatus, prevReport.statusNum, prevReport.parentReportID, prevReport.chatType]);

    useEffect(() => {
        if (!ReportUtils.isValidReportIDFromPath(reportID)) {
            return;
        }
        // Ensures subscription event succeeds when the report/workspace room is created optimistically.
        // Check if the optimistic `OpenReport` or `AddWorkspaceRoom` has succeeded by confirming
        // any `pendingFields.createChat` or `pendingFields.addWorkspaceRoom` fields are set to null.
        // Existing reports created will have empty fields for `pendingFields`.
        const didCreateReportSuccessfully = !report.pendingFields || (!report.pendingFields.addWorkspaceRoom && !report.pendingFields.createChat);
        if (!didSubscribeToReportLeavingEvents.current && didCreateReportSuccessfully) {
            Report.subscribeToReportLeavingEvents(reportID);
            didSubscribeToReportLeavingEvents.current = true;
        }
    }, [report, didSubscribeToReportLeavingEvents, reportID]);

    const onListLayout = useCallback((e) => {
        setListHeight((prev) => lodashGet(e, 'nativeEvent.layout.height', prev));
        if (!markReadyForHydration) {
            return;
        }

        markReadyForHydration();
        // eslint-disable-next-line react-hooks/exhaustive-deps
    }, []);

    // eslint-disable-next-line rulesdir/no-negated-variables
    const shouldShowNotFoundPage = useMemo(
        () => (!firstRenderRef.current && !report.reportID && !isOptimisticDelete && !reportMetadata.isLoadingInitialReportActions && !isLoading && !userLeavingStatus) || shouldHideReport,
        [report, reportMetadata, isLoading, shouldHideReport, isOptimisticDelete, userLeavingStatus],
    );

    const actionListValue = useMemo(() => ({flatListRef, scrollPosition, setScrollPosition}), [flatListRef, scrollPosition, setScrollPosition]);

    return (
        <ActionListContext.Provider value={actionListValue}>
            <ReactionListContext.Provider value={reactionListRef}>
                <ScreenWrapper
                    style={screenWrapperStyle}
                    shouldEnableKeyboardAvoidingView={isTopMostReportId}
                    testID={ReportScreen.displayName}
                >
                    <FullPageNotFoundView
                        shouldShow={shouldShowNotFoundPage}
                        subtitleKey="notFound.noAccess"
                        shouldShowCloseButton={false}
                        shouldShowBackButton={isSmallScreenWidth}
                        onBackButtonPress={Navigation.goBack}
                        shouldShowLink={false}
                    >
                        <OfflineWithFeedback
                            pendingAction={addWorkspaceRoomOrChatPendingAction}
                            errors={addWorkspaceRoomOrChatErrors}
                            shouldShowErrorMessages={false}
                            needsOffscreenAlphaCompositing
                        >
                            {headerView}
                            {ReportUtils.isTaskReport(report) && isSmallScreenWidth && ReportUtils.isOpenTaskReport(report, parentReportAction) && (
                                <View style={[styles.borderBottom]}>
                                    <View style={[styles.appBG, styles.pl0]}>
                                        <View style={[styles.ph5, styles.pb3]}>
                                            <TaskHeaderActionButton report={report} />
                                        </View>
                                    </View>
                                </View>
                            )}
                        </OfflineWithFeedback>
                        {!!accountManagerReportID && ReportUtils.isConciergeChatReport(report) && isBannerVisible && (
                            <Banner
                                containerStyles={[styles.mh4, styles.mt4, styles.p4, styles.bgDark]}
                                textStyles={[styles.colorReversed]}
                                text={translate('reportActionsView.chatWithAccountManager')}
                                onClose={dismissBanner}
                                onPress={chatWithAccountManager}
                                shouldShowCloseButton
                            />
                        )}
                        <DragAndDropProvider isDisabled={!isReportReadyForDisplay || !ReportUtils.canUserPerformWriteAction(report)}>
                            <View
                                style={[styles.flex1, styles.justifyContentEnd, styles.overflowHidden]}
                                onLayout={onListLayout}
                            >
                                {isReportReadyForDisplay && !isLoading && (
                                    <ReportActionsView
                                        reportActions={reportActions}
                                        report={report}
                                        isLinkingToMessage={isLinkingToMessage}
                                        setLinkingToMessageTrigger={setLinkingToMessageTrigger}
                                        fetchReport={fetchReport}
                                        reportActionID={reportActionID}
                                        isLoadingInitialReportActions={reportMetadata.isLoadingInitialReportActions}
                                        isLoadingNewerReportActions={reportMetadata.isLoadingNewerReportActions}
                                        isLoadingOlderReportActions={reportMetadata.isLoadingOlderReportActions}
                                        isComposerFullSize={isComposerFullSize}
                                        policy={policy}
                                    />
                                )}

                                {/* Note: The ReportActionsSkeletonView should be allowed to mount even if the initial report actions are not loaded.
                     If we prevent rendering the report while they are loading then
                     we'll unnecessarily unmount the ReportActionsView which will clear the new marker lines initial state. */}
                                {(!isReportReadyForDisplay || isLoadingInitialReportActions || isLoading) && <ReportActionsSkeletonView />}

                                {isReportReadyForDisplay ? (
                                    <ReportFooter
                                        pendingAction={addWorkspaceRoomOrChatPendingAction}
                                        reportActions={reportActions}
                                        report={report}
                                        isComposerFullSize={isComposerFullSize}
                                        onSubmitComment={onSubmitComment}
                                        policies={policies}
                                        listHeight={listHeight}
                                        personalDetails={personalDetails}
                                    />
                                ) : (
                                    <ReportFooter isReportReadyForDisplay={false} />
                                )}
                            </View>
                        </DragAndDropProvider>
                    </FullPageNotFoundView>
                </ScreenWrapper>
            </ReactionListContext.Provider>
        </ActionListContext.Provider>
    );
}

ReportScreen.propTypes = propTypes;
ReportScreen.defaultProps = defaultProps;
ReportScreen.displayName = 'ReportScreen';

export default compose(
    withViewportOffsetTop,
    withCurrentReportID,
    withOnyx(
        {
            isSidebarLoaded: {
                key: ONYXKEYS.IS_SIDEBAR_LOADED,
            },
            allReportActions: {
                key: ({route}) => `${ONYXKEYS.COLLECTION.REPORT_ACTIONS}${getReportID(route)}`,
                canEvict: false,
<<<<<<< HEAD
=======
                selector: (reportActions) => ReportActionsUtils.getSortedReportActionsForDisplay(reportActions, true),
>>>>>>> 9f5084d1
            },
            report: {
                key: ({route}) => `${ONYXKEYS.COLLECTION.REPORT}${getReportID(route)}`,
                allowStaleData: true,
                selector: reportWithoutHasDraftSelector,
            },
            reportMetadata: {
                key: ({route}) => `${ONYXKEYS.COLLECTION.REPORT_METADATA}${getReportID(route)}`,
                initialValue: {
                    isLoadingInitialReportActions: true,
                    isLoadingOlderReportActions: false,
                    isLoadingNewerReportActions: false,
                },
            },
            isComposerFullSize: {
                key: ({route}) => `${ONYXKEYS.COLLECTION.REPORT_IS_COMPOSER_FULL_SIZE}${getReportID(route)}`,
                initialValue: false,
            },
            betas: {
                key: ONYXKEYS.BETAS,
            },
            policies: {
                key: ONYXKEYS.COLLECTION.POLICY,
                allowStaleData: true,
            },
            accountManagerReportID: {
                key: ONYXKEYS.ACCOUNT_MANAGER_REPORT_ID,
                initialValue: null,
            },
            personalDetails: {
                key: ONYXKEYS.PERSONAL_DETAILS_LIST,
            },
            userLeavingStatus: {
                key: ({route}) => `${ONYXKEYS.COLLECTION.REPORT_USER_IS_LEAVING_ROOM}${getReportID(route)}`,
                initialValue: false,
            },
            // sortedReportActions: {
            //     key: ({route}) => `${ONYXKEYS.COLLECTION.REPORT_ACTIONS}${getReportID(route)}`,
            //     canEvict: false,
            //     selector: ReportActionsUtils.getSortedReportActionsForDisplay,
            //     // selector: ReportActionsUtils.processReportActions,
            // },
        },
        true,
    ),
)(ReportScreen);<|MERGE_RESOLUTION|>--- conflicted
+++ resolved
@@ -507,10 +507,7 @@
             allReportActions: {
                 key: ({route}) => `${ONYXKEYS.COLLECTION.REPORT_ACTIONS}${getReportID(route)}`,
                 canEvict: false,
-<<<<<<< HEAD
-=======
                 selector: (reportActions) => ReportActionsUtils.getSortedReportActionsForDisplay(reportActions, true),
->>>>>>> 9f5084d1
             },
             report: {
                 key: ({route}) => `${ONYXKEYS.COLLECTION.REPORT}${getReportID(route)}`,
