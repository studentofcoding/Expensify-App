--- conflicted
+++ resolved
@@ -266,12 +266,8 @@
         this.firstRenderRef.current = false;
 
         const parentReportAction = ReportActionsUtils.getParentReportAction(this.props.report);
-<<<<<<< HEAD
+        const isDeletedParentAction = ReportActionsUtils.isDeletedParentAction(parentReportAction);
         const isSingleTransactionView = ReportUtils.isMoneyRequest(this.props.report);
-=======
-        const isDeletedParentAction = ReportActionsUtils.isDeletedParentAction(parentReportAction);
-        const isSingleTransactionView = ReportActionsUtils.isTransactionThread(parentReportAction);
->>>>>>> ac74ab9c
 
         const policy = this.props.policies[`${ONYXKEYS.COLLECTION.POLICY}${this.props.report.policyID}`];
 
