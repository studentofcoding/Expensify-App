--- conflicted
+++ resolved
@@ -139,21 +139,6 @@
     };
 
     useEffect(() => {
-<<<<<<< HEAD
-=======
-        const navigationState = props.navigation.getState();
-        const routes = lodashGet(navigationState, 'routes', []);
-        const currentRoute = routes[navigationState.index];
-        if (currentRoute && ![NAVIGATORS.CENTRAL_PANE_NAVIGATOR, SCREENS.HOME].includes(currentRoute.name)) {
-            return;
-        }
-
-        Welcome.show({routes, showCreateMenu});
-        // eslint-disable-next-line react-hooks/exhaustive-deps
-    }, [props.isLoading]);
-
-    useEffect(() => {
->>>>>>> b9ef51fb
         if (!didScreenBecomeInactive()) {
             return;
         }
