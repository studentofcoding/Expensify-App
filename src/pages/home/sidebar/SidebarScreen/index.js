--- conflicted
+++ resolved
@@ -1,9 +1,5 @@
-<<<<<<< HEAD
 import React from 'react';
-=======
-import React, {useCallback, useRef} from 'react';
 import PurposeForUsingExpensifyModal from '@components/PurposeForUsingExpensifyModal';
->>>>>>> 6e2c58de
 import useWindowDimensions from '@hooks/useWindowDimensions';
 import FreezeWrapper from '@libs/Navigation/FreezeWrapper';
 import BaseSidebarScreen from './BaseSidebarScreen';
@@ -17,18 +13,9 @@
             <BaseSidebarScreen
                 // eslint-disable-next-line react/jsx-props-no-spreading
                 {...props}
-<<<<<<< HEAD
-            />
-=======
             >
-                <FloatingActionButtonAndPopover
-                    ref={popoverModal}
-                    onShowCreateMenu={createDragoverListener}
-                    onHideCreateMenu={removeDragoverListener}
-                />
                 <PurposeForUsingExpensifyModal />
             </BaseSidebarScreen>
->>>>>>> 6e2c58de
         </FreezeWrapper>
     );
 }
