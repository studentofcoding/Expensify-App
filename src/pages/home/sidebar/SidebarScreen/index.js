<<<<<<< HEAD
import {useNavigation} from '@react-navigation/native';
import React, {useCallback, useEffect, useRef} from 'react';
import {withOnyx} from 'react-native-onyx';
=======
import React from 'react';
>>>>>>> 42deba4b
import useWindowDimensions from '@hooks/useWindowDimensions';
import FreezeWrapper from '@libs/Navigation/FreezeWrapper';
import Navigation from '@libs/Navigation/Navigation';
import * as Welcome from '@userActions/Welcome';
import NAVIGATORS from '@src/NAVIGATORS';
import ONYXKEYS from '@src/ONYXKEYS';
import ROUTES from '@src/ROUTES';
import SCREENS from '@src/SCREENS';
import BaseSidebarScreen from './BaseSidebarScreen';
import sidebarPropTypes from './sidebarPropTypes';

function SidebarScreen(props) {
    const {isSmallScreenWidth} = useWindowDimensions();
    const navigation = useNavigation();

    useEffect(() => {
        const navigationState = navigation.getState();
        const routes = navigationState.routes;
        const currentRoute = routes[navigationState.index];
        if (currentRoute && NAVIGATORS.CENTRAL_PANE_NAVIGATOR !== currentRoute.name && currentRoute.name !== SCREENS.HOME) {
            return;
        }

        Welcome.show(routes, () => Navigation.navigate(ROUTES.ONBOARD));
        // eslint-disable-next-line react-hooks/exhaustive-deps
    }, [props.isLoadingApp]);

    return (
        <FreezeWrapper keepVisible={!isSmallScreenWidth}>
            <BaseSidebarScreen
                // eslint-disable-next-line react/jsx-props-no-spreading
                {...props}
<<<<<<< HEAD
            >
                <FloatingActionButtonAndPopover
                    ref={popoverModal}
                    onShowCreateMenu={createDragoverListener}
                    onHideCreateMenu={removeDragoverListener}
                />
            </BaseSidebarScreen>
=======
            />
>>>>>>> 42deba4b
        </FreezeWrapper>
    );
}

SidebarScreen.propTypes = sidebarPropTypes;
SidebarScreen.displayName = 'SidebarScreen';

export default withOnyx({
    isLoadingApp: {
        key: ONYXKEYS.IS_LOADING_APP,
    },
})(SidebarScreen);<|MERGE_RESOLUTION|>--- conflicted
+++ resolved
@@ -1,10 +1,6 @@
-<<<<<<< HEAD
 import {useNavigation} from '@react-navigation/native';
-import React, {useCallback, useEffect, useRef} from 'react';
+import React, {useEffect} from 'react';
 import {withOnyx} from 'react-native-onyx';
-=======
-import React from 'react';
->>>>>>> 42deba4b
 import useWindowDimensions from '@hooks/useWindowDimensions';
 import FreezeWrapper from '@libs/Navigation/FreezeWrapper';
 import Navigation from '@libs/Navigation/Navigation';
@@ -24,7 +20,7 @@
         const navigationState = navigation.getState();
         const routes = navigationState.routes;
         const currentRoute = routes[navigationState.index];
-        if (currentRoute && NAVIGATORS.CENTRAL_PANE_NAVIGATOR !== currentRoute.name && currentRoute.name !== SCREENS.HOME) {
+        if (currentRoute && NAVIGATORS.BOTTOM_TAB_NAVIGATOR !== currentRoute.name) {
             return;
         }
 
@@ -37,17 +33,7 @@
             <BaseSidebarScreen
                 // eslint-disable-next-line react/jsx-props-no-spreading
                 {...props}
-<<<<<<< HEAD
-            >
-                <FloatingActionButtonAndPopover
-                    ref={popoverModal}
-                    onShowCreateMenu={createDragoverListener}
-                    onHideCreateMenu={removeDragoverListener}
-                />
-            </BaseSidebarScreen>
-=======
             />
->>>>>>> 42deba4b
         </FreezeWrapper>
     );
 }
