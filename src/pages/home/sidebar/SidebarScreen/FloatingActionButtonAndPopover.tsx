--- conflicted
+++ resolved
@@ -452,7 +452,6 @@
     const canModifyTask = canModifyTaskUtils(viewTourTaskReport, currentUserPersonalDetails.accountID);
     const canActionTask = canActionTaskUtils(viewTourTaskReport, currentUserPersonalDetails.accountID);
 
-<<<<<<< HEAD
     const popoverMenu = (
         <PopoverMenu
             onClose={hideCreateMenu}
@@ -465,7 +464,7 @@
                 {
                     icon: Expensicons.ChatBubble,
                     text: translate('sidebarScreen.fabNewChat'),
-                    onSelected: () => interceptAnonymousUser(Report.startNewChat),
+                    onSelected: () => interceptAnonymousUser(startNewChat),
                 },
                 ...(canSendInvoice
                     ? [
@@ -480,11 +479,11 @@
                                           return;
                                       }
 
-                                      IOU.startMoneyRequest(
+                                      startMoneyRequest(
                                           CONST.IOU.TYPE.INVOICE,
                                           // When starting to create an invoice from the global FAB, there is not an existing report yet. A random optimistic reportID is generated and used
                                           // for all of the routes in the creation flow.
-                                          ReportUtils.generateReportID(),
+                                          generateReportID(),
                                       );
                                   }),
                           },
@@ -508,10 +507,10 @@
                               text: translate('tour.takeATwoMinuteTour'),
                               description: translate('tour.exploreExpensify'),
                               onSelected: () => {
-                                  Link.openExternalLink(navatticURL);
-                                  Welcome.setSelfTourViewed(Session.isAnonymousUser());
+                                  openExternalLink(navatticURL);
+                                  setSelfTourViewed(isAnonymousUser());
                                   if (viewTourTaskReport && canModifyTask && canActionTask) {
-                                      Task.completeTask(viewTourTaskReport);
+                                      completeTask(viewTourTaskReport);
                                   }
                               },
                           },
@@ -527,7 +526,7 @@
                               iconHeight: variables.h40,
                               text: translate('workspace.new.newWorkspace'),
                               description: translate('workspace.new.getTheExpensifyCardAndMore'),
-                              onSelected: () => interceptAnonymousUser(() => App.createWorkspaceWithPolicyDraftAndNavigateToIt()),
+                              onSelected: () => interceptAnonymousUser(() => createWorkspaceWithPolicyDraftAndNavigateToIt()),
                           },
                       ]
                     : []),
@@ -543,7 +542,7 @@
             isVisible={modalVisible}
             onConfirm={() => {
                 setModalVisible(false);
-                Link.openOldDotLink(CONST.OLDDOT_URLS.INBOX);
+                openOldDotLink(CONST.OLDDOT_URLS.INBOX);
             }}
             onCancel={() => setModalVisible(false)}
             title={translate('sidebarScreen.redirectToExpensifyClassicModal.title')}
@@ -579,111 +578,6 @@
             {popoverMenu}
             {confirmModal}
             {floatingActionButton}
-=======
-    return (
-        <View style={styles.flexGrow1}>
-            <PopoverMenu
-                onClose={hideCreateMenu}
-                isVisible={isCreateMenuActive && (!shouldUseNarrowLayout || isFocused)}
-                anchorPosition={styles.createMenuPositionSidebar(windowHeight)}
-                onItemSelected={hideCreateMenu}
-                fromSidebarMediumScreen={!shouldUseNarrowLayout}
-                menuItems={[
-                    ...expenseMenuItems,
-                    {
-                        icon: Expensicons.ChatBubble,
-                        text: translate('sidebarScreen.fabNewChat'),
-                        onSelected: () => interceptAnonymousUser(startNewChat),
-                    },
-                    ...(canSendInvoice
-                        ? [
-                              {
-                                  icon: Expensicons.InvoiceGeneric,
-                                  text: translate('workspace.invoices.sendInvoice'),
-                                  shouldCallAfterModalHide: shouldRedirectToExpensifyClassic,
-                                  onSelected: () =>
-                                      interceptAnonymousUser(() => {
-                                          if (shouldRedirectToExpensifyClassic) {
-                                              setModalVisible(true);
-                                              return;
-                                          }
-
-                                          startMoneyRequest(
-                                              CONST.IOU.TYPE.INVOICE,
-                                              // When starting to create an invoice from the global FAB, there is not an existing report yet. A random optimistic reportID is generated and used
-                                              // for all of the routes in the creation flow.
-                                              generateReportID(),
-                                          );
-                                      }),
-                              },
-                          ]
-                        : []),
-                    ...(canUseSpotnanaTravel
-                        ? [
-                              {
-                                  icon: Expensicons.Suitcase,
-                                  text: translate('travel.bookTravel'),
-                                  onSelected: () => interceptAnonymousUser(() => Navigation.navigate(ROUTES.TRAVEL_MY_TRIPS)),
-                              },
-                          ]
-                        : []),
-                    ...(!hasSeenTour
-                        ? [
-                              {
-                                  icon: Expensicons.Binoculars,
-                                  iconStyles: styles.popoverIconCircle,
-                                  iconFill: theme.icon,
-                                  text: translate('tour.takeATwoMinuteTour'),
-                                  description: translate('tour.exploreExpensify'),
-                                  onSelected: () => {
-                                      openExternalLink(navatticURL);
-                                      setSelfTourViewed(isAnonymousUser());
-                                      if (viewTourTaskReport && canModifyTask && canActionTask) {
-                                          completeTask(viewTourTaskReport);
-                                      }
-                                  },
-                              },
-                          ]
-                        : []),
-                    ...(!isLoading && shouldShowNewWorkspaceButton
-                        ? [
-                              {
-                                  displayInDefaultIconColor: true,
-                                  contentFit: 'contain' as ImageContentFit,
-                                  icon: Expensicons.NewWorkspace,
-                                  iconWidth: variables.w46,
-                                  iconHeight: variables.h40,
-                                  text: translate('workspace.new.newWorkspace'),
-                                  description: translate('workspace.new.getTheExpensifyCardAndMore'),
-                                  onSelected: () => interceptAnonymousUser(() => createWorkspaceWithPolicyDraftAndNavigateToIt()),
-                              },
-                          ]
-                        : []),
-                    ...quickActionMenuItems,
-                ]}
-                withoutOverlay
-                anchorRef={fabRef}
-            />
-            <ConfirmModal
-                prompt={translate('sidebarScreen.redirectToExpensifyClassicModal.description')}
-                isVisible={modalVisible}
-                onConfirm={() => {
-                    setModalVisible(false);
-                    openOldDotLink(CONST.OLDDOT_URLS.INBOX);
-                }}
-                onCancel={() => setModalVisible(false)}
-                title={translate('sidebarScreen.redirectToExpensifyClassicModal.title')}
-                confirmText={translate('exitSurvey.goToExpensifyClassic')}
-                cancelText={translate('common.cancel')}
-            />
-            <FloatingActionButton
-                accessibilityLabel={translate('sidebarScreen.fabNewChatExplained')}
-                role={CONST.ROLE.BUTTON}
-                isActive={isCreateMenuActive}
-                ref={fabRef}
-                onPress={toggleCreateMenu}
-            />
->>>>>>> baabe2f0
         </View>
     );
 }
