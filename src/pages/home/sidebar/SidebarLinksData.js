--- conflicted
+++ resolved
@@ -76,15 +76,11 @@
         return reportIDs;
     }, [allReportActions, betas, chatReports, currentReportID, policies, priorityMode]);
 
-<<<<<<< HEAD
     const currentReportIDRef = useRef(currentReportID);
     currentReportIDRef.current = currentReportID;
     const isActiveReport = useCallback((reportID) => currentReportIDRef.current === reportID, []);
 
-    const isLoading = _.isEmpty(chatReports) || isPersonalDetailsLoading;
-=======
     const isLoading = SessionUtils.didUserLogInDuringSession() && isLoadingReportData;
->>>>>>> ed2c287d
 
     return (
         <View
