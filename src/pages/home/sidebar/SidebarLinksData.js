--- conflicted
+++ resolved
@@ -1,11 +1,8 @@
 import PropTypes from 'prop-types';
-<<<<<<< HEAD
-import React, {useCallback, useEffect, useRef} from 'react';
-=======
-import React, {memo, useCallback, useEffect, useMemo, useRef} from 'react';
->>>>>>> 9d9757ff
+import React, {memo, useCallback, useEffect, useRef} from 'react';
 import {View} from 'react-native';
 import {withOnyx} from 'react-native-onyx';
+import _ from 'underscore';
 import withCurrentUserPersonalDetails, {withCurrentUserPersonalDetailsDefaultProps, withCurrentUserPersonalDetailsPropTypes} from '@components/withCurrentUserPersonalDetails';
 import withNavigationFocus from '@components/withNavigationFocus';
 import useActiveWorkspace from '@hooks/useActiveWorkspace';
@@ -52,53 +49,7 @@
     useEffect(() => Policy.openWorkspace(activeWorkspaceID, policyMemberAccountIDs), [activeWorkspaceID]);
 
     const isLoading = isLoadingApp;
-<<<<<<< HEAD
     const {orderedReportIDs, currentReportID} = useReportIDs();
-=======
-
-    const optionItemsMemoized = useMemo(
-        () => SidebarUtils.getOrderedReportIDs(null, chatReports, betas, policies, priorityMode, allReportActions, transactionViolations, activeWorkspaceID, policyMemberAccountIDs),
-        [chatReports, betas, policies, priorityMode, allReportActions, transactionViolations, activeWorkspaceID, policyMemberAccountIDs],
-    );
-
-    const optionListItems = useMemo(() => {
-        const reportIDs = optionItemsMemoized;
-
-        if (deepEqual(reportIDsRef.current, reportIDs)) {
-            return reportIDsRef.current;
-        }
-
-        // 1. We need to update existing reports only once while loading because they are updated several times during loading and causes this regression: https://github.com/Expensify/App/issues/24596#issuecomment-1681679531
-        // 2. If the user is offline, we need to update the reports unconditionally, since the loading of report data might be stuck in this case.
-        // 3. Changing priority mode to Most Recent will call OpenApp. If there is an existing reports and the priority mode is updated, we want to immediately update the list instead of waiting the OpenApp request to complete
-        if (!isLoading || !reportIDsRef.current || network.isOffline || (reportIDsRef.current && prevPriorityMode !== priorityMode)) {
-            reportIDsRef.current = reportIDs;
-        }
-        return reportIDsRef.current || [];
-    }, [optionItemsMemoized, priorityMode, isLoading, network.isOffline, prevPriorityMode]);
-
-    // We need to make sure the current report is in the list of reports, but we do not want
-    // to have to re-generate the list every time the currentReportID changes. To do that
-    // we first generate the list as if there was no current report, then here we check if
-    // the current report is missing from the list, which should very rarely happen. In this
-    // case we re-generate the list a 2nd time with the current report included.
-    const optionListItemsWithCurrentReport = useMemo(() => {
-        if (currentReportID && !_.contains(optionListItems, currentReportID)) {
-            return SidebarUtils.getOrderedReportIDs(
-                currentReportID,
-                chatReports,
-                betas,
-                policies,
-                priorityMode,
-                allReportActions,
-                transactionViolations,
-                activeWorkspaceID,
-                policyMemberAccountIDs,
-            );
-        }
-        return optionListItems;
-    }, [currentReportID, optionListItems, chatReports, betas, policies, priorityMode, allReportActions, transactionViolations, activeWorkspaceID, policyMemberAccountIDs]);
->>>>>>> 9d9757ff
 
     const currentReportIDRef = useRef(currentReportID);
     currentReportIDRef.current = currentReportID;
@@ -153,18 +104,11 @@
     memo(
         SidebarLinksData,
         (prevProps, nextProps) =>
-            _.isEqual(prevProps.chatReports, nextProps.chatReports) &&
-            _.isEqual(prevProps.allReportActions, nextProps.allReportActions) &&
             prevProps.isLoadingApp === nextProps.isLoadingApp &&
             prevProps.priorityMode === nextProps.priorityMode &&
-            _.isEqual(prevProps.betas, nextProps.betas) &&
-            _.isEqual(prevProps.policies, nextProps.policies) &&
-            prevProps.network.isOffline === nextProps.network.isOffline &&
             _.isEqual(prevProps.insets, nextProps.insets) &&
             prevProps.onLinkClick === nextProps.onLinkClick &&
             _.isEqual(prevProps.policyMembers, nextProps.policyMembers) &&
-            _.isEqual(prevProps.transactionViolations, nextProps.transactionViolations) &&
-            _.isEqual(prevProps.currentUserPersonalDetails, nextProps.currentUserPersonalDetails) &&
-            prevProps.currentReportID === nextProps.currentReportID,
+            _.isEqual(prevProps.currentUserPersonalDetails, nextProps.currentUserPersonalDetails),
     ),
 );