/* eslint-disable rulesdir/onyx-props-must-have-default */
import lodashGet from 'lodash/get';
import React from 'react';
import {View, TouchableOpacity} from 'react-native';
import _ from 'underscore';
import PropTypes from 'prop-types';
import {withOnyx} from 'react-native-onyx';
import {Freeze} from 'react-freeze';
import styles from '../../../styles/styles';
import * as StyleUtils from '../../../styles/StyleUtils';
import ONYXKEYS from '../../../ONYXKEYS';
import safeAreaInsetPropTypes from '../../safeAreaInsetPropTypes';
import compose from '../../../libs/compose';
import Navigation from '../../../libs/Navigation/Navigation';
import ROUTES from '../../../ROUTES';
import Icon from '../../../components/Icon';
import Header from '../../../components/Header';
import * as Expensicons from '../../../components/Icon/Expensicons';
import AvatarWithIndicator from '../../../components/AvatarWithIndicator';
import Tooltip from '../../../components/Tooltip';
import CONST from '../../../CONST';
import participantPropTypes from '../../../components/participantPropTypes';
import withLocalize, {withLocalizePropTypes} from '../../../components/withLocalize';
import * as App from '../../../libs/actions/App';
import * as ReportUtils from '../../../libs/ReportUtils';
import withCurrentUserPersonalDetails from '../../../components/withCurrentUserPersonalDetails';
import withWindowDimensions from '../../../components/withWindowDimensions';
import reportActionPropTypes from '../report/reportActionPropTypes';
import LHNOptionsList from '../../../components/LHNOptionsList/LHNOptionsList';
import SidebarUtils from '../../../libs/SidebarUtils';
import reportPropTypes from '../../reportPropTypes';
import OfflineWithFeedback from '../../../components/OfflineWithFeedback';
import LHNSkeletonView from '../../../components/LHNSkeletonView';

const propTypes = {
    /** Toggles the navigation menu open and closed */
    onLinkClick: PropTypes.func.isRequired,

    /** Safe area insets required for mobile devices margins */
    insets: safeAreaInsetPropTypes.isRequired,

    /* Onyx Props */
    /** List of reports */
    // eslint-disable-next-line react/no-unused-prop-types
    chatReports: PropTypes.objectOf(reportPropTypes),

    /** All report actions for all reports */
    // eslint-disable-next-line react/no-unused-prop-types
    reportActions: PropTypes.objectOf(PropTypes.arrayOf(PropTypes.shape(reportActionPropTypes))),

    /** List of users' personal details */
    personalDetails: PropTypes.objectOf(participantPropTypes),

    /** The personal details of the person who is logged in */
    currentUserPersonalDetails: PropTypes.shape({
        /** Display name of the current user */
        displayName: PropTypes.string,

        /** Avatar URL or SVG of the current user */
        avatar: PropTypes.oneOfType([PropTypes.string, PropTypes.func]),

        /** Login email of the current user */
        login: PropTypes.string,
    }),

    /** Current reportID from the route in react navigation state object */
    reportIDFromRoute: PropTypes.string,

    /** Callback when onLayout of sidebar is called */
    onLayout: PropTypes.func,

    /** Whether we are viewing below the responsive breakpoint */
    isSmallScreenWidth: PropTypes.bool.isRequired,

    /** The chat priority mode */
    priorityMode: PropTypes.string,

    ...withLocalizePropTypes,
};

const defaultProps = {
    chatReports: {},
    reportActions: {},
    personalDetails: {},
    currentUserPersonalDetails: {
        avatar: '',
    },
    reportIDFromRoute: '',
    onLayout: () => {},
    priorityMode: CONST.PRIORITY_MODE.DEFAULT,
};

class SidebarLinks extends React.Component {
    constructor(props) {
        super(props);

        this.showSearchPage = this.showSearchPage.bind(this);
        this.showSettingsPage = this.showSettingsPage.bind(this);
        this.showReportPage = this.showReportPage.bind(this);
    }

    showSearchPage() {
        if (this.props.isCreateMenuOpen) {
            // Prevent opening Search page when click Search icon quickly after clicking FAB icon
            return;
        }
        Navigation.navigate(ROUTES.SEARCH);
    }

    showSettingsPage() {
        if (this.props.isCreateMenuOpen) {
            // Prevent opening Settings page when click profile avatar quickly after clicking FAB icon
            return;
        }
        Navigation.navigate(ROUTES.SETTINGS);
    }

    /**
     * Show Report page with selected report id
     *
     * @param {Object} option
     * @param {String} option.reportID
     */
    showReportPage(option) {
        if (this.props.isCreateMenuOpen) {
            // Prevent opening Report page when click LHN row quickly after clicking FAB icon
            return;
        }
        Navigation.navigate(ROUTES.getReportRoute(option.reportID));
        this.props.onLinkClick();
    }

    render() {
        const isLoading = _.isEmpty(this.props.personalDetails) || _.isEmpty(this.props.chatReports);
        const shouldFreeze = this.props.isSmallScreenWidth && !this.props.isDrawerOpen && this.isSidebarLoaded;
        const optionListItems = SidebarUtils.getOrderedReportIDs(this.props.reportIDFromRoute);

        const skeletonPlaceholder = <LHNSkeletonView shouldAnimate={!shouldFreeze} />;

        return (
            <View
                accessibilityElementsHidden={this.props.isSmallScreenWidth && !this.props.isDrawerOpen}
                accessibilityLabel={this.props.translate('sidebarScreen.listOfChats')}
                style={[styles.flex1, styles.h100]}
            >
                <View
                    style={[styles.flexRow, styles.ph5, styles.pv3, styles.justifyContentBetween, styles.alignItemsCenter]}
                    nativeID="drag-area"
                >
                    <Header
                        title={this.props.translate('sidebarScreen.headerChat')}
                        accessibilityLabel={this.props.translate('sidebarScreen.headerChat')}
                        accessibilityRole="text"
                        shouldShowEnvironmentBadge
                        textStyles={[styles.textHeadline]}
                    />
                    <Tooltip text={this.props.translate('common.search')}>
                        <TouchableOpacity
                            accessibilityLabel={this.props.translate('sidebarScreen.buttonSearch')}
                            accessibilityRole="button"
                            style={[styles.flexRow, styles.ph5]}
                            onPress={this.showSearchPage}
                        >
                            <Icon src={Expensicons.MagnifyingGlass} />
                        </TouchableOpacity>
                    </Tooltip>
                    <TouchableOpacity
                        accessibilityLabel={this.props.translate('sidebarScreen.buttonMySettings')}
                        accessibilityRole="button"
                        onPress={this.showSettingsPage}
                    >
                        <OfflineWithFeedback pendingAction={lodashGet(this.props.currentUserPersonalDetails, 'pendingFields.avatar', null)}>
                            <AvatarWithIndicator
                                source={ReportUtils.getAvatar(this.props.currentUserPersonalDetails.avatar, this.props.currentUserPersonalDetails.login)}
                                tooltipText={this.props.translate('common.settings')}
                            />
                        </OfflineWithFeedback>
                    </TouchableOpacity>
                </View>
                <Freeze
                    freeze={shouldFreeze}
                    placeholder={skeletonPlaceholder}
                >
                    {isLoading ? (
                        skeletonPlaceholder
                    ) : (
                        <LHNOptionsList
                            contentContainerStyles={[styles.sidebarListContainer, {paddingBottom: StyleUtils.getSafeAreaMargins(this.props.insets).marginBottom}]}
                            data={optionListItems}
                            focusedIndex={_.findIndex(optionListItems, (option) => option.toString() === this.props.reportIDFromRoute)}
                            onSelectRow={this.showReportPage}
                            shouldDisableFocusOptions={this.props.isSmallScreenWidth}
                            optionMode={this.props.priorityMode === CONST.PRIORITY_MODE.GSD ? CONST.OPTION_MODE.COMPACT : CONST.OPTION_MODE.DEFAULT}
                            onLayout={() => {
                                this.props.onLayout();
                                App.setSidebarLoaded();
                                this.isSidebarLoaded = true;
                            }}
                        />
                    )}
                </Freeze>
            </View>
        );
    }
}

SidebarLinks.propTypes = propTypes;
SidebarLinks.defaultProps = defaultProps;

/**
 * This function (and the few below it), narrow down the data from Onyx to just the properties that we want to trigger a re-render of the component. This helps minimize re-rendering
 * and makes the entire component more performant because it's not re-rendering when a bunch of properties change which aren't ever used in the UI.
 * @param {Object} [report]
 * @returns {Object|undefined}
 */
const chatReportSelector = (report) => {
    if (ReportUtils.isIOUReport(report)) {
        return null;
    }
    return (
        report && {
            reportID: report.reportID,
            participants: report.participants,
            hasDraft: report.hasDraft,
            isPinned: report.isPinned,
            errorFields: {
                addWorkspaceRoom: report.errorFields && report.errorFields.addWorkspaceRoom,
            },
            lastReadTime: report.lastReadTime,
            lastMentionedTime: report.lastMentionedTime,
            lastMessageText: report.lastMessageText,
            lastVisibleActionCreated: report.lastVisibleActionCreated,
            iouReportID: report.iouReportID,
            hasOutstandingIOU: report.hasOutstandingIOU,
            statusNum: report.statusNum,
            stateNum: report.stateNum,
            chatType: report.chatType,
            policyID: report.policyID,
            reportName: report.reportName,
        }
    );
};

/**
 * @param {Object} [personalDetails]
 * @returns {Object|undefined}
 */
const personalDetailsSelector = (personalDetails) =>
    _.reduce(
        personalDetails,
        (finalPersonalDetails, personalData, login) => {
            // It's OK to do param-reassignment in _.reduce() because we absolutely know the starting state of finalPersonalDetails
            // eslint-disable-next-line no-param-reassign
            finalPersonalDetails[login] = {
                login: personalData.login,
                displayName: personalData.displayName,
                firstName: personalData.firstName,
                avatar: ReportUtils.getAvatar(personalData.avatar, personalData.login),
            };
            return finalPersonalDetails;
        },
        {},
    );

/**
 * @param {Object} [reportActions]
 * @returns {Object|undefined}
 */
const reportActionsSelector = (reportActions) =>
    reportActions &&
    _.map(reportActions, (reportAction) => ({
        errors: reportAction.errors,
    }));

/**
 * @param {Object} [policy]
 * @returns {Object|undefined}
 */
<<<<<<< HEAD
const policySelector = (policy) =>
    policy && {
        type: policy.type,
        name: policy.name,
    };
=======
const policySelector = policy => policy && ({
    type: policy.type,
    name: policy.name,
    avatar: policy.avatar,
});
>>>>>>> cc78a083

export default compose(
    withLocalize,
    withCurrentUserPersonalDetails,
    withWindowDimensions,
    withOnyx({
        // Note: It is very important that the keys subscribed to here are the same
        // keys that are subscribed to at the top of SidebarUtils.js. If there was a key missing from here and data was updated
        // for that key, then there would be no re-render and the options wouldn't reflect the new data because SidebarUtils.getOrderedReportIDs() wouldn't be triggered.
        // This could be changed if each OptionRowLHN used withOnyx() to connect to the Onyx keys, but if you had 10,000 reports
        // with 10,000 withOnyx() connections, it would have unknown performance implications.
        chatReports: {
            key: ONYXKEYS.COLLECTION.REPORT,
            selector: chatReportSelector,
        },
        personalDetails: {
            key: ONYXKEYS.PERSONAL_DETAILS,
            selector: personalDetailsSelector,
        },
        priorityMode: {
            key: ONYXKEYS.NVP_PRIORITY_MODE,
        },
        betas: {
            key: ONYXKEYS.BETAS,
        },
        reportActions: {
            key: ONYXKEYS.COLLECTION.REPORT_ACTIONS,
            selector: reportActionsSelector,
        },
        policies: {
            key: ONYXKEYS.COLLECTION.POLICY,
            selector: policySelector,
        },
        preferredLocale: {
            key: ONYXKEYS.NVP_PREFERRED_LOCALE,
        },
    }),
)(SidebarLinks);<|MERGE_RESOLUTION|>--- conflicted
+++ resolved
@@ -144,7 +144,13 @@
                 style={[styles.flex1, styles.h100]}
             >
                 <View
-                    style={[styles.flexRow, styles.ph5, styles.pv3, styles.justifyContentBetween, styles.alignItemsCenter]}
+                    style={[
+                        styles.flexRow,
+                        styles.ph5,
+                        styles.pv3,
+                        styles.justifyContentBetween,
+                        styles.alignItemsCenter,
+                    ]}
                     nativeID="drag-area"
                 >
                     <Header
@@ -169,7 +175,9 @@
                         accessibilityRole="button"
                         onPress={this.showSettingsPage}
                     >
-                        <OfflineWithFeedback pendingAction={lodashGet(this.props.currentUserPersonalDetails, 'pendingFields.avatar', null)}>
+                        <OfflineWithFeedback
+                            pendingAction={lodashGet(this.props.currentUserPersonalDetails, 'pendingFields.avatar', null)}
+                        >
                             <AvatarWithIndicator
                                 source={ReportUtils.getAvatar(this.props.currentUserPersonalDetails.avatar, this.props.currentUserPersonalDetails.login)}
                                 tooltipText={this.props.translate('common.settings')}
@@ -181,13 +189,16 @@
                     freeze={shouldFreeze}
                     placeholder={skeletonPlaceholder}
                 >
-                    {isLoading ? (
-                        skeletonPlaceholder
-                    ) : (
+                    {isLoading ? skeletonPlaceholder : (
                         <LHNOptionsList
-                            contentContainerStyles={[styles.sidebarListContainer, {paddingBottom: StyleUtils.getSafeAreaMargins(this.props.insets).marginBottom}]}
+                            contentContainerStyles={[
+                                styles.sidebarListContainer,
+                                {paddingBottom: StyleUtils.getSafeAreaMargins(this.props.insets).marginBottom},
+                            ]}
                             data={optionListItems}
-                            focusedIndex={_.findIndex(optionListItems, (option) => option.toString() === this.props.reportIDFromRoute)}
+                            focusedIndex={_.findIndex(optionListItems, (
+                                option => option.toString() === this.props.reportIDFromRoute
+                            ))}
                             onSelectRow={this.showReportPage}
                             shouldDisableFocusOptions={this.props.isSmallScreenWidth}
                             optionMode={this.props.priorityMode === CONST.PRIORITY_MODE.GSD ? CONST.OPTION_MODE.COMPACT : CONST.OPTION_MODE.DEFAULT}
@@ -217,78 +228,61 @@
     if (ReportUtils.isIOUReport(report)) {
         return null;
     }
-    return (
-        report && {
-            reportID: report.reportID,
-            participants: report.participants,
-            hasDraft: report.hasDraft,
-            isPinned: report.isPinned,
-            errorFields: {
-                addWorkspaceRoom: report.errorFields && report.errorFields.addWorkspaceRoom,
-            },
-            lastReadTime: report.lastReadTime,
-            lastMentionedTime: report.lastMentionedTime,
-            lastMessageText: report.lastMessageText,
-            lastVisibleActionCreated: report.lastVisibleActionCreated,
-            iouReportID: report.iouReportID,
-            hasOutstandingIOU: report.hasOutstandingIOU,
-            statusNum: report.statusNum,
-            stateNum: report.stateNum,
-            chatType: report.chatType,
-            policyID: report.policyID,
-            reportName: report.reportName,
-        }
-    );
+    return report && ({
+        reportID: report.reportID,
+        participants: report.participants,
+        hasDraft: report.hasDraft,
+        isPinned: report.isPinned,
+        errorFields: {
+            addWorkspaceRoom: report.errorFields && report.errorFields.addWorkspaceRoom,
+        },
+        lastReadTime: report.lastReadTime,
+        lastMentionedTime: report.lastMentionedTime,
+        lastMessageText: report.lastMessageText,
+        lastVisibleActionCreated: report.lastVisibleActionCreated,
+        iouReportID: report.iouReportID,
+        hasOutstandingIOU: report.hasOutstandingIOU,
+        statusNum: report.statusNum,
+        stateNum: report.stateNum,
+        chatType: report.chatType,
+        policyID: report.policyID,
+        reportName: report.reportName,
+    });
 };
 
 /**
  * @param {Object} [personalDetails]
  * @returns {Object|undefined}
  */
-const personalDetailsSelector = (personalDetails) =>
-    _.reduce(
-        personalDetails,
-        (finalPersonalDetails, personalData, login) => {
-            // It's OK to do param-reassignment in _.reduce() because we absolutely know the starting state of finalPersonalDetails
-            // eslint-disable-next-line no-param-reassign
-            finalPersonalDetails[login] = {
-                login: personalData.login,
-                displayName: personalData.displayName,
-                firstName: personalData.firstName,
-                avatar: ReportUtils.getAvatar(personalData.avatar, personalData.login),
-            };
-            return finalPersonalDetails;
-        },
-        {},
-    );
+const personalDetailsSelector = personalDetails => _.reduce(personalDetails, (finalPersonalDetails, personalData, login) => {
+    // It's OK to do param-reassignment in _.reduce() because we absolutely know the starting state of finalPersonalDetails
+    // eslint-disable-next-line no-param-reassign
+    finalPersonalDetails[login] = {
+        login: personalData.login,
+        displayName: personalData.displayName,
+        firstName: personalData.firstName,
+        avatar: ReportUtils.getAvatar(personalData.avatar, personalData.login),
+    };
+    return finalPersonalDetails;
+}, {});
 
 /**
  * @param {Object} [reportActions]
  * @returns {Object|undefined}
  */
-const reportActionsSelector = (reportActions) =>
-    reportActions &&
-    _.map(reportActions, (reportAction) => ({
-        errors: reportAction.errors,
-    }));
+const reportActionsSelector = reportActions => reportActions && _.map(reportActions, reportAction => ({
+    errors: reportAction.errors,
+}));
 
 /**
  * @param {Object} [policy]
  * @returns {Object|undefined}
  */
-<<<<<<< HEAD
-const policySelector = (policy) =>
-    policy && {
-        type: policy.type,
-        name: policy.name,
-    };
-=======
 const policySelector = policy => policy && ({
     type: policy.type,
     name: policy.name,
     avatar: policy.avatar,
 });
->>>>>>> cc78a083
 
 export default compose(
     withLocalize,
