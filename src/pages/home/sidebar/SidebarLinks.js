import React from 'react';
import {Animated, View, TouchableOpacity} from 'react-native';
import _ from 'underscore';
import PropTypes from 'prop-types';
import {withOnyx} from 'react-native-onyx';
import styles, {getSafeAreaMargins} from '../../../styles/styles';
import ONYXKEYS from '../../../ONYXKEYS';
import ChatSwitcherView from './ChatSwitcherView';
import SafeAreaInsetPropTypes from '../../SafeAreaInsetPropTypes';
import compose from '../../../libs/compose';
import {withRouter} from '../../../libs/Router';
import {redirect} from '../../../libs/actions/App';
import ROUTES from '../../../ROUTES';
import * as ChatSwitcher from '../../../libs/actions/ChatSwitcher';
import Icon from '../../../components/Icon';
import {Close, MagnifyingGlass} from '../../../components/Icon/Expensicons';
import Header from '../../../components/Header';
import HeaderWithCloseButton from '../../../components/HeaderWithCloseButton';
import AvatarWithIndicator from '../../../components/AvatarWithIndicator';
import OptionsList from '../../../components/OptionsList';
import {getSidebarOptions} from '../../../libs/OptionsListUtils';
import {getDefaultAvatar} from '../../../libs/actions/PersonalDetails';

const propTypes = {
    // Toggles the navigation menu open and closed
    onLinkClick: PropTypes.func.isRequired,

    // navigates to settings and hides sidebar
    onAvatarClick: PropTypes.func,

    // Navigates from page
    onCloseButtonClick: PropTypes.func,

    // Called when report is selected
    onReportSelected: PropTypes.func,

    // Safe area insets required for mobile devices margins
    insets: SafeAreaInsetPropTypes.isRequired,

    // Title of the Header
    title: PropTypes.string,

    // Should we show the avatar
    showAvatar: PropTypes.bool,

    // Should we show the close button
    showCloseButton: PropTypes.bool,

    /* Onyx Props */
    // List of reports
    reports: PropTypes.objectOf(PropTypes.shape({
        reportID: PropTypes.number,
        reportName: PropTypes.string,
        unreadActionCount: PropTypes.number,
    })),

    // List of draft comments. We don't know the shape, since the keys include the report numbers
    draftComments: PropTypes.objectOf(PropTypes.string),

    // Current state of the chat switcher (active of inactive)
    isChatSwitcherActive: PropTypes.bool,

    // List of users' personal details
    personalDetails: PropTypes.objectOf(PropTypes.shape({
        login: PropTypes.string.isRequired,
        avatarURL: PropTypes.string.isRequired,
        displayName: PropTypes.string.isRequired,
    })),

    // The personal details of the person who is logged in
    myPersonalDetails: PropTypes.shape({
        // Display name of the current user from their personal details
        displayName: PropTypes.string,

        // Avatar URL of the current user from their personal details
        avatarURL: PropTypes.string,
    }),

    // Information about the network
    network: PropTypes.shape({
        // Is the network currently offline or not
        isOffline: PropTypes.bool,
    }),

    // Currently viewed reportID
    currentlyViewedReportID: PropTypes.string,
};

const defaultProps = {
    title: 'Chats',
    showAvatar: true,
    showCloseButton: false,
    onAvatarClick: () => console.error('`onAvatarClick` is not defined'),
    onCloseButtonClick: () => console.error('`onCloseButtonClick` is not defined'),
    onReportSelected: () => {},
    reports: {},
    isChatSwitcherActive: false,
    draftComments: {},
    personalDetails: {},
    myPersonalDetails: {
        avatarURL: getDefaultAvatar(),
    },
    network: null,
    currentlyViewedReportID: '',
};

<<<<<<< HEAD
const SidebarLinks = (props) => {
    const reportIDInUrl = parseInt(props.match.params.reportID, 10);

    const chatSwitcherStyle = props.isChatSwitcherActive
        ? [styles.sidebarHeader, styles.sidebarHeaderActive]
        : [styles.sidebarHeader];

    const {recentReports} = getSidebarOptions(props.reports, props.personalDetails, props.draftComments, reportIDInUrl);

    const sections = [{
        title: '',
        indexOffset: 0,
        data: recentReports,
        shouldShow: true,
    }];
    return (
        <View style={[styles.flex1, styles.h100, {marginTop: props.insets.top}]}>
            <View style={[chatSwitcherStyle]}>
                {props.isChatSwitcherActive && (
                    <ChatSwitcherView
                        onLinkClick={props.onLinkClick}
                        onReportSelected={props.onReportSelected}
                    />
=======
class SidebarLinks extends React.Component {
    constructor(props) {
        super(props);
        this.chatSwitcherAnimation = new Animated.Value(props.isChatSwitcherActive ? 1 : 0);
        this.sidebarAnimation = new Animated.Value(props.isChatSwitcherActive ? 0 : 1);
    }

    componentDidUpdate(prevProps) {
        if (prevProps.isChatSwitcherActive !== this.props.isChatSwitcherActive) {
            Animated.timing(this.chatSwitcherAnimation, {
                toValue: this.props.isChatSwitcherActive ? 1 : 0,
                duration: 240,
                useNativeDriver: false,
            }).start();
            Animated.timing(this.sidebarAnimation, {
                toValue: this.props.isChatSwitcherActive ? 0 : 1,
                duration: 240,
                useNativeDriver: false,
            }).start();
        }
    }

    render() {
        const activeReportID = parseInt(this.props.currentlyViewedReportID, 10);

        const chatSwitcherStyle = [
            {opacity: this.chatSwitcherAnimation},
            this.props.isChatSwitcherActive
                ? styles.sidebarHeaderActive
                : styles.sidebarHeader,
        ];

        const {recentReports} = getSidebarOptions(
            this.props.reports,
            this.props.personalDetails,
            this.props.draftComments,
            activeReportID,
        );

        const sections = [{
            title: '',
            indexOffset: 0,
            data: recentReports,
            shouldShow: true,
        }];

        const sidebarAnimation = [
            {opacity: this.sidebarAnimation},
            !this.props.isChatSwitcherActive
                ? styles.sidebarHeaderActive
                : styles.sidebarHeader,
        ];

        return (
            <View style={[styles.flex1, styles.h100, {marginTop: this.props.insets.top}]}>
                {this.props.isChatSwitcherActive && (
                    <Animated.View
                        style={[chatSwitcherStyle]}
                    >
                        <HeaderWithCloseButton
                            textSize="large"
                            title="Search"
                            onCloseButtonPress={() => ChatSwitcher.hide()}
                            shouldShowBorderBottom={false}
                        />
                        <ChatSwitcherView
                            onLinkClick={this.props.onLinkClick}
                        />
                    </Animated.View>
>>>>>>> 4647fd30
                )}

                {!this.props.isChatSwitcherActive && (
                    <Animated.View
                        style={sidebarAnimation}
                    >
<<<<<<< HEAD
                        <Header textSize="large" title={props.title} />
                        <TouchableOpacity
                            style={[styles.flexRow, styles.sidebarHeaderTop]}
                            onPress={() => ChatSwitcher.show()}
                        >
                            <Icon src={MagnifyingGlass} />
                        </TouchableOpacity>
                        {props.showCloseButton && (
                            <TouchableOpacity
                                style={[styles.flexRow, styles.sidebarCloseButton]}
                                onPress={props.onCloseButtonClick}
                            >
                                <Icon src={Close} />
                            </TouchableOpacity>
                        )}
                        {props.showAvatar && (
                            <TouchableOpacity
                                onPress={props.onAvatarClick}
                            >
                                <AvatarWithIndicator
                                    source={props.myPersonalDetails.avatarURL}
                                    isActive={props.network && !props.network.isOffline}
                                />
                            </TouchableOpacity>
                        )}
                    </View>
                    <OptionsList
                        contentContainerStyles={[
                            styles.sidebarListContainer,
                            {paddingBottom: getSafeAreaMargins(props.insets).marginBottom},
                        ]}
                        sections={sections}
                        focusedIndex={_.findIndex(recentReports, (
                            option => option.reportID === reportIDInUrl
                        ))}
                        onSelectRow={(option) => {
                            props.onReportSelected(option.reportID);
                            redirect(ROUTES.getReportRoute(option.reportID));
                            props.onLinkClick();
                        }}
                        hideSectionHeaders
                    />
                </>
            )}
        </View>
    );
};
=======
                        <View style={[
                            styles.flexRow,
                            styles.ph5,
                            styles.pv3,
                            styles.justifyContentBetween,
                            styles.alignItemsCenter,
                        ]}
                        >
                            <Header textSize="large" title="Chats" />
                            <TouchableOpacity
                                style={[styles.flexRow, styles.ph5]}
                                onPress={() => ChatSwitcher.show()}
                            >
                                <Icon src={MagnifyingGlass} />
                            </TouchableOpacity>
                            <TouchableOpacity
                                onPress={this.props.onAvatarClick}
                            >
                                <AvatarWithIndicator
                                    source={this.props.myPersonalDetails.avatarURL}
                                    isActive={this.props.network && !this.props.network.isOffline}
                                />
                            </TouchableOpacity>
                        </View>
                        <OptionsList
                            contentContainerStyles={[
                                styles.sidebarListContainer,
                                {paddingBottom: getSafeAreaMargins(this.props.insets).marginBottom},
                            ]}
                            sections={sections}
                            focusedIndex={_.findIndex(recentReports, (
                                option => option.reportID === activeReportID
                            ))}
                            onSelectRow={(option) => {
                                redirect(ROUTES.getReportRoute(option.reportID));
                                this.props.onLinkClick();
                            }}
                            hideSectionHeaders
                        />
                    </Animated.View>
                )}
            </View>
        );
    }
}
>>>>>>> 4647fd30

SidebarLinks.propTypes = propTypes;
SidebarLinks.defaultProps = defaultProps;

export default compose(
    withRouter,
    withOnyx({
        reports: {
            key: ONYXKEYS.COLLECTION.REPORT,
        },
        draftComments: {
            key: ONYXKEYS.COLLECTION.REPORT_DRAFT_COMMENT,
        },
        personalDetails: {
            key: ONYXKEYS.PERSONAL_DETAILS,
        },
        myPersonalDetails: {
            key: ONYXKEYS.MY_PERSONAL_DETAILS,
        },
        network: {
            key: ONYXKEYS.NETWORK,
        },
        isChatSwitcherActive: {
            key: ONYXKEYS.IS_CHAT_SWITCHER_ACTIVE,
            initWithStoredValues: false,
        },
        currentlyViewedReportID: {
            key: ONYXKEYS.CURRENTLY_VIEWED_REPORTID,
        },
    }),
)(SidebarLinks);<|MERGE_RESOLUTION|>--- conflicted
+++ resolved
@@ -104,31 +104,6 @@
     currentlyViewedReportID: '',
 };
 
-<<<<<<< HEAD
-const SidebarLinks = (props) => {
-    const reportIDInUrl = parseInt(props.match.params.reportID, 10);
-
-    const chatSwitcherStyle = props.isChatSwitcherActive
-        ? [styles.sidebarHeader, styles.sidebarHeaderActive]
-        : [styles.sidebarHeader];
-
-    const {recentReports} = getSidebarOptions(props.reports, props.personalDetails, props.draftComments, reportIDInUrl);
-
-    const sections = [{
-        title: '',
-        indexOffset: 0,
-        data: recentReports,
-        shouldShow: true,
-    }];
-    return (
-        <View style={[styles.flex1, styles.h100, {marginTop: props.insets.top}]}>
-            <View style={[chatSwitcherStyle]}>
-                {props.isChatSwitcherActive && (
-                    <ChatSwitcherView
-                        onLinkClick={props.onLinkClick}
-                        onReportSelected={props.onReportSelected}
-                    />
-=======
 class SidebarLinks extends React.Component {
     constructor(props) {
         super(props);
@@ -196,64 +171,15 @@
                         />
                         <ChatSwitcherView
                             onLinkClick={this.props.onLinkClick}
+                            onReportSelected={this.props.onReportSelected}
                         />
                     </Animated.View>
->>>>>>> 4647fd30
                 )}
 
                 {!this.props.isChatSwitcherActive && (
                     <Animated.View
                         style={sidebarAnimation}
                     >
-<<<<<<< HEAD
-                        <Header textSize="large" title={props.title} />
-                        <TouchableOpacity
-                            style={[styles.flexRow, styles.sidebarHeaderTop]}
-                            onPress={() => ChatSwitcher.show()}
-                        >
-                            <Icon src={MagnifyingGlass} />
-                        </TouchableOpacity>
-                        {props.showCloseButton && (
-                            <TouchableOpacity
-                                style={[styles.flexRow, styles.sidebarCloseButton]}
-                                onPress={props.onCloseButtonClick}
-                            >
-                                <Icon src={Close} />
-                            </TouchableOpacity>
-                        )}
-                        {props.showAvatar && (
-                            <TouchableOpacity
-                                onPress={props.onAvatarClick}
-                            >
-                                <AvatarWithIndicator
-                                    source={props.myPersonalDetails.avatarURL}
-                                    isActive={props.network && !props.network.isOffline}
-                                />
-                            </TouchableOpacity>
-                        )}
-                    </View>
-                    <OptionsList
-                        contentContainerStyles={[
-                            styles.sidebarListContainer,
-                            {paddingBottom: getSafeAreaMargins(props.insets).marginBottom},
-                        ]}
-                        sections={sections}
-                        focusedIndex={_.findIndex(recentReports, (
-                            option => option.reportID === reportIDInUrl
-                        ))}
-                        onSelectRow={(option) => {
-                            props.onReportSelected(option.reportID);
-                            redirect(ROUTES.getReportRoute(option.reportID));
-                            props.onLinkClick();
-                        }}
-                        hideSectionHeaders
-                    />
-                </>
-            )}
-        </View>
-    );
-};
-=======
                         <View style={[
                             styles.flexRow,
                             styles.ph5,
@@ -262,21 +188,31 @@
                             styles.alignItemsCenter,
                         ]}
                         >
-                            <Header textSize="large" title="Chats" />
+                            <Header textSize="large" title={this.props.title} />
                             <TouchableOpacity
                                 style={[styles.flexRow, styles.ph5]}
                                 onPress={() => ChatSwitcher.show()}
                             >
                                 <Icon src={MagnifyingGlass} />
                             </TouchableOpacity>
-                            <TouchableOpacity
-                                onPress={this.props.onAvatarClick}
-                            >
-                                <AvatarWithIndicator
-                                    source={this.props.myPersonalDetails.avatarURL}
-                                    isActive={this.props.network && !this.props.network.isOffline}
-                                />
-                            </TouchableOpacity>
+                            {this.props.showCloseButton && (
+                                <TouchableOpacity
+                                    style={[styles.flexRow, styles.sidebarCloseButton]}
+                                    onPress={this.props.onCloseButtonClick}
+                                >
+                                    <Icon src={Close} />
+                                </TouchableOpacity>
+                            )}
+                            {this.props.showAvatar && (
+                                <TouchableOpacity
+                                    onPress={this.props.onAvatarClick}
+                                >
+                                    <AvatarWithIndicator
+                                        source={this.props.myPersonalDetails.avatarURL}
+                                        isActive={this.props.network && !this.props.network.isOffline}
+                                    />
+                                </TouchableOpacity>
+                            )}
                         </View>
                         <OptionsList
                             contentContainerStyles={[
@@ -288,6 +224,7 @@
                                 option => option.reportID === activeReportID
                             ))}
                             onSelectRow={(option) => {
+                                this.props.onReportSelected(option.reportID);
                                 redirect(ROUTES.getReportRoute(option.reportID));
                                 this.props.onLinkClick();
                             }}
@@ -299,7 +236,6 @@
         );
     }
 }
->>>>>>> 4647fd30
 
 SidebarLinks.propTypes = propTypes;
 SidebarLinks.defaultProps = defaultProps;
