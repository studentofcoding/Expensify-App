import lodashGet from 'lodash/get';
import PropTypes from 'prop-types';
import React from 'react';
import {View} from 'react-native';
import {withOnyx} from 'react-native-onyx';
import _ from 'underscore';
import GoogleMeetIcon from '../../../assets/images/google-meet.svg';
import ZoomIcon from '../../../assets/images/zoom-icon.svg';
import CONST from '../../CONST';
import ONYXKEYS from '../../ONYXKEYS';
import DisplayNames from '../../components/DisplayNames';
import Icon from '../../components/Icon';
import * as Expensicons from '../../components/Icon/Expensicons';
import MultipleAvatars from '../../components/MultipleAvatars';
import ParentNavigationSubtitle from '../../components/ParentNavigationSubtitle';
import PressableWithoutFeedback from '../../components/Pressable/PressableWithoutFeedback';
import SubscriptAvatar from '../../components/SubscriptAvatar';
import TaskHeaderActionButton from '../../components/TaskHeaderActionButton';
import Text from '../../components/Text';
import ThreeDotsMenu from '../../components/ThreeDotsMenu';
import Tooltip from '../../components/Tooltip';
import participantPropTypes from '../../components/participantPropTypes';
import withLocalize, {withLocalizePropTypes} from '../../components/withLocalize';
import withWindowDimensions, {windowDimensionsPropTypes} from '../../components/withWindowDimensions';
import * as OptionsListUtils from '../../libs/OptionsListUtils';
import * as ReportActionsUtils from '../../libs/ReportActionsUtils';
import * as ReportUtils from '../../libs/ReportUtils';
import * as Link from '../../libs/actions/Link';
import * as Report from '../../libs/actions/Report';
import * as Session from '../../libs/actions/Session';
import * as Task from '../../libs/actions/Task';
import compose from '../../libs/compose';
import styles from '../../styles/styles';
import themeColors from '../../styles/themes/default';
import reportPropTypes from '../reportPropTypes';

const propTypes = {
    /** Toggles the navigationMenu open and closed */
    onNavigationMenuButtonClicked: PropTypes.func.isRequired,

    /** The report currently being looked at */
    report: reportPropTypes,

    /** Personal details of all the users */
    personalDetails: PropTypes.objectOf(participantPropTypes),

    /** Onyx Props */
    parentReport: reportPropTypes,

    /** URL to the assigned guide's appointment booking calendar */
    guideCalendarLink: PropTypes.string,

    /** Current user session */
    session: PropTypes.shape({
        accountID: PropTypes.number,
    }),

    ...windowDimensionsPropTypes,
    ...withLocalizePropTypes,
};

const defaultProps = {
    personalDetails: {},
    report: null,
    guideCalendarLink: null,
    parentReport: {},
    session: {
        accountID: 0,
    },
};

function HeaderView(props) {
    const participants = lodashGet(props.report, 'participantAccountIDs', []);
    const participantPersonalDetails = OptionsListUtils.getPersonalDetailsForAccountIDs(participants, props.personalDetails);
    const isMultipleParticipant = participants.length > 1;
    const displayNamesWithTooltips = ReportUtils.getDisplayNamesWithTooltips(participantPersonalDetails, isMultipleParticipant);
    const isChatThread = ReportUtils.isChatThread(props.report);
    const isChatRoom = ReportUtils.isChatRoom(props.report);
    const isPolicyExpenseChat = ReportUtils.isPolicyExpenseChat(props.report);
    const isTaskReport = ReportUtils.isTaskReport(props.report);
    const reportHeaderData = !isTaskReport && !isChatThread && props.report.parentReportID ? props.parentReport : props.report;
    const title = ReportUtils.getReportName(reportHeaderData);
    const subtitle = ReportUtils.getChatRoomSubtitle(reportHeaderData);
    const parentNavigationSubtitleData = ReportUtils.getParentNavigationSubtitle(reportHeaderData);
    const isConcierge = ReportUtils.hasSingleParticipant(props.report) && _.contains(participants, CONST.ACCOUNT_ID.CONCIERGE);
    const isAutomatedExpensifyAccount = ReportUtils.hasSingleParticipant(props.report) && ReportUtils.hasAutomatedExpensifyAccountIDs(participants);
    const parentReportAction = ReportActionsUtils.getParentReportAction(props.report);
    const isCanceledTaskReport = ReportUtils.isCanceledTaskReport(props.report, parentReportAction);
<<<<<<< HEAD
    // Use sorted display names for the fullTitle instead of title for group chats on native small screen widths
    const sortedDisplayNames = isMultipleParticipant ? _.map(displayNamesWithTooltips, ({displayName}) => displayName).join(', ') : '';
=======
    const lastVisibleMessage = ReportActionsUtils.getLastVisibleMessage(props.report.reportID);
    const isEmptyChat = !props.report.lastMessageText && !props.report.lastMessageTranslationKey && !lastVisibleMessage.lastMessageText && !lastVisibleMessage.lastMessageTranslationKey;
>>>>>>> 60933406

    // We hide the button when we are chatting with an automated Expensify account since it's not possible to contact
    // these users via alternative means. It is possible to request a call with Concierge so we leave the option for them.
    const threeDotMenuItems = [];
    if (isTaskReport && !isCanceledTaskReport) {
        const canModifyTask = Task.canModifyTask(props.report, props.session.accountID);
        if (ReportUtils.isOpenTaskReport(props.report) && canModifyTask) {
            threeDotMenuItems.push({
                icon: Expensicons.Checkmark,
                iconFill: themeColors.icon,
                text: props.translate('task.markAsComplete'),
                onSelected: () => Task.completeTask(props.report),
            });
        }

        // Task is marked as completed
        if (ReportUtils.isCompletedTaskReport(props.report) && canModifyTask) {
            threeDotMenuItems.push({
                icon: Expensicons.Checkmark,
                iconFill: themeColors.icon,
                text: props.translate('task.markAsIncomplete'),
                onSelected: () => Task.reopenTask(props.report),
            });
        }

        // Task is not closed
        if (props.report.stateNum !== CONST.REPORT.STATE_NUM.SUBMITTED && props.report.statusNum !== CONST.REPORT.STATUS.CLOSED && canModifyTask) {
            threeDotMenuItems.push({
                icon: Expensicons.Trashcan,
                iconFill: themeColors.icon,
                text: props.translate('common.cancel'),
                onSelected: () => Task.cancelTask(props.report.reportID, props.report.reportName, props.report.stateNum, props.report.statusNum),
            });
        }
    }

    if (isChatThread && !isEmptyChat) {
        if (props.report.notificationPreference === CONST.REPORT.NOTIFICATION_PREFERENCE.HIDDEN) {
            threeDotMenuItems.push({
                icon: Expensicons.ChatBubbles,
                iconFill: themeColors.icon,
                text: props.translate('common.joinThread'),
                onSelected: () => Report.updateNotificationPreference(props.report.reportID, props.report.notificationPreference, CONST.REPORT.NOTIFICATION_PREFERENCE.ALWAYS, false),
            });
        } else if (props.report.notificationPreference.length) {
            threeDotMenuItems.push({
                icon: Expensicons.ChatBubbles,
                iconFill: themeColors.icon,
                text: props.translate('common.leaveThread'),
                onSelected: () => Report.leaveRoom(props.report.reportID),
            });
        }
    }

    if (!props.report.isPinned) {
        threeDotMenuItems.push({
            icon: Expensicons.Pin,
            iconFill: themeColors.icon,
            text: props.translate('common.pin'),
            onSelected: Session.checkIfActionIsAllowed(() => Report.togglePinnedState(props.report.reportID, props.report.isPinned)),
        });
    } else {
        threeDotMenuItems.push({
            icon: Expensicons.Pin,
            iconFill: themeColors.icon,
            text: props.translate('common.unPin'),
            onSelected: Session.checkIfActionIsAllowed(() => Report.togglePinnedState(props.report.reportID, props.report.isPinned)),
        });
    }

    if (isConcierge && props.guideCalendarLink) {
        threeDotMenuItems.push({
            icon: Expensicons.Phone,
            iconFill: themeColors.icon,
            text: props.translate('videoChatButtonAndMenu.tooltip'),
            onSelected: () => {
                Link.openExternalLink(props.guideCalendarLink);
            },
        });
    } else if (!isAutomatedExpensifyAccount && !isTaskReport) {
        threeDotMenuItems.push({
            icon: ZoomIcon,
            iconFill: themeColors.icon,
            text: props.translate('videoChatButtonAndMenu.zoom'),
            onSelected: () => {
                Link.openExternalLink(CONST.NEW_ZOOM_MEETING_URL);
            },
        });
        threeDotMenuItems.push({
            icon: GoogleMeetIcon,
            iconFill: themeColors.icon,
            text: props.translate('videoChatButtonAndMenu.googleMeet'),
            onSelected: () => {
                Link.openExternalLink(CONST.NEW_GOOGLE_MEET_MEETING_URL);
            },
        });
    }

    const shouldShowThreeDotsButton = !!threeDotMenuItems.length;

    const shouldShowSubscript = ReportUtils.shouldReportShowSubscript(props.report);
    const defaultSubscriptSize = ReportUtils.isExpenseRequest(props.report) ? CONST.AVATAR_SIZE.SMALL_NORMAL : CONST.AVATAR_SIZE.DEFAULT;
    const icons = ReportUtils.getIcons(reportHeaderData, props.personalDetails);
    const brickRoadIndicator = ReportUtils.hasReportNameError(props.report) ? CONST.BRICK_ROAD_INDICATOR_STATUS.ERROR : '';
    const shouldShowBorderBottom = !isTaskReport || !props.isSmallScreenWidth;
    const shouldDisableDetailPage = ReportUtils.shouldDisableDetailPage(props.report);

    return (
        <View
            style={[styles.appContentHeader, shouldShowBorderBottom && styles.borderBottom]}
            dataSet={{dragArea: true}}
        >
            <View style={[styles.appContentHeaderTitle, !props.isSmallScreenWidth && styles.pl5]}>
                {props.isSmallScreenWidth && (
                    <PressableWithoutFeedback
                        onPress={props.onNavigationMenuButtonClicked}
                        style={[styles.LHNToggle]}
                        accessibilityHint={props.translate('accessibilityHints.navigateToChatsList')}
                        accessibilityLabel={props.translate('common.back')}
                        accessibilityRole={CONST.ACCESSIBILITY_ROLE.BUTTON}
                    >
                        <Tooltip
                            text={props.translate('common.back')}
                            shiftVertical={4}
                        >
                            <View>
                                <Icon src={Expensicons.BackArrow} />
                            </View>
                        </Tooltip>
                    </PressableWithoutFeedback>
                )}
                {Boolean(props.report && title) && (
                    <View style={[styles.flex1, styles.flexRow, styles.alignItemsCenter, styles.justifyContentBetween]}>
                        <PressableWithoutFeedback
                            onPress={() => ReportUtils.navigateToDetailsPage(props.report)}
                            style={[styles.flexRow, styles.alignItemsCenter, styles.flex1]}
                            disabled={shouldDisableDetailPage}
                            accessibilityLabel={title}
                            accessibilityRole={CONST.ACCESSIBILITY_ROLE.BUTTON}
                        >
                            {shouldShowSubscript ? (
                                <SubscriptAvatar
                                    mainAvatar={icons[0]}
                                    secondaryAvatar={icons[1]}
                                    size={defaultSubscriptSize}
                                />
                            ) : (
                                <MultipleAvatars
                                    icons={icons}
                                    shouldShowTooltip={!isChatRoom || isChatThread}
                                />
                            )}
                            <View style={[styles.flex1, styles.flexColumn]}>
                                <DisplayNames
                                    fullTitle={!_.isEmpty(sortedDisplayNames) ? sortedDisplayNames : title}
                                    displayNamesWithTooltips={displayNamesWithTooltips}
                                    tooltipEnabled
                                    numberOfLines={1}
                                    textStyles={[styles.headerText, styles.pre]}
                                    shouldUseFullTitle={isChatRoom || isPolicyExpenseChat || isChatThread || isTaskReport}
                                />
                                {!_.isEmpty(parentNavigationSubtitleData) && (
                                    <ParentNavigationSubtitle
                                        parentNavigationSubtitleData={parentNavigationSubtitleData}
                                        parentReportID={props.report.parentReportID}
                                        pressableStyles={[styles.alignSelfStart, styles.mw100]}
                                    />
                                )}
                                {!_.isEmpty(subtitle) && (
                                    <Text
                                        style={[styles.sidebarLinkText, styles.optionAlternateText, styles.textLabelSupporting]}
                                        numberOfLines={1}
                                    >
                                        {subtitle}
                                    </Text>
                                )}
                            </View>
                            {brickRoadIndicator === CONST.BRICK_ROAD_INDICATOR_STATUS.ERROR && (
                                <View style={[styles.alignItemsCenter, styles.justifyContentCenter]}>
                                    <Icon
                                        src={Expensicons.DotIndicator}
                                        fill={themeColors.danger}
                                    />
                                </View>
                            )}
                        </PressableWithoutFeedback>
                        <View style={[styles.reportOptions, styles.flexRow, styles.alignItemsCenter]}>
                            {isTaskReport && !props.isSmallScreenWidth && ReportUtils.isOpenTaskReport(props.report) && <TaskHeaderActionButton report={props.report} />}
                            {shouldShowThreeDotsButton && (
                                <ThreeDotsMenu
                                    anchorPosition={styles.threeDotsPopoverOffset(props.windowWidth)}
                                    menuItems={threeDotMenuItems}
                                />
                            )}
                        </View>
                    </View>
                )}
            </View>
        </View>
    );
}
HeaderView.propTypes = propTypes;
HeaderView.displayName = 'HeaderView';
HeaderView.defaultProps = defaultProps;

export default compose(
    withWindowDimensions,
    withLocalize,
    withOnyx({
        guideCalendarLink: {
            key: ONYXKEYS.ACCOUNT,
            selector: (account) => (account && account.guideCalendarLink) || null,
            initialValue: null,
        },
        parentReport: {
            key: ({report}) => `${ONYXKEYS.COLLECTION.REPORT}${report.parentReportID || report.reportID}`,
        },
        session: {
            key: ONYXKEYS.SESSION,
        },
    }),
)(HeaderView);<|MERGE_RESOLUTION|>--- conflicted
+++ resolved
@@ -86,13 +86,10 @@
     const isAutomatedExpensifyAccount = ReportUtils.hasSingleParticipant(props.report) && ReportUtils.hasAutomatedExpensifyAccountIDs(participants);
     const parentReportAction = ReportActionsUtils.getParentReportAction(props.report);
     const isCanceledTaskReport = ReportUtils.isCanceledTaskReport(props.report, parentReportAction);
-<<<<<<< HEAD
     // Use sorted display names for the fullTitle instead of title for group chats on native small screen widths
     const sortedDisplayNames = isMultipleParticipant ? _.map(displayNamesWithTooltips, ({displayName}) => displayName).join(', ') : '';
-=======
     const lastVisibleMessage = ReportActionsUtils.getLastVisibleMessage(props.report.reportID);
     const isEmptyChat = !props.report.lastMessageText && !props.report.lastMessageTranslationKey && !lastVisibleMessage.lastMessageText && !lastVisibleMessage.lastMessageTranslationKey;
->>>>>>> 60933406
 
     // We hide the button when we are chatting with an automated Expensify account since it's not possible to contact
     // these users via alternative means. It is possible to request a call with Concierge so we leave the option for them.
