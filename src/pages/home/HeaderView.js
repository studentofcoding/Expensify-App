import lodashGet from 'lodash/get';
import PropTypes from 'prop-types';
import React, {memo, useMemo} from 'react';
import {View} from 'react-native';
import {withOnyx} from 'react-native-onyx';
import _ from 'underscore';
import GoogleMeetIcon from '@assets/images/google-meet.svg';
import ZoomIcon from '@assets/images/zoom-icon.svg';
import Button from '@components/Button';
import ConfirmModal from '@components/ConfirmModal';
import DisplayNames from '@components/DisplayNames';
import Icon from '@components/Icon';
import * as Expensicons from '@components/Icon/Expensicons';
import MultipleAvatars from '@components/MultipleAvatars';
import ParentNavigationSubtitle from '@components/ParentNavigationSubtitle';
import participantPropTypes from '@components/participantPropTypes';
import PressableWithoutFeedback from '@components/Pressable/PressableWithoutFeedback';
import ReportHeaderSkeletonView from '@components/ReportHeaderSkeletonView';
import SubscriptAvatar from '@components/SubscriptAvatar';
import TaskHeaderActionButton from '@components/TaskHeaderActionButton';
import Text from '@components/Text';
import ThreeDotsMenu from '@components/ThreeDotsMenu';
import Tooltip from '@components/Tooltip';
import useLocalize from '@hooks/useLocalize';
import useTheme from '@hooks/useTheme';
import useThemeStyles from '@hooks/useThemeStyles';
import useWindowDimensions from '@hooks/useWindowDimensions';
import {getGroupChatName} from '@libs/GroupChatUtils';
import * as HeaderUtils from '@libs/HeaderUtils';
import reportWithoutHasDraftSelector from '@libs/OnyxSelectors/reportWithoutHasDraftSelector';
import * as OptionsListUtils from '@libs/OptionsListUtils';
import * as ReportActionsUtils from '@libs/ReportActionsUtils';
import * as ReportUtils from '@libs/ReportUtils';
import reportPropTypes from '@pages/reportPropTypes';
import * as Link from '@userActions/Link';
import * as Report from '@userActions/Report';
import * as Session from '@userActions/Session';
import * as Task from '@userActions/Task';
import CONST from '@src/CONST';
import ONYXKEYS from '@src/ONYXKEYS';

const propTypes = {
    /** Toggles the navigationMenu open and closed */
    onNavigationMenuButtonClicked: PropTypes.func.isRequired,

    /** The report currently being looked at */
    report: reportPropTypes,

    /** Personal details of all the users */
    personalDetails: PropTypes.objectOf(participantPropTypes),

    /** Onyx Props */
    parentReport: reportPropTypes,

    /** URL to the assigned guide's appointment booking calendar */
    guideCalendarLink: PropTypes.string,

    /** Current user session */
    session: PropTypes.shape({
        accountID: PropTypes.number,
    }),

    /** The policy of root parent report */
    rootParentReportPolicy: PropTypes.shape({
        /** The role of current user */
        role: PropTypes.string,
    }),

    /** The current policy of the report */
    policy: PropTypes.shape({
        /** The policy name */
        name: PropTypes.string,

        /** The URL for the policy avatar */
        avatar: PropTypes.string,
    }),

    /** The reportID of the request */
    reportID: PropTypes.string.isRequired,
};

const defaultProps = {
    personalDetails: {},
    report: null,
    guideCalendarLink: null,
    parentReport: {},
    session: {
        accountID: 0,
    },
    policy: {},
    rootParentReportPolicy: {},
};

function HeaderView(props) {
    const [isCancelTaskConfirmModalVisible, setIsCancelTaskConfirmModalVisible] = React.useState(false);
    const {isSmallScreenWidth, windowWidth} = useWindowDimensions();
    const {translate} = useLocalize();
    const theme = useTheme();
    const styles = useThemeStyles();
    const participants = ReportUtils.getParticipantsIDs(props.report);
    const participantPersonalDetails = OptionsListUtils.getPersonalDetailsForAccountIDs(participants, props.personalDetails);
    const isMultipleParticipant = participants.length > 1;
    const displayNamesWithTooltips = ReportUtils.getDisplayNamesWithTooltips(participantPersonalDetails, isMultipleParticipant);
    const isChatThread = ReportUtils.isChatThread(props.report);
    const isChatRoom = ReportUtils.isChatRoom(props.report);
    const isPolicyExpenseChat = ReportUtils.isPolicyExpenseChat(props.report);
    const isTaskReport = ReportUtils.isTaskReport(props.report);
    const reportHeaderData = !isTaskReport && !isChatThread && props.report.parentReportID ? props.parentReport : props.report;
    // Use sorted display names for the title for group chats on native small screen widths
    const title = ReportUtils.isGroupChat(props.report) ? getGroupChatName(props.report) : ReportUtils.getReportName(reportHeaderData);
    const subtitle = ReportUtils.getChatRoomSubtitle(reportHeaderData);
    const parentNavigationSubtitleData = ReportUtils.getParentNavigationSubtitle(reportHeaderData);
    const isConcierge = ReportUtils.hasSingleParticipant(props.report) && _.contains(participants, CONST.ACCOUNT_ID.CONCIERGE);
    const isAutomatedExpensifyAccount = ReportUtils.hasSingleParticipant(props.report) && ReportUtils.hasAutomatedExpensifyAccountIDs(participants);
    const parentReportAction = ReportActionsUtils.getParentReportAction(props.report);
    const isCanceledTaskReport = ReportUtils.isCanceledTaskReport(props.report, parentReportAction);
    const isWhisperAction = ReportActionsUtils.isWhisperAction(parentReportAction);
    const isUserCreatedPolicyRoom = ReportUtils.isUserCreatedPolicyRoom(props.report);
    const isPolicyMember = useMemo(() => !_.isEmpty(props.policy), [props.policy]);
    const canLeaveRoom = ReportUtils.canLeaveRoom(props.report, isPolicyMember);
    const isArchivedRoom = ReportUtils.isArchivedRoom(props.report);

    // We hide the button when we are chatting with an automated Expensify account since it's not possible to contact
    // these users via alternative means. It is possible to request a call with Concierge so we leave the option for them.
    const threeDotMenuItems = [];
    if (isTaskReport && !isCanceledTaskReport) {
        const canModifyTask = Task.canModifyTask(props.report, props.session.accountID, lodashGet(props.rootParentReportPolicy, 'role', ''));

        // Task is marked as completed
        if (ReportUtils.isCompletedTaskReport(props.report) && canModifyTask) {
            threeDotMenuItems.push({
                icon: Expensicons.Checkmark,
                text: translate('task.markAsIncomplete'),
                onSelected: Session.checkIfActionIsAllowed(() => Task.reopenTask(props.report)),
            });
        }

        // Task is not closed
        if (props.report.stateNum !== CONST.REPORT.STATE_NUM.APPROVED && props.report.statusNum !== CONST.REPORT.STATUS_NUM.CLOSED && canModifyTask) {
            threeDotMenuItems.push({
                icon: Expensicons.Trashcan,
                text: translate('common.delete'),
<<<<<<< HEAD
                onSelected: () => setIsCancelTaskConfirmModalVisible(true),
=======
                onSelected: Session.checkIfActionIsAllowed(() => Task.deleteTask(props.reportID, props.report.reportName, props.report.stateNum, props.report.statusNum)),
>>>>>>> a1fe671e
            });
        }
    }

    const join = Session.checkIfActionIsAllowed(() =>
        Report.updateNotificationPreference(
            props.reportID,
            props.report.notificationPreference,
            CONST.REPORT.NOTIFICATION_PREFERENCE.ALWAYS,
            false,
            props.report.parentReportID,
            props.report.parentReportActionID,
        ),
    );

    const canJoinOrLeave = isChatThread || isUserCreatedPolicyRoom || canLeaveRoom;
    const canJoin = canJoinOrLeave && !isWhisperAction && props.report.notificationPreference === CONST.REPORT.NOTIFICATION_PREFERENCE.HIDDEN;
    const canLeave = canJoinOrLeave && ((isChatThread && props.report.notificationPreference.length) || isUserCreatedPolicyRoom || canLeaveRoom);
    if (canJoin) {
        threeDotMenuItems.push({
            icon: Expensicons.ChatBubbles,
            text: translate('common.join'),
            onSelected: join,
        });
    } else if (canLeave) {
        const isWorkspaceMemberLeavingWorkspaceRoom = !isChatThread && lodashGet(props.report, 'visibility', '') === CONST.REPORT.VISIBILITY.RESTRICTED && isPolicyMember;
        threeDotMenuItems.push({
            icon: Expensicons.ChatBubbles,
            text: translate('common.leave'),
            onSelected: Session.checkIfActionIsAllowed(() => Report.leaveRoom(props.reportID, isWorkspaceMemberLeavingWorkspaceRoom)),
        });
    }

    const joinButton = (
        <Button
            success
            medium
            text={translate('common.join')}
            onPress={join}
        />
    );

    threeDotMenuItems.push(HeaderUtils.getPinMenuItem(props.report));

    if (isConcierge && props.guideCalendarLink) {
        threeDotMenuItems.push({
            icon: Expensicons.Phone,
            text: translate('videoChatButtonAndMenu.tooltip'),
            onSelected: Session.checkIfActionIsAllowed(() => {
                Link.openExternalLink(props.guideCalendarLink);
            }),
        });
    } else if (!isAutomatedExpensifyAccount && !isTaskReport && !isArchivedRoom) {
        threeDotMenuItems.push({
            icon: ZoomIcon,
            text: translate('videoChatButtonAndMenu.zoom'),
            onSelected: Session.checkIfActionIsAllowed(() => {
                Link.openExternalLink(CONST.NEW_ZOOM_MEETING_URL);
            }),
        });
        threeDotMenuItems.push({
            icon: GoogleMeetIcon,
            text: translate('videoChatButtonAndMenu.googleMeet'),
            onSelected: Session.checkIfActionIsAllowed(() => {
                Link.openExternalLink(CONST.NEW_GOOGLE_MEET_MEETING_URL);
            }),
        });
    }

    const shouldShowThreeDotsButton = !!threeDotMenuItems.length;

    const shouldShowSubscript = ReportUtils.shouldReportShowSubscript(props.report);
    const defaultSubscriptSize = ReportUtils.isExpenseRequest(props.report) ? CONST.AVATAR_SIZE.SMALL_NORMAL : CONST.AVATAR_SIZE.DEFAULT;
    const icons = ReportUtils.getIcons(reportHeaderData, props.personalDetails);
    const brickRoadIndicator = ReportUtils.hasReportNameError(props.report) ? CONST.BRICK_ROAD_INDICATOR_STATUS.ERROR : '';
    const shouldShowBorderBottom = !isTaskReport || !isSmallScreenWidth;
    const shouldDisableDetailPage = ReportUtils.shouldDisableDetailPage(props.report);

    const isLoading = !props.report || !title;

    return (
        <View
            style={[shouldShowBorderBottom && styles.borderBottom]}
            dataSet={{dragArea: true}}
        >
            <View style={[styles.appContentHeader]}>
                <View style={[styles.appContentHeaderTitle, !isSmallScreenWidth && !isLoading && styles.pl5]}>
                    {isLoading ? (
                        <ReportHeaderSkeletonView onBackButtonPress={props.onNavigationMenuButtonClicked} />
                    ) : (
                        <>
                            {isSmallScreenWidth && (
                                <PressableWithoutFeedback
                                    onPress={props.onNavigationMenuButtonClicked}
                                    style={[styles.LHNToggle]}
                                    accessibilityHint={translate('accessibilityHints.navigateToChatsList')}
                                    accessibilityLabel={translate('common.back')}
                                    role={CONST.ROLE.BUTTON}
                                >
                                    <Tooltip
                                        text={translate('common.back')}
                                        shiftVertical={4}
                                    >
                                        <View>
                                            <Icon
                                                src={Expensicons.BackArrow}
                                                fill={theme.icon}
                                            />
                                        </View>
                                    </Tooltip>
                                </PressableWithoutFeedback>
                            )}
                            <View style={[styles.flex1, styles.flexRow, styles.alignItemsCenter, styles.justifyContentBetween]}>
                                <PressableWithoutFeedback
                                    onPress={() => ReportUtils.navigateToDetailsPage(props.report)}
                                    style={[styles.flexRow, styles.alignItemsCenter, styles.flex1]}
                                    disabled={shouldDisableDetailPage}
                                    accessibilityLabel={title}
                                    role={CONST.ROLE.BUTTON}
                                >
                                    {shouldShowSubscript ? (
                                        <SubscriptAvatar
                                            mainAvatar={icons[0]}
                                            secondaryAvatar={icons[1]}
                                            size={defaultSubscriptSize}
                                        />
                                    ) : (
                                        <MultipleAvatars
                                            icons={icons}
                                            shouldShowTooltip={!isChatRoom || isChatThread}
                                        />
                                    )}
                                    <View style={[styles.flex1, styles.flexColumn]}>
                                        <DisplayNames
                                            fullTitle={title}
                                            displayNamesWithTooltips={displayNamesWithTooltips}
                                            tooltipEnabled
                                            numberOfLines={1}
                                            textStyles={[styles.headerText, styles.pre]}
                                            shouldUseFullTitle={isChatRoom || isPolicyExpenseChat || isChatThread || isTaskReport}
                                        />
                                        {!_.isEmpty(parentNavigationSubtitleData) && (
                                            <ParentNavigationSubtitle
                                                parentNavigationSubtitleData={parentNavigationSubtitleData}
                                                parentReportID={props.report.parentReportID}
                                                pressableStyles={[styles.alignSelfStart, styles.mw100]}
                                            />
                                        )}
                                        {!_.isEmpty(subtitle) && (
                                            <Text
                                                style={[styles.sidebarLinkText, styles.optionAlternateText, styles.textLabelSupporting]}
                                                numberOfLines={1}
                                            >
                                                {subtitle}
                                            </Text>
                                        )}
                                    </View>
                                    {brickRoadIndicator === CONST.BRICK_ROAD_INDICATOR_STATUS.ERROR && (
                                        <View style={[styles.alignItemsCenter, styles.justifyContentCenter]}>
                                            <Icon
                                                src={Expensicons.DotIndicator}
                                                fill={theme.danger}
                                            />
                                        </View>
                                    )}
                                </PressableWithoutFeedback>
                                <View style={[styles.reportOptions, styles.flexRow, styles.alignItemsCenter]}>
                                    {isTaskReport && !isSmallScreenWidth && ReportUtils.isOpenTaskReport(props.report) && <TaskHeaderActionButton report={props.report} />}
                                    {canJoin && !isSmallScreenWidth && joinButton}
                                    {shouldShowThreeDotsButton && (
                                        <ThreeDotsMenu
                                            anchorPosition={styles.threeDotsPopoverOffset(windowWidth)}
                                            menuItems={threeDotMenuItems}
                                            shouldSetModalVisibility={false}
                                        />
                                    )}
                                </View>
                            </View>
                            <ConfirmModal
                                isVisible={isCancelTaskConfirmModalVisible}
                                onConfirm={() => {
                                    setIsCancelTaskConfirmModalVisible(false);
                                    Session.checkIfActionIsAllowed(Task.deleteTask(props.report.reportID, props.report.reportName, props.report.stateNum, props.report.statusNum));
                                }}
                                onCancel={() => setIsCancelTaskConfirmModalVisible(false)}
                                title={translate('task.deleteTask')}
                                prompt={translate('task.deleteConfirmation')}
                                confirmText={translate('common.delete')}
                                cancelText={translate('common.cancel')}
                                danger
                            />
                        </>
                    )}
                </View>
            </View>
            {canJoin && isSmallScreenWidth && <View style={[styles.ph5, styles.pb2]}>{joinButton}</View>}
        </View>
    );
}
HeaderView.propTypes = propTypes;
HeaderView.displayName = 'HeaderView';
HeaderView.defaultProps = defaultProps;

export default memo(
    withOnyx({
        guideCalendarLink: {
            key: ONYXKEYS.ACCOUNT,
            selector: (account) => (account && account.guideCalendarLink) || null,
            initialValue: null,
        },
        parentReport: {
            key: ({report}) => `${ONYXKEYS.COLLECTION.REPORT}${report.parentReportID || report.reportID}`,
            selector: reportWithoutHasDraftSelector,
        },
        session: {
            key: ONYXKEYS.SESSION,
        },
        policy: {
            key: ({report}) => `${ONYXKEYS.COLLECTION.POLICY}${report ? report.policyID : '0'}`,
            selector: (policy) => _.pick(policy, ['name', 'avatar', 'pendingAction']),
        },
        rootParentReportPolicy: {
            key: ({report}) => {
                const rootParentReport = ReportUtils.getRootParentReport(report);
                return `${ONYXKEYS.COLLECTION.POLICY}${rootParentReport ? rootParentReport.policyID : '0'}`;
            },
            selector: (policy) => _.pick(policy, ['role']),
        },
    })(HeaderView),
);<|MERGE_RESOLUTION|>--- conflicted
+++ resolved
@@ -140,11 +140,7 @@
             threeDotMenuItems.push({
                 icon: Expensicons.Trashcan,
                 text: translate('common.delete'),
-<<<<<<< HEAD
                 onSelected: () => setIsCancelTaskConfirmModalVisible(true),
-=======
-                onSelected: Session.checkIfActionIsAllowed(() => Task.deleteTask(props.reportID, props.report.reportName, props.report.stateNum, props.report.statusNum)),
->>>>>>> a1fe671e
             });
         }
     }
@@ -327,7 +323,7 @@
                                 isVisible={isCancelTaskConfirmModalVisible}
                                 onConfirm={() => {
                                     setIsCancelTaskConfirmModalVisible(false);
-                                    Session.checkIfActionIsAllowed(Task.deleteTask(props.report.reportID, props.report.reportName, props.report.stateNum, props.report.statusNum));
+                                    Session.checkIfActionIsAllowed(Task.deleteTask(props.reportID, props.report.reportName, props.report.stateNum, props.report.statusNum));
                                 }}
                                 onCancel={() => setIsCancelTaskConfirmModalVisible(false)}
                                 title={translate('task.deleteTask')}
