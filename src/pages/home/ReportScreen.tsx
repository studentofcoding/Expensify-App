--- conflicted
+++ resolved
@@ -70,14 +70,8 @@
     isValidReportIDFromPath,
 } from '@libs/ReportUtils';
 import shouldFetchReport from '@libs/shouldFetchReport';
-<<<<<<< HEAD
-import * as ValidationUtils from '@libs/ValidationUtils';
+import {isNumeric} from '@libs/ValidationUtils';
 import type {ReportsSplitNavigatorParamList} from '@navigation/types';
-import * as ComposerActions from '@userActions/Composer';
-import * as Report from '@userActions/Report';
-=======
-import {isNumeric} from '@libs/ValidationUtils';
-import type {AuthScreensParamList} from '@navigation/types';
 import {setShouldShowComposeInput} from '@userActions/Composer';
 import {
     clearDeleteTransactionNavigateBackUrl,
@@ -88,7 +82,6 @@
     unsubscribeFromLeavingRoomReportChannel,
     updateLastVisitTime,
 } from '@userActions/Report';
->>>>>>> 14663690
 import CONST from '@src/CONST';
 import ONYXKEYS from '@src/ONYXKEYS';
 import ROUTES from '@src/ROUTES';
