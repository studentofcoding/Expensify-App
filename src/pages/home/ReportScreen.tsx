--- conflicted
+++ resolved
@@ -295,9 +295,6 @@
     const [showSoftInputOnFocus, setShowSoftInputOnFocus] = useState(false);
 
     useEffect(() => {
-<<<<<<< HEAD
-        if (!report?.reportID) {
-=======
         if (!prevIsFocused || isFocused) {
             return;
         }
@@ -305,8 +302,7 @@
     }, [prevIsFocused, isFocused]);
 
     useEffect(() => {
-        if (!report?.reportID || shouldHideReport) {
->>>>>>> a0a26092
+        if (!report?.reportID) {
             wasReportAccessibleRef.current = false;
             return;
         }
