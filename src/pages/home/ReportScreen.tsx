--- conflicted
+++ resolved
@@ -302,21 +302,12 @@
     const hasHelpfulErrors = Object.keys(report?.errorFields ?? {}).some((key) => key !== 'notFound');
     const shouldHideReport = !hasHelpfulErrors && !canAccessReport(report, policies, betas);
 
-<<<<<<< HEAD
-    const transactionThreadReportID = getOneTransactionThreadReportID(reportID ?? '', reportActions ?? [], isOffline);
+    const transactionThreadReportID = getOneTransactionThreadReportID(reportID, reportActions ?? [], isOffline);
     const [transactionThreadReportActions = {}] = useOnyx(`${ONYXKEYS.COLLECTION.REPORT_ACTIONS}${transactionThreadReportID}`);
     const combinedReportActions = getCombinedReportActions(reportActions, transactionThreadReportID ?? null, Object.values(transactionThreadReportActions));
     const lastReportAction = [...combinedReportActions, parentReportAction].find((action) => canEditReportAction(action) && !isMoneyRequestAction(action));
     const isSingleTransactionView = isMoneyRequest(report) || isTrackExpenseReport(report);
-    const policy = policies?.[`${ONYXKEYS.COLLECTION.POLICY}${report?.policyID ?? '-1'}`];
-=======
-    const transactionThreadReportID = ReportActionsUtils.getOneTransactionThreadReportID(reportID, reportActions ?? [], isOffline);
-    const [transactionThreadReportActions = {}] = useOnyx(`${ONYXKEYS.COLLECTION.REPORT_ACTIONS}${transactionThreadReportID}`);
-    const combinedReportActions = ReportActionsUtils.getCombinedReportActions(reportActions, transactionThreadReportID ?? null, Object.values(transactionThreadReportActions));
-    const lastReportAction = [...combinedReportActions, parentReportAction].find((action) => ReportUtils.canEditReportAction(action) && !ReportActionsUtils.isMoneyRequestAction(action));
-    const isSingleTransactionView = ReportUtils.isMoneyRequest(report) || ReportUtils.isTrackExpenseReport(report);
     const policy = policies?.[`${ONYXKEYS.COLLECTION.POLICY}${report?.policyID}`];
->>>>>>> 44d3a4f1
     const isTopMostReportId = currentReportIDValue?.currentReportID === reportIDFromRoute;
     const didSubscribeToReportLeavingEvents = useRef(false);
     const [showSoftInputOnFocus, setShowSoftInputOnFocus] = useState(false);
@@ -359,11 +350,7 @@
     }
 
     useEffect(() => {
-<<<<<<< HEAD
-        if (!transactionThreadReportID || !route?.params?.reportActionID || !isOneTransactionThread(linkedAction?.childReportID ?? '-1', reportID ?? '', linkedAction)) {
-=======
-        if (!transactionThreadReportID || !route?.params?.reportActionID || !ReportUtils.isOneTransactionThread(linkedAction?.childReportID, reportID, linkedAction)) {
->>>>>>> 44d3a4f1
+        if (!transactionThreadReportID || !route?.params?.reportActionID || !isOneTransactionThread(linkedAction?.childReportID, reportID, linkedAction)) {
             return;
         }
         Navigation.navigate(ROUTES.REPORT_WITH_ID.getRoute(route?.params?.reportID));
@@ -425,12 +412,7 @@
         isEmptyObject(reportOnyx) ||
         isLoadingReportOnyx ||
         !isCurrentReportLoadedFromOnyx ||
-<<<<<<< HEAD
-        // eslint-disable-next-line @typescript-eslint/prefer-nullish-coalescing
-        (deleteTransactionNavigateBackUrl && getReportIDFromLink(deleteTransactionNavigateBackUrl) === report?.reportID) ||
-=======
-        (!!deleteTransactionNavigateBackUrl && ReportUtils.getReportIDFromLink(deleteTransactionNavigateBackUrl) === report?.reportID) ||
->>>>>>> 44d3a4f1
+        (!!deleteTransactionNavigateBackUrl && getReportIDFromLink(deleteTransactionNavigateBackUrl) === report?.reportID) ||
         (!reportMetadata.isOptimisticReport && isLoading);
 
     const isLinkedActionBecomesDeleted = prevIsLinkedActionDeleted !== undefined && !prevIsLinkedActionDeleted && isLinkedActionDeleted;
@@ -574,11 +556,7 @@
                 return;
             }
 
-<<<<<<< HEAD
-            unsubscribeFromLeavingRoomReportChannel(reportID ?? '');
-=======
-            Report.unsubscribeFromLeavingRoomReportChannel(reportID);
->>>>>>> 44d3a4f1
+            unsubscribeFromLeavingRoomReportChannel(reportID);
         };
 
         // I'm disabling the warning, as it expects to use exhaustive deps, even though we want this useEffect to run only on the first render.
@@ -611,11 +589,7 @@
         if (!shouldUseNarrowLayout || !isFocused || prevIsFocused || !isChatThread(report) || !isHiddenForCurrentUser(report) || isSingleTransactionView) {
             return;
         }
-<<<<<<< HEAD
-        openReport(reportID ?? '');
-=======
-        Report.openReport(reportID);
->>>>>>> 44d3a4f1
+        openReport(reportID);
 
         // We don't want to run this useEffect every time `report` is changed
         // Excluding shouldUseNarrowLayout from the dependency list to prevent re-triggering on screen resize events.
@@ -778,11 +752,7 @@
             return;
         }
         // After creating the task report then navigating to task detail we don't have any report actions and the last read time is empty so We need to update the initial last read time when opening the task report detail.
-<<<<<<< HEAD
-        readNewestAction(report?.reportID ?? '');
-=======
-        Report.readNewestAction(report?.reportID);
->>>>>>> 44d3a4f1
+        readNewestAction(report?.reportID);
     }, [report]);
     const mostRecentReportAction = reportActions.at(0);
     const isMostRecentReportIOU = mostRecentReportAction?.actionName === CONST.REPORT.ACTIONS.TYPE.IOU;
