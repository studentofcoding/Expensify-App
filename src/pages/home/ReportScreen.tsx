import {PortalHost} from '@gorhom/portal';
import {useIsFocused} from '@react-navigation/native';
import type {StackScreenProps} from '@react-navigation/stack';
import lodashIsEqual from 'lodash/isEqual';
import React, {memo, useCallback, useEffect, useMemo, useRef, useState} from 'react';
import type {FlatList, ViewStyle} from 'react-native';
import {InteractionManager, View} from 'react-native';
import type {OnyxEntry} from 'react-native-onyx';
import {useOnyx} from 'react-native-onyx';
import Banner from '@components/Banner';
import FullPageNotFoundView from '@components/BlockingViews/FullPageNotFoundView';
import DragAndDropProvider from '@components/DragAndDrop/Provider';
import MoneyReportHeader from '@components/MoneyReportHeader';
import MoneyRequestHeader from '@components/MoneyRequestHeader';
import OfflineWithFeedback from '@components/OfflineWithFeedback';
import ReportActionsSkeletonView from '@components/ReportActionsSkeletonView';
import ScreenWrapper from '@components/ScreenWrapper';
import TaskHeaderActionButton from '@components/TaskHeaderActionButton';
import type {CurrentReportIDContextValue} from '@components/withCurrentReportID';
import withCurrentReportID from '@components/withCurrentReportID';
import useActiveWorkspace from '@hooks/useActiveWorkspace';
import useAppFocusEvent from '@hooks/useAppFocusEvent';
import useDeepCompareRef from '@hooks/useDeepCompareRef';
import useLocalize from '@hooks/useLocalize';
import useNetwork from '@hooks/useNetwork';
import usePaginatedReportActions from '@hooks/usePaginatedReportActions';
import usePermissions from '@hooks/usePermissions';
import usePrevious from '@hooks/usePrevious';
import useResponsiveLayout from '@hooks/useResponsiveLayout';
import useThemeStyles from '@hooks/useThemeStyles';
import useViewportOffsetTop from '@hooks/useViewportOffsetTop';
import Timing from '@libs/actions/Timing';
import Log from '@libs/Log';
import Navigation from '@libs/Navigation/Navigation';
import clearReportNotifications from '@libs/Notification/clearReportNotifications';
import Performance from '@libs/Performance';
import * as PersonalDetailsUtils from '@libs/PersonalDetailsUtils';
import * as ReportActionsUtils from '@libs/ReportActionsUtils';
import * as ReportUtils from '@libs/ReportUtils';
import shouldFetchReport from '@libs/shouldFetchReport';
import * as ValidationUtils from '@libs/ValidationUtils';
import type {AuthScreensParamList} from '@navigation/types';
import * as ComposerActions from '@userActions/Composer';
import * as Report from '@userActions/Report';
import CONST from '@src/CONST';
import ONYXKEYS from '@src/ONYXKEYS';
import ROUTES from '@src/ROUTES';
import type SCREENS from '@src/SCREENS';
import type * as OnyxTypes from '@src/types/onyx';
import {isEmptyObject} from '@src/types/utils/EmptyObject';
import isLoadingOnyxValue from '@src/types/utils/isLoadingOnyxValue';
import HeaderView from './HeaderView';
import ReportActionsListItemRenderer from './report/ReportActionsListItemRenderer';
import ReportActionsView from './report/ReportActionsView';
import ReportFooter from './report/ReportFooter';
import type {ActionListContextType, ReactionListRef, ScrollPosition} from './ReportScreenContext';
import {ActionListContext, ReactionListContext} from './ReportScreenContext';

type ReportScreenNavigationProps = StackScreenProps<AuthScreensParamList, typeof SCREENS.REPORT>;

type ReportScreenProps = CurrentReportIDContextValue & ReportScreenNavigationProps;

const defaultReportMetadata = {
    isLoadingInitialReportActions: true,
    isLoadingOlderReportActions: false,
    hasLoadingOlderReportActionsError: false,
    isLoadingNewerReportActions: false,
    hasLoadingNewerReportActionsError: false,
};

/** Get the currently viewed report ID as number */
function getReportID(route: ReportScreenNavigationProps['route']): string {
    // The report ID is used in an onyx key. If it's an empty string, onyx will return
    // a collection instead of an individual report.
    return String(route.params?.reportID || 0);
}

/**
 * Check is the report is deleted.
 * We currently use useMemo to memorize every properties of the report
 * so we can't check using isEmpty.
 *
 * @param report
 */
function isEmpty(report: OnyxEntry<OnyxTypes.Report>): boolean {
    if (isEmptyObject(report)) {
        return true;
    }
    return !Object.values(report).some((value) => value !== undefined && value !== '');
}

function getParentReportAction(parentReportActions: OnyxEntry<OnyxTypes.ReportActions>, parentReportActionID: string | undefined): OnyxEntry<OnyxTypes.ReportAction> {
    if (!parentReportActions || !parentReportActionID) {
        return;
    }
    return parentReportActions[parentReportActionID ?? '0'];
}

function ReportScreen({route, currentReportID = '', navigation}: ReportScreenProps) {
    const styles = useThemeStyles();
    const {translate} = useLocalize();
    const reportIDFromRoute = getReportID(route);
    const reportActionIDFromRoute = route?.params?.reportActionID ?? '';
    const isFocused = useIsFocused();
    const prevIsFocused = usePrevious(isFocused);
    const firstRenderRef = useRef(true);
    const flatListRef = useRef<FlatList>(null);
    const {canUseDefaultRooms} = usePermissions();
    const reactionListRef = useRef<ReactionListRef>(null);
    const {isOffline} = useNetwork();
    const {shouldUseNarrowLayout, isInNarrowPaneModal} = useResponsiveLayout();
    const {activeWorkspaceID} = useActiveWorkspace();

    const [modal] = useOnyx(ONYXKEYS.MODAL);
    const [isComposerFullSize] = useOnyx(`${ONYXKEYS.COLLECTION.REPORT_IS_COMPOSER_FULL_SIZE}${reportIDFromRoute}`, {initialValue: false});
    const [accountManagerReportID] = useOnyx(ONYXKEYS.ACCOUNT_MANAGER_REPORT_ID, {initialValue: ''});
    const [userLeavingStatus] = useOnyx(`${ONYXKEYS.COLLECTION.REPORT_USER_IS_LEAVING_ROOM}${reportIDFromRoute}`, {initialValue: false});
    const [reportOnyx, reportResult] = useOnyx(`${ONYXKEYS.COLLECTION.REPORT}${reportIDFromRoute}`, {allowStaleData: true});
    const [reportMetadata = defaultReportMetadata] = useOnyx(`${ONYXKEYS.COLLECTION.REPORT_METADATA}${reportIDFromRoute}`, {initialValue: defaultReportMetadata});
    const [isSidebarLoaded] = useOnyx(ONYXKEYS.IS_SIDEBAR_LOADED, {initialValue: false});
    const [policies] = useOnyx(ONYXKEYS.COLLECTION.POLICY, {allowStaleData: true, initialValue: {}});
    const [betas] = useOnyx(ONYXKEYS.BETAS);
    // eslint-disable-next-line @typescript-eslint/prefer-nullish-coalescing
    const [parentReportAction] = useOnyx(`${ONYXKEYS.COLLECTION.REPORT_ACTIONS}${reportOnyx?.parentReportID || -1}`, {
        canEvict: false,
        selector: (parentReportActions) => getParentReportAction(parentReportActions, reportOnyx?.parentReportActionID ?? ''),
    });
    const [isLoadingApp] = useOnyx(ONYXKEYS.IS_LOADING_APP);
    const [workspaceTooltip] = useOnyx(ONYXKEYS.NVP_WORKSPACE_TOOLTIP);
    const wasLoadingApp = usePrevious(isLoadingApp);
    const finishedLoadingApp = wasLoadingApp && !isLoadingApp;
    const isDeletedParentAction = ReportActionsUtils.isDeletedParentAction(parentReportAction);
    const prevIsDeletedParentAction = usePrevious(isDeletedParentAction);

    const isLoadingReportOnyx = isLoadingOnyxValue(reportResult);
    const permissions = useDeepCompareRef(reportOnyx?.permissions);

    useEffect(() => {
        // Don't update if there is a reportID in the params already
        if (route.params.reportID) {
            const reportActionID = route?.params?.reportActionID;
            const isValidReportActionID = ValidationUtils.isNumeric(reportActionID);
            if (reportActionID && !isValidReportActionID) {
                navigation.setParams({reportActionID: ''});
            }
            return;
        }

        const lastAccessedReportID = ReportUtils.findLastAccessedReport(!canUseDefaultRooms, !!route.params.openOnAdminRoom, activeWorkspaceID)?.reportID;

        // It's possible that reports aren't fully loaded yet
        // in that case the reportID is undefined
        if (!lastAccessedReportID) {
            return;
        }

        Log.info(`[ReportScreen] no reportID found in params, setting it to lastAccessedReportID: ${lastAccessedReportID}`);
        navigation.setParams({reportID: lastAccessedReportID});
    }, [activeWorkspaceID, canUseDefaultRooms, navigation, route, finishedLoadingApp]);

    /**
     * Create a lightweight Report so as to keep the re-rendering as light as possible by
     * passing in only the required props.
     *
     * Also, this plays nicely in contrast with Onyx,
     * which creates a new object every time collection changes. Because of this we can't
     * put this into onyx selector as it will be the same.
     */
    const report = useMemo(
<<<<<<< HEAD
        (): OnyxEntry<OnyxTypes.Report> =>
            reportOnyx && {
                lastReadTime: reportOnyx.lastReadTime,
                reportID: reportOnyx.reportID,
                policyID: reportOnyx.policyID,
                lastVisibleActionCreated: reportOnyx.lastVisibleActionCreated,
                statusNum: reportOnyx.statusNum,
                stateNum: reportOnyx.stateNum,
                writeCapability: reportOnyx.writeCapability,
                type: reportOnyx.type,
                errorFields: reportOnyx.errorFields,
                isPolicyExpenseChat: reportOnyx.isPolicyExpenseChat,
                parentReportID: reportOnyx.parentReportID,
                parentReportActionID: reportOnyx.parentReportActionID,
                chatType: reportOnyx.chatType,
                pendingFields: reportOnyx.pendingFields,
                isDeletedParentAction: reportOnyx.isDeletedParentAction,
                reportName: reportOnyx.reportName,
                description: reportOnyx.description,
                managerID: reportOnyx.managerID,
                total: reportOnyx.total,
                nonReimbursableTotal: reportOnyx.nonReimbursableTotal,
                fieldList: reportOnyx.fieldList,
                ownerAccountID: reportOnyx.ownerAccountID,
                currency: reportOnyx.currency,
                unheldTotal: reportOnyx.unheldTotal,
                participants: reportOnyx.participants,
                isWaitingOnBankAccount: reportOnyx.isWaitingOnBankAccount,
                iouReportID: reportOnyx.iouReportID,
                isOwnPolicyExpenseChat: reportOnyx.isOwnPolicyExpenseChat,
                isPinned: reportOnyx.isPinned,
                chatReportID: reportOnyx.chatReportID,
                visibility: reportOnyx.visibility,
                oldPolicyName: reportOnyx.oldPolicyName,
                policyName: reportOnyx.policyName,
                // eslint-disable-next-line @typescript-eslint/naming-convention
                private_isArchived: reportOnyx.private_isArchived,
                isOptimisticReport: reportOnyx.isOptimisticReport,
                lastMentionedTime: reportOnyx.lastMentionedTime,
                avatarUrl: reportOnyx.avatarUrl,
                permissions,
                invoiceReceiver: reportOnyx.invoiceReceiver,
                policyAvatar: reportOnyx.policyAvatar,
            },
        [reportOnyx, permissions],
=======
        (): OnyxTypes.Report => ({
            lastReadTime: reportOnyx?.lastReadTime,
            reportID: reportOnyx?.reportID ?? '',
            policyID: reportOnyx?.policyID,
            lastVisibleActionCreated: reportOnyx?.lastVisibleActionCreated,
            statusNum: reportOnyx?.statusNum,
            stateNum: reportOnyx?.stateNum,
            writeCapability: reportOnyx?.writeCapability,
            type: reportOnyx?.type,
            errorFields: reportOnyx?.errorFields,
            isPolicyExpenseChat: reportOnyx?.isPolicyExpenseChat,
            parentReportID: reportOnyx?.parentReportID,
            parentReportActionID: reportOnyx?.parentReportActionID,
            chatType: reportOnyx?.chatType,
            pendingFields: reportOnyx?.pendingFields,
            isDeletedParentAction: reportOnyx?.isDeletedParentAction,
            reportName: reportOnyx?.reportName,
            description: reportOnyx?.description,
            managerID: reportOnyx?.managerID,
            total: reportOnyx?.total,
            nonReimbursableTotal: reportOnyx?.nonReimbursableTotal,
            fieldList: reportOnyx?.fieldList,
            ownerAccountID: reportOnyx?.ownerAccountID,
            currency: reportOnyx?.currency,
            unheldTotal: reportOnyx?.unheldTotal,
            participants: reportOnyx?.participants,
            isWaitingOnBankAccount: reportOnyx?.isWaitingOnBankAccount,
            iouReportID: reportOnyx?.iouReportID,
            isOwnPolicyExpenseChat: reportOnyx?.isOwnPolicyExpenseChat,
            isPinned: reportOnyx?.isPinned,
            chatReportID: reportOnyx?.chatReportID,
            visibility: reportOnyx?.visibility,
            oldPolicyName: reportOnyx?.oldPolicyName,
            policyName: reportOnyx?.policyName,
            // eslint-disable-next-line @typescript-eslint/naming-convention
            private_isArchived: reportOnyx?.private_isArchived,
            isOptimisticReport: reportOnyx?.isOptimisticReport,
            lastMentionedTime: reportOnyx?.lastMentionedTime,
            avatarUrl: reportOnyx?.avatarUrl,
            avatarFileName: reportOnyx?.avatarFileName,
            permissions,
            invoiceReceiver: reportOnyx?.invoiceReceiver,
            policyAvatar: reportOnyx?.policyAvatar,
        }),
        [
            reportOnyx?.lastReadTime,
            reportOnyx?.reportID,
            reportOnyx?.policyID,
            reportOnyx?.lastVisibleActionCreated,
            reportOnyx?.statusNum,
            reportOnyx?.stateNum,
            reportOnyx?.writeCapability,
            reportOnyx?.type,
            reportOnyx?.errorFields,
            reportOnyx?.isPolicyExpenseChat,
            reportOnyx?.parentReportID,
            reportOnyx?.parentReportActionID,
            reportOnyx?.chatType,
            reportOnyx?.pendingFields,
            reportOnyx?.isDeletedParentAction,
            reportOnyx?.reportName,
            reportOnyx?.description,
            reportOnyx?.managerID,
            reportOnyx?.total,
            reportOnyx?.nonReimbursableTotal,
            reportOnyx?.fieldList,
            reportOnyx?.ownerAccountID,
            reportOnyx?.currency,
            reportOnyx?.unheldTotal,
            reportOnyx?.participants,
            reportOnyx?.isWaitingOnBankAccount,
            reportOnyx?.iouReportID,
            reportOnyx?.isOwnPolicyExpenseChat,
            reportOnyx?.isPinned,
            reportOnyx?.chatReportID,
            reportOnyx?.visibility,
            reportOnyx?.oldPolicyName,
            reportOnyx?.policyName,
            reportOnyx?.private_isArchived,
            reportOnyx?.isOptimisticReport,
            reportOnyx?.lastMentionedTime,
            reportOnyx?.avatarUrl,
            reportOnyx?.avatarFileName,
            permissions,
            reportOnyx?.invoiceReceiver,
            reportOnyx?.policyAvatar,
        ],
>>>>>>> 7bd9e53e
    );
    const reportID = report?.reportID;

    const prevReport = usePrevious(report);
    const prevUserLeavingStatus = usePrevious(userLeavingStatus);
    const [isLinkingToMessage, setIsLinkingToMessage] = useState(!!reportActionIDFromRoute);

    const [currentUserAccountID = -1] = useOnyx(ONYXKEYS.SESSION, {selector: (value) => value?.accountID});
    const {reportActions, linkedAction, sortedAllReportActions} = usePaginatedReportActions(reportID, reportActionIDFromRoute);

    const [isBannerVisible, setIsBannerVisible] = useState(true);
    const [scrollPosition, setScrollPosition] = useState<ScrollPosition>({});

    const wasReportAccessibleRef = useRef(false);
    if (firstRenderRef.current) {
        Timing.start(CONST.TIMING.CHAT_RENDER);
        Performance.markStart(CONST.TIMING.CHAT_RENDER);
    }
    const [isComposerFocus, setIsComposerFocus] = useState(false);
    const shouldAdjustScrollView = useMemo(() => isComposerFocus && !modal?.willAlertModalBecomeVisible, [isComposerFocus, modal]);
    const viewportOffsetTop = useViewportOffsetTop(shouldAdjustScrollView);

    const {reportPendingAction, reportErrors} = ReportUtils.getReportOfflinePendingActionAndErrors(report);
    const screenWrapperStyle: ViewStyle[] = [styles.appContent, styles.flex1, {marginTop: viewportOffsetTop}];
    const isEmptyChat = useMemo(() => ReportUtils.isEmptyReport(report), [report]);
    const isOptimisticDelete = report?.statusNum === CONST.REPORT.STATUS_NUM.CLOSED;
    const indexOfLinkedMessage = useMemo(
        (): number => reportActions.findIndex((obj) => String(obj.reportActionID) === String(reportActionIDFromRoute)),
        [reportActions, reportActionIDFromRoute],
    );

    const isPendingActionExist = !!reportActions.at(0)?.pendingAction;
    const doesCreatedActionExists = useCallback(() => !!sortedAllReportActions?.findLast((action) => ReportActionsUtils.isCreatedAction(action)), [sortedAllReportActions]);
    const isLinkedMessageAvailable = useMemo(() => indexOfLinkedMessage > -1, [indexOfLinkedMessage]);

    // The linked report actions should have at least 15 messages (counting as 1 page) above them to fill the screen.
    // If the count is too high (equal to or exceeds the web pagination size / 50) and there are no cached messages in the report,
    // OpenReport will be called each time the user scrolls up the report a bit, clicks on report preview, and then goes back."
    const isLinkedMessagePageReady = isLinkedMessageAvailable && (reportActions.length - indexOfLinkedMessage >= CONST.REPORT.MIN_INITIAL_REPORT_ACTION_COUNT || doesCreatedActionExists());

    // If there's a non-404 error for the report we should show it instead of blocking the screen
    const hasHelpfulErrors = Object.keys(report?.errorFields ?? {}).some((key) => key !== 'notFound');
    const shouldHideReport = !hasHelpfulErrors && !ReportUtils.canAccessReport(report, policies, betas);

    const transactionThreadReportID = ReportActionsUtils.getOneTransactionThreadReportID(reportID ?? '', reportActions ?? [], isOffline);
    const [transactionThreadReportActions = {}] = useOnyx(`${ONYXKEYS.COLLECTION.REPORT_ACTIONS}${transactionThreadReportID}`);
    const combinedReportActions = ReportActionsUtils.getCombinedReportActions(reportActions, transactionThreadReportID ?? null, Object.values(transactionThreadReportActions));
    const lastReportAction = [...combinedReportActions, parentReportAction].find((action) => ReportUtils.canEditReportAction(action) && !ReportActionsUtils.isMoneyRequestAction(action));
    const isSingleTransactionView = ReportUtils.isMoneyRequest(report) || ReportUtils.isTrackExpenseReport(report);
    const policy = policies?.[`${ONYXKEYS.COLLECTION.POLICY}${report?.policyID ?? '-1'}`];
    const isTopMostReportId = currentReportID === reportIDFromRoute;
    const didSubscribeToReportLeavingEvents = useRef(false);

    useEffect(() => {
        if (!report?.reportID || shouldHideReport) {
            wasReportAccessibleRef.current = false;
            return;
        }
        wasReportAccessibleRef.current = true;
    }, [shouldHideReport, report]);

    const onBackButtonPress = useCallback(() => {
        if (isInNarrowPaneModal) {
            Navigation.dismissModal();
            return;
        }
        Navigation.goBack(undefined, false, true);
    }, [isInNarrowPaneModal]);

    let headerView = report && (
        <HeaderView
            reportID={reportIDFromRoute}
            onNavigationMenuButtonClicked={onBackButtonPress}
            report={report}
            parentReportAction={parentReportAction}
            shouldUseNarrowLayout={shouldUseNarrowLayout}
        />
    );

    if (isSingleTransactionView && report) {
        headerView = (
            <MoneyRequestHeader
                report={report}
                policy={policy}
                parentReportAction={parentReportAction}
                shouldUseNarrowLayout={shouldUseNarrowLayout}
                onBackButtonPress={onBackButtonPress}
            />
        );
    }

    useEffect(() => {
        if (!transactionThreadReportID || !route?.params?.reportActionID || !ReportUtils.isOneTransactionThread(linkedAction?.childReportID ?? '-1', reportID ?? '', linkedAction)) {
            return;
        }
        Navigation.navigate(ROUTES.REPORT_WITH_ID.getRoute(route?.params?.reportID));
    }, [transactionThreadReportID, route?.params?.reportActionID, route?.params?.reportID, linkedAction, reportID]);

    if (report && (ReportUtils.isMoneyRequestReport(report) || ReportUtils.isInvoiceReport(report))) {
        headerView = (
            <MoneyReportHeader
                report={report}
                policy={policy}
                transactionThreadReportID={transactionThreadReportID}
                reportActions={reportActions}
                shouldUseNarrowLayout={shouldUseNarrowLayout}
                onBackButtonPress={onBackButtonPress}
            />
        );
    }

    /**
     * When false the ReportActionsView will completely unmount and we will show a loader until it returns true.
     */
    const isCurrentReportLoadedFromOnyx = useMemo((): boolean => {
        // This is necessary so that when we are retrieving the next report data from Onyx the ReportActionsView will remount completely
        const isTransitioning = report && report?.reportID !== reportIDFromRoute;
        return reportIDFromRoute !== '' && !!report?.reportID && !isTransitioning;
    }, [report, reportIDFromRoute]);

    const isInitialPageReady = isOffline
        ? reportActions.length > 0
        : reportActions.length >= CONST.REPORT.MIN_INITIAL_REPORT_ACTION_COUNT || isPendingActionExist || (doesCreatedActionExists() && reportActions.length > 0);

    const isLinkedActionDeleted = useMemo(() => !!linkedAction && !ReportActionsUtils.shouldReportActionBeVisible(linkedAction, linkedAction.reportActionID), [linkedAction]);
    const prevIsLinkedActionDeleted = usePrevious(linkedAction ? isLinkedActionDeleted : undefined);
    const isLinkedActionInaccessibleWhisper = useMemo(
        () => !!linkedAction && ReportActionsUtils.isWhisperAction(linkedAction) && !(linkedAction?.whisperedToAccountIDs ?? []).includes(currentUserAccountID),
        [currentUserAccountID, linkedAction],
    );

    /**
     * Using logical OR operator because with nullish coalescing operator, when `isLoadingApp` is false, the right hand side of the operator
     * is not evaluated. This causes issues where we have `isLoading` set to false and later set to true and then set to false again.
     * Ideally, `isLoading` should be set initially to true and then set to false. We can achieve this by using logical OR operator.
     */
    // eslint-disable-next-line @typescript-eslint/prefer-nullish-coalescing
    const isLoading = isLoadingApp || !reportIDFromRoute || (!isSidebarLoaded && !isInNarrowPaneModal) || PersonalDetailsUtils.isPersonalDetailsEmpty();

    const shouldShowSkeleton =
        (isLinkingToMessage && !isLinkedMessagePageReady) ||
        (!isLinkingToMessage && !isInitialPageReady) ||
        isEmptyObject(reportOnyx) ||
        isLoadingReportOnyx ||
        !isCurrentReportLoadedFromOnyx ||
        isLoading;

    // eslint-disable-next-line rulesdir/no-negated-variables
    const shouldShowNotFoundLinkedAction =
        (!isLinkedActionInaccessibleWhisper && isLinkedActionDeleted && !!prevIsLinkedActionDeleted) ||
        (shouldShowSkeleton &&
            !reportMetadata.isLoadingInitialReportActions &&
            !!reportActionIDFromRoute &&
            !!sortedAllReportActions &&
            sortedAllReportActions?.length > 0 &&
            reportActions.length === 0 &&
            !isLinkingToMessage);

    const currentReportIDFormRoute = route.params?.reportID;

    // eslint-disable-next-line rulesdir/no-negated-variables
    const shouldShowNotFoundPage = useMemo((): boolean => {
        if (shouldShowNotFoundLinkedAction) {
            return true;
        }

        // Wait until we're sure the app is done loading (needs to be a strict equality check since it's undefined initially)
        if (isLoadingApp !== false) {
            return false;
        }

        // If we just finished loading the app, we still need to try fetching the report. Wait until that's done before
        // showing the Not Found page
        if (finishedLoadingApp) {
            return false;
        }

        if (!wasReportAccessibleRef.current && !firstRenderRef.current && !reportID && !isOptimisticDelete && !reportMetadata?.isLoadingInitialReportActions && !userLeavingStatus) {
            return true;
        }

        if (shouldHideReport) {
            return true;
        }
        return !!currentReportIDFormRoute && !ReportUtils.isValidReportIDFromPath(currentReportIDFormRoute);
    }, [
        shouldShowNotFoundLinkedAction,
        isLoadingApp,
        finishedLoadingApp,
        reportID,
        isOptimisticDelete,
        reportMetadata?.isLoadingInitialReportActions,
        userLeavingStatus,
        shouldHideReport,
        currentReportIDFormRoute,
    ]);

    const fetchReport = useCallback(() => {
        Report.openReport(reportIDFromRoute, reportActionIDFromRoute);
    }, [reportIDFromRoute, reportActionIDFromRoute]);

    useEffect(() => {
        if (!reportID || !isFocused) {
            return;
        }
        Report.updateLastVisitTime(reportID);
    }, [reportID, isFocused]);

    const fetchReportIfNeeded = useCallback(() => {
        // Report ID will be empty when the reports collection is empty.
        // This could happen when we are loading the collection for the first time after logging in.
        if (!ReportUtils.isValidReportIDFromPath(reportIDFromRoute)) {
            return;
        }

        /**
         * Since OpenReport is a write, the response from OpenReport will get dropped while the app is
         * still loading. This usually happens when signing in and deeplinking to a report. Instead,
         * we'll fetch the report after the app finishes loading.
         *
         * This needs to be a strict equality check since isLoadingApp is initially undefined until the
         * value is loaded from Onyx
         */
        if (isLoadingApp !== false) {
            return;
        }

        if (report && !shouldFetchReport(report) && (isInitialPageReady || isLinkedMessagePageReady)) {
            return;
        }

        fetchReport();
    }, [report, fetchReport, reportIDFromRoute, isLoadingApp, isInitialPageReady, isLinkedMessagePageReady]);

    const dismissBanner = useCallback(() => {
        setIsBannerVisible(false);
    }, []);

    const chatWithAccountManager = useCallback(() => {
        Navigation.navigate(ROUTES.REPORT_WITH_ID.getRoute(accountManagerReportID ?? ''));
    }, [accountManagerReportID]);

    // Clear notifications for the current report when it's opened and re-focused
    const clearNotifications = useCallback(() => {
        // Check if this is the top-most ReportScreen since the Navigator preserves multiple at a time
        if (!isTopMostReportId) {
            return;
        }

        clearReportNotifications(reportID ?? '');
    }, [reportID, isTopMostReportId]);

    useEffect(clearNotifications, [clearNotifications]);
    useAppFocusEvent(clearNotifications);

    useEffect(() => {
        Timing.end(CONST.TIMING.CHAT_RENDER);
        Performance.markEnd(CONST.TIMING.CHAT_RENDER);

        const interactionTask = InteractionManager.runAfterInteractions(() => {
            ComposerActions.setShouldShowComposeInput(true);
        });
        return () => {
            interactionTask.cancel();
            if (!didSubscribeToReportLeavingEvents.current) {
                return;
            }

            Report.unsubscribeFromLeavingRoomReportChannel(reportID ?? '');
        };

        // I'm disabling the warning, as it expects to use exhaustive deps, even though we want this useEffect to run only on the first render.
        // eslint-disable-next-line react-compiler/react-compiler, react-hooks/exhaustive-deps
    }, []);

    useEffect(() => {
        // Call OpenReport only if we are not linking to a message or the report is not available yet
        if (isLoadingReportOnyx || reportActionIDFromRoute) {
            return;
        }
        fetchReportIfNeeded();
        // eslint-disable-next-line react-compiler/react-compiler, react-hooks/exhaustive-deps
    }, [isLoadingReportOnyx]);

    useEffect(() => {
        if (isLoadingReportOnyx || !reportActionIDFromRoute || isLinkedMessagePageReady) {
            return;
        }

        // This function is triggered when a user clicks on a link to navigate to a report.
        // For each link click, we retrieve the report data again, even though it may already be cached.
        // There should be only one openReport execution per page start or navigating
        fetchReportIfNeeded();
        // eslint-disable-next-line react-compiler/react-compiler, react-hooks/exhaustive-deps
    }, [route, isLinkedMessagePageReady, isLoadingReportOnyx, reportActionIDFromRoute]);

    // If a user has chosen to leave a thread, and then returns to it (e.g. with the back button), we need to call `openReport` again in order to allow the user to rejoin and to receive real-time updates
    useEffect(() => {
        if (
            !shouldUseNarrowLayout ||
            !isFocused ||
            prevIsFocused ||
            !ReportUtils.isChatThread(report) ||
            ReportUtils.getReportNotificationPreference(report) !== CONST.REPORT.NOTIFICATION_PREFERENCE.HIDDEN ||
            isSingleTransactionView
        ) {
            return;
        }
        Report.openReport(reportID ?? '');

        // We don't want to run this useEffect every time `report` is changed
        // Excluding shouldUseNarrowLayout from the dependency list to prevent re-triggering on screen resize events.
        // eslint-disable-next-line react-compiler/react-compiler, react-hooks/exhaustive-deps
    }, [prevIsFocused, report?.participants, isFocused, isSingleTransactionView, reportID]);

    useEffect(() => {
        // We don't want this effect to run on the first render.
        if (firstRenderRef.current) {
            firstRenderRef.current = false;
            return;
        }

        const onyxReportID = report?.reportID;
        const prevOnyxReportID = prevReport?.reportID;
        const wasReportRemoved = !!prevOnyxReportID && prevOnyxReportID === reportIDFromRoute && !onyxReportID;
        const isRemovalExpectedForReportType =
            isEmpty(report) &&
            (ReportUtils.isMoneyRequest(prevReport) || ReportUtils.isMoneyRequestReport(prevReport) || ReportUtils.isPolicyExpenseChat(prevReport) || ReportUtils.isGroupChat(prevReport));
        const didReportClose = wasReportRemoved && prevReport.statusNum === CONST.REPORT.STATUS_NUM.OPEN && report?.statusNum === CONST.REPORT.STATUS_NUM.CLOSED;
        const isTopLevelPolicyRoomWithNoStatus = !report?.statusNum && !prevReport?.parentReportID && prevReport?.chatType === CONST.REPORT.CHAT_TYPE.POLICY_ROOM;
        const isClosedTopLevelPolicyRoom = wasReportRemoved && prevReport.statusNum === CONST.REPORT.STATUS_NUM.OPEN && isTopLevelPolicyRoomWithNoStatus;
        // Navigate to the Concierge chat if the room was removed from another device (e.g. user leaving a room or removed from a room)
        if (
            // non-optimistic case
            (!prevUserLeavingStatus && !!userLeavingStatus) ||
            didReportClose ||
            isRemovalExpectedForReportType ||
            isClosedTopLevelPolicyRoom ||
            (prevIsDeletedParentAction && !isDeletedParentAction)
        ) {
            // Early return if the report we're passing isn't in a focused state. We only want to navigate to Concierge if the user leaves the room from another device or gets removed from the room while the report is in a focused state.
            // Prevent auto navigation for report in RHP
            if (!isFocused || isInNarrowPaneModal) {
                return;
            }
            Navigation.dismissModal();
            if (Navigation.getTopmostReportId() === prevOnyxReportID) {
                Navigation.setShouldPopAllStateOnUP(true);
                Navigation.goBack(undefined, false, true);
            }
            if (prevReport?.parentReportID) {
                // Prevent navigation to the IOU/Expense Report if it is pending deletion.
                if (ReportUtils.isMoneyRequestReportPendingDeletion(prevReport.parentReportID)) {
                    return;
                }
                Navigation.navigate(ROUTES.REPORT_WITH_ID.getRoute(prevReport.parentReportID));
                return;
            }

            Report.navigateToConciergeChat();
            return;
        }

        // If you already have a report open and are deeplinking to a new report on native,
        // the ReportScreen never actually unmounts and the reportID in the route also doesn't change.
        // Therefore, we need to compare if the existing reportID is the same as the one in the route
        // before deciding that we shouldn't call OpenReport.
        if (onyxReportID === prevReport?.reportID && (!onyxReportID || onyxReportID === reportIDFromRoute)) {
            return;
        }

        fetchReportIfNeeded();
        ComposerActions.setShouldShowComposeInput(true);
        // eslint-disable-next-line react-compiler/react-compiler, react-hooks/exhaustive-deps
    }, [
        route,
        report,
        // errors,
        fetchReportIfNeeded,
        prevReport?.reportID,
        prevUserLeavingStatus,
        userLeavingStatus,
        prevReport?.statusNum,
        prevReport?.parentReportID,
        prevReport?.chatType,
        prevReport,
        reportIDFromRoute,
        isFocused,
        isDeletedParentAction,
        prevIsDeletedParentAction,
    ]);

    useEffect(() => {
        if (!ReportUtils.isValidReportIDFromPath(reportIDFromRoute)) {
            return;
        }
        // Ensures the optimistic report is created successfully
        if (reportIDFromRoute !== report?.reportID) {
            return;
        }
        // Ensures subscription event succeeds when the report/workspace room is created optimistically.
        // Check if the optimistic `OpenReport` or `AddWorkspaceRoom` has succeeded by confirming
        // any `pendingFields.createChat` or `pendingFields.addWorkspaceRoom` fields are set to null.
        // Existing reports created will have empty fields for `pendingFields`.
        const didCreateReportSuccessfully = !report?.pendingFields || (!report?.pendingFields.addWorkspaceRoom && !report?.pendingFields.createChat);
        let interactionTask: ReturnType<typeof InteractionManager.runAfterInteractions> | null = null;
        if (!didSubscribeToReportLeavingEvents.current && didCreateReportSuccessfully) {
            interactionTask = InteractionManager.runAfterInteractions(() => {
                Report.subscribeToReportLeavingEvents(reportIDFromRoute);
                didSubscribeToReportLeavingEvents.current = true;
            });
        }
        return () => {
            if (!interactionTask) {
                return;
            }
            interactionTask.cancel();
        };
    }, [report, didSubscribeToReportLeavingEvents, reportIDFromRoute]);

    const actionListValue = useMemo((): ActionListContextType => ({flatListRef, scrollPosition, setScrollPosition}), [flatListRef, scrollPosition, setScrollPosition]);

    // This helps in tracking from the moment 'route' triggers useMemo until isLoadingInitialReportActions becomes true. It prevents blinking when loading reportActions from cache.
    useEffect(() => {
        InteractionManager.runAfterInteractions(() => {
            setIsLinkingToMessage(false);
        });
    }, [reportMetadata?.isLoadingInitialReportActions]);

    // If we deeplinked to the report after signing in, we need to fetch the report after the app is done loading
    useEffect(() => {
        if (!finishedLoadingApp) {
            return;
        }

        fetchReportIfNeeded();

        // This should only run once when the app is done loading
        // eslint-disable-next-line react-compiler/react-compiler, react-hooks/exhaustive-deps
    }, [finishedLoadingApp]);

    const navigateToEndOfReport = useCallback(() => {
        Navigation.setParams({reportActionID: ''});
        fetchReport();
    }, [fetchReport]);

    useEffect(() => {
        // If the linked action is previously available but now deleted,
        // remove the reportActionID from the params to not link to the deleted action.
        const isLinkedActionBecomesDeleted = prevIsLinkedActionDeleted !== undefined && !prevIsLinkedActionDeleted && isLinkedActionDeleted;
        if (!isLinkedActionBecomesDeleted) {
            return;
        }
        Navigation.setParams({reportActionID: ''});
    }, [prevIsLinkedActionDeleted, isLinkedActionDeleted]);

    // If user redirects to an inaccessible whisper via a deeplink, on a report they have access to,
    // then we set reportActionID as empty string, so we display them the report and not the "Not found page".
    useEffect(() => {
        if (!isLinkedActionInaccessibleWhisper) {
            return;
        }
        Navigation.isNavigationReady().then(() => {
            Navigation.setParams({reportActionID: ''});
        });
    }, [isLinkedActionInaccessibleWhisper]);

    useEffect(() => {
        if (!!report?.lastReadTime || !ReportUtils.isTaskReport(report)) {
            return;
        }
        // After creating the task report then navigating to task detail we don't have any report actions and the last read time is empty so We need to update the initial last read time when opening the task report detail.
        Report.readNewestAction(report?.reportID ?? '');
    }, [report]);
    const mostRecentReportAction = reportActions[0];
    const shouldShowMostRecentReportAction =
        !!mostRecentReportAction &&
        !ReportActionsUtils.isActionOfType(mostRecentReportAction, CONST.REPORT.ACTIONS.TYPE.CREATED) &&
        !ReportActionsUtils.isDeletedAction(mostRecentReportAction);

    const lastRoute = usePrevious(route);
    const lastReportActionIDFromRoute = usePrevious(reportActionIDFromRoute);
    // Define here because reportActions are recalculated before mount, allowing data to display faster than useEffect can trigger.
    // If we have cached reportActions, they will be shown immediately.
    // We aim to display a loader first, then fetch relevant reportActions, and finally show them.
    if ((lastRoute !== route || lastReportActionIDFromRoute !== reportActionIDFromRoute) && isLinkingToMessage !== !!reportActionIDFromRoute) {
        setIsLinkingToMessage(!!reportActionIDFromRoute);
        return null;
    }

    return (
        <ActionListContext.Provider value={actionListValue}>
            <ReactionListContext.Provider value={reactionListRef}>
                <ScreenWrapper
                    navigation={navigation}
                    style={screenWrapperStyle}
                    shouldEnableKeyboardAvoidingView={isTopMostReportId || isInNarrowPaneModal}
                    testID={`report-screen-${report?.reportID}`}
                >
                    <FullPageNotFoundView
                        shouldShow={shouldShowNotFoundPage}
                        subtitleKey={shouldShowNotFoundLinkedAction ? '' : 'notFound.noAccess'}
                        shouldShowBackButton={shouldUseNarrowLayout}
                        onBackButtonPress={shouldShowNotFoundLinkedAction ? navigateToEndOfReport : Navigation.goBack}
                        shouldShowLink={shouldShowNotFoundLinkedAction}
                        linkKey="notFound.noAccess"
                        onLinkPress={navigateToEndOfReport}
                    >
                        <OfflineWithFeedback
                            pendingAction={reportPendingAction}
                            errors={reportErrors}
                            shouldShowErrorMessages={false}
                            needsOffscreenAlphaCompositing
                        >
                            {headerView}
                            {report && ReportUtils.isTaskReport(report) && shouldUseNarrowLayout && ReportUtils.isOpenTaskReport(report, parentReportAction) && (
                                <View style={[styles.borderBottom]}>
                                    <View style={[styles.appBG, styles.pl0]}>
                                        <View style={[styles.ph5, styles.pb3]}>
                                            <TaskHeaderActionButton report={report} />
                                        </View>
                                    </View>
                                </View>
                            )}
                        </OfflineWithFeedback>
                        {!!accountManagerReportID && ReportUtils.isConciergeChatReport(report) && isBannerVisible && (
                            <Banner
                                containerStyles={[styles.mh4, styles.mt4, styles.p4, styles.bgDark]}
                                textStyles={[styles.colorReversed]}
                                text={translate('reportActionsView.chatWithAccountManager')}
                                onClose={dismissBanner}
                                onPress={chatWithAccountManager}
                                shouldShowCloseButton
                            />
                        )}
                        <DragAndDropProvider isDisabled={!isCurrentReportLoadedFromOnyx || !ReportUtils.canUserPerformWriteAction(report)}>
                            <View
                                style={[styles.flex1, styles.justifyContentEnd, styles.overflowHidden]}
                                testID="report-actions-view-wrapper"
                            >
                                {!shouldShowSkeleton && report && (
                                    <ReportActionsView
                                        reportActions={reportActions}
                                        report={report}
                                        parentReportAction={parentReportAction}
                                        isLoadingInitialReportActions={reportMetadata?.isLoadingInitialReportActions}
                                        isLoadingNewerReportActions={reportMetadata?.isLoadingNewerReportActions}
                                        hasLoadingNewerReportActionsError={reportMetadata?.hasLoadingNewerReportActionsError}
                                        isLoadingOlderReportActions={reportMetadata?.isLoadingOlderReportActions}
                                        hasLoadingOlderReportActionsError={reportMetadata?.hasLoadingOlderReportActionsError}
                                        transactionThreadReportID={transactionThreadReportID}
                                    />
                                )}

                                {/* Note: The ReportActionsSkeletonView should be allowed to mount even if the initial report actions are not loaded.
                                    If we prevent rendering the report while they are loading then
                                    we'll unnecessarily unmount the ReportActionsView which will clear the new marker lines initial state. */}
                                {shouldShowSkeleton && (
                                    <>
                                        <ReportActionsSkeletonView />
<<<<<<< HEAD
                                        {!!firstReportAction && report && (
=======
                                        {shouldShowMostRecentReportAction && (
>>>>>>> 7bd9e53e
                                            <ReportActionsListItemRenderer
                                                reportAction={mostRecentReportAction}
                                                reportActions={reportActions}
                                                parentReportAction={parentReportAction}
                                                parentReportActionForTransactionThread={undefined}
                                                transactionThreadReport={undefined}
                                                index={0}
                                                report={report}
                                                displayAsGroup={false}
                                                shouldHideThreadDividerLine
                                                shouldDisplayNewMarker={false}
                                                shouldDisplayReplyDivider={false}
                                                isFirstVisibleReportAction
                                                shouldUseThreadDividerLine={false}
                                            />
                                        )}
                                    </>
                                )}

                                {isCurrentReportLoadedFromOnyx ? (
                                    <ReportFooter
                                        onComposerFocus={() => setIsComposerFocus(true)}
                                        onComposerBlur={() => setIsComposerFocus(false)}
                                        report={report}
                                        reportMetadata={reportMetadata}
                                        policy={policy}
                                        pendingAction={reportPendingAction}
                                        isComposerFullSize={!!isComposerFullSize}
                                        isEmptyChat={isEmptyChat}
                                        lastReportAction={lastReportAction}
                                        workspaceTooltip={workspaceTooltip}
                                    />
                                ) : null}
                            </View>
                            <PortalHost name="suggestions" />
                        </DragAndDropProvider>
                    </FullPageNotFoundView>
                </ScreenWrapper>
            </ReactionListContext.Provider>
        </ActionListContext.Provider>
    );
}

ReportScreen.displayName = 'ReportScreen';
export default withCurrentReportID(memo(ReportScreen, (prevProps, nextProps) => prevProps.currentReportID === nextProps.currentReportID && lodashIsEqual(prevProps.route, nextProps.route)));<|MERGE_RESOLUTION|>--- conflicted
+++ resolved
@@ -167,11 +167,10 @@
      * put this into onyx selector as it will be the same.
      */
     const report = useMemo(
-<<<<<<< HEAD
         (): OnyxEntry<OnyxTypes.Report> =>
             reportOnyx && {
                 lastReadTime: reportOnyx.lastReadTime,
-                reportID: reportOnyx.reportID,
+                reportID: reportOnyx.reportID ?? '',
                 policyID: reportOnyx.policyID,
                 lastVisibleActionCreated: reportOnyx.lastVisibleActionCreated,
                 statusNum: reportOnyx.statusNum,
@@ -208,100 +207,12 @@
                 isOptimisticReport: reportOnyx.isOptimisticReport,
                 lastMentionedTime: reportOnyx.lastMentionedTime,
                 avatarUrl: reportOnyx.avatarUrl,
+                avatarFileName: reportOnyx.avatarFileName,
                 permissions,
                 invoiceReceiver: reportOnyx.invoiceReceiver,
                 policyAvatar: reportOnyx.policyAvatar,
             },
         [reportOnyx, permissions],
-=======
-        (): OnyxTypes.Report => ({
-            lastReadTime: reportOnyx?.lastReadTime,
-            reportID: reportOnyx?.reportID ?? '',
-            policyID: reportOnyx?.policyID,
-            lastVisibleActionCreated: reportOnyx?.lastVisibleActionCreated,
-            statusNum: reportOnyx?.statusNum,
-            stateNum: reportOnyx?.stateNum,
-            writeCapability: reportOnyx?.writeCapability,
-            type: reportOnyx?.type,
-            errorFields: reportOnyx?.errorFields,
-            isPolicyExpenseChat: reportOnyx?.isPolicyExpenseChat,
-            parentReportID: reportOnyx?.parentReportID,
-            parentReportActionID: reportOnyx?.parentReportActionID,
-            chatType: reportOnyx?.chatType,
-            pendingFields: reportOnyx?.pendingFields,
-            isDeletedParentAction: reportOnyx?.isDeletedParentAction,
-            reportName: reportOnyx?.reportName,
-            description: reportOnyx?.description,
-            managerID: reportOnyx?.managerID,
-            total: reportOnyx?.total,
-            nonReimbursableTotal: reportOnyx?.nonReimbursableTotal,
-            fieldList: reportOnyx?.fieldList,
-            ownerAccountID: reportOnyx?.ownerAccountID,
-            currency: reportOnyx?.currency,
-            unheldTotal: reportOnyx?.unheldTotal,
-            participants: reportOnyx?.participants,
-            isWaitingOnBankAccount: reportOnyx?.isWaitingOnBankAccount,
-            iouReportID: reportOnyx?.iouReportID,
-            isOwnPolicyExpenseChat: reportOnyx?.isOwnPolicyExpenseChat,
-            isPinned: reportOnyx?.isPinned,
-            chatReportID: reportOnyx?.chatReportID,
-            visibility: reportOnyx?.visibility,
-            oldPolicyName: reportOnyx?.oldPolicyName,
-            policyName: reportOnyx?.policyName,
-            // eslint-disable-next-line @typescript-eslint/naming-convention
-            private_isArchived: reportOnyx?.private_isArchived,
-            isOptimisticReport: reportOnyx?.isOptimisticReport,
-            lastMentionedTime: reportOnyx?.lastMentionedTime,
-            avatarUrl: reportOnyx?.avatarUrl,
-            avatarFileName: reportOnyx?.avatarFileName,
-            permissions,
-            invoiceReceiver: reportOnyx?.invoiceReceiver,
-            policyAvatar: reportOnyx?.policyAvatar,
-        }),
-        [
-            reportOnyx?.lastReadTime,
-            reportOnyx?.reportID,
-            reportOnyx?.policyID,
-            reportOnyx?.lastVisibleActionCreated,
-            reportOnyx?.statusNum,
-            reportOnyx?.stateNum,
-            reportOnyx?.writeCapability,
-            reportOnyx?.type,
-            reportOnyx?.errorFields,
-            reportOnyx?.isPolicyExpenseChat,
-            reportOnyx?.parentReportID,
-            reportOnyx?.parentReportActionID,
-            reportOnyx?.chatType,
-            reportOnyx?.pendingFields,
-            reportOnyx?.isDeletedParentAction,
-            reportOnyx?.reportName,
-            reportOnyx?.description,
-            reportOnyx?.managerID,
-            reportOnyx?.total,
-            reportOnyx?.nonReimbursableTotal,
-            reportOnyx?.fieldList,
-            reportOnyx?.ownerAccountID,
-            reportOnyx?.currency,
-            reportOnyx?.unheldTotal,
-            reportOnyx?.participants,
-            reportOnyx?.isWaitingOnBankAccount,
-            reportOnyx?.iouReportID,
-            reportOnyx?.isOwnPolicyExpenseChat,
-            reportOnyx?.isPinned,
-            reportOnyx?.chatReportID,
-            reportOnyx?.visibility,
-            reportOnyx?.oldPolicyName,
-            reportOnyx?.policyName,
-            reportOnyx?.private_isArchived,
-            reportOnyx?.isOptimisticReport,
-            reportOnyx?.lastMentionedTime,
-            reportOnyx?.avatarUrl,
-            reportOnyx?.avatarFileName,
-            permissions,
-            reportOnyx?.invoiceReceiver,
-            reportOnyx?.policyAvatar,
-        ],
->>>>>>> 7bd9e53e
     );
     const reportID = report?.reportID;
 
@@ -799,7 +710,7 @@
                     navigation={navigation}
                     style={screenWrapperStyle}
                     shouldEnableKeyboardAvoidingView={isTopMostReportId || isInNarrowPaneModal}
-                    testID={`report-screen-${report?.reportID}`}
+                    testID={`report-screen-${reportID ?? ''}`}
                 >
                     <FullPageNotFoundView
                         shouldShow={shouldShowNotFoundPage}
@@ -862,11 +773,7 @@
                                 {shouldShowSkeleton && (
                                     <>
                                         <ReportActionsSkeletonView />
-<<<<<<< HEAD
-                                        {!!firstReportAction && report && (
-=======
-                                        {shouldShowMostRecentReportAction && (
->>>>>>> 7bd9e53e
+                                        {shouldShowMostRecentReportAction && report && (
                                             <ReportActionsListItemRenderer
                                                 reportAction={mostRecentReportAction}
                                                 reportActions={reportActions}
