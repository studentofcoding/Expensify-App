--- conflicted
+++ resolved
@@ -59,37 +59,6 @@
 import type {ActionListContextType, ReactionListRef, ScrollPosition} from './ReportScreenContext';
 import {ActionListContext, ReactionListContext} from './ReportScreenContext';
 
-<<<<<<< HEAD
-=======
-type ReportScreenOnyxProps = {
-    /** Tells us if the sidebar has rendered */
-    isSidebarLoaded: OnyxEntry<boolean>;
-
-    /** Beta features list */
-    betas: OnyxEntry<OnyxTypes.Beta[]>;
-
-    /** The policies which the user has access to */
-    policies: OnyxCollection<OnyxTypes.Policy>;
-
-    /** An array containing all report actions related to this report, sorted based on a date criterion */
-    sortedAllReportActions: OnyxTypes.ReportAction[];
-
-    /** Pagination data for sortedAllReportActions */
-    reportActionPages: OnyxEntry<OnyxTypes.Pages>;
-
-    /** Additional report details */
-    reportNameValuePairs: OnyxEntry<OnyxTypes.ReportNameValuePairs>;
-
-    /** The report metadata loading states */
-    reportMetadata: OnyxEntry<OnyxTypes.ReportMetadata>;
-};
-
-type OnyxHOCProps = {
-    /** Onyx function that marks the component ready for hydration */
-    markReadyForHydration?: () => void;
-};
-
->>>>>>> 83be857a
 type ReportScreenNavigationProps = StackScreenProps<AuthScreensParamList, typeof SCREENS.REPORT>;
 
 type ReportScreenProps = CurrentReportIDContextValue & ReportScreenNavigationProps;
@@ -122,29 +91,7 @@
     return parentReportActions[parentReportActionID ?? '0'];
 }
 
-<<<<<<< HEAD
 function ReportScreen({route, currentReportID = '', navigation}: ReportScreenProps) {
-=======
-function ReportScreen({
-    betas = [],
-    route,
-    reportNameValuePairs,
-    sortedAllReportActions,
-    reportActionPages,
-    reportMetadata = {
-        isLoadingInitialReportActions: true,
-        isLoadingOlderReportActions: false,
-        hasLoadingOlderReportActionsError: false,
-        isLoadingNewerReportActions: false,
-        hasLoadingNewerReportActionsError: false,
-    },
-    markReadyForHydration,
-    policies = {},
-    isSidebarLoaded = false,
-    currentReportID = '',
-    navigation,
-}: ReportScreenProps) {
->>>>>>> 83be857a
     const styles = useThemeStyles();
     const {translate} = useLocalize();
     const reportIDFromRoute = getReportID(route);
@@ -165,6 +112,7 @@
     const [userLeavingStatus] = useOnyx(`${ONYXKEYS.COLLECTION.REPORT_USER_IS_LEAVING_ROOM}${reportIDFromRoute}`, {initialValue: false});
     const [reportOnyx, reportResult] = useOnyx(`${ONYXKEYS.COLLECTION.REPORT}${reportIDFromRoute}`, {allowStaleData: true});
     const [reportNameValuePairs] = useOnyx(`${ONYXKEYS.COLLECTION.REPORT_NAME_VALUE_PAIRS}${reportIDFromRoute}`, {allowStaleData: true});
+    const [reportActionPages] = useOnyx(`${ONYXKEYS.COLLECTION.REPORT_ACTIONS_PAGES}${reportIDFromRoute}`)
     const [reportMetadata] = useOnyx(`${ONYXKEYS.COLLECTION.REPORT_METADATA}${reportIDFromRoute}`, {
         initialValue: {
             isLoadingInitialReportActions: true,
@@ -793,15 +741,10 @@
                             />
                         )}
                         <DragAndDropProvider isDisabled={!isCurrentReportLoadedFromOnyx || !ReportUtils.canUserPerformWriteAction(report)}>
-<<<<<<< HEAD
-                            <View style={[styles.flex1, styles.justifyContentEnd, styles.overflowHidden]}>
-=======
                             <View
                                 style={[styles.flex1, styles.justifyContentEnd, styles.overflowHidden]}
-                                onLayout={onListLayout}
                                 testID="report-actions-view-wrapper"
                             >
->>>>>>> 83be857a
                                 {shouldShowReportActionList && (
                                     <ReportActionsView
                                         reportActions={reportActions}
@@ -847,59 +790,4 @@
 }
 
 ReportScreen.displayName = 'ReportScreen';
-<<<<<<< HEAD
-export default withCurrentReportID(memo(ReportScreen, (prevProps, nextProps) => prevProps.currentReportID === nextProps.currentReportID && lodashIsEqual(prevProps.route, nextProps.route)));
-=======
-
-export default withCurrentReportID(
-    withOnyx<ReportScreenProps, ReportScreenOnyxProps>(
-        {
-            isSidebarLoaded: {
-                key: ONYXKEYS.IS_SIDEBAR_LOADED,
-            },
-            sortedAllReportActions: {
-                key: ({route}) => `${ONYXKEYS.COLLECTION.REPORT_ACTIONS}${getReportID(route)}`,
-                canEvict: false,
-                selector: (allReportActions: OnyxEntry<OnyxTypes.ReportActions>) => ReportActionsUtils.getSortedReportActionsForDisplay(allReportActions, true),
-            },
-            reportActionPages: {
-                key: ({route}) => `${ONYXKEYS.COLLECTION.REPORT_ACTIONS_PAGES}${getReportID(route)}`,
-            },
-            reportNameValuePairs: {
-                key: ({route}) => `${ONYXKEYS.COLLECTION.REPORT_NAME_VALUE_PAIRS}${getReportID(route)}`,
-                allowStaleData: true,
-            },
-            reportMetadata: {
-                key: ({route}) => `${ONYXKEYS.COLLECTION.REPORT_METADATA}${getReportID(route)}`,
-                initialValue: {
-                    isLoadingInitialReportActions: true,
-                    isLoadingOlderReportActions: false,
-                    hasLoadingOlderReportActionsError: false,
-                    isLoadingNewerReportActions: false,
-                    hasLoadingNewerReportActionsError: false,
-                },
-            },
-            betas: {
-                key: ONYXKEYS.BETAS,
-            },
-            policies: {
-                key: ONYXKEYS.COLLECTION.POLICY,
-                allowStaleData: true,
-            },
-        },
-        true,
-    )(
-        memo(
-            ReportScreen,
-            (prevProps, nextProps) =>
-                prevProps.isSidebarLoaded === nextProps.isSidebarLoaded &&
-                lodashIsEqual(prevProps.sortedAllReportActions, nextProps.sortedAllReportActions) &&
-                lodashIsEqual(prevProps.reportMetadata, nextProps.reportMetadata) &&
-                lodashIsEqual(prevProps.betas, nextProps.betas) &&
-                lodashIsEqual(prevProps.policies, nextProps.policies) &&
-                prevProps.currentReportID === nextProps.currentReportID &&
-                lodashIsEqual(prevProps.route, nextProps.route),
-        ),
-    ),
-);
->>>>>>> 83be857a
+export default withCurrentReportID(memo(ReportScreen, (prevProps, nextProps) => prevProps.currentReportID === nextProps.currentReportID && lodashIsEqual(prevProps.route, nextProps.route)));