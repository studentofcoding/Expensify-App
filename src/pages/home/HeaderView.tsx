--- conflicted
+++ resolved
@@ -24,11 +24,7 @@
 import Navigation from '@libs/Navigation/Navigation';
 import * as OptionsListUtils from '@libs/OptionsListUtils';
 import * as ReportUtils from '@libs/ReportUtils';
-<<<<<<< HEAD
-=======
 import * as SubscriptionUtils from '@libs/SubscriptionUtils';
-import * as Link from '@userActions/Link';
->>>>>>> fbd7d7ed
 import * as Report from '@userActions/Report';
 import * as Session from '@userActions/Session';
 import * as Task from '@userActions/Task';
