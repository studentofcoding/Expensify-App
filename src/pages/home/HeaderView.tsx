import React, {memo} from 'react';
import {View} from 'react-native';
import type {OnyxEntry} from 'react-native-onyx';
import {useOnyx, withOnyx} from 'react-native-onyx';
import Badge from '@components/Badge';
import Button from '@components/Button';
import CaretWrapper from '@components/CaretWrapper';
import ConfirmModal from '@components/ConfirmModal';
import DisplayNames from '@components/DisplayNames';
import Icon from '@components/Icon';
import * as Expensicons from '@components/Icon/Expensicons';
import MultipleAvatars from '@components/MultipleAvatars';
import OfflineWithFeedback from '@components/OfflineWithFeedback';
import ParentNavigationSubtitle from '@components/ParentNavigationSubtitle';
import PressableWithoutFeedback from '@components/Pressable/PressableWithoutFeedback';
import ReportHeaderSkeletonView from '@components/ReportHeaderSkeletonView';
import SubscriptAvatar from '@components/SubscriptAvatar';
import TaskHeaderActionButton from '@components/TaskHeaderActionButton';
import Text from '@components/Text';
import Tooltip from '@components/Tooltip';
import useLocalize from '@hooks/useLocalize';
import useTheme from '@hooks/useTheme';
import useThemeStyles from '@hooks/useThemeStyles';
import Navigation from '@libs/Navigation/Navigation';
import * as OptionsListUtils from '@libs/OptionsListUtils';
import * as ReportUtils from '@libs/ReportUtils';
import * as SubscriptionUtils from '@libs/SubscriptionUtils';
import * as Report from '@userActions/Report';
import * as Session from '@userActions/Session';
import * as Task from '@userActions/Task';
import CONST from '@src/CONST';
import ONYXKEYS from '@src/ONYXKEYS';
import ROUTES from '@src/ROUTES';
import type * as OnyxTypes from '@src/types/onyx';
import {isEmptyObject} from '@src/types/utils/EmptyObject';

type HeaderViewOnyxProps = {
    /** Personal details of all the users */
    personalDetails: OnyxEntry<OnyxTypes.PersonalDetailsList>;

    /** Parent report */
    parentReport: OnyxEntry<OnyxTypes.Report>;

    /** The current policy of the report */
    policy: OnyxEntry<OnyxTypes.Policy>;
};

type HeaderViewProps = HeaderViewOnyxProps & {
    /** Toggles the navigationMenu open and closed */
    onNavigationMenuButtonClicked: () => void;

    /** The report currently being looked at */
    report: OnyxTypes.Report;

    /** The report action the transaction is tied to from the parent report */
    parentReportAction: OnyxEntry<OnyxTypes.ReportAction> | null;

    /** The reportID of the current report */
    reportID: string;

    /** Whether we should display the header as in narrow layout */
    shouldUseNarrowLayout?: boolean;
};

function HeaderView({report, personalDetails, parentReport, parentReportAction, policy, reportID, onNavigationMenuButtonClicked, shouldUseNarrowLayout = false}: HeaderViewProps) {
    const [isDeleteTaskConfirmModalVisible, setIsDeleteTaskConfirmModalVisible] = React.useState(false);
    const [invoiceReceiverPolicy] = useOnyx(`${ONYXKEYS.COLLECTION.POLICY}${report.invoiceReceiver && 'policyID' in report.invoiceReceiver ? report.invoiceReceiver.policyID : -1}`);

    const {translate} = useLocalize();
    const theme = useTheme();
    const styles = useThemeStyles();
    const isSelfDM = ReportUtils.isSelfDM(report);
    const isGroupChat = ReportUtils.isGroupChat(report) || ReportUtils.isDeprecatedGroupDM(report);

    const participants = ReportUtils.getParticipantsAccountIDsForDisplay(report).slice(0, 5);
    const isMultipleParticipant = participants.length > 1;

    const participantPersonalDetails = OptionsListUtils.getPersonalDetailsForAccountIDs(participants, personalDetails);
    const displayNamesWithTooltips = ReportUtils.getDisplayNamesWithTooltips(participantPersonalDetails, isMultipleParticipant, undefined, isSelfDM);

    const isChatThread = ReportUtils.isChatThread(report);
    const isChatRoom = ReportUtils.isChatRoom(report);
    const isPolicyExpenseChat = ReportUtils.isPolicyExpenseChat(report);
    const isTaskReport = ReportUtils.isTaskReport(report);
    const reportHeaderData = !isTaskReport && !isChatThread && report.parentReportID ? parentReport : report;
    // Use sorted display names for the title for group chats on native small screen widths
<<<<<<< HEAD
    const title = ReportUtils.getReportName(reportHeaderData, undefined, parentReportAction, invoiceReceiverPolicy);
=======
    const title = ReportUtils.getReportName(reportHeaderData, undefined, parentReportAction, personalDetails);
>>>>>>> c6fb0cc1
    const subtitle = ReportUtils.getChatRoomSubtitle(reportHeaderData);
    const parentNavigationSubtitleData = ReportUtils.getParentNavigationSubtitle(reportHeaderData);
    const reportDescription = ReportUtils.getReportDescriptionText(report);
    const policyName = ReportUtils.getPolicyName(report, true);
    const policyDescription = ReportUtils.getPolicyDescriptionText(policy);
    const isPersonalExpenseChat = isPolicyExpenseChat && ReportUtils.isCurrentUserSubmitter(report.reportID);
    const shouldShowSubtitle = () => {
        if (!subtitle) {
            return false;
        }
        if (isChatRoom) {
            return !reportDescription;
        }
        if (isPolicyExpenseChat) {
            return !policyDescription;
        }
        return true;
    };

    const join = Session.checkIfActionIsAllowed(() => Report.joinRoom(report));

    const canJoin = ReportUtils.canJoinChat(report, parentReportAction, policy);

    const joinButton = (
        <Button
            success
            medium
            text={translate('common.join')}
            onPress={join}
        />
    );

    const renderAdditionalText = () => {
        if (shouldShowSubtitle() || isPersonalExpenseChat || !policyName || !isEmptyObject(parentNavigationSubtitleData) || isSelfDM) {
            return null;
        }
        return (
            <>
                <Text style={[styles.sidebarLinkText, styles.textLabelSupporting]}> {translate('threads.in')} </Text>
                <Text style={[styles.sidebarLinkText, styles.textLabelSupporting, styles.textStrong]}>{policyName}</Text>
            </>
        );
    };

    const shouldShowSubscript = ReportUtils.shouldReportShowSubscript(report);
    const defaultSubscriptSize = ReportUtils.isExpenseRequest(report) ? CONST.AVATAR_SIZE.SMALL_NORMAL : CONST.AVATAR_SIZE.DEFAULT;
    const icons = ReportUtils.getIcons(reportHeaderData, personalDetails, null, '', -1, undefined, invoiceReceiverPolicy);
    const brickRoadIndicator = ReportUtils.hasReportNameError(report) ? CONST.BRICK_ROAD_INDICATOR_STATUS.ERROR : '';
    const shouldShowBorderBottom = !isTaskReport || !shouldUseNarrowLayout;
    const shouldDisableDetailPage = ReportUtils.shouldDisableDetailPage(report);
    const shouldUseGroupTitle = isGroupChat && (!!report?.reportName || !isMultipleParticipant);
    const isLoading = !report.reportID || !title;

    return (
        <View
            style={[shouldShowBorderBottom && styles.borderBottom]}
            dataSet={{dragArea: true}}
        >
            <View style={[styles.appContentHeader, !shouldUseNarrowLayout && styles.headerBarDesktopHeight]}>
                <View style={[styles.appContentHeaderTitle, !shouldUseNarrowLayout && !isLoading && styles.pl5]}>
                    {isLoading ? (
                        <ReportHeaderSkeletonView onBackButtonPress={onNavigationMenuButtonClicked} />
                    ) : (
                        <>
                            {shouldUseNarrowLayout && (
                                <PressableWithoutFeedback
                                    onPress={onNavigationMenuButtonClicked}
                                    style={styles.LHNToggle}
                                    accessibilityHint={translate('accessibilityHints.navigateToChatsList')}
                                    accessibilityLabel={translate('common.back')}
                                    role={CONST.ROLE.BUTTON}
                                >
                                    <Tooltip
                                        text={translate('common.back')}
                                        shiftVertical={4}
                                    >
                                        <View>
                                            <Icon
                                                src={Expensicons.BackArrow}
                                                fill={theme.icon}
                                            />
                                        </View>
                                    </Tooltip>
                                </PressableWithoutFeedback>
                            )}
                            <View style={[styles.flex1, styles.flexRow, styles.alignItemsCenter, styles.justifyContentBetween]}>
                                <PressableWithoutFeedback
                                    onPress={() => ReportUtils.navigateToDetailsPage(report)}
                                    style={[styles.flexRow, styles.alignItemsCenter, styles.flex1]}
                                    disabled={shouldDisableDetailPage}
                                    accessibilityLabel={title}
                                    role={CONST.ROLE.BUTTON}
                                >
                                    {shouldShowSubscript ? (
                                        <SubscriptAvatar
                                            mainAvatar={icons[0]}
                                            secondaryAvatar={icons[1]}
                                            size={defaultSubscriptSize}
                                        />
                                    ) : (
                                        <OfflineWithFeedback pendingAction={report.pendingFields?.avatar}>
                                            <MultipleAvatars
                                                icons={icons}
                                                shouldShowTooltip={!isChatRoom || isChatThread}
                                            />
                                        </OfflineWithFeedback>
                                    )}
                                    <View
                                        fsClass="fs-unmask"
                                        style={[styles.flex1, styles.flexColumn]}
                                    >
                                        <CaretWrapper>
                                            <DisplayNames
                                                fullTitle={title}
                                                displayNamesWithTooltips={displayNamesWithTooltips}
                                                tooltipEnabled
                                                numberOfLines={1}
                                                textStyles={[styles.headerText, styles.pre]}
                                                shouldUseFullTitle={isChatRoom || isPolicyExpenseChat || isChatThread || isTaskReport || shouldUseGroupTitle}
                                                renderAdditionalText={renderAdditionalText}
                                            />
                                        </CaretWrapper>
                                        {!isEmptyObject(parentNavigationSubtitleData) && (
                                            <ParentNavigationSubtitle
                                                parentNavigationSubtitleData={parentNavigationSubtitleData}
                                                parentReportID={report.parentReportID}
                                                parentReportActionID={report.parentReportActionID}
                                                pressableStyles={[styles.alignSelfStart, styles.mw100]}
                                            />
                                        )}
                                        {shouldShowSubtitle() && (
                                            <Text
                                                style={[styles.sidebarLinkText, styles.optionAlternateText, styles.textLabelSupporting]}
                                                numberOfLines={1}
                                            >
                                                {subtitle}
                                            </Text>
                                        )}
                                        {isChatRoom && !!reportDescription && isEmptyObject(parentNavigationSubtitleData) && (
                                            <PressableWithoutFeedback
                                                onPress={() => {
                                                    if (ReportUtils.canEditReportDescription(report, policy)) {
                                                        Navigation.navigate(ROUTES.REPORT_DESCRIPTION.getRoute(reportID));
                                                        return;
                                                    }
                                                    Navigation.navigate(ROUTES.REPORT_WITH_ID_DETAILS.getRoute(reportID));
                                                }}
                                                style={[styles.alignSelfStart, styles.mw100]}
                                                accessibilityLabel={translate('reportDescriptionPage.roomDescription')}
                                            >
                                                <Text
                                                    style={[styles.sidebarLinkText, styles.optionAlternateText, styles.textLabelSupporting]}
                                                    numberOfLines={1}
                                                >
                                                    {reportDescription}
                                                </Text>
                                            </PressableWithoutFeedback>
                                        )}
                                        {isPolicyExpenseChat && !!policyDescription && isEmptyObject(parentNavigationSubtitleData) && (
                                            <PressableWithoutFeedback
                                                onPress={() => {
                                                    if (ReportUtils.canEditPolicyDescription(policy)) {
                                                        Navigation.navigate(ROUTES.WORKSPACE_PROFILE_DESCRIPTION.getRoute(report.policyID ?? '-1'));
                                                        return;
                                                    }
                                                    Navigation.navigate(ROUTES.REPORT_WITH_ID_DETAILS.getRoute(reportID));
                                                }}
                                                style={[styles.alignSelfStart, styles.mw100]}
                                                accessibilityLabel={translate('workspace.editor.descriptionInputLabel')}
                                            >
                                                <Text
                                                    style={[styles.sidebarLinkText, styles.optionAlternateText, styles.textLabelSupporting]}
                                                    numberOfLines={1}
                                                >
                                                    {policyDescription}
                                                </Text>
                                            </PressableWithoutFeedback>
                                        )}
                                    </View>
                                    {brickRoadIndicator === CONST.BRICK_ROAD_INDICATOR_STATUS.ERROR && (
                                        <View style={[styles.alignItemsCenter, styles.justifyContentCenter]}>
                                            <Icon
                                                src={Expensicons.DotIndicator}
                                                fill={theme.danger}
                                            />
                                        </View>
                                    )}
                                </PressableWithoutFeedback>
                                <View style={[styles.reportOptions, styles.flexRow, styles.alignItemsCenter]}>
                                    {ReportUtils.isChatUsedForOnboarding(report) && SubscriptionUtils.isUserOnFreeTrial() && (
                                        <Badge
                                            success
                                            text={translate('subscription.badge.freeTrial', {numOfDays: SubscriptionUtils.calculateRemainingFreeTrialDays()})}
                                        />
                                    )}
                                    {isTaskReport && !shouldUseNarrowLayout && ReportUtils.isOpenTaskReport(report, parentReportAction) && <TaskHeaderActionButton report={report} />}
                                    {canJoin && !shouldUseNarrowLayout && joinButton}
                                </View>
                            </View>
                            <ConfirmModal
                                isVisible={isDeleteTaskConfirmModalVisible}
                                onConfirm={() => {
                                    setIsDeleteTaskConfirmModalVisible(false);
                                    Task.deleteTask(report);
                                }}
                                onCancel={() => setIsDeleteTaskConfirmModalVisible(false)}
                                title={translate('task.deleteTask')}
                                prompt={translate('task.deleteConfirmation')}
                                confirmText={translate('common.delete')}
                                cancelText={translate('common.cancel')}
                                danger
                                shouldEnableNewFocusManagement
                            />
                        </>
                    )}
                </View>
            </View>
            {!isLoading && canJoin && shouldUseNarrowLayout && <View style={[styles.ph5, styles.pb2]}>{joinButton}</View>}
        </View>
    );
}

HeaderView.displayName = 'HeaderView';

export default memo(
    withOnyx<HeaderViewProps, HeaderViewOnyxProps>({
        parentReport: {
            key: ({report}) => `${ONYXKEYS.COLLECTION.REPORT}${report.parentReportID ?? report?.reportID}`,
        },
        policy: {
            key: ({report}) => `${ONYXKEYS.COLLECTION.POLICY}${report ? report.policyID : '-1'}`,
        },
        personalDetails: {
            key: ONYXKEYS.PERSONAL_DETAILS_LIST,
        },
    })(HeaderView),
);<|MERGE_RESOLUTION|>--- conflicted
+++ resolved
@@ -84,11 +84,7 @@
     const isTaskReport = ReportUtils.isTaskReport(report);
     const reportHeaderData = !isTaskReport && !isChatThread && report.parentReportID ? parentReport : report;
     // Use sorted display names for the title for group chats on native small screen widths
-<<<<<<< HEAD
-    const title = ReportUtils.getReportName(reportHeaderData, undefined, parentReportAction, invoiceReceiverPolicy);
-=======
-    const title = ReportUtils.getReportName(reportHeaderData, undefined, parentReportAction, personalDetails);
->>>>>>> c6fb0cc1
+    const title = ReportUtils.getReportName(reportHeaderData, undefined, parentReportAction, personalDetails, invoiceReceiverPolicy);
     const subtitle = ReportUtils.getChatRoomSubtitle(reportHeaderData);
     const parentNavigationSubtitleData = ReportUtils.getParentNavigationSubtitle(reportHeaderData);
     const reportDescription = ReportUtils.getReportDescriptionText(report);
