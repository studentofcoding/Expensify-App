import React, {memo} from 'react';
import {View} from 'react-native';
import type {OnyxEntry} from 'react-native-onyx';
import {withOnyx} from 'react-native-onyx';
import Button from '@components/Button';
import CaretWrapper from '@components/CaretWrapper';
import ConfirmModal from '@components/ConfirmModal';
import DisplayNames from '@components/DisplayNames';
import Icon from '@components/Icon';
import * as Expensicons from '@components/Icon/Expensicons';
import MultipleAvatars from '@components/MultipleAvatars';
import OfflineWithFeedback from '@components/OfflineWithFeedback';
import ParentNavigationSubtitle from '@components/ParentNavigationSubtitle';
import PressableWithoutFeedback from '@components/Pressable/PressableWithoutFeedback';
import ReportHeaderSkeletonView from '@components/ReportHeaderSkeletonView';
import SubscriptAvatar from '@components/SubscriptAvatar';
import TaskHeaderActionButton from '@components/TaskHeaderActionButton';
import Text from '@components/Text';
import Tooltip from '@components/Tooltip';
import useLocalize from '@hooks/useLocalize';
import useTheme from '@hooks/useTheme';
import useThemeStyles from '@hooks/useThemeStyles';
import Navigation from '@libs/Navigation/Navigation';
import * as OptionsListUtils from '@libs/OptionsListUtils';
import * as ReportUtils from '@libs/ReportUtils';
import * as Report from '@userActions/Report';
import * as Session from '@userActions/Session';
import * as Task from '@userActions/Task';
import CONST from '@src/CONST';
import ONYXKEYS from '@src/ONYXKEYS';
import ROUTES from '@src/ROUTES';
import type * as OnyxTypes from '@src/types/onyx';
import {isEmptyObject} from '@src/types/utils/EmptyObject';

type HeaderViewOnyxProps = {
    /** Personal details of all the users */
    personalDetails: OnyxEntry<OnyxTypes.PersonalDetailsList>;

    /** Parent report */
    parentReport: OnyxEntry<OnyxTypes.Report>;

    /** The current policy of the report */
    policy: OnyxEntry<OnyxTypes.Policy>;
};

type HeaderViewProps = HeaderViewOnyxProps & {
    /** Toggles the navigationMenu open and closed */
    onNavigationMenuButtonClicked: () => void;

    /** The report currently being looked at */
    report: OnyxTypes.Report;

    /** The report action the transaction is tied to from the parent report */
    parentReportAction: OnyxEntry<OnyxTypes.ReportAction> | null;

    /** The reportID of the current report */
    reportID: string;

    /** Whether we should display the header as in narrow layout */
    shouldUseNarrowLayout?: boolean;
};

function HeaderView({report, personalDetails, parentReport, parentReportAction, policy, reportID, onNavigationMenuButtonClicked, shouldUseNarrowLayout = false}: HeaderViewProps) {
    const [isDeleteTaskConfirmModalVisible, setIsDeleteTaskConfirmModalVisible] = React.useState(false);
    const {translate} = useLocalize();
    const theme = useTheme();
    const styles = useThemeStyles();
    const isSelfDM = ReportUtils.isSelfDM(report);
    const isGroupChat = ReportUtils.isGroupChat(report) || ReportUtils.isDeprecatedGroupDM(report);

    const participants = ReportUtils.getParticipantsAccountIDsForDisplay(report).slice(0, 5);
    const isMultipleParticipant = participants.length > 1;

    const participantPersonalDetails = OptionsListUtils.getPersonalDetailsForAccountIDs(participants, personalDetails);
    const displayNamesWithTooltips = ReportUtils.getDisplayNamesWithTooltips(participantPersonalDetails, isMultipleParticipant, undefined, isSelfDM);

    const isChatThread = ReportUtils.isChatThread(report);
    const isChatRoom = ReportUtils.isChatRoom(report);
    const isPolicyExpenseChat = ReportUtils.isPolicyExpenseChat(report);
    const isTaskReport = ReportUtils.isTaskReport(report);
    const reportHeaderData = !isTaskReport && !isChatThread && report.parentReportID ? parentReport : report;
    // Use sorted display names for the title for group chats on native small screen widths
<<<<<<< HEAD
    const title = ReportUtils.getReportName(reportHeaderData, undefined);
=======
    const title = ReportUtils.getReportName(reportHeaderData, undefined, parentReportAction);
>>>>>>> 486c070a
    const subtitle = ReportUtils.getChatRoomSubtitle(reportHeaderData);
    const parentNavigationSubtitleData = ReportUtils.getParentNavigationSubtitle(reportHeaderData);
    const reportDescription = ReportUtils.getReportDescriptionText(report);
    const policyName = ReportUtils.getPolicyName(report, true);
    const policyDescription = ReportUtils.getPolicyDescriptionText(policy);
    const isPersonalExpenseChat = isPolicyExpenseChat && ReportUtils.isCurrentUserSubmitter(report.reportID);
    const shouldShowSubtitle = () => {
        if (!subtitle) {
            return false;
        }
        if (isChatRoom) {
            return !reportDescription;
        }
        if (isPolicyExpenseChat) {
            return !policyDescription;
        }
        return true;
    };

    const join = Session.checkIfActionIsAllowed(() => Report.joinRoom(report));

    const canJoin = ReportUtils.canJoinChat(report, parentReportAction, policy);

    const joinButton = (
        <Button
            success
            medium
            text={translate('common.join')}
            onPress={join}
        />
    );

    const renderAdditionalText = () => {
        if (shouldShowSubtitle() || isPersonalExpenseChat || !policyName || !isEmptyObject(parentNavigationSubtitleData) || isSelfDM) {
            return null;
        }
        return (
            <>
                <Text style={[styles.sidebarLinkText, styles.textLabelSupporting, styles.fontWeightNormal]}> {translate('threads.in')} </Text>
                <Text style={[styles.sidebarLinkText, styles.textLabelSupporting, styles.textStrong]}>{policyName}</Text>
            </>
        );
    };

    const shouldShowSubscript = ReportUtils.shouldReportShowSubscript(report);
    const defaultSubscriptSize = ReportUtils.isExpenseRequest(report) ? CONST.AVATAR_SIZE.SMALL_NORMAL : CONST.AVATAR_SIZE.DEFAULT;
    const icons = ReportUtils.getIcons(reportHeaderData, personalDetails);
    const brickRoadIndicator = ReportUtils.hasReportNameError(report) ? CONST.BRICK_ROAD_INDICATOR_STATUS.ERROR : '';
    const shouldShowBorderBottom = !isTaskReport || !shouldUseNarrowLayout;
    const shouldDisableDetailPage = ReportUtils.shouldDisableDetailPage(report);
    const shouldUseGroupTitle = isGroupChat && (!!report?.reportName || !isMultipleParticipant);
    const isLoading = !report.reportID || !title;

    return (
        <View
            style={[shouldShowBorderBottom && styles.borderBottom]}
            dataSet={{dragArea: true}}
        >
            <View style={[styles.appContentHeader, !shouldUseNarrowLayout && styles.headerBarDesktopHeight]}>
                <View style={[styles.appContentHeaderTitle, !shouldUseNarrowLayout && !isLoading && styles.pl5]}>
                    {isLoading ? (
                        <ReportHeaderSkeletonView onBackButtonPress={onNavigationMenuButtonClicked} />
                    ) : (
                        <>
                            {shouldUseNarrowLayout && (
                                <PressableWithoutFeedback
                                    onPress={onNavigationMenuButtonClicked}
                                    style={styles.LHNToggle}
                                    accessibilityHint={translate('accessibilityHints.navigateToChatsList')}
                                    accessibilityLabel={translate('common.back')}
                                    role={CONST.ROLE.BUTTON}
                                >
                                    <Tooltip
                                        text={translate('common.back')}
                                        shiftVertical={4}
                                    >
                                        <View>
                                            <Icon
                                                src={Expensicons.BackArrow}
                                                fill={theme.icon}
                                            />
                                        </View>
                                    </Tooltip>
                                </PressableWithoutFeedback>
                            )}
                            <View style={[styles.flex1, styles.flexRow, styles.alignItemsCenter, styles.justifyContentBetween]}>
                                <PressableWithoutFeedback
                                    onPress={() => ReportUtils.navigateToDetailsPage(report)}
                                    style={[styles.flexRow, styles.alignItemsCenter, styles.flex1]}
                                    disabled={shouldDisableDetailPage}
                                    accessibilityLabel={title}
                                    role={CONST.ROLE.BUTTON}
                                >
                                    {shouldShowSubscript ? (
                                        <SubscriptAvatar
                                            mainAvatar={icons[0]}
                                            secondaryAvatar={icons[1]}
                                            size={defaultSubscriptSize}
                                        />
                                    ) : (
                                        <OfflineWithFeedback pendingAction={report.pendingFields?.avatar}>
                                            <MultipleAvatars
                                                icons={icons}
                                                shouldShowTooltip={!isChatRoom || isChatThread}
                                            />
                                        </OfflineWithFeedback>
                                    )}
                                    <View style={[styles.flex1, styles.flexColumn]}>
                                        <CaretWrapper>
                                            <DisplayNames
                                                fullTitle={title}
                                                displayNamesWithTooltips={displayNamesWithTooltips}
                                                tooltipEnabled
                                                numberOfLines={1}
                                                textStyles={[styles.headerText, styles.pre]}
                                                shouldUseFullTitle={isChatRoom || isPolicyExpenseChat || isChatThread || isTaskReport || shouldUseGroupTitle}
                                                renderAdditionalText={renderAdditionalText}
                                            />
                                        </CaretWrapper>
                                        {!isEmptyObject(parentNavigationSubtitleData) && (
                                            <ParentNavigationSubtitle
                                                parentNavigationSubtitleData={parentNavigationSubtitleData}
                                                parentReportID={report.parentReportID}
                                                parentReportActionID={report.parentReportActionID}
                                                pressableStyles={[styles.alignSelfStart, styles.mw100]}
                                            />
                                        )}
                                        {shouldShowSubtitle() && (
                                            <Text
                                                style={[styles.sidebarLinkText, styles.optionAlternateText, styles.textLabelSupporting]}
                                                numberOfLines={1}
                                            >
                                                {subtitle}
                                            </Text>
                                        )}
                                        {isChatRoom && !!reportDescription && isEmptyObject(parentNavigationSubtitleData) && (
                                            <PressableWithoutFeedback
                                                onPress={() => {
                                                    if (ReportUtils.canEditReportDescription(report, policy)) {
                                                        Navigation.navigate(ROUTES.REPORT_DESCRIPTION.getRoute(reportID));
                                                        return;
                                                    }
                                                    Navigation.navigate(ROUTES.REPORT_WITH_ID_DETAILS.getRoute(reportID));
                                                }}
                                                style={[styles.alignSelfStart, styles.mw100]}
                                                accessibilityLabel={translate('reportDescriptionPage.roomDescription')}
                                            >
                                                <Text
                                                    style={[styles.sidebarLinkText, styles.optionAlternateText, styles.textLabelSupporting]}
                                                    numberOfLines={1}
                                                >
                                                    {reportDescription}
                                                </Text>
                                            </PressableWithoutFeedback>
                                        )}
                                        {isPolicyExpenseChat && !!policyDescription && isEmptyObject(parentNavigationSubtitleData) && (
                                            <PressableWithoutFeedback
                                                onPress={() => {
                                                    if (ReportUtils.canEditPolicyDescription(policy)) {
                                                        Navigation.navigate(ROUTES.WORKSPACE_PROFILE_DESCRIPTION.getRoute(report.policyID ?? '-1'));
                                                        return;
                                                    }
                                                    Navigation.navigate(ROUTES.REPORT_WITH_ID_DETAILS.getRoute(reportID));
                                                }}
                                                style={[styles.alignSelfStart, styles.mw100]}
                                                accessibilityLabel={translate('workspace.editor.descriptionInputLabel')}
                                            >
                                                <Text
                                                    style={[styles.sidebarLinkText, styles.optionAlternateText, styles.textLabelSupporting]}
                                                    numberOfLines={1}
                                                >
                                                    {policyDescription}
                                                </Text>
                                            </PressableWithoutFeedback>
                                        )}
                                    </View>
                                    {brickRoadIndicator === CONST.BRICK_ROAD_INDICATOR_STATUS.ERROR && (
                                        <View style={[styles.alignItemsCenter, styles.justifyContentCenter]}>
                                            <Icon
                                                src={Expensicons.DotIndicator}
                                                fill={theme.danger}
                                            />
                                        </View>
                                    )}
                                </PressableWithoutFeedback>
                                <View style={[styles.reportOptions, styles.flexRow, styles.alignItemsCenter]}>
                                    {isTaskReport && !shouldUseNarrowLayout && ReportUtils.isOpenTaskReport(report, parentReportAction) && <TaskHeaderActionButton report={report} />}
                                    {canJoin && !shouldUseNarrowLayout && joinButton}
                                </View>
                            </View>
                            <ConfirmModal
                                isVisible={isDeleteTaskConfirmModalVisible}
                                onConfirm={() => {
                                    setIsDeleteTaskConfirmModalVisible(false);
                                    Task.deleteTask(report);
                                }}
                                onCancel={() => setIsDeleteTaskConfirmModalVisible(false)}
                                title={translate('task.deleteTask')}
                                prompt={translate('task.deleteConfirmation')}
                                confirmText={translate('common.delete')}
                                cancelText={translate('common.cancel')}
                                danger
                                shouldEnableNewFocusManagement
                            />
                        </>
                    )}
                </View>
            </View>
            {!isLoading && canJoin && shouldUseNarrowLayout && <View style={[styles.ph5, styles.pb2]}>{joinButton}</View>}
        </View>
    );
}

HeaderView.displayName = 'HeaderView';

export default memo(
    withOnyx<HeaderViewProps, HeaderViewOnyxProps>({
        parentReport: {
            key: ({report}) => `${ONYXKEYS.COLLECTION.REPORT}${report.parentReportID ?? report?.reportID}`,
        },
        policy: {
            key: ({report}) => `${ONYXKEYS.COLLECTION.POLICY}${report ? report.policyID : '-1'}`,
        },
        personalDetails: {
            key: ONYXKEYS.PERSONAL_DETAILS_LIST,
        },
    })(HeaderView),
);<|MERGE_RESOLUTION|>--- conflicted
+++ resolved
@@ -80,11 +80,7 @@
     const isTaskReport = ReportUtils.isTaskReport(report);
     const reportHeaderData = !isTaskReport && !isChatThread && report.parentReportID ? parentReport : report;
     // Use sorted display names for the title for group chats on native small screen widths
-<<<<<<< HEAD
-    const title = ReportUtils.getReportName(reportHeaderData, undefined);
-=======
     const title = ReportUtils.getReportName(reportHeaderData, undefined, parentReportAction);
->>>>>>> 486c070a
     const subtitle = ReportUtils.getChatRoomSubtitle(reportHeaderData);
     const parentNavigationSubtitleData = ReportUtils.getParentNavigationSubtitle(reportHeaderData);
     const reportDescription = ReportUtils.getReportDescriptionText(report);
