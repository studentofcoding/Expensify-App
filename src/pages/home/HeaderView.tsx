import React, {memo, useMemo} from 'react';
import {View} from 'react-native';
import type {OnyxEntry} from 'react-native-onyx';
import {withOnyx} from 'react-native-onyx';
import Button from '@components/Button';
import ConfirmModal from '@components/ConfirmModal';
import DisplayNames from '@components/DisplayNames';
import type {ThreeDotsMenuItem} from '@components/HeaderWithBackButton/types';
import Icon from '@components/Icon';
import * as Expensicons from '@components/Icon/Expensicons';
import MultipleAvatars from '@components/MultipleAvatars';
import OfflineWithFeedback from '@components/OfflineWithFeedback';
import ParentNavigationSubtitle from '@components/ParentNavigationSubtitle';
import PressableWithoutFeedback from '@components/Pressable/PressableWithoutFeedback';
import ReportHeaderSkeletonView from '@components/ReportHeaderSkeletonView';
import SubscriptAvatar from '@components/SubscriptAvatar';
import TaskHeaderActionButton from '@components/TaskHeaderActionButton';
import Text from '@components/Text';
import ThreeDotsMenu from '@components/ThreeDotsMenu';
import Tooltip from '@components/Tooltip';
import useLocalize from '@hooks/useLocalize';
import useTheme from '@hooks/useTheme';
import useThemeStyles from '@hooks/useThemeStyles';
import useWindowDimensions from '@hooks/useWindowDimensions';
import * as HeaderUtils from '@libs/HeaderUtils';
import Navigation from '@libs/Navigation/Navigation';
import * as OptionsListUtils from '@libs/OptionsListUtils';
import * as ReportUtils from '@libs/ReportUtils';
import * as Link from '@userActions/Link';
import * as Report from '@userActions/Report';
import * as Session from '@userActions/Session';
import * as Task from '@userActions/Task';
import CONST from '@src/CONST';
import ONYXKEYS from '@src/ONYXKEYS';
import ROUTES from '@src/ROUTES';
import type * as OnyxTypes from '@src/types/onyx';
import {isEmptyObject} from '@src/types/utils/EmptyObject';

type HeaderViewOnyxProps = {
    /** URL to the assigned guide's appointment booking calendar */
    guideCalendarLink: OnyxEntry<string>;

    /** Current user session */
    session: OnyxEntry<OnyxTypes.Session>;

    /** Personal details of all the users */
    personalDetails: OnyxEntry<OnyxTypes.PersonalDetailsList>;

    /** Parent report */
    parentReport: OnyxEntry<OnyxTypes.Report>;

    /** The current policy of the report */
    policy: OnyxEntry<OnyxTypes.Policy>;
};

type HeaderViewProps = HeaderViewOnyxProps & {
    /** Toggles the navigationMenu open and closed */
    onNavigationMenuButtonClicked: () => void;

    /** The report currently being looked at */
    report: OnyxTypes.Report;

    /** The report action the transaction is tied to from the parent report */
    parentReportAction: OnyxEntry<OnyxTypes.ReportAction>;

    /** The reportID of the current report */
    reportID: string;

    /** Whether we should display the header as in narrow layout */
    shouldUseNarrowLayout?: boolean;
};

function HeaderView({
    report,
    personalDetails,
    parentReport,
    parentReportAction,
    policy,
    session,
    reportID,
    guideCalendarLink,
    onNavigationMenuButtonClicked,
    shouldUseNarrowLayout = false,
}: HeaderViewProps) {
    const [isDeleteTaskConfirmModalVisible, setIsDeleteTaskConfirmModalVisible] = React.useState(false);
    const {windowWidth} = useWindowDimensions();
    const {translate} = useLocalize();
    const theme = useTheme();
    const styles = useThemeStyles();
    const isSelfDM = ReportUtils.isSelfDM(report);
    const isSystemDM = ReportUtils.isSystemChat(report);
    const isGroupChat = ReportUtils.isGroupChat(report) || ReportUtils.isDeprecatedGroupDM(report);
    const isOneOnOneChat = ReportUtils.isOneOnOneChat(report);

    // For 1:1 chat, we don't want to include currentUser as participants in order to not mark 1:1 chats as having multiple participants
    const participants = Object.keys(report?.participants ?? {})
        .map(Number)
        .filter((accountID) => accountID !== session?.accountID || !isOneOnOneChat)
        .slice(0, 5);
    const isMultipleParticipant = participants.length > 1;

    const participantPersonalDetails = OptionsListUtils.getPersonalDetailsForAccountIDs(participants, personalDetails);
    const displayNamesWithTooltips = ReportUtils.getDisplayNamesWithTooltips(participantPersonalDetails, isMultipleParticipant, undefined, isSelfDM);

    const isChatThread = ReportUtils.isChatThread(report);
    const isChatRoom = ReportUtils.isChatRoom(report);
    const isPolicyExpenseChat = ReportUtils.isPolicyExpenseChat(report);
    const isTaskReport = ReportUtils.isTaskReport(report);
    const reportHeaderData = !isTaskReport && !isChatThread && report.parentReportID ? parentReport : report;
    // Use sorted display names for the title for group chats on native small screen widths
    const title = ReportUtils.getReportName(reportHeaderData);
    const subtitle = ReportUtils.getChatRoomSubtitle(reportHeaderData);
    const parentNavigationSubtitleData = ReportUtils.getParentNavigationSubtitle(reportHeaderData);
    const isConcierge = ReportUtils.isConciergeChatReport(report);
    const isCanceledTaskReport = ReportUtils.isCanceledTaskReport(report, parentReportAction);
    const isPolicyEmployee = useMemo(() => !isEmptyObject(policy), [policy]);
    const reportDescription = ReportUtils.getReportDescriptionText(report);
    const policyName = ReportUtils.getPolicyName(report, true);
    const policyDescription = ReportUtils.getPolicyDescriptionText(policy);
    const isPersonalExpenseChat = isPolicyExpenseChat && ReportUtils.isCurrentUserSubmitter(report.reportID);
    const shouldShowSubtitle = () => {
        if (!subtitle) {
            return false;
        }
        if (isChatRoom) {
            return !reportDescription;
        }
        if (isPolicyExpenseChat) {
            return !policyDescription;
        }
        return true;
    };

    // We hide the button when we are chatting with an automated Expensify account since it's not possible to contact
    // these users via alternative means. It is possible to request a call with Concierge so we leave the option for them.
    const threeDotMenuItems: ThreeDotsMenuItem[] = [];
    if (isTaskReport && !isCanceledTaskReport) {
        const canModifyTask = Task.canModifyTask(report, session?.accountID ?? -1);

        // Task is marked as completed
        if (ReportUtils.isCompletedTaskReport(report) && canModifyTask) {
            threeDotMenuItems.push({
                icon: Expensicons.Checkmark,
                text: translate('task.markAsIncomplete'),
                onSelected: Session.checkIfActionIsAllowed(() => Task.reopenTask(report)),
            });
        }

        // Task is not closed
        if (ReportUtils.canWriteInReport(report) && report.stateNum !== CONST.REPORT.STATE_NUM.APPROVED && !ReportUtils.isClosedReport(report) && canModifyTask) {
            threeDotMenuItems.push({
                icon: Expensicons.Trashcan,
                text: translate('common.delete'),
                onSelected: Session.checkIfActionIsAllowed(() => setIsDeleteTaskConfirmModalVisible(true)),
            });
        }
    }

    const join = Session.checkIfActionIsAllowed(() => Report.joinRoom(report));

<<<<<<< HEAD
    const canJoinOrLeave = !isSelfDM && !isGroupChat && !isSystemDM && (isChatThread || isUserCreatedPolicyRoom || canLeaveRoom || canLeavePolicyExpenseChat);
    const canJoin = canJoinOrLeave && !isWhisperAction && report.notificationPreference === CONST.REPORT.NOTIFICATION_PREFERENCE.HIDDEN;
    const canLeave = canJoinOrLeave && ((isChatThread && !!report.notificationPreference?.length) || isUserCreatedPolicyRoom || canLeaveRoom || canLeavePolicyExpenseChat);
=======
    const canJoin = ReportUtils.canJoinChat(report, parentReportAction, policy);
>>>>>>> 3db90e4a
    if (canJoin) {
        threeDotMenuItems.push({
            icon: Expensicons.ChatBubbles,
            text: translate('common.join'),
            onSelected: join,
        });
    } else if (ReportUtils.canLeaveChat(report, policy)) {
        const isWorkspaceMemberLeavingWorkspaceRoom = !isChatThread && (report.visibility === CONST.REPORT.VISIBILITY.RESTRICTED || isPolicyExpenseChat) && isPolicyEmployee;
        threeDotMenuItems.push({
            icon: Expensicons.ChatBubbles,
            text: translate('common.leave'),
            onSelected: Session.checkIfActionIsAllowed(() => Report.leaveRoom(reportID, isWorkspaceMemberLeavingWorkspaceRoom)),
        });
    }

    const joinButton = (
        <Button
            success
            medium
            text={translate('common.join')}
            onPress={join}
        />
    );

    const renderAdditionalText = () => {
        if (shouldShowSubtitle() || isPersonalExpenseChat || !policyName || !isEmptyObject(parentNavigationSubtitleData) || isSelfDM) {
            return null;
        }
        return (
            <>
                <Text style={[styles.sidebarLinkText, styles.textLabelSupporting, styles.fontWeightNormal]}> {translate('threads.in')} </Text>
                <Text style={[styles.sidebarLinkText, styles.textLabelSupporting, styles.textStrong]}>{policyName}</Text>
            </>
        );
    };

    threeDotMenuItems.push(HeaderUtils.getPinMenuItem(report));

    if (isConcierge && guideCalendarLink) {
        threeDotMenuItems.push({
            icon: Expensicons.Phone,
            text: translate('videoChatButtonAndMenu.tooltip'),
            onSelected: Session.checkIfActionIsAllowed(() => {
                Link.openExternalLink(guideCalendarLink);
            }),
        });
    }

    const shouldShowThreeDotsButton = !!threeDotMenuItems.length;

    const shouldShowSubscript = ReportUtils.shouldReportShowSubscript(report);
    const defaultSubscriptSize = ReportUtils.isExpenseRequest(report) ? CONST.AVATAR_SIZE.SMALL_NORMAL : CONST.AVATAR_SIZE.DEFAULT;
    const icons = ReportUtils.getIcons(reportHeaderData, personalDetails);
    const brickRoadIndicator = ReportUtils.hasReportNameError(report) ? CONST.BRICK_ROAD_INDICATOR_STATUS.ERROR : '';
    const shouldShowBorderBottom = !isTaskReport || !shouldUseNarrowLayout;
    const shouldDisableDetailPage = ReportUtils.shouldDisableDetailPage(report);
    const shouldUseGroupTitle = isGroupChat && (!!report?.reportName || !isMultipleParticipant);
    const isLoading = !report.reportID || !title;

    return (
        <View
            style={[shouldShowBorderBottom && styles.borderBottom]}
            dataSet={{dragArea: true}}
        >
            <View style={[styles.appContentHeader, !shouldUseNarrowLayout && styles.headerBarDesktopHeight]}>
                <View style={[styles.appContentHeaderTitle, !shouldUseNarrowLayout && !isLoading && styles.pl5]}>
                    {isLoading ? (
                        <ReportHeaderSkeletonView onBackButtonPress={onNavigationMenuButtonClicked} />
                    ) : (
                        <>
                            {shouldUseNarrowLayout && (
                                <PressableWithoutFeedback
                                    onPress={onNavigationMenuButtonClicked}
                                    style={styles.LHNToggle}
                                    accessibilityHint={translate('accessibilityHints.navigateToChatsList')}
                                    accessibilityLabel={translate('common.back')}
                                    role={CONST.ROLE.BUTTON}
                                >
                                    <Tooltip
                                        text={translate('common.back')}
                                        shiftVertical={4}
                                    >
                                        <View>
                                            <Icon
                                                src={Expensicons.BackArrow}
                                                fill={theme.icon}
                                            />
                                        </View>
                                    </Tooltip>
                                </PressableWithoutFeedback>
                            )}
                            <View style={[styles.flex1, styles.flexRow, styles.alignItemsCenter, styles.justifyContentBetween]}>
                                <PressableWithoutFeedback
                                    onPress={() => ReportUtils.navigateToDetailsPage(report)}
                                    style={[styles.flexRow, styles.alignItemsCenter, styles.flex1]}
                                    disabled={shouldDisableDetailPage}
                                    accessibilityLabel={title}
                                    role={CONST.ROLE.BUTTON}
                                >
                                    {shouldShowSubscript ? (
                                        <SubscriptAvatar
                                            mainAvatar={icons[0]}
                                            secondaryAvatar={icons[1]}
                                            size={defaultSubscriptSize}
                                        />
                                    ) : (
                                        <OfflineWithFeedback pendingAction={report.pendingFields?.avatar}>
                                            <MultipleAvatars
                                                icons={icons}
                                                shouldShowTooltip={!isChatRoom || isChatThread}
                                            />
                                        </OfflineWithFeedback>
                                    )}
                                    <View style={[styles.flex1, styles.flexColumn]}>
                                        <DisplayNames
                                            fullTitle={title}
                                            displayNamesWithTooltips={displayNamesWithTooltips}
                                            tooltipEnabled
                                            numberOfLines={1}
                                            textStyles={[styles.headerText, styles.pre]}
                                            shouldUseFullTitle={isChatRoom || isPolicyExpenseChat || isChatThread || isTaskReport || shouldUseGroupTitle}
                                            renderAdditionalText={renderAdditionalText}
                                        />
                                        {!isEmptyObject(parentNavigationSubtitleData) && (
                                            <ParentNavigationSubtitle
                                                parentNavigationSubtitleData={parentNavigationSubtitleData}
                                                parentReportID={report.parentReportID}
                                                parentReportActionID={report.parentReportActionID}
                                                pressableStyles={[styles.alignSelfStart, styles.mw100]}
                                            />
                                        )}
                                        {shouldShowSubtitle() && (
                                            <Text
                                                style={[styles.sidebarLinkText, styles.optionAlternateText, styles.textLabelSupporting]}
                                                numberOfLines={1}
                                            >
                                                {subtitle}
                                            </Text>
                                        )}
                                        {isChatRoom && !!reportDescription && isEmptyObject(parentNavigationSubtitleData) && (
                                            <PressableWithoutFeedback
                                                onPress={() => {
                                                    if (ReportUtils.canEditReportDescription(report, policy)) {
                                                        Navigation.navigate(ROUTES.REPORT_DESCRIPTION.getRoute(reportID));
                                                        return;
                                                    }
                                                    Navigation.navigate(ROUTES.REPORT_WITH_ID_DETAILS.getRoute(reportID));
                                                }}
                                                style={[styles.alignSelfStart, styles.mw100]}
                                                accessibilityLabel={translate('reportDescriptionPage.roomDescription')}
                                            >
                                                <Text
                                                    style={[styles.sidebarLinkText, styles.optionAlternateText, styles.textLabelSupporting]}
                                                    numberOfLines={1}
                                                >
                                                    {reportDescription}
                                                </Text>
                                            </PressableWithoutFeedback>
                                        )}
                                        {isPolicyExpenseChat && !!policyDescription && isEmptyObject(parentNavigationSubtitleData) && (
                                            <PressableWithoutFeedback
                                                onPress={() => {
                                                    if (ReportUtils.canEditPolicyDescription(policy)) {
                                                        Navigation.navigate(ROUTES.WORKSPACE_PROFILE_DESCRIPTION.getRoute(report.policyID ?? ''));
                                                        return;
                                                    }
                                                    Navigation.navigate(ROUTES.REPORT_WITH_ID_DETAILS.getRoute(reportID));
                                                }}
                                                style={[styles.alignSelfStart, styles.mw100]}
                                                accessibilityLabel={translate('workspace.editor.descriptionInputLabel')}
                                            >
                                                <Text
                                                    style={[styles.sidebarLinkText, styles.optionAlternateText, styles.textLabelSupporting]}
                                                    numberOfLines={1}
                                                >
                                                    {policyDescription}
                                                </Text>
                                            </PressableWithoutFeedback>
                                        )}
                                    </View>
                                    {brickRoadIndicator === CONST.BRICK_ROAD_INDICATOR_STATUS.ERROR && (
                                        <View style={[styles.alignItemsCenter, styles.justifyContentCenter]}>
                                            <Icon
                                                src={Expensicons.DotIndicator}
                                                fill={theme.danger}
                                            />
                                        </View>
                                    )}
                                </PressableWithoutFeedback>
                                <View style={[styles.reportOptions, styles.flexRow, styles.alignItemsCenter]}>
                                    {isTaskReport && !shouldUseNarrowLayout && ReportUtils.isOpenTaskReport(report, parentReportAction) && <TaskHeaderActionButton report={report} />}
                                    {canJoin && !shouldUseNarrowLayout && joinButton}
                                    {shouldShowThreeDotsButton && (
                                        <ThreeDotsMenu
                                            anchorPosition={styles.threeDotsPopoverOffset(windowWidth)}
                                            menuItems={threeDotMenuItems}
                                            shouldSetModalVisibility={false}
                                        />
                                    )}
                                </View>
                            </View>
                            <ConfirmModal
                                isVisible={isDeleteTaskConfirmModalVisible}
                                onConfirm={() => {
                                    setIsDeleteTaskConfirmModalVisible(false);
                                    Task.deleteTask(report);
                                }}
                                onCancel={() => setIsDeleteTaskConfirmModalVisible(false)}
                                title={translate('task.deleteTask')}
                                prompt={translate('task.deleteConfirmation')}
                                confirmText={translate('common.delete')}
                                cancelText={translate('common.cancel')}
                                danger
                            />
                        </>
                    )}
                </View>
            </View>
            {!isLoading && canJoin && shouldUseNarrowLayout && <View style={[styles.ph5, styles.pb2]}>{joinButton}</View>}
        </View>
    );
}

HeaderView.displayName = 'HeaderView';

export default memo(
    withOnyx<HeaderViewProps, HeaderViewOnyxProps>({
        guideCalendarLink: {
            key: ONYXKEYS.ACCOUNT,
            selector: (account) => account?.guideCalendarLink ?? null,
            initialValue: null,
        },
        parentReport: {
            key: ({report}) => `${ONYXKEYS.COLLECTION.REPORT}${report.parentReportID ?? report?.reportID}`,
        },
        session: {
            key: ONYXKEYS.SESSION,
        },
        policy: {
            key: ({report}) => `${ONYXKEYS.COLLECTION.POLICY}${report ? report.policyID : '0'}`,
        },
        personalDetails: {
            key: ONYXKEYS.PERSONAL_DETAILS_LIST,
        },
    })(HeaderView),
);<|MERGE_RESOLUTION|>--- conflicted
+++ resolved
@@ -158,13 +158,7 @@
 
     const join = Session.checkIfActionIsAllowed(() => Report.joinRoom(report));
 
-<<<<<<< HEAD
-    const canJoinOrLeave = !isSelfDM && !isGroupChat && !isSystemDM && (isChatThread || isUserCreatedPolicyRoom || canLeaveRoom || canLeavePolicyExpenseChat);
-    const canJoin = canJoinOrLeave && !isWhisperAction && report.notificationPreference === CONST.REPORT.NOTIFICATION_PREFERENCE.HIDDEN;
-    const canLeave = canJoinOrLeave && ((isChatThread && !!report.notificationPreference?.length) || isUserCreatedPolicyRoom || canLeaveRoom || canLeavePolicyExpenseChat);
-=======
     const canJoin = ReportUtils.canJoinChat(report, parentReportAction, policy);
->>>>>>> 3db90e4a
     if (canJoin) {
         threeDotMenuItems.push({
             icon: Expensicons.ChatBubbles,
