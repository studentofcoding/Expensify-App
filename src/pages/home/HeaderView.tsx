import {useRoute} from '@react-navigation/native';
import React, {memo} from 'react';
import {View} from 'react-native';
import type {OnyxEntry} from 'react-native-onyx';
import {useOnyx} from 'react-native-onyx';
import Button from '@components/Button';
import CaretWrapper from '@components/CaretWrapper';
import ConfirmModal from '@components/ConfirmModal';
import DisplayNames from '@components/DisplayNames';
import Icon from '@components/Icon';
import * as Expensicons from '@components/Icon/Expensicons';
import {FallbackAvatar} from '@components/Icon/Expensicons';
import MultipleAvatars from '@components/MultipleAvatars';
import OfflineWithFeedback from '@components/OfflineWithFeedback';
import ParentNavigationSubtitle from '@components/ParentNavigationSubtitle';
import PressableWithoutFeedback from '@components/Pressable/PressableWithoutFeedback';
import ReportHeaderSkeletonView from '@components/ReportHeaderSkeletonView';
import SearchButton from '@components/Search/SearchRouter/SearchButton';
import SubscriptAvatar from '@components/SubscriptAvatar';
import TaskHeaderActionButton from '@components/TaskHeaderActionButton';
import Text from '@components/Text';
import Tooltip from '@components/Tooltip';
import useLocalize from '@hooks/useLocalize';
import usePolicy from '@hooks/usePolicy';
import useResponsiveLayout from '@hooks/useResponsiveLayout';
import useTheme from '@hooks/useTheme';
import useThemeStyles from '@hooks/useThemeStyles';
import Navigation from '@libs/Navigation/Navigation';
import * as OptionsListUtils from '@libs/OptionsListUtils';
import Parser from '@libs/Parser';
import * as ReportUtils from '@libs/ReportUtils';
import FreeTrial from '@pages/settings/Subscription/FreeTrial';
import * as Report from '@userActions/Report';
import * as Session from '@userActions/Session';
import * as Task from '@userActions/Task';
import CONST from '@src/CONST';
import ONYXKEYS from '@src/ONYXKEYS';
import ROUTES from '@src/ROUTES';
import SCREENS from '@src/SCREENS';
import type * as OnyxTypes from '@src/types/onyx';
import type {Icon as IconType} from '@src/types/onyx/OnyxCommon';
import {isEmptyObject} from '@src/types/utils/EmptyObject';

type HeaderViewProps = {
    /** Toggles the navigationMenu open and closed */
    onNavigationMenuButtonClicked: () => void;

    /** The report currently being looked at */
    report: OnyxEntry<OnyxTypes.Report>;

    /** The report action the transaction is tied to from the parent report */
    parentReportAction: OnyxEntry<OnyxTypes.ReportAction> | null;

    /** The reportID of the current report */
    reportID: string | undefined;

    /** Whether we should display the header as in narrow layout */
    shouldUseNarrowLayout?: boolean;
};

const fallbackIcon: IconType = {
    source: FallbackAvatar,
    type: CONST.ICON_TYPE_AVATAR,
    name: '',
    id: -1,
};

function HeaderView({report, parentReportAction, reportID, onNavigationMenuButtonClicked, shouldUseNarrowLayout = false}: HeaderViewProps) {
    // eslint-disable-next-line rulesdir/prefer-shouldUseNarrowLayout-instead-of-isSmallScreenWidth
    const {isSmallScreenWidth} = useResponsiveLayout();
    const route = useRoute();
    const [isDeleteTaskConfirmModalVisible, setIsDeleteTaskConfirmModalVisible] = React.useState(false);
<<<<<<< HEAD
    const [invoiceReceiverPolicy] = useOnyx(`${ONYXKEYS.COLLECTION.POLICY}${report?.invoiceReceiver && 'policyID' in report.invoiceReceiver ? report.invoiceReceiver.policyID : undefined}`);
    const [parentReport] = useOnyx(
        `${ONYXKEYS.COLLECTION.REPORT}${ReportUtils.getNonEmptyStringReportID(report?.parentReportID) ?? ReportUtils.getNonEmptyStringReportID(report?.reportID)}`,
    );
=======
    const [invoiceReceiverPolicy] = useOnyx(
        `${ONYXKEYS.COLLECTION.POLICY}${report?.invoiceReceiver && 'policyID' in report.invoiceReceiver ? report.invoiceReceiver.policyID : CONST.DEFAULT_NUMBER_ID}`,
    );
    // eslint-disable-next-line @typescript-eslint/prefer-nullish-coalescing
    const [parentReport] = useOnyx(`${ONYXKEYS.COLLECTION.REPORT}${report?.parentReportID || report?.reportID || CONST.DEFAULT_NUMBER_ID}`);
>>>>>>> 3541c893
    const policy = usePolicy(report?.policyID);
    const [personalDetails] = useOnyx(ONYXKEYS.PERSONAL_DETAILS_LIST);

    const {translate} = useLocalize();
    const theme = useTheme();
    const styles = useThemeStyles();
    const isSelfDM = ReportUtils.isSelfDM(report);
    const isGroupChat = ReportUtils.isGroupChat(report) || ReportUtils.isDeprecatedGroupDM(report);

    const participants = ReportUtils.getParticipantsAccountIDsForDisplay(report, false, true).slice(0, 5);
    const isMultipleParticipant = participants.length > 1;

    const participantPersonalDetails = OptionsListUtils.getPersonalDetailsForAccountIDs(participants, personalDetails);
    const displayNamesWithTooltips = ReportUtils.getDisplayNamesWithTooltips(participantPersonalDetails, isMultipleParticipant, undefined, isSelfDM);

    const isChatThread = ReportUtils.isChatThread(report);
    const isChatRoom = ReportUtils.isChatRoom(report);
    const isPolicyExpenseChat = ReportUtils.isPolicyExpenseChat(report);
    const isTaskReport = ReportUtils.isTaskReport(report);
    const reportHeaderData = !isTaskReport && !isChatThread && report?.parentReportID ? parentReport : report;
    // Use sorted display names for the title for group chats on native small screen widths
    const title = ReportUtils.getReportName(reportHeaderData, policy, parentReportAction, personalDetails, invoiceReceiverPolicy);
    const subtitle = ReportUtils.getChatRoomSubtitle(reportHeaderData);
    const parentNavigationSubtitleData = ReportUtils.getParentNavigationSubtitle(reportHeaderData);
    const reportDescription = Parser.htmlToText(ReportUtils.getReportDescription(report));
    const policyName = ReportUtils.getPolicyName(report, true);
    const policyDescription = ReportUtils.getPolicyDescriptionText(policy);
    const isPersonalExpenseChat = isPolicyExpenseChat && ReportUtils.isCurrentUserSubmitter(report?.reportID);
    const shouldShowSubtitle = () => {
        if (!subtitle) {
            return false;
        }
        if (isChatRoom) {
            return !reportDescription;
        }
        if (isPolicyExpenseChat) {
            return !policyDescription;
        }
        return true;
    };

    const join = Session.checkIfActionIsAllowed(() => Report.joinRoom(report));

    const canJoin = ReportUtils.canJoinChat(report, parentReportAction, policy);

    const joinButton = (
        <Button
            success
            text={translate('common.join')}
            onPress={join}
        />
    );

    const renderAdditionalText = () => {
        if (shouldShowSubtitle() || isPersonalExpenseChat || !policyName || !isEmptyObject(parentNavigationSubtitleData) || isSelfDM) {
            return null;
        }
        return (
            <>
                <Text style={[styles.sidebarLinkText, styles.textLabelSupporting]}> {translate('threads.in')} </Text>
                <Text style={[styles.sidebarLinkText, styles.textLabelSupporting, styles.textStrong]}>{policyName}</Text>
            </>
        );
    };

    const shouldShowSubscript = ReportUtils.shouldReportShowSubscript(report);
    const defaultSubscriptSize = ReportUtils.isExpenseRequest(report) ? CONST.AVATAR_SIZE.SMALL_NORMAL : CONST.AVATAR_SIZE.DEFAULT;
    const icons = ReportUtils.getIcons(reportHeaderData, personalDetails, null, '', -1, policy, invoiceReceiverPolicy);
    const brickRoadIndicator = ReportUtils.hasReportNameError(report) ? CONST.BRICK_ROAD_INDICATOR_STATUS.ERROR : '';
    const shouldDisableDetailPage = ReportUtils.shouldDisableDetailPage(report);
    const shouldUseGroupTitle = isGroupChat && (!!report?.reportName || !isMultipleParticipant);
    const isLoading = !report?.reportID || !title;
    const isParentReportLoading = !!report?.parentReportID && !parentReport;

    const isReportInRHP = route.name === SCREENS.SEARCH.REPORT_RHP;
    const shouldDisplaySearchRouter = !isReportInRHP || isSmallScreenWidth;
    const isChatUsedForOnboarding = ReportUtils.isChatUsedForOnboarding(report);

    return (
        <View
            style={[styles.borderBottom]}
            dataSet={{dragArea: true}}
        >
            <View style={[styles.appContentHeader, !shouldUseNarrowLayout && styles.headerBarDesktopHeight]}>
                {isLoading ? (
                    <ReportHeaderSkeletonView onBackButtonPress={onNavigationMenuButtonClicked} />
                ) : (
                    <View style={[styles.appContentHeaderTitle, !shouldUseNarrowLayout && !isLoading && styles.pl5]}>
                        {shouldUseNarrowLayout && (
                            <PressableWithoutFeedback
                                onPress={onNavigationMenuButtonClicked}
                                style={styles.LHNToggle}
                                accessibilityHint={translate('accessibilityHints.navigateToChatsList')}
                                accessibilityLabel={translate('common.back')}
                                role={CONST.ROLE.BUTTON}
                            >
                                <Tooltip
                                    text={translate('common.back')}
                                    shiftVertical={4}
                                >
                                    <View>
                                        <Icon
                                            src={Expensicons.BackArrow}
                                            fill={theme.icon}
                                        />
                                    </View>
                                </Tooltip>
                            </PressableWithoutFeedback>
                        )}
                        <View style={[styles.flex1, styles.flexRow, styles.alignItemsCenter, styles.justifyContentBetween]}>
                            <PressableWithoutFeedback
                                onPress={() => ReportUtils.navigateToDetailsPage(report, Navigation.getReportRHPActiveRoute())}
                                style={[styles.flexRow, styles.alignItemsCenter, styles.flex1]}
                                disabled={shouldDisableDetailPage}
                                accessibilityLabel={title}
                                role={CONST.ROLE.BUTTON}
                            >
                                {shouldShowSubscript ? (
                                    <SubscriptAvatar
                                        mainAvatar={icons.at(0) ?? fallbackIcon}
                                        secondaryAvatar={icons.at(1)}
                                        size={defaultSubscriptSize}
                                    />
                                ) : (
                                    <OfflineWithFeedback pendingAction={report?.pendingFields?.avatar}>
                                        <MultipleAvatars icons={icons} />
                                    </OfflineWithFeedback>
                                )}
                                <View
                                    fsClass="fs-unmask"
                                    style={[styles.flex1, styles.flexColumn]}
                                >
                                    <CaretWrapper>
                                        <DisplayNames
                                            fullTitle={title}
                                            displayNamesWithTooltips={displayNamesWithTooltips}
                                            tooltipEnabled
                                            numberOfLines={1}
                                            textStyles={[styles.headerText, styles.pre]}
                                            shouldUseFullTitle={isChatRoom || isPolicyExpenseChat || isChatThread || isTaskReport || shouldUseGroupTitle}
                                            renderAdditionalText={renderAdditionalText}
                                        />
                                    </CaretWrapper>
                                    {!isEmptyObject(parentNavigationSubtitleData) && (
                                        <ParentNavigationSubtitle
                                            parentNavigationSubtitleData={parentNavigationSubtitleData}
                                            parentReportID={report?.parentReportID}
                                            parentReportActionID={report?.parentReportActionID}
                                            pressableStyles={[styles.alignSelfStart, styles.mw100]}
                                        />
                                    )}
                                    {shouldShowSubtitle() && (
                                        <Text
                                            style={[styles.sidebarLinkText, styles.optionAlternateText, styles.textLabelSupporting]}
                                            numberOfLines={1}
                                        >
                                            {subtitle}
                                        </Text>
                                    )}
                                    {isChatRoom && !!reportDescription && isEmptyObject(parentNavigationSubtitleData) && (
                                        <PressableWithoutFeedback
                                            onPress={() => {
                                                const activeRoute = Navigation.getReportRHPActiveRoute();
                                                if (ReportUtils.canEditReportDescription(report, policy)) {
                                                    Navigation.navigate(ROUTES.REPORT_DESCRIPTION.getRoute(reportID, activeRoute));
                                                    return;
                                                }
                                                Navigation.navigate(ROUTES.REPORT_WITH_ID_DETAILS.getRoute(reportID, activeRoute));
                                            }}
                                            style={[styles.alignSelfStart, styles.mw100]}
                                            accessibilityLabel={translate('reportDescriptionPage.roomDescription')}
                                        >
                                            <Text
                                                style={[styles.sidebarLinkText, styles.optionAlternateText, styles.textLabelSupporting]}
                                                numberOfLines={1}
                                            >
                                                {reportDescription}
                                            </Text>
                                        </PressableWithoutFeedback>
                                    )}
                                    {isPolicyExpenseChat && !!policyDescription && isEmptyObject(parentNavigationSubtitleData) && (
                                        <PressableWithoutFeedback
                                            onPress={() => {
                                                if (ReportUtils.canEditPolicyDescription(policy)) {
                                                    Navigation.navigate(ROUTES.WORKSPACE_PROFILE_DESCRIPTION.getRoute(report.policyID));
                                                    return;
                                                }
                                                Navigation.navigate(ROUTES.REPORT_WITH_ID_DETAILS.getRoute(reportID, Navigation.getReportRHPActiveRoute()));
                                            }}
                                            style={[styles.alignSelfStart, styles.mw100]}
                                            accessibilityLabel={translate('workspace.editor.descriptionInputLabel')}
                                        >
                                            <Text
                                                style={[styles.sidebarLinkText, styles.optionAlternateText, styles.textLabelSupporting]}
                                                numberOfLines={1}
                                            >
                                                {policyDescription}
                                            </Text>
                                        </PressableWithoutFeedback>
                                    )}
                                </View>
                                {brickRoadIndicator === CONST.BRICK_ROAD_INDICATOR_STATUS.ERROR && (
                                    <View style={[styles.alignItemsCenter, styles.justifyContentCenter]}>
                                        <Icon
                                            src={Expensicons.DotIndicator}
                                            fill={theme.danger}
                                        />
                                    </View>
                                )}
                            </PressableWithoutFeedback>
                            <View style={[styles.reportOptions, styles.flexRow, styles.alignItemsCenter]}>
                                {!shouldUseNarrowLayout && isChatUsedForOnboarding && <FreeTrial pressable />}
                                {!shouldUseNarrowLayout && ReportUtils.isOpenTaskReport(report, parentReportAction) && <TaskHeaderActionButton report={report} />}
                                {!isParentReportLoading && canJoin && !shouldUseNarrowLayout && joinButton}
                            </View>
                            {shouldDisplaySearchRouter && <SearchButton style={styles.ml2} />}
                        </View>
                        <ConfirmModal
                            isVisible={isDeleteTaskConfirmModalVisible}
                            onConfirm={() => {
                                setIsDeleteTaskConfirmModalVisible(false);
                                Task.deleteTask(report);
                            }}
                            onCancel={() => setIsDeleteTaskConfirmModalVisible(false)}
                            title={translate('task.deleteTask')}
                            prompt={translate('task.deleteConfirmation')}
                            confirmText={translate('common.delete')}
                            cancelText={translate('common.cancel')}
                            danger
                            shouldEnableNewFocusManagement
                        />
                    </View>
                )}
            </View>
            {!isParentReportLoading && !isLoading && canJoin && shouldUseNarrowLayout && <View style={[styles.ph5, styles.pb2]}>{joinButton}</View>}
            {!isLoading && isChatUsedForOnboarding && shouldUseNarrowLayout && (
                <FreeTrial
                    pressable
                    addSpacing
                />
            )}
            {!!report && shouldUseNarrowLayout && ReportUtils.isOpenTaskReport(report, parentReportAction) && (
                <View style={[styles.appBG, styles.pl0]}>
                    <View style={[styles.ph5, styles.pb3]}>
                        <TaskHeaderActionButton report={report} />
                    </View>
                </View>
            )}
        </View>
    );
}

HeaderView.displayName = 'HeaderView';

export default memo(HeaderView);<|MERGE_RESOLUTION|>--- conflicted
+++ resolved
@@ -70,18 +70,10 @@
     const {isSmallScreenWidth} = useResponsiveLayout();
     const route = useRoute();
     const [isDeleteTaskConfirmModalVisible, setIsDeleteTaskConfirmModalVisible] = React.useState(false);
-<<<<<<< HEAD
     const [invoiceReceiverPolicy] = useOnyx(`${ONYXKEYS.COLLECTION.POLICY}${report?.invoiceReceiver && 'policyID' in report.invoiceReceiver ? report.invoiceReceiver.policyID : undefined}`);
     const [parentReport] = useOnyx(
         `${ONYXKEYS.COLLECTION.REPORT}${ReportUtils.getNonEmptyStringReportID(report?.parentReportID) ?? ReportUtils.getNonEmptyStringReportID(report?.reportID)}`,
     );
-=======
-    const [invoiceReceiverPolicy] = useOnyx(
-        `${ONYXKEYS.COLLECTION.POLICY}${report?.invoiceReceiver && 'policyID' in report.invoiceReceiver ? report.invoiceReceiver.policyID : CONST.DEFAULT_NUMBER_ID}`,
-    );
-    // eslint-disable-next-line @typescript-eslint/prefer-nullish-coalescing
-    const [parentReport] = useOnyx(`${ONYXKEYS.COLLECTION.REPORT}${report?.parentReportID || report?.reportID || CONST.DEFAULT_NUMBER_ID}`);
->>>>>>> 3541c893
     const policy = usePolicy(report?.policyID);
     const [personalDetails] = useOnyx(ONYXKEYS.PERSONAL_DETAILS_LIST);
 
