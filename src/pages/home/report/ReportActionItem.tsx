--- conflicted
+++ resolved
@@ -355,11 +355,7 @@
                 setIsEmojiPickerActive as () => void,
             );
         },
-<<<<<<< HEAD
-        [draftMessage, action.errors, action.reportActionID, shouldDisplayContextMenu, report.reportID, originalReportID, toggleContextMenuFromActiveReportAction, originalReport],
-=======
-        [draftMessage, action, report.reportID, toggleContextMenuFromActiveReportAction, originalReportID],
->>>>>>> ac77254a
+        [draftMessage, action, report.reportID, toggleContextMenuFromActiveReportAction, originalReportID, shouldDisplayContextMenu],
     );
 
     // Handles manual scrolling to the bottom of the chat when the last message is an actionable whisper and it's resolved.
@@ -868,7 +864,6 @@
                 {(hovered) => (
                     <View style={highlightedBackgroundColorIfNeeded}>
                         {shouldDisplayNewMarker && (!shouldUseThreadDividerLine || !isFirstVisibleReportAction) && <UnreadActionIndicator reportActionID={action.reportActionID} />}
-<<<<<<< HEAD
                         {shouldDisplayContextMenu && (
                             <MiniReportActionContextMenu
                                 reportID={report.reportID}
@@ -880,27 +875,11 @@
                                 disabledActions={!ReportUtils.canWriteInReport(report) ? RestrictedReadOnlyContextMenuActions : []}
                                 isVisible={hovered && draftMessage === undefined && !hasErrors}
                                 draftMessage={draftMessage}
-                                isChronosReport={ReportUtils.chatIncludesChronos(originalReport)}
+                                isChronosReport={ReportUtils.chatIncludesChronosWithID(originalReportID)}
                                 checkIfContextMenuActive={toggleContextMenuFromActiveReportAction}
                                 setIsEmojiPickerActive={setIsEmojiPickerActive}
                             />
                         )}
-=======
-                        <MiniReportActionContextMenu
-                            reportID={report.reportID}
-                            reportActionID={action.reportActionID}
-                            anchor={popoverAnchorRef}
-                            originalReportID={originalReportID ?? '-1'}
-                            isArchivedRoom={ReportUtils.isArchivedRoom(report)}
-                            displayAsGroup={displayAsGroup}
-                            disabledActions={!ReportUtils.canWriteInReport(report) ? RestrictedReadOnlyContextMenuActions : []}
-                            isVisible={hovered && draftMessage === undefined && !hasErrors}
-                            draftMessage={draftMessage}
-                            isChronosReport={ReportUtils.chatIncludesChronosWithID(originalReportID)}
-                            checkIfContextMenuActive={toggleContextMenuFromActiveReportAction}
-                            setIsEmojiPickerActive={setIsEmojiPickerActive}
-                        />
->>>>>>> ac77254a
                         <View
                             style={StyleUtils.getReportActionItemStyle(
                                 hovered || isWhisper || isContextMenuActive || !!isEmojiPickerActive || draftMessage !== undefined,
