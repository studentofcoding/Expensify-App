import lodashIsEqual from 'lodash/isEqual';
import React, {memo, useCallback} from 'react';
import {Keyboard, View} from 'react-native';
import {withOnyx} from 'react-native-onyx';
import type {OnyxEntry} from 'react-native-onyx';
import AnonymousReportFooter from '@components/AnonymousReportFooter';
import ArchivedReportFooter from '@components/ArchivedReportFooter';
import Banner from '@components/Banner';
import OfflineIndicator from '@components/OfflineIndicator';
import {usePersonalDetails} from '@components/OnyxProvider';
import SwipeableView from '@components/SwipeableView';
import useLocalize from '@hooks/useLocalize';
import useNetwork from '@hooks/useNetwork';
import useThemeStyles from '@hooks/useThemeStyles';
import useWindowDimensions from '@hooks/useWindowDimensions';
import * as PolicyUtils from '@libs/PolicyUtils';
import * as ReportUtils from '@libs/ReportUtils';
import variables from '@styles/variables';
import * as Report from '@userActions/Report';
import * as Task from '@userActions/Task';
import CONST from '@src/CONST';
import ONYXKEYS from '@src/ONYXKEYS';
import type * as OnyxTypes from '@src/types/onyx';
import type {PendingAction} from '@src/types/onyx/OnyxCommon';
import type {EmptyObject} from '@src/types/utils/EmptyObject';
import * as Expensicons from "@components/Icon/Expensicons";
import ReportActionCompose from './ReportActionCompose/ReportActionCompose';
import SystemChatReportFooterMessage from './SystemChatReportFooterMessage';

type ReportFooterOnyxProps = {
    /** Whether to show the compose input */
    shouldShowComposeInput: OnyxEntry<boolean>;

    /** Session info for the currently logged in user. */
    session: OnyxEntry<OnyxTypes.Session>;
};

type ReportFooterProps = ReportFooterOnyxProps & {
    /** Report object for the current report */
    report?: OnyxTypes.Report;

    /** The policy of the report */
    policy: OnyxEntry<OnyxTypes.Policy>;

    /** The last report action */
    lastReportAction?: OnyxEntry<OnyxTypes.ReportAction>;

    /** Whether the chat is empty */
    isEmptyChat?: boolean;

    /** The pending action when we are adding a chat */
    pendingAction?: PendingAction;

    /** Height of the list which the composer is part of */
    listHeight?: number;

    /** Whether the report is ready for display */
    isReportReadyForDisplay?: boolean;

    /** Whether the composer is in full size */
    isComposerFullSize?: boolean;

    /** A method to call when the input is focus */
    onComposerFocus: () => void;

    /** A method to call when the input is blur */
    onComposerBlur: () => void;
};

function ReportFooter({
    lastReportAction,
    pendingAction,
    session,
    report = {reportID: '0'},
    policy,
    shouldShowComposeInput = false,
    isEmptyChat = true,
    isReportReadyForDisplay = true,
    listHeight = 0,
    isComposerFullSize = false,
    onComposerBlur,
    onComposerFocus,
}: ReportFooterProps) {
    const styles = useThemeStyles();
    const {isOffline} = useNetwork();
    const {translate} = useLocalize();
    const {windowWidth, isSmallScreenWidth} = useWindowDimensions();
    const chatFooterStyles = {...styles.chatFooter, minHeight: !isOffline ? CONST.CHAT_FOOTER_MIN_HEIGHT : 0};
    const isArchivedRoom = ReportUtils.isArchivedRoom(report);
    const isAnonymousUser = session?.authTokenType === CONST.AUTH_TOKEN_TYPES.ANONYMOUS;

    const isSmallSizeLayout = windowWidth - (isSmallScreenWidth ? 0 : variables.sideBarWidth) < variables.anonymousReportFooterBreakpoint;
    const hideComposer = !ReportUtils.canUserPerformWriteAction(report);
    const canWriteInReport = ReportUtils.canWriteInReport(report);
<<<<<<< HEAD
    const isAdminsOnlyPostingRoom = ReportUtils.isAdminsOnlyPostingRoom(report);
    const isUserPolicyAdmin = PolicyUtils.isPolicyAdmin(policy);
=======
    const isSystemChat = ReportUtils.isSystemChat(report);

>>>>>>> c8b4071b
    const allPersonalDetails = usePersonalDetails();

    const handleCreateTask = useCallback(
        (text: string): boolean => {
            /**
             * Matching task rule by group
             * Group 1: Start task rule with []
             * Group 2: Optional email group between \s+....\s* start rule with @+valid email or short mention
             * Group 3: Title is remaining characters
             */
            const taskRegex = /^\[\]\s+(?:@([^\s@]+(?:@\w+\.\w+)?))?\s*([\s\S]*)/;

            const match = text.match(taskRegex);
            if (!match) {
                return false;
            }
            const title = match[2] ? match[2].trim().replace(/\n/g, ' ') : undefined;
            if (!title) {
                return false;
            }

            const mention = match[1] ? match[1].trim() : undefined;
            const mentionWithDomain = ReportUtils.addDomainToShortMention(mention ?? '') ?? mention;

            let assignee: OnyxTypes.PersonalDetails | EmptyObject = {};
            if (mentionWithDomain) {
                assignee = Object.values(allPersonalDetails).find((value) => value?.login === mentionWithDomain) ?? {};
            }
            Task.createTaskAndNavigate(report.reportID, title, '', assignee?.login ?? '', assignee.accountID, undefined, report.policyID);
            return true;
        },
        [allPersonalDetails, report.policyID, report.reportID],
    );

    const onSubmitComment = useCallback(
        (text: string) => {
            const isTaskCreated = handleCreateTask(text);
            if (isTaskCreated) {
                return;
            }
            Report.addComment(report.reportID, text);
        },
        // eslint-disable-next-line react-hooks/exhaustive-deps
        [report.reportID, handleCreateTask],
    );

    return (
        <>
            {hideComposer && (
                <View
                    style={[
                        styles.chatFooter,
                        isArchivedRoom || isAnonymousUser || !canWriteInReport || (isAdminsOnlyPostingRoom && !isUserPolicyAdmin) ? styles.mt4 : {},
                        isSmallScreenWidth ? styles.mb5 : null,
                    ]}
                >
                    {isAnonymousUser && !isArchivedRoom && (
                        <AnonymousReportFooter
                            report={report}
                            isSmallSizeLayout={isSmallSizeLayout}
                        />
                    )}
                    {isArchivedRoom && <ArchivedReportFooter report={report} />}
<<<<<<< HEAD
                    {isAdminsOnlyPostingRoom && !isUserPolicyAdmin && !isArchivedRoom && !isAnonymousUser && (
                        <Banner
                            containerStyles={[styles.chatFooterBanner]}
                            text={translate('adminOnlyCanPost')}
                            icon={Expensicons.Lightbulb}
                            shouldShowIcon
                        />
                    )}
                    {!canWriteInReport && <SystemChatReportFooterMessage />}
=======
                    {!isAnonymousUser && !canWriteInReport && isSystemChat && <SystemChatReportFooterMessage />}
>>>>>>> c8b4071b
                    {!isSmallScreenWidth && <View style={styles.offlineIndicatorRow}>{hideComposer && <OfflineIndicator containerStyles={[styles.chatItemComposeSecondaryRow]} />}</View>}
                </View>
            )}
            {!hideComposer && (!!shouldShowComposeInput || !isSmallScreenWidth) && (
                <View style={[chatFooterStyles, isComposerFullSize && styles.chatFooterFullCompose]}>
                    <SwipeableView onSwipeDown={Keyboard.dismiss}>
                        <ReportActionCompose
                            // @ts-expect-error TODO: Remove this once ReportActionCompose (https://github.com/Expensify/App/issues/31984) is migrated to TypeScript.
                            onSubmit={onSubmitComment}
                            onComposerFocus={onComposerFocus}
                            onComposerBlur={onComposerBlur}
                            reportID={report.reportID}
                            report={report}
                            isEmptyChat={isEmptyChat}
                            lastReportAction={lastReportAction}
                            pendingAction={pendingAction}
                            isComposerFullSize={isComposerFullSize}
                            listHeight={listHeight}
                            isReportReadyForDisplay={isReportReadyForDisplay}
                        />
                    </SwipeableView>
                </View>
            )}
        </>
    );
}

ReportFooter.displayName = 'ReportFooter';

export default withOnyx<ReportFooterProps, ReportFooterOnyxProps>({
    shouldShowComposeInput: {
        key: ONYXKEYS.SHOULD_SHOW_COMPOSE_INPUT,
        initialValue: false,
    },
    session: {
        key: ONYXKEYS.SESSION,
    },
})(
    memo(
        ReportFooter,
        (prevProps, nextProps) =>
            lodashIsEqual(prevProps.report, nextProps.report) &&
            prevProps.pendingAction === nextProps.pendingAction &&
            prevProps.listHeight === nextProps.listHeight &&
            prevProps.isComposerFullSize === nextProps.isComposerFullSize &&
            prevProps.isEmptyChat === nextProps.isEmptyChat &&
            prevProps.lastReportAction === nextProps.lastReportAction &&
            prevProps.shouldShowComposeInput === nextProps.shouldShowComposeInput &&
            prevProps.isReportReadyForDisplay === nextProps.isReportReadyForDisplay &&
            lodashIsEqual(prevProps.session, nextProps.session),
    ),
);<|MERGE_RESOLUTION|>--- conflicted
+++ resolved
@@ -92,13 +92,9 @@
     const isSmallSizeLayout = windowWidth - (isSmallScreenWidth ? 0 : variables.sideBarWidth) < variables.anonymousReportFooterBreakpoint;
     const hideComposer = !ReportUtils.canUserPerformWriteAction(report);
     const canWriteInReport = ReportUtils.canWriteInReport(report);
-<<<<<<< HEAD
+    const isSystemChat = ReportUtils.isSystemChat(report);
     const isAdminsOnlyPostingRoom = ReportUtils.isAdminsOnlyPostingRoom(report);
     const isUserPolicyAdmin = PolicyUtils.isPolicyAdmin(policy);
-=======
-    const isSystemChat = ReportUtils.isSystemChat(report);
-
->>>>>>> c8b4071b
     const allPersonalDetails = usePersonalDetails();
 
     const handleCreateTask = useCallback(
@@ -162,7 +158,7 @@
                         />
                     )}
                     {isArchivedRoom && <ArchivedReportFooter report={report} />}
-<<<<<<< HEAD
+                    {!isAnonymousUser && !canWriteInReport && isSystemChat && <SystemChatReportFooterMessage />}
                     {isAdminsOnlyPostingRoom && !isUserPolicyAdmin && !isArchivedRoom && !isAnonymousUser && (
                         <Banner
                             containerStyles={[styles.chatFooterBanner]}
@@ -172,9 +168,6 @@
                         />
                     )}
                     {!canWriteInReport && <SystemChatReportFooterMessage />}
-=======
-                    {!isAnonymousUser && !canWriteInReport && isSystemChat && <SystemChatReportFooterMessage />}
->>>>>>> c8b4071b
                     {!isSmallScreenWidth && <View style={styles.offlineIndicatorRow}>{hideComposer && <OfflineIndicator containerStyles={[styles.chatItemComposeSecondaryRow]} />}</View>}
                 </View>
             )}
