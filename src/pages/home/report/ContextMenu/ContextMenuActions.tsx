--- conflicted
+++ resolved
@@ -599,11 +599,7 @@
                     const {label, errorMessage} = getOriginalMessage(reportAction) ?? {label: '', errorMessage: ''};
                     setClipboardMessage(translateLocal('report.actions.type.integrationSyncFailed', {label, errorMessage}));
                 } else if (isCardIssuedAction(reportAction)) {
-<<<<<<< HEAD
-                    setClipboardMessage(getCardIssuedMessage(reportAction, true, report?.policyID, card));
-=======
-                    setClipboardMessage(getCardIssuedMessage({reportAction, shouldRenderHTML: true, policyID: report?.policyID, shouldDisplayLinkToCard: hasCard}));
->>>>>>> 4f3a2ee2
+                    setClipboardMessage(getCardIssuedMessage({reportAction, shouldRenderHTML: true, policyID: report?.policyID, card}));
                 } else if (isActionOfType(reportAction, CONST.REPORT.ACTIONS.TYPE.POLICY_CHANGE_LOG.DELETE_INTEGRATION)) {
                     setClipboardMessage(getRemovedConnectionMessage(reportAction));
                 } else if (content) {
