import lodashIsEqual from 'lodash/isEqual';
import type {MutableRefObject, RefObject} from 'react';
import React, {memo, useContext, useMemo, useRef, useState} from 'react';
import {InteractionManager, View} from 'react-native';
// eslint-disable-next-line no-restricted-imports
import type {GestureResponderEvent, Text as RNText, View as ViewType} from 'react-native';
import type {OnyxEntry} from 'react-native-onyx';
import {withOnyx} from 'react-native-onyx';
import * as ActionSheetAwareScrollView from '@components/ActionSheetAwareScrollView';
import type {ContextMenuItemHandle} from '@components/ContextMenuItem';
import ContextMenuItem from '@components/ContextMenuItem';
import FocusTrapForModal from '@components/FocusTrap/FocusTrapForModal';
import useArrowKeyFocusManager from '@hooks/useArrowKeyFocusManager';
import useKeyboardShortcut from '@hooks/useKeyboardShortcut';
import useLocalize from '@hooks/useLocalize';
import useNetwork from '@hooks/useNetwork';
import useStyleUtils from '@hooks/useStyleUtils';
import useWindowDimensions from '@hooks/useWindowDimensions';
import * as ReportActionsUtils from '@libs/ReportActionsUtils';
import * as ReportUtils from '@libs/ReportUtils';
import * as Session from '@userActions/Session';
import CONST from '@src/CONST';
import ONYXKEYS from '@src/ONYXKEYS';
import type {Beta, ReportAction, ReportActions, Transaction} from '@src/types/onyx';
import {isEmptyObject} from '@src/types/utils/EmptyObject';
import type {ContextMenuAction, ContextMenuActionPayload} from './ContextMenuActions';
import ContextMenuActions from './ContextMenuActions';
import type {ContextMenuAnchor, ContextMenuType} from './ReportActionContextMenu';
import {hideContextMenu, showContextMenu} from './ReportActionContextMenu';

type BaseReportActionContextMenuOnyxProps = {
    /** Beta features list */
    betas: OnyxEntry<Beta[]>;

    /** All of the actions of the report */
    reportActions: OnyxEntry<ReportActions>;

    /** The transaction linked to the report action this context menu is attached to. */
    transaction: OnyxEntry<Transaction>;
};

type BaseReportActionContextMenuProps = BaseReportActionContextMenuOnyxProps & {
    /** The ID of the report this report action is attached to. */
    reportID: string;

    /** The ID of the report action this context menu is attached to. */
    reportActionID: string;

    /** The ID of the original report from which the given reportAction is first created. */
    // originalReportID is used in withOnyx to get the reportActions for the original report
    // eslint-disable-next-line react/no-unused-prop-types
    originalReportID: string;

    /**
     * If true, this component will be a small, row-oriented menu that displays icons but not text.
     * If false, this component will be a larger, column-oriented menu that displays icons alongside text in each row.
     */
    isMini?: boolean;

    /** Controls the visibility of this component. */
    isVisible?: boolean;

    /** The copy selection. */
    selection?: string;

    /** Draft message - if this is set the comment is in 'edit' mode */
    draftMessage?: string;

    /** String representing the context menu type [LINK, REPORT_ACTION] which controls context menu choices  */
    type?: ContextMenuType;

    /** Target node which is the target of ContentMenu */
    anchor?: MutableRefObject<ContextMenuAnchor>;

    /** Flag to check if the chat participant is Chronos */
    isChronosReport?: boolean;

    /** Whether the provided report is an archived room */
    isArchivedRoom?: boolean;

    /** Flag to check if the chat is pinned in the LHN. Used for the Pin/Unpin action */
    isPinnedChat?: boolean;

    /** Flag to check if the chat is unread in the LHN. Used for the Mark as Read/Unread action */
    isUnreadChat?: boolean;

    /** Content Ref */
    contentRef?: RefObject<View>;

    /** Function to check if context menu is active */
    checkIfContextMenuActive?: () => void;

    /** List of disabled actions */
    disabledActions?: ContextMenuAction[];

    /** Function to update emoji picker state */
    setIsEmojiPickerActive?: (state: boolean) => void;
};

type MenuItemRefs = Record<string, ContextMenuItemHandle | null>;

function BaseReportActionContextMenu({
    type = CONST.CONTEXT_MENU_TYPES.REPORT_ACTION,
    anchor,
    contentRef,
    isChronosReport = false,
    isArchivedRoom = false,
    isMini = false,
    isVisible = false,
    isPinnedChat = false,
    isUnreadChat = false,
    selection = '',
    draftMessage = '',
    reportActionID,
    transaction,
    reportID,
    betas,
    reportActions,
    checkIfContextMenuActive,
    disabledActions = [],
    setIsEmojiPickerActive,
}: BaseReportActionContextMenuProps) {
    const actionSheetAwareScrollViewContext = useContext(ActionSheetAwareScrollView.ActionSheetAwareScrollViewContext);
    const StyleUtils = useStyleUtils();
    const {translate} = useLocalize();
    const {isSmallScreenWidth} = useWindowDimensions();
    const menuItemRefs = useRef<MenuItemRefs>({});
    const [shouldKeepOpen, setShouldKeepOpen] = useState(false);
    const wrapperStyle = StyleUtils.getReportActionContextMenuStyles(isMini, isSmallScreenWidth);
    const {isOffline} = useNetwork();
    const threedotRef = useRef<View>(null);

    const reportAction: OnyxEntry<ReportAction> = useMemo(() => {
        if (isEmptyObject(reportActions) || reportActionID === '0' || reportActionID === '-1') {
            return;
        }
        return reportActions[reportActionID];
    }, [reportActions, reportActionID]);

    const shouldEnableArrowNavigation = !isMini && (isVisible || shouldKeepOpen);
    let filteredContextMenuActions = ContextMenuActions.filter(
        (contextAction) =>
            !disabledActions.includes(contextAction) &&
            contextAction.shouldShow(type, reportAction, isArchivedRoom, betas, anchor, isChronosReport, reportID, isPinnedChat, isUnreadChat, !!isOffline, isMini),
    );

    if (isMini) {
        const menuAction = filteredContextMenuActions.at(-1);
        const otherActions = filteredContextMenuActions.slice(0, -1);
        if (otherActions.length > CONST.MINI_CONTEXT_MENU_MAX_ITEMS && menuAction) {
            filteredContextMenuActions = otherActions.slice(0, CONST.MINI_CONTEXT_MENU_MAX_ITEMS - 1);
            filteredContextMenuActions.push(menuAction);
        } else {
            filteredContextMenuActions = otherActions;
        }
    }

    // Context menu actions that are not rendered as menu items are excluded from arrow navigation
    const nonMenuItemActionIndexes = filteredContextMenuActions.map((contextAction, index) =>
        'renderContent' in contextAction && typeof contextAction.renderContent === 'function' ? index : undefined,
    );
    const disabledIndexes = nonMenuItemActionIndexes.filter((index): index is number => index !== undefined);

    const [focusedIndex, setFocusedIndex] = useArrowKeyFocusManager({
        initialFocusedIndex: -1,
        disabledIndexes,
        maxIndex: filteredContextMenuActions.length - 1,
        isActive: shouldEnableArrowNavigation,
        disableCyclicTraversal: true,
    });

    /**
     * Checks if user is anonymous. If true and the action doesn't accept for anonymous user, hides the context menu and
     * shows the sign in modal. Else, executes the callback.
     */
    const interceptAnonymousUser = (callback: () => void, isAnonymousAction = false) => {
        if (Session.isAnonymousUser() && !isAnonymousAction) {
            hideContextMenu(false);

            InteractionManager.runAfterInteractions(() => {
                Session.signOutAndRedirectToSignIn();
            });
        } else {
            callback();
        }
    };

    useKeyboardShortcut(
        CONST.KEYBOARD_SHORTCUTS.ENTER,
        (event) => {
            if (!menuItemRefs.current[focusedIndex]) {
                return;
            }

            // Ensures the event does not cause side-effects beyond the context menu, e.g. when an outside element is focused
            if (event) {
                event.stopPropagation();
            }

            menuItemRefs.current[focusedIndex]?.triggerPressAndUpdateSuccess?.();
            setFocusedIndex(-1);
        },
        {isActive: shouldEnableArrowNavigation},
    );

    const openOverflowMenu = (event: GestureResponderEvent | MouseEvent, anchorRef: MutableRefObject<View | null>) => {
        const originalReportID = ReportUtils.getOriginalReportID(reportID, reportAction);
        const originalReport = ReportUtils.getReport(originalReportID);
        showContextMenu(
            CONST.CONTEXT_MENU_TYPES.REPORT_ACTION,
            event,
            selection,
            anchorRef?.current as ViewType | RNText | null,
            reportID,
            reportAction?.reportActionID,
            originalReportID,
            draftMessage,
            checkIfContextMenuActive,
            () => {
                checkIfContextMenuActive?.();
                setShouldKeepOpen(false);
            },
            ReportUtils.isArchivedRoom(originalReport),
            ReportUtils.chatIncludesChronos(originalReport),
            undefined,
            undefined,
            filteredContextMenuActions,
            true,
            () => {},
            true,
        );
    };

    return (
        (isVisible || shouldKeepOpen) && (
<<<<<<< HEAD
            <View
                ref={contentRef}
                style={wrapperStyle}
            >
                {filteredContextMenuActions.map((contextAction, index) => {
                    const closePopup = !isMini;
                    const payload: ContextMenuActionPayload = {
                        reportAction: reportAction as ReportAction,
                        reportID,
                        draftMessage,
                        selection,
                        close: () => setShouldKeepOpen(false),
                        transitionActionSheetState: actionSheetAwareScrollViewContext.transitionActionSheetState,
                        openContextMenu: () => setShouldKeepOpen(true),
                        interceptAnonymousUser,
                        openOverflowMenu,
                        setIsEmojiPickerActive,
                    };

                    if ('renderContent' in contextAction) {
                        return contextAction.renderContent(closePopup, payload);
                    }

                    const {textTranslateKey} = contextAction;
                    const isKeyInActionUpdateKeys =
                        textTranslateKey === 'reportActionContextMenu.editAction' ||
                        textTranslateKey === 'reportActionContextMenu.deleteAction' ||
                        textTranslateKey === 'reportActionContextMenu.deleteConfirmation';
                    const text = textTranslateKey && (isKeyInActionUpdateKeys ? translate(textTranslateKey, {action: reportAction}) : translate(textTranslateKey));
                    const transactionPayload = textTranslateKey === 'reportActionContextMenu.copyToClipboard' && transaction && {transaction};
                    const isMenuAction = textTranslateKey === 'reportActionContextMenu.menu';

                    return (
                        <ContextMenuItem
                            ref={(ref) => {
                                menuItemRefs.current[index] = ref;
                            }}
                            buttonRef={isMenuAction ? threedotRef : {current: null}}
                            icon={contextAction.icon}
                            text={text ?? ''}
                            successIcon={contextAction.successIcon}
                            successText={contextAction.successTextTranslateKey ? translate(contextAction.successTextTranslateKey) : undefined}
                            isMini={isMini}
                            key={contextAction.textTranslateKey}
                            onPress={(event) =>
                                interceptAnonymousUser(
                                    () => contextAction.onPress?.(closePopup, {...payload, ...transactionPayload, event, ...(isMenuAction ? {anchorRef: threedotRef} : {})}),
                                    contextAction.isAnonymousAction,
                                )
                            }
                            description={contextAction.getDescription?.(selection) ?? ''}
                            isAnonymousAction={contextAction.isAnonymousAction}
                            isFocused={focusedIndex === index}
                            shouldPreventDefaultFocusOnPress={contextAction.shouldPreventDefaultFocusOnPress}
                            onFocus={() => setFocusedIndex(index)}
                        />
                    );
                })}
            </View>
=======
            <FocusTrapForModal active={!isMini}>
                <View
                    ref={contentRef}
                    style={wrapperStyle}
                >
                    {filteredContextMenuActions.map((contextAction, index) => {
                        const closePopup = !isMini;
                        const payload: ContextMenuActionPayload = {
                            reportAction: (reportAction ?? null) as ReportAction,
                            reportID,
                            draftMessage,
                            selection,
                            close: () => setShouldKeepOpen(false),
                            openContextMenu: () => setShouldKeepOpen(true),
                            interceptAnonymousUser,
                            openOverflowMenu,
                            setIsEmojiPickerActive,
                        };

                        if ('renderContent' in contextAction) {
                            return contextAction.renderContent(closePopup, payload);
                        }

                        const {textTranslateKey} = contextAction;
                        const isKeyInActionUpdateKeys =
                            textTranslateKey === 'reportActionContextMenu.editAction' ||
                            textTranslateKey === 'reportActionContextMenu.deleteAction' ||
                            textTranslateKey === 'reportActionContextMenu.deleteConfirmation';
                        const text = textTranslateKey && (isKeyInActionUpdateKeys ? translate(textTranslateKey, {action: reportAction}) : translate(textTranslateKey));
                        const transactionPayload = textTranslateKey === 'reportActionContextMenu.copyToClipboard' && transaction && {transaction};
                        const isMenuAction = textTranslateKey === 'reportActionContextMenu.menu';

                        return (
                            <ContextMenuItem
                                ref={(ref) => {
                                    menuItemRefs.current[index] = ref;
                                }}
                                buttonRef={isMenuAction ? threedotRef : {current: null}}
                                icon={contextAction.icon}
                                text={text ?? ''}
                                successIcon={contextAction.successIcon}
                                successText={contextAction.successTextTranslateKey ? translate(contextAction.successTextTranslateKey) : undefined}
                                isMini={isMini}
                                key={contextAction.textTranslateKey}
                                onPress={(event) =>
                                    interceptAnonymousUser(
                                        () => contextAction.onPress?.(closePopup, {...payload, ...transactionPayload, event, ...(isMenuAction ? {anchorRef: threedotRef} : {})}),
                                        contextAction.isAnonymousAction,
                                    )
                                }
                                description={contextAction.getDescription?.(selection) ?? ''}
                                isAnonymousAction={contextAction.isAnonymousAction}
                                isFocused={focusedIndex === index}
                                shouldPreventDefaultFocusOnPress={contextAction.shouldPreventDefaultFocusOnPress}
                                onFocus={() => setFocusedIndex(index)}
                                onBlur={() => (index === filteredContextMenuActions.length - 1 || index === 1) && setFocusedIndex(-1)}
                            />
                        );
                    })}
                </View>
            </FocusTrapForModal>
>>>>>>> 75614394
        )
    );
}

export default withOnyx<BaseReportActionContextMenuProps, BaseReportActionContextMenuOnyxProps>({
    betas: {
        key: ONYXKEYS.BETAS,
    },
    reportActions: {
        key: ({originalReportID}) => `${ONYXKEYS.COLLECTION.REPORT_ACTIONS}${originalReportID}`,
        canEvict: false,
    },
    transaction: {
        key: ({reportActions, reportActionID}) => {
            const reportAction = reportActions?.[reportActionID];
            return `${ONYXKEYS.COLLECTION.TRANSACTION}${(reportAction && ReportActionsUtils.getLinkedTransactionID(reportAction)) ?? -1}`;
        },
    },
})(
    memo(BaseReportActionContextMenu, (prevProps, nextProps) => {
        const {reportActions: prevReportActions, ...prevPropsWithoutReportActions} = prevProps;
        const {reportActions: nextReportActions, ...nextPropsWithoutReportActions} = nextProps;

        const prevReportAction = prevReportActions?.[prevProps.reportActionID] ?? '';
        const nextReportAction = nextReportActions?.[nextProps.reportActionID] ?? '';

        // We only want to re-render when the report action that is attached to is changed
        if (prevReportAction !== nextReportAction) {
            return false;
        }

        return lodashIsEqual(prevPropsWithoutReportActions, nextPropsWithoutReportActions);
    }),
);

export type {BaseReportActionContextMenuProps};<|MERGE_RESOLUTION|>--- conflicted
+++ resolved
@@ -233,67 +233,6 @@
 
     return (
         (isVisible || shouldKeepOpen) && (
-<<<<<<< HEAD
-            <View
-                ref={contentRef}
-                style={wrapperStyle}
-            >
-                {filteredContextMenuActions.map((contextAction, index) => {
-                    const closePopup = !isMini;
-                    const payload: ContextMenuActionPayload = {
-                        reportAction: reportAction as ReportAction,
-                        reportID,
-                        draftMessage,
-                        selection,
-                        close: () => setShouldKeepOpen(false),
-                        transitionActionSheetState: actionSheetAwareScrollViewContext.transitionActionSheetState,
-                        openContextMenu: () => setShouldKeepOpen(true),
-                        interceptAnonymousUser,
-                        openOverflowMenu,
-                        setIsEmojiPickerActive,
-                    };
-
-                    if ('renderContent' in contextAction) {
-                        return contextAction.renderContent(closePopup, payload);
-                    }
-
-                    const {textTranslateKey} = contextAction;
-                    const isKeyInActionUpdateKeys =
-                        textTranslateKey === 'reportActionContextMenu.editAction' ||
-                        textTranslateKey === 'reportActionContextMenu.deleteAction' ||
-                        textTranslateKey === 'reportActionContextMenu.deleteConfirmation';
-                    const text = textTranslateKey && (isKeyInActionUpdateKeys ? translate(textTranslateKey, {action: reportAction}) : translate(textTranslateKey));
-                    const transactionPayload = textTranslateKey === 'reportActionContextMenu.copyToClipboard' && transaction && {transaction};
-                    const isMenuAction = textTranslateKey === 'reportActionContextMenu.menu';
-
-                    return (
-                        <ContextMenuItem
-                            ref={(ref) => {
-                                menuItemRefs.current[index] = ref;
-                            }}
-                            buttonRef={isMenuAction ? threedotRef : {current: null}}
-                            icon={contextAction.icon}
-                            text={text ?? ''}
-                            successIcon={contextAction.successIcon}
-                            successText={contextAction.successTextTranslateKey ? translate(contextAction.successTextTranslateKey) : undefined}
-                            isMini={isMini}
-                            key={contextAction.textTranslateKey}
-                            onPress={(event) =>
-                                interceptAnonymousUser(
-                                    () => contextAction.onPress?.(closePopup, {...payload, ...transactionPayload, event, ...(isMenuAction ? {anchorRef: threedotRef} : {})}),
-                                    contextAction.isAnonymousAction,
-                                )
-                            }
-                            description={contextAction.getDescription?.(selection) ?? ''}
-                            isAnonymousAction={contextAction.isAnonymousAction}
-                            isFocused={focusedIndex === index}
-                            shouldPreventDefaultFocusOnPress={contextAction.shouldPreventDefaultFocusOnPress}
-                            onFocus={() => setFocusedIndex(index)}
-                        />
-                    );
-                })}
-            </View>
-=======
             <FocusTrapForModal active={!isMini}>
                 <View
                     ref={contentRef}
@@ -307,6 +246,7 @@
                             draftMessage,
                             selection,
                             close: () => setShouldKeepOpen(false),
+                            transitionActionSheetState: actionSheetAwareScrollViewContext.transitionActionSheetState,
                             openContextMenu: () => setShouldKeepOpen(true),
                             interceptAnonymousUser,
                             openOverflowMenu,
@@ -355,7 +295,6 @@
                     })}
                 </View>
             </FocusTrapForModal>
->>>>>>> 75614394
         )
     );
 }
