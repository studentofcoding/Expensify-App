--- conflicted
+++ resolved
@@ -184,7 +184,6 @@
     let filteredContextMenuActions = ContextMenuActions.filter(
         (contextAction) =>
             !disabledActions.includes(contextAction) &&
-<<<<<<< HEAD
             contextAction.shouldShow(
                 type,
                 reportAction,
@@ -197,12 +196,10 @@
                 isUnreadChat,
                 !!isOffline,
                 isMini,
+                isProduction,
                 moneyRequestAction,
                 areHoldRequirementsMet,
             ),
-=======
-            contextAction.shouldShow(type, reportAction, isArchivedRoom, betas, anchor, isChronosReport, reportID, isPinnedChat, isUnreadChat, !!isOffline, isMini, isProduction),
->>>>>>> 3666caa1
     );
 
     if (isMini) {
