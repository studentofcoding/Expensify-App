import ExpensiMark from 'expensify-common/lib/ExpensiMark';
import lodashGet from 'lodash/get';
import React from 'react';
import _ from 'underscore';
import * as Expensicons from '@components/Icon/Expensicons';
import MiniQuickEmojiReactions from '@components/Reactions/MiniQuickEmojiReactions';
import QuickEmojiReactions from '@components/Reactions/QuickEmojiReactions';
import addEncryptedAuthTokenToURL from '@libs/addEncryptedAuthTokenToURL';
import Clipboard from '@libs/Clipboard';
import EmailUtils from '@libs/EmailUtils';
import * as Environment from '@libs/Environment/Environment';
import fileDownload from '@libs/fileDownload';
import getAttachmentDetails from '@libs/fileDownload/getAttachmentDetails';
import Navigation from '@libs/Navigation/Navigation';
import Permissions from '@libs/Permissions';
import * as PersonalDetailsUtils from '@libs/PersonalDetailsUtils';
import ReportActionComposeFocusManager from '@libs/ReportActionComposeFocusManager';
import * as ReportActionsUtils from '@libs/ReportActionsUtils';
import * as ReportUtils from '@libs/ReportUtils';
import * as TaskUtils from '@libs/TaskUtils';
import * as Download from '@userActions/Download';
import * as Report from '@userActions/Report';
import CONST from '@src/CONST';
import ROUTES from '@src/ROUTES';
import {clearActiveReportAction, hideContextMenu, showDeleteModal} from './ReportActionContextMenu';

/**
 * Gets the HTML version of the message in an action.
 * @param {Object} reportAction
 * @return {String}
 */
function getActionText(reportAction) {
    const message = _.last(lodashGet(reportAction, 'message', null));
    return lodashGet(message, 'html', '');
}

// A list of all the context actions in this menu.
export default [
    {
        isAnonymousAction: false,
        shouldKeepOpen: true,
        shouldShow: (type, reportAction) => type === CONST.CONTEXT_MENU_TYPES.REPORT_ACTION && _.has(reportAction, 'message') && !ReportActionsUtils.isMessageDeleted(reportAction),
        renderContent: (closePopover, {reportID, reportAction, close: closeManually, openContextMenu}) => {
            const isMini = !closePopover;

            const closeContextMenu = (onHideCallback) => {
                if (isMini) {
                    closeManually();
                    if (onHideCallback) {
                        onHideCallback();
                    }
                } else {
                    hideContextMenu(false, onHideCallback);
                }
            };

            const toggleEmojiAndCloseMenu = (emoji, existingReactions) => {
                Report.toggleEmojiReaction(reportID, reportAction, emoji, existingReactions);
                closeContextMenu();
            };

            if (isMini) {
                return (
                    <MiniQuickEmojiReactions
                        key="MiniQuickEmojiReactions"
                        onEmojiSelected={toggleEmojiAndCloseMenu}
                        onPressOpenPicker={openContextMenu}
                        onEmojiPickerClosed={closeContextMenu}
                        reportActionID={reportAction.reportActionID}
                        reportAction={reportAction}
                    />
                );
            }

            return (
                <QuickEmojiReactions
                    key="BaseQuickEmojiReactions"
                    closeContextMenu={closeContextMenu}
                    onEmojiSelected={toggleEmojiAndCloseMenu}
                    reportActionID={reportAction.reportActionID}
                    reportAction={reportAction}
                />
            );
        },
    },
    {
        isAnonymousAction: true,
        textTranslateKey: 'common.download',
        icon: Expensicons.Download,
        successTextTranslateKey: 'common.download',
        successIcon: Expensicons.Download,
        shouldShow: (type, reportAction, isArchivedRoom, betas, anchor, isChronosReport, reportID, isPinnedChat, isUnreadChat, isOffline) => {
            const isAttachment = ReportActionsUtils.isReportActionAttachment(reportAction);
            const messageHtml = lodashGet(reportAction, ['message', 0, 'html']);
            return isAttachment && messageHtml !== CONST.ATTACHMENT_UPLOADING_MESSAGE_HTML && reportAction.reportActionID && !ReportActionsUtils.isMessageDeleted(reportAction) && !isOffline;
        },
        onPress: (closePopover, {reportAction}) => {
            const message = _.last(lodashGet(reportAction, 'message', [{}]));
            const html = lodashGet(message, 'html', '');
            const attachmentDetails = getAttachmentDetails(html);
            const {originalFileName, sourceURL} = attachmentDetails;
            const sourceURLWithAuth = addEncryptedAuthTokenToURL(sourceURL);
            const sourceID = (sourceURL.match(CONST.REGEX.ATTACHMENT_ID) || [])[1];
            Download.setDownload(sourceID, true);
            fileDownload(sourceURLWithAuth, originalFileName).then(() => Download.setDownload(sourceID, false));
            if (closePopover) {
                hideContextMenu(true, ReportActionComposeFocusManager.focus);
            }
        },
        getDescription: () => {},
    },
    {
        isAnonymousAction: false,
        textTranslateKey: 'reportActionContextMenu.replyInThread',
        icon: Expensicons.ChatBubble,
        successTextTranslateKey: '',
        successIcon: null,
        shouldShow: (type, reportAction, isArchivedRoom, betas, anchor, isChronosReport, reportID) => {
            if (type !== CONST.CONTEXT_MENU_TYPES.REPORT_ACTION) {
                return false;
            }
            const isCommentAction = reportAction.actionName === CONST.REPORT.ACTIONS.TYPE.ADDCOMMENT;
            const isReportPreviewAction = reportAction.actionName === CONST.REPORT.ACTIONS.TYPE.REPORTPREVIEW;
            const isIOUAction = reportAction.actionName === CONST.REPORT.ACTIONS.TYPE.IOU && !ReportActionsUtils.isSplitBillAction(reportAction);
            const isModifiedExpenseAction = ReportActionsUtils.isModifiedExpenseAction(reportAction);
            const isTaskAction = ReportActionsUtils.isTaskAction(reportAction);
            const isWhisperAction = ReportActionsUtils.isWhisperAction(reportAction);
            return (
                !isWhisperAction &&
                (isCommentAction || isReportPreviewAction || isIOUAction || isModifiedExpenseAction || isTaskAction) &&
                !ReportUtils.isThreadFirstChat(reportAction, reportID)
            );
        },
        onPress: (closePopover, {reportAction, reportID}) => {
            if (closePopover) {
                hideContextMenu(false, () => {
                    ReportActionComposeFocusManager.focus();
                    Report.navigateToAndOpenChildReport(lodashGet(reportAction, 'childReportID', '0'), reportAction, reportID);
                });
                return;
            }

            Report.navigateToAndOpenChildReport(lodashGet(reportAction, 'childReportID', '0'), reportAction, reportID);
        },
        getDescription: () => {},
    },
    {
        isAnonymousAction: false,
        textTranslateKey: 'reportActionContextMenu.subscribeToThread',
        icon: Expensicons.Bell,
        successTextTranslateKey: '',
        successIcon: null,
        shouldShow: (type, reportAction, isArchivedRoom, betas, anchor, isChronosReport, reportID) => {
            let childReportNotificationPreference = lodashGet(reportAction, 'childReportNotificationPreference', '');
            if (!childReportNotificationPreference) {
                const isActionCreator = ReportUtils.isActionCreator(reportAction);
                childReportNotificationPreference = isActionCreator ? CONST.REPORT.NOTIFICATION_PREFERENCE.ALWAYS : CONST.REPORT.NOTIFICATION_PREFERENCE.HIDDEN;
            }
            const subscribed = childReportNotificationPreference !== 'hidden';
            const isCommentAction = reportAction.actionName === CONST.REPORT.ACTIONS.TYPE.ADDCOMMENT && !ReportUtils.isThreadFirstChat(reportAction, reportID);
            const isReportPreviewAction = reportAction.actionName === CONST.REPORT.ACTIONS.TYPE.REPORTPREVIEW;
            const isIOUAction = reportAction.actionName === CONST.REPORT.ACTIONS.TYPE.IOU && !ReportActionsUtils.isSplitBillAction(reportAction);
            const isWhisperAction = ReportActionsUtils.isWhisperAction(reportAction);
            return !subscribed && !isWhisperAction && (isCommentAction || isReportPreviewAction || isIOUAction);
        },
        onPress: (closePopover, {reportAction, reportID}) => {
            let childReportNotificationPreference = lodashGet(reportAction, 'childReportNotificationPreference', '');
            if (!childReportNotificationPreference) {
                const isActionCreator = ReportUtils.isActionCreator(reportAction);
                childReportNotificationPreference = isActionCreator ? CONST.REPORT.NOTIFICATION_PREFERENCE.ALWAYS : CONST.REPORT.NOTIFICATION_PREFERENCE.HIDDEN;
            }
            if (closePopover) {
                hideContextMenu(false, () => {
                    ReportActionComposeFocusManager.focus();
                    Report.toggleSubscribeToChildReport(lodashGet(reportAction, 'childReportID', '0'), reportAction, reportID, childReportNotificationPreference);
                });
                return;
            }

            ReportActionComposeFocusManager.focus();
            Report.toggleSubscribeToChildReport(lodashGet(reportAction, 'childReportID', '0'), reportAction, reportID, childReportNotificationPreference);
        },
        getDescription: () => {},
    },
    {
        isAnonymousAction: false,
        textTranslateKey: 'reportActionContextMenu.unsubscribeFromThread',
        icon: Expensicons.BellSlash,
        successTextTranslateKey: '',
        successIcon: null,
        shouldShow: (type, reportAction, isArchivedRoom, betas, anchor, isChronosReport, reportID) => {
            let childReportNotificationPreference = lodashGet(reportAction, 'childReportNotificationPreference', '');
            if (!childReportNotificationPreference) {
                const isActionCreator = ReportUtils.isActionCreator(reportAction);
                childReportNotificationPreference = isActionCreator ? CONST.REPORT.NOTIFICATION_PREFERENCE.ALWAYS : CONST.REPORT.NOTIFICATION_PREFERENCE.HIDDEN;
            }
            const subscribed = childReportNotificationPreference !== 'hidden';
            if (type !== CONST.CONTEXT_MENU_TYPES.REPORT_ACTION) {
                return false;
            }
            const isCommentAction = reportAction.actionName === CONST.REPORT.ACTIONS.TYPE.ADDCOMMENT && !ReportUtils.isThreadFirstChat(reportAction, reportID);
            const isReportPreviewAction = reportAction.actionName === CONST.REPORT.ACTIONS.TYPE.REPORTPREVIEW;
            const isIOUAction = reportAction.actionName === CONST.REPORT.ACTIONS.TYPE.IOU && !ReportActionsUtils.isSplitBillAction(reportAction);
            return subscribed && (isCommentAction || isReportPreviewAction || isIOUAction);
        },
        onPress: (closePopover, {reportAction, reportID}) => {
            let childReportNotificationPreference = lodashGet(reportAction, 'childReportNotificationPreference', '');
            if (!childReportNotificationPreference) {
                const isActionCreator = ReportUtils.isActionCreator(reportAction);
                childReportNotificationPreference = isActionCreator ? CONST.REPORT.NOTIFICATION_PREFERENCE.ALWAYS : CONST.REPORT.NOTIFICATION_PREFERENCE.HIDDEN;
            }
            if (closePopover) {
                hideContextMenu(false, () => {
                    ReportActionComposeFocusManager.focus();
                    Report.toggleSubscribeToChildReport(lodashGet(reportAction, 'childReportID', '0'), reportAction, reportID, childReportNotificationPreference);
                });
                return;
            }

            ReportActionComposeFocusManager.focus();
            Report.toggleSubscribeToChildReport(lodashGet(reportAction, 'childReportID', '0'), reportAction, reportID, childReportNotificationPreference);
        },
        getDescription: () => {},
    },
    {
        isAnonymousAction: true,
        textTranslateKey: 'reportActionContextMenu.copyURLToClipboard',
        icon: Expensicons.Copy,
        successTextTranslateKey: 'reportActionContextMenu.copied',
        successIcon: Expensicons.Checkmark,
        shouldShow: (type) => type === CONST.CONTEXT_MENU_TYPES.LINK,
        onPress: (closePopover, {selection}) => {
            Clipboard.setString(selection);
            hideContextMenu(true, ReportActionComposeFocusManager.focus);
        },
        getDescription: (selection) => selection,
    },
    {
        isAnonymousAction: true,
        textTranslateKey: 'reportActionContextMenu.copyEmailToClipboard',
        icon: Expensicons.Copy,
        successTextTranslateKey: 'reportActionContextMenu.copied',
        successIcon: Expensicons.Checkmark,
        shouldShow: (type) => type === CONST.CONTEXT_MENU_TYPES.EMAIL,
        onPress: (closePopover, {selection}) => {
            Clipboard.setString(EmailUtils.trimMailTo(selection));
            hideContextMenu(true, ReportActionComposeFocusManager.focus);
        },
        getDescription: (selection) => EmailUtils.prefixMailSeparatorsWithBreakOpportunities(EmailUtils.trimMailTo(selection)),
    },
    {
        isAnonymousAction: true,
        textTranslateKey: 'reportActionContextMenu.copyToClipboard',
        icon: Expensicons.Copy,
        successTextTranslateKey: 'reportActionContextMenu.copied',
        successIcon: Expensicons.Checkmark,
        shouldShow: (type, reportAction) =>
            type === CONST.CONTEXT_MENU_TYPES.REPORT_ACTION && !ReportActionsUtils.isReportActionAttachment(reportAction) && !ReportActionsUtils.isMessageDeleted(reportAction),

        // If return value is true, we switch the `text` and `icon` on
        // `ContextMenuItem` with `successText` and `successIcon` which will fall back to
        // the `text` and `icon`
        onPress: (closePopover, {reportAction, selection}) => {
            const isTaskAction = ReportActionsUtils.isTaskAction(reportAction);
            const isReportPreviewAction = ReportActionsUtils.isReportPreviewAction(reportAction);
            const message = _.last(lodashGet(reportAction, 'message', [{}]));
            const messageHtml = isTaskAction ? TaskUtils.getTaskReportActionMessage(reportAction.actionName) : lodashGet(message, 'html', '');

            const isAttachment = ReportActionsUtils.isReportActionAttachment(reportAction);
            if (!isAttachment) {
                const content = selection || messageHtml;
                if (isReportPreviewAction) {
                    const iouReport = ReportUtils.getReport(ReportActionsUtils.getIOUReportIDFromReportActionPreview(reportAction));
                    const displayMessage = ReportUtils.getReportPreviewMessage(iouReport, reportAction);
                    Clipboard.setString(displayMessage);
                } else if (ReportActionsUtils.isModifiedExpenseAction(reportAction)) {
                    const modifyExpenseMessage = ReportUtils.getModifiedExpenseMessage(reportAction);
                    Clipboard.setString(modifyExpenseMessage);
                } else if (ReportActionsUtils.isMoneyRequestAction(reportAction)) {
                    const displayMessage = ReportUtils.getIOUReportActionDisplayMessage(reportAction);
                    Clipboard.setString(displayMessage);
                } else if (ReportActionsUtils.isCreatedTaskReportAction(reportAction)) {
                    const taskPreviewMessage = TaskUtils.getTaskCreatedMessage(reportAction);
                    Clipboard.setString(taskPreviewMessage);
                } else if (ReportActionsUtils.isMemberChangeAction(reportAction)) {
                    const logMessage = ReportActionsUtils.getMemberChangeMessagePlainText(reportAction);
                    Clipboard.setString(logMessage);
                } else if (ReportActionsUtils.isSubmittedExpenseAction(reportAction)) {
                    const submittedMessage = _.reduce(reportAction.message, (acc, curr) => `${acc}${curr.text}`, '');
                    Clipboard.setString(submittedMessage);
                } else if (content) {
                    const parser = new ExpensiMark();
                    if (!Clipboard.canSetHtml()) {
                        Clipboard.setString(parser.htmlToMarkdown(content));
                    } else {
                        const plainText = parser.htmlToText(content);
                        Clipboard.setHtml(content, plainText);
                    }
                }
            }

            if (closePopover) {
                hideContextMenu(true, ReportActionComposeFocusManager.focus);
            }
        },
        getDescription: () => {},
    },

    {
        isAnonymousAction: true,
        textTranslateKey: 'reportActionContextMenu.copyLink',
        icon: Expensicons.LinkCopy,
        successIcon: Expensicons.Checkmark,
        successTextTranslateKey: 'reportActionContextMenu.copied',
        shouldShow: (type, reportAction, isArchivedRoom, betas, menuTarget) => {
            const isAttachment = ReportActionsUtils.isReportActionAttachment(reportAction);

            // Only hide the copylink menu item when context menu is opened over img element.
            const isAttachmentTarget = lodashGet(menuTarget, 'tagName') === 'IMG' && isAttachment;
            return Permissions.canUseCommentLinking(betas) && type === CONST.CONTEXT_MENU_TYPES.REPORT_ACTION && !isAttachmentTarget && !ReportActionsUtils.isMessageDeleted(reportAction);
        },
        onPress: (closePopover, {reportAction, reportID}) => {
            Environment.getEnvironmentURL().then((environmentURL) => {
                const reportActionID = lodashGet(reportAction, 'reportActionID');
                Clipboard.setString(`${environmentURL}/r/${reportID}/${reportActionID}`);
            });
            hideContextMenu(true, ReportActionComposeFocusManager.focus);
        },
        getDescription: () => {},
    },

    {
        isAnonymousAction: false,
        textTranslateKey: 'reportActionContextMenu.markAsUnread',
        icon: Expensicons.Mail,
        successIcon: Expensicons.Checkmark,
        shouldShow: (type, reportAction, isArchivedRoom, betas, anchor, isChronosReport, reportID, isPinnedChat, isUnreadChat) =>
            type === CONST.CONTEXT_MENU_TYPES.REPORT_ACTION || (type === CONST.CONTEXT_MENU_TYPES.REPORT && !isUnreadChat),
        onPress: (closePopover, {reportAction, reportID}) => {
            Report.markCommentAsUnread(reportID, reportAction.created);
            if (closePopover) {
                hideContextMenu(true, ReportActionComposeFocusManager.focus);
            }
        },
        getDescription: () => {},
    },

    {
        isAnonymousAction: false,
        textTranslateKey: 'reportActionContextMenu.markAsRead',
        icon: Expensicons.Mail,
        successIcon: Expensicons.Checkmark,
        shouldShow: (type, reportAction, isArchivedRoom, betas, anchor, isChronosReport, reportID, isPinnedChat, isUnreadChat) => type === CONST.CONTEXT_MENU_TYPES.REPORT && isUnreadChat,
        onPress: (closePopover, {reportID}) => {
            Report.readNewestAction(reportID);
            if (closePopover) {
                hideContextMenu(true, ReportActionComposeFocusManager.focus);
            }
        },
        getDescription: () => {},
    },

    {
        isAnonymousAction: false,
        textTranslateKey: 'reportActionContextMenu.editAction',
        icon: Expensicons.Pencil,
        shouldShow: (type, reportAction, isArchivedRoom, betas, menuTarget, isChronosReport) =>
            type === CONST.CONTEXT_MENU_TYPES.REPORT_ACTION && ReportUtils.canEditReportAction(reportAction) && !isArchivedRoom && !isChronosReport,
        onPress: (closePopover, {reportID, reportAction, draftMessage}) => {
            if (ReportActionsUtils.isMoneyRequestAction(reportAction)) {
                hideContextMenu(false);
                const childReportID = lodashGet(reportAction, 'childReportID', 0);
                if (!childReportID) {
                    const thread = ReportUtils.buildTransactionThread(reportAction, reportID);
                    const userLogins = PersonalDetailsUtils.getLoginsByAccountIDs(thread.participantAccountIDs);
                    Report.openReport(thread.reportID, userLogins, thread, reportAction.reportActionID);
                    Navigation.navigate(ROUTES.REPORT_WITH_ID.getRoute(thread.reportID));
                    return;
                }
                Report.openReport(childReportID);
                Navigation.navigate(ROUTES.REPORT_WITH_ID.getRoute(childReportID));
                return;
            }
            const editAction = () => Report.saveReportActionDraft(reportID, reportAction, _.isEmpty(draftMessage) ? getActionText(reportAction) : '');

            if (closePopover) {
                // Hide popover, then call editAction
                hideContextMenu(false, editAction);
                return;
            }

            // No popover to hide, call editAction immediately
            editAction();
        },
        getDescription: () => {},
    },
    {
        isAnonymousAction: false,
        textTranslateKey: 'reportActionContextMenu.deleteAction',
        icon: Expensicons.Trashcan,
        shouldShow: (type, reportAction, isArchivedRoom, betas, menuTarget, isChronosReport, reportID) =>
            // Until deleting parent threads is supported in FE, we will prevent the user from deleting a thread parent
            type === CONST.CONTEXT_MENU_TYPES.REPORT_ACTION &&
            ReportUtils.canDeleteReportAction(reportAction, reportID) &&
            !isArchivedRoom &&
            !isChronosReport &&
            !ReportActionsUtils.isMessageDeleted(reportAction),
        onPress: (closePopover, {reportID, reportAction}) => {
            if (closePopover) {
                // Hide popover, then call showDeleteConfirmModal
                hideContextMenu(false, () => showDeleteModal(reportID, reportAction, true, clearActiveReportAction, clearActiveReportAction));
                return;
            }

            // No popover to hide, call showDeleteConfirmModal immediately
            showDeleteModal(reportID, reportAction, true, clearActiveReportAction, clearActiveReportAction);
        },
        getDescription: () => {},
    },
    {
        isAnonymousAction: false,
        textTranslateKey: 'common.pin',
        icon: Expensicons.Pin,
<<<<<<< HEAD
        shouldShow: (type, reportAction, isArchivedRoom, betas, anchor, isChronosReport, reportID, isPinnedChat) =>
            type === CONST.CONTEXT_MENU_TYPES.REPORT && !isPinnedChat && !ReportUtils.isMoneyRequestReport(reportID),
=======
        shouldShow: (type, reportAction, isArchivedRoom, betas, anchor, isChronosReport, reportID, isPinnedChat) => type === CONTEXT_MENU_TYPES.REPORT && !isPinnedChat,
>>>>>>> ca3e3777
        onPress: (closePopover, {reportID}) => {
            Report.togglePinnedState(reportID, false);
            if (closePopover) {
                hideContextMenu(false, ReportActionComposeFocusManager.focus);
            }
        },
        getDescription: () => {},
    },
    {
        isAnonymousAction: false,
        textTranslateKey: 'common.unPin',
        icon: Expensicons.Pin,
<<<<<<< HEAD
        shouldShow: (type, reportAction, isArchivedRoom, betas, anchor, isChronosReport, reportID, isPinnedChat) =>
            type === CONST.CONTEXT_MENU_TYPES.REPORT && isPinnedChat && !ReportUtils.isMoneyRequestReport(reportID),
=======
        shouldShow: (type, reportAction, isArchivedRoom, betas, anchor, isChronosReport, reportID, isPinnedChat) => type === CONTEXT_MENU_TYPES.REPORT && isPinnedChat,
>>>>>>> ca3e3777
        onPress: (closePopover, {reportID}) => {
            Report.togglePinnedState(reportID, true);
            if (closePopover) {
                hideContextMenu(false, ReportActionComposeFocusManager.focus);
            }
        },
        getDescription: () => {},
    },
    {
        isAnonymousAction: false,
        textTranslateKey: 'reportActionContextMenu.flagAsOffensive',
        icon: Expensicons.Flag,
        shouldShow: (type, reportAction, isArchivedRoom, betas, menuTarget, isChronosReport, reportID) =>
            type === CONST.CONTEXT_MENU_TYPES.REPORT_ACTION &&
            ReportUtils.canFlagReportAction(reportAction, reportID) &&
            !isArchivedRoom &&
            !isChronosReport &&
            !ReportUtils.isConciergeChatReport(reportID) &&
            reportAction.actorAccountID !== CONST.ACCOUNT_ID.CONCIERGE,
        onPress: (closePopover, {reportID, reportAction}) => {
            if (closePopover) {
                hideContextMenu(false, () => Navigation.navigate(ROUTES.FLAG_COMMENT.getRoute(reportID, reportAction.reportActionID)));
                return;
            }

            Navigation.navigate(ROUTES.FLAG_COMMENT.getRoute(reportID, reportAction.reportActionID));
        },
        getDescription: () => {},
    },
];<|MERGE_RESOLUTION|>--- conflicted
+++ resolved
@@ -421,12 +421,7 @@
         isAnonymousAction: false,
         textTranslateKey: 'common.pin',
         icon: Expensicons.Pin,
-<<<<<<< HEAD
-        shouldShow: (type, reportAction, isArchivedRoom, betas, anchor, isChronosReport, reportID, isPinnedChat) =>
-            type === CONST.CONTEXT_MENU_TYPES.REPORT && !isPinnedChat && !ReportUtils.isMoneyRequestReport(reportID),
-=======
-        shouldShow: (type, reportAction, isArchivedRoom, betas, anchor, isChronosReport, reportID, isPinnedChat) => type === CONTEXT_MENU_TYPES.REPORT && !isPinnedChat,
->>>>>>> ca3e3777
+        shouldShow: (type, reportAction, isArchivedRoom, betas, anchor, isChronosReport, reportID, isPinnedChat) => type === CONST.CONTEXT_MENU_TYPES.REPORT && !isPinnedChat,
         onPress: (closePopover, {reportID}) => {
             Report.togglePinnedState(reportID, false);
             if (closePopover) {
@@ -439,12 +434,7 @@
         isAnonymousAction: false,
         textTranslateKey: 'common.unPin',
         icon: Expensicons.Pin,
-<<<<<<< HEAD
-        shouldShow: (type, reportAction, isArchivedRoom, betas, anchor, isChronosReport, reportID, isPinnedChat) =>
-            type === CONST.CONTEXT_MENU_TYPES.REPORT && isPinnedChat && !ReportUtils.isMoneyRequestReport(reportID),
-=======
-        shouldShow: (type, reportAction, isArchivedRoom, betas, anchor, isChronosReport, reportID, isPinnedChat) => type === CONTEXT_MENU_TYPES.REPORT && isPinnedChat,
->>>>>>> ca3e3777
+        shouldShow: (type, reportAction, isArchivedRoom, betas, anchor, isChronosReport, reportID, isPinnedChat) => type === CONST.CONTEXT_MENU_TYPES.REPORT && isPinnedChat,
         onPress: (closePopover, {reportID}) => {
             Report.togglePinnedState(reportID, true);
             if (closePopover) {
