import ExpensiMark from 'expensify-common/lib/ExpensiMark';
import _ from 'underscore';
import lodashGet from 'lodash/get';
import * as Expensicons from '../../../../components/Icon/Expensicons';
import * as Report from '../../../../libs/actions/Report';
import Clipboard from '../../../../libs/Clipboard';
import * as ReportUtils from '../../../../libs/ReportUtils';
import ReportActionComposeFocusManager from '../../../../libs/ReportActionComposeFocusManager';
import {hideContextMenu, showDeleteModal} from './ReportActionContextMenu';
import CONST from '../../../../CONST';
import getAttachmentDetails from '../../../../libs/fileDownload/getAttachmentDetails';
import fileDownload from '../../../../libs/fileDownload';
import addEncryptedAuthTokenToURL from '../../../../libs/addEncryptedAuthTokenToURL';
import * as ContextMenuUtils from './ContextMenuUtils';
import * as Environment from '../../../../libs/Environment/Environment';

/**
 * Gets the HTML version of the message in an action.
 * @param {Object} reportAction
 * @return {String}
 */
function getActionText(reportAction) {
    const message = _.last(lodashGet(reportAction, 'message', null));
    return lodashGet(message, 'html', '');
}

const CONTEXT_MENU_TYPES = {
    LINK: 'LINK',
    REPORT_ACTION: 'REPORT_ACTION',
    EMAIL: 'EMAIL',
};

// A list of all the context actions in this menu.
export default [
    {
        textTranslateKey: 'common.download',
        icon: Expensicons.Download,
        successTextTranslateKey: 'common.download',
        successIcon: Expensicons.Download,
        shouldShow: (type, reportAction) => {
            const message = _.last(lodashGet(reportAction, 'message', [{}]));
            const isAttachment = _.has(reportAction, 'isAttachment')
                ? reportAction.isAttachment
                : ReportUtils.isReportMessageAttachment(message);
            return isAttachment && reportAction.reportActionID;
        },
        onPress: (closePopover, {reportAction}) => {
            const message = _.last(lodashGet(reportAction, 'message', [{}]));
            const html = lodashGet(message, 'html', '');
            const attachmentDetails = getAttachmentDetails(html);
            const {originalFileName} = attachmentDetails;
            let {sourceURL} = attachmentDetails;
            sourceURL = addEncryptedAuthTokenToURL(sourceURL);
            fileDownload(sourceURL, originalFileName);
            if (closePopover) {
                hideContextMenu(true, ReportActionComposeFocusManager.focus);
            }
        },
        getDescription: () => {},
    },
    {
        textTranslateKey: 'reportActionContextMenu.copyURLToClipboard',
        icon: Expensicons.Clipboard,
        successTextTranslateKey: 'reportActionContextMenu.copied',
        successIcon: Expensicons.Checkmark,
        shouldShow: type => type === CONTEXT_MENU_TYPES.LINK,
        onPress: (closePopover, {selection}) => {
            Clipboard.setString(selection);
            hideContextMenu(true, ReportActionComposeFocusManager.focus);
        },
        getDescription: ContextMenuUtils.getPopoverDescription,
    },
    {
        textTranslateKey: 'reportActionContextMenu.copyEmailToClipboard',
        icon: Expensicons.Clipboard,
        successTextTranslateKey: 'reportActionContextMenu.copied',
        successIcon: Expensicons.Checkmark,
        shouldShow: type => type === CONTEXT_MENU_TYPES.EMAIL,
        onPress: (closePopover, {selection}) => {
            Clipboard.setString(selection.replace('mailto:', ''));
            hideContextMenu(true, ReportActionComposeFocusManager.focus);
        },
        getDescription: () => {},
    },
    {
        textTranslateKey: 'reportActionContextMenu.copyToClipboard',
        icon: Expensicons.Clipboard,
        successTextTranslateKey: 'reportActionContextMenu.copied',
        successIcon: Expensicons.Checkmark,
        shouldShow: (type, reportAction) => (type === CONTEXT_MENU_TYPES.REPORT_ACTION
            && reportAction.actionName !== CONST.REPORT.ACTIONS.TYPE.IOU
            && !ReportUtils.isReportMessageAttachment(lodashGet(reportAction, ['message', 0, 'text'], ''))),

        // If return value is true, we switch the `text` and `icon` on
        // `ContextMenuItem` with `successText` and `successIcon` which will fallback to
        // the `text` and `icon`
        onPress: (closePopover, {reportAction, selection}) => {
            const message = _.last(lodashGet(reportAction, 'message', [{}]));
            const html = lodashGet(message, 'html', '');

            const parser = new ExpensiMark();
            const reportMarkdown = parser.htmlToMarkdown(html);

            const text = selection || reportMarkdown;

            const isAttachment = _.has(reportAction, 'isAttachment')
                ? reportAction.isAttachment
                : ReportUtils.isReportMessageAttachment(message);
            if (!isAttachment) {
                Clipboard.setString(text);
            } else {
                Clipboard.setString(html);
            }
            if (closePopover) {
                hideContextMenu(true, ReportActionComposeFocusManager.focus);
            }
        },
        getDescription: () => {},
    },

    {
        textTranslateKey: 'reportActionContextMenu.copyLink',
        icon: Expensicons.LinkCopy,
        shouldShow: () => true,
        onPress: (closePopover, {reportAction, reportID}) => {
            Environment.getEnvironmentURL()
                .then((environmentURL) => {
                    const reportActionID = parseInt(lodashGet(reportAction, 'reportActionID'), 10);
                    Clipboard.setString(`${environmentURL}/r/${reportID}/${reportActionID}`);
                });
            hideContextMenu(true, ReportActionComposeFocusManager.focus);
        },
        getDescription: () => {},
    },

    {
        textTranslateKey: 'reportActionContextMenu.markAsUnread',
        icon: Expensicons.Mail,
        successIcon: Expensicons.Checkmark,
        shouldShow: type => type === CONTEXT_MENU_TYPES.REPORT_ACTION,
        onPress: (closePopover, {reportAction, reportID}) => {
<<<<<<< HEAD
            Report.updateLastReadActionID(reportID, reportAction.sequenceNumber, true);
=======
            Report.markCommentAsUnread(reportID, reportAction.sequenceNumber);
            Report.setNewMarkerPosition(reportID, reportAction.sequenceNumber);
>>>>>>> a0c4e830
            if (closePopover) {
                hideContextMenu(true, ReportActionComposeFocusManager.focus);
            }
        },
        getDescription: () => {},
    },

    {
        textTranslateKey: 'reportActionContextMenu.editComment',
        icon: Expensicons.Pencil,
        shouldShow: (type, reportAction) => (
            type === CONTEXT_MENU_TYPES.REPORT_ACTION && ReportUtils.canEditReportAction(reportAction)
        ),
        onPress: (closePopover, {reportID, reportAction, draftMessage}) => {
            const editAction = () => Report.saveReportActionDraft(
                reportID,
                reportAction.reportActionID,
                _.isEmpty(draftMessage) ? getActionText(reportAction) : '',
            );

            if (closePopover) {
                // Hide popover, then call editAction
                hideContextMenu(false, editAction);
                return;
            }

            // No popover to hide, call editAction immediately
            editAction();
        },
        getDescription: () => {},
    },
    {
        textTranslateKey: 'reportActionContextMenu.deleteComment',
        icon: Expensicons.Trashcan,
        shouldShow: (type, reportAction) => type === CONTEXT_MENU_TYPES.REPORT_ACTION
            && ReportUtils.canDeleteReportAction(reportAction),
        onPress: (closePopover, {reportID, reportAction}) => {
            if (closePopover) {
                // Hide popover, then call showDeleteConfirmModal
                hideContextMenu(
                    false,
                    () => showDeleteModal(reportID, reportAction),
                );
                return;
            }

            // No popover to hide, call showDeleteConfirmModal immediately
            showDeleteModal(reportID, reportAction);
        },
        getDescription: () => {},
    },
];

export {
    CONTEXT_MENU_TYPES,
};<|MERGE_RESOLUTION|>--- conflicted
+++ resolved
@@ -139,12 +139,7 @@
         successIcon: Expensicons.Checkmark,
         shouldShow: type => type === CONTEXT_MENU_TYPES.REPORT_ACTION,
         onPress: (closePopover, {reportAction, reportID}) => {
-<<<<<<< HEAD
-            Report.updateLastReadActionID(reportID, reportAction.sequenceNumber, true);
-=======
             Report.markCommentAsUnread(reportID, reportAction.sequenceNumber);
-            Report.setNewMarkerPosition(reportID, reportAction.sequenceNumber);
->>>>>>> a0c4e830
             if (closePopover) {
                 hideContextMenu(true, ReportActionComposeFocusManager.focus);
             }
