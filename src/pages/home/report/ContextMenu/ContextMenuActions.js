import React from 'react';
import _ from 'underscore';
import ExpensiMark from 'expensify-common/lib/ExpensiMark';
import lodashGet from 'lodash/get';
import * as Expensicons from '../../../../components/Icon/Expensicons';
import * as Report from '../../../../libs/actions/Report';
import * as Download from '../../../../libs/actions/Download';
import Clipboard from '../../../../libs/Clipboard';
import * as ReportUtils from '../../../../libs/ReportUtils';
import * as ReportActionsUtils from '../../../../libs/ReportActionsUtils';
import * as PersonalDetailsUtils from '../../../../libs/PersonalDetailsUtils';
import ReportActionComposeFocusManager from '../../../../libs/ReportActionComposeFocusManager';
import {hideContextMenu, showDeleteModal, clearActiveReportAction} from './ReportActionContextMenu';
import CONST from '../../../../CONST';
import getAttachmentDetails from '../../../../libs/fileDownload/getAttachmentDetails';
import fileDownload from '../../../../libs/fileDownload';
import addEncryptedAuthTokenToURL from '../../../../libs/addEncryptedAuthTokenToURL';
import * as Environment from '../../../../libs/Environment/Environment';
import Permissions from '../../../../libs/Permissions';
import QuickEmojiReactions from '../../../../components/Reactions/QuickEmojiReactions';
import MiniQuickEmojiReactions from '../../../../components/Reactions/MiniQuickEmojiReactions';
import Navigation from '../../../../libs/Navigation/Navigation';
import ROUTES from '../../../../ROUTES';
import * as Task from '../../../../libs/actions/Task';
<<<<<<< HEAD
import * as Localize from '../../../../libs/Localize';
import * as TransactionUtils from '../../../../libs/TransactionUtils';
import * as CurrencyUtils from '../../../../libs/CurrencyUtils';
import Log from '../../../../libs/Log';
=======
>>>>>>> 365cdbd7

/**
 * Gets the HTML version of the message in an action.
 * @param {Object} reportAction
 * @return {String}
 */
function getActionText(reportAction) {
    const message = _.last(lodashGet(reportAction, 'message', null));
    return lodashGet(message, 'html', '');
}

const CONTEXT_MENU_TYPES = {
    LINK: 'LINK',
    REPORT_ACTION: 'REPORT_ACTION',
    EMAIL: 'EMAIL',
    REPORT: 'REPORT',
};

// A list of all the context actions in this menu.
export default [
    {
        isAnonymousAction: false,
        shouldKeepOpen: true,
        shouldShow: (type, reportAction) => type === CONTEXT_MENU_TYPES.REPORT_ACTION && _.has(reportAction, 'message') && !ReportActionsUtils.isMessageDeleted(reportAction),
        renderContent: (closePopover, {reportID, reportAction, close: closeManually, openContextMenu}) => {
            const isMini = !closePopover;

            const closeContextMenu = (onHideCallback) => {
                if (isMini) {
                    closeManually();
                    if (onHideCallback) {
                        onHideCallback();
                    }
                } else {
                    hideContextMenu(false, onHideCallback);
                }
            };

            const toggleEmojiAndCloseMenu = (emoji, existingReactions) => {
                Report.toggleEmojiReaction(reportID, reportAction, emoji, existingReactions);
                closeContextMenu();
            };

            if (isMini) {
                return (
                    <MiniQuickEmojiReactions
                        key="MiniQuickEmojiReactions"
                        onEmojiSelected={toggleEmojiAndCloseMenu}
                        onPressOpenPicker={openContextMenu}
                        onEmojiPickerClosed={closeContextMenu}
                        reportActionID={reportAction.reportActionID}
                        reportAction={reportAction}
                    />
                );
            }

            return (
                <QuickEmojiReactions
                    key="BaseQuickEmojiReactions"
                    closeContextMenu={closeContextMenu}
                    onEmojiSelected={toggleEmojiAndCloseMenu}
                    reportActionID={reportAction.reportActionID}
                    reportAction={reportAction}
                />
            );
        },
    },
    {
        isAnonymousAction: true,
        textTranslateKey: 'common.download',
        icon: Expensicons.Download,
        successTextTranslateKey: 'common.download',
        successIcon: Expensicons.Download,
        shouldShow: (type, reportAction, isArchivedRoom, betas, anchor, isChronosReport, reportID, isPinnedChat, isUnreadChat, isOffline) => {
            const isAttachment = ReportActionsUtils.isReportActionAttachment(reportAction);
            const messageHtml = lodashGet(reportAction, ['message', 0, 'html']);
            return isAttachment && messageHtml !== CONST.ATTACHMENT_UPLOADING_MESSAGE_HTML && reportAction.reportActionID && !ReportActionsUtils.isMessageDeleted(reportAction) && !isOffline;
        },
        onPress: (closePopover, {reportAction}) => {
            const message = _.last(lodashGet(reportAction, 'message', [{}]));
            const html = lodashGet(message, 'html', '');
            const attachmentDetails = getAttachmentDetails(html);
            const {originalFileName, sourceURL} = attachmentDetails;
            const sourceURLWithAuth = addEncryptedAuthTokenToURL(sourceURL);
            const sourceID = (sourceURL.match(CONST.REGEX.ATTACHMENT_ID) || [])[1];
            Download.setDownload(sourceID, true);
            fileDownload(sourceURLWithAuth, originalFileName).then(() => Download.setDownload(sourceID, false));
            if (closePopover) {
                hideContextMenu(true, ReportActionComposeFocusManager.focus);
            }
        },
        getDescription: () => {},
    },
    {
        isAnonymousAction: false,
        textTranslateKey: 'reportActionContextMenu.replyInThread',
        icon: Expensicons.ChatBubble,
        successTextTranslateKey: '',
        successIcon: null,
        shouldShow: (type, reportAction, isArchivedRoom, betas, anchor, isChronosReport, reportID) => {
            if (type !== CONTEXT_MENU_TYPES.REPORT_ACTION) {
                return false;
            }
            const isCommentAction = reportAction.actionName === CONST.REPORT.ACTIONS.TYPE.ADDCOMMENT && !ReportUtils.isThreadFirstChat(reportAction, reportID);
            const isReportPreviewAction = reportAction.actionName === CONST.REPORT.ACTIONS.TYPE.REPORTPREVIEW;
            const isIOUAction = reportAction.actionName === CONST.REPORT.ACTIONS.TYPE.IOU && !ReportActionsUtils.isSplitBillAction(reportAction);
            return isCommentAction || isReportPreviewAction || isIOUAction;
        },
        onPress: (closePopover, {reportAction, reportID}) => {
            if (closePopover) {
                hideContextMenu(false, () => {
                    ReportActionComposeFocusManager.focus();
                    Report.navigateToAndOpenChildReport(lodashGet(reportAction, 'childReportID', '0'), reportAction, reportID);
                });
                return;
            }

            Report.navigateToAndOpenChildReport(lodashGet(reportAction, 'childReportID', '0'), reportAction, reportID);
        },
        getDescription: () => {},
    },
    {
        isAnonymousAction: false,
        textTranslateKey: 'reportActionContextMenu.subscribeToThread',
        icon: Expensicons.Chair,
        successTextTranslateKey: '',
        successIcon: null,
        shouldShow: (type, reportAction, isArchivedRoom, betas, anchor, isChronosReport, reportID) => {
            if (type !== CONTEXT_MENU_TYPES.REPORT_ACTION) {
                return false;
            }
            const isCommentAction = reportAction.actionName === CONST.REPORT.ACTIONS.TYPE.ADDCOMMENT && !ReportUtils.isThreadFirstChat(reportAction, reportID);
            const isReportPreviewAction = reportAction.actionName === CONST.REPORT.ACTIONS.TYPE.REPORTPREVIEW;
            const isIOUAction = reportAction.actionName === CONST.REPORT.ACTIONS.TYPE.IOU && !ReportActionsUtils.isSplitBillAction(reportAction);
            return isCommentAction || isReportPreviewAction || isIOUAction;
        },
        onPress: (closePopover, {reportAction, reportID}) => {
            Log.info("sparsisparsi start");
            Log.info(JSON.stringify(reportAction));
            Log.info("sparsisparsi done");
            // if (closePopover) {
            //     hideContextMenu(false, () => {
            //         ReportActionComposeFocusManager.focus();
            //         Report.subscribeToChildReport(lodashGet(reportAction, 'childReportID', '0'), reportAction, reportID);
            //     });
            //     return;
            // }
        },
        getDescription: () => {},
    },
    {
        isAnonymousAction: false,
        textTranslateKey: 'reportActionContextMenu.copyURLToClipboard',
        icon: Expensicons.Copy,
        successTextTranslateKey: 'reportActionContextMenu.copied',
        successIcon: Expensicons.Checkmark,
        shouldShow: (type) => type === CONTEXT_MENU_TYPES.LINK,
        onPress: (closePopover, {selection}) => {
            Clipboard.setString(selection);
            hideContextMenu(true, ReportActionComposeFocusManager.focus);
        },
        getDescription: (selection) => selection,
    },
    {
        isAnonymousAction: false,
        textTranslateKey: 'reportActionContextMenu.copyEmailToClipboard',
        icon: Expensicons.Copy,
        successTextTranslateKey: 'reportActionContextMenu.copied',
        successIcon: Expensicons.Checkmark,
        shouldShow: (type) => type === CONTEXT_MENU_TYPES.EMAIL,
        onPress: (closePopover, {selection}) => {
            Clipboard.setString(selection.replace('mailto:', ''));
            hideContextMenu(true, ReportActionComposeFocusManager.focus);
        },
        getDescription: (selection) => selection.replace('mailto:', ''),
    },
    {
        isAnonymousAction: true,
        textTranslateKey: 'reportActionContextMenu.copyToClipboard',
        icon: Expensicons.Copy,
        successTextTranslateKey: 'reportActionContextMenu.copied',
        successIcon: Expensicons.Checkmark,
        shouldShow: (type, reportAction) =>
            type === CONTEXT_MENU_TYPES.REPORT_ACTION && !ReportActionsUtils.isReportActionAttachment(reportAction) && !ReportActionsUtils.isMessageDeleted(reportAction),

        // If return value is true, we switch the `text` and `icon` on
        // `ContextMenuItem` with `successText` and `successIcon` which will fallback to
        // the `text` and `icon`
        onPress: (closePopover, {reportAction, selection}) => {
            const isTaskAction = ReportActionsUtils.isTaskAction(reportAction);
            const isCreateTaskAction = ReportActionsUtils.isCreatedTaskReportAction(reportAction);
            const isReportPreviewAction = ReportActionsUtils.isReportPreviewAction(reportAction);
            const message = _.last(lodashGet(reportAction, 'message', [{}]));
            const reportID = lodashGet(reportAction, 'originalMessage.taskReportID', '').toString();
            const messageHtml = isTaskAction || isCreateTaskAction ? Task.getTaskReportActionMessage(reportAction.actionName, reportID, isCreateTaskAction) : lodashGet(message, 'html', '');

            const isAttachment = ReportActionsUtils.isReportActionAttachment(reportAction);
            if (!isAttachment) {
                const content = selection || messageHtml;
                if (isReportPreviewAction) {
                    const iouReport = ReportUtils.getReport(ReportActionsUtils.getIOUReportIDFromReportActionPreview(reportAction));
                    const displayMessage = ReportUtils.getReportPreviewMessage(iouReport, reportAction);
                    Clipboard.setString(displayMessage);
                } else if (ReportActionsUtils.isModifiedExpenseAction(reportAction)) {
                    const modifyExpenseMessage = ReportUtils.getModifiedExpenseMessage(reportAction);
                    Clipboard.setString(modifyExpenseMessage);
                } else if (ReportActionsUtils.isMoneyRequestAction(reportAction)) {
                    const displayMessage = ReportUtils.getIOUReportActionDisplayMessage(reportAction);
                    Clipboard.setString(displayMessage);
                } else if (content) {
                    const parser = new ExpensiMark();
                    if (!Clipboard.canSetHtml()) {
                        Clipboard.setString(parser.htmlToMarkdown(content));
                    } else {
                        const plainText = parser.htmlToText(content);
                        Clipboard.setHtml(content, plainText);
                    }
                }
            }

            if (closePopover) {
                hideContextMenu(true, ReportActionComposeFocusManager.focus);
            }
        },
        getDescription: () => {},
    },

    {
        isAnonymousAction: false,
        textTranslateKey: 'reportActionContextMenu.copyLink',
        icon: Expensicons.LinkCopy,
        successIcon: Expensicons.Checkmark,
        successTextTranslateKey: 'reportActionContextMenu.copied',
        shouldShow: (type, reportAction, isArchivedRoom, betas, menuTarget) => {
            const isAttachment = ReportActionsUtils.isReportActionAttachment(reportAction);

            // Only hide the copylink menu item when context menu is opened over img element.
            const isAttachmentTarget = lodashGet(menuTarget, 'tagName') === 'IMG' && isAttachment;
            return Permissions.canUseCommentLinking(betas) && type === CONTEXT_MENU_TYPES.REPORT_ACTION && !isAttachmentTarget && !ReportActionsUtils.isMessageDeleted(reportAction);
        },
        onPress: (closePopover, {reportAction, reportID}) => {
            Environment.getEnvironmentURL().then((environmentURL) => {
                const reportActionID = lodashGet(reportAction, 'reportActionID');
                Clipboard.setString(`${environmentURL}/r/${reportID}/${reportActionID}`);
            });
            hideContextMenu(true, ReportActionComposeFocusManager.focus);
        },
        getDescription: () => {},
    },

    {
        isAnonymousAction: false,
        textTranslateKey: 'reportActionContextMenu.markAsUnread',
        icon: Expensicons.Mail,
        successIcon: Expensicons.Checkmark,
        shouldShow: (type, reportAction, isArchivedRoom, betas, anchor, isChronosReport, reportID, isPinnedChat, isUnreadChat) =>
            type === CONTEXT_MENU_TYPES.REPORT_ACTION || (type === CONTEXT_MENU_TYPES.REPORT && !isUnreadChat),
        onPress: (closePopover, {reportAction, reportID}) => {
            Report.markCommentAsUnread(reportID, reportAction.created);
            if (closePopover) {
                hideContextMenu(true, ReportActionComposeFocusManager.focus);
            }
        },
        getDescription: () => {},
    },

    {
        isAnonymousAction: false,
        textTranslateKey: 'reportActionContextMenu.markAsRead',
        icon: Expensicons.Mail,
        successIcon: Expensicons.Checkmark,
        shouldShow: (type, reportAction, isArchivedRoom, betas, anchor, isChronosReport, reportID, isPinnedChat, isUnreadChat) => type === CONTEXT_MENU_TYPES.REPORT && isUnreadChat,
        onPress: (closePopover, {reportID}) => {
            Report.readNewestAction(reportID);
            if (closePopover) {
                hideContextMenu(true, ReportActionComposeFocusManager.focus);
            }
        },
        getDescription: () => {},
    },

    {
        isAnonymousAction: false,
        textTranslateKey: 'reportActionContextMenu.editAction',
        icon: Expensicons.Pencil,
        shouldShow: (type, reportAction, isArchivedRoom, betas, menuTarget, isChronosReport) =>
            type === CONTEXT_MENU_TYPES.REPORT_ACTION && ReportUtils.canEditReportAction(reportAction) && !isArchivedRoom && !isChronosReport,
        onPress: (closePopover, {reportID, reportAction, draftMessage}) => {
            if (ReportActionsUtils.isMoneyRequestAction(reportAction)) {
                hideContextMenu(false);
                const childReportID = lodashGet(reportAction, 'childReportID', 0);
                if (!childReportID) {
                    const thread = ReportUtils.buildTransactionThread(reportAction, reportID);
                    const userLogins = PersonalDetailsUtils.getLoginsByAccountIDs(thread.participantAccountIDs);
                    Report.openReport(thread.reportID, userLogins, thread, reportAction.reportActionID);
                    Navigation.navigate(ROUTES.REPORT_WITH_ID.getRoute(thread.reportID));
                    return;
                }
                Report.openReport(childReportID);
                Navigation.navigate(ROUTES.REPORT_WITH_ID.getRoute(childReportID));
                return;
            }
            const editAction = () => Report.saveReportActionDraft(reportID, reportAction, _.isEmpty(draftMessage) ? getActionText(reportAction) : '');

            if (closePopover) {
                // Hide popover, then call editAction
                hideContextMenu(false, editAction);
                return;
            }

            // No popover to hide, call editAction immediately
            editAction();
        },
        getDescription: () => {},
    },
    {
        isAnonymousAction: false,
        textTranslateKey: 'reportActionContextMenu.deleteAction',
        icon: Expensicons.Trashcan,
        shouldShow: (type, reportAction, isArchivedRoom, betas, menuTarget, isChronosReport, reportID) =>
            // Until deleting parent threads is supported in FE, we will prevent the user from deleting a thread parent
            type === CONTEXT_MENU_TYPES.REPORT_ACTION &&
            ReportUtils.canDeleteReportAction(reportAction, reportID) &&
            !isArchivedRoom &&
            !isChronosReport &&
            !ReportActionsUtils.isMessageDeleted(reportAction),
        onPress: (closePopover, {reportID, reportAction}) => {
            if (closePopover) {
                // Hide popover, then call showDeleteConfirmModal
                hideContextMenu(false, () => showDeleteModal(reportID, reportAction, true, clearActiveReportAction, clearActiveReportAction));
                return;
            }

            // No popover to hide, call showDeleteConfirmModal immediately
            showDeleteModal(reportID, reportAction, true, clearActiveReportAction, clearActiveReportAction);
        },
        getDescription: () => {},
    },
    {
        isAnonymousAction: false,
        textTranslateKey: 'common.pin',
        icon: Expensicons.Pin,
        shouldShow: (type, reportAction, isArchivedRoom, betas, anchor, isChronosReport, reportID, isPinnedChat) =>
            type === CONTEXT_MENU_TYPES.REPORT && !isPinnedChat && !ReportUtils.isMoneyRequestReport(reportID),
        onPress: (closePopover, {reportID}) => {
            Report.togglePinnedState(reportID, false);
            if (closePopover) {
                hideContextMenu(false, ReportActionComposeFocusManager.focus);
            }
        },
        getDescription: () => {},
    },
    {
        isAnonymousAction: false,
        textTranslateKey: 'common.unPin',
        icon: Expensicons.Pin,
        shouldShow: (type, reportAction, isArchivedRoom, betas, anchor, isChronosReport, reportID, isPinnedChat) =>
            type === CONTEXT_MENU_TYPES.REPORT && isPinnedChat && !ReportUtils.isMoneyRequestReport(reportID),
        onPress: (closePopover, {reportID}) => {
            Report.togglePinnedState(reportID, true);
            if (closePopover) {
                hideContextMenu(false, ReportActionComposeFocusManager.focus);
            }
        },
        getDescription: () => {},
    },
    {
        isAnonymousAction: false,
        textTranslateKey: 'reportActionContextMenu.flagAsOffensive',
        icon: Expensicons.Flag,
        shouldShow: (type, reportAction, isArchivedRoom, betas, menuTarget, isChronosReport, reportID) =>
            type === CONTEXT_MENU_TYPES.REPORT_ACTION &&
            ReportUtils.canFlagReportAction(reportAction, reportID) &&
            !isArchivedRoom &&
            !isChronosReport &&
            !ReportUtils.isConciergeChatReport(reportID) &&
            reportAction.actorAccountID !== CONST.ACCOUNT_ID.CONCIERGE,
        onPress: (closePopover, {reportID, reportAction}) => {
            if (closePopover) {
                hideContextMenu(false, () => Navigation.navigate(ROUTES.FLAG_COMMENT.getRoute(reportID, reportAction.reportActionID)));
            }

            Navigation.navigate(ROUTES.FLAG_COMMENT.getRoute(reportID, reportAction.reportActionID));
        },
        getDescription: () => {},
    },
];

export {CONTEXT_MENU_TYPES};<|MERGE_RESOLUTION|>--- conflicted
+++ resolved
@@ -22,13 +22,10 @@
 import Navigation from '../../../../libs/Navigation/Navigation';
 import ROUTES from '../../../../ROUTES';
 import * as Task from '../../../../libs/actions/Task';
-<<<<<<< HEAD
 import * as Localize from '../../../../libs/Localize';
 import * as TransactionUtils from '../../../../libs/TransactionUtils';
 import * as CurrencyUtils from '../../../../libs/CurrencyUtils';
 import Log from '../../../../libs/Log';
-=======
->>>>>>> 365cdbd7
 
 /**
  * Gets the HTML version of the message in an action.
