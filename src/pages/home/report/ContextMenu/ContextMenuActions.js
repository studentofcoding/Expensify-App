--- conflicted
+++ resolved
@@ -39,17 +39,10 @@
 // A list of all the context actions in this menu.
 export default [
     {
-<<<<<<< HEAD
-        keepOpen: true,
-        shouldShow: () => true,
-        renderContent: (closePopover, {
-            reportID, reportAction, close: closeManually, keepOpen,
-=======
         shouldKeepOpen: true,
         shouldShow: (type, reportAction) => reportAction.actionName !== CONST.REPORT.ACTIONS.TYPE.IOU,
         renderContent: (closePopover, {
             reportID, reportAction, close: closeManually, openContextMenu,
->>>>>>> f4ffc7cc
         }) => {
             const isMini = !closePopover;
 
@@ -74,12 +67,8 @@
                     <MiniQuickEmojiReactions
                         key="MiniQuickEmojiReactions"
                         onEmojiSelected={onEmojiSelected}
-<<<<<<< HEAD
-                        onPressOpenPicker={keepOpen}
-=======
                         onPressOpenPicker={openContextMenu}
                         onEmojiPickerClosed={closeContextMenu}
->>>>>>> f4ffc7cc
                     />
                 );
             }
