import React from 'react';
import _ from 'underscore';
import ExpensiMark from 'expensify-common/lib/ExpensiMark';
import lodashGet from 'lodash/get';
import * as Expensicons from '../../../../components/Icon/Expensicons';
import * as Report from '../../../../libs/actions/Report';
import * as Download from '../../../../libs/actions/Download';
import Clipboard from '../../../../libs/Clipboard';
import * as ReportUtils from '../../../../libs/ReportUtils';
import * as ReportActionsUtils from '../../../../libs/ReportActionsUtils';
import * as PersonalDetailsUtils from '../../../../libs/PersonalDetailsUtils';
import ReportActionComposeFocusManager from '../../../../libs/ReportActionComposeFocusManager';
import {hideContextMenu, showDeleteModal, clearActiveReportAction} from './ReportActionContextMenu';
import CONST from '../../../../CONST';
import getAttachmentDetails from '../../../../libs/fileDownload/getAttachmentDetails';
import fileDownload from '../../../../libs/fileDownload';
import addEncryptedAuthTokenToURL from '../../../../libs/addEncryptedAuthTokenToURL';
import * as Environment from '../../../../libs/Environment/Environment';
import Permissions from '../../../../libs/Permissions';
import QuickEmojiReactions from '../../../../components/Reactions/QuickEmojiReactions';
import MiniQuickEmojiReactions from '../../../../components/Reactions/MiniQuickEmojiReactions';
import Navigation from '../../../../libs/Navigation/Navigation';
import ROUTES from '../../../../ROUTES';
import * as Task from '../../../../libs/actions/Task';

/**
 * Gets the HTML version of the message in an action.
 * @param {Object} reportAction
 * @return {String}
 */
function getActionText(reportAction) {
    const message = _.last(lodashGet(reportAction, 'message', null));
    return lodashGet(message, 'html', '');
}

const CONTEXT_MENU_TYPES = {
    LINK: 'LINK',
    REPORT_ACTION: 'REPORT_ACTION',
    EMAIL: 'EMAIL',
    REPORT: 'REPORT',
};

// A list of all the context actions in this menu.
export default [
    {
        isAnonymousAction: false,
        shouldKeepOpen: true,
        shouldShow: (type, reportAction) => type === CONTEXT_MENU_TYPES.REPORT_ACTION && _.has(reportAction, 'message') && !ReportActionsUtils.isMessageDeleted(reportAction),
        renderContent: (closePopover, {reportID, reportAction, close: closeManually, openContextMenu}) => {
            const isMini = !closePopover;

            const closeContextMenu = (onHideCallback) => {
                if (isMini) {
                    closeManually();
                    if (onHideCallback) {
                        onHideCallback();
                    }
                } else {
                    hideContextMenu(false, onHideCallback);
                }
            };

            const toggleEmojiAndCloseMenu = (emoji, existingReactions) => {
                Report.toggleEmojiReaction(reportID, reportAction, emoji, existingReactions);
                closeContextMenu();
            };

            if (isMini) {
                return (
                    <MiniQuickEmojiReactions
                        key="MiniQuickEmojiReactions"
                        onEmojiSelected={toggleEmojiAndCloseMenu}
                        onPressOpenPicker={openContextMenu}
                        onEmojiPickerClosed={closeContextMenu}
                        reportActionID={reportAction.reportActionID}
                        reportAction={reportAction}
                    />
                );
            }

            return (
                <QuickEmojiReactions
                    key="BaseQuickEmojiReactions"
                    closeContextMenu={closeContextMenu}
                    onEmojiSelected={toggleEmojiAndCloseMenu}
                    reportActionID={reportAction.reportActionID}
                    reportAction={reportAction}
                />
            );
        },
    },
    {
        isAnonymousAction: true,
        textTranslateKey: 'common.download',
        icon: Expensicons.Download,
        successTextTranslateKey: 'common.download',
        successIcon: Expensicons.Download,
        shouldShow: (type, reportAction, isArchivedRoom, betas, anchor, isChronosReport, reportID, isPinnedChat, isUnreadChat, isOffline) => {
            const isAttachment = ReportActionsUtils.isReportActionAttachment(reportAction);
            const messageHtml = lodashGet(reportAction, ['message', 0, 'html']);
            return isAttachment && messageHtml !== CONST.ATTACHMENT_UPLOADING_MESSAGE_HTML && reportAction.reportActionID && !ReportActionsUtils.isMessageDeleted(reportAction) && !isOffline;
        },
        onPress: (closePopover, {reportAction}) => {
            const message = _.last(lodashGet(reportAction, 'message', [{}]));
            const html = lodashGet(message, 'html', '');
            const attachmentDetails = getAttachmentDetails(html);
            const {originalFileName, sourceURL} = attachmentDetails;
            const sourceURLWithAuth = addEncryptedAuthTokenToURL(sourceURL);
            const sourceID = (sourceURL.match(CONST.REGEX.ATTACHMENT_ID) || [])[1];
            Download.setDownload(sourceID, true);
            fileDownload(sourceURLWithAuth, originalFileName).then(() => Download.setDownload(sourceID, false));
            if (closePopover) {
                hideContextMenu(true, ReportActionComposeFocusManager.focus);
            }
        },
        getDescription: () => {},
    },
    {
        isAnonymousAction: false,
        textTranslateKey: 'reportActionContextMenu.replyInThread',
        icon: Expensicons.ChatBubble,
        successTextTranslateKey: '',
        successIcon: null,
        shouldShow: (type, reportAction, isArchivedRoom, betas, anchor, isChronosReport, reportID) => {
            if (type !== CONTEXT_MENU_TYPES.REPORT_ACTION) {
                return false;
            }
            const isCommentAction = reportAction.actionName === CONST.REPORT.ACTIONS.TYPE.ADDCOMMENT;
            const isReportPreviewAction = reportAction.actionName === CONST.REPORT.ACTIONS.TYPE.REPORTPREVIEW;
            const isIOUAction = reportAction.actionName === CONST.REPORT.ACTIONS.TYPE.IOU && !ReportActionsUtils.isSplitBillAction(reportAction);
<<<<<<< HEAD
            const isModifiedExpenseAction = ReportActionsUtils.isModifiedExpenseAction(reportAction);
            const isTaskAction = ReportActionsUtils.isTaskAction(reportAction);
            return isCommentAction || isReportPreviewAction || isIOUAction || isModifiedExpenseAction || isTaskAction;
=======
            return (isCommentAction || isReportPreviewAction || isIOUAction) && !ReportUtils.isThreadFirstChat(reportAction, reportID);
>>>>>>> c81a509c
        },
        onPress: (closePopover, {reportAction, reportID}) => {
            if (closePopover) {
                hideContextMenu(false, () => {
                    ReportActionComposeFocusManager.focus();
                    Report.navigateToAndOpenChildReport(lodashGet(reportAction, 'childReportID', '0'), reportAction, reportID);
                });
                return;
            }

            Report.navigateToAndOpenChildReport(lodashGet(reportAction, 'childReportID', '0'), reportAction, reportID);
        },
        getDescription: () => {},
    },
    {
        isAnonymousAction: true,
        textTranslateKey: 'reportActionContextMenu.copyURLToClipboard',
        icon: Expensicons.Copy,
        successTextTranslateKey: 'reportActionContextMenu.copied',
        successIcon: Expensicons.Checkmark,
        shouldShow: (type) => type === CONTEXT_MENU_TYPES.LINK,
        onPress: (closePopover, {selection}) => {
            Clipboard.setString(selection);
            hideContextMenu(true, ReportActionComposeFocusManager.focus);
        },
        getDescription: (selection) => selection,
    },
    {
        isAnonymousAction: true,
        textTranslateKey: 'reportActionContextMenu.copyEmailToClipboard',
        icon: Expensicons.Copy,
        successTextTranslateKey: 'reportActionContextMenu.copied',
        successIcon: Expensicons.Checkmark,
        shouldShow: (type) => type === CONTEXT_MENU_TYPES.EMAIL,
        onPress: (closePopover, {selection}) => {
            Clipboard.setString(selection.replace('mailto:', ''));
            hideContextMenu(true, ReportActionComposeFocusManager.focus);
        },
        getDescription: (selection) => selection.replace('mailto:', ''),
    },
    {
        isAnonymousAction: true,
        textTranslateKey: 'reportActionContextMenu.copyToClipboard',
        icon: Expensicons.Copy,
        successTextTranslateKey: 'reportActionContextMenu.copied',
        successIcon: Expensicons.Checkmark,
        shouldShow: (type, reportAction) =>
            type === CONTEXT_MENU_TYPES.REPORT_ACTION && !ReportActionsUtils.isReportActionAttachment(reportAction) && !ReportActionsUtils.isMessageDeleted(reportAction),

        // If return value is true, we switch the `text` and `icon` on
        // `ContextMenuItem` with `successText` and `successIcon` which will fallback to
        // the `text` and `icon`
        onPress: (closePopover, {reportAction, selection}) => {
            const isTaskAction = ReportActionsUtils.isTaskAction(reportAction);
            const isCreateTaskAction = ReportActionsUtils.isCreatedTaskReportAction(reportAction);
            const isReportPreviewAction = ReportActionsUtils.isReportPreviewAction(reportAction);
            const message = _.last(lodashGet(reportAction, 'message', [{}]));
            const reportID = lodashGet(reportAction, 'originalMessage.taskReportID', '').toString();
            const messageHtml = isTaskAction || isCreateTaskAction ? Task.getTaskReportActionMessage(reportAction.actionName, reportID, isCreateTaskAction) : lodashGet(message, 'html', '');

            const isAttachment = ReportActionsUtils.isReportActionAttachment(reportAction);
            if (!isAttachment) {
                const content = selection || messageHtml;
                if (isReportPreviewAction) {
                    const iouReport = ReportUtils.getReport(ReportActionsUtils.getIOUReportIDFromReportActionPreview(reportAction));
                    const displayMessage = ReportUtils.getReportPreviewMessage(iouReport, reportAction);
                    Clipboard.setString(displayMessage);
                } else if (ReportActionsUtils.isModifiedExpenseAction(reportAction)) {
                    const modifyExpenseMessage = ReportUtils.getModifiedExpenseMessage(reportAction);
                    Clipboard.setString(modifyExpenseMessage);
                } else if (ReportActionsUtils.isMoneyRequestAction(reportAction)) {
                    const displayMessage = ReportUtils.getIOUReportActionDisplayMessage(reportAction);
                    Clipboard.setString(displayMessage);
                } else if (content) {
                    const parser = new ExpensiMark();
                    if (!Clipboard.canSetHtml()) {
                        Clipboard.setString(parser.htmlToMarkdown(content));
                    } else {
                        const plainText = parser.htmlToText(content);
                        Clipboard.setHtml(content, plainText);
                    }
                }
            }

            if (closePopover) {
                hideContextMenu(true, ReportActionComposeFocusManager.focus);
            }
        },
        getDescription: () => {},
    },

    {
        isAnonymousAction: true,
        textTranslateKey: 'reportActionContextMenu.copyLink',
        icon: Expensicons.LinkCopy,
        successIcon: Expensicons.Checkmark,
        successTextTranslateKey: 'reportActionContextMenu.copied',
        shouldShow: (type, reportAction, isArchivedRoom, betas, menuTarget) => {
            const isAttachment = ReportActionsUtils.isReportActionAttachment(reportAction);

            // Only hide the copylink menu item when context menu is opened over img element.
            const isAttachmentTarget = lodashGet(menuTarget, 'tagName') === 'IMG' && isAttachment;
            return Permissions.canUseCommentLinking(betas) && type === CONTEXT_MENU_TYPES.REPORT_ACTION && !isAttachmentTarget && !ReportActionsUtils.isMessageDeleted(reportAction);
        },
        onPress: (closePopover, {reportAction, reportID}) => {
            Environment.getEnvironmentURL().then((environmentURL) => {
                const reportActionID = lodashGet(reportAction, 'reportActionID');
                Clipboard.setString(`${environmentURL}/r/${reportID}/${reportActionID}`);
            });
            hideContextMenu(true, ReportActionComposeFocusManager.focus);
        },
        getDescription: () => {},
    },

    {
        isAnonymousAction: false,
        textTranslateKey: 'reportActionContextMenu.markAsUnread',
        icon: Expensicons.Mail,
        successIcon: Expensicons.Checkmark,
        shouldShow: (type, reportAction, isArchivedRoom, betas, anchor, isChronosReport, reportID, isPinnedChat, isUnreadChat) =>
            type === CONTEXT_MENU_TYPES.REPORT_ACTION || (type === CONTEXT_MENU_TYPES.REPORT && !isUnreadChat),
        onPress: (closePopover, {reportAction, reportID}) => {
            Report.markCommentAsUnread(reportID, reportAction.created);
            if (closePopover) {
                hideContextMenu(true, ReportActionComposeFocusManager.focus);
            }
        },
        getDescription: () => {},
    },

    {
        isAnonymousAction: false,
        textTranslateKey: 'reportActionContextMenu.markAsRead',
        icon: Expensicons.Mail,
        successIcon: Expensicons.Checkmark,
        shouldShow: (type, reportAction, isArchivedRoom, betas, anchor, isChronosReport, reportID, isPinnedChat, isUnreadChat) => type === CONTEXT_MENU_TYPES.REPORT && isUnreadChat,
        onPress: (closePopover, {reportID}) => {
            Report.readNewestAction(reportID);
            if (closePopover) {
                hideContextMenu(true, ReportActionComposeFocusManager.focus);
            }
        },
        getDescription: () => {},
    },

    {
        isAnonymousAction: false,
        textTranslateKey: 'reportActionContextMenu.editAction',
        icon: Expensicons.Pencil,
        shouldShow: (type, reportAction, isArchivedRoom, betas, menuTarget, isChronosReport) =>
            type === CONTEXT_MENU_TYPES.REPORT_ACTION && ReportUtils.canEditReportAction(reportAction) && !isArchivedRoom && !isChronosReport,
        onPress: (closePopover, {reportID, reportAction, draftMessage}) => {
            if (ReportActionsUtils.isMoneyRequestAction(reportAction)) {
                hideContextMenu(false);
                const childReportID = lodashGet(reportAction, 'childReportID', 0);
                if (!childReportID) {
                    const thread = ReportUtils.buildTransactionThread(reportAction, reportID);
                    const userLogins = PersonalDetailsUtils.getLoginsByAccountIDs(thread.participantAccountIDs);
                    Report.openReport(thread.reportID, userLogins, thread, reportAction.reportActionID);
                    Navigation.navigate(ROUTES.REPORT_WITH_ID.getRoute(thread.reportID));
                    return;
                }
                Report.openReport(childReportID);
                Navigation.navigate(ROUTES.REPORT_WITH_ID.getRoute(childReportID));
                return;
            }
            const editAction = () => Report.saveReportActionDraft(reportID, reportAction, _.isEmpty(draftMessage) ? getActionText(reportAction) : '');

            if (closePopover) {
                // Hide popover, then call editAction
                hideContextMenu(false, editAction);
                return;
            }

            // No popover to hide, call editAction immediately
            editAction();
        },
        getDescription: () => {},
    },
    {
        isAnonymousAction: false,
        textTranslateKey: 'reportActionContextMenu.deleteAction',
        icon: Expensicons.Trashcan,
        shouldShow: (type, reportAction, isArchivedRoom, betas, menuTarget, isChronosReport, reportID) =>
            // Until deleting parent threads is supported in FE, we will prevent the user from deleting a thread parent
            type === CONTEXT_MENU_TYPES.REPORT_ACTION &&
            ReportUtils.canDeleteReportAction(reportAction, reportID) &&
            !isArchivedRoom &&
            !isChronosReport &&
            !ReportActionsUtils.isMessageDeleted(reportAction),
        onPress: (closePopover, {reportID, reportAction}) => {
            if (closePopover) {
                // Hide popover, then call showDeleteConfirmModal
                hideContextMenu(false, () => showDeleteModal(reportID, reportAction, true, clearActiveReportAction, clearActiveReportAction));
                return;
            }

            // No popover to hide, call showDeleteConfirmModal immediately
            showDeleteModal(reportID, reportAction, true, clearActiveReportAction, clearActiveReportAction);
        },
        getDescription: () => {},
    },
    {
        isAnonymousAction: false,
        textTranslateKey: 'common.pin',
        icon: Expensicons.Pin,
        shouldShow: (type, reportAction, isArchivedRoom, betas, anchor, isChronosReport, reportID, isPinnedChat) =>
            type === CONTEXT_MENU_TYPES.REPORT && !isPinnedChat && !ReportUtils.isMoneyRequestReport(reportID),
        onPress: (closePopover, {reportID}) => {
            Report.togglePinnedState(reportID, false);
            if (closePopover) {
                hideContextMenu(false, ReportActionComposeFocusManager.focus);
            }
        },
        getDescription: () => {},
    },
    {
        isAnonymousAction: false,
        textTranslateKey: 'common.unPin',
        icon: Expensicons.Pin,
        shouldShow: (type, reportAction, isArchivedRoom, betas, anchor, isChronosReport, reportID, isPinnedChat) =>
            type === CONTEXT_MENU_TYPES.REPORT && isPinnedChat && !ReportUtils.isMoneyRequestReport(reportID),
        onPress: (closePopover, {reportID}) => {
            Report.togglePinnedState(reportID, true);
            if (closePopover) {
                hideContextMenu(false, ReportActionComposeFocusManager.focus);
            }
        },
        getDescription: () => {},
    },
    {
        isAnonymousAction: false,
        textTranslateKey: 'reportActionContextMenu.flagAsOffensive',
        icon: Expensicons.Flag,
        shouldShow: (type, reportAction, isArchivedRoom, betas, menuTarget, isChronosReport, reportID) =>
            type === CONTEXT_MENU_TYPES.REPORT_ACTION &&
            ReportUtils.canFlagReportAction(reportAction, reportID) &&
            !isArchivedRoom &&
            !isChronosReport &&
            !ReportUtils.isConciergeChatReport(reportID) &&
            reportAction.actorAccountID !== CONST.ACCOUNT_ID.CONCIERGE,
        onPress: (closePopover, {reportID, reportAction}) => {
            if (closePopover) {
                hideContextMenu(false, () => Navigation.navigate(ROUTES.FLAG_COMMENT.getRoute(reportID, reportAction.reportActionID)));
                return;
            }

            Navigation.navigate(ROUTES.FLAG_COMMENT.getRoute(reportID, reportAction.reportActionID));
        },
        getDescription: () => {},
    },
];

export {CONTEXT_MENU_TYPES};<|MERGE_RESOLUTION|>--- conflicted
+++ resolved
@@ -128,13 +128,9 @@
             const isCommentAction = reportAction.actionName === CONST.REPORT.ACTIONS.TYPE.ADDCOMMENT;
             const isReportPreviewAction = reportAction.actionName === CONST.REPORT.ACTIONS.TYPE.REPORTPREVIEW;
             const isIOUAction = reportAction.actionName === CONST.REPORT.ACTIONS.TYPE.IOU && !ReportActionsUtils.isSplitBillAction(reportAction);
-<<<<<<< HEAD
             const isModifiedExpenseAction = ReportActionsUtils.isModifiedExpenseAction(reportAction);
             const isTaskAction = ReportActionsUtils.isTaskAction(reportAction);
-            return isCommentAction || isReportPreviewAction || isIOUAction || isModifiedExpenseAction || isTaskAction;
-=======
-            return (isCommentAction || isReportPreviewAction || isIOUAction) && !ReportUtils.isThreadFirstChat(reportAction, reportID);
->>>>>>> c81a509c
+            return (isCommentAction || isReportPreviewAction || isIOUAction || isModifiedExpenseAction || isTaskAction) && !ReportUtils.isThreadFirstChat(reportAction, reportID);
         },
         onPress: (closePopover, {reportAction, reportID}) => {
             if (closePopover) {
