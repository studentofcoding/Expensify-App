import ExpensiMark from 'expensify-common/lib/ExpensiMark';
import lodashGet from 'lodash/get';
import React from 'react';
import _ from 'underscore';
import * as Expensicons from '@components/Icon/Expensicons';
import MiniQuickEmojiReactions from '@components/Reactions/MiniQuickEmojiReactions';
import QuickEmojiReactions from '@components/Reactions/QuickEmojiReactions';
import addEncryptedAuthTokenToURL from '@libs/addEncryptedAuthTokenToURL';
import Clipboard from '@libs/Clipboard';
import EmailUtils from '@libs/EmailUtils';
import * as Environment from '@libs/Environment/Environment';
import fileDownload from '@libs/fileDownload';
import getAttachmentDetails from '@libs/fileDownload/getAttachmentDetails';
import ModifiedExpenseMessage from '@libs/ModifiedExpenseMessage';
import Navigation from '@libs/Navigation/Navigation';
import Permissions from '@libs/Permissions';
import * as PersonalDetailsUtils from '@libs/PersonalDetailsUtils';
import ReportActionComposeFocusManager from '@libs/ReportActionComposeFocusManager';
import * as ReportActionsUtils from '@libs/ReportActionsUtils';
import * as ReportUtils from '@libs/ReportUtils';
import * as TaskUtils from '@libs/TaskUtils';
import * as Download from '@userActions/Download';
import * as Report from '@userActions/Report';
import CONST from '@src/CONST';
import ROUTES from '@src/ROUTES';
import {hideContextMenu, showDeleteModal} from './ReportActionContextMenu';

/**
 * Gets the HTML version of the message in an action.
 * @param {Object} reportAction
 * @return {String}
 */
function getActionText(reportAction) {
    const message = _.last(lodashGet(reportAction, 'message', null));
    return lodashGet(message, 'html', '');
}

/**
 * Sets the HTML string to Clipboard.
 * @param {String} content
 */
function setClipboardMessage(content) {
    const parser = new ExpensiMark();
    if (!Clipboard.canSetHtml()) {
        Clipboard.setString(parser.htmlToMarkdown(content));
    } else {
        const plainText = parser.htmlToText(content);
        Clipboard.setHtml(content, plainText);
    }
}
<<<<<<< HEAD

const CONTEXT_MENU_TYPES = {
    LINK: 'LINK',
    REPORT_ACTION: 'REPORT_ACTION',
    EMAIL: 'EMAIL',
    REPORT: 'REPORT',
};
=======
>>>>>>> f25b8705

// A list of all the context actions in this menu.
export default [
    {
        isAnonymousAction: false,
        shouldKeepOpen: true,
        shouldShow: (type, reportAction) => type === CONST.CONTEXT_MENU_TYPES.REPORT_ACTION && _.has(reportAction, 'message') && !ReportActionsUtils.isMessageDeleted(reportAction),
        renderContent: (closePopover, {reportID, reportAction, close: closeManually, openContextMenu}) => {
            const isMini = !closePopover;

            const closeContextMenu = (onHideCallback) => {
                if (isMini) {
                    closeManually();
                    if (onHideCallback) {
                        onHideCallback();
                    }
                } else {
                    hideContextMenu(false, onHideCallback);
                }
            };

            const toggleEmojiAndCloseMenu = (emoji, existingReactions) => {
                Report.toggleEmojiReaction(reportID, reportAction, emoji, existingReactions);
                closeContextMenu();
            };

            if (isMini) {
                return (
                    <MiniQuickEmojiReactions
                        key="MiniQuickEmojiReactions"
                        onEmojiSelected={toggleEmojiAndCloseMenu}
                        onPressOpenPicker={openContextMenu}
                        onEmojiPickerClosed={closeContextMenu}
                        reportActionID={reportAction.reportActionID}
                        reportAction={reportAction}
                    />
                );
            }

            return (
                <QuickEmojiReactions
                    key="BaseQuickEmojiReactions"
                    closeContextMenu={closeContextMenu}
                    onEmojiSelected={toggleEmojiAndCloseMenu}
                    reportActionID={reportAction.reportActionID}
                    reportAction={reportAction}
                />
            );
        },
    },
    {
        isAnonymousAction: true,
        textTranslateKey: 'common.download',
        icon: Expensicons.Download,
        successTextTranslateKey: 'common.download',
        successIcon: Expensicons.Download,
        shouldShow: (type, reportAction, isArchivedRoom, betas, anchor, isChronosReport, reportID, isPinnedChat, isUnreadChat, isOffline) => {
            const isAttachment = ReportActionsUtils.isReportActionAttachment(reportAction);
            const messageHtml = lodashGet(reportAction, ['message', 0, 'html']);
            return isAttachment && messageHtml !== CONST.ATTACHMENT_UPLOADING_MESSAGE_HTML && reportAction.reportActionID && !ReportActionsUtils.isMessageDeleted(reportAction) && !isOffline;
        },
        onPress: (closePopover, {reportAction}) => {
            const message = _.last(lodashGet(reportAction, 'message', [{}]));
            const html = lodashGet(message, 'html', '');
            const attachmentDetails = getAttachmentDetails(html);
            const {originalFileName, sourceURL} = attachmentDetails;
            const sourceURLWithAuth = addEncryptedAuthTokenToURL(sourceURL);
            const sourceID = (sourceURL.match(CONST.REGEX.ATTACHMENT_ID) || [])[1];
            Download.setDownload(sourceID, true);
            fileDownload(sourceURLWithAuth, originalFileName).then(() => Download.setDownload(sourceID, false));
            if (closePopover) {
                hideContextMenu(true, ReportActionComposeFocusManager.focus);
            }
        },
        getDescription: () => {},
    },
    {
        isAnonymousAction: false,
        textTranslateKey: 'reportActionContextMenu.replyInThread',
        icon: Expensicons.ChatBubble,
        successTextTranslateKey: '',
        successIcon: null,
        shouldShow: (type, reportAction, isArchivedRoom, betas, anchor, isChronosReport, reportID) => {
            if (type !== CONST.CONTEXT_MENU_TYPES.REPORT_ACTION) {
                return false;
            }
<<<<<<< HEAD
            const isCommentAction = reportAction.actionName === CONST.REPORT.ACTIONS.TYPE.ADDCOMMENT;
            const isReportPreviewAction = reportAction.actionName === CONST.REPORT.ACTIONS.TYPE.REPORTPREVIEW;
            const isIOUAction = reportAction.actionName === CONST.REPORT.ACTIONS.TYPE.IOU && !ReportActionsUtils.isSplitBillAction(reportAction);
            const isModifiedExpenseAction = ReportActionsUtils.isModifiedExpenseAction(reportAction);
            const isTaskAction = ReportActionsUtils.isTaskAction(reportAction);
            const isWhisperAction = ReportActionsUtils.isWhisperAction(reportAction);
            return (
                (!isWhisperAction || isIOUAction || isReportPreviewAction) &&
                (isCommentAction || isReportPreviewAction || isIOUAction || isModifiedExpenseAction || isTaskAction) &&
                !ReportUtils.isThreadFirstChat(reportAction, reportID)
            );
=======
            return !ReportUtils.shouldDisableThread(reportAction, reportID);
>>>>>>> f25b8705
        },
        onPress: (closePopover, {reportAction, reportID}) => {
            if (closePopover) {
                hideContextMenu(false, () => {
                    ReportActionComposeFocusManager.focus();
                    Report.navigateToAndOpenChildReport(lodashGet(reportAction, 'childReportID', '0'), reportAction, reportID);
                });
                return;
            }

            Report.navigateToAndOpenChildReport(lodashGet(reportAction, 'childReportID', '0'), reportAction, reportID);
        },
        getDescription: () => {},
    },
    {
        isAnonymousAction: false,
        textTranslateKey: 'reportActionContextMenu.subscribeToThread',
        icon: Expensicons.Bell,
        successTextTranslateKey: '',
        successIcon: null,
        shouldShow: (type, reportAction, isArchivedRoom, betas, anchor, isChronosReport, reportID) => {
            let childReportNotificationPreference = lodashGet(reportAction, 'childReportNotificationPreference', '');
            if (!childReportNotificationPreference) {
                const isActionCreator = ReportUtils.isActionCreator(reportAction);
                childReportNotificationPreference = isActionCreator ? CONST.REPORT.NOTIFICATION_PREFERENCE.ALWAYS : CONST.REPORT.NOTIFICATION_PREFERENCE.HIDDEN;
            }
            const subscribed = childReportNotificationPreference !== 'hidden';
            const isCommentAction = reportAction.actionName === CONST.REPORT.ACTIONS.TYPE.ADDCOMMENT && !ReportUtils.isThreadFirstChat(reportAction, reportID);
            const isReportPreviewAction = reportAction.actionName === CONST.REPORT.ACTIONS.TYPE.REPORTPREVIEW;
            const isIOUAction = reportAction.actionName === CONST.REPORT.ACTIONS.TYPE.IOU && !ReportActionsUtils.isSplitBillAction(reportAction);
            const isWhisperAction = ReportActionsUtils.isWhisperAction(reportAction);
            return !subscribed && !isWhisperAction && (isCommentAction || isReportPreviewAction || isIOUAction);
        },
        onPress: (closePopover, {reportAction, reportID}) => {
            let childReportNotificationPreference = lodashGet(reportAction, 'childReportNotificationPreference', '');
            if (!childReportNotificationPreference) {
                const isActionCreator = ReportUtils.isActionCreator(reportAction);
                childReportNotificationPreference = isActionCreator ? CONST.REPORT.NOTIFICATION_PREFERENCE.ALWAYS : CONST.REPORT.NOTIFICATION_PREFERENCE.HIDDEN;
            }
            if (closePopover) {
                hideContextMenu(false, () => {
                    ReportActionComposeFocusManager.focus();
                    Report.toggleSubscribeToChildReport(lodashGet(reportAction, 'childReportID', '0'), reportAction, reportID, childReportNotificationPreference);
                });
                return;
            }

            ReportActionComposeFocusManager.focus();
            Report.toggleSubscribeToChildReport(lodashGet(reportAction, 'childReportID', '0'), reportAction, reportID, childReportNotificationPreference);
        },
        getDescription: () => {},
    },
    {
        isAnonymousAction: false,
        textTranslateKey: 'reportActionContextMenu.unsubscribeFromThread',
        icon: Expensicons.BellSlash,
        successTextTranslateKey: '',
        successIcon: null,
        shouldShow: (type, reportAction, isArchivedRoom, betas, anchor, isChronosReport, reportID) => {
            let childReportNotificationPreference = lodashGet(reportAction, 'childReportNotificationPreference', '');
            if (!childReportNotificationPreference) {
                const isActionCreator = ReportUtils.isActionCreator(reportAction);
                childReportNotificationPreference = isActionCreator ? CONST.REPORT.NOTIFICATION_PREFERENCE.ALWAYS : CONST.REPORT.NOTIFICATION_PREFERENCE.HIDDEN;
            }
            const subscribed = childReportNotificationPreference !== 'hidden';
            if (type !== CONST.CONTEXT_MENU_TYPES.REPORT_ACTION) {
                return false;
            }
            const isCommentAction = reportAction.actionName === CONST.REPORT.ACTIONS.TYPE.ADDCOMMENT && !ReportUtils.isThreadFirstChat(reportAction, reportID);
            const isReportPreviewAction = reportAction.actionName === CONST.REPORT.ACTIONS.TYPE.REPORTPREVIEW;
            const isIOUAction = reportAction.actionName === CONST.REPORT.ACTIONS.TYPE.IOU && !ReportActionsUtils.isSplitBillAction(reportAction);
            return subscribed && (isCommentAction || isReportPreviewAction || isIOUAction);
        },
        onPress: (closePopover, {reportAction, reportID}) => {
            let childReportNotificationPreference = lodashGet(reportAction, 'childReportNotificationPreference', '');
            if (!childReportNotificationPreference) {
                const isActionCreator = ReportUtils.isActionCreator(reportAction);
                childReportNotificationPreference = isActionCreator ? CONST.REPORT.NOTIFICATION_PREFERENCE.ALWAYS : CONST.REPORT.NOTIFICATION_PREFERENCE.HIDDEN;
            }
            if (closePopover) {
                hideContextMenu(false, () => {
                    ReportActionComposeFocusManager.focus();
                    Report.toggleSubscribeToChildReport(lodashGet(reportAction, 'childReportID', '0'), reportAction, reportID, childReportNotificationPreference);
                });
                return;
            }

            ReportActionComposeFocusManager.focus();
            Report.toggleSubscribeToChildReport(lodashGet(reportAction, 'childReportID', '0'), reportAction, reportID, childReportNotificationPreference);
        },
        getDescription: () => {},
    },
    {
        isAnonymousAction: true,
        textTranslateKey: 'reportActionContextMenu.copyURLToClipboard',
        icon: Expensicons.Copy,
        successTextTranslateKey: 'reportActionContextMenu.copied',
        successIcon: Expensicons.Checkmark,
        shouldShow: (type) => type === CONST.CONTEXT_MENU_TYPES.LINK,
        onPress: (closePopover, {selection}) => {
            Clipboard.setString(selection);
            hideContextMenu(true, ReportActionComposeFocusManager.focus);
        },
        getDescription: (selection) => selection,
    },
    {
        isAnonymousAction: true,
        textTranslateKey: 'reportActionContextMenu.copyEmailToClipboard',
        icon: Expensicons.Copy,
        successTextTranslateKey: 'reportActionContextMenu.copied',
        successIcon: Expensicons.Checkmark,
        shouldShow: (type) => type === CONST.CONTEXT_MENU_TYPES.EMAIL,
        onPress: (closePopover, {selection}) => {
            Clipboard.setString(EmailUtils.trimMailTo(selection));
            hideContextMenu(true, ReportActionComposeFocusManager.focus);
        },
        getDescription: (selection) => EmailUtils.prefixMailSeparatorsWithBreakOpportunities(EmailUtils.trimMailTo(selection)),
    },
    {
        isAnonymousAction: true,
        textTranslateKey: 'reportActionContextMenu.copyToClipboard',
        icon: Expensicons.Copy,
        successTextTranslateKey: 'reportActionContextMenu.copied',
        successIcon: Expensicons.Checkmark,
        shouldShow: (type, reportAction) =>
            type === CONST.CONTEXT_MENU_TYPES.REPORT_ACTION && !ReportActionsUtils.isReportActionAttachment(reportAction) && !ReportActionsUtils.isMessageDeleted(reportAction),

        // If return value is true, we switch the `text` and `icon` on
        // `ContextMenuItem` with `successText` and `successIcon` which will fall back to
        // the `text` and `icon`
        onPress: (closePopover, {reportAction, selection}) => {
            const isTaskAction = ReportActionsUtils.isTaskAction(reportAction);
            const isReportPreviewAction = ReportActionsUtils.isReportPreviewAction(reportAction);
            const message = _.last(lodashGet(reportAction, 'message', [{}]));
            const messageHtml = isTaskAction ? TaskUtils.getTaskReportActionMessage(reportAction.actionName) : lodashGet(message, 'html', '');

            const isAttachment = ReportActionsUtils.isReportActionAttachment(reportAction);
            if (!isAttachment) {
                const content = selection || messageHtml;
                if (isReportPreviewAction) {
                    const iouReport = ReportUtils.getReport(ReportActionsUtils.getIOUReportIDFromReportActionPreview(reportAction));
                    const displayMessage = ReportUtils.getReportPreviewMessage(iouReport, reportAction);
                    Clipboard.setString(displayMessage);
                } else if (ReportActionsUtils.isModifiedExpenseAction(reportAction)) {
                    const modifyExpenseMessage = ModifiedExpenseMessage.getForReportAction(reportAction);
                    Clipboard.setString(modifyExpenseMessage);
                } else if (ReportActionsUtils.isMoneyRequestAction(reportAction)) {
                    const displayMessage = ReportUtils.getIOUReportActionDisplayMessage(reportAction);
                    Clipboard.setString(displayMessage);
                } else if (ReportActionsUtils.isCreatedTaskReportAction(reportAction)) {
                    const taskPreviewMessage = TaskUtils.getTaskCreatedMessage(reportAction);
                    Clipboard.setString(taskPreviewMessage);
                } else if (ReportActionsUtils.isMemberChangeAction(reportAction)) {
                    const logMessage = ReportActionsUtils.getMemberChangeMessageFragment(reportAction).html;
                    setClipboardMessage(logMessage);
                } else if (ReportActionsUtils.isSubmittedExpenseAction(reportAction)) {
                    const submittedMessage = _.reduce(reportAction.message, (acc, curr) => `${acc}${curr.text}`, '');
                    Clipboard.setString(submittedMessage);
                } else if (content) {
                    setClipboardMessage(content);
                }
            }

            if (closePopover) {
                hideContextMenu(true, ReportActionComposeFocusManager.focus);
            }
        },
        getDescription: () => {},
    },

    {
        isAnonymousAction: true,
        textTranslateKey: 'reportActionContextMenu.copyLink',
        icon: Expensicons.LinkCopy,
        successIcon: Expensicons.Checkmark,
        successTextTranslateKey: 'reportActionContextMenu.copied',
        shouldShow: (type, reportAction, isArchivedRoom, betas, menuTarget) => {
            const isAttachment = ReportActionsUtils.isReportActionAttachment(reportAction);

            // Only hide the copylink menu item when context menu is opened over img element.
            const isAttachmentTarget = lodashGet(menuTarget, 'tagName') === 'IMG' && isAttachment;
            return Permissions.canUseCommentLinking(betas) && type === CONST.CONTEXT_MENU_TYPES.REPORT_ACTION && !isAttachmentTarget && !ReportActionsUtils.isMessageDeleted(reportAction);
        },
        onPress: (closePopover, {reportAction, reportID}) => {
            Environment.getEnvironmentURL().then((environmentURL) => {
                const reportActionID = lodashGet(reportAction, 'reportActionID');
                Clipboard.setString(`${environmentURL}/r/${reportID}/${reportActionID}`);
            });
            hideContextMenu(true, ReportActionComposeFocusManager.focus);
        },
        getDescription: () => {},
    },

    {
        isAnonymousAction: false,
        textTranslateKey: 'reportActionContextMenu.markAsUnread',
        icon: Expensicons.Mail,
        successIcon: Expensicons.Checkmark,
        shouldShow: (type, reportAction, isArchivedRoom, betas, anchor, isChronosReport, reportID, isPinnedChat, isUnreadChat) =>
            type === CONST.CONTEXT_MENU_TYPES.REPORT_ACTION || (type === CONST.CONTEXT_MENU_TYPES.REPORT && !isUnreadChat),
        onPress: (closePopover, {reportAction, reportID}) => {
            Report.markCommentAsUnread(reportID, reportAction.created);
            if (closePopover) {
                hideContextMenu(true, ReportActionComposeFocusManager.focus);
            }
        },
        getDescription: () => {},
    },

    {
        isAnonymousAction: false,
        textTranslateKey: 'reportActionContextMenu.markAsRead',
        icon: Expensicons.Mail,
        successIcon: Expensicons.Checkmark,
        shouldShow: (type, reportAction, isArchivedRoom, betas, anchor, isChronosReport, reportID, isPinnedChat, isUnreadChat) => type === CONST.CONTEXT_MENU_TYPES.REPORT && isUnreadChat,
        onPress: (closePopover, {reportID}) => {
            Report.readNewestAction(reportID);
            if (closePopover) {
                hideContextMenu(true, ReportActionComposeFocusManager.focus);
            }
        },
        getDescription: () => {},
    },

    {
        isAnonymousAction: false,
        textTranslateKey: 'reportActionContextMenu.editAction',
        icon: Expensicons.Pencil,
        shouldShow: (type, reportAction, isArchivedRoom, betas, menuTarget, isChronosReport) =>
            type === CONST.CONTEXT_MENU_TYPES.REPORT_ACTION && ReportUtils.canEditReportAction(reportAction) && !isArchivedRoom && !isChronosReport,
        onPress: (closePopover, {reportID, reportAction, draftMessage}) => {
            if (ReportActionsUtils.isMoneyRequestAction(reportAction)) {
                hideContextMenu(false);
                const childReportID = lodashGet(reportAction, 'childReportID', 0);
                if (!childReportID) {
                    const thread = ReportUtils.buildTransactionThread(reportAction, reportID);
                    const userLogins = PersonalDetailsUtils.getLoginsByAccountIDs(thread.participantAccountIDs);
                    Report.openReport(thread.reportID, userLogins, thread, reportAction.reportActionID);
                    Navigation.navigate(ROUTES.REPORT_WITH_ID.getRoute(thread.reportID));
                    return;
                }
                Report.openReport(childReportID);
                Navigation.navigate(ROUTES.REPORT_WITH_ID.getRoute(childReportID));
                return;
            }
            const editAction = () => Report.saveReportActionDraft(reportID, reportAction, _.isEmpty(draftMessage) ? getActionText(reportAction) : '');

            if (closePopover) {
                // Hide popover, then call editAction
                hideContextMenu(false, editAction);
                return;
            }

            // No popover to hide, call editAction immediately
            editAction();
        },
        getDescription: () => {},
    },
    {
        isAnonymousAction: false,
        textTranslateKey: 'reportActionContextMenu.deleteAction',
        icon: Expensicons.Trashcan,
        shouldShow: (type, reportAction, isArchivedRoom, betas, menuTarget, isChronosReport, reportID) =>
            // Until deleting parent threads is supported in FE, we will prevent the user from deleting a thread parent
            type === CONST.CONTEXT_MENU_TYPES.REPORT_ACTION &&
            ReportUtils.canDeleteReportAction(reportAction, reportID) &&
            !isArchivedRoom &&
            !isChronosReport &&
            !ReportActionsUtils.isMessageDeleted(reportAction),
        onPress: (closePopover, {reportID, reportAction}) => {
            if (closePopover) {
                // Hide popover, then call showDeleteConfirmModal
                hideContextMenu(false, () => showDeleteModal(reportID, reportAction));
                return;
            }

            // No popover to hide, call showDeleteConfirmModal immediately
            showDeleteModal(reportID, reportAction);
        },
        getDescription: () => {},
    },
    {
        isAnonymousAction: false,
        textTranslateKey: 'common.pin',
        icon: Expensicons.Pin,
        shouldShow: (type, reportAction, isArchivedRoom, betas, anchor, isChronosReport, reportID, isPinnedChat) => type === CONST.CONTEXT_MENU_TYPES.REPORT && !isPinnedChat,
        onPress: (closePopover, {reportID}) => {
            Report.togglePinnedState(reportID, false);
            if (closePopover) {
                hideContextMenu(false, ReportActionComposeFocusManager.focus);
            }
        },
        getDescription: () => {},
    },
    {
        isAnonymousAction: false,
        textTranslateKey: 'common.unPin',
        icon: Expensicons.Pin,
        shouldShow: (type, reportAction, isArchivedRoom, betas, anchor, isChronosReport, reportID, isPinnedChat) => type === CONST.CONTEXT_MENU_TYPES.REPORT && isPinnedChat,
        onPress: (closePopover, {reportID}) => {
            Report.togglePinnedState(reportID, true);
            if (closePopover) {
                hideContextMenu(false, ReportActionComposeFocusManager.focus);
            }
        },
        getDescription: () => {},
    },
    {
        isAnonymousAction: false,
        textTranslateKey: 'reportActionContextMenu.flagAsOffensive',
        icon: Expensicons.Flag,
        shouldShow: (type, reportAction, isArchivedRoom, betas, menuTarget, isChronosReport, reportID) =>
            type === CONST.CONTEXT_MENU_TYPES.REPORT_ACTION &&
            ReportUtils.canFlagReportAction(reportAction, reportID) &&
            !isArchivedRoom &&
            !isChronosReport &&
            !ReportUtils.isConciergeChatReport(reportID) &&
            reportAction.actorAccountID !== CONST.ACCOUNT_ID.CONCIERGE,
        onPress: (closePopover, {reportID, reportAction}) => {
            if (closePopover) {
                hideContextMenu(false, () => Navigation.navigate(ROUTES.FLAG_COMMENT.getRoute(reportID, reportAction.reportActionID)));
                return;
            }

            Navigation.navigate(ROUTES.FLAG_COMMENT.getRoute(reportID, reportAction.reportActionID));
        },
        getDescription: () => {},
    },
];<|MERGE_RESOLUTION|>--- conflicted
+++ resolved
@@ -48,16 +48,6 @@
         Clipboard.setHtml(content, plainText);
     }
 }
-<<<<<<< HEAD
-
-const CONTEXT_MENU_TYPES = {
-    LINK: 'LINK',
-    REPORT_ACTION: 'REPORT_ACTION',
-    EMAIL: 'EMAIL',
-    REPORT: 'REPORT',
-};
-=======
->>>>>>> f25b8705
 
 // A list of all the context actions in this menu.
 export default [
@@ -144,21 +134,7 @@
             if (type !== CONST.CONTEXT_MENU_TYPES.REPORT_ACTION) {
                 return false;
             }
-<<<<<<< HEAD
-            const isCommentAction = reportAction.actionName === CONST.REPORT.ACTIONS.TYPE.ADDCOMMENT;
-            const isReportPreviewAction = reportAction.actionName === CONST.REPORT.ACTIONS.TYPE.REPORTPREVIEW;
-            const isIOUAction = reportAction.actionName === CONST.REPORT.ACTIONS.TYPE.IOU && !ReportActionsUtils.isSplitBillAction(reportAction);
-            const isModifiedExpenseAction = ReportActionsUtils.isModifiedExpenseAction(reportAction);
-            const isTaskAction = ReportActionsUtils.isTaskAction(reportAction);
-            const isWhisperAction = ReportActionsUtils.isWhisperAction(reportAction);
-            return (
-                (!isWhisperAction || isIOUAction || isReportPreviewAction) &&
-                (isCommentAction || isReportPreviewAction || isIOUAction || isModifiedExpenseAction || isTaskAction) &&
-                !ReportUtils.isThreadFirstChat(reportAction, reportID)
-            );
-=======
             return !ReportUtils.shouldDisableThread(reportAction, reportID);
->>>>>>> f25b8705
         },
         onPress: (closePopover, {reportAction, reportID}) => {
             if (closePopover) {
