import React from 'react';
import {View} from 'react-native';
import _ from 'underscore';
import PropTypes from 'prop-types';
import getReportActionContextMenuStyles from '../../../../styles/getReportActionContextMenuStyles';
import ContextMenuItem from '../../../../components/ContextMenuItem';
import {
    propTypes as genericReportActionContextMenuPropTypes,
    defaultProps as GenericReportActionContextMenuDefaultProps,
} from './genericReportActionContextMenuPropTypes';
import withLocalize, {withLocalizePropTypes} from '../../../../components/withLocalize';
import ContextMenuActions, {CONTEXT_MENU_TYPES} from './ContextMenuActions';
import compose from '../../../../libs/compose';
import withWindowDimensions, {windowDimensionsPropTypes} from '../../../../components/withWindowDimensions';
import {withBetas} from '../../../../components/OnyxProvider';

const propTypes = {
    /** String representing the context menu type [LINK, REPORT_ACTION] which controls context menu choices  */
    type: PropTypes.string,

    /** Target node which is the target of ContentMenu */
    anchor: PropTypes.oneOfType([PropTypes.node, PropTypes.object]),

    /** Flag to check if the chat participant is Chronos */
    isChronosReport: PropTypes.bool,

    /** Whether the provided report is an archived room */
    isArchivedRoom: PropTypes.bool,

    contentRef: PropTypes.oneOfType([PropTypes.node, PropTypes.object, PropTypes.func]),

    ...genericReportActionContextMenuPropTypes,
    ...withLocalizePropTypes,
    ...windowDimensionsPropTypes,
};

const defaultProps = {
    type: CONTEXT_MENU_TYPES.REPORT_ACTION,
    anchor: null,
    contentRef: null,
    isChronosReport: false,
    isArchivedRoom: false,
    ...GenericReportActionContextMenuDefaultProps,
};
class BaseReportActionContextMenu extends React.Component {
    constructor(props) {
        super(props);
        this.wrapperStyle = getReportActionContextMenuStyles(this.props.isMini);

        this.state = {
<<<<<<< HEAD
            keepOpen: false,
=======
            shouldKeepOpen: false,
>>>>>>> f4ffc7cc
        };
    }

    render() {
        const shouldShowFilter = contextAction => contextAction.shouldShow(
            this.props.type,
            this.props.reportAction,
            this.props.isArchivedRoom,
            this.props.betas,
            this.props.anchor,
            this.props.isChronosReport,
        );

<<<<<<< HEAD
        return (this.props.isVisible || this.state.keepOpen) && (
=======
        return (this.props.isVisible || this.state.shouldKeepOpen) && (
>>>>>>> f4ffc7cc
            <View
                ref={this.props.contentRef}
                style={this.wrapperStyle}
            >
                {_.map(_.filter(ContextMenuActions, shouldShowFilter), (contextAction) => {
                    const closePopup = !this.props.isMini;
                    const payload = {
                        reportAction: this.props.reportAction,
                        reportID: this.props.reportID,
                        draftMessage: this.props.draftMessage,
                        selection: this.props.selection,
<<<<<<< HEAD
                        close: () => this.setState({keepOpen: false}),
                        keepOpen: () => this.setState({keepOpen: true}),
=======
                        close: () => this.setState({shouldKeepOpen: false}),
                        openContextMenu: () => this.setState({shouldKeepOpen: true}),
>>>>>>> f4ffc7cc
                    };

                    if (contextAction.renderContent) {
                        // make sure that renderContent isn't mixed with unsupported props
                        if (__DEV__ && (contextAction.text != null || contextAction.icon != null)) {
                            throw new Error('Dev error: renderContent() and text/icon cannot be used together.');
                        }

                        return contextAction.renderContent(closePopup, payload);
                    }

                    return (
                        <ContextMenuItem
                            icon={contextAction.icon}
                            text={this.props.translate(contextAction.textTranslateKey)}
                            successIcon={contextAction.successIcon}
                            successText={contextAction.successTextTranslateKey
                                ? this.props.translate(contextAction.successTextTranslateKey)
                                : undefined}
                            isMini={this.props.isMini}
                            key={contextAction.textTranslateKey}
                            onPress={() => contextAction.onPress(closePopup, payload)}
                            description={contextAction.getDescription(this.props.selection, this.props.isSmallScreenWidth)}
                            autoReset={contextAction.autoReset}
                        />
                    );
                })}
            </View>
        );
    }
}

BaseReportActionContextMenu.propTypes = propTypes;
BaseReportActionContextMenu.defaultProps = defaultProps;

export default compose(
    withLocalize,
    withBetas(),
    withWindowDimensions,
)(BaseReportActionContextMenu);<|MERGE_RESOLUTION|>--- conflicted
+++ resolved
@@ -48,11 +48,7 @@
         this.wrapperStyle = getReportActionContextMenuStyles(this.props.isMini);
 
         this.state = {
-<<<<<<< HEAD
-            keepOpen: false,
-=======
             shouldKeepOpen: false,
->>>>>>> f4ffc7cc
         };
     }
 
@@ -66,11 +62,7 @@
             this.props.isChronosReport,
         );
 
-<<<<<<< HEAD
-        return (this.props.isVisible || this.state.keepOpen) && (
-=======
         return (this.props.isVisible || this.state.shouldKeepOpen) && (
->>>>>>> f4ffc7cc
             <View
                 ref={this.props.contentRef}
                 style={this.wrapperStyle}
@@ -82,13 +74,8 @@
                         reportID: this.props.reportID,
                         draftMessage: this.props.draftMessage,
                         selection: this.props.selection,
-<<<<<<< HEAD
-                        close: () => this.setState({keepOpen: false}),
-                        keepOpen: () => this.setState({keepOpen: true}),
-=======
                         close: () => this.setState({shouldKeepOpen: false}),
                         openContextMenu: () => this.setState({shouldKeepOpen: true}),
->>>>>>> f4ffc7cc
                     };
 
                     if (contextAction.renderContent) {
