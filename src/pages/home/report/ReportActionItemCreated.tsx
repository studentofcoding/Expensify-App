<<<<<<< HEAD
import React from 'react';
=======
import React, {memo} from 'react';
>>>>>>> e84dab77
import {View} from 'react-native';
import {useOnyx} from 'react-native-onyx';
import MultipleAvatars from '@components/MultipleAvatars';
import OfflineWithFeedback from '@components/OfflineWithFeedback';
import PressableWithoutFeedback from '@components/Pressable/PressableWithoutFeedback';
import ReportWelcomeText from '@components/ReportWelcomeText';
import useLocalize from '@hooks/useLocalize';
import usePolicy from '@hooks/usePolicy';
import useResponsiveLayout from '@hooks/useResponsiveLayout';
import useThemeStyles from '@hooks/useThemeStyles';
import Navigation from '@libs/Navigation/Navigation';
import * as ReportUtils from '@libs/ReportUtils';
import {navigateToConciergeChatAndDeleteReport} from '@userActions/Report';
import CONST from '@src/CONST';
import ONYXKEYS from '@src/ONYXKEYS';
import AnimatedEmptyStateBackground from './AnimatedEmptyStateBackground';

type ReportActionItemCreatedProps = {
    /** The id of the report */
    reportID: string;

    /** The id of the policy */
    // eslint-disable-next-line react/no-unused-prop-types
    policyID: string | undefined;
};
<<<<<<< HEAD
function ReportActionItemCreated({reportID, policyID}: ReportActionItemCreatedProps) {
=======
function ReportActionItemCreated({policyID, reportID}: ReportActionItemCreatedProps) {
    const [report] = useOnyx(`${ONYXKEYS.COLLECTION.REPORT}${reportID}`);
    const [personalDetails] = useOnyx(ONYXKEYS.PERSONAL_DETAILS_LIST);
    const policy = usePolicy(policyID);
>>>>>>> e84dab77
    const styles = useThemeStyles();

    const {translate} = useLocalize();
    const {shouldUseNarrowLayout} = useResponsiveLayout();
    const [personalDetails] = useOnyx(ONYXKEYS.PERSONAL_DETAILS_LIST);
    const [report] = useOnyx(`${ONYXKEYS.COLLECTION.REPORT}${reportID}`);
    const [policy] = useOnyx(`${ONYXKEYS.COLLECTION.POLICY}${policyID}`);
    const [invoiceReceiverPolicy] = useOnyx(`${ONYXKEYS.COLLECTION.POLICY}${report?.invoiceReceiver && 'policyID' in report.invoiceReceiver ? report.invoiceReceiver.policyID : -1}`);

    if (!ReportUtils.isChatReport(report)) {
        return null;
    }

    let icons = ReportUtils.getIcons(report, personalDetails, null, '', -1, policy, invoiceReceiverPolicy);
    const shouldDisableDetailPage = ReportUtils.shouldDisableDetailPage(report);

    if (ReportUtils.isInvoiceRoom(report) && ReportUtils.isCurrentUserInvoiceReceiver(report)) {
        icons = [...icons].reverse();
    }

    return (
        <OfflineWithFeedback
            pendingAction={report?.pendingFields?.addWorkspaceRoom ?? report?.pendingFields?.createChat}
            errors={report?.errorFields?.addWorkspaceRoom ?? report?.errorFields?.createChat}
            errorRowStyles={[styles.ml10, styles.mr2]}
            onClose={() => navigateToConciergeChatAndDeleteReport(report?.reportID ?? reportID, undefined, true)}
        >
            <View style={[styles.pRelative]}>
                <AnimatedEmptyStateBackground />
                <View
                    accessibilityLabel={translate('accessibilityHints.chatWelcomeMessage')}
                    style={[styles.p5]}
                >
                    <OfflineWithFeedback pendingAction={report?.pendingFields?.avatar}>
                        <PressableWithoutFeedback
                            onPress={() => ReportUtils.navigateToDetailsPage(report, Navigation.getReportRHPActiveRoute())}
                            style={[styles.mh5, styles.mb3, styles.alignSelfStart, shouldDisableDetailPage && styles.cursorDefault]}
                            accessibilityLabel={translate('common.details')}
                            role={CONST.ROLE.BUTTON}
                            disabled={shouldDisableDetailPage}
                        >
                            <MultipleAvatars
                                icons={icons}
                                size={CONST.AVATAR_SIZE.XLARGE}
                                overlapDivider={4}
                                shouldStackHorizontally
                                shouldDisplayAvatarsInRows={shouldUseNarrowLayout}
                                maxAvatarsInRow={shouldUseNarrowLayout ? CONST.AVATAR_ROW_SIZE.DEFAULT : CONST.AVATAR_ROW_SIZE.LARGE_SCREEN}
                            />
                        </PressableWithoutFeedback>
                    </OfflineWithFeedback>
                    <View style={[styles.ph5]}>
                        <ReportWelcomeText
                            report={report}
                            policy={policy}
                        />
                    </View>
                </View>
            </View>
        </OfflineWithFeedback>
    );
}

ReportActionItemCreated.displayName = 'ReportActionItemCreated';

<<<<<<< HEAD
export default ReportActionItemCreated;
=======
export default memo(ReportActionItemCreated);
>>>>>>> e84dab77
<|MERGE_RESOLUTION|>--- conflicted
+++ resolved
@@ -1,8 +1,4 @@
-<<<<<<< HEAD
-import React from 'react';
-=======
 import React, {memo} from 'react';
->>>>>>> e84dab77
 import {View} from 'react-native';
 import {useOnyx} from 'react-native-onyx';
 import MultipleAvatars from '@components/MultipleAvatars';
@@ -28,14 +24,7 @@
     // eslint-disable-next-line react/no-unused-prop-types
     policyID: string | undefined;
 };
-<<<<<<< HEAD
 function ReportActionItemCreated({reportID, policyID}: ReportActionItemCreatedProps) {
-=======
-function ReportActionItemCreated({policyID, reportID}: ReportActionItemCreatedProps) {
-    const [report] = useOnyx(`${ONYXKEYS.COLLECTION.REPORT}${reportID}`);
-    const [personalDetails] = useOnyx(ONYXKEYS.PERSONAL_DETAILS_LIST);
-    const policy = usePolicy(policyID);
->>>>>>> e84dab77
     const styles = useThemeStyles();
 
     const {translate} = useLocalize();
@@ -101,8 +90,4 @@
 
 ReportActionItemCreated.displayName = 'ReportActionItemCreated';
 
-<<<<<<< HEAD
-export default ReportActionItemCreated;
-=======
-export default memo(ReportActionItemCreated);
->>>>>>> e84dab77
+export default memo(ReportActionItemCreated);