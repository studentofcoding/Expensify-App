import React, {memo} from 'react';
import {View} from 'react-native';
import type {OnyxEntry} from 'react-native-onyx';
import {withOnyx} from 'react-native-onyx';
import MultipleAvatars from '@components/MultipleAvatars';
import OfflineWithFeedback from '@components/OfflineWithFeedback';
import PressableWithoutFeedback from '@components/Pressable/PressableWithoutFeedback';
import ReportWelcomeText from '@components/ReportWelcomeText';
import useLocalize from '@hooks/useLocalize';
import useStyleUtils from '@hooks/useStyleUtils';
import useThemeStyles from '@hooks/useThemeStyles';
import useWindowDimensions from '@hooks/useWindowDimensions';
import reportWithoutHasDraftSelector from '@libs/OnyxSelectors/reportWithoutHasDraftSelector';
import * as ReportUtils from '@libs/ReportUtils';
import {navigateToConciergeChatAndDeleteReport} from '@userActions/Report';
import CONST from '@src/CONST';
import ONYXKEYS from '@src/ONYXKEYS';
import type {PersonalDetailsList, Policy, Report} from '@src/types/onyx';
import AnimatedEmptyStateBackground from './AnimatedEmptyStateBackground';

type ReportActionItemCreatedOnyxProps = {
    /** The report currently being looked at */
    report: OnyxEntry<Report>;

    /** The policy object for the current route */
    policy: OnyxEntry<Policy>;

    /** Personal details of all the users */
    personalDetails: OnyxEntry<PersonalDetailsList>;
};

type ReportActionItemCreatedProps = ReportActionItemCreatedOnyxProps & {
    /** The id of the report */
    reportID: string;

    /** The id of the policy */
    // eslint-disable-next-line react/no-unused-prop-types
    policyID: string;
};
function ReportActionItemCreated(props: ReportActionItemCreatedProps) {
    const styles = useThemeStyles();
    const StyleUtils = useStyleUtils();

    const {translate} = useLocalize();
    const {isSmallScreenWidth, isLargeScreenWidth} = useWindowDimensions();

    if (!ReportUtils.isChatReport(props.report)) {
        return null;
    }

    const icons = ReportUtils.getIcons(props.report, props.personalDetails);
    const shouldDisableDetailPage = ReportUtils.shouldDisableDetailPage(props.report);

    return (
        <OfflineWithFeedback
            pendingAction={props.report?.pendingFields?.addWorkspaceRoom ?? props.report?.pendingFields?.createChat}
            errors={props.report?.errorFields?.addWorkspaceRoom ?? props.report?.errorFields?.createChat}
            errorRowStyles={[styles.ml10, styles.mr2]}
            onClose={() => navigateToConciergeChatAndDeleteReport(props.report?.reportID ?? props.reportID)}
            needsOffscreenAlphaCompositing
        >
            <View style={StyleUtils.getReportWelcomeContainerStyle(isSmallScreenWidth)}>
                <AnimatedEmptyStateBackground />
                <View
                    accessibilityLabel={translate('accessibilityHints.chatWelcomeMessage')}
                    style={[styles.p5, StyleUtils.getReportWelcomeTopMarginStyle(isSmallScreenWidth)]}
                >
                    <PressableWithoutFeedback
                        onPress={() => ReportUtils.navigateToDetailsPage(props.report)}
                        style={[styles.mh5, styles.mb3, styles.alignSelfStart]}
                        accessibilityLabel={translate('common.details')}
                        role={CONST.ROLE.BUTTON}
                        disabled={shouldDisableDetailPage}
                    >
                        <MultipleAvatars
                            icons={icons}
                            size={isLargeScreenWidth || (icons && icons.length < 3) ? CONST.AVATAR_SIZE.LARGE : CONST.AVATAR_SIZE.MEDIUM}
                            shouldStackHorizontally
                            shouldDisplayAvatarsInRows={isSmallScreenWidth}
                            maxAvatarsInRow={isSmallScreenWidth ? CONST.AVATAR_ROW_SIZE.DEFAULT : CONST.AVATAR_ROW_SIZE.LARGE_SCREEN}
                        />
                    </PressableWithoutFeedback>
                    <View style={[styles.ph5]}>
                        <ReportWelcomeText
                            report={props.report}
                            policy={props.policy}
                        />
                    </View>
                </View>
            </View>
        </OfflineWithFeedback>
    );
}

ReportActionItemCreated.displayName = 'ReportActionItemCreated';

export default withOnyx<ReportActionItemCreatedProps, ReportActionItemCreatedOnyxProps>({
    report: {
        key: ({reportID}) => `${ONYXKEYS.COLLECTION.REPORT}${reportID}`,
        selector: reportWithoutHasDraftSelector,
    },

    policy: {
        key: ({policyID}) => `${ONYXKEYS.COLLECTION.POLICY}${policyID}`,
    },

    personalDetails: {
        key: ONYXKEYS.PERSONAL_DETAILS_LIST,
    },
})(
    memo(
        ReportActionItemCreated,
        (prevProps, nextProps) =>
            prevProps.policy?.name === nextProps.policy?.name &&
            prevProps.policy?.avatar === nextProps.policy?.avatar &&
            prevProps.report?.stateNum === nextProps.report?.stateNum &&
            prevProps.report?.statusNum === nextProps.report?.statusNum &&
            prevProps.report?.lastReadTime === nextProps.report?.lastReadTime &&
<<<<<<< HEAD
            prevProps.report?.description === nextProps.report?.description,
=======
            prevProps.personalDetails === nextProps.personalDetails,
>>>>>>> c6758578
    ),
);<|MERGE_RESOLUTION|>--- conflicted
+++ resolved
@@ -116,10 +116,7 @@
             prevProps.report?.stateNum === nextProps.report?.stateNum &&
             prevProps.report?.statusNum === nextProps.report?.statusNum &&
             prevProps.report?.lastReadTime === nextProps.report?.lastReadTime &&
-<<<<<<< HEAD
-            prevProps.report?.description === nextProps.report?.description,
-=======
+            prevProps.report?.description === nextProps.report?.description &&
             prevProps.personalDetails === nextProps.personalDetails,
->>>>>>> c6758578
     ),
 );