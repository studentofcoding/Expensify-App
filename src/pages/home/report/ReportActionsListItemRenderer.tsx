--- conflicted
+++ resolved
@@ -153,13 +153,8 @@
             displayAsGroup={displayAsGroup}
             shouldDisplayNewMarker={shouldDisplayNewMarker}
             shouldShowSubscriptAvatar={
-<<<<<<< HEAD
-                ReportUtils.isPolicyExpenseChat(report) &&
-                [CONST.REPORT.ACTIONS.TYPE.IOU, CONST.REPORT.ACTIONS.TYPE.REPORTPREVIEW, CONST.REPORT.ACTIONS.TYPE.SUBMITTED, CONST.REPORT.ACTIONS.TYPE.APPROVED].some(
-=======
                 (ReportUtils.isPolicyExpenseChat(report) || ReportUtils.isExpenseReport(report)) &&
                 [CONST.REPORT.ACTIONS.TYPE.IOU, CONST.REPORT.ACTIONS.TYPE.REPORT_PREVIEW, CONST.REPORT.ACTIONS.TYPE.SUBMITTED, CONST.REPORT.ACTIONS.TYPE.APPROVED].some(
->>>>>>> 1e510b52
                     (type) => type === reportAction.actionName,
                 )
             }
