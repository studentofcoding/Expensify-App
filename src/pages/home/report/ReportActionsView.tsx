import type {RouteProp} from '@react-navigation/native';
import {useIsFocused, useRoute} from '@react-navigation/native';
import lodashIsEqual from 'lodash/isEqual';
import React, {useCallback, useContext, useEffect, useLayoutEffect, useMemo, useRef, useState} from 'react';
import {InteractionManager} from 'react-native';
import {withOnyx} from 'react-native-onyx';
import type {OnyxEntry} from 'react-native-onyx';
import useCopySelectionHelper from '@hooks/useCopySelectionHelper';
import useInitialValue from '@hooks/useInitialValue';
import useNetwork from '@hooks/useNetwork';
import usePrevious from '@hooks/usePrevious';
import useWindowDimensions from '@hooks/useWindowDimensions';
import getIsReportFullyVisible from '@libs/getIsReportFullyVisible';
import type {CentralPaneNavigatorParamList} from '@libs/Navigation/types';
import {generateNewRandomInt} from '@libs/NumberUtils';
import Performance from '@libs/Performance';
import * as ReportActionsUtils from '@libs/ReportActionsUtils';
import {isUserCreatedPolicyRoom} from '@libs/ReportUtils';
import {didUserLogInDuringSession} from '@libs/SessionUtils';
import shouldFetchReport from '@libs/shouldFetchReport';
import {ReactionListContext} from '@pages/home/ReportScreenContext';
import * as Report from '@userActions/Report';
import Timing from '@userActions/Timing';
import CONST from '@src/CONST';
import ONYXKEYS from '@src/ONYXKEYS';
import type SCREENS from '@src/SCREENS';
import type * as OnyxTypes from '@src/types/onyx';
import getInitialPaginationSize from './getInitialPaginationSize';
import PopoverReactionList from './ReactionList/PopoverReactionList';
import {useSuggestionsContext} from './ReportActionCompose/ComposerWithSuggestionsEdit/SuggestionsContext';
import ReportActionsList from './ReportActionsList';

type ReportActionsViewOnyxProps = {
    /** Session info for the currently logged in user. */
    session: OnyxEntry<OnyxTypes.Session>;
};

type ReportActionsViewProps = ReportActionsViewOnyxProps & {
    /** The report currently being looked at */
    report: OnyxTypes.Report;

    /** Array of report actions for this report */
    reportActions?: OnyxTypes.ReportAction[];

    /** The report's parentReportAction */
    parentReportAction: OnyxEntry<OnyxTypes.ReportAction>;

    /** The report metadata loading states */
    isLoadingInitialReportActions?: boolean;

    /** The report actions are loading more data */
    isLoadingOlderReportActions?: boolean;

    /** The report actions are loading newer data */
    isLoadingNewerReportActions?: boolean;

    /** Whether the report is ready for comment linking */
    isReadyForCommentLinking?: boolean;
};

const DIFF_BETWEEN_SCREEN_HEIGHT_AND_LIST = 120;
const SPACER = 16;

let listOldID = Math.round(Math.random() * 100);

function ReportActionsView({
    report,
    session,
    parentReportAction,
    reportActions: allReportActions = [],
    isLoadingInitialReportActions = false,
    isLoadingOlderReportActions = false,
    isLoadingNewerReportActions = false,
    isReadyForCommentLinking = false,
}: ReportActionsViewProps) {
    useCopySelectionHelper();
    const reactionListRef = useContext(ReactionListContext);
<<<<<<< HEAD
    const {currentActiveSuggestionsRef} = useSuggestionsContext();
=======
    const route = useRoute<RouteProp<CentralPaneNavigatorParamList, typeof SCREENS.REPORT>>();
    const reportActionID = route?.params?.reportActionID;
>>>>>>> 7e4a4383
    const didLayout = useRef(false);
    const didSubscribeToReportTypingEvents = useRef(false);

    // triggerListID is used when navigating to a chat with messages loaded from LHN. Typically, these include thread actions, task actions, etc. Since these messages aren't the latest,we don't maintain their position and instead trigger a recalculation of their positioning in the list.
    // we don't set currentReportActionID on initial render as linkedID as it should trigger visibleReportActions after linked message was positioned
    const [currentReportActionID, setCurrentReportActionID] = useState('');
    const isFirstLinkedActionRender = useRef(true);

    const network = useNetwork();
    const {isSmallScreenWidth, windowHeight} = useWindowDimensions();
    const contentListHeight = useRef(0);
    const isFocused = useIsFocused();
    const prevNetworkRef = useRef(network);
    const prevAuthTokenType = usePrevious(session?.authTokenType);
    const [isNavigatingToLinkedMessage, setNavigatingToLinkedMessage] = useState(!!reportActionID);
    const prevIsSmallScreenWidthRef = useRef(isSmallScreenWidth);
    const reportID = report.reportID;
    const isLoading = (!!reportActionID && isLoadingInitialReportActions) || !isReadyForCommentLinking;

    /**
     * Retrieves the next set of report actions for the chat once we are nearing the end of what we are currently
     * displaying.
     */
    const fetchNewerAction = useCallback(
        (newestReportAction: OnyxTypes.ReportAction) => {
            if (isLoadingNewerReportActions || isLoadingInitialReportActions) {
                return;
            }

            Report.getNewerActions(reportID, newestReportAction.reportActionID);
        },
        [isLoadingNewerReportActions, isLoadingInitialReportActions, reportID],
    );

    const isReportFullyVisible = useMemo((): boolean => getIsReportFullyVisible(isFocused), [isFocused]);

    const openReportIfNecessary = () => {
        if (!shouldFetchReport(report)) {
            return;
        }

        Report.openReport(reportID, reportActionID);
    };

    const reconnectReportIfNecessary = () => {
        if (!shouldFetchReport(report)) {
            return;
        }

        Report.reconnect(reportID);
    };

    useLayoutEffect(() => {
        setCurrentReportActionID('');
    }, [route]);

    const listID = useMemo(() => {
        isFirstLinkedActionRender.current = true;
        const newID = generateNewRandomInt(listOldID, 1, Number.MAX_SAFE_INTEGER);
        listOldID = newID;
        return newID;
        // eslint-disable-next-line react-hooks/exhaustive-deps
    }, [route, isLoadingInitialReportActions]);

    const indexOfLinkedAction = useMemo(() => {
        if (!reportActionID || isLoading) {
            return -1;
        }

        return allReportActions.findIndex((obj) => String(obj.reportActionID) === String(isFirstLinkedActionRender.current ? reportActionID : currentReportActionID));
    }, [allReportActions, currentReportActionID, reportActionID, isLoading]);

    const reportActions = useMemo(() => {
        if (!reportActionID) {
            return allReportActions;
        }
        if (isLoading || indexOfLinkedAction === -1) {
            return [];
        }

        if (isFirstLinkedActionRender.current) {
            return allReportActions.slice(indexOfLinkedAction);
        }
        const paginationSize = getInitialPaginationSize;
        return allReportActions.slice(Math.max(indexOfLinkedAction - paginationSize, 0));
        // currentReportActionID is needed to trigger batching once the report action has been positioned
        // eslint-disable-next-line react-hooks/exhaustive-deps
    }, [reportActionID, allReportActions, indexOfLinkedAction, isLoading, currentReportActionID]);

    const hasMoreCached = reportActions.length < allReportActions.length;
    const newestReportAction = useMemo(() => reportActions?.[0], [reportActions]);
    const handleReportActionPagination = useCallback(
        ({firstReportActionID}: {firstReportActionID: string}) => {
            // This function is a placeholder as the actual pagination is handled by visibleReportActions
            if (!hasMoreCached) {
                isFirstLinkedActionRender.current = false;
                fetchNewerAction(newestReportAction);
            }
            if (isFirstLinkedActionRender.current) {
                isFirstLinkedActionRender.current = false;
            }
            setCurrentReportActionID(firstReportActionID);
        },
        [fetchNewerAction, hasMoreCached, newestReportAction],
    );

    const mostRecentIOUReportActionID = useMemo(() => ReportActionsUtils.getMostRecentIOURequestActionID(reportActions), [reportActions]);
    const hasCachedActionOnFirstRender = useInitialValue(() => reportActions.length > 0);
    const hasNewestReportAction = reportActions[0]?.created === report.lastVisibleActionCreated;

    const oldestReportAction = useMemo(() => reportActions?.at(-1), [reportActions]);
    const hasCreatedAction = oldestReportAction?.actionName === CONST.REPORT.ACTIONS.TYPE.CREATED;

    useEffect(() => {
        if (reportActionID) {
            return;
        }

        const interactionTask = InteractionManager.runAfterInteractions(() => {
            openReportIfNecessary();
        });
        // eslint-disable-next-line @typescript-eslint/no-misused-promises
        if (interactionTask) {
            return () => {
                interactionTask.cancel();
            };
        }

        // eslint-disable-next-line react-hooks/exhaustive-deps
    }, []);

    useEffect(() => {
        if (!reportActionID) {
            return;
        }

        // This function is triggered when a user clicks on a link to navigate to a report.
        // For each link click, we retrieve the report data again, even though it may already be cached.
        // There should be only one openReport execution per page start or navigating
        Report.openReport(reportID, reportActionID);
        // eslint-disable-next-line react-hooks/exhaustive-deps
    }, [route]);

    useEffect(() => {
        const prevNetwork = prevNetworkRef.current;
        // When returning from offline to online state we want to trigger a request to OpenReport which
        // will fetch the reportActions data and mark the report as read. If the report is not fully visible
        // then we call ReconnectToReport which only loads the reportActions data without marking the report as read.
        const wasNetworkChangeDetected = prevNetwork.isOffline && !network.isOffline;
        if (wasNetworkChangeDetected) {
            if (isReportFullyVisible) {
                openReportIfNecessary();
            } else {
                reconnectReportIfNecessary();
            }
        }
        // update ref with current network state
        prevNetworkRef.current = network;
        // eslint-disable-next-line react-hooks/exhaustive-deps
    }, [network, isReportFullyVisible]);

    useEffect(() => {
        const wasLoginChangedDetected = prevAuthTokenType === CONST.AUTH_TOKEN_TYPES.ANONYMOUS && !session?.authTokenType;
        if (wasLoginChangedDetected && didUserLogInDuringSession() && isUserCreatedPolicyRoom(report)) {
            if (isReportFullyVisible) {
                openReportIfNecessary();
            } else {
                reconnectReportIfNecessary();
            }
        }
        // eslint-disable-next-line react-hooks/exhaustive-deps
    }, [session, report, isReportFullyVisible]);

    useEffect(() => {
        const prevIsSmallScreenWidth = prevIsSmallScreenWidthRef.current;
        // If the view is expanded from mobile to desktop layout
        // we update the new marker position, mark the report as read, and fetch new report actions
        const didScreenSizeIncrease = prevIsSmallScreenWidth && !isSmallScreenWidth;
        const didReportBecomeVisible = isReportFullyVisible && didScreenSizeIncrease;
        if (didReportBecomeVisible) {
            openReportIfNecessary();
        }
        // update ref with current state
        prevIsSmallScreenWidthRef.current = isSmallScreenWidth;
        // eslint-disable-next-line react-hooks/exhaustive-deps
    }, [isSmallScreenWidth, reportActions, isReportFullyVisible]);

    useEffect(() => {
        // Ensures subscription event succeeds when the report/workspace room is created optimistically.
        // Check if the optimistic `OpenReport` or `AddWorkspaceRoom` has succeeded by confirming
        // any `pendingFields.createChat` or `pendingFields.addWorkspaceRoom` fields are set to null.
        // Existing reports created will have empty fields for `pendingFields`.
        const didCreateReportSuccessfully = !report.pendingFields || (!report.pendingFields.addWorkspaceRoom && !report.pendingFields.createChat);
        if (!didSubscribeToReportTypingEvents.current && didCreateReportSuccessfully) {
            const interactionTask = InteractionManager.runAfterInteractions(() => {
                Report.subscribeToReportTypingEvents(reportID);
                didSubscribeToReportTypingEvents.current = true;
            });
            return () => {
                interactionTask.cancel();
            };
        }
    }, [report.pendingFields, didSubscribeToReportTypingEvents, reportID]);

    const onContentSizeChange = useCallback((w: number, h: number) => {
        contentListHeight.current = h;
    }, []);

    const checkIfContentSmallerThanList = useCallback(() => windowHeight - DIFF_BETWEEN_SCREEN_HEIGHT_AND_LIST - SPACER > contentListHeight.current, [windowHeight]);

    /**
     * Retrieves the next set of report actions for the chat once we are nearing the end of what we are currently
     * displaying.
     */
    const loadOlderChats = useCallback(() => {
        // Only fetch more if we are neither already fetching (so that we don't initiate duplicate requests) nor offline.
        if (!!network.isOffline || isLoadingOlderReportActions || isLoadingInitialReportActions) {
            return;
        }

        // Don't load more chats if we're already at the beginning of the chat history
        if (!oldestReportAction || hasCreatedAction) {
            return;
        }
        // Retrieve the next REPORT.ACTIONS.LIMIT sized page of comments
        Report.getOlderActions(reportID, oldestReportAction.reportActionID);
    }, [network.isOffline, isLoadingOlderReportActions, isLoadingInitialReportActions, oldestReportAction, hasCreatedAction, reportID]);

    const loadNewerChats = useCallback(() => {
        if (isLoadingInitialReportActions || isLoadingOlderReportActions || network.isOffline || newestReportAction.pendingAction === CONST.RED_BRICK_ROAD_PENDING_ACTION.DELETE) {
            return;
        }
        // Determines if loading older reports is necessary when the content is smaller than the list
        // and there are fewer than 23 items, indicating we've reached the oldest message.
        const isLoadingOlderReportsFirstNeeded = checkIfContentSmallerThanList() && reportActions.length > 23;

        if (
            (reportActionID && indexOfLinkedAction > -1 && !hasNewestReportAction && !isLoadingOlderReportsFirstNeeded) ||
            (!reportActionID && !hasNewestReportAction && !isLoadingOlderReportsFirstNeeded)
        ) {
            handleReportActionPagination({firstReportActionID: newestReportAction?.reportActionID});
        }
    }, [
        isLoadingInitialReportActions,
        isLoadingOlderReportActions,
        checkIfContentSmallerThanList,
        reportActionID,
        indexOfLinkedAction,
        hasNewestReportAction,
        handleReportActionPagination,
        network.isOffline,
        reportActions.length,
        newestReportAction,
    ]);

    /**
     * Runs when the FlatList finishes laying out
     */
    const recordTimeToMeasureItemLayout = useCallback(() => {
        if (didLayout.current) {
            return;
        }

        didLayout.current = true;
        Timing.end(CONST.TIMING.SWITCH_REPORT, hasCachedActionOnFirstRender ? CONST.TIMING.WARM : CONST.TIMING.COLD);

        // Capture the init measurement only once not per each chat switch as the value gets overwritten
        if (!ReportActionsView.initMeasured) {
            Performance.markEnd(CONST.TIMING.REPORT_INITIAL_RENDER);
            ReportActionsView.initMeasured = true;
        } else {
            Performance.markEnd(CONST.TIMING.SWITCH_REPORT);
        }
    }, [hasCachedActionOnFirstRender]);

    useEffect(() => {
        // Temporary solution for handling REPORTPREVIEW. More details: https://expensify.slack.com/archives/C035J5C9FAP/p1705417778466539?thread_ts=1705035404.136629&cid=C035J5C9FAP
        // This code should be removed once REPORTPREVIEW is no longer repositioned.
        // We need to call openReport for gaps created by moving REPORTPREVIEW, which causes mismatches in previousReportActionID and reportActionID of adjacent reportActions. The server returns the correct sequence, allowing us to overwrite incorrect data with the correct one.
        const shouldOpenReport =
            newestReportAction?.actionName === CONST.REPORT.ACTIONS.TYPE.REPORTPREVIEW &&
            !hasCreatedAction &&
            isReadyForCommentLinking &&
            reportActions.length < 24 &&
            reportActions.length >= 1 &&
            !isLoadingInitialReportActions &&
            !isLoadingOlderReportActions &&
            !isLoadingNewerReportActions;

        if (shouldOpenReport) {
            Report.openReport(reportID, reportActionID);
        }
    }, [
        hasCreatedAction,
        reportID,
        reportActions,
        reportActionID,
        newestReportAction?.actionName,
        isReadyForCommentLinking,
        isLoadingOlderReportActions,
        isLoadingNewerReportActions,
        isLoadingInitialReportActions,
    ]);

    // Check if the first report action in the list is the one we're currently linked to
    const isTheFirstReportActionIsLinked = newestReportAction?.reportActionID === reportActionID;

    useEffect(() => {
        let timerID: NodeJS.Timeout;

        if (isTheFirstReportActionIsLinked) {
            setNavigatingToLinkedMessage(true);
        } else {
            // After navigating to the linked reportAction, apply this to correctly set
            // `autoscrollToTopThreshold` prop when linking to a specific reportAction.
            InteractionManager.runAfterInteractions(() => {
                // Using a short delay to ensure the view is updated after interactions
                timerID = setTimeout(() => setNavigatingToLinkedMessage(false), 10);
            });
        }

        return () => {
            if (!timerID) {
                return;
            }
            clearTimeout(timerID);
        };
    }, [isTheFirstReportActionIsLinked]);

    // Comments have not loaded at all yet do nothing
    if (!reportActions.length) {
        return null;
    }
    // AutoScroll is disabled when we do linking to a specific reportAction
    const shouldEnableAutoScroll = hasNewestReportAction && (!reportActionID || !isNavigatingToLinkedMessage);

    return (
        <>
            <ReportActionsList
                report={report}
                parentReportAction={parentReportAction}
                onLayout={recordTimeToMeasureItemLayout}
                onScroll={() => {
                    if (!currentActiveSuggestionsRef.current) {
                        return;
                    }
                    currentActiveSuggestionsRef.current.updateShouldShowSuggestionMenuToFalse();
                }}
                sortedReportActions={reportActions}
                mostRecentIOUReportActionID={mostRecentIOUReportActionID}
                loadOlderChats={loadOlderChats}
                loadNewerChats={loadNewerChats}
                isLoadingInitialReportActions={isLoadingInitialReportActions}
                isLoadingOlderReportActions={isLoadingOlderReportActions}
                isLoadingNewerReportActions={isLoadingNewerReportActions}
                listID={listID}
                onContentSizeChange={onContentSizeChange}
                shouldEnableAutoScrollToTopThreshold={shouldEnableAutoScroll}
            />
            <PopoverReactionList ref={reactionListRef} />
        </>
    );
}

ReportActionsView.displayName = 'ReportActionsView';
ReportActionsView.initMeasured = false;

function arePropsEqual(oldProps: ReportActionsViewProps, newProps: ReportActionsViewProps): boolean {
    if (!lodashIsEqual(oldProps.isReadyForCommentLinking, newProps.isReadyForCommentLinking)) {
        return false;
    }
    if (!lodashIsEqual(oldProps.reportActions, newProps.reportActions)) {
        return false;
    }

    if (!lodashIsEqual(oldProps.parentReportAction, newProps.parentReportAction)) {
        return false;
    }

    if (oldProps.session?.authTokenType !== newProps.session?.authTokenType) {
        return false;
    }

    if (oldProps.isLoadingInitialReportActions !== newProps.isLoadingInitialReportActions) {
        return false;
    }

    if (oldProps.isLoadingOlderReportActions !== newProps.isLoadingOlderReportActions) {
        return false;
    }

    if (oldProps.isLoadingNewerReportActions !== newProps.isLoadingNewerReportActions) {
        return false;
    }

    return lodashIsEqual(oldProps.report, newProps.report);
}

const MemoizedReportActionsView = React.memo(ReportActionsView, arePropsEqual);

export default Performance.withRenderTrace({id: '<ReportActionsView> rendering'})(
    withOnyx<ReportActionsViewProps, ReportActionsViewOnyxProps>({
        session: {
            key: ONYXKEYS.SESSION,
        },
    })(MemoizedReportActionsView),
);<|MERGE_RESOLUTION|>--- conflicted
+++ resolved
@@ -75,12 +75,9 @@
 }: ReportActionsViewProps) {
     useCopySelectionHelper();
     const reactionListRef = useContext(ReactionListContext);
-<<<<<<< HEAD
     const {currentActiveSuggestionsRef} = useSuggestionsContext();
-=======
     const route = useRoute<RouteProp<CentralPaneNavigatorParamList, typeof SCREENS.REPORT>>();
     const reportActionID = route?.params?.reportActionID;
->>>>>>> 7e4a4383
     const didLayout = useRef(false);
     const didSubscribeToReportTypingEvents = useRef(false);
 
