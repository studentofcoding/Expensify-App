--- conflicted
+++ resolved
@@ -347,15 +347,9 @@
             openReportIfNecessary();
         }
         // update ref with current state
-<<<<<<< HEAD
-        prevshouldUseNarrowLayoutRef.current = shouldUseNarrowLayout;
-        // eslint-disable-next-line react-hooks/exhaustive-deps
+        prevIsSmallScreenWidthRef.current = shouldUseNarrowLayout;
+        // eslint-disable-next-line react-compiler/react-compiler, react-hooks/exhaustive-deps
     }, [shouldUseNarrowLayout, reportActions, isReportFullyVisible]);
-=======
-        prevIsSmallScreenWidthRef.current = isSmallScreenWidth;
-        // eslint-disable-next-line react-compiler/react-compiler, react-hooks/exhaustive-deps
-    }, [isSmallScreenWidth, reportActions, isReportFullyVisible]);
->>>>>>> 15e67a0d
 
     const onContentSizeChange = useCallback((w: number, h: number) => {
         contentListHeight.current = h;
