--- conflicted
+++ resolved
@@ -88,12 +88,7 @@
     const styles = useThemeStyles();
     const {translate} = useLocalize();
     const reactionListRef = useContext(ReactionListContext);
-<<<<<<< HEAD
-    const route = useRoute<PlatformStackRouteProp<AuthScreensParamList, typeof SCREENS.REPORT>>();
-=======
     const route = useRoute<PlatformStackRouteProp<ReportsSplitNavigatorParamList, typeof SCREENS.REPORT>>();
-    const [session] = useOnyx(ONYXKEYS.SESSION);
->>>>>>> a0a26092
     const [transactionThreadReportActions] = useOnyx(`${ONYXKEYS.COLLECTION.REPORT_ACTIONS}${transactionThreadReportID ?? CONST.DEFAULT_NUMBER_ID}`, {
         selector: (reportActions: OnyxEntry<OnyxTypes.ReportActions>) => getSortedReportActionsForDisplay(reportActions, canUserPerformWriteAction(report), true),
     });
