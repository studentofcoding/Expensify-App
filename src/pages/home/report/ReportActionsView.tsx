import type {RouteProp} from '@react-navigation/native';
import {useIsFocused, useRoute} from '@react-navigation/native';
import lodashIsEqual from 'lodash/isEqual';
import React, {useCallback, useContext, useEffect, useLayoutEffect, useMemo, useRef, useState} from 'react';
import {InteractionManager} from 'react-native';
import {withOnyx} from 'react-native-onyx';
import type {OnyxEntry} from 'react-native-onyx';
import useCopySelectionHelper from '@hooks/useCopySelectionHelper';
import useInitialValue from '@hooks/useInitialValue';
import useNetwork from '@hooks/useNetwork';
import usePrevious from '@hooks/usePrevious';
import useWindowDimensions from '@hooks/useWindowDimensions';
import DateUtils from '@libs/DateUtils';
import getIsReportFullyVisible from '@libs/getIsReportFullyVisible';
import type {CentralPaneNavigatorParamList} from '@libs/Navigation/types';
import * as NumberUtils from '@libs/NumberUtils';
import {generateNewRandomInt} from '@libs/NumberUtils';
import Performance from '@libs/Performance';
import * as ReportActionsUtils from '@libs/ReportActionsUtils';
import {isUserCreatedPolicyRoom} from '@libs/ReportUtils';
import * as ReportUtils from '@libs/ReportUtils';
import {didUserLogInDuringSession} from '@libs/SessionUtils';
import shouldFetchReport from '@libs/shouldFetchReport';
import {ReactionListContext} from '@pages/home/ReportScreenContext';
import * as Report from '@userActions/Report';
import Timing from '@userActions/Timing';
import CONST from '@src/CONST';
import ONYXKEYS from '@src/ONYXKEYS';
import type SCREENS from '@src/SCREENS';
import type * as OnyxTypes from '@src/types/onyx';
import {isEmptyObject} from '@src/types/utils/EmptyObject';
import getInitialPaginationSize from './getInitialPaginationSize';
import PopoverReactionList from './ReactionList/PopoverReactionList';
import ReportActionsList from './ReportActionsList';

type ReportActionsViewOnyxProps = {
    /** Session info for the currently logged in user. */
    session: OnyxEntry<OnyxTypes.Session>;

    /** Array of report actions for the transaction thread report associated with the current report */
    transactionThreadReportActions: OnyxTypes.ReportAction[];

    /** The transaction thread report associated with the current report, if any */
    transactionThreadReport: OnyxEntry<OnyxTypes.Report>;
};

type ReportActionsViewProps = ReportActionsViewOnyxProps & {
    /** The report currently being looked at */
    report: OnyxTypes.Report;

    /** Array of report actions for this report */
    reportActions?: OnyxTypes.ReportAction[];

    /** The report's parentReportAction */
    parentReportAction: OnyxEntry<OnyxTypes.ReportAction>;

    /** The report metadata loading states */
    isLoadingInitialReportActions?: boolean;

    /** The report actions are loading more data */
    isLoadingOlderReportActions?: boolean;

    /** The report actions are loading newer data */
    isLoadingNewerReportActions?: boolean;

    /** Whether the report is ready for comment linking */
    isReadyForCommentLinking?: boolean;

    /** The reportID of the transaction thread report associated with this current report, if any */
    // eslint-disable-next-line react/no-unused-prop-types
    transactionThreadReportID?: string | null;
};

const DIFF_BETWEEN_SCREEN_HEIGHT_AND_LIST = 120;
const SPACER = 16;

let listOldID = Math.round(Math.random() * 100);

function ReportActionsView({
    report,
    transactionThreadReport,
    session,
    parentReportAction,
    reportActions: allReportActions = [],
    transactionThreadReportActions = [],
    isLoadingInitialReportActions = false,
    isLoadingOlderReportActions = false,
    isLoadingNewerReportActions = false,
    isReadyForCommentLinking = false,
}: ReportActionsViewProps) {
    useCopySelectionHelper();
    const reactionListRef = useContext(ReactionListContext);
    const route = useRoute<RouteProp<CentralPaneNavigatorParamList, typeof SCREENS.REPORT>>();
    const reportActionID = route?.params?.reportActionID;
    const didLayout = useRef(false);
    const didSubscribeToReportTypingEvents = useRef(false);

    // triggerListID is used when navigating to a chat with messages loaded from LHN. Typically, these include thread actions, task actions, etc. Since these messages aren't the latest,we don't maintain their position and instead trigger a recalculation of their positioning in the list.
    // we don't set currentReportActionID on initial render as linkedID as it should trigger visibleReportActions after linked message was positioned
    const [currentReportActionID, setCurrentReportActionID] = useState('');
    const isFirstLinkedActionRender = useRef(true);

    const network = useNetwork();
    const {isSmallScreenWidth, windowHeight} = useWindowDimensions();
    const contentListHeight = useRef(0);
    const isFocused = useIsFocused();
    const prevAuthTokenType = usePrevious(session?.authTokenType);
    const [isNavigatingToLinkedMessage, setNavigatingToLinkedMessage] = useState(!!reportActionID);
    const prevIsSmallScreenWidthRef = useRef(isSmallScreenWidth);
    const reportID = report.reportID;
    const isLoading = (!!reportActionID && isLoadingInitialReportActions) || !isReadyForCommentLinking;
    const isReportFullyVisible = useMemo((): boolean => getIsReportFullyVisible(isFocused), [isFocused]);
    const openReportIfNecessary = () => {
        if (!shouldFetchReport(report)) {
            return;
        }

        Report.openReport(reportID, reportActionID);
    };

    useLayoutEffect(() => {
        setCurrentReportActionID('');
    }, [route]);

    // Change the list ID only for comment linking to get the positioning right
    const listID = useMemo(() => {
        if (!reportActionID) {
            // Keep the old list ID since we're not in the Comment Linking flow
            return listOldID;
        }
        isFirstLinkedActionRender.current = true;
        const newID = generateNewRandomInt(listOldID, 1, Number.MAX_SAFE_INTEGER);
        listOldID = newID;
        return newID;
        // eslint-disable-next-line react-hooks/exhaustive-deps
    }, [route, isLoadingInitialReportActions, reportActionID]);

    // Get a sorted array of reportActions for both the current report and the transaction thread report associated with this report (if there is one)
    // so that we display transaction-level and report-level report actions in order in the one-transaction view
<<<<<<< HEAD
    const combinedReportActions = useMemo(
        () => ReportActionsUtils.getCombinedReportActions(allReportActions, transactionThreadReportActions),
        [allReportActions, transactionThreadReportActions],
    );
=======
    const combinedReportActions = useMemo(() => {
        if (isEmptyObject(transactionThreadReportActions)) {
            return allReportActions;
        }

        // Filter out the created action from the transaction thread report actions, since we already have the parent report's created action in `reportActions`
        const filteredTransactionThreadReportActions = transactionThreadReportActions?.filter((action) => action.actionName !== CONST.REPORT.ACTIONS.TYPE.CREATED);

        // Filter out the money request actions because we don't want to show any preview actions for one-transaction reports
        const filteredReportActions = [...allReportActions, ...filteredTransactionThreadReportActions].filter((action) => {
            const actionType = (action as OnyxTypes.OriginalMessageIOU).originalMessage?.type ?? '';
            return actionType !== CONST.IOU.REPORT_ACTION_TYPE.CREATE && actionType !== CONST.IOU.REPORT_ACTION_TYPE.TRACK && !ReportActionsUtils.isSentMoneyReportAction(action);
        });
        return ReportActionsUtils.getSortedReportActions(filteredReportActions, true);
    }, [allReportActions, transactionThreadReportActions]);

>>>>>>> 7e78bdb0
    const indexOfLinkedAction = useMemo(() => {
        if (!reportActionID) {
            return -1;
        }
        return combinedReportActions.findIndex((obj) => String(obj.reportActionID) === String(isFirstLinkedActionRender.current ? reportActionID : currentReportActionID));
    }, [combinedReportActions, currentReportActionID, reportActionID]);

    const reportActions = useMemo(() => {
        if (!reportActionID) {
            return combinedReportActions;
        }
        if (isLoading || indexOfLinkedAction === -1) {
            return [];
        }

        if (isFirstLinkedActionRender.current) {
            return combinedReportActions.slice(indexOfLinkedAction);
        }
        const paginationSize = getInitialPaginationSize;
        return combinedReportActions.slice(Math.max(indexOfLinkedAction - paginationSize, 0));

        // currentReportActionID is needed to trigger batching once the report action has been positioned
        // eslint-disable-next-line react-hooks/exhaustive-deps
    }, [reportActionID, combinedReportActions, indexOfLinkedAction, isLoading, currentReportActionID]);

    const reportActionIDMap = useMemo(() => {
        const reportActionIDs = allReportActions.map((action) => action.reportActionID);
        return reportActions.map((action) => ({
            reportActionID: action.reportActionID,
            reportID: reportActionIDs.includes(action.reportActionID) ? reportID : transactionThreadReport?.reportID,
        }));
    }, [allReportActions, reportID, transactionThreadReport, reportActions]);

    /**
     * Retrieves the next set of report actions for the chat once we are nearing the end of what we are currently
     * displaying.
     */
    const fetchNewerAction = useCallback(
        (newestReportAction: OnyxTypes.ReportAction) => {
            if (isLoadingNewerReportActions || isLoadingInitialReportActions) {
                return;
            }

            // If this is a one transaction report, ensure we load newer actions for both this report and the report associated with the transaction
            if (!isEmptyObject(transactionThreadReport)) {
                // Get newer actions based on the newest reportAction for the current report
                const newestActionCurrentReport = reportActionIDMap.find((item) => item.reportID === reportID);
                Report.getNewerActions(newestActionCurrentReport?.reportID ?? '0', newestActionCurrentReport?.reportActionID ?? '0');

                // Get newer actions based on the newest reportAction for the transaction thread report
                const newestActionTransactionThreadReport = reportActionIDMap.find((item) => item.reportID === transactionThreadReport.reportID);
                Report.getNewerActions(newestActionTransactionThreadReport?.reportID ?? '0', newestActionTransactionThreadReport?.reportActionID ?? '0');
            } else {
                Report.getNewerActions(reportID, newestReportAction.reportActionID);
            }
        },
        [isLoadingNewerReportActions, isLoadingInitialReportActions, reportID, transactionThreadReport, reportActionIDMap],
    );

    const hasMoreCached = reportActions.length < combinedReportActions.length;
    const newestReportAction = useMemo(() => reportActions?.[0], [reportActions]);
    const handleReportActionPagination = useCallback(
        ({firstReportActionID}: {firstReportActionID: string}) => {
            // This function is a placeholder as the actual pagination is handled by visibleReportActions
            if (!hasMoreCached) {
                isFirstLinkedActionRender.current = false;
                fetchNewerAction(newestReportAction);
            }
            if (isFirstLinkedActionRender.current) {
                isFirstLinkedActionRender.current = false;
            }
            setCurrentReportActionID(firstReportActionID);
        },
        [fetchNewerAction, hasMoreCached, newestReportAction],
    );

    const mostRecentIOUReportActionID = useMemo(() => ReportActionsUtils.getMostRecentIOURequestActionID(reportActions), [reportActions]);
    const hasCachedActionOnFirstRender = useInitialValue(() => reportActions.length > 0);
    const hasNewestReportAction = reportActions[0]?.created === report.lastVisibleActionCreated || reportActions[0]?.created === transactionThreadReport?.lastVisibleActionCreated;
    const oldestReportAction = useMemo(() => reportActions?.at(-1), [reportActions]);
    const hasCreatedAction = oldestReportAction?.actionName === CONST.REPORT.ACTIONS.TYPE.CREATED;

    useEffect(() => {
        if (reportActionID) {
            return;
        }

        const interactionTask = InteractionManager.runAfterInteractions(() => {
            openReportIfNecessary();
        });
        // eslint-disable-next-line @typescript-eslint/no-misused-promises
        if (interactionTask) {
            return () => {
                interactionTask.cancel();
            };
        }

        // eslint-disable-next-line react-hooks/exhaustive-deps
    }, []);

    useEffect(() => {
        if (!reportActionID || indexOfLinkedAction > -1) {
            return;
        }

        // This function is triggered when a user clicks on a link to navigate to a report.
        // For each link click, we retrieve the report data again, even though it may already be cached.
        // There should be only one openReport execution per page start or navigating
        Report.openReport(reportID, reportActionID);
        // eslint-disable-next-line react-hooks/exhaustive-deps
    }, [route, indexOfLinkedAction]);

    useEffect(() => {
        const wasLoginChangedDetected = prevAuthTokenType === CONST.AUTH_TOKEN_TYPES.ANONYMOUS && !session?.authTokenType;
        if (wasLoginChangedDetected && didUserLogInDuringSession() && isUserCreatedPolicyRoom(report)) {
            openReportIfNecessary();
        }
        // eslint-disable-next-line react-hooks/exhaustive-deps
    }, [session, report]);

    useEffect(() => {
        const prevIsSmallScreenWidth = prevIsSmallScreenWidthRef.current;
        // If the view is expanded from mobile to desktop layout
        // we update the new marker position, mark the report as read, and fetch new report actions
        const didScreenSizeIncrease = prevIsSmallScreenWidth && !isSmallScreenWidth;
        const didReportBecomeVisible = isReportFullyVisible && didScreenSizeIncrease;
        if (didReportBecomeVisible) {
            openReportIfNecessary();
        }
        // update ref with current state
        prevIsSmallScreenWidthRef.current = isSmallScreenWidth;
        // eslint-disable-next-line react-hooks/exhaustive-deps
    }, [isSmallScreenWidth, reportActions, isReportFullyVisible]);

    useEffect(() => {
        // Ensures the optimistic report is created successfully
        if (route?.params?.reportID !== reportID) {
            return;
        }
        // Ensures subscription event succeeds when the report/workspace room is created optimistically.
        // Check if the optimistic `OpenReport` or `AddWorkspaceRoom` has succeeded by confirming
        // any `pendingFields.createChat` or `pendingFields.addWorkspaceRoom` fields are set to null.
        // Existing reports created will have empty fields for `pendingFields`.
        const didCreateReportSuccessfully = !report.pendingFields || (!report.pendingFields.addWorkspaceRoom && !report.pendingFields.createChat);
        if (!didSubscribeToReportTypingEvents.current && didCreateReportSuccessfully) {
            const interactionTask = InteractionManager.runAfterInteractions(() => {
                Report.subscribeToReportTypingEvents(reportID);
                didSubscribeToReportTypingEvents.current = true;
            });
            return () => {
                interactionTask.cancel();
            };
        }
    }, [report.pendingFields, didSubscribeToReportTypingEvents, route, reportID]);

    const onContentSizeChange = useCallback((w: number, h: number) => {
        contentListHeight.current = h;
    }, []);

    const checkIfContentSmallerThanList = useCallback(() => windowHeight - DIFF_BETWEEN_SCREEN_HEIGHT_AND_LIST - SPACER > contentListHeight.current, [windowHeight]);

    /**
     * Retrieves the next set of report actions for the chat once we are nearing the end of what we are currently
     * displaying.
     */
    const loadOlderChats = useCallback(() => {
        // Only fetch more if we are neither already fetching (so that we don't initiate duplicate requests) nor offline.
        if (!!network.isOffline || isLoadingOlderReportActions || isLoadingInitialReportActions) {
            return;
        }

        // Don't load more chats if we're already at the beginning of the chat history
        if (!oldestReportAction || hasCreatedAction) {
            return;
        }

        if (!isEmptyObject(transactionThreadReport)) {
            // Get older actions based on the oldest reportAction for the current report
            const oldestActionCurrentReport = reportActionIDMap.findLast((item) => item.reportID === reportID);
            Report.getOlderActions(oldestActionCurrentReport?.reportID ?? '0', oldestActionCurrentReport?.reportActionID ?? '0');

            // Get older actions based on the oldest reportAction for the transaction thread report
            const oldestActionTransactionThreadReport = reportActionIDMap.findLast((item) => item.reportID === transactionThreadReport.reportID);
            Report.getOlderActions(oldestActionTransactionThreadReport?.reportID ?? '0', oldestActionTransactionThreadReport?.reportActionID ?? '0');
        } else {
            // Retrieve the next REPORT.ACTIONS.LIMIT sized page of comments
            Report.getOlderActions(reportID, oldestReportAction.reportActionID);
        }
    }, [network.isOffline, isLoadingOlderReportActions, isLoadingInitialReportActions, oldestReportAction, hasCreatedAction, reportID, reportActionIDMap, transactionThreadReport]);

    const loadNewerChats = useCallback(() => {
        if (isLoadingInitialReportActions || isLoadingOlderReportActions || network.isOffline || newestReportAction.pendingAction === CONST.RED_BRICK_ROAD_PENDING_ACTION.DELETE) {
            return;
        }
        // Determines if loading older reports is necessary when the content is smaller than the list
        // and there are fewer than 23 items, indicating we've reached the oldest message.
        const isLoadingOlderReportsFirstNeeded = checkIfContentSmallerThanList() && reportActions.length > 23;

        if (
            (reportActionID && indexOfLinkedAction > -1 && !hasNewestReportAction && !isLoadingOlderReportsFirstNeeded) ||
            (!reportActionID && !hasNewestReportAction && !isLoadingOlderReportsFirstNeeded)
        ) {
            handleReportActionPagination({firstReportActionID: newestReportAction?.reportActionID});
        }
    }, [
        isLoadingInitialReportActions,
        isLoadingOlderReportActions,
        checkIfContentSmallerThanList,
        reportActionID,
        indexOfLinkedAction,
        hasNewestReportAction,
        handleReportActionPagination,
        network.isOffline,
        reportActions.length,
        newestReportAction,
    ]);

    /**
     * Runs when the FlatList finishes laying out
     */
    const recordTimeToMeasureItemLayout = useCallback(() => {
        if (didLayout.current) {
            return;
        }

        didLayout.current = true;
        // Capture the init measurement only once not per each chat switch as the value gets overwritten
        if (!ReportActionsView.initMeasured) {
            Performance.markEnd(CONST.TIMING.REPORT_INITIAL_RENDER);
            Timing.end(CONST.TIMING.REPORT_INITIAL_RENDER);
            ReportActionsView.initMeasured = true;
        } else {
            Performance.markEnd(CONST.TIMING.SWITCH_REPORT);
        }
        Timing.end(CONST.TIMING.SWITCH_REPORT, hasCachedActionOnFirstRender ? CONST.TIMING.WARM : CONST.TIMING.COLD);
    }, [hasCachedActionOnFirstRender]);

    useEffect(() => {
        // Temporary solution for handling REPORTPREVIEW. More details: https://expensify.slack.com/archives/C035J5C9FAP/p1705417778466539?thread_ts=1705035404.136629&cid=C035J5C9FAP
        // This code should be removed once REPORTPREVIEW is no longer repositioned.
        // We need to call openReport for gaps created by moving REPORTPREVIEW, which causes mismatches in previousReportActionID and reportActionID of adjacent reportActions. The server returns the correct sequence, allowing us to overwrite incorrect data with the correct one.
        const shouldOpenReport =
            newestReportAction?.actionName === CONST.REPORT.ACTIONS.TYPE.REPORTPREVIEW &&
            !hasCreatedAction &&
            isReadyForCommentLinking &&
            reportActions.length < 24 &&
            reportActions.length >= 1 &&
            !isLoadingInitialReportActions &&
            !isLoadingOlderReportActions &&
            !isLoadingNewerReportActions;

        if (shouldOpenReport) {
            Report.openReport(reportID, reportActionID);
        }
    }, [
        hasCreatedAction,
        reportID,
        reportActions,
        reportActionID,
        newestReportAction?.actionName,
        isReadyForCommentLinking,
        isLoadingOlderReportActions,
        isLoadingNewerReportActions,
        isLoadingInitialReportActions,
    ]);

    // Check if the first report action in the list is the one we're currently linked to
    const isTheFirstReportActionIsLinked = newestReportAction?.reportActionID === reportActionID;

    useEffect(() => {
        let timerID: NodeJS.Timeout;

        if (isTheFirstReportActionIsLinked) {
            setNavigatingToLinkedMessage(true);
        } else {
            // After navigating to the linked reportAction, apply this to correctly set
            // `autoscrollToTopThreshold` prop when linking to a specific reportAction.
            InteractionManager.runAfterInteractions(() => {
                // Using a short delay to ensure the view is updated after interactions
                timerID = setTimeout(() => setNavigatingToLinkedMessage(false), 10);
            });
        }

        return () => {
            if (!timerID) {
                return;
            }
            clearTimeout(timerID);
        };
    }, [isTheFirstReportActionIsLinked]);

    // When we are offline before opening a money request report,
    // the total of the report and sometimes the money request aren't displayed because these actions aren't returned until `OpenReport` API is complete.
    // We generate a fake created action here if it doesn't exist to display the total whenever possible because the total just depends on report data
    // and we also generate a money request action if the number of money requests in reportActions is less than the total number of money requests
    // to display at least one money request action to match the total data.
    const reportActionsToDisplay = useMemo(() => {
        if (!ReportUtils.isMoneyRequestReport(report) || !reportActions.length) {
            return reportActions;
        }

        const actions = [...reportActions];
        const lastAction = reportActions[reportActions.length - 1];

        if (!ReportActionsUtils.isCreatedAction(lastAction)) {
            const optimisticCreatedAction = ReportUtils.buildOptimisticCreatedReportAction(String(report?.ownerAccountID), DateUtils.subtractMillisecondsFromDateTime(lastAction.created, 1));
            optimisticCreatedAction.pendingAction = null;
            actions.push(optimisticCreatedAction);
        }

        const reportPreviewAction = ReportActionsUtils.getReportPreviewAction(report.chatReportID ?? '', report.reportID);
        const moneyRequestActions = reportActions.filter(
            (action) =>
                action.actionName === CONST.REPORT.ACTIONS.TYPE.IOU &&
                action.originalMessage &&
                (action.originalMessage.type === CONST.IOU.REPORT_ACTION_TYPE.CREATE ||
                    Boolean(action.originalMessage.type === CONST.IOU.REPORT_ACTION_TYPE.PAY && action.originalMessage.IOUDetails) ||
                    action.originalMessage.type === CONST.IOU.REPORT_ACTION_TYPE.TRACK),
        );

        if (report.total && moneyRequestActions.length < (reportPreviewAction?.childMoneyRequestCount ?? 0) && isEmptyObject(transactionThreadReport)) {
            const optimisticIOUAction = ReportUtils.buildOptimisticIOUReportAction(
                CONST.IOU.REPORT_ACTION_TYPE.CREATE,
                0,
                CONST.CURRENCY.USD,
                '',
                [],
                NumberUtils.rand64(),
                undefined,
                report.reportID,
                false,
                false,
                {},
                false,
                DateUtils.subtractMillisecondsFromDateTime(actions[actions.length - 1].created, 1),
            ) as OnyxTypes.ReportAction;
            moneyRequestActions.push(optimisticIOUAction);
            actions.splice(actions.length - 1, 0, optimisticIOUAction);
        }

        // Update pending action of created action if we have some requests that are pending
        // eslint-disable-next-line @typescript-eslint/no-non-null-assertion
        const createdAction = actions.pop()!;
        if (moneyRequestActions.filter((action) => Boolean(action.pendingAction)).length > 0) {
            createdAction.pendingAction = CONST.RED_BRICK_ROAD_PENDING_ACTION.UPDATE;
        }

        return [...actions, createdAction];
    }, [reportActions, report, transactionThreadReport]);

    // Comments have not loaded at all yet do nothing
    if (!reportActions.length) {
        return null;
    }
    // AutoScroll is disabled when we do linking to a specific reportAction
    const shouldEnableAutoScroll = hasNewestReportAction && (!reportActionID || !isNavigatingToLinkedMessage);

    return (
        <>
            <ReportActionsList
                report={report}
                transactionThreadReport={transactionThreadReport}
                reportActions={reportActions}
                parentReportAction={parentReportAction}
                onLayout={recordTimeToMeasureItemLayout}
                sortedReportActions={reportActionsToDisplay}
                mostRecentIOUReportActionID={mostRecentIOUReportActionID}
                loadOlderChats={loadOlderChats}
                loadNewerChats={loadNewerChats}
                isLoadingInitialReportActions={isLoadingInitialReportActions}
                isLoadingOlderReportActions={isLoadingOlderReportActions}
                isLoadingNewerReportActions={isLoadingNewerReportActions}
                listID={listID}
                onContentSizeChange={onContentSizeChange}
                shouldEnableAutoScrollToTopThreshold={shouldEnableAutoScroll}
            />
            <PopoverReactionList ref={reactionListRef} />
        </>
    );
}

ReportActionsView.displayName = 'ReportActionsView';
ReportActionsView.initMeasured = false;

function arePropsEqual(oldProps: ReportActionsViewProps, newProps: ReportActionsViewProps): boolean {
    if (!lodashIsEqual(oldProps.isReadyForCommentLinking, newProps.isReadyForCommentLinking)) {
        return false;
    }
    if (!lodashIsEqual(oldProps.reportActions, newProps.reportActions)) {
        return false;
    }

    if (!lodashIsEqual(oldProps.transactionThreadReportActions, newProps.transactionThreadReportActions)) {
        return false;
    }

    if (!lodashIsEqual(oldProps.parentReportAction, newProps.parentReportAction)) {
        return false;
    }

    if (oldProps.session?.authTokenType !== newProps.session?.authTokenType) {
        return false;
    }

    if (oldProps.isLoadingInitialReportActions !== newProps.isLoadingInitialReportActions) {
        return false;
    }

    if (oldProps.isLoadingOlderReportActions !== newProps.isLoadingOlderReportActions) {
        return false;
    }

    if (oldProps.isLoadingNewerReportActions !== newProps.isLoadingNewerReportActions) {
        return false;
    }

    return lodashIsEqual(oldProps.report, newProps.report);
}

const MemoizedReportActionsView = React.memo(ReportActionsView, arePropsEqual);

export default Performance.withRenderTrace({id: '<ReportActionsView> rendering'})(
    withOnyx<ReportActionsViewProps, ReportActionsViewOnyxProps>({
        session: {
            key: ONYXKEYS.SESSION,
        },
        transactionThreadReportActions: {
            key: ({transactionThreadReportID}) => `${ONYXKEYS.COLLECTION.REPORT_ACTIONS}${transactionThreadReportID}`,
            canEvict: false,
            selector: (reportActions: OnyxEntry<OnyxTypes.ReportActions>) => ReportActionsUtils.getSortedReportActionsForDisplay(reportActions, true),
        },
        transactionThreadReport: {
            key: ({transactionThreadReportID}) => `${ONYXKEYS.COLLECTION.REPORT}${transactionThreadReportID}`,
        },
    })(MemoizedReportActionsView),
);<|MERGE_RESOLUTION|>--- conflicted
+++ resolved
@@ -137,29 +137,11 @@
 
     // Get a sorted array of reportActions for both the current report and the transaction thread report associated with this report (if there is one)
     // so that we display transaction-level and report-level report actions in order in the one-transaction view
-<<<<<<< HEAD
     const combinedReportActions = useMemo(
         () => ReportActionsUtils.getCombinedReportActions(allReportActions, transactionThreadReportActions),
         [allReportActions, transactionThreadReportActions],
     );
-=======
-    const combinedReportActions = useMemo(() => {
-        if (isEmptyObject(transactionThreadReportActions)) {
-            return allReportActions;
-        }
-
-        // Filter out the created action from the transaction thread report actions, since we already have the parent report's created action in `reportActions`
-        const filteredTransactionThreadReportActions = transactionThreadReportActions?.filter((action) => action.actionName !== CONST.REPORT.ACTIONS.TYPE.CREATED);
-
-        // Filter out the money request actions because we don't want to show any preview actions for one-transaction reports
-        const filteredReportActions = [...allReportActions, ...filteredTransactionThreadReportActions].filter((action) => {
-            const actionType = (action as OnyxTypes.OriginalMessageIOU).originalMessage?.type ?? '';
-            return actionType !== CONST.IOU.REPORT_ACTION_TYPE.CREATE && actionType !== CONST.IOU.REPORT_ACTION_TYPE.TRACK && !ReportActionsUtils.isSentMoneyReportAction(action);
-        });
-        return ReportActionsUtils.getSortedReportActions(filteredReportActions, true);
-    }, [allReportActions, transactionThreadReportActions]);
-
->>>>>>> 7e78bdb0
+
     const indexOfLinkedAction = useMemo(() => {
         if (!reportActionID) {
             return -1;
