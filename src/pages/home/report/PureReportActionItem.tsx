--- conflicted
+++ resolved
@@ -45,13 +45,8 @@
 import {isBlockedFromConcierge} from '@libs/actions/User';
 import ControlSelection from '@libs/ControlSelection';
 import {canUseTouchScreen} from '@libs/DeviceCapabilities';
-<<<<<<< HEAD
-import {getLatestErrorMessageField} from '@libs/ErrorUtils';
-import type {OnyxDataWithErrors} from '@libs/ErrorUtils';
-=======
 import type {OnyxDataWithErrors} from '@libs/ErrorUtils';
 import {getLatestErrorMessageField} from '@libs/ErrorUtils';
->>>>>>> a32c86b9
 import focusComposerWithDelay from '@libs/focusComposerWithDelay';
 import {formatPhoneNumber} from '@libs/LocalePhoneNumber';
 import Navigation from '@libs/Navigation/Navigation';
@@ -61,31 +56,23 @@
 import {
     extractLinksFromMessageHtml,
     getAllReportActions,
-<<<<<<< HEAD
     getDeletedTransactionMessage,
-=======
->>>>>>> a32c86b9
     getDismissedViolationMessageText,
     getIOUReportIDFromReportActionPreview,
     getOriginalMessage,
     getPolicyChangeLogAddEmployeeMessage,
     getPolicyChangeLogChangeRoleMessage,
-<<<<<<< HEAD
     getPolicyChangeLogDefaultBillableMessage,
     getPolicyChangeLogDefaultTitleEnforcedMessage,
     getPolicyChangeLogDeleteMemberMessage,
     getPolicyChangeLogMaxExpenseAmountMessage,
     getPolicyChangeLogMaxExpesnseAmountNoReceiptMessage,
-=======
-    getPolicyChangeLogDeleteMemberMessage,
->>>>>>> a32c86b9
     getRemovedConnectionMessage,
     getRemovedFromApprovalChainMessage,
     getRenamedAction,
     getReportActionMessage,
     getReportActionText,
     getWhisperedTo,
-<<<<<<< HEAD
     getWorkspaceCategoryUpdateMessage,
     getWorkspaceCurrencyUpdateMessage,
     getWorkspaceCustomUnitRateAddedMessage,
@@ -97,18 +84,13 @@
     getWorkspaceReportFieldUpdateMessage,
     getWorkspaceTagUpdateMessage,
     getWorkspaceUpdateFieldMessage,
-=======
->>>>>>> a32c86b9
     isActionableAddPaymentCard,
     isActionableJoinRequest,
     isActionableMentionWhisper,
     isActionableReportMentionWhisper,
     isActionableTrackExpense,
     isActionOfType,
-<<<<<<< HEAD
     isAddCommentAction,
-=======
->>>>>>> a32c86b9
     isChronosOOOListAction,
     isCreatedTaskReportAction,
     isDeletedAction,
@@ -129,10 +111,7 @@
 import {
     canWriteInReport,
     chatIncludesConcierge,
-<<<<<<< HEAD
-=======
     getDeletedTransactionMessage,
->>>>>>> a32c86b9
     getDisplayNamesWithTooltips,
     getIconsForParticipants,
     getIOUApprovedMessage,
@@ -142,10 +121,7 @@
     getReportAutomaticallyApprovedMessage,
     getReportAutomaticallySubmittedMessage,
     getWhisperDisplayNames,
-<<<<<<< HEAD
-=======
     getWorkspaceNameUpdatedMessage,
->>>>>>> a32c86b9
     isArchivedNonExpenseReport,
     isChatThread,
     isCompletedTaskReport,
@@ -157,9 +133,7 @@
 import SelectionScraper from '@libs/SelectionScraper';
 import shouldRenderAddPaymentCard from '@libs/shouldRenderAppPaymentCard';
 import {ReactionListContext} from '@pages/home/ReportScreenContext';
-<<<<<<< HEAD
 import type {IgnoreDirection} from '@userActions/ReportActions';
-=======
 import {openPersonalBankAccountSetupView} from '@userActions/BankAccounts';
 import {hideEmojiPicker, isActive} from '@userActions/EmojiPickerAction';
 import {acceptJoinRequest, declineJoinRequest} from '@userActions/Policy/Member';
@@ -168,7 +142,6 @@
 import {isAnonymousUser, signOutAndRedirectToSignIn} from '@userActions/Session';
 import {getLastModifiedExpense, revert} from '@userActions/Transaction';
 import {isBlockedFromConcierge} from '@userActions/User';
->>>>>>> a32c86b9
 import CONST from '@src/CONST';
 import type {IOUAction} from '@src/CONST';
 import ROUTES from '@src/ROUTES';
@@ -422,13 +395,7 @@
     const downloadedPreviews = useRef<string[]>([]);
     const prevDraftMessage = usePrevious(draftMessage);
     const isReportActionLinked = linkedReportActionID && action.reportActionID && linkedReportActionID === action.reportActionID;
-<<<<<<< HEAD
-    const reportScrollManager = useReportScrollManager();
     const isActionableWhisper = isActionableMentionWhisper(action) || isActionableTrackExpense(action) || isActionableReportMentionWhisper(action);
-    const originalMessage = getOriginalMessage(action);
-=======
-    const isActionableWhisper = isActionableMentionWhisper(action) || isActionableTrackExpense(action) || isActionableReportMentionWhisper(action);
->>>>>>> a32c86b9
 
     const highlightedBackgroundColorIfNeeded = useMemo(
         () => (isReportActionLinked ? StyleUtils.getBackgroundColorStyle(theme.messageHighlightBG) : {}),
@@ -436,12 +403,6 @@
     );
 
     const isDeletedParentAction = isDeletedParentActionUtils(action);
-<<<<<<< HEAD
-    const isOriginalMessageAnObject = originalMessage && typeof originalMessage === 'object';
-    const hasResolutionInOriginalMessage = isOriginalMessageAnObject && 'resolution' in originalMessage;
-    const prevActionResolution = usePrevious(isActionableWhisper && hasResolutionInOriginalMessage ? originalMessage?.resolution : null);
-=======
->>>>>>> a32c86b9
 
     // IOUDetails only exists when we are sending money
     const isSendingMoney = isMoneyRequestAction(action) && getOriginalMessage(action)?.type === CONST.IOU.REPORT_ACTION_TYPE.PAY && getOriginalMessage(action)?.IOUDetails;
@@ -765,19 +726,11 @@
                 getOriginalMessage(action)?.type === CONST.IOU.REPORT_ACTION_TYPE.TRACK)
         ) {
             // There is no single iouReport for bill splits, so only 1:1 requests require an iouReportID
-<<<<<<< HEAD
-            const iouReportID = getOriginalMessage(action)?.IOUReportID ? getOriginalMessage(action)?.IOUReportID?.toString() ?? '-1' : '-1';
-            children = (
-                <MoneyRequestAction
-                    // If originalMessage.iouReportID is set, this is a 1:1 IOU expense in a DM chat whose reportID is report.chatReportID
-                    chatReportID={getOriginalMessage(action)?.IOUReportID ? report?.chatReportID ?? '' : reportID}
-=======
             const iouReportID = getOriginalMessage(action)?.IOUReportID?.toString();
             children = (
                 <MoneyRequestAction
                     // If originalMessage.iouReportID is set, this is a 1:1 IOU expense in a DM chat whose reportID is report.chatReportID
                     chatReportID={getOriginalMessage(action)?.IOUReportID ? report?.chatReportID : reportID}
->>>>>>> a32c86b9
                     requestReportID={iouReportID}
                     reportID={reportID}
                     action={action}
@@ -794,11 +747,7 @@
             children = (
                 <TripRoomPreview
                     action={action}
-<<<<<<< HEAD
-                    chatReportID={getOriginalMessage(action)?.linkedReportID ?? '-1'}
-=======
                     chatReportID={getOriginalMessage(action)?.linkedReportID}
->>>>>>> a32c86b9
                     isHovered={hovered}
                     contextMenuAnchor={popoverAnchorRef.current}
                     containerStyles={displayAsGroup ? [] : [styles.mt2]}
@@ -831,11 +780,7 @@
                 <ShowContextMenuContext.Provider value={contextValue}>
                     <TaskPreview
                         style={displayAsGroup ? [] : [styles.mt1]}
-<<<<<<< HEAD
-                        taskReportID={isAddCommentAction(action) ? getOriginalMessage(action)?.taskReportID?.toString() ?? '-1' : '-1'}
-=======
                         taskReportID={getOriginalMessage(action)?.taskReportID?.toString()}
->>>>>>> a32c86b9
                         chatReportID={reportID}
                         action={action}
                         isHovered={hovered}
@@ -847,11 +792,7 @@
             );
         } else if (isReimbursementQueuedAction(action)) {
             const linkedReport = isChatThread(report) ? parentReport : report;
-<<<<<<< HEAD
-            const submitterDisplayName = formatPhoneNumber(getDisplayNameOrDefault(personalDetails?.[linkedReport?.ownerAccountID ?? -1]));
-=======
             const submitterDisplayName = formatPhoneNumber(getDisplayNameOrDefault(personalDetails?.[linkedReport?.ownerAccountID ?? CONST.DEFAULT_NUMBER_ID]));
->>>>>>> a32c86b9
             const paymentType = getOriginalMessage(action)?.paymentType ?? '';
 
             children = (
@@ -950,7 +891,6 @@
             children = <ReportActionItemBasicMessage message={translate('systemMessage.mergedWithCashTransaction')} />;
         } else if (isActionOfType(action, CONST.REPORT.ACTIONS.TYPE.DISMISSED_VIOLATION)) {
             children = <ReportActionItemBasicMessage message={getDismissedViolationMessageText(getOriginalMessage(action))} />;
-<<<<<<< HEAD
         } else if (action.actionName === CONST.REPORT.ACTIONS.TYPE.POLICY_CHANGE_LOG.UPDATE_NAME) {
             children = <ReportActionItemBasicMessage message={getWorkspaceNameUpdatedMessage(action)} />;
         } else if (action.actionName === CONST.REPORT.ACTIONS.TYPE.POLICY_CHANGE_LOG.UPDATE_DESCRIPTION) {
@@ -986,12 +926,6 @@
             children = <ReportActionItemBasicMessage message={getPolicyChangeLogDefaultBillableMessage(action)} />;
         } else if (isActionOfType(action, CONST.REPORT.ACTIONS.TYPE.POLICY_CHANGE_LOG.UPDATE_DEFAULT_TITLE_ENFORCED)) {
             children = <ReportActionItemBasicMessage message={getPolicyChangeLogDefaultTitleEnforcedMessage(action)} />;
-=======
-        } else if (isTagModificationAction(action.actionName)) {
-            children = <ReportActionItemBasicMessage message={getCleanedTagName(getReportActionMessage(action)?.text ?? '')} />;
-        } else if (action.actionName === CONST.REPORT.ACTIONS.TYPE.POLICY_CHANGE_LOG.UPDATE_NAME) {
-            children = <ReportActionItemBasicMessage message={getWorkspaceNameUpdatedMessage(action)} />;
->>>>>>> a32c86b9
         } else if (action.actionName === CONST.REPORT.ACTIONS.TYPE.POLICY_CHANGE_LOG.ADD_EMPLOYEE) {
             children = <ReportActionItemBasicMessage message={getPolicyChangeLogAddEmployeeMessage(action)} />;
         } else if (action.actionName === CONST.REPORT.ACTIONS.TYPE.POLICY_CHANGE_LOG.UPDATE_EMPLOYEE) {
@@ -1179,11 +1113,7 @@
     };
 
     if (action.actionName === CONST.REPORT.ACTIONS.TYPE.CREATED) {
-<<<<<<< HEAD
-        const transactionID = isMoneyRequestAction(parentReportActionForTransactionThread) ? getOriginalMessage(parentReportActionForTransactionThread)?.IOUTransactionID : '-1';
-=======
         const transactionID = isMoneyRequestAction(parentReportActionForTransactionThread) ? getOriginalMessage(parentReportActionForTransactionThread)?.IOUTransactionID : undefined;
->>>>>>> a32c86b9
 
         return (
             <ReportActionItemContentCreated
@@ -1207,14 +1137,6 @@
     // For the `pay` IOU action on non-pay expense flow, we don't want to render anything if `isWaitingOnBankAccount` is true
     // Otherwise, we will see two system messages informing the payee needs to add a bank account or wallet
     if (isMoneyRequestAction(action) && !!report?.isWaitingOnBankAccount && getOriginalMessage(action)?.type === CONST.IOU.REPORT_ACTION_TYPE.PAY && !isSendingMoney) {
-<<<<<<< HEAD
-        return null;
-    }
-
-    // If action is actionable whisper and resolved by user, then we don't want to render anything
-    if (isActionableWhisper && (hasResolutionInOriginalMessage ? originalMessage.resolution : null)) {
-=======
->>>>>>> a32c86b9
         return null;
     }
 
@@ -1229,11 +1151,7 @@
     const whisperedTo = getWhisperedTo(action);
     const isMultipleParticipant = whisperedTo.length > 1;
 
-<<<<<<< HEAD
-    const iouReportID = isMoneyRequestAction(action) && getOriginalMessage(action)?.IOUReportID ? (getOriginalMessage(action)?.IOUReportID ?? '').toString() : '-1';
-=======
     const iouReportID = isMoneyRequestAction(action) && getOriginalMessage(action)?.IOUReportID ? getOriginalMessage(action)?.IOUReportID?.toString() : undefined;
->>>>>>> a32c86b9
     const transactionsWithReceipts = getTransactionsWithReceipts(iouReportID);
     const isWhisper = whisperedTo.length > 0 && transactionsWithReceipts.length === 0;
     const whisperedToPersonalDetails = isWhisper
@@ -1295,17 +1213,7 @@
                             )}
                         >
                             <OfflineWithFeedback
-<<<<<<< HEAD
-                                onClose={() => {
-                                    const transactionID = isMoneyRequestAction(action) ? getOriginalMessage(action)?.IOUTransactionID : undefined;
-                                    if (transactionID) {
-                                        clearError(transactionID);
-                                    }
-                                    clearAllRelatedReportActionErrors(reportID, action);
-                                }}
-=======
                                 onClose={onClose}
->>>>>>> a32c86b9
                                 // eslint-disable-next-line @typescript-eslint/prefer-nullish-coalescing
                                 pendingAction={
                                     draftMessage !== undefined ? undefined : action.pendingAction ?? (action.isOptimisticAction ? CONST.RED_BRICK_ROAD_PENDING_ACTION.ADD : undefined)
