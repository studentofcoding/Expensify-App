--- conflicted
+++ resolved
@@ -908,12 +908,8 @@
                                     index={index}
                                     ref={textInputRef}
                                     shouldDisableEmojiPicker={
-<<<<<<< HEAD
-                                        (ReportUtils.chatIncludesConcierge(report) && User.isBlockedFromConcierge(blockedFromConcierge)) || ReportUtils.isArchivedRoom(reportNameValuePairs)
-=======
                                         (ReportUtils.chatIncludesConcierge(report) && User.isBlockedFromConcierge(blockedFromConcierge)) ||
                                         ReportUtils.isArchivedNonExpenseReport(report, reportNameValuePairs)
->>>>>>> 92e5d458
                                     }
                                     isGroupPolicyReport={!!report?.policyID && report.policyID !== CONST.POLICY.ID_FAKE}
                                 />
