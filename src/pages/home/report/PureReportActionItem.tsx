--- conflicted
+++ resolved
@@ -51,11 +51,7 @@
 import {getCleanedTagName} from '@libs/PolicyUtils';
 import {
     extractLinksFromMessageHtml,
-<<<<<<< HEAD
-=======
-    getAllReportActions,
     getDemotedFromWorkspaceMessage,
->>>>>>> f7609860
     getDismissedViolationMessageText,
     getIOUReportIDFromReportActionPreview,
     getOriginalMessage,
