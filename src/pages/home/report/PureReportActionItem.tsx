import lodashIsEqual from 'lodash/isEqual';
import React, {memo, useCallback, useContext, useEffect, useMemo, useRef, useState} from 'react';
import type {GestureResponderEvent, TextInput} from 'react-native';
import {InteractionManager, Keyboard, View} from 'react-native';
import type {OnyxEntry} from 'react-native-onyx';
import type {ValueOf} from 'type-fest';
import type {Emoji} from '@assets/emojis/types';
import {AttachmentContext} from '@components/AttachmentContext';
import Button from '@components/Button';
import DisplayNames from '@components/DisplayNames';
import Hoverable from '@components/Hoverable';
import MentionReportContext from '@components/HTMLEngineProvider/HTMLRenderers/MentionReportRenderer/MentionReportContext';
import Icon from '@components/Icon';
import * as Expensicons from '@components/Icon/Expensicons';
import InlineSystemMessage from '@components/InlineSystemMessage';
import KYCWall from '@components/KYCWall';
import OfflineWithFeedback from '@components/OfflineWithFeedback';
import PressableWithSecondaryInteraction from '@components/PressableWithSecondaryInteraction';
import ReportActionItemEmojiReactions from '@components/Reactions/ReportActionItemEmojiReactions';
import RenderHTML from '@components/RenderHTML';
import type {ActionableItem} from '@components/ReportActionItem/ActionableItemButtons';
import ActionableItemButtons from '@components/ReportActionItem/ActionableItemButtons';
import ChronosOOOListActions from '@components/ReportActionItem/ChronosOOOListActions';
import ExportIntegration from '@components/ReportActionItem/ExportIntegration';
import IssueCardMessage from '@components/ReportActionItem/IssueCardMessage';
import MoneyRequestAction from '@components/ReportActionItem/MoneyRequestAction';
import ReportPreview from '@components/ReportActionItem/ReportPreview';
import TaskAction from '@components/ReportActionItem/TaskAction';
import TaskPreview from '@components/ReportActionItem/TaskPreview';
import TripRoomPreview from '@components/ReportActionItem/TripRoomPreview';
import {ShowContextMenuContext} from '@components/ShowContextMenuContext';
import Text from '@components/Text';
import UnreadActionIndicator from '@components/UnreadActionIndicator';
import useLocalize from '@hooks/useLocalize';
import usePrevious from '@hooks/usePrevious';
import useResponsiveLayout from '@hooks/useResponsiveLayout';
import useStyleUtils from '@hooks/useStyleUtils';
import useTheme from '@hooks/useTheme';
import useThemeStyles from '@hooks/useThemeStyles';
import {openPersonalBankAccountSetupView} from '@libs/actions/BankAccounts';
import {hideEmojiPicker, isActive} from '@libs/actions/EmojiPickerAction';
import {acceptJoinRequest, declineJoinRequest} from '@libs/actions/Policy/Member';
import {expandURLPreview} from '@libs/actions/Report';
import {isAnonymousUser, signOutAndRedirectToSignIn} from '@libs/actions/Session';
import {isBlockedFromConcierge} from '@libs/actions/User';
import ControlSelection from '@libs/ControlSelection';
import {canUseTouchScreen} from '@libs/DeviceCapabilities';
<<<<<<< HEAD
import {getLatestErrorMessageField} from '@libs/ErrorUtils';
import type {OnyxDataWithErrors} from '@libs/ErrorUtils';
=======
import type {OnyxDataWithErrors} from '@libs/ErrorUtils';
import {getLatestErrorMessageField} from '@libs/ErrorUtils';
>>>>>>> 2c846db4
import focusComposerWithDelay from '@libs/focusComposerWithDelay';
import {formatPhoneNumber} from '@libs/LocalePhoneNumber';
import Navigation from '@libs/Navigation/Navigation';
import Permissions from '@libs/Permissions';
import {getDisplayNameOrDefault} from '@libs/PersonalDetailsUtils';
import {getCleanedTagName} from '@libs/PolicyUtils';
import {
    extractLinksFromMessageHtml,
<<<<<<< HEAD
=======
    getAllReportActions,
>>>>>>> 2c846db4
    getDismissedViolationMessageText,
    getIOUReportIDFromReportActionPreview,
    getOriginalMessage,
    getPolicyChangeLogAddEmployeeMessage,
    getPolicyChangeLogChangeRoleMessage,
    getPolicyChangeLogDeleteMemberMessage,
    getRemovedConnectionMessage,
    getRemovedFromApprovalChainMessage,
    getRenamedAction,
    getReportActionMessage,
    getReportActionText,
    getWhisperedTo,
    isActionableAddPaymentCard,
    isActionableJoinRequest,
    isActionableMentionWhisper,
    isActionableReportMentionWhisper,
    isActionableTrackExpense,
    isActionOfType,
    isAddCommentAction,
    isChronosOOOListAction,
    isCreatedTaskReportAction,
    isDeletedAction,
<<<<<<< HEAD
    isDeletedParentAction as isDeletedParentActionUtil,
    isMessageDeleted,
=======
    isDeletedParentAction as isDeletedParentActionUtils,
    isMessageDeleted,
    isModifiedExpenseAction,
>>>>>>> 2c846db4
    isMoneyRequestAction,
    isPendingRemove,
    isReimbursementDeQueuedAction,
    isReimbursementQueuedAction,
    isRenamedAction,
    isTagModificationAction,
    isTaskAction,
    isTripPreview,
    isUnapprovedAction,
    isWhisperActionTargetedToOthers,
} from '@libs/ReportActionsUtils';
import {
    canWriteInReport,
    chatIncludesConcierge,
    getDisplayNamesWithTooltips,
    getIconsForParticipants,
    getIOUApprovedMessage,
    getIOUForwardedMessage,
    getIOUSubmittedMessage,
    getIOUUnapprovedMessage,
    getReportAutomaticallyApprovedMessage,
    getReportAutomaticallySubmittedMessage,
    getWhisperDisplayNames,
    getWorkspaceNameUpdatedMessage,
    isArchivedNonExpenseReport,
    isChatThread,
    isCompletedTaskReport,
    isReportMessageAttachment,
    isTaskReport,
<<<<<<< HEAD
    shouldDisplayThreadReplies as shouldDisplayThreadRepliesUtil,
=======
    shouldDisplayThreadReplies as shouldDisplayThreadRepliesUtils,
>>>>>>> 2c846db4
} from '@libs/ReportUtils';
import type {MissingPaymentMethod} from '@libs/ReportUtils';
import SelectionScraper from '@libs/SelectionScraper';
import shouldRenderAddPaymentCard from '@libs/shouldRenderAppPaymentCard';
import {ReactionListContext} from '@pages/home/ReportScreenContext';
<<<<<<< HEAD
import type {IgnoreDirection} from '@userActions/ReportActions';
=======
import {openPersonalBankAccountSetupView} from '@userActions/BankAccounts';
import {hideEmojiPicker, isActive} from '@userActions/EmojiPickerAction';
import {acceptJoinRequest, declineJoinRequest} from '@userActions/Policy/Member';
import {expandURLPreview} from '@userActions/Report';
import type {IgnoreDirection} from '@userActions/ReportActions';
import {isAnonymousUser, signOutAndRedirectToSignIn} from '@userActions/Session';
import {getLastModifiedExpense, revert} from '@userActions/Transaction';
import {isBlockedFromConcierge} from '@userActions/User';
>>>>>>> 2c846db4
import CONST from '@src/CONST';
import type {IOUAction} from '@src/CONST';
import ROUTES from '@src/ROUTES';
import type * as OnyxTypes from '@src/types/onyx';
import type {Errors} from '@src/types/onyx/OnyxCommon';
import type {JoinWorkspaceResolution} from '@src/types/onyx/OriginalMessage';
import {isEmptyObject} from '@src/types/utils/EmptyObject';
import {RestrictedReadOnlyContextMenuActions} from './ContextMenu/ContextMenuActions';
import MiniReportActionContextMenu from './ContextMenu/MiniReportActionContextMenu';
import type {ContextMenuAnchor} from './ContextMenu/ReportActionContextMenu';
import {hideContextMenu, hideDeleteModal, isActiveReportAction, showContextMenu} from './ContextMenu/ReportActionContextMenu';
import LinkPreviewer from './LinkPreviewer';
import ReportActionItemBasicMessage from './ReportActionItemBasicMessage';
import ReportActionItemContentCreated from './ReportActionItemContentCreated';
import ReportActionItemDraft from './ReportActionItemDraft';
import ReportActionItemGrouped from './ReportActionItemGrouped';
import ReportActionItemMessage from './ReportActionItemMessage';
import ReportActionItemMessageEdit from './ReportActionItemMessageEdit';
import ReportActionItemSingle from './ReportActionItemSingle';
import ReportActionItemThread from './ReportActionItemThread';
import ReportAttachmentsContext from './ReportAttachmentsContext';

type PureReportActionItemProps = {
    /** Report for this action */
    report: OnyxEntry<OnyxTypes.Report>;

    /** The transaction thread report associated with the report for this action, if any */
    transactionThreadReport?: OnyxEntry<OnyxTypes.Report>;

    /** Array of report actions for the report for this action */
    // eslint-disable-next-line react/no-unused-prop-types
    reportActions: OnyxTypes.ReportAction[];

    /** Report action belonging to the report's parent */
    parentReportAction: OnyxEntry<OnyxTypes.ReportAction>;

    /** The transaction thread report's parentReportAction */
    /** It's used by withOnyx HOC */
    // eslint-disable-next-line react/no-unused-prop-types
    parentReportActionForTransactionThread?: OnyxEntry<OnyxTypes.ReportAction>;

    /** All the data of the action item */
    action: OnyxTypes.ReportAction;

    /** Should the comment have the appearance of being grouped with the previous comment? */
    displayAsGroup: boolean;

    /** Is this the most recent IOU Action? */
    isMostRecentIOUReportAction: boolean;

    /** Should we display the new marker on top of the comment? */
    shouldDisplayNewMarker: boolean;

    /** Determines if the avatar is displayed as a subscript (positioned lower than normal) */
    shouldShowSubscriptAvatar?: boolean;

    /** Position index of the report action in the overall report FlatList view */
    index: number;

    /** Flag to show, hide the thread divider line */
    shouldHideThreadDividerLine?: boolean;

    linkedReportActionID?: string;

    /** Callback to be called on onPress */
    onPress?: () => void;

    /** If this is the first visible report action */
    isFirstVisibleReportAction: boolean;

    /**
     * Is the action a thread's parent reportAction viewed from within the thread report?
     * It will be false if we're viewing the same parent report action from the report it belongs to rather than the thread.
     */
    isThreadReportParentAction?: boolean;

    /** IF the thread divider line will be used */
    shouldUseThreadDividerLine?: boolean;

    /** Whether context menu should be displayed */
    shouldDisplayContextMenu?: boolean;

    /** ReportAction Draftmessage */
    draftMessage?: string;

    /** The IOU/Expense report we are paying */
    iouReport?: OnyxTypes.Report;

    /** All the emoji reactions for the report action. */
    emojiReactions?: OnyxTypes.ReportActionReactions;

    /** Linked transaction route error */
    linkedTransactionRouteError?: Errors;

    /** Optional property for report name-value pairs */
    reportNameValuePairs?: OnyxTypes.ReportNameValuePairs;

    /** Optional property to indicate if the user is validated */
    isUserValidated?: boolean;

    /** Parent report */
    parentReport?: OnyxTypes.Report;

    /** Personal details list */
    personalDetails?: OnyxTypes.PersonalDetailsList;

    /** Whether or not the user is blocked from concierge */
    blockedFromConcierge?: OnyxTypes.BlockedFromConcierge;

    /** ID of the original report from which the given reportAction is first created */
    originalReportID?: string;

    /** Function to deletes the draft for a comment report action. */
    deleteReportActionDraft?: (reportID: string, action: OnyxTypes.ReportAction) => void;

    /** Whether the room is archived */
    isArchivedRoom?: boolean;

    /** Whether the room is a chronos report */
    isChronosReport?: boolean;

    /** Function to toggle emoji reaction */
    toggleEmojiReaction?: (
        reportID: string,
        reportAction: OnyxTypes.ReportAction,
        reactionObject: Emoji,
        existingReactions: OnyxEntry<OnyxTypes.ReportActionReactions>,
        paramSkinTone: number | undefined,
        ignoreSkinToneOnCompare: boolean | undefined,
    ) => void;

    /** Function to create a draft transaction and navigate to participant selector */
    createDraftTransactionAndNavigateToParticipantSelector?: (transactionID: string, reportID: string, actionName: IOUAction, reportActionID: string) => void;

    /** Function to resolve actionable report mention whisper */
    resolveActionableReportMentionWhisper?: (
        reportId: string,
        reportAction: OnyxEntry<OnyxTypes.ReportAction>,
        resolution: ValueOf<typeof CONST.REPORT.ACTIONABLE_REPORT_MENTION_WHISPER_RESOLUTION>,
    ) => void;

    /** Function to resolve actionable mention whisper */
    resolveActionableMentionWhisper?: (
        reportId: string,
        reportAction: OnyxEntry<OnyxTypes.ReportAction>,
        resolution: ValueOf<typeof CONST.REPORT.ACTIONABLE_MENTION_WHISPER_RESOLUTION>,
    ) => void;

    /** Whether the provided report is a closed expense report with no expenses */
    isClosedExpenseReportWithNoExpenses?: boolean;

    /** What missing payment method does this report action indicate, if any? */
    missingPaymentMethod?: MissingPaymentMethod | undefined;

    /** Returns the preview message for `REIMBURSEMENT_DEQUEUED` action */
    reimbursementDeQueuedActionMessage?: string;

    /** The report action message when expense has been modified. */
    modifiedExpenseMessage?: string;

    /** Gets all transactions on an IOU report with a receipt */
    getTransactionsWithReceipts?: (iouReportID: string | undefined) => OnyxTypes.Transaction[];

    /** Whether the current user is the only participant in the report */
    isCurrentUserTheOnlyParticipant?: (participantAccountIDs?: number[]) => boolean;

    /** Function to clear an error from a transaction */
    clearError?: (transactionID: string) => void;

    /** Function to clear all errors from a report action */
    clearAllRelatedReportActionErrors?: (reportID: string, reportAction: OnyxTypes.ReportAction | null | undefined, ignore?: IgnoreDirection, keys?: string[]) => void;

    /** Function to dismiss the actionable whisper for tracking expenses */
    dismissTrackExpenseActionableWhisper?: (reportID: string, reportAction: OnyxEntry<OnyxTypes.ReportAction>) => void;

    /** User payment card ID */
    userBillingFundID?: number;

    /** A message related to a report action that has been automatically forwarded */
    reportAutomaticallyForwardedMessage?: string;
};

/**
 * This is a pure version of ReportActionItem, used in ReportActionList and Search result chat list items.
 * Since the search result has a separate Onyx key under the 'snapshot_' prefix, we should not connect this component with Onyx.
 * Instead, pass all Onyx read/write operations as props.
 */
function PureReportActionItem({
    action,
    report,
    transactionThreadReport,
    linkedReportActionID,
    displayAsGroup,
    index,
    isMostRecentIOUReportAction,
    parentReportAction,
    shouldDisplayNewMarker,
    shouldHideThreadDividerLine = false,
    shouldShowSubscriptAvatar = false,
    onPress = undefined,
    isFirstVisibleReportAction = false,
    isThreadReportParentAction = false,
    shouldUseThreadDividerLine = false,
    shouldDisplayContextMenu = true,
    parentReportActionForTransactionThread,
    draftMessage,
    iouReport,
    emojiReactions,
    linkedTransactionRouteError,
    reportNameValuePairs,
    isUserValidated,
    parentReport,
    personalDetails,
    blockedFromConcierge,
    originalReportID = '-1',
    deleteReportActionDraft = () => {},
    isArchivedRoom,
    isChronosReport,
    toggleEmojiReaction = () => {},
    createDraftTransactionAndNavigateToParticipantSelector = () => {},
    resolveActionableReportMentionWhisper = () => {},
    resolveActionableMentionWhisper = () => {},
    isClosedExpenseReportWithNoExpenses,
    isCurrentUserTheOnlyParticipant = () => false,
    missingPaymentMethod,
    reimbursementDeQueuedActionMessage = '',
    modifiedExpenseMessage = '',
    getTransactionsWithReceipts = () => [],
    clearError = () => {},
    clearAllRelatedReportActionErrors = () => {},
    dismissTrackExpenseActionableWhisper = () => {},
    userBillingFundID,
    reportAutomaticallyForwardedMessage,
}: PureReportActionItemProps) {
    const {translate} = useLocalize();
    const {shouldUseNarrowLayout} = useResponsiveLayout();
    const reportID = report?.reportID ?? '';
    const theme = useTheme();
    const styles = useThemeStyles();
    const StyleUtils = useStyleUtils();
    const [isContextMenuActive, setIsContextMenuActive] = useState(() => isActiveReportAction(action.reportActionID));
    const [isEmojiPickerActive, setIsEmojiPickerActive] = useState<boolean | undefined>();
    const [isPaymentMethodPopoverActive, setIsPaymentMethodPopoverActive] = useState<boolean | undefined>();

    const [isHidden, setIsHidden] = useState(false);
    const [moderationDecision, setModerationDecision] = useState<OnyxTypes.DecisionName>(CONST.MODERATION.MODERATOR_DECISION_APPROVED);
    const reactionListRef = useContext(ReactionListContext);
    const {updateHiddenAttachments} = useContext(ReportAttachmentsContext);
    const textInputRef = useRef<TextInput | HTMLTextAreaElement>(null);
    const popoverAnchorRef = useRef<Exclude<ContextMenuAnchor, TextInput>>(null);
    const downloadedPreviews = useRef<string[]>([]);
    const prevDraftMessage = usePrevious(draftMessage);
    const isReportActionLinked = linkedReportActionID && action.reportActionID && linkedReportActionID === action.reportActionID;
<<<<<<< HEAD
    const reportScrollManager = useReportScrollManager();
    const isActionableWhisper = isActionableMentionWhisper(action) || isActionableTrackExpense(action) || isActionableReportMentionWhisper(action);
    const originalMessage = getOriginalMessage(action);
=======
    const isActionableWhisper = isActionableMentionWhisper(action) || isActionableTrackExpense(action) || isActionableReportMentionWhisper(action);
>>>>>>> 2c846db4

    const highlightedBackgroundColorIfNeeded = useMemo(
        () => (isReportActionLinked ? StyleUtils.getBackgroundColorStyle(theme.messageHighlightBG) : {}),
        [StyleUtils, isReportActionLinked, theme.messageHighlightBG],
    );

<<<<<<< HEAD
    const isDeletedParentAction = isDeletedParentActionUtil(action);
    const isOriginalMessageAnObject = originalMessage && typeof originalMessage === 'object';
    const hasResolutionInOriginalMessage = isOriginalMessageAnObject && 'resolution' in originalMessage;
    const prevActionResolution = usePrevious(isActionableWhisper && hasResolutionInOriginalMessage ? originalMessage?.resolution : null);
=======
    const isDeletedParentAction = isDeletedParentActionUtils(action);
>>>>>>> 2c846db4

    // IOUDetails only exists when we are sending money
    const isSendingMoney = isMoneyRequestAction(action) && getOriginalMessage(action)?.type === CONST.IOU.REPORT_ACTION_TYPE.PAY && getOriginalMessage(action)?.IOUDetails;

    const updateHiddenState = useCallback(
        (isHiddenValue: boolean) => {
            setIsHidden(isHiddenValue);
            const message = Array.isArray(action.message) ? action.message?.at(-1) : action.message;
            const isAttachment = isReportMessageAttachment(message);
            if (!isAttachment) {
                return;
            }
            updateHiddenAttachments(action.reportActionID, isHiddenValue);
        },
        [action.reportActionID, action.message, updateHiddenAttachments],
    );

    const onClose = () => {
        let transactionID;
        if (isMoneyRequestAction(action)) {
            transactionID = getOriginalMessage(action)?.IOUTransactionID;
            revert(transactionID, getLastModifiedExpense(reportID));
        } else if (isModifiedExpenseAction(action)) {
            transactionID = getOriginalMessage(Object.values(getAllReportActions(reportID)).find(isMoneyRequestAction))?.IOUTransactionID;
            revert(transactionID, getOriginalMessage(action));
        }
        if (transactionID) {
            clearError(transactionID);
        }
        clearAllRelatedReportActionErrors(reportID, action);
    };

    useEffect(
        () => () => {
            // ReportActionContextMenu, EmojiPicker and PopoverReactionList are global components,
            // we should also hide them when the current component is destroyed
            if (isActiveReportAction(action.reportActionID)) {
                hideContextMenu();
                hideDeleteModal();
            }
            if (isActive(action.reportActionID)) {
                hideEmojiPicker(true);
            }
            if (reactionListRef?.current?.isActiveReportAction(action.reportActionID)) {
                reactionListRef?.current?.hideReactionList();
            }
        },
        [action.reportActionID, reactionListRef],
    );

    useEffect(() => {
        // We need to hide EmojiPicker when this is a deleted parent action
        if (!isDeletedParentAction || !isActive(action.reportActionID)) {
            return;
        }

        hideEmojiPicker(true);
    }, [isDeletedParentAction, action.reportActionID]);

    useEffect(() => {
        if (prevDraftMessage !== undefined || draftMessage === undefined) {
            return;
        }

        focusComposerWithDelay(textInputRef.current)(true);
    }, [prevDraftMessage, draftMessage]);

    useEffect(() => {
        if (!Permissions.canUseLinkPreviews()) {
            return;
        }

        const urls = extractLinksFromMessageHtml(action);
        if (lodashIsEqual(downloadedPreviews.current, urls) || action.pendingAction === CONST.RED_BRICK_ROAD_PENDING_ACTION.DELETE) {
            return;
        }

        downloadedPreviews.current = urls;
        expandURLPreview(reportID, action.reportActionID);
    }, [action, reportID]);

    useEffect(() => {
<<<<<<< HEAD
        if (draftMessage === undefined || isDeletedAction(action)) {
=======
        if (draftMessage === undefined || !isDeletedAction(action)) {
>>>>>>> 2c846db4
            return;
        }
        deleteReportActionDraft(reportID, action);
    }, [draftMessage, action, reportID, deleteReportActionDraft]);

    // Hide the message if it is being moderated for a higher offense, or is hidden by a moderator
    // Removed messages should not be shown anyway and should not need this flow
    const latestDecision = getReportActionMessage(action)?.moderationDecision?.decision ?? '';
    useEffect(() => {
        if (action.actionName !== CONST.REPORT.ACTIONS.TYPE.ADD_COMMENT) {
            return;
        }

        // Hide reveal message button and show the message if latestDecision is changed to empty
        if (!latestDecision) {
            setModerationDecision(CONST.MODERATION.MODERATOR_DECISION_APPROVED);
            setIsHidden(false);
            return;
        }

        setModerationDecision(latestDecision);
        if (![CONST.MODERATION.MODERATOR_DECISION_APPROVED, CONST.MODERATION.MODERATOR_DECISION_PENDING].some((item) => item === latestDecision) && !isPendingRemove(action)) {
            setIsHidden(true);
            return;
        }
        setIsHidden(false);
    }, [latestDecision, action]);

    const toggleContextMenuFromActiveReportAction = useCallback(() => {
        setIsContextMenuActive(isActiveReportAction(action.reportActionID));
    }, [action.reportActionID]);

    const disabledActions = useMemo(() => (!canWriteInReport(report) ? RestrictedReadOnlyContextMenuActions : []), [report]);

    /**
     * Show the ReportActionContextMenu modal popover.
     *
     * @param [event] - A press event.
     */
    const showPopover = useCallback(
        (event: GestureResponderEvent | MouseEvent) => {
            // Block menu on the message being Edited or if the report action item has errors
            if (draftMessage !== undefined || !isEmptyObject(action.errors) || !shouldDisplayContextMenu) {
                return;
            }

            setIsContextMenuActive(true);
            const selection = SelectionScraper.getCurrentSelection();
            showContextMenu(
                CONST.CONTEXT_MENU_TYPES.REPORT_ACTION,
                event,
                selection,
                popoverAnchorRef.current,
                reportID,
                action.reportActionID,
                originalReportID,
                draftMessage ?? '',
                () => setIsContextMenuActive(true),
                toggleContextMenuFromActiveReportAction,
                isArchivedRoom,
                isChronosReport,
                false,
                false,
                disabledActions,
                false,
                setIsEmojiPickerActive as () => void,
                undefined,
                isThreadReportParentAction,
            );
        },
        [
            draftMessage,
            action,
            reportID,
            toggleContextMenuFromActiveReportAction,
            originalReportID,
            shouldDisplayContextMenu,
            disabledActions,
            isArchivedRoom,
            isChronosReport,
            isThreadReportParentAction,
        ],
    );

    const toggleReaction = useCallback(
        (emoji: Emoji, ignoreSkinToneOnCompare?: boolean) => {
            toggleEmojiReaction(reportID, action, emoji, emojiReactions, undefined, ignoreSkinToneOnCompare);
        },
        [reportID, action, emojiReactions, toggleEmojiReaction],
    );

    const contextValue = useMemo(
        () => ({
            anchor: popoverAnchorRef.current,
            report: {...report, reportID: report?.reportID ?? ''},
            reportNameValuePairs,
            action,
            transactionThreadReport,
            checkIfContextMenuActive: toggleContextMenuFromActiveReportAction,
            isDisabled: false,
        }),
        [report, action, toggleContextMenuFromActiveReportAction, transactionThreadReport, reportNameValuePairs],
    );

    const attachmentContextValue = useMemo(() => ({reportID, type: CONST.ATTACHMENT_TYPE.REPORT}), [reportID]);

    const mentionReportContextValue = useMemo(() => ({currentReportID: report?.reportID ?? '-1'}), [report?.reportID]);

    const actionableItemButtons: ActionableItem[] = useMemo(() => {
        if (isActionableAddPaymentCard(action) && userBillingFundID === undefined && shouldRenderAddPaymentCard()) {
            return [
                {
                    text: 'subscription.cardSection.addCardButton',
                    key: `${action.reportActionID}-actionableAddPaymentCard-submit`,
                    onPress: () => {
                        Navigation.navigate(ROUTES.SETTINGS_SUBSCRIPTION_ADD_PAYMENT_CARD);
                    },
                    isMediumSized: true,
                    isPrimary: true,
                },
            ];
        }

        if (!isActionableWhisper && (!isActionableJoinRequest(action) || getOriginalMessage(action)?.choice !== ('' as JoinWorkspaceResolution))) {
            return [];
        }

        if (isActionableTrackExpense(action)) {
            const transactionID = getOriginalMessage(action)?.transactionID;
            return [
                {
                    text: 'actionableMentionTrackExpense.submit',
                    key: `${action.reportActionID}-actionableMentionTrackExpense-submit`,
                    onPress: () => {
                        createDraftTransactionAndNavigateToParticipantSelector(transactionID ?? '0', reportID, CONST.IOU.ACTION.SUBMIT, action.reportActionID);
                    },
                    isMediumSized: true,
                },
                {
                    text: 'actionableMentionTrackExpense.categorize',
                    key: `${action.reportActionID}-actionableMentionTrackExpense-categorize`,
                    onPress: () => {
                        createDraftTransactionAndNavigateToParticipantSelector(transactionID ?? '0', reportID, CONST.IOU.ACTION.CATEGORIZE, action.reportActionID);
                    },
                    isMediumSized: true,
                },
                {
                    text: 'actionableMentionTrackExpense.share',
                    key: `${action.reportActionID}-actionableMentionTrackExpense-share`,
                    onPress: () => {
                        createDraftTransactionAndNavigateToParticipantSelector(transactionID ?? '0', reportID, CONST.IOU.ACTION.SHARE, action.reportActionID);
                    },
                    isMediumSized: true,
                },
                {
                    text: 'actionableMentionTrackExpense.nothing',
                    key: `${action.reportActionID}-actionableMentionTrackExpense-nothing`,
                    onPress: () => {
                        dismissTrackExpenseActionableWhisper(reportID, action);
                    },
                    isMediumSized: true,
                },
            ];
        }

        if (isActionableJoinRequest(action)) {
            return [
                {
                    text: 'actionableMentionJoinWorkspaceOptions.accept',
                    key: `${action.reportActionID}-actionableMentionJoinWorkspace-${CONST.REPORT.ACTIONABLE_MENTION_JOIN_WORKSPACE_RESOLUTION.ACCEPT}`,
                    onPress: () => acceptJoinRequest(reportID, action),
                    isPrimary: true,
                },
                {
                    text: 'actionableMentionJoinWorkspaceOptions.decline',
                    key: `${action.reportActionID}-actionableMentionJoinWorkspace-${CONST.REPORT.ACTIONABLE_MENTION_JOIN_WORKSPACE_RESOLUTION.DECLINE}`,
                    onPress: () => declineJoinRequest(reportID, action),
                },
            ];
        }

        if (isActionableReportMentionWhisper(action)) {
            return [
                {
                    text: 'common.yes',
                    key: `${action.reportActionID}-actionableReportMentionWhisper-${CONST.REPORT.ACTIONABLE_REPORT_MENTION_WHISPER_RESOLUTION.CREATE}`,
                    onPress: () => resolveActionableReportMentionWhisper(reportID, action, CONST.REPORT.ACTIONABLE_REPORT_MENTION_WHISPER_RESOLUTION.CREATE),
                    isPrimary: true,
                },
                {
                    text: 'common.no',
                    key: `${action.reportActionID}-actionableReportMentionWhisper-${CONST.REPORT.ACTIONABLE_REPORT_MENTION_WHISPER_RESOLUTION.NOTHING}`,
                    onPress: () => resolveActionableReportMentionWhisper(reportID, action, CONST.REPORT.ACTIONABLE_REPORT_MENTION_WHISPER_RESOLUTION.NOTHING),
                },
            ];
        }

        return [
            {
                text: 'actionableMentionWhisperOptions.invite',
                key: `${action.reportActionID}-actionableMentionWhisper-${CONST.REPORT.ACTIONABLE_MENTION_WHISPER_RESOLUTION.INVITE}`,
                onPress: () => resolveActionableMentionWhisper(reportID, action, CONST.REPORT.ACTIONABLE_MENTION_WHISPER_RESOLUTION.INVITE),
                isPrimary: true,
            },
            {
                text: 'actionableMentionWhisperOptions.nothing',
                key: `${action.reportActionID}-actionableMentionWhisper-${CONST.REPORT.ACTIONABLE_MENTION_WHISPER_RESOLUTION.NOTHING}`,
                onPress: () => resolveActionableMentionWhisper(reportID, action, CONST.REPORT.ACTIONABLE_MENTION_WHISPER_RESOLUTION.NOTHING),
            },
        ];
    }, [
        action,
        isActionableWhisper,
        reportID,
        userBillingFundID,
        createDraftTransactionAndNavigateToParticipantSelector,
        dismissTrackExpenseActionableWhisper,
        resolveActionableReportMentionWhisper,
        resolveActionableMentionWhisper,
    ]);

    /**
     * Get the content of ReportActionItem
     * @param hovered whether the ReportActionItem is hovered
     * @param isWhisper whether the report action is a whisper
     * @param hasErrors whether the report action has any errors
     * @returns child component(s)
     */
    const renderItemContent = (hovered = false, isWhisper = false, hasErrors = false): React.JSX.Element => {
        let children;

        // Show the MoneyRequestPreview for when expense is present
        if (
            isMoneyRequestAction(action) &&
            getOriginalMessage(action) &&
            // For the pay flow, we only want to show MoneyRequestAction when sending money. When paying, we display a regular system message
            (getOriginalMessage(action)?.type === CONST.IOU.REPORT_ACTION_TYPE.CREATE ||
                getOriginalMessage(action)?.type === CONST.IOU.REPORT_ACTION_TYPE.SPLIT ||
                getOriginalMessage(action)?.type === CONST.IOU.REPORT_ACTION_TYPE.TRACK)
        ) {
            // There is no single iouReport for bill splits, so only 1:1 requests require an iouReportID
            const iouReportID = getOriginalMessage(action)?.IOUReportID ? getOriginalMessage(action)?.IOUReportID?.toString() ?? '-1' : '-1';
            children = (
                <MoneyRequestAction
                    // If originalMessage.iouReportID is set, this is a 1:1 IOU expense in a DM chat whose reportID is report.chatReportID
                    chatReportID={getOriginalMessage(action)?.IOUReportID ? report?.chatReportID ?? '' : reportID}
                    requestReportID={iouReportID}
                    reportID={reportID}
                    action={action}
                    isMostRecentIOUReportAction={isMostRecentIOUReportAction}
                    isHovered={hovered}
                    contextMenuAnchor={popoverAnchorRef.current}
                    checkIfContextMenuActive={toggleContextMenuFromActiveReportAction}
                    style={displayAsGroup ? [] : [styles.mt2]}
                    isWhisper={isWhisper}
                    shouldDisplayContextMenu={shouldDisplayContextMenu}
                />
            );
        } else if (isTripPreview(action)) {
            children = (
                <TripRoomPreview
                    action={action}
                    chatReportID={getOriginalMessage(action)?.linkedReportID ?? '-1'}
                    isHovered={hovered}
                    contextMenuAnchor={popoverAnchorRef.current}
                    containerStyles={displayAsGroup ? [] : [styles.mt2]}
                    checkIfContextMenuActive={toggleContextMenuFromActiveReportAction}
                />
            );
        } else if (action.actionName === CONST.REPORT.ACTIONS.TYPE.REPORT_PREVIEW) {
            children = isClosedExpenseReportWithNoExpenses ? (
                <RenderHTML html={`<deleted-action>${translate('parentReportAction.deletedReport')}</deleted-action>`} />
            ) : (
                <ReportPreview
                    // eslint-disable-next-line @typescript-eslint/non-nullable-type-assertion-style
                    iouReportID={getIOUReportIDFromReportActionPreview(action) as string}
                    chatReportID={reportID}
                    policyID={report?.policyID ?? '-1'}
                    containerStyles={displayAsGroup ? [] : [styles.mt2]}
                    action={action}
                    isHovered={hovered}
                    contextMenuAnchor={popoverAnchorRef.current}
                    checkIfContextMenuActive={toggleContextMenuFromActiveReportAction}
                    onPaymentOptionsShow={() => setIsPaymentMethodPopoverActive(true)}
                    onPaymentOptionsHide={() => setIsPaymentMethodPopoverActive(false)}
                    isWhisper={isWhisper}
                />
            );
        } else if (isTaskAction(action)) {
            children = <TaskAction action={action} />;
        } else if (isCreatedTaskReportAction(action)) {
            children = (
                <ShowContextMenuContext.Provider value={contextValue}>
                    <TaskPreview
                        style={displayAsGroup ? [] : [styles.mt1]}
                        taskReportID={isAddCommentAction(action) ? getOriginalMessage(action)?.taskReportID?.toString() ?? '-1' : '-1'}
                        chatReportID={reportID}
                        action={action}
                        isHovered={hovered}
                        contextMenuAnchor={popoverAnchorRef.current}
                        checkIfContextMenuActive={toggleContextMenuFromActiveReportAction}
                        policyID={report?.policyID ?? '-1'}
                    />
                </ShowContextMenuContext.Provider>
            );
        } else if (isReimbursementQueuedAction(action)) {
            const linkedReport = isChatThread(report) ? parentReport : report;
            const submitterDisplayName = formatPhoneNumber(getDisplayNameOrDefault(personalDetails?.[linkedReport?.ownerAccountID ?? -1]));
            const paymentType = getOriginalMessage(action)?.paymentType ?? '';

            children = (
                <ReportActionItemBasicMessage
                    message={translate(paymentType === CONST.IOU.PAYMENT_TYPE.EXPENSIFY ? 'iou.waitingOnEnabledWallet' : 'iou.waitingOnBankAccount', {submitterDisplayName})}
                >
                    <>
                        {missingPaymentMethod === 'bankAccount' && (
                            <Button
                                success
                                style={[styles.w100, styles.requestPreviewBox]}
                                text={translate('bankAccount.addBankAccount')}
                                onPress={() => openPersonalBankAccountSetupView(Navigation.getTopmostReportId() ?? linkedReport?.reportID, undefined, undefined, isUserValidated)}
                                pressOnEnter
                                large
                            />
                        )}
                        {missingPaymentMethod === 'wallet' && (
                            <KYCWall
                                onSuccessfulKYC={() => Navigation.navigate(ROUTES.ENABLE_PAYMENTS)}
                                enablePaymentsRoute={ROUTES.ENABLE_PAYMENTS}
                                addBankAccountRoute={ROUTES.BANK_ACCOUNT_PERSONAL}
                                addDebitCardRoute={ROUTES.SETTINGS_ADD_DEBIT_CARD}
                                chatReportID={linkedReport?.reportID}
                                iouReport={iouReport}
                            >
                                {(triggerKYCFlow, buttonRef) => (
                                    <Button
                                        ref={buttonRef}
                                        success
                                        large
                                        style={[styles.w100, styles.requestPreviewBox]}
                                        text={translate('iou.enableWallet')}
                                        onPress={triggerKYCFlow}
                                    />
                                )}
                            </KYCWall>
                        )}
                    </>
                </ReportActionItemBasicMessage>
            );
        } else if (isReimbursementDeQueuedAction(action)) {
            children = <ReportActionItemBasicMessage message={reimbursementDeQueuedActionMessage} />;
        } else if (action.actionName === CONST.REPORT.ACTIONS.TYPE.MODIFIED_EXPENSE) {
            children = <ReportActionItemBasicMessage message={modifiedExpenseMessage} />;
        } else if (isActionOfType(action, CONST.REPORT.ACTIONS.TYPE.SUBMITTED) || isActionOfType(action, CONST.REPORT.ACTIONS.TYPE.SUBMITTED_AND_CLOSED)) {
            const wasSubmittedViaHarvesting = getOriginalMessage(action)?.harvesting ?? false;
            if (wasSubmittedViaHarvesting) {
                children = (
                    <ReportActionItemBasicMessage message="">
                        <RenderHTML html={`<comment><muted-text>${getReportAutomaticallySubmittedMessage(action)}</muted-text></comment>`} />
                    </ReportActionItemBasicMessage>
                );
            } else {
                children = <ReportActionItemBasicMessage message={getIOUSubmittedMessage(action)} />;
            }
        } else if (isActionOfType(action, CONST.REPORT.ACTIONS.TYPE.APPROVED)) {
            const wasAutoApproved = getOriginalMessage(action)?.automaticAction ?? false;
            if (wasAutoApproved) {
                children = (
                    <ReportActionItemBasicMessage message="">
                        <RenderHTML html={`<comment><muted-text>${getReportAutomaticallyApprovedMessage(action)}</muted-text></comment>`} />
                    </ReportActionItemBasicMessage>
                );
            } else {
                children = <ReportActionItemBasicMessage message={getIOUApprovedMessage(action)} />;
            }
        } else if (isUnapprovedAction(action)) {
            children = <ReportActionItemBasicMessage message={getIOUUnapprovedMessage(action)} />;
        } else if (isActionOfType(action, CONST.REPORT.ACTIONS.TYPE.FORWARDED)) {
            const wasAutoForwarded = getOriginalMessage(action)?.automaticAction ?? false;
            if (wasAutoForwarded) {
                children = (
                    <ReportActionItemBasicMessage message="">
                        <RenderHTML html={`<comment><muted-text>${reportAutomaticallyForwardedMessage}</muted-text></comment>`} />
                    </ReportActionItemBasicMessage>
                );
            } else {
                children = <ReportActionItemBasicMessage message={getIOUForwardedMessage(action, report)} />;
            }
        } else if (action.actionName === CONST.REPORT.ACTIONS.TYPE.REJECTED) {
            children = <ReportActionItemBasicMessage message={translate('iou.rejectedThisReport')} />;
        } else if (action.actionName === CONST.REPORT.ACTIONS.TYPE.POLICY_CHANGE_LOG.CORPORATE_UPGRADE) {
            children = <ReportActionItemBasicMessage message={translate('workspaceActions.upgradedWorkspace')} />;
        } else if (action.actionName === CONST.REPORT.ACTIONS.TYPE.POLICY_CHANGE_LOG.TEAM_DOWNGRADE) {
            children = <ReportActionItemBasicMessage message={translate('workspaceActions.downgradedWorkspace')} />;
        } else if (action.actionName === CONST.REPORT.ACTIONS.TYPE.HOLD) {
            children = <ReportActionItemBasicMessage message={translate('iou.heldExpense')} />;
        } else if (action.actionName === CONST.REPORT.ACTIONS.TYPE.HOLD_COMMENT) {
            children = <ReportActionItemBasicMessage message={getReportActionText(action)} />;
        } else if (action.actionName === CONST.REPORT.ACTIONS.TYPE.UNHOLD) {
            children = <ReportActionItemBasicMessage message={translate('iou.unheldExpense')} />;
        } else if (action.actionName === CONST.REPORT.ACTIONS.TYPE.MERGED_WITH_CASH_TRANSACTION) {
            children = <ReportActionItemBasicMessage message={translate('systemMessage.mergedWithCashTransaction')} />;
        } else if (isActionOfType(action, CONST.REPORT.ACTIONS.TYPE.DISMISSED_VIOLATION)) {
            children = <ReportActionItemBasicMessage message={getDismissedViolationMessageText(getOriginalMessage(action))} />;
        } else if (isTagModificationAction(action.actionName)) {
            children = <ReportActionItemBasicMessage message={getCleanedTagName(getReportActionMessage(action)?.text ?? '')} />;
        } else if (action.actionName === CONST.REPORT.ACTIONS.TYPE.POLICY_CHANGE_LOG.UPDATE_NAME) {
            children = <ReportActionItemBasicMessage message={getWorkspaceNameUpdatedMessage(action)} />;
        } else if (action.actionName === CONST.REPORT.ACTIONS.TYPE.POLICY_CHANGE_LOG.ADD_EMPLOYEE) {
            children = <ReportActionItemBasicMessage message={getPolicyChangeLogAddEmployeeMessage(action)} />;
        } else if (action.actionName === CONST.REPORT.ACTIONS.TYPE.POLICY_CHANGE_LOG.UPDATE_EMPLOYEE) {
            children = <ReportActionItemBasicMessage message={getPolicyChangeLogChangeRoleMessage(action)} />;
        } else if (action.actionName === CONST.REPORT.ACTIONS.TYPE.POLICY_CHANGE_LOG.DELETE_EMPLOYEE) {
            children = <ReportActionItemBasicMessage message={getPolicyChangeLogDeleteMemberMessage(action)} />;
        } else if (isActionOfType(action, CONST.REPORT.ACTIONS.TYPE.REMOVED_FROM_APPROVAL_CHAIN)) {
            children = <ReportActionItemBasicMessage message={getRemovedFromApprovalChainMessage(action)} />;
        } else if (
            isActionOfType(
                action,
                CONST.REPORT.ACTIONS.TYPE.CARD_ISSUED,
                CONST.REPORT.ACTIONS.TYPE.CARD_ISSUED_VIRTUAL,
                CONST.REPORT.ACTIONS.TYPE.CARD_MISSING_ADDRESS,
                CONST.REPORT.ACTIONS.TYPE.CARD_ASSIGNED,
            )
        ) {
            children = (
                <IssueCardMessage
                    action={action}
                    policyID={report?.policyID}
                />
            );
        } else if (isActionOfType(action, CONST.REPORT.ACTIONS.TYPE.EXPORTED_TO_INTEGRATION)) {
            children = <ExportIntegration action={action} />;
        } else if (isRenamedAction(action)) {
            const message = getRenamedAction(action);
            children = <ReportActionItemBasicMessage message={message} />;
        } else if (isActionOfType(action, CONST.REPORT.ACTIONS.TYPE.INTEGRATION_SYNC_FAILED)) {
            const {label, errorMessage} = getOriginalMessage(action) ?? {label: '', errorMessage: ''};
            children = <ReportActionItemBasicMessage message={translate('report.actions.type.integrationSyncFailed', {label, errorMessage})} />;
        } else if (isActionOfType(action, CONST.REPORT.ACTIONS.TYPE.POLICY_CHANGE_LOG.DELETE_INTEGRATION)) {
            children = <ReportActionItemBasicMessage message={getRemovedConnectionMessage(action)} />;
        } else {
            const hasBeenFlagged =
                ![CONST.MODERATION.MODERATOR_DECISION_APPROVED, CONST.MODERATION.MODERATOR_DECISION_PENDING].some((item) => item === moderationDecision) && !isPendingRemove(action);
            children = (
                <MentionReportContext.Provider value={mentionReportContextValue}>
                    <ShowContextMenuContext.Provider value={contextValue}>
                        <AttachmentContext.Provider value={attachmentContextValue}>
                            {draftMessage === undefined ? (
                                <View style={displayAsGroup && hasBeenFlagged ? styles.blockquote : {}}>
                                    <ReportActionItemMessage
                                        reportID={reportID}
                                        action={action}
                                        displayAsGroup={displayAsGroup}
                                        isHidden={isHidden}
                                    />
                                    {hasBeenFlagged && (
                                        <Button
                                            small
                                            style={[styles.mt2, styles.alignSelfStart]}
                                            onPress={() => updateHiddenState(!isHidden)}
                                        >
                                            <Text
                                                style={[styles.buttonSmallText, styles.userSelectNone]}
                                                dataSet={{[CONST.SELECTION_SCRAPER_HIDDEN_ELEMENT]: true}}
                                            >
                                                {isHidden ? translate('moderation.revealMessage') : translate('moderation.hideMessage')}
                                            </Text>
                                        </Button>
                                    )}
                                    {/**
                                These are the actionable buttons that appear at the bottom of a Concierge message
                                for example: Invite a user mentioned but not a member of the room
                                https://github.com/Expensify/App/issues/32741
                            */}
                                    {actionableItemButtons.length > 0 && (
                                        <ActionableItemButtons
                                            items={actionableItemButtons}
                                            layout={isActionableTrackExpense(action) ? 'vertical' : 'horizontal'}
                                        />
                                    )}
                                </View>
                            ) : (
                                <ReportActionItemMessageEdit
                                    action={action}
                                    draftMessage={draftMessage}
                                    reportID={reportID}
                                    policyID={report?.policyID}
                                    index={index}
                                    ref={textInputRef}
                                    shouldDisableEmojiPicker={
                                        (chatIncludesConcierge(report) && isBlockedFromConcierge(blockedFromConcierge)) || isArchivedNonExpenseReport(report, reportNameValuePairs)
                                    }
                                    isGroupPolicyReport={!!report?.policyID && report.policyID !== CONST.POLICY.ID_FAKE}
                                />
                            )}
                        </AttachmentContext.Provider>
                    </ShowContextMenuContext.Provider>
                </MentionReportContext.Provider>
            );
        }
        const numberOfThreadReplies = action.childVisibleActionCount ?? 0;

<<<<<<< HEAD
        const shouldDisplayThreadReplies = shouldDisplayThreadRepliesUtil(action, isThreadReportParentAction);
=======
        const shouldDisplayThreadReplies = shouldDisplayThreadRepliesUtils(action, isThreadReportParentAction);
>>>>>>> 2c846db4
        const oldestFourAccountIDs =
            action.childOldestFourAccountIDs
                ?.split(',')
                .map((accountID) => Number(accountID))
                .filter((accountID): accountID is number => typeof accountID === 'number') ?? [];
        const draftMessageRightAlign = draftMessage !== undefined ? styles.chatItemReactionsDraftRight : {};

        return (
            <>
                {children}
                {Permissions.canUseLinkPreviews() && !isHidden && (action.linkMetadata?.length ?? 0) > 0 && (
                    <View style={draftMessage !== undefined ? styles.chatItemReactionsDraftRight : {}}>
                        <LinkPreviewer linkMetadata={action.linkMetadata?.filter((item) => !isEmptyObject(item))} />
                    </View>
                )}
                {!isMessageDeleted(action) && (
                    <View style={draftMessageRightAlign}>
                        <ReportActionItemEmojiReactions
                            reportAction={action}
                            emojiReactions={emojiReactions}
                            shouldBlockReactions={hasErrors}
                            toggleReaction={(emoji, ignoreSkinToneOnCompare) => {
                                if (isAnonymousUser()) {
                                    hideContextMenu(false);

                                    InteractionManager.runAfterInteractions(() => {
                                        signOutAndRedirectToSignIn();
                                    });
                                } else {
                                    toggleReaction(emoji, ignoreSkinToneOnCompare);
                                }
                            }}
                            setIsEmojiPickerActive={setIsEmojiPickerActive}
                        />
                    </View>
                )}

                {shouldDisplayThreadReplies && (
                    <View style={draftMessageRightAlign}>
                        <ReportActionItemThread
                            childReportID={`${action.childReportID}`}
                            numberOfReplies={numberOfThreadReplies}
                            mostRecentReply={`${action.childLastVisibleActionCreated}`}
                            isHovered={hovered}
                            icons={getIconsForParticipants(oldestFourAccountIDs, personalDetails)}
                            onSecondaryInteraction={showPopover}
                        />
                    </View>
                )}
            </>
        );
    };

    /**
     * Get ReportActionItem with a proper wrapper
     * @param hovered whether the ReportActionItem is hovered
     * @param isWhisper whether the ReportActionItem is a whisper
     * @param hasErrors whether the report action has any errors
     * @returns report action item
     */

    const renderReportActionItem = (hovered: boolean, isWhisper: boolean, hasErrors: boolean): React.JSX.Element => {
        const content = renderItemContent(hovered || isContextMenuActive || isEmojiPickerActive, isWhisper, hasErrors);

        if (draftMessage !== undefined) {
            return <ReportActionItemDraft>{content}</ReportActionItemDraft>;
        }

        if (!displayAsGroup) {
            return (
                <ReportActionItemSingle
                    action={action}
                    showHeader={draftMessage === undefined}
                    wrapperStyle={isWhisper ? styles.pt1 : {}}
                    shouldShowSubscriptAvatar={shouldShowSubscriptAvatar}
                    report={report}
                    iouReport={iouReport}
                    isHovered={hovered}
                    hasBeenFlagged={
                        ![CONST.MODERATION.MODERATOR_DECISION_APPROVED, CONST.MODERATION.MODERATOR_DECISION_PENDING].some((item) => item === moderationDecision) && !isPendingRemove(action)
                    }
                >
                    {content}
                </ReportActionItemSingle>
            );
        }

        return <ReportActionItemGrouped wrapperStyle={isWhisper ? styles.pt1 : {}}>{content}</ReportActionItemGrouped>;
    };

    if (action.actionName === CONST.REPORT.ACTIONS.TYPE.CREATED) {
        const transactionID = isMoneyRequestAction(parentReportActionForTransactionThread) ? getOriginalMessage(parentReportActionForTransactionThread)?.IOUTransactionID : '-1';

        return (
            <ReportActionItemContentCreated
                contextValue={contextValue}
                parentReportAction={parentReportAction}
                transactionID={transactionID}
                draftMessage={draftMessage}
                shouldHideThreadDividerLine={shouldHideThreadDividerLine}
            />
        );
    }
    if (isChronosOOOListAction(action)) {
        return (
            <ChronosOOOListActions
                action={action}
                reportID={reportID}
            />
        );
    }

    // For the `pay` IOU action on non-pay expense flow, we don't want to render anything if `isWaitingOnBankAccount` is true
    // Otherwise, we will see two system messages informing the payee needs to add a bank account or wallet
    if (isMoneyRequestAction(action) && !!report?.isWaitingOnBankAccount && getOriginalMessage(action)?.type === CONST.IOU.REPORT_ACTION_TYPE.PAY && !isSendingMoney) {
<<<<<<< HEAD
        return null;
    }

    // If action is actionable whisper and resolved by user, then we don't want to render anything
    if (isActionableWhisper && (hasResolutionInOriginalMessage ? originalMessage.resolution : null)) {
=======
>>>>>>> 2c846db4
        return null;
    }

    // We currently send whispers to all report participants and hide them in the UI for users that shouldn't see them.
    // This is a temporary solution needed for comment-linking.
    // The long term solution will leverage end-to-end encryption and only targeted users will be able to decrypt.
    if (isWhisperActionTargetedToOthers(action)) {
        return null;
    }

    const hasErrors = !isEmptyObject(action.errors);
    const whisperedTo = getWhisperedTo(action);
    const isMultipleParticipant = whisperedTo.length > 1;

    const iouReportID = isMoneyRequestAction(action) && getOriginalMessage(action)?.IOUReportID ? (getOriginalMessage(action)?.IOUReportID ?? '').toString() : '-1';
    const transactionsWithReceipts = getTransactionsWithReceipts(iouReportID);
    const isWhisper = whisperedTo.length > 0 && transactionsWithReceipts.length === 0;
    const whisperedToPersonalDetails = isWhisper
        ? (Object.values(personalDetails ?? {}).filter((details) => whisperedTo.includes(details?.accountID ?? -1)) as OnyxTypes.PersonalDetails[])
        : [];
    const isWhisperOnlyVisibleByUser = isWhisper && isCurrentUserTheOnlyParticipant(whisperedTo);
    const displayNamesWithTooltips = isWhisper ? getDisplayNamesWithTooltips(whisperedToPersonalDetails, isMultipleParticipant) : [];

    return (
        <PressableWithSecondaryInteraction
            ref={popoverAnchorRef}
            onPress={() => {
                if (draftMessage === undefined) {
                    onPress?.();
                }
                if (!Keyboard.isVisible()) {
                    return;
                }
                Keyboard.dismiss();
            }}
            style={[action.pendingAction === CONST.RED_BRICK_ROAD_PENDING_ACTION.DELETE && !isDeletedParentAction ? styles.pointerEventsNone : styles.pointerEventsAuto]}
            onPressIn={() => shouldUseNarrowLayout && canUseTouchScreen() && ControlSelection.block()}
            onPressOut={() => ControlSelection.unblock()}
            onSecondaryInteraction={showPopover}
            preventDefaultContextMenu={draftMessage === undefined && !hasErrors}
            withoutFocusOnSecondaryInteraction
            accessibilityLabel={translate('accessibilityHints.chatMessage')}
            accessible
        >
            <Hoverable
                shouldHandleScroll
                isDisabled={draftMessage !== undefined}
                shouldFreezeCapture={isPaymentMethodPopoverActive}
            >
                {(hovered) => (
                    <View style={highlightedBackgroundColorIfNeeded}>
                        {shouldDisplayNewMarker && (!shouldUseThreadDividerLine || !isFirstVisibleReportAction) && <UnreadActionIndicator reportActionID={action.reportActionID} />}
                        {shouldDisplayContextMenu && (
                            <MiniReportActionContextMenu
                                reportID={reportID}
                                reportActionID={action.reportActionID}
                                anchor={popoverAnchorRef}
                                originalReportID={originalReportID}
                                isArchivedRoom={isArchivedRoom}
                                displayAsGroup={displayAsGroup}
                                disabledActions={disabledActions}
                                isVisible={hovered && draftMessage === undefined && !hasErrors}
                                isThreadReportParentAction={isThreadReportParentAction}
                                draftMessage={draftMessage}
                                isChronosReport={isChronosReport}
                                checkIfContextMenuActive={toggleContextMenuFromActiveReportAction}
                                setIsEmojiPickerActive={setIsEmojiPickerActive}
                            />
                        )}
                        <View
                            style={StyleUtils.getReportActionItemStyle(
                                hovered || isWhisper || isContextMenuActive || !!isEmojiPickerActive || draftMessage !== undefined || isPaymentMethodPopoverActive,
                                draftMessage === undefined && !!onPress,
                            )}
                        >
                            <OfflineWithFeedback
<<<<<<< HEAD
                                onClose={() => {
                                    const transactionID = isMoneyRequestAction(action) ? getOriginalMessage(action)?.IOUTransactionID : undefined;
                                    if (transactionID) {
                                        clearError(transactionID);
                                    }
                                    clearAllRelatedReportActionErrors(reportID, action);
                                }}
=======
                                onClose={onClose}
>>>>>>> 2c846db4
                                // eslint-disable-next-line @typescript-eslint/prefer-nullish-coalescing
                                pendingAction={
                                    draftMessage !== undefined ? undefined : action.pendingAction ?? (action.isOptimisticAction ? CONST.RED_BRICK_ROAD_PENDING_ACTION.ADD : undefined)
                                }
                                shouldHideOnDelete={!isThreadReportParentAction}
                                errors={linkedTransactionRouteError ?? getLatestErrorMessageField(action as OnyxDataWithErrors)}
                                errorRowStyles={[styles.ml10, styles.mr2]}
                                needsOffscreenAlphaCompositing={isMoneyRequestAction(action)}
                                shouldDisableStrikeThrough
                            >
                                {isWhisper && (
                                    <View style={[styles.flexRow, styles.pl5, styles.pt2, styles.pr3]}>
                                        <View style={[styles.pl6, styles.mr3]}>
                                            <Icon
                                                fill={theme.icon}
                                                src={Expensicons.Eye}
                                                small
                                            />
                                        </View>
                                        <Text style={[styles.chatItemMessageHeaderTimestamp]}>
                                            {translate('reportActionContextMenu.onlyVisible')}
                                            &nbsp;
                                        </Text>
                                        <DisplayNames
                                            fullTitle={getWhisperDisplayNames(whisperedTo) ?? ''}
                                            displayNamesWithTooltips={displayNamesWithTooltips}
                                            tooltipEnabled
                                            numberOfLines={1}
                                            textStyles={[styles.chatItemMessageHeaderTimestamp, styles.flex1]}
                                            shouldUseFullTitle={isWhisperOnlyVisibleByUser}
                                        />
                                    </View>
                                )}
                                {renderReportActionItem(!!hovered || !!isReportActionLinked, isWhisper, hasErrors)}
                            </OfflineWithFeedback>
                        </View>
                    </View>
                )}
            </Hoverable>
            <View style={styles.reportActionSystemMessageContainer}>
                <InlineSystemMessage message={action.error} />
            </View>
        </PressableWithSecondaryInteraction>
    );
}
export type {PureReportActionItemProps};
export default memo(PureReportActionItem, (prevProps, nextProps) => {
    const prevParentReportAction = prevProps.parentReportAction;
    const nextParentReportAction = nextProps.parentReportAction;
    return (
        prevProps.displayAsGroup === nextProps.displayAsGroup &&
        prevProps.isMostRecentIOUReportAction === nextProps.isMostRecentIOUReportAction &&
        prevProps.shouldDisplayNewMarker === nextProps.shouldDisplayNewMarker &&
        lodashIsEqual(prevProps.action, nextProps.action) &&
        lodashIsEqual(prevProps.report?.pendingFields, nextProps.report?.pendingFields) &&
        lodashIsEqual(prevProps.report?.isDeletedParentAction, nextProps.report?.isDeletedParentAction) &&
        lodashIsEqual(prevProps.report?.errorFields, nextProps.report?.errorFields) &&
        prevProps.report?.statusNum === nextProps.report?.statusNum &&
        prevProps.report?.stateNum === nextProps.report?.stateNum &&
        prevProps.report?.parentReportID === nextProps.report?.parentReportID &&
        prevProps.report?.parentReportActionID === nextProps.report?.parentReportActionID &&
        // TaskReport's created actions render the TaskView, which updates depending on certain fields in the TaskReport
        isTaskReport(prevProps.report) === isTaskReport(nextProps.report) &&
        prevProps.action.actionName === nextProps.action.actionName &&
        prevProps.report?.reportName === nextProps.report?.reportName &&
        prevProps.report?.description === nextProps.report?.description &&
        isCompletedTaskReport(prevProps.report) === isCompletedTaskReport(nextProps.report) &&
        prevProps.report?.managerID === nextProps.report?.managerID &&
        prevProps.shouldHideThreadDividerLine === nextProps.shouldHideThreadDividerLine &&
        prevProps.report?.total === nextProps.report?.total &&
        prevProps.report?.nonReimbursableTotal === nextProps.report?.nonReimbursableTotal &&
        prevProps.report?.policyAvatar === nextProps.report?.policyAvatar &&
        prevProps.linkedReportActionID === nextProps.linkedReportActionID &&
        lodashIsEqual(prevProps.report?.fieldList, nextProps.report?.fieldList) &&
        lodashIsEqual(prevProps.transactionThreadReport, nextProps.transactionThreadReport) &&
        lodashIsEqual(prevProps.reportActions, nextProps.reportActions) &&
        lodashIsEqual(prevParentReportAction, nextParentReportAction) &&
        prevProps.draftMessage === nextProps.draftMessage &&
        prevProps.iouReport?.reportID === nextProps.iouReport?.reportID &&
        lodashIsEqual(prevProps.emojiReactions, nextProps.emojiReactions) &&
        lodashIsEqual(prevProps.linkedTransactionRouteError, nextProps.linkedTransactionRouteError) &&
        lodashIsEqual(prevProps.reportNameValuePairs, nextProps.reportNameValuePairs) &&
        prevProps.isUserValidated === nextProps.isUserValidated &&
        prevProps.parentReport?.reportID === nextProps.parentReport?.reportID &&
        lodashIsEqual(prevProps.personalDetails, nextProps.personalDetails) &&
        lodashIsEqual(prevProps.blockedFromConcierge, nextProps.blockedFromConcierge) &&
        prevProps.originalReportID === nextProps.originalReportID &&
        prevProps.isArchivedRoom === nextProps.isArchivedRoom &&
        prevProps.isChronosReport === nextProps.isChronosReport &&
        prevProps.isClosedExpenseReportWithNoExpenses === nextProps.isClosedExpenseReportWithNoExpenses &&
        lodashIsEqual(prevProps.missingPaymentMethod, nextProps.missingPaymentMethod) &&
        prevProps.reimbursementDeQueuedActionMessage === nextProps.reimbursementDeQueuedActionMessage &&
        prevProps.modifiedExpenseMessage === nextProps.modifiedExpenseMessage &&
        prevProps.userBillingFundID === nextProps.userBillingFundID &&
        prevProps.reportAutomaticallyForwardedMessage === nextProps.reportAutomaticallyForwardedMessage
    );
});<|MERGE_RESOLUTION|>--- conflicted
+++ resolved
@@ -45,13 +45,8 @@
 import {isBlockedFromConcierge} from '@libs/actions/User';
 import ControlSelection from '@libs/ControlSelection';
 import {canUseTouchScreen} from '@libs/DeviceCapabilities';
-<<<<<<< HEAD
-import {getLatestErrorMessageField} from '@libs/ErrorUtils';
-import type {OnyxDataWithErrors} from '@libs/ErrorUtils';
-=======
 import type {OnyxDataWithErrors} from '@libs/ErrorUtils';
 import {getLatestErrorMessageField} from '@libs/ErrorUtils';
->>>>>>> 2c846db4
 import focusComposerWithDelay from '@libs/focusComposerWithDelay';
 import {formatPhoneNumber} from '@libs/LocalePhoneNumber';
 import Navigation from '@libs/Navigation/Navigation';
@@ -60,10 +55,7 @@
 import {getCleanedTagName} from '@libs/PolicyUtils';
 import {
     extractLinksFromMessageHtml,
-<<<<<<< HEAD
-=======
     getAllReportActions,
->>>>>>> 2c846db4
     getDismissedViolationMessageText,
     getIOUReportIDFromReportActionPreview,
     getOriginalMessage,
@@ -86,14 +78,9 @@
     isChronosOOOListAction,
     isCreatedTaskReportAction,
     isDeletedAction,
-<<<<<<< HEAD
-    isDeletedParentAction as isDeletedParentActionUtil,
-    isMessageDeleted,
-=======
     isDeletedParentAction as isDeletedParentActionUtils,
     isMessageDeleted,
     isModifiedExpenseAction,
->>>>>>> 2c846db4
     isMoneyRequestAction,
     isPendingRemove,
     isReimbursementDeQueuedAction,
@@ -123,19 +110,13 @@
     isCompletedTaskReport,
     isReportMessageAttachment,
     isTaskReport,
-<<<<<<< HEAD
-    shouldDisplayThreadReplies as shouldDisplayThreadRepliesUtil,
-=======
     shouldDisplayThreadReplies as shouldDisplayThreadRepliesUtils,
->>>>>>> 2c846db4
 } from '@libs/ReportUtils';
 import type {MissingPaymentMethod} from '@libs/ReportUtils';
 import SelectionScraper from '@libs/SelectionScraper';
 import shouldRenderAddPaymentCard from '@libs/shouldRenderAppPaymentCard';
 import {ReactionListContext} from '@pages/home/ReportScreenContext';
-<<<<<<< HEAD
 import type {IgnoreDirection} from '@userActions/ReportActions';
-=======
 import {openPersonalBankAccountSetupView} from '@userActions/BankAccounts';
 import {hideEmojiPicker, isActive} from '@userActions/EmojiPickerAction';
 import {acceptJoinRequest, declineJoinRequest} from '@userActions/Policy/Member';
@@ -144,7 +125,6 @@
 import {isAnonymousUser, signOutAndRedirectToSignIn} from '@userActions/Session';
 import {getLastModifiedExpense, revert} from '@userActions/Transaction';
 import {isBlockedFromConcierge} from '@userActions/User';
->>>>>>> 2c846db4
 import CONST from '@src/CONST';
 import type {IOUAction} from '@src/CONST';
 import ROUTES from '@src/ROUTES';
@@ -398,27 +378,14 @@
     const downloadedPreviews = useRef<string[]>([]);
     const prevDraftMessage = usePrevious(draftMessage);
     const isReportActionLinked = linkedReportActionID && action.reportActionID && linkedReportActionID === action.reportActionID;
-<<<<<<< HEAD
-    const reportScrollManager = useReportScrollManager();
     const isActionableWhisper = isActionableMentionWhisper(action) || isActionableTrackExpense(action) || isActionableReportMentionWhisper(action);
-    const originalMessage = getOriginalMessage(action);
-=======
-    const isActionableWhisper = isActionableMentionWhisper(action) || isActionableTrackExpense(action) || isActionableReportMentionWhisper(action);
->>>>>>> 2c846db4
 
     const highlightedBackgroundColorIfNeeded = useMemo(
         () => (isReportActionLinked ? StyleUtils.getBackgroundColorStyle(theme.messageHighlightBG) : {}),
         [StyleUtils, isReportActionLinked, theme.messageHighlightBG],
     );
 
-<<<<<<< HEAD
-    const isDeletedParentAction = isDeletedParentActionUtil(action);
-    const isOriginalMessageAnObject = originalMessage && typeof originalMessage === 'object';
-    const hasResolutionInOriginalMessage = isOriginalMessageAnObject && 'resolution' in originalMessage;
-    const prevActionResolution = usePrevious(isActionableWhisper && hasResolutionInOriginalMessage ? originalMessage?.resolution : null);
-=======
     const isDeletedParentAction = isDeletedParentActionUtils(action);
->>>>>>> 2c846db4
 
     // IOUDetails only exists when we are sending money
     const isSendingMoney = isMoneyRequestAction(action) && getOriginalMessage(action)?.type === CONST.IOU.REPORT_ACTION_TYPE.PAY && getOriginalMessage(action)?.IOUDetails;
@@ -501,11 +468,7 @@
     }, [action, reportID]);
 
     useEffect(() => {
-<<<<<<< HEAD
-        if (draftMessage === undefined || isDeletedAction(action)) {
-=======
         if (draftMessage === undefined || !isDeletedAction(action)) {
->>>>>>> 2c846db4
             return;
         }
         deleteReportActionDraft(reportID, action);
@@ -1009,11 +972,7 @@
         }
         const numberOfThreadReplies = action.childVisibleActionCount ?? 0;
 
-<<<<<<< HEAD
-        const shouldDisplayThreadReplies = shouldDisplayThreadRepliesUtil(action, isThreadReportParentAction);
-=======
         const shouldDisplayThreadReplies = shouldDisplayThreadRepliesUtils(action, isThreadReportParentAction);
->>>>>>> 2c846db4
         const oldestFourAccountIDs =
             action.childOldestFourAccountIDs
                 ?.split(',')
@@ -1129,14 +1088,11 @@
     // For the `pay` IOU action on non-pay expense flow, we don't want to render anything if `isWaitingOnBankAccount` is true
     // Otherwise, we will see two system messages informing the payee needs to add a bank account or wallet
     if (isMoneyRequestAction(action) && !!report?.isWaitingOnBankAccount && getOriginalMessage(action)?.type === CONST.IOU.REPORT_ACTION_TYPE.PAY && !isSendingMoney) {
-<<<<<<< HEAD
         return null;
     }
 
     // If action is actionable whisper and resolved by user, then we don't want to render anything
     if (isActionableWhisper && (hasResolutionInOriginalMessage ? originalMessage.resolution : null)) {
-=======
->>>>>>> 2c846db4
         return null;
     }
 
@@ -1213,17 +1169,7 @@
                             )}
                         >
                             <OfflineWithFeedback
-<<<<<<< HEAD
-                                onClose={() => {
-                                    const transactionID = isMoneyRequestAction(action) ? getOriginalMessage(action)?.IOUTransactionID : undefined;
-                                    if (transactionID) {
-                                        clearError(transactionID);
-                                    }
-                                    clearAllRelatedReportActionErrors(reportID, action);
-                                }}
-=======
                                 onClose={onClose}
->>>>>>> 2c846db4
                                 // eslint-disable-next-line @typescript-eslint/prefer-nullish-coalescing
                                 pendingAction={
                                     draftMessage !== undefined ? undefined : action.pendingAction ?? (action.isOptimisticAction ? CONST.RED_BRICK_ROAD_PENDING_ACTION.ADD : undefined)
