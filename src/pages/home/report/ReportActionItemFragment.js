import React from 'react';
<<<<<<< HEAD
import HTML from 'react-native-render-html';
import {
    Linking, ActivityIndicator, View, Dimensions, TouchableOpacity,
} from 'react-native';
=======
import {ActivityIndicator, View} from 'react-native';
>>>>>>> 033386aa
import PropTypes from 'prop-types';
import Str from 'expensify-common/lib/str';
import ReportActionFragmentPropTypes from './ReportActionFragmentPropTypes';
import styles, {colors} from '../../../styles/StyleSheet';
import RenderHTML from '../../../components/RenderHTML';
import Text from '../../../components/Text';
<<<<<<< HEAD
import AnchorForCommentsOnly from '../../../components/AnchorForCommentsOnly';
import AttachmentModal from '../../../components/AttachmentModal';
import InlineCodeBlock from '../../../components/InlineCodeBlock';
import ThumbnailImage from '../../../components/ThumbnailImage';
import * as API from '../../../libs/API';
import Config from '../../../CONFIG';
=======
>>>>>>> 033386aa

const propTypes = {
    // The message fragment needing to be displayed
    fragment: ReportActionFragmentPropTypes.isRequired,

    // Is this fragment an attachment?
    isAttachment: PropTypes.bool,

    // Does this fragment belong to a reportAction that has not yet loaded?
    loading: PropTypes.bool,
};

const defaultProps = {
    isAttachment: false,
    loading: false,
};

class ReportActionItemFragment extends React.PureComponent {
<<<<<<< HEAD
    constructor(props) {
        super(props);

        // Define the custom render methods
        // For <a> tags, the <Anchor> attribute is used to be more cross-platform friendly
        this.customRenderers = {
            a: (htmlAttribs, children, convertedCSSStyles, passProps) => (
                <AnchorForCommentsOnly
                    href={htmlAttribs.href}

                    // Unless otherwise specified open all links in
                    // a new window. On Desktop this means that we will
                    // skip the default Save As... download prompt
                    // and defer to whatever browser the user has.
                    // eslint-disable-next-line react/jsx-props-no-multi-spaces
                    target={htmlAttribs.target || '_blank'}
                    rel={htmlAttribs.rel || 'noopener noreferrer'}
                    style={passProps.style}
                    key={passProps.key}
                >
                    {children}
                </AnchorForCommentsOnly>
            ),
            pre: (htmlAttribs, children, convertedCSSStyles, passProps) => (
                <View
                    key={passProps.key}
                    style={webViewStyles.preTagStyle}
                >
                    {children}
                </View>
            ),
            code: (htmlAttribs, children, convertedCSSStyles, passProps) => (
                <InlineCodeBlock key={passProps.key}>
                    {children}
                </InlineCodeBlock>
            ),
            blockquote: (htmlAttribs, children, convertedCSSStyles, passProps) => (
                <View
                    key={passProps.key}
                    style={webViewStyles.blockquoteTagStyle}
                >
                    {children}
                </View>
            ),
            img: (htmlAttribs, children, convertedCSSStyles, passProps) => {
                // Attaches authTokens as a URL parameter to load image attachments
                let previewSource = htmlAttribs['data-expensify-source']
                    ? `${htmlAttribs.src}?authToken=${API.getAuthToken()}`
                    : htmlAttribs.src;

                let source = htmlAttribs['data-expensify-source']
                    ? `${htmlAttribs['data-expensify-source']}?authToken=${API.getAuthToken()}`
                    : htmlAttribs.src;

                // Update the image URL so the images can be accessed depending on the config environment
                previewSource = previewSource.replace(
                    Config.EXPENSIFY.URL_EXPENSIFY_COM,
                    Config.EXPENSIFY.URL_API_ROOT
                );
                source = source.replace(
                    Config.EXPENSIFY.URL_EXPENSIFY_COM,
                    Config.EXPENSIFY.URL_API_ROOT
                );

                return (
                    <AttachmentModal
                        title="Attachment"
                        sourceURL={source}
                        key={passProps.key}
                    >
                        {({show}) => (
                            <TouchableOpacity
                                onPress={() => show()}
                            >
                                <ThumbnailImage
                                    previewSourceURL={previewSource}
                                    style={webViewStyles.tagStyles.img}
                                />
                            </TouchableOpacity>
                        )}
                    </AttachmentModal>
                );
            },
        };
    }

=======
>>>>>>> 033386aa
    render() {
        const {fragment} = this.props;
        switch (fragment.type) {
            case 'COMMENT':
                // If this is an attachment placeholder, return the placeholder component
                if (this.props.isAttachment && this.props.loading) {
                    return (
                        <View style={[styles.chatItemAttachmentPlaceholder]}>
                            <ActivityIndicator
                                size="large"
                                color={colors.textSupporting}
                                style={[styles.h100p]}
                            />
                        </View>
                    );
                }

                // Only render HTML if we have html in the fragment
                return fragment.html !== fragment.text ? (
                    <RenderHTML html={fragment.html} debug={false} />
                ) : (
                    <Text selectable>{Str.htmlDecode(fragment.text)}</Text>
                );
            case 'TEXT':
                return (
                    <Text
                        selectable
                        style={[styles.chatItemMessageHeaderSender]}
                    >
                        {Str.htmlDecode(fragment.text)}
                    </Text>
                );
            case 'LINK':
                return <Text>LINK</Text>;
            case 'INTEGRATION_COMMENT':
                return <Text>REPORT_LINK</Text>;
            case 'REPORT_LINK':
                return <Text>REPORT_LINK</Text>;
            case 'POLICY_LINK':
                return <Text>POLICY_LINK</Text>;

            // If we have a message fragment type of OLD_MESSAGE this means we have not yet converted this over to the
            // new data structure. So we simply set this message as inner html and render it like we did before.
            // This wil allow us to convert messages over to the new structure without needing to do it all at once.
            case 'OLD_MESSAGE':
                return <Text>OLD_MESSAGE</Text>;
            default:
                return <Text>fragment.text</Text>;
        }
    }
}

ReportActionItemFragment.propTypes = propTypes;
ReportActionItemFragment.defaultProps = defaultProps;
ReportActionItemFragment.displayName = 'ReportActionItemFragment';

export default ReportActionItemFragment;<|MERGE_RESOLUTION|>--- conflicted
+++ resolved
@@ -1,27 +1,11 @@
 import React from 'react';
-<<<<<<< HEAD
-import HTML from 'react-native-render-html';
-import {
-    Linking, ActivityIndicator, View, Dimensions, TouchableOpacity,
-} from 'react-native';
-=======
 import {ActivityIndicator, View} from 'react-native';
->>>>>>> 033386aa
 import PropTypes from 'prop-types';
 import Str from 'expensify-common/lib/str';
 import ReportActionFragmentPropTypes from './ReportActionFragmentPropTypes';
 import styles, {colors} from '../../../styles/StyleSheet';
 import RenderHTML from '../../../components/RenderHTML';
 import Text from '../../../components/Text';
-<<<<<<< HEAD
-import AnchorForCommentsOnly from '../../../components/AnchorForCommentsOnly';
-import AttachmentModal from '../../../components/AttachmentModal';
-import InlineCodeBlock from '../../../components/InlineCodeBlock';
-import ThumbnailImage from '../../../components/ThumbnailImage';
-import * as API from '../../../libs/API';
-import Config from '../../../CONFIG';
-=======
->>>>>>> 033386aa
 
 const propTypes = {
     // The message fragment needing to be displayed
@@ -40,95 +24,6 @@
 };
 
 class ReportActionItemFragment extends React.PureComponent {
-<<<<<<< HEAD
-    constructor(props) {
-        super(props);
-
-        // Define the custom render methods
-        // For <a> tags, the <Anchor> attribute is used to be more cross-platform friendly
-        this.customRenderers = {
-            a: (htmlAttribs, children, convertedCSSStyles, passProps) => (
-                <AnchorForCommentsOnly
-                    href={htmlAttribs.href}
-
-                    // Unless otherwise specified open all links in
-                    // a new window. On Desktop this means that we will
-                    // skip the default Save As... download prompt
-                    // and defer to whatever browser the user has.
-                    // eslint-disable-next-line react/jsx-props-no-multi-spaces
-                    target={htmlAttribs.target || '_blank'}
-                    rel={htmlAttribs.rel || 'noopener noreferrer'}
-                    style={passProps.style}
-                    key={passProps.key}
-                >
-                    {children}
-                </AnchorForCommentsOnly>
-            ),
-            pre: (htmlAttribs, children, convertedCSSStyles, passProps) => (
-                <View
-                    key={passProps.key}
-                    style={webViewStyles.preTagStyle}
-                >
-                    {children}
-                </View>
-            ),
-            code: (htmlAttribs, children, convertedCSSStyles, passProps) => (
-                <InlineCodeBlock key={passProps.key}>
-                    {children}
-                </InlineCodeBlock>
-            ),
-            blockquote: (htmlAttribs, children, convertedCSSStyles, passProps) => (
-                <View
-                    key={passProps.key}
-                    style={webViewStyles.blockquoteTagStyle}
-                >
-                    {children}
-                </View>
-            ),
-            img: (htmlAttribs, children, convertedCSSStyles, passProps) => {
-                // Attaches authTokens as a URL parameter to load image attachments
-                let previewSource = htmlAttribs['data-expensify-source']
-                    ? `${htmlAttribs.src}?authToken=${API.getAuthToken()}`
-                    : htmlAttribs.src;
-
-                let source = htmlAttribs['data-expensify-source']
-                    ? `${htmlAttribs['data-expensify-source']}?authToken=${API.getAuthToken()}`
-                    : htmlAttribs.src;
-
-                // Update the image URL so the images can be accessed depending on the config environment
-                previewSource = previewSource.replace(
-                    Config.EXPENSIFY.URL_EXPENSIFY_COM,
-                    Config.EXPENSIFY.URL_API_ROOT
-                );
-                source = source.replace(
-                    Config.EXPENSIFY.URL_EXPENSIFY_COM,
-                    Config.EXPENSIFY.URL_API_ROOT
-                );
-
-                return (
-                    <AttachmentModal
-                        title="Attachment"
-                        sourceURL={source}
-                        key={passProps.key}
-                    >
-                        {({show}) => (
-                            <TouchableOpacity
-                                onPress={() => show()}
-                            >
-                                <ThumbnailImage
-                                    previewSourceURL={previewSource}
-                                    style={webViewStyles.tagStyles.img}
-                                />
-                            </TouchableOpacity>
-                        )}
-                    </AttachmentModal>
-                );
-            },
-        };
-    }
-
-=======
->>>>>>> 033386aa
     render() {
         const {fragment} = this.props;
         switch (fragment.type) {
