import type {ListRenderItemInfo} from '@react-native/virtualized-lists/Lists/VirtualizedList';
import {useIsFocused, useRoute} from '@react-navigation/native';
// eslint-disable-next-line lodash/import-scope
import type {DebouncedFunc} from 'lodash';
import React, {memo, useCallback, useContext, useEffect, useLayoutEffect, useMemo, useRef, useState} from 'react';
import type {LayoutChangeEvent, NativeScrollEvent, NativeSyntheticEvent, StyleProp, ViewStyle} from 'react-native';
import {DeviceEventEmitter, InteractionManager, View} from 'react-native';
import type {OnyxEntry} from 'react-native-onyx';
import {useOnyx} from 'react-native-onyx';
import InvertedFlatList from '@components/InvertedFlatList';
import {AUTOSCROLL_TO_TOP_THRESHOLD} from '@components/InvertedFlatList/BaseInvertedFlatList';
import {usePersonalDetails} from '@components/OnyxProvider';
import useCurrentUserPersonalDetails from '@hooks/useCurrentUserPersonalDetails';
import useLocalize from '@hooks/useLocalize';
import useNetworkWithOfflineStatus from '@hooks/useNetworkWithOfflineStatus';
import usePrevious from '@hooks/usePrevious';
import useReportScrollManager from '@hooks/useReportScrollManager';
import useResponsiveLayout from '@hooks/useResponsiveLayout';
import useThemeStyles from '@hooks/useThemeStyles';
import useWindowDimensions from '@hooks/useWindowDimensions';
import DateUtils from '@libs/DateUtils';
import {getChatFSAttributes} from '@libs/Fullstory';
import isReportScreenTopmostCentralPane from '@libs/Navigation/isReportScreenTopmostCentralPane';
import isSearchTopmostCentralPane from '@libs/Navigation/isSearchTopmostCentralPane';
import Navigation from '@libs/Navigation/Navigation';
import type {PlatformStackRouteProp} from '@libs/Navigation/PlatformStackNavigation/types';
import {
    getFirstVisibleReportActionID,
    isConsecutiveActionMadeByPreviousActor,
    isConsecutiveChronosAutomaticTimerAction,
    isDeletedParentAction,
    isReportActionUnread,
    isReportPreviewAction,
    isReversedTransaction,
    isTransactionThread,
    shouldHideNewMarker,
    wasActionCreatedWhileOffline,
    wasActionTakenByCurrentUser,
} from '@libs/ReportActionsUtils';
import {
    canShowReportRecipientLocalTime,
    canUserPerformWriteAction,
    chatIncludesChronosWithID,
    isArchivedNonExpenseReport,
    isCanceledTaskReport,
    isExpenseReport,
    isInvoiceReport,
    isIOUReport,
    isTaskReport,
    isUnread,
} from '@libs/ReportUtils';
import Visibility from '@libs/Visibility';
import type {AuthScreensParamList} from '@navigation/types';
import variables from '@styles/variables';
import {getCurrentUserAccountID, openReport, readNewestAction, subscribeToNewActionEvent} from '@userActions/Report';
import {PersonalDetailsContext} from '@src/components/OnyxProvider';
import CONST from '@src/CONST';
import ONYXKEYS from '@src/ONYXKEYS';
import ROUTES from '@src/ROUTES';
import type SCREENS from '@src/SCREENS';
import type * as OnyxTypes from '@src/types/onyx';
import FloatingMessageCounter from './FloatingMessageCounter';
import getInitialNumToRender from './getInitialNumReportActionsToRender';
import ListBoundaryLoader from './ListBoundaryLoader';
import ReportActionsListItemRenderer from './ReportActionsListItemRenderer';

type LoadNewerChats = DebouncedFunc<(params: {distanceFromStart: number}) => void>;

type ReportActionsListProps = {
    /** The report currently being looked at */
    report: OnyxTypes.Report;

    /** The transaction thread report associated with the current report, if any */
    transactionThreadReport: OnyxEntry<OnyxTypes.Report>;

    /** The report's parentReportAction */
    parentReportAction: OnyxEntry<OnyxTypes.ReportAction>;

    /** The transaction thread report's parentReportAction */
    parentReportActionForTransactionThread: OnyxEntry<OnyxTypes.ReportAction>;

    /** Sorted actions prepared for display */
    sortedReportActions: OnyxTypes.ReportAction[];

    /** Sorted actions that should be visible to the user */
    sortedVisibleReportActions: OnyxTypes.ReportAction[];

    /** The ID of the most recent IOU report action connected with the shown report */
    mostRecentIOUReportActionID?: string | null;

    /** The report metadata loading states */
    isLoadingInitialReportActions?: boolean;

    /** Are we loading more report actions? */
    isLoadingOlderReportActions?: boolean;

    /** Was there an error when loading older report actions? */
    hasLoadingOlderReportActionsError?: boolean;

    /** Are we loading newer report actions? */
    isLoadingNewerReportActions?: boolean;

    /** Was there an error when loading newer report actions? */
    hasLoadingNewerReportActionsError?: boolean;

    /** Callback executed on list layout */
    onLayout: (event: LayoutChangeEvent) => void;

    /** Callback executed on scroll */
    onScroll?: (event: NativeSyntheticEvent<NativeScrollEvent>) => void;

    /** Function to load more chats */
    loadOlderChats: (force?: boolean) => void;

    /** Function to load newer chats */
    loadNewerChats: (force?: boolean) => void;

    /** Whether the composer is in full size */
    isComposerFullSize?: boolean;

    /** ID of the list */
    listID: number;

    /** Callback executed on content size change */
    onContentSizeChange: (w: number, h: number) => void;

    /** Should enable auto scroll to top threshold */
    shouldEnableAutoScrollToTopThreshold?: boolean;
};

const VERTICAL_OFFSET_THRESHOLD = 200;
const MSG_VISIBLE_THRESHOLD = 250;

// In the component we are subscribing to the arrival of new actions.
// As there is the possibility that there are multiple instances of a ReportScreen
// for the same report, we only ever want one subscription to be active, as
// the subscriptions could otherwise be conflicting.
const newActionUnsubscribeMap: Record<string, () => void> = {};

// Seems that there is an architecture issue that prevents us from using the reportID with useRef
// the useRef value gets reset when the reportID changes, so we use a global variable to keep track
let prevReportID: string | null = null;

/**
 * Create a unique key for each action in the FlatList.
 * We use the reportActionID that is a string representation of a random 64-bit int, which should be
 * random enough to avoid collisions
 */
function keyExtractor(item: OnyxTypes.ReportAction): string {
    return item.reportActionID;
}

const onScrollToIndexFailed = () => {};

function ReportActionsList({
    report,
    transactionThreadReport,
    parentReportAction,
    isLoadingInitialReportActions = false,
    isLoadingOlderReportActions = false,
    hasLoadingOlderReportActionsError = false,
    isLoadingNewerReportActions = false,
    hasLoadingNewerReportActionsError = false,
    sortedReportActions,
    sortedVisibleReportActions,
    onScroll,
    mostRecentIOUReportActionID = '',
    loadNewerChats,
    loadOlderChats,
    onLayout,
    isComposerFullSize,
    listID,
    onContentSizeChange,
    shouldEnableAutoScrollToTopThreshold,
    parentReportActionForTransactionThread,
}: ReportActionsListProps) {
    const currentUserPersonalDetails = useCurrentUserPersonalDetails();
    const personalDetailsList = usePersonalDetails();
    const styles = useThemeStyles();
    const {translate} = useLocalize();
    const {windowHeight} = useWindowDimensions();
    const {shouldUseNarrowLayout} = useResponsiveLayout();

    const {preferredLocale} = useLocalize();
    const {isOffline, lastOfflineAt, lastOnlineAt} = useNetworkWithOfflineStatus();
    const route = useRoute<PlatformStackRouteProp<AuthScreensParamList, typeof SCREENS.REPORT>>();
    const reportScrollManager = useReportScrollManager();
    const userActiveSince = useRef<string>(DateUtils.getDBTime());
    const lastMessageTime = useRef<string | null>(null);
    const [isVisible, setIsVisible] = useState(Visibility.isVisible);
    const isFocused = useIsFocused();

    const [reportNameValuePairs] = useOnyx(`${ONYXKEYS.COLLECTION.REPORT_NAME_VALUE_PAIRS}${report?.reportID}`);
    const [accountID] = useOnyx(ONYXKEYS.SESSION, {selector: (session) => session?.accountID});
    const participantsContext = useContext(PersonalDetailsContext);

    useEffect(() => {
        const unsubscriber = Visibility.onVisibilityChange(() => {
            setIsVisible(Visibility.isVisible());
        });

        return unsubscriber;
    }, []);

    const scrollingVerticalOffset = useRef(0);
    const readActionSkipped = useRef(false);
    const hasHeaderRendered = useRef(false);
    const hasFooterRendered = useRef(false);
    const linkedReportActionID = route?.params?.reportActionID;

    const lastAction = sortedVisibleReportActions.at(0);
    const sortedVisibleReportActionsObjects: OnyxTypes.ReportActions = useMemo(
        () =>
            sortedVisibleReportActions.reduce((actions, action) => {
                Object.assign(actions, {[action.reportActionID]: action});
                return actions;
            }, {}),
        [sortedVisibleReportActions],
    );
    const prevSortedVisibleReportActionsObjects = usePrevious(sortedVisibleReportActionsObjects);

    const reportLastReadTime = report.lastReadTime ?? '';

    // In a one-expense report, the report actions from the expense report and transaction thread are combined.
    // If the transaction thread has a newer action, it will show an unread marker if we compare it with the expense report lastReadTime.
    // - expense report action A <- expense report lastReadTime
    // - transaction thread action A <- transaction thread lastReadTime
    // So, we use whichever lastReadTime that is bigger.
    const lastReadTime = transactionThreadReport?.lastReadTime && transactionThreadReport.lastReadTime > reportLastReadTime ? transactionThreadReport.lastReadTime : reportLastReadTime;

    /**
     * The timestamp for the unread marker.
     *
     * This should ONLY be updated when the user
     * - switches reports
     * - marks a message as read/unread
     * - reads a new message as it is received
     */
    const [unreadMarkerTime, setUnreadMarkerTime] = useState(lastReadTime);
    useEffect(() => {
        setUnreadMarkerTime(lastReadTime);

        // eslint-disable-next-line react-compiler/react-compiler, react-hooks/exhaustive-deps
    }, [report.reportID]);

    const prevUnreadMarkerReportActionID = useRef<string | null>(null);
    /**
     * Whether a message is NOT from the active user and it was received while the user was offline.
     */
    const wasMessageReceivedWhileOffline = useCallback(
        (message: OnyxTypes.ReportAction) =>
            !wasActionTakenByCurrentUser(message) && wasActionCreatedWhileOffline(message, isOffline, lastOfflineAt.current, lastOnlineAt.current, preferredLocale),
        [isOffline, lastOfflineAt, lastOnlineAt, preferredLocale],
    );

    /**
     * The index of the earliest message that was received while offline
     */
    const earliestReceivedOfflineMessageIndex = useMemo(() => {
        // Create a list of (sorted) indices of message that were received while offline
        const receivedOfflineMessages = sortedReportActions.reduce<number[]>((acc, message, index) => {
            if (wasMessageReceivedWhileOffline(message)) {
                acc[index] = index;
            }

            return acc;
        }, []);

        // The last index in the list is the earliest message that was received while offline
        return receivedOfflineMessages.at(-1);
    }, [sortedReportActions, wasMessageReceivedWhileOffline]);

    /**
     * The reportActionID the unread marker should display above
     */
    const unreadMarkerReportActionID = useMemo(() => {
        const shouldDisplayNewMarker = (message: OnyxTypes.ReportAction, index: number): boolean => {
            const nextMessage = sortedVisibleReportActions.at(index + 1);
            const isNextMessageUnread = !!nextMessage && isReportActionUnread(nextMessage, unreadMarkerTime);

            // If the current message is the earliest message received while offline, we want to display the unread marker above this message.
            const isEarliestReceivedOfflineMessage = index === earliestReceivedOfflineMessageIndex;
            if (isEarliestReceivedOfflineMessage && !isNextMessageUnread) {
                return true;
            }

            // If the unread marker should be hidden or is not within the visible area, don't show the unread marker.
            if (shouldHideNewMarker(message)) {
                return false;
            }

            const isCurrentMessageUnread = isReportActionUnread(message, unreadMarkerTime);

            // If the current message is read or the next message is unread, don't show the unread marker.
            if (!isCurrentMessageUnread || isNextMessageUnread) {
                return false;
            }

            const isPendingAdd = (action: OnyxTypes.ReportAction) => {
                return action?.pendingAction === CONST.RED_BRICK_ROAD_PENDING_ACTION.ADD;
            };

            // If no unread marker exists, don't set an unread marker for newly added messages from the current user.
            const isFromCurrentUser = accountID === (isReportPreviewAction(message) ? message.childLastActorAccountID : message.actorAccountID);
            const isNewMessage = !prevSortedVisibleReportActionsObjects[message.reportActionID];

            // The unread marker will show if the action's `created` time is later than `unreadMarkerTime`.
            // The `unreadMarkerTime` has already been updated to match the optimistic action created time,
            // but once the new action is saved on the backend, the actual created time will be later than the optimistic one.
            // Therefore, we also need to prevent the unread marker from appearing for previously optimistic actions.
            const isPreviouslyOptimistic =
                (isPendingAdd(prevSortedVisibleReportActionsObjects[message.reportActionID]) && !isPendingAdd(message)) ||
                (!!prevSortedVisibleReportActionsObjects[message.reportActionID]?.isOptimisticAction && !message.isOptimisticAction);
            const shouldIgnoreUnreadForCurrentUserMessage = !prevUnreadMarkerReportActionID.current && isFromCurrentUser && (isNewMessage || isPreviouslyOptimistic);

            if (isFromCurrentUser) {
                return !shouldIgnoreUnreadForCurrentUserMessage;
            }

            return !isNewMessage || scrollingVerticalOffset.current >= MSG_VISIBLE_THRESHOLD;
        };

        // If there are message that were recevied while offline,
        // we can skip checking all messages later than the earliest recevied offline message.
        const startIndex = earliestReceivedOfflineMessageIndex ?? 0;

        // Scan through each visible report action until we find the appropriate action to show the unread marker
        for (let index = startIndex; index < sortedVisibleReportActions.length; index++) {
            const reportAction = sortedVisibleReportActions.at(index);

            // eslint-disable-next-line react-compiler/react-compiler
            if (reportAction && shouldDisplayNewMarker(reportAction, index)) {
                return reportAction.reportActionID;
            }
        }

        return null;
    }, [accountID, earliestReceivedOfflineMessageIndex, prevSortedVisibleReportActionsObjects, sortedVisibleReportActions, unreadMarkerTime]);
    prevUnreadMarkerReportActionID.current = unreadMarkerReportActionID;

    /**
     * Subscribe to read/unread events and update our unreadMarkerTime
     */
    useEffect(() => {
        const unreadActionSubscription = DeviceEventEmitter.addListener(`unreadAction_${report.reportID}`, (newLastReadTime: string) => {
            setUnreadMarkerTime(newLastReadTime);
            userActiveSince.current = DateUtils.getDBTime();
        });
        const readNewestActionSubscription = DeviceEventEmitter.addListener(`readNewestAction_${report.reportID}`, (newLastReadTime: string) => {
            setUnreadMarkerTime(newLastReadTime);
        });

        return () => {
            unreadActionSubscription.remove();
            readNewestActionSubscription.remove();
        };
    }, [report.reportID]);

    /**
     * When the user reads a new message as it is received, we'll push the unreadMarkerTime down to the timestamp of
     * the latest report action. When new report actions are received and the user is not viewing them (they're above
     * the MSG_VISIBLE_THRESHOLD), the unread marker will display over those new messages rather than the initial
     * lastReadTime.
     */
    useLayoutEffect(() => {
        if (unreadMarkerReportActionID) {
            return;
        }

        const mostRecentReportActionCreated = lastAction?.created ?? '';
        if (mostRecentReportActionCreated <= unreadMarkerTime) {
            return;
        }

        setUnreadMarkerTime(mostRecentReportActionCreated);

        // eslint-disable-next-line react-compiler/react-compiler, react-hooks/exhaustive-deps
    }, [lastAction?.created]);

    const lastActionIndex = lastAction?.reportActionID;
    const reportActionSize = useRef(sortedVisibleReportActions.length);
    const lastVisibleActionCreated =
        (transactionThreadReport?.lastVisibleActionCreated ?? '') > (report.lastVisibleActionCreated ?? '')
            ? transactionThreadReport?.lastVisibleActionCreated
            : report.lastVisibleActionCreated;
    const hasNewestReportAction = lastAction?.created === lastVisibleActionCreated;
    const hasNewestReportActionRef = useRef(hasNewestReportAction);
    // eslint-disable-next-line react-compiler/react-compiler
    hasNewestReportActionRef.current = hasNewestReportAction;
    const previousLastIndex = useRef(lastActionIndex);

    // Display the new message indicator when comment linking and not close to the newest message.
    const reportActionID = route?.params?.reportActionID;
    const indexOfLinkedAction = reportActionID ? sortedVisibleReportActions.findIndex((action) => action.reportActionID === reportActionID) : -1;
    const isLinkedActionCloseToNewest = indexOfLinkedAction < 5;
    const [isFloatingMessageCounterVisible, setIsFloatingMessageCounterVisible] = useState(!isLinkedActionCloseToNewest);

    useEffect(() => {
        if (isLinkedActionCloseToNewest) {
            return;
        }
        setIsFloatingMessageCounterVisible(true);
    }, [isLinkedActionCloseToNewest, route]);

    useEffect(() => {
        if (
            scrollingVerticalOffset.current < AUTOSCROLL_TO_TOP_THRESHOLD &&
            previousLastIndex.current !== lastActionIndex &&
            reportActionSize.current > sortedVisibleReportActions.length &&
            hasNewestReportAction
        ) {
            setIsFloatingMessageCounterVisible(false);
            reportScrollManager.scrollToBottom();
        }
        previousLastIndex.current = lastActionIndex;
        reportActionSize.current = sortedVisibleReportActions.length;
    }, [lastActionIndex, sortedVisibleReportActions, reportScrollManager, hasNewestReportAction, linkedReportActionID]);

    useEffect(() => {
        userActiveSince.current = DateUtils.getDBTime();
        prevReportID = report.reportID;
    }, [report.reportID]);

    useEffect(() => {
        if (report.reportID !== prevReportID) {
            return;
        }

        if (isUnread(report)) {
            // On desktop, when the notification center is displayed, isVisible will return false.
            // Currently, there's no programmatic way to dismiss the notification center panel.
            // To handle this, we use the 'referrer' parameter to check if the current navigation is triggered from a notification.
            const isFromNotification = route?.params?.referrer === CONST.REFERRER.NOTIFICATION;
            if ((isVisible || isFromNotification) && scrollingVerticalOffset.current < MSG_VISIBLE_THRESHOLD) {
                readNewestAction(report.reportID);
                if (isFromNotification) {
                    Navigation.setParams({referrer: undefined});
                }
            } else {
                readActionSkipped.current = true;
            }
        }
        // eslint-disable-next-line react-compiler/react-compiler, react-hooks/exhaustive-deps
    }, [report.lastVisibleActionCreated, report.reportID, isVisible]);

    useEffect(() => {
        if (linkedReportActionID) {
            return;
        }
        InteractionManager.runAfterInteractions(() => {
            setIsFloatingMessageCounterVisible(false);
            reportScrollManager.scrollToBottom();
        });
        // eslint-disable-next-line react-compiler/react-compiler, react-hooks/exhaustive-deps
    }, []);

    const scrollToBottomForCurrentUserAction = useCallback(
        (isFromCurrentUser: boolean) => {
            InteractionManager.runAfterInteractions(() => {
                // If a new comment is added and it's from the current user scroll to the bottom otherwise leave the user positioned where
                // they are now in the list.
                if (!isFromCurrentUser || !isReportScreenTopmostCentralPane()) {
                    return;
                }
                if (!hasNewestReportActionRef.current) {
                    Navigation.navigate(ROUTES.REPORT_WITH_ID.getRoute(report.reportID));
                    return;
                }
                setIsFloatingMessageCounterVisible(false);
                reportScrollManager.scrollToBottom();
            });
        },
        [reportScrollManager, report.reportID],
    );
    useEffect(() => {
        // Why are we doing this, when in the cleanup of the useEffect we are already calling the unsubscribe function?
        // Answer: On web, when navigating to another report screen, the previous report screen doesn't get unmounted,
        //         meaning that the cleanup might not get called. When we then open a report we had open already previosuly, a new
        //         ReportScreen will get created. Thus, we have to cancel the earlier subscription of the previous screen,
        //         because the two subscriptions could conflict!
        //         In case we return to the previous screen (e.g. by web back navigation) the useEffect for that screen would
        //         fire again, as the focus has changed and will set up the subscription correctly again.
        const previousSubUnsubscribe = newActionUnsubscribeMap[report.reportID];
        if (previousSubUnsubscribe) {
            previousSubUnsubscribe();
        }

        // This callback is triggered when a new action arrives via Pusher and the event is emitted from Report.js. This allows us to maintain
        // a single source of truth for the "new action" event instead of trying to derive that a new action has appeared from looking at props.
        const unsubscribe = subscribeToNewActionEvent(report.reportID, scrollToBottomForCurrentUserAction);

        const cleanup = () => {
            if (!unsubscribe) {
                return;
            }
            unsubscribe();
        };

        newActionUnsubscribeMap[report.reportID] = cleanup;

        return cleanup;

        // eslint-disable-next-line react-compiler/react-compiler, react-hooks/exhaustive-deps
    }, [report.reportID]);

    /**
     * Show/hide the new floating message counter when user is scrolling back/forth in the history of messages.
     */
    const handleUnreadFloatingButton = () => {
        if (scrollingVerticalOffset.current > VERTICAL_OFFSET_THRESHOLD && !isFloatingMessageCounterVisible && !!unreadMarkerReportActionID) {
            setIsFloatingMessageCounterVisible(true);
        }

        if (scrollingVerticalOffset.current < VERTICAL_OFFSET_THRESHOLD && isFloatingMessageCounterVisible) {
            if (readActionSkipped.current) {
                readActionSkipped.current = false;
                readNewestAction(report.reportID);
            }
            setIsFloatingMessageCounterVisible(false);
        }
    };

    const trackVerticalScrolling = (event: NativeSyntheticEvent<NativeScrollEvent>) => {
        scrollingVerticalOffset.current = event.nativeEvent.contentOffset.y;
        handleUnreadFloatingButton();
        onScroll?.(event);
    };

<<<<<<< HEAD
    const scrollToBottomAndMarkReportAsRead = () => {
        setIsFloatingMessageCounterVisible(false);

=======
    const scrollToBottomAndMarkReportAsRead = useCallback(() => {
>>>>>>> 0190b0a8
        if (!hasNewestReportAction) {
            Navigation.navigate(ROUTES.REPORT_WITH_ID.getRoute(report.reportID));
            openReport(report.reportID);
            reportScrollManager.scrollToBottom();
            return;
        }
        reportScrollManager.scrollToBottom();
        readActionSkipped.current = false;
        readNewestAction(report.reportID);
    }, [report.reportID, reportScrollManager, hasNewestReportAction]);

    /**
     * Calculates the ideal number of report actions to render in the first render, based on the screen height and on
     * the height of the smallest report action possible.
     */
    const initialNumToRender = useMemo((): number | undefined => {
        const minimumReportActionHeight = styles.chatItem.paddingTop + styles.chatItem.paddingBottom + variables.fontSizeNormalHeight;
        const availableHeight = windowHeight - (CONST.CHAT_FOOTER_MIN_HEIGHT + variables.contentHeaderHeight);
        const numToRender = Math.ceil(availableHeight / minimumReportActionHeight);
        if (linkedReportActionID) {
            return getInitialNumToRender(numToRender);
        }
        return numToRender || undefined;
    }, [styles.chatItem.paddingBottom, styles.chatItem.paddingTop, windowHeight, linkedReportActionID]);

    /**
     * Thread's divider line should hide when the first chat in the thread is marked as unread.
     * This is so that it will not be conflicting with header's separator line.
     */
    const shouldHideThreadDividerLine = useMemo(
        (): boolean => getFirstVisibleReportActionID(sortedReportActions, isOffline) === unreadMarkerReportActionID,
        [sortedReportActions, isOffline, unreadMarkerReportActionID],
    );

    const firstVisibleReportActionID = useMemo(() => getFirstVisibleReportActionID(sortedReportActions, isOffline), [sortedReportActions, isOffline]);

    const shouldUseThreadDividerLine = useMemo(() => {
        const topReport = sortedVisibleReportActions.length > 0 ? sortedVisibleReportActions.at(sortedVisibleReportActions.length - 1) : null;

        if (topReport && topReport.actionName !== CONST.REPORT.ACTIONS.TYPE.CREATED) {
            return false;
        }

        if (isTransactionThread(parentReportAction)) {
            return !isDeletedParentAction(parentReportAction) && !isReversedTransaction(parentReportAction);
        }

        if (isTaskReport(report)) {
            return !isCanceledTaskReport(report, parentReportAction);
        }

        return isExpenseReport(report) || isIOUReport(report) || isInvoiceReport(report);
    }, [parentReportAction, report, sortedVisibleReportActions]);

    useEffect(() => {
        if (report.reportID !== prevReportID) {
            return;
        }

        if (!isVisible || !isFocused) {
            if (!lastMessageTime.current) {
                lastMessageTime.current = lastAction?.created ?? '';
            }
            return;
        }

        // In case the user read new messages (after being inactive) with other device we should
        // show marker based on report.lastReadTime
        const newMessageTimeReference = lastMessageTime.current && report.lastReadTime && lastMessageTime.current > report.lastReadTime ? userActiveSince.current : report.lastReadTime;
        lastMessageTime.current = null;

        const isArchivedReport = isArchivedNonExpenseReport(report);
        const hasNewMessagesInView = scrollingVerticalOffset.current < MSG_VISIBLE_THRESHOLD;
        const hasUnreadReportAction = sortedVisibleReportActions.some(
            (reportAction) =>
                newMessageTimeReference &&
                newMessageTimeReference < reportAction.created &&
                (isReportPreviewAction(reportAction) ? reportAction.childLastActorAccountID : reportAction.actorAccountID) !== getCurrentUserAccountID(),
        );

        if (!isArchivedReport && (!hasNewMessagesInView || !hasUnreadReportAction)) {
            return;
        }

        readNewestAction(report.reportID);
        userActiveSince.current = DateUtils.getDBTime();

        // This effect logic to `mark as read` will only run when the report focused has new messages and the App visibility
        //  is changed to visible(meaning user switched to app/web, while user was previously using different tab or application).
        // We will mark the report as read in the above case which marks the LHN report item as read while showing the new message
        // marker for the chat messages received while the user wasn't focused on the report or on another browser tab for web.
        // eslint-disable-next-line react-compiler/react-compiler, react-hooks/exhaustive-deps
    }, [isFocused, isVisible]);

    const renderItem = useCallback(
        ({item: reportAction, index}: ListRenderItemInfo<OnyxTypes.ReportAction>) => (
            <ReportActionsListItemRenderer
                reportAction={reportAction}
                reportActions={sortedReportActions}
                parentReportAction={parentReportAction}
                parentReportActionForTransactionThread={parentReportActionForTransactionThread}
                index={index}
                report={report}
                transactionThreadReport={transactionThreadReport}
                linkedReportActionID={linkedReportActionID}
                displayAsGroup={
                    !isConsecutiveChronosAutomaticTimerAction(sortedVisibleReportActions, index, chatIncludesChronosWithID(reportAction?.reportID)) &&
                    isConsecutiveActionMadeByPreviousActor(sortedVisibleReportActions, index)
                }
                mostRecentIOUReportActionID={mostRecentIOUReportActionID}
                shouldHideThreadDividerLine={shouldHideThreadDividerLine}
                shouldDisplayNewMarker={reportAction.reportActionID === unreadMarkerReportActionID}
                shouldDisplayReplyDivider={sortedVisibleReportActions.length > 1}
                isFirstVisibleReportAction={firstVisibleReportActionID === reportAction.reportActionID}
                shouldUseThreadDividerLine={shouldUseThreadDividerLine}
            />
        ),
        [
            report,
            linkedReportActionID,
            sortedVisibleReportActions,
            mostRecentIOUReportActionID,
            shouldHideThreadDividerLine,
            parentReportAction,
            sortedReportActions,
            transactionThreadReport,
            parentReportActionForTransactionThread,
            shouldUseThreadDividerLine,
            firstVisibleReportActionID,
            unreadMarkerReportActionID,
        ],
    );

    // Native mobile does not render updates flatlist the changes even though component did update called.
    // To notify there something changes we can use extraData prop to flatlist
    const extraData = useMemo(
        () => [shouldUseNarrowLayout ? unreadMarkerReportActionID : undefined, isArchivedNonExpenseReport(report, reportNameValuePairs)],
        [unreadMarkerReportActionID, shouldUseNarrowLayout, report, reportNameValuePairs],
    );
    const hideComposer = !canUserPerformWriteAction(report);
    const shouldShowReportRecipientLocalTime = canShowReportRecipientLocalTime(personalDetailsList, report, currentUserPersonalDetails.accountID) && !isComposerFullSize;
    // eslint-disable-next-line react-compiler/react-compiler
    const canShowHeader = isOffline || hasHeaderRendered.current;

    const contentContainerStyle: StyleProp<ViewStyle> = useMemo(
        () => [styles.chatContentScrollView, isLoadingNewerReportActions && canShowHeader ? styles.chatContentScrollViewWithHeaderLoader : {}],
        [isLoadingNewerReportActions, styles.chatContentScrollView, styles.chatContentScrollViewWithHeaderLoader, canShowHeader],
    );

    const lastReportAction: OnyxTypes.ReportAction | undefined = useMemo(() => sortedReportActions.at(-1) ?? undefined, [sortedReportActions]);

    const retryLoadOlderChatsError = useCallback(() => {
        loadOlderChats(true);
    }, [loadOlderChats]);

    // eslint-disable-next-line react-compiler/react-compiler
    const listFooterComponent = useMemo(() => {
        // Skip this hook on the first render (when online), as we are not sure if more actions are going to be loaded,
        // Therefore showing the skeleton on footer might be misleading.
        // When offline, there should be no second render, so we should show the skeleton if the corresponding loading prop is present.
        // In case of an error we want to display the footer no matter what.
        if (!isOffline && !hasFooterRendered.current && !hasLoadingOlderReportActionsError) {
            hasFooterRendered.current = true;
            return null;
        }

        return (
            <ListBoundaryLoader
                type={CONST.LIST_COMPONENTS.FOOTER}
                isLoadingOlderReportActions={isLoadingOlderReportActions}
                isLoadingInitialReportActions={isLoadingInitialReportActions}
                lastReportActionName={lastReportAction?.actionName}
                hasError={hasLoadingOlderReportActionsError}
                onRetry={retryLoadOlderChatsError}
            />
        );
    }, [isLoadingInitialReportActions, isLoadingOlderReportActions, lastReportAction?.actionName, isOffline, hasLoadingOlderReportActionsError, retryLoadOlderChatsError]);

    const onLayoutInner = useCallback(
        (event: LayoutChangeEvent) => {
            onLayout(event);
        },
        [onLayout],
    );
    const onContentSizeChangeInner = useCallback(
        (w: number, h: number) => {
            onContentSizeChange(w, h);
        },
        [onContentSizeChange],
    );

    // eslint-disable-next-line react-compiler/react-compiler
    const retryLoadNewerChatsError = useCallback(() => {
        loadNewerChats(true);
    }, [loadNewerChats]);

    const listHeaderComponent = useMemo(() => {
        // In case of an error we want to display the header no matter what.
        if (!canShowHeader && !hasLoadingNewerReportActionsError) {
            // eslint-disable-next-line react-compiler/react-compiler
            hasHeaderRendered.current = true;
            return null;
        }

        return (
            <ListBoundaryLoader
                type={CONST.LIST_COMPONENTS.HEADER}
                isLoadingNewerReportActions={isLoadingNewerReportActions}
                hasError={hasLoadingNewerReportActionsError}
                onRetry={retryLoadNewerChatsError}
            />
        );
    }, [isLoadingNewerReportActions, canShowHeader, hasLoadingNewerReportActionsError, retryLoadNewerChatsError]);

    const onStartReached = useCallback(() => {
        if (!isSearchTopmostCentralPane()) {
            loadNewerChats(false);
            return;
        }

        InteractionManager.runAfterInteractions(() => requestAnimationFrame(() => loadNewerChats(false)));
    }, [loadNewerChats]);

    const onEndReached = useCallback(() => {
        loadOlderChats(false);
    }, [loadOlderChats]);

    const [reportActionsListTestID, reportActionsListFSClass] = getChatFSAttributes(participantsContext, 'ReportActionsList', report);

    return (
        <>
            <FloatingMessageCounter
                isActive={isFloatingMessageCounterVisible}
                onClick={scrollToBottomAndMarkReportAsRead}
            />
            <View
                style={[styles.flex1, !shouldShowReportRecipientLocalTime && !hideComposer ? styles.pb4 : {}]}
                testID={reportActionsListTestID}
                fsClass={reportActionsListFSClass}
            >
                <InvertedFlatList
                    accessibilityLabel={translate('sidebarScreen.listOfChatMessages')}
                    ref={reportScrollManager.ref}
                    testID="report-actions-list"
                    style={styles.overscrollBehaviorContain}
                    data={sortedVisibleReportActions}
                    renderItem={renderItem}
                    contentContainerStyle={contentContainerStyle}
                    keyExtractor={keyExtractor}
                    initialNumToRender={initialNumToRender}
                    onEndReached={onEndReached}
                    onEndReachedThreshold={0.75}
                    onStartReached={onStartReached}
                    onStartReachedThreshold={0.75}
                    ListFooterComponent={listFooterComponent}
                    ListHeaderComponent={listHeaderComponent}
                    keyboardShouldPersistTaps="handled"
                    onLayout={onLayoutInner}
                    onContentSizeChange={onContentSizeChangeInner}
                    onScroll={trackVerticalScrolling}
                    onScrollToIndexFailed={onScrollToIndexFailed}
                    extraData={extraData}
                    key={listID}
                    shouldEnableAutoScrollToTopThreshold={shouldEnableAutoScrollToTopThreshold}
                    initialScrollKey={reportActionID}
                />
            </View>
        </>
    );
}

ReportActionsList.displayName = 'ReportActionsList';

export default memo(ReportActionsList);

export type {LoadNewerChats, ReportActionsListProps};<|MERGE_RESOLUTION|>--- conflicted
+++ resolved
@@ -526,13 +526,9 @@
         onScroll?.(event);
     };
 
-<<<<<<< HEAD
-    const scrollToBottomAndMarkReportAsRead = () => {
+    const scrollToBottomAndMarkReportAsRead = useCallback(() => {
         setIsFloatingMessageCounterVisible(false);
 
-=======
-    const scrollToBottomAndMarkReportAsRead = useCallback(() => {
->>>>>>> 0190b0a8
         if (!hasNewestReportAction) {
             Navigation.navigate(ROUTES.REPORT_WITH_ID.getRoute(report.reportID));
             openReport(report.reportID);
