--- conflicted
+++ resolved
@@ -379,11 +379,7 @@
             }
             InteractionManager.runAfterInteractions(() => reportScrollManager.scrollToBottom());
         },
-<<<<<<< HEAD
-        [reportScrollManager, report.reportID, unreadMarkerReportActionID],
-=======
-        [isInNarrowPaneModal, reportScrollManager, report.reportID],
->>>>>>> 66cf8240
+        [isInNarrowPaneModal, reportScrollManager, report.reportID, unreadMarkerReportActionID],
     );
     useEffect(() => {
         // Why are we doing this, when in the cleanup of the useEffect we are already calling the unsubscribe function?
