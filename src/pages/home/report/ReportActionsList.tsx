import type {ListRenderItemInfo} from '@react-native/virtualized-lists/Lists/VirtualizedList';
import {useIsFocused, useRoute} from '@react-navigation/native';
// eslint-disable-next-line lodash/import-scope
import type {DebouncedFunc} from 'lodash';
import React, {memo, useCallback, useContext, useEffect, useLayoutEffect, useMemo, useRef, useState} from 'react';
import type {LayoutChangeEvent, NativeScrollEvent, NativeSyntheticEvent, StyleProp, ViewStyle} from 'react-native';
import {DeviceEventEmitter, InteractionManager, View} from 'react-native';
import type {OnyxEntry} from 'react-native-onyx';
import {useOnyx} from 'react-native-onyx';
import InvertedFlatList from '@components/InvertedFlatList';
import {AUTOSCROLL_TO_TOP_THRESHOLD} from '@components/InvertedFlatList/BaseInvertedFlatList';
import {usePersonalDetails} from '@components/OnyxProvider';
import useCurrentUserPersonalDetails from '@hooks/useCurrentUserPersonalDetails';
import useLocalize from '@hooks/useLocalize';
import useNetworkWithOfflineStatus from '@hooks/useNetworkWithOfflineStatus';
import usePrevious from '@hooks/usePrevious';
import useReportScrollManager from '@hooks/useReportScrollManager';
import useResponsiveLayout from '@hooks/useResponsiveLayout';
import useThemeStyles from '@hooks/useThemeStyles';
import useWindowDimensions from '@hooks/useWindowDimensions';
import DateUtils from '@libs/DateUtils';
import {getChatFSAttributes} from '@libs/Fullstory';
import isReportScreenTopmostCentralPane from '@libs/Navigation/isReportScreenTopmostCentralPane';
import isSearchTopmostCentralPane from '@libs/Navigation/isSearchTopmostCentralPane';
import Navigation from '@libs/Navigation/Navigation';
import type {PlatformStackRouteProp} from '@libs/Navigation/PlatformStackNavigation/types';
import {
    getFirstVisibleReportActionID,
    isConsecutiveActionMadeByPreviousActor,
    isConsecutiveChronosAutomaticTimerAction,
    isDeletedParentAction,
    isReportActionUnread,
    isReportPreviewAction,
    isReversedTransaction,
    isTransactionThread,
    shouldHideNewMarker,
    wasActionCreatedWhileOffline,
    wasActionTakenByCurrentUser,
} from '@libs/ReportActionsUtils';
import {
    canShowReportRecipientLocalTime,
    canUserPerformWriteAction,
    chatIncludesChronosWithID,
    isArchivedNonExpenseReport,
    isCanceledTaskReport,
    isExpenseReport,
    isInvoiceReport,
    isIOUReport,
    isTaskReport,
    isUnread,
} from '@libs/ReportUtils';
import Visibility from '@libs/Visibility';
import type {AuthScreensParamList} from '@navigation/types';
import variables from '@styles/variables';
import {getCurrentUserAccountID, openReport, readNewestAction, subscribeToNewActionEvent} from '@userActions/Report';
import {PersonalDetailsContext} from '@src/components/OnyxProvider';
import CONST from '@src/CONST';
import ONYXKEYS from '@src/ONYXKEYS';
import ROUTES from '@src/ROUTES';
import type SCREENS from '@src/SCREENS';
import type * as OnyxTypes from '@src/types/onyx';
import FloatingMessageCounter from './FloatingMessageCounter';
import getInitialNumToRender from './getInitialNumReportActionsToRender';
import ListBoundaryLoader from './ListBoundaryLoader';
import ReportActionsListItemRenderer from './ReportActionsListItemRenderer';

type LoadNewerChats = DebouncedFunc<(params: {distanceFromStart: number}) => void>;

type ReportActionsListProps = {
    /** The report currently being looked at */
    report: OnyxTypes.Report;

    /** The transaction thread report associated with the current report, if any */
    transactionThreadReport: OnyxEntry<OnyxTypes.Report>;

    /** The report's parentReportAction */
    parentReportAction: OnyxEntry<OnyxTypes.ReportAction>;

    /** The transaction thread report's parentReportAction */
    parentReportActionForTransactionThread: OnyxEntry<OnyxTypes.ReportAction>;

    /** Sorted actions prepared for display */
    sortedReportActions: OnyxTypes.ReportAction[];

    /** Sorted actions that should be visible to the user */
    sortedVisibleReportActions: OnyxTypes.ReportAction[];

    /** The ID of the most recent IOU report action connected with the shown report */
    mostRecentIOUReportActionID?: string | null;

    /** The report metadata loading states */
    isLoadingInitialReportActions?: boolean;

    /** Are we loading more report actions? */
    isLoadingOlderReportActions?: boolean;

    /** Was there an error when loading older report actions? */
    hasLoadingOlderReportActionsError?: boolean;

    /** Are we loading newer report actions? */
    isLoadingNewerReportActions?: boolean;

    /** Was there an error when loading newer report actions? */
    hasLoadingNewerReportActionsError?: boolean;

    /** Callback executed on list layout */
    onLayout: (event: LayoutChangeEvent) => void;

    /** Callback executed on scroll */
    onScroll?: (event: NativeSyntheticEvent<NativeScrollEvent>) => void;

    /** Function to load more chats */
    loadOlderChats: (force?: boolean) => void;

    /** Function to load newer chats */
    loadNewerChats: (force?: boolean) => void;

    /** Whether the composer is in full size */
    isComposerFullSize?: boolean;

    /** ID of the list */
    listID: number;

    /** Callback executed on content size change */
    onContentSizeChange: (w: number, h: number) => void;

    /** Should enable auto scroll to top threshold */
    shouldEnableAutoScrollToTopThreshold?: boolean;
};

const VERTICAL_OFFSET_THRESHOLD = 200;
const MSG_VISIBLE_THRESHOLD = 250;

// In the component we are subscribing to the arrival of new actions.
// As there is the possibility that there are multiple instances of a ReportScreen
// for the same report, we only ever want one subscription to be active, as
// the subscriptions could otherwise be conflicting.
const newActionUnsubscribeMap: Record<string, () => void> = {};

// Seems that there is an architecture issue that prevents us from using the reportID with useRef
// the useRef value gets reset when the reportID changes, so we use a global variable to keep track
let prevReportID: string | null = null;

/**
 * Create a unique key for each action in the FlatList.
 * We use the reportActionID that is a string representation of a random 64-bit int, which should be
 * random enough to avoid collisions
 */
function keyExtractor(item: OnyxTypes.ReportAction): string {
    return item.reportActionID;
}

const onScrollToIndexFailed = () => {};

function ReportActionsList({
    report,
    transactionThreadReport,
    parentReportAction,
    isLoadingInitialReportActions = false,
    isLoadingOlderReportActions = false,
    hasLoadingOlderReportActionsError = false,
    isLoadingNewerReportActions = false,
    hasLoadingNewerReportActionsError = false,
    sortedReportActions,
    sortedVisibleReportActions,
    onScroll,
    mostRecentIOUReportActionID = '',
    loadNewerChats,
    loadOlderChats,
    onLayout,
    isComposerFullSize,
    listID,
    onContentSizeChange,
    shouldEnableAutoScrollToTopThreshold,
    parentReportActionForTransactionThread,
}: ReportActionsListProps) {
    const currentUserPersonalDetails = useCurrentUserPersonalDetails();
    const personalDetailsList = usePersonalDetails();
    const styles = useThemeStyles();
    const {translate} = useLocalize();
    const {windowHeight} = useWindowDimensions();
    const {shouldUseNarrowLayout} = useResponsiveLayout();

    const {preferredLocale} = useLocalize();
    const {isOffline, lastOfflineAt, lastOnlineAt} = useNetworkWithOfflineStatus();
    const route = useRoute<PlatformStackRouteProp<AuthScreensParamList, typeof SCREENS.REPORT>>();
    const reportScrollManager = useReportScrollManager();
    const userActiveSince = useRef<string>(DateUtils.getDBTime());
    const lastMessageTime = useRef<string | null>(null);
    const [isVisible, setIsVisible] = useState(Visibility.isVisible);
    const isFocused = useIsFocused();

    const [reportNameValuePairs] = useOnyx(`${ONYXKEYS.COLLECTION.REPORT_NAME_VALUE_PAIRS}${report?.reportID}`);
    const [accountID] = useOnyx(ONYXKEYS.SESSION, {selector: (session) => session?.accountID});
    const participantsContext = useContext(PersonalDetailsContext);

    useEffect(() => {
        const unsubscriber = Visibility.onVisibilityChange(() => {
            setIsVisible(Visibility.isVisible());
        });

        return unsubscriber;
    }, []);

    const scrollingVerticalOffset = useRef(0);
    const readActionSkipped = useRef(false);
    const hasHeaderRendered = useRef(false);
    const hasFooterRendered = useRef(false);
    const linkedReportActionID = route?.params?.reportActionID;

    const lastAction = sortedVisibleReportActions.at(0);
    const sortedVisibleReportActionsObjects: OnyxTypes.ReportActions = useMemo(
        () =>
            sortedVisibleReportActions.reduce((actions, action) => {
                Object.assign(actions, {[action.reportActionID]: action});
                return actions;
            }, {}),
        [sortedVisibleReportActions],
    );
    const prevSortedVisibleReportActionsObjects = usePrevious(sortedVisibleReportActionsObjects);

    const reportLastReadTime = report.lastReadTime ?? '';

    // In a one-expense report, the report actions from the expense report and transaction thread are combined.
    // If the transaction thread has a newer action, it will show an unread marker if we compare it with the expense report lastReadTime.
    // - expense report action A <- expense report lastReadTime
    // - transaction thread action A <- transaction thread lastReadTime
    // So, we use whichever lastReadTime that is bigger.
    const lastReadTime = transactionThreadReport?.lastReadTime && transactionThreadReport.lastReadTime > reportLastReadTime ? transactionThreadReport.lastReadTime : reportLastReadTime;

    /**
     * The timestamp for the unread marker.
     *
     * This should ONLY be updated when the user
     * - switches reports
     * - marks a message as read/unread
     * - reads a new message as it is received
     */
    const [unreadMarkerTime, setUnreadMarkerTime] = useState(lastReadTime);
    useEffect(() => {
        setUnreadMarkerTime(lastReadTime);

        // eslint-disable-next-line react-compiler/react-compiler, react-hooks/exhaustive-deps
    }, [report.reportID]);

    const prevUnreadMarkerReportActionID = useRef<string | null>(null);
    /**
     * Whether a message is NOT from the active user and it was received while the user was offline.
     */
    const wasMessageReceivedWhileOffline = useCallback(
        (message: OnyxTypes.ReportAction) =>
            !wasActionTakenByCurrentUser(message) && wasActionCreatedWhileOffline(message, isOffline, lastOfflineAt.current, lastOnlineAt.current, preferredLocale),
        [isOffline, lastOfflineAt, lastOnlineAt, preferredLocale],
    );

    /**
     * The index of the earliest message that was received while offline
     */
    const earliestReceivedOfflineMessageIndex = useMemo(() => {
        // Create a list of (sorted) indices of message that were received while offline
        const receivedOfflineMessages = sortedReportActions.reduce<number[]>((acc, message, index) => {
            if (wasMessageReceivedWhileOffline(message)) {
                acc[index] = index;
            }

            return acc;
        }, []);

        // The last index in the list is the earliest message that was received while offline
        return receivedOfflineMessages.at(-1);
    }, [sortedReportActions, wasMessageReceivedWhileOffline]);

    /**
     * The reportActionID the unread marker should display above
     */
    const unreadMarkerReportActionID = useMemo(() => {
        const shouldDisplayNewMarker = (message: OnyxTypes.ReportAction, index: number): boolean => {
            const nextMessage = sortedVisibleReportActions.at(index + 1);
            const isNextMessageUnread = !!nextMessage && isReportActionUnread(nextMessage, unreadMarkerTime);

            // If the current message is the earliest message received while offline, we want to display the unread marker above this message.
            const isEarliestReceivedOfflineMessage = index === earliestReceivedOfflineMessageIndex;
            if (isEarliestReceivedOfflineMessage && !isNextMessageUnread) {
                return true;
            }

            // If the unread marker should be hidden or is not within the visible area, don't show the unread marker.
            if (shouldHideNewMarker(message)) {
                return false;
            }

            const isCurrentMessageUnread = isReportActionUnread(message, unreadMarkerTime);

            // If the current message is read or the next message is unread, don't show the unread marker.
            if (!isCurrentMessageUnread || isNextMessageUnread) {
                return false;
            }

            const isPendingAdd = (action: OnyxTypes.ReportAction) => {
                return action?.pendingAction === CONST.RED_BRICK_ROAD_PENDING_ACTION.ADD;
            };

            // If no unread marker exists, don't set an unread marker for newly added messages from the current user.
            const isFromCurrentUser = accountID === (isReportPreviewAction(message) ? message.childLastActorAccountID : message.actorAccountID);
            const isNewMessage = !prevSortedVisibleReportActionsObjects[message.reportActionID];

            // The unread marker will show if the action's `created` time is later than `unreadMarkerTime`.
            // The `unreadMarkerTime` has already been updated to match the optimistic action created time,
            // but once the new action is saved on the backend, the actual created time will be later than the optimistic one.
            // Therefore, we also need to prevent the unread marker from appearing for previously optimistic actions.
            const isPreviouslyOptimistic =
                (isPendingAdd(prevSortedVisibleReportActionsObjects[message.reportActionID]) && !isPendingAdd(message)) ||
                (!!prevSortedVisibleReportActionsObjects[message.reportActionID]?.isOptimisticAction && !message.isOptimisticAction);
            const shouldIgnoreUnreadForCurrentUserMessage = !prevUnreadMarkerReportActionID.current && isFromCurrentUser && (isNewMessage || isPreviouslyOptimistic);

            if (isFromCurrentUser) {
                return !shouldIgnoreUnreadForCurrentUserMessage;
            }

            return !isNewMessage || scrollingVerticalOffset.current >= MSG_VISIBLE_THRESHOLD;
        };

        // If there are message that were recevied while offline,
        // we can skip checking all messages later than the earliest recevied offline message.
        const startIndex = earliestReceivedOfflineMessageIndex ?? 0;

        // Scan through each visible report action until we find the appropriate action to show the unread marker
        for (let index = startIndex; index < sortedVisibleReportActions.length; index++) {
            const reportAction = sortedVisibleReportActions.at(index);

            // eslint-disable-next-line react-compiler/react-compiler
            if (reportAction && shouldDisplayNewMarker(reportAction, index)) {
                return reportAction.reportActionID;
            }
        }

        return null;
    }, [accountID, earliestReceivedOfflineMessageIndex, prevSortedVisibleReportActionsObjects, sortedVisibleReportActions, unreadMarkerTime]);
    prevUnreadMarkerReportActionID.current = unreadMarkerReportActionID;

    /**
     * Subscribe to read/unread events and update our unreadMarkerTime
     */
    useEffect(() => {
        const unreadActionSubscription = DeviceEventEmitter.addListener(`unreadAction_${report.reportID}`, (newLastReadTime: string) => {
            setUnreadMarkerTime(newLastReadTime);
            userActiveSince.current = DateUtils.getDBTime();
        });
        const readNewestActionSubscription = DeviceEventEmitter.addListener(`readNewestAction_${report.reportID}`, (newLastReadTime: string) => {
            setUnreadMarkerTime(newLastReadTime);
        });

        return () => {
            unreadActionSubscription.remove();
            readNewestActionSubscription.remove();
        };
    }, [report.reportID]);

    /**
     * When the user reads a new message as it is received, we'll push the unreadMarkerTime down to the timestamp of
     * the latest report action. When new report actions are received and the user is not viewing them (they're above
     * the MSG_VISIBLE_THRESHOLD), the unread marker will display over those new messages rather than the initial
     * lastReadTime.
     */
    useLayoutEffect(() => {
        if (unreadMarkerReportActionID) {
            return;
        }

        const mostRecentReportActionCreated = lastAction?.created ?? '';
        if (mostRecentReportActionCreated <= unreadMarkerTime) {
            return;
        }

        setUnreadMarkerTime(mostRecentReportActionCreated);

        // eslint-disable-next-line react-compiler/react-compiler, react-hooks/exhaustive-deps
    }, [lastAction?.created]);

    const lastActionIndex = lastAction?.reportActionID;
    const reportActionSize = useRef(sortedVisibleReportActions.length);
    const lastVisibleActionCreated =
        (transactionThreadReport?.lastVisibleActionCreated ?? '') > (report.lastVisibleActionCreated ?? '')
            ? transactionThreadReport?.lastVisibleActionCreated
            : report.lastVisibleActionCreated;
    const hasNewestReportAction = lastAction?.created === lastVisibleActionCreated;
    const hasNewestReportActionRef = useRef(hasNewestReportAction);
    // eslint-disable-next-line react-compiler/react-compiler
    hasNewestReportActionRef.current = hasNewestReportAction;
    const previousLastIndex = useRef(lastActionIndex);

    const isLastPendingActionIsDelete = sortedReportActions?.at(0)?.pendingAction === CONST.RED_BRICK_ROAD_PENDING_ACTION.DELETE;

    const [isFloatingMessageCounterVisible, setIsFloatingMessageCounterVisible] = useState(false);

    useEffect(() => {
        if (
            scrollingVerticalOffset.current < AUTOSCROLL_TO_TOP_THRESHOLD &&
            previousLastIndex.current !== lastActionIndex &&
            reportActionSize.current > sortedVisibleReportActions.length &&
            hasNewestReportAction
        ) {
            reportScrollManager.scrollToBottom();
        }
        previousLastIndex.current = lastActionIndex;
        reportActionSize.current = sortedVisibleReportActions.length;
    }, [lastActionIndex, sortedVisibleReportActions, reportScrollManager, hasNewestReportAction, linkedReportActionID]);

    useEffect(() => {
        userActiveSince.current = DateUtils.getDBTime();
        prevReportID = report.reportID;
    }, [report.reportID]);

    useEffect(() => {
        if (report.reportID !== prevReportID) {
            return;
        }

        if (isUnread(report)) {
            // On desktop, when the notification center is displayed, isVisible will return false.
            // Currently, there's no programmatic way to dismiss the notification center panel.
            // To handle this, we use the 'referrer' parameter to check if the current navigation is triggered from a notification.
            const isFromNotification = route?.params?.referrer === CONST.REFERRER.NOTIFICATION;
            if ((isVisible || isFromNotification) && scrollingVerticalOffset.current < MSG_VISIBLE_THRESHOLD) {
                readNewestAction(report.reportID);
                if (isFromNotification) {
                    Navigation.setParams({referrer: undefined});
                }
            } else {
                readActionSkipped.current = true;
            }
        }
        // eslint-disable-next-line react-compiler/react-compiler, react-hooks/exhaustive-deps
    }, [report.lastVisibleActionCreated, report.reportID, isVisible]);

    useEffect(() => {
        if (linkedReportActionID) {
            return;
        }
        InteractionManager.runAfterInteractions(() => {
            reportScrollManager.scrollToBottom();
        });
        // eslint-disable-next-line react-compiler/react-compiler, react-hooks/exhaustive-deps
    }, []);

    const scrollToBottomForCurrentUserAction = useCallback(
        (isFromCurrentUser: boolean) => {
            InteractionManager.runAfterInteractions(() => {
                // If a new comment is added and it's from the current user scroll to the bottom otherwise leave the user positioned where
                // they are now in the list.
                if (!isFromCurrentUser || !isReportScreenTopmostCentralPane()) {
                    return;
                }
                if (!hasNewestReportActionRef.current) {
                    Navigation.navigate(ROUTES.REPORT_WITH_ID.getRoute(report.reportID));
                    return;
                }
                reportScrollManager.scrollToBottom();
            });
        },
        [reportScrollManager, report.reportID],
    );
    useEffect(() => {
        // Why are we doing this, when in the cleanup of the useEffect we are already calling the unsubscribe function?
        // Answer: On web, when navigating to another report screen, the previous report screen doesn't get unmounted,
        //         meaning that the cleanup might not get called. When we then open a report we had open already previosuly, a new
        //         ReportScreen will get created. Thus, we have to cancel the earlier subscription of the previous screen,
        //         because the two subscriptions could conflict!
        //         In case we return to the previous screen (e.g. by web back navigation) the useEffect for that screen would
        //         fire again, as the focus has changed and will set up the subscription correctly again.
        const previousSubUnsubscribe = newActionUnsubscribeMap[report.reportID];
        if (previousSubUnsubscribe) {
            previousSubUnsubscribe();
        }

        // This callback is triggered when a new action arrives via Pusher and the event is emitted from Report.js. This allows us to maintain
        // a single source of truth for the "new action" event instead of trying to derive that a new action has appeared from looking at props.
        const unsubscribe = subscribeToNewActionEvent(report.reportID, scrollToBottomForCurrentUserAction);

        const cleanup = () => {
            if (!unsubscribe) {
                return;
            }
            unsubscribe();
        };

        newActionUnsubscribeMap[report.reportID] = cleanup;

        return cleanup;

        // eslint-disable-next-line react-compiler/react-compiler, react-hooks/exhaustive-deps
    }, [report.reportID]);

    /**
     * Show/hide the new floating message counter when user is scrolling back/forth in the history of messages.
     */
    const handleUnreadFloatingButton = () => {
        if (scrollingVerticalOffset.current > VERTICAL_OFFSET_THRESHOLD && !isFloatingMessageCounterVisible && !!unreadMarkerReportActionID) {
            setIsFloatingMessageCounterVisible(true);
        }

        if (scrollingVerticalOffset.current < VERTICAL_OFFSET_THRESHOLD && isFloatingMessageCounterVisible) {
            if (readActionSkipped.current) {
                readActionSkipped.current = false;
                readNewestAction(report.reportID);
            }
            setIsFloatingMessageCounterVisible(false);
        }
    };

    const trackVerticalScrolling = (event: NativeSyntheticEvent<NativeScrollEvent>) => {
        scrollingVerticalOffset.current = event.nativeEvent.contentOffset.y;
        handleUnreadFloatingButton();
        onScroll?.(event);
    };

    const scrollToBottomAndMarkReportAsRead = useCallback(() => {
        if (!hasNewestReportAction) {
            Navigation.navigate(ROUTES.REPORT_WITH_ID.getRoute(report.reportID));
            openReport(report.reportID);
            reportScrollManager.scrollToBottom();
            return;
        }
        reportScrollManager.scrollToBottom();
        readActionSkipped.current = false;
        readNewestAction(report.reportID);
    }, [report.reportID, reportScrollManager, hasNewestReportAction]);

    /**
     * Calculates the ideal number of report actions to render in the first render, based on the screen height and on
     * the height of the smallest report action possible.
     */
    const initialNumToRender = useMemo((): number | undefined => {
        const minimumReportActionHeight = styles.chatItem.paddingTop + styles.chatItem.paddingBottom + variables.fontSizeNormalHeight;
        const availableHeight = windowHeight - (CONST.CHAT_FOOTER_MIN_HEIGHT + variables.contentHeaderHeight);
        const numToRender = Math.ceil(availableHeight / minimumReportActionHeight);
        if (linkedReportActionID) {
            return getInitialNumToRender(numToRender);
        }
        return numToRender || undefined;
    }, [styles.chatItem.paddingBottom, styles.chatItem.paddingTop, windowHeight, linkedReportActionID]);

    /**
     * Thread's divider line should hide when the first chat in the thread is marked as unread.
     * This is so that it will not be conflicting with header's separator line.
     */
    const shouldHideThreadDividerLine = useMemo(
        (): boolean => getFirstVisibleReportActionID(sortedReportActions, isOffline) === unreadMarkerReportActionID,
        [sortedReportActions, isOffline, unreadMarkerReportActionID],
    );

    const firstVisibleReportActionID = useMemo(() => getFirstVisibleReportActionID(sortedReportActions, isOffline), [sortedReportActions, isOffline]);

    const shouldUseThreadDividerLine = useMemo(() => {
        const topReport = sortedVisibleReportActions.length > 0 ? sortedVisibleReportActions.at(sortedVisibleReportActions.length - 1) : null;

        if (topReport && topReport.actionName !== CONST.REPORT.ACTIONS.TYPE.CREATED) {
            return false;
        }

        if (isTransactionThread(parentReportAction)) {
            return !isDeletedParentAction(parentReportAction) && !isReversedTransaction(parentReportAction);
        }

        if (isTaskReport(report)) {
            return !isCanceledTaskReport(report, parentReportAction);
        }

        return isExpenseReport(report) || isIOUReport(report) || isInvoiceReport(report);
    }, [parentReportAction, report, sortedVisibleReportActions]);

    useEffect(() => {
        if (report.reportID !== prevReportID) {
            return;
        }

        if (!isVisible || !isFocused) {
            if (!lastMessageTime.current) {
                lastMessageTime.current = lastAction?.created ?? '';
            }
            return;
        }

        // In case the user read new messages (after being inactive) with other device we should
        // show marker based on report.lastReadTime
        const newMessageTimeReference = lastMessageTime.current && report.lastReadTime && lastMessageTime.current > report.lastReadTime ? userActiveSince.current : report.lastReadTime;
        lastMessageTime.current = null;

<<<<<<< HEAD
        const isArchivedReport = ReportUtils.isArchivedNonExpenseReportWithID(report.reportID);
=======
        const isArchivedReport = isArchivedNonExpenseReport(report);
>>>>>>> 0190b0a8
        const hasNewMessagesInView = scrollingVerticalOffset.current < MSG_VISIBLE_THRESHOLD;
        const hasUnreadReportAction = sortedVisibleReportActions.some(
            (reportAction) =>
                newMessageTimeReference &&
                newMessageTimeReference < reportAction.created &&
                (isReportPreviewAction(reportAction) ? reportAction.childLastActorAccountID : reportAction.actorAccountID) !== getCurrentUserAccountID(),
        );

        if (!isArchivedReport && (!hasNewMessagesInView || !hasUnreadReportAction)) {
            return;
        }

        readNewestAction(report.reportID);
        userActiveSince.current = DateUtils.getDBTime();

        // This effect logic to `mark as read` will only run when the report focused has new messages and the App visibility
        //  is changed to visible(meaning user switched to app/web, while user was previously using different tab or application).
        // We will mark the report as read in the above case which marks the LHN report item as read while showing the new message
        // marker for the chat messages received while the user wasn't focused on the report or on another browser tab for web.
        // eslint-disable-next-line react-compiler/react-compiler, react-hooks/exhaustive-deps
    }, [isFocused, isVisible]);

    const renderItem = useCallback(
        ({item: reportAction, index}: ListRenderItemInfo<OnyxTypes.ReportAction>) => (
            <ReportActionsListItemRenderer
                reportAction={reportAction}
                reportActions={sortedReportActions}
                parentReportAction={parentReportAction}
                parentReportActionForTransactionThread={parentReportActionForTransactionThread}
                index={index}
                report={report}
                transactionThreadReport={transactionThreadReport}
                linkedReportActionID={linkedReportActionID}
                displayAsGroup={
                    !isConsecutiveChronosAutomaticTimerAction(sortedVisibleReportActions, index, chatIncludesChronosWithID(reportAction?.reportID)) &&
                    isConsecutiveActionMadeByPreviousActor(sortedVisibleReportActions, index)
                }
                mostRecentIOUReportActionID={mostRecentIOUReportActionID}
                shouldHideThreadDividerLine={shouldHideThreadDividerLine}
                shouldDisplayNewMarker={reportAction.reportActionID === unreadMarkerReportActionID}
                shouldDisplayReplyDivider={sortedVisibleReportActions.length > 1}
                isFirstVisibleReportAction={firstVisibleReportActionID === reportAction.reportActionID}
                shouldUseThreadDividerLine={shouldUseThreadDividerLine}
            />
        ),
        [
            report,
            linkedReportActionID,
            sortedVisibleReportActions,
            mostRecentIOUReportActionID,
            shouldHideThreadDividerLine,
            parentReportAction,
            sortedReportActions,
            transactionThreadReport,
            parentReportActionForTransactionThread,
            shouldUseThreadDividerLine,
            firstVisibleReportActionID,
            unreadMarkerReportActionID,
        ],
    );

    // Native mobile does not render updates flatlist the changes even though component did update called.
    // To notify there something changes we can use extraData prop to flatlist
    const extraData = useMemo(
        () => [shouldUseNarrowLayout ? unreadMarkerReportActionID : undefined, isArchivedNonExpenseReport(report, reportNameValuePairs)],
        [unreadMarkerReportActionID, shouldUseNarrowLayout, report, reportNameValuePairs],
    );
    const hideComposer = !canUserPerformWriteAction(report);
    const shouldShowReportRecipientLocalTime = canShowReportRecipientLocalTime(personalDetailsList, report, currentUserPersonalDetails.accountID) && !isComposerFullSize;
    // eslint-disable-next-line react-compiler/react-compiler
    const canShowHeader = isOffline || hasHeaderRendered.current;

    const contentContainerStyle: StyleProp<ViewStyle> = useMemo(
        () => [styles.chatContentScrollView, isLoadingNewerReportActions && canShowHeader ? styles.chatContentScrollViewWithHeaderLoader : {}],
        [isLoadingNewerReportActions, styles.chatContentScrollView, styles.chatContentScrollViewWithHeaderLoader, canShowHeader],
    );

    const lastReportAction: OnyxTypes.ReportAction | undefined = useMemo(() => sortedReportActions.at(-1) ?? undefined, [sortedReportActions]);

    const retryLoadOlderChatsError = useCallback(() => {
        loadOlderChats(true);
    }, [loadOlderChats]);

    // eslint-disable-next-line react-compiler/react-compiler
    const listFooterComponent = useMemo(() => {
        // Skip this hook on the first render (when online), as we are not sure if more actions are going to be loaded,
        // Therefore showing the skeleton on footer might be misleading.
        // When offline, there should be no second render, so we should show the skeleton if the corresponding loading prop is present.
        // In case of an error we want to display the footer no matter what.
        if (!isOffline && !hasFooterRendered.current && !hasLoadingOlderReportActionsError) {
            hasFooterRendered.current = true;
            return null;
        }

        return (
            <ListBoundaryLoader
                type={CONST.LIST_COMPONENTS.FOOTER}
                isLoadingOlderReportActions={isLoadingOlderReportActions}
                isLoadingInitialReportActions={isLoadingInitialReportActions}
                lastReportActionName={lastReportAction?.actionName}
                hasError={hasLoadingOlderReportActionsError}
                onRetry={retryLoadOlderChatsError}
            />
        );
    }, [isLoadingInitialReportActions, isLoadingOlderReportActions, lastReportAction?.actionName, isOffline, hasLoadingOlderReportActionsError, retryLoadOlderChatsError]);

    const onLayoutInner = useCallback(
        (event: LayoutChangeEvent) => {
            onLayout(event);
        },
        [onLayout],
    );
    const onContentSizeChangeInner = useCallback(
        (w: number, h: number) => {
            onContentSizeChange(w, h);
        },
        [onContentSizeChange],
    );

    // eslint-disable-next-line react-compiler/react-compiler
    const retryLoadNewerChatsError = useCallback(() => {
        loadNewerChats(true);
    }, [loadNewerChats]);

    const listHeaderComponent = useMemo(() => {
        // In case of an error we want to display the header no matter what.
        if (!canShowHeader && !hasLoadingNewerReportActionsError) {
            // eslint-disable-next-line react-compiler/react-compiler
            hasHeaderRendered.current = true;
            return null;
        }

        return (
            <ListBoundaryLoader
                type={CONST.LIST_COMPONENTS.HEADER}
                isLoadingNewerReportActions={isLoadingNewerReportActions}
                hasError={hasLoadingNewerReportActionsError}
                onRetry={retryLoadNewerChatsError}
            />
        );
    }, [isLoadingNewerReportActions, canShowHeader, hasLoadingNewerReportActionsError, retryLoadNewerChatsError]);

    const onStartReached = useCallback(() => {
        if (!isSearchTopmostCentralPane()) {
            loadNewerChats(false);
            return;
        }

        InteractionManager.runAfterInteractions(() => requestAnimationFrame(() => loadNewerChats(false)));
    }, [loadNewerChats]);

    const onEndReached = useCallback(() => {
        loadOlderChats(false);
    }, [loadOlderChats]);

    // When performing comment linking, initially 25 items are added to the list. Subsequent fetches add 15 items from the cache or 50 items from the server.
    // This is to ensure that the user is able to see the 'scroll to newer comments' button when they do comment linking and have not reached the end of the list yet.
    const canScrollToNewerComments = !isLoadingInitialReportActions && !hasNewestReportAction && sortedReportActions.length > 25 && !isLastPendingActionIsDelete;
    const [reportActionsListTestID, reportActionsListFSClass] = getChatFSAttributes(participantsContext, 'ReportActionsList', report);

    return (
        <>
            <FloatingMessageCounter
                isActive={(isFloatingMessageCounterVisible && !!unreadMarkerReportActionID) || canScrollToNewerComments}
                onClick={scrollToBottomAndMarkReportAsRead}
            />
            <View
                style={[styles.flex1, !shouldShowReportRecipientLocalTime && !hideComposer ? styles.pb4 : {}]}
                testID={reportActionsListTestID}
                fsClass={reportActionsListFSClass}
            >
                <InvertedFlatList
                    accessibilityLabel={translate('sidebarScreen.listOfChatMessages')}
                    ref={reportScrollManager.ref}
                    testID="report-actions-list"
                    style={styles.overscrollBehaviorContain}
                    data={sortedVisibleReportActions}
                    renderItem={renderItem}
                    contentContainerStyle={contentContainerStyle}
                    keyExtractor={keyExtractor}
                    initialNumToRender={initialNumToRender}
                    onEndReached={onEndReached}
                    onEndReachedThreshold={0.75}
                    onStartReached={onStartReached}
                    onStartReachedThreshold={0.75}
                    ListFooterComponent={listFooterComponent}
                    ListHeaderComponent={listHeaderComponent}
                    keyboardShouldPersistTaps="handled"
                    onLayout={onLayoutInner}
                    onContentSizeChange={onContentSizeChangeInner}
                    onScroll={trackVerticalScrolling}
                    onScrollToIndexFailed={onScrollToIndexFailed}
                    extraData={extraData}
                    key={listID}
                    shouldEnableAutoScrollToTopThreshold={shouldEnableAutoScrollToTopThreshold}
                    initialScrollKey={route?.params?.reportActionID}
                />
            </View>
        </>
    );
}

ReportActionsList.displayName = 'ReportActionsList';

export default memo(ReportActionsList);

export type {LoadNewerChats, ReportActionsListProps};<|MERGE_RESOLUTION|>--- conflicted
+++ resolved
@@ -586,11 +586,7 @@
         const newMessageTimeReference = lastMessageTime.current && report.lastReadTime && lastMessageTime.current > report.lastReadTime ? userActiveSince.current : report.lastReadTime;
         lastMessageTime.current = null;
 
-<<<<<<< HEAD
-        const isArchivedReport = ReportUtils.isArchivedNonExpenseReportWithID(report.reportID);
-=======
-        const isArchivedReport = isArchivedNonExpenseReport(report);
->>>>>>> 0190b0a8
+        const isArchivedReport = isArchivedNonExpenseReport(report, reportNameValuePairs);
         const hasNewMessagesInView = scrollingVerticalOffset.current < MSG_VISIBLE_THRESHOLD;
         const hasUnreadReportAction = sortedVisibleReportActions.some(
             (reportAction) =>
