--- conflicted
+++ resolved
@@ -275,14 +275,10 @@
             const isFromNotification = route?.params?.referrer === CONST.REFERRER.NOTIFICATION;
             if ((Visibility.isVisible() || isFromNotification) && scrollingVerticalOffset.current < MSG_VISIBLE_THRESHOLD) {
                 Report.readNewestAction(report.reportID);
-<<<<<<< HEAD
                 hasCalledReadNewestAction.current = true;
-                Navigation.setParams({referrer: undefined});
-=======
                 if (isFromNotification) {
                     Navigation.setParams({referrer: undefined});
                 }
->>>>>>> 50ebe95a
             } else {
                 readActionSkipped.current = true;
             }
