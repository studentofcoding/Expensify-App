import type {ListRenderItemInfo} from '@react-native/virtualized-lists/Lists/VirtualizedList';
import {useIsFocused, useRoute} from '@react-navigation/native';
import type {RouteProp} from '@react-navigation/native';
import type {DebouncedFunc} from 'lodash';
import React, {memo, useCallback, useEffect, useMemo, useRef, useState} from 'react';
import {DeviceEventEmitter, InteractionManager} from 'react-native';
import type {LayoutChangeEvent, NativeScrollEvent, NativeSyntheticEvent, StyleProp, ViewStyle} from 'react-native';
import type {OnyxEntry} from 'react-native-onyx';
import Animated, {useAnimatedStyle, useSharedValue, withTiming} from 'react-native-reanimated';
import InvertedFlatList from '@components/InvertedFlatList';
import {AUTOSCROLL_TO_TOP_THRESHOLD} from '@components/InvertedFlatList/BaseInvertedFlatList';
import {usePersonalDetails} from '@components/OnyxProvider';
import withCurrentUserPersonalDetails from '@components/withCurrentUserPersonalDetails';
import type {WithCurrentUserPersonalDetailsProps} from '@components/withCurrentUserPersonalDetails';
import useLocalize from '@hooks/useLocalize';
import useNetwork from '@hooks/useNetwork';
import useReportScrollManager from '@hooks/useReportScrollManager';
import useThemeStyles from '@hooks/useThemeStyles';
import useWindowDimensions from '@hooks/useWindowDimensions';
import DateUtils from '@libs/DateUtils';
import Navigation from '@libs/Navigation/Navigation';
import * as ReportActionsUtils from '@libs/ReportActionsUtils';
import * as ReportUtils from '@libs/ReportUtils';
import Visibility from '@libs/Visibility';
import type {CentralPaneNavigatorParamList} from '@navigation/types';
import variables from '@styles/variables';
import * as Report from '@userActions/Report';
import CONST from '@src/CONST';
import ROUTES from '@src/ROUTES';
import type SCREENS from '@src/SCREENS';
import type * as OnyxTypes from '@src/types/onyx';
import type {EmptyObject} from '@src/types/utils/EmptyObject';
import FloatingMessageCounter from './FloatingMessageCounter';
import getInitialNumToRender from './getInitialNumReportActionsToRender';
import ListBoundaryLoader from './ListBoundaryLoader';
import ReportActionsListItemRenderer from './ReportActionsListItemRenderer';

type LoadNewerChats = DebouncedFunc<(params: {distanceFromStart: number}) => void>;

type ReportActionsListProps = WithCurrentUserPersonalDetailsProps & {
    /** The report currently being looked at */
    report: OnyxTypes.Report;

    /** The transaction thread report associated with the current report, if any */
    transactionThreadReport: OnyxEntry<OnyxTypes.Report>;

    /** Array of report actions for the current report */
    reportActions: OnyxTypes.ReportAction[];

    /** The report's parentReportAction */
    parentReportAction: OnyxEntry<OnyxTypes.ReportAction>;

    /** The transaction thread report's parentReportAction */
    parentReportActionForTransactionThread: OnyxEntry<OnyxTypes.ReportAction>;

    /** Sorted actions prepared for display */
    sortedReportActions: OnyxTypes.ReportAction[];

    /** The ID of the most recent IOU report action connected with the shown report */
    mostRecentIOUReportActionID?: string | null;

    /** The report metadata loading states */
    isLoadingInitialReportActions?: boolean;

    /** Are we loading more report actions? */
    isLoadingOlderReportActions?: boolean;

    /** Was there an error when loading older report actions? */
    hasLoadingOlderReportActionsError?: boolean;

    /** Are we loading newer report actions? */
    isLoadingNewerReportActions?: boolean;

    /** Was there an error when loading newer report actions? */
    hasLoadingNewerReportActionsError?: boolean;

    /** Callback executed on list layout */
    onLayout: (event: LayoutChangeEvent) => void;

    /** Callback executed on scroll */
    onScroll?: (event: NativeSyntheticEvent<NativeScrollEvent>) => void;

    /** Function to load more chats */
    loadOlderChats: (force?: boolean) => void;

    /** Function to load newer chats */
    loadNewerChats: (force?: boolean) => void;

    /** Whether the composer is in full size */
    isComposerFullSize?: boolean;

    /** ID of the list */
    listID: number;

    /** Callback executed on content size change */
    onContentSizeChange: (w: number, h: number) => void;

    /** Should enable auto scroll to top threshold */
    shouldEnableAutoScrollToTopThreshold?: boolean;
};

const VERTICAL_OFFSET_THRESHOLD = 200;
const MSG_VISIBLE_THRESHOLD = 250;

// In the component we are subscribing to the arrival of new actions.
// As there is the possibility that there are multiple instances of a ReportScreen
// for the same report, we only ever want one subscription to be active, as
// the subscriptions could otherwise be conflicting.
const newActionUnsubscribeMap: Record<string, () => void> = {};

// Caching the reportID and reportActionID for unread markers ensures persistent tracking
// across multiple reports, preserving the green line placement and allowing retrieval
// of the relevant reportActionID for displaying the green line.
// We need to persist it across reports because there are at least 3 ReportScreen components created so the
// internal states are resetted or recreated.
const cacheUnreadMarkers = new Map<string, string>();

// Seems that there is an architecture issue that prevents us from using the reportID with useRef
// the useRef value gets reset when the reportID changes, so we use a global variable to keep track
let prevReportID: string | null = null;

/**
 * Create a unique key for each action in the FlatList.
 * We use the reportActionID that is a string representation of a random 64-bit int, which should be
 * random enough to avoid collisions
 */
function keyExtractor(item: OnyxTypes.ReportAction): string {
    return item.reportActionID;
}

function isMessageUnread(message: OnyxTypes.ReportAction, lastReadTime?: string): boolean {
    if (!lastReadTime) {
        return !ReportActionsUtils.isCreatedAction(message);
    }

    return !!(message && lastReadTime && message.created && lastReadTime < message.created);
}

const onScrollToIndexFailed = () => {};

function ReportActionsList({
    report,
    transactionThreadReport,
    reportActions = [],
    parentReportAction,
    isLoadingInitialReportActions = false,
    isLoadingOlderReportActions = false,
    hasLoadingOlderReportActionsError = false,
    isLoadingNewerReportActions = false,
    hasLoadingNewerReportActionsError = false,
    sortedReportActions,
    onScroll,
    mostRecentIOUReportActionID = '',
    currentUserPersonalDetails,
    loadNewerChats,
    loadOlderChats,
    onLayout,
    isComposerFullSize,
    listID,
    onContentSizeChange,
    shouldEnableAutoScrollToTopThreshold,
    parentReportActionForTransactionThread,
}: ReportActionsListProps) {
    const personalDetailsList = usePersonalDetails() || CONST.EMPTY_OBJECT;
    const styles = useThemeStyles();
    const {translate} = useLocalize();
    const {isSmallScreenWidth, windowHeight} = useWindowDimensions();
    const {isOffline} = useNetwork();
    const route = useRoute<RouteProp<CentralPaneNavigatorParamList, typeof SCREENS.REPORT>>();
    const opacity = useSharedValue(0);
    const reportScrollManager = useReportScrollManager();
    const userActiveSince = useRef<string | null>(null);
    const lastMessageTime = useRef<string | null>(null);

    const [isVisible, setIsVisible] = useState(false);
    const isFocused = useIsFocused();

    useEffect(() => {
        const unsubscriber = Visibility.onVisibilityChange(() => {
            setIsVisible(Visibility.isVisible());
        });

        return unsubscriber;
    }, []);

    const markerInit = () => {
        if (!cacheUnreadMarkers.has(report.reportID)) {
            return null;
        }
        return cacheUnreadMarkers.get(report.reportID);
    };
    const [currentUnreadMarker, setCurrentUnreadMarker] = useState(markerInit);
    const scrollingVerticalOffset = useRef(0);
    const readActionSkipped = useRef(false);
    const hasHeaderRendered = useRef(false);
    const hasFooterRendered = useRef(false);
    const lastVisibleActionCreatedRef = useRef(report.lastVisibleActionCreated);
    const lastReadTimeRef = useRef(report.lastReadTime);
<<<<<<< HEAD
    // Single MoneyRequest
=======
>>>>>>> 4499fa24

    const sortedVisibleReportActions = useMemo(
        () =>
            sortedReportActions.filter(
                (reportAction) =>
                    (isOffline ||
                        ReportActionsUtils.isDeletedParentAction(reportAction) ||
                        reportAction.pendingAction !== CONST.RED_BRICK_ROAD_PENDING_ACTION.DELETE ||
                        reportAction.errors) &&
                    ReportActionsUtils.shouldReportActionBeVisible(reportAction, reportAction.reportActionID),
            ),
        [sortedReportActions, isOffline],
    );
    const lastActionIndex = sortedVisibleReportActions[0]?.reportActionID;
    const reportActionSize = useRef(sortedVisibleReportActions.length);
    const hasNewestReportAction = sortedVisibleReportActions?.[0]?.created === report.lastVisibleActionCreated;
    const hasNewestReportActionRef = useRef(hasNewestReportAction);
    hasNewestReportActionRef.current = hasNewestReportAction;
    const previousLastIndex = useRef(lastActionIndex);

    const isLastPendingActionIsDelete = sortedReportActions?.[0]?.pendingAction === CONST.RED_BRICK_ROAD_PENDING_ACTION.DELETE;
    const linkedReportActionID = route.params?.reportActionID ?? '';

    // This state is used to force a re-render when the user manually marks a message as unread
    // by using a timestamp you can force re-renders without having to worry about if another message was marked as unread before
    const [messageManuallyMarkedUnread, setMessageManuallyMarkedUnread] = useState(0);
    const [isFloatingMessageCounterVisible, setIsFloatingMessageCounterVisible] = useState(false);
    const animatedStyles = useAnimatedStyle(() => ({
        opacity: opacity.value,
    }));

    useEffect(() => {
        opacity.value = withTiming(1, {duration: 100});
    }, [opacity]);

    useEffect(() => {
        if (
            scrollingVerticalOffset.current < AUTOSCROLL_TO_TOP_THRESHOLD &&
            previousLastIndex.current !== lastActionIndex &&
            reportActionSize.current > sortedVisibleReportActions.length &&
            hasNewestReportAction
        ) {
            reportScrollManager.scrollToBottom();
        }
        previousLastIndex.current = lastActionIndex;
        reportActionSize.current = sortedVisibleReportActions.length;
    }, [lastActionIndex, sortedVisibleReportActions, reportScrollManager, hasNewestReportAction, linkedReportActionID]);

    useEffect(() => {
        // If the reportID changes, we reset the userActiveSince to null, we need to do it because
        // the parent component is sending the previous reportID even when the user isn't active
        // on the report
        if (userActiveSince.current && prevReportID && prevReportID !== report.reportID) {
            userActiveSince.current = null;
        } else {
            userActiveSince.current = DateUtils.getDBTime();
        }
        prevReportID = report.reportID;
    }, [report.reportID]);

    useEffect(() => {
        if (!userActiveSince.current || report.reportID !== prevReportID) {
            return;
        }
        if (ReportUtils.isUnread(report)) {
            // On desktop, when the notification center is displayed, Visibility.isVisible() will return false.
            // Currently, there's no programmatic way to dismiss the notification center panel.
            // To handle this, we use the 'referrer' parameter to check if the current navigation is triggered from a notification.
            const isFromNotification = route?.params?.referrer === CONST.REFERRER.NOTIFICATION;
            if ((Visibility.isVisible() || isFromNotification) && scrollingVerticalOffset.current < MSG_VISIBLE_THRESHOLD) {
                Report.readNewestAction(report.reportID);
                Navigation.setParams({referrer: undefined});
            } else {
                readActionSkipped.current = true;
            }
        }

        if (!!currentUnreadMarker || lastVisibleActionCreatedRef.current === report.lastVisibleActionCreated) {
            return;
        }

        cacheUnreadMarkers.delete(report.reportID);
        lastVisibleActionCreatedRef.current = report.lastVisibleActionCreated;
        setCurrentUnreadMarker(null);
        // eslint-disable-next-line react-hooks/exhaustive-deps
    }, [report.lastVisibleActionCreated, report.reportID]);

    useEffect(() => {
        if (!userActiveSince.current || report.reportID !== prevReportID) {
            return;
        }
        if (!messageManuallyMarkedUnread && (lastReadTimeRef.current ?? '') < (report.lastReadTime ?? '')) {
            cacheUnreadMarkers.delete(report.reportID);
        }
        lastReadTimeRef.current = report.lastReadTime;
        setMessageManuallyMarkedUnread(0);

        // eslint-disable-next-line react-hooks/exhaustive-deps
    }, [report.lastReadTime, report.reportID]);

    useEffect(() => {
        const resetUnreadMarker = (newLastReadTime: string) => {
            cacheUnreadMarkers.delete(report.reportID);
            lastReadTimeRef.current = newLastReadTime;
            setCurrentUnreadMarker(null);
        };

        const unreadActionSubscription = DeviceEventEmitter.addListener(`unreadAction_${report.reportID}`, (newLastReadTime) => {
            resetUnreadMarker(newLastReadTime);
            setMessageManuallyMarkedUnread(new Date().getTime());
        });

        const readNewestActionSubscription = DeviceEventEmitter.addListener(`readNewestAction_${report.reportID}`, (newLastReadTime) => {
            resetUnreadMarker(newLastReadTime);
            setMessageManuallyMarkedUnread(0);
        });

        const deletedReportActionSubscription = DeviceEventEmitter.addListener(`deletedReportAction_${report.reportID}`, (reportActionID) => {
            if (cacheUnreadMarkers.get(report.reportID) !== reportActionID) {
                return;
            }

            setMessageManuallyMarkedUnread(new Date().getTime());
        });

        return () => {
            unreadActionSubscription.remove();
            readNewestActionSubscription.remove();
            deletedReportActionSubscription.remove();
        };
    }, [report.reportID]);

    useEffect(() => {
        if (linkedReportActionID) {
            return;
        }
        InteractionManager.runAfterInteractions(() => {
            reportScrollManager.scrollToBottom();
        });
        // eslint-disable-next-line react-hooks/exhaustive-deps
    }, []);

    const scrollToBottomForCurrentUserAction = useCallback(
        (isFromCurrentUser: boolean) => {
            // If a new comment is added and it's from the current user scroll to the bottom otherwise leave the user positioned where
            // they are now in the list.
            if (!isFromCurrentUser || !hasNewestReportActionRef.current) {
                return;
            }
            InteractionManager.runAfterInteractions(() => reportScrollManager.scrollToBottom());
        },
        [reportScrollManager],
    );
    useEffect(() => {
        // Why are we doing this, when in the cleanup of the useEffect we are already calling the unsubscribe function?
        // Answer: On web, when navigating to another report screen, the previous report screen doesn't get unmounted,
        //         meaning that the cleanup might not get called. When we then open a report we had open already previosuly, a new
        //         ReportScreen will get created. Thus, we have to cancel the earlier subscription of the previous screen,
        //         because the two subscriptions could conflict!
        //         In case we return to the previous screen (e.g. by web back navigation) the useEffect for that screen would
        //         fire again, as the focus has changed and will set up the subscription correctly again.
        const previousSubUnsubscribe = newActionUnsubscribeMap[report.reportID];
        if (previousSubUnsubscribe) {
            previousSubUnsubscribe();
        }

        // This callback is triggered when a new action arrives via Pusher and the event is emitted from Report.js. This allows us to maintain
        // a single source of truth for the "new action" event instead of trying to derive that a new action has appeared from looking at props.
        const unsubscribe = Report.subscribeToNewActionEvent(report.reportID, scrollToBottomForCurrentUserAction);

        const cleanup = () => {
            if (!unsubscribe) {
                return;
            }
            unsubscribe();
        };

        newActionUnsubscribeMap[report.reportID] = cleanup;

        return cleanup;

        // eslint-disable-next-line react-hooks/exhaustive-deps
    }, [report.reportID]);

    /**
     * Show/hide the new floating message counter when user is scrolling back/forth in the history of messages.
     */
    const handleUnreadFloatingButton = () => {
        if (scrollingVerticalOffset.current > VERTICAL_OFFSET_THRESHOLD && !isFloatingMessageCounterVisible && !!currentUnreadMarker) {
            setIsFloatingMessageCounterVisible(true);
        }

        if (scrollingVerticalOffset.current < VERTICAL_OFFSET_THRESHOLD && isFloatingMessageCounterVisible) {
            if (readActionSkipped.current) {
                readActionSkipped.current = false;
                Report.readNewestAction(report.reportID);
            }
            setIsFloatingMessageCounterVisible(false);
        }
    };

    const trackVerticalScrolling = (event: NativeSyntheticEvent<NativeScrollEvent>) => {
        scrollingVerticalOffset.current = event.nativeEvent.contentOffset.y;
        handleUnreadFloatingButton();
        onScroll?.(event);
    };

    const scrollToBottomAndMarkReportAsRead = () => {
        if (!hasNewestReportAction) {
            Navigation.navigate(ROUTES.REPORT_WITH_ID.getRoute(report.reportID));
            Report.openReport(report.reportID);
            return;
        }
        reportScrollManager.scrollToBottom();
        readActionSkipped.current = false;
        Report.readNewestAction(report.reportID);
    };

    /**
     * Calculates the ideal number of report actions to render in the first render, based on the screen height and on
     * the height of the smallest report action possible.
     */
    const initialNumToRender = useMemo((): number | undefined => {
        const minimumReportActionHeight = styles.chatItem.paddingTop + styles.chatItem.paddingBottom + variables.fontSizeNormalHeight;
        const availableHeight = windowHeight - (CONST.CHAT_FOOTER_MIN_HEIGHT + variables.contentHeaderHeight);
        const numToRender = Math.ceil(availableHeight / minimumReportActionHeight);
        if (linkedReportActionID) {
            return getInitialNumToRender(numToRender);
        }
        return numToRender || undefined;
    }, [styles.chatItem.paddingBottom, styles.chatItem.paddingTop, windowHeight, linkedReportActionID]);

    /**
     * Thread's divider line should hide when the first chat in the thread is marked as unread.
     * This is so that it will not be conflicting with header's separator line.
     */
    const shouldHideThreadDividerLine = useMemo(
        (): boolean => ReportActionsUtils.getFirstVisibleReportActionID(sortedReportActions, isOffline) === currentUnreadMarker,
        [sortedReportActions, isOffline, currentUnreadMarker],
    );

    const firstVisibleReportActionID = useMemo(() => ReportActionsUtils.getFirstVisibleReportActionID(sortedReportActions, isOffline), [sortedReportActions, isOffline]);

    /**
     * Evaluate new unread marker visibility for each of the report actions.
     */
    const shouldDisplayNewMarker = useCallback(
        (reportAction: OnyxTypes.ReportAction, index: number): boolean => {
            let shouldDisplay = false;
            if (!currentUnreadMarker) {
                const nextMessage = sortedVisibleReportActions[index + 1];
                const isCurrentMessageUnread = isMessageUnread(reportAction, lastReadTimeRef.current);
                shouldDisplay = isCurrentMessageUnread && (!nextMessage || !isMessageUnread(nextMessage, lastReadTimeRef.current)) && !ReportActionsUtils.shouldHideNewMarker(reportAction);
                if (shouldDisplay && !messageManuallyMarkedUnread) {
                    const isWithinVisibleThreshold = scrollingVerticalOffset.current < MSG_VISIBLE_THRESHOLD ? reportAction.created < (userActiveSince.current ?? '') : true;
                    // Prevent displaying a new marker line when report action is of type "REPORT_PREVIEW" and last actor is the current user
                    shouldDisplay =
                        (ReportActionsUtils.isReportPreviewAction(reportAction) ? !reportAction.childLastActorAccountID : reportAction.actorAccountID) !== Report.getCurrentUserAccountID() &&
                        isWithinVisibleThreshold;
                }
                if (shouldDisplay) {
                    cacheUnreadMarkers.set(report.reportID, reportAction.reportActionID);
                }
            } else {
                shouldDisplay = reportAction.reportActionID === currentUnreadMarker;
            }

            return shouldDisplay;
        },
        [currentUnreadMarker, sortedVisibleReportActions, report.reportID, messageManuallyMarkedUnread],
    );

    const shouldUseThreadDividerLine = useMemo(() => {
        const topReport = sortedVisibleReportActions.length > 0 ? sortedVisibleReportActions[sortedVisibleReportActions.length - 1] : null;

        if (topReport && topReport.actionName !== CONST.REPORT.ACTIONS.TYPE.CREATED) {
            return false;
        }

        if (ReportActionsUtils.isTransactionThread(parentReportAction)) {
            return !ReportActionsUtils.isDeletedParentAction(parentReportAction) && !ReportActionsUtils.isReversedTransaction(parentReportAction);
        }

        if (ReportUtils.isTaskReport(report)) {
            return !ReportUtils.isCanceledTaskReport(report, parentReportAction);
        }

        return ReportUtils.isExpenseReport(report) || ReportUtils.isIOUReport(report);
    }, [parentReportAction, report, sortedVisibleReportActions]);

    const calculateUnreadMarker = useCallback(() => {
        // Iterate through the report actions and set appropriate unread marker.
        // This is to avoid a warning of:
        // Cannot update a component (ReportActionsList) while rendering a different component (CellRenderer).
        let markerFound = false;
        sortedVisibleReportActions.forEach((reportAction, index) => {
            if (!shouldDisplayNewMarker(reportAction, index)) {
                return;
            }
            markerFound = true;
            if (!currentUnreadMarker && currentUnreadMarker !== reportAction.reportActionID) {
                cacheUnreadMarkers.set(report.reportID, reportAction.reportActionID);
                setCurrentUnreadMarker(reportAction.reportActionID);
            }
        });
        if (!markerFound && !linkedReportActionID) {
            setCurrentUnreadMarker(null);
        }
    }, [sortedVisibleReportActions, report.reportID, shouldDisplayNewMarker, currentUnreadMarker, linkedReportActionID]);

    useEffect(() => {
        calculateUnreadMarker();
    }, [calculateUnreadMarker, report.lastReadTime, messageManuallyMarkedUnread]);

    useEffect(() => {
        if (!userActiveSince.current || report.reportID !== prevReportID) {
            return;
        }

        if (!isVisible || !isFocused) {
            if (!lastMessageTime.current) {
                lastMessageTime.current = sortedVisibleReportActions[0]?.created ?? '';
            }
            return;
        }

        // In case the user read new messages (after being inactive) with other device we should
        // show marker based on report.lastReadTime
        const newMessageTimeReference = lastMessageTime.current && report.lastReadTime && lastMessageTime.current > report.lastReadTime ? userActiveSince.current : report.lastReadTime;
        lastMessageTime.current = null;
        if (
            scrollingVerticalOffset.current >= MSG_VISIBLE_THRESHOLD ||
            !(
                sortedVisibleReportActions &&
                sortedVisibleReportActions.some(
                    (reportAction) =>
                        newMessageTimeReference &&
                        newMessageTimeReference < reportAction.created &&
                        (ReportActionsUtils.isReportPreviewAction(reportAction) ? reportAction.childLastActorAccountID : reportAction.actorAccountID) !== Report.getCurrentUserAccountID(),
                )
            )
        ) {
            return;
        }

        Report.readNewestAction(report.reportID);
        userActiveSince.current = DateUtils.getDBTime();
        lastReadTimeRef.current = newMessageTimeReference;
        setCurrentUnreadMarker(null);
        cacheUnreadMarkers.delete(report.reportID);
        calculateUnreadMarker();

        // This effect logic to `mark as read` will only run when the report focused has new messages and the App visibility
        //  is changed to visible(meaning user switched to app/web, while user was previously using different tab or application).
        // We will mark the report as read in the above case which marks the LHN report item as read while showing the new message
        // marker for the chat messages received while the user wasn't focused on the report or on another browser tab for web.
        // eslint-disable-next-line react-hooks/exhaustive-deps
    }, [isFocused, isVisible]);

    const renderItem = useCallback(
        ({item: reportAction, index}: ListRenderItemInfo<OnyxTypes.ReportAction>) => (
            <ReportActionsListItemRenderer
                reportAction={reportAction}
                reportActions={reportActions}
                parentReportAction={parentReportAction}
                parentReportActionForTransactionThread={parentReportActionForTransactionThread}
                index={index}
                report={report}
                transactionThreadReport={transactionThreadReport}
                linkedReportActionID={linkedReportActionID}
                displayAsGroup={ReportActionsUtils.isConsecutiveActionMadeByPreviousActor(sortedVisibleReportActions, index)}
                mostRecentIOUReportActionID={mostRecentIOUReportActionID}
                shouldHideThreadDividerLine={shouldHideThreadDividerLine}
                shouldDisplayNewMarker={shouldDisplayNewMarker(reportAction, index)}
                shouldDisplayReplyDivider={sortedVisibleReportActions.length > 1}
                isFirstVisibleReportAction={firstVisibleReportActionID === reportAction.reportActionID}
                shouldUseThreadDividerLine={shouldUseThreadDividerLine}
            />
        ),
        [
            report,
            linkedReportActionID,
            sortedVisibleReportActions,
            mostRecentIOUReportActionID,
            shouldHideThreadDividerLine,
            shouldDisplayNewMarker,
            parentReportAction,
            reportActions,
            transactionThreadReport,
            parentReportActionForTransactionThread,
            shouldUseThreadDividerLine,
            firstVisibleReportActionID,
        ],
    );

    // Native mobile does not render updates flatlist the changes even though component did update called.
    // To notify there something changes we can use extraData prop to flatlist
    const extraData = useMemo(() => [isSmallScreenWidth ? currentUnreadMarker : undefined, ReportUtils.isArchivedRoom(report)], [currentUnreadMarker, isSmallScreenWidth, report]);
    const hideComposer = !ReportUtils.canUserPerformWriteAction(report);
    const shouldShowReportRecipientLocalTime = ReportUtils.canShowReportRecipientLocalTime(personalDetailsList, report, currentUserPersonalDetails.accountID) && !isComposerFullSize;
    const canShowHeader = !isOffline && !hasHeaderRendered.current && scrollingVerticalOffset.current > VERTICAL_OFFSET_THRESHOLD;

    const contentContainerStyle: StyleProp<ViewStyle> = useMemo(
        () => [styles.chatContentScrollView, isLoadingNewerReportActions && canShowHeader ? styles.chatContentScrollViewWithHeaderLoader : {}],
        [isLoadingNewerReportActions, styles.chatContentScrollView, styles.chatContentScrollViewWithHeaderLoader, canShowHeader],
    );

    const lastReportAction: OnyxTypes.ReportAction | EmptyObject = useMemo(() => sortedReportActions.at(-1) ?? {}, [sortedReportActions]);

    const retryLoadOlderChatsError = useCallback(() => {
        loadOlderChats(true);
    }, [loadOlderChats]);

    const listFooterComponent = useMemo(() => {
        // Skip this hook on the first render (when online), as we are not sure if more actions are going to be loaded,
        // Therefore showing the skeleton on footer might be misleading.
        // When offline, there should be no second render, so we should show the skeleton if the corresponding loading prop is present.
        // In case of an error we want to display the footer no matter what.
        if (!isOffline && !hasFooterRendered.current && !hasLoadingOlderReportActionsError) {
            hasFooterRendered.current = true;
            return null;
        }

        return (
            <ListBoundaryLoader
                type={CONST.LIST_COMPONENTS.FOOTER}
                isLoadingOlderReportActions={isLoadingOlderReportActions}
                isLoadingInitialReportActions={isLoadingInitialReportActions}
                lastReportActionName={lastReportAction.actionName}
                hasError={hasLoadingOlderReportActionsError}
                onRetry={retryLoadOlderChatsError}
            />
        );
    }, [isLoadingInitialReportActions, isLoadingOlderReportActions, lastReportAction.actionName, isOffline, hasLoadingOlderReportActionsError, retryLoadOlderChatsError]);

    const onLayoutInner = useCallback(
        (event: LayoutChangeEvent) => {
            onLayout(event);
        },
        [onLayout],
    );
    const onContentSizeChangeInner = useCallback(
        (w: number, h: number) => {
            onContentSizeChange(w, h);
        },
        [onContentSizeChange],
    );

    const retryLoadNewerChatsError = useCallback(() => {
        loadNewerChats(true);
    }, [loadNewerChats]);

    const listHeaderComponent = useMemo(() => {
        // In case of an error we want to display the header no matter what.
        if (!canShowHeader && !hasLoadingNewerReportActionsError) {
            hasHeaderRendered.current = true;
            return null;
        }

        return (
            <ListBoundaryLoader
                type={CONST.LIST_COMPONENTS.HEADER}
                isLoadingNewerReportActions={isLoadingNewerReportActions}
                hasError={hasLoadingNewerReportActionsError}
                onRetry={retryLoadNewerChatsError}
            />
        );
    }, [isLoadingNewerReportActions, canShowHeader, hasLoadingNewerReportActionsError, retryLoadNewerChatsError]);

    const onStartReached = useCallback(() => {
        loadNewerChats(false);
    }, [loadNewerChats]);

    const onEndReached = useCallback(() => {
        loadOlderChats(false);
    }, [loadOlderChats]);

    // When performing comment linking, initially 25 items are added to the list. Subsequent fetches add 15 items from the cache or 50 items from the server.
    // This is to ensure that the user is able to see the 'scroll to newer comments' button when they do comment linking and have not reached the end of the list yet.
    const canScrollToNewerComments = !isLoadingInitialReportActions && !hasNewestReportAction && sortedReportActions.length > 25 && !isLastPendingActionIsDelete;
    return (
        <>
            <FloatingMessageCounter
                isActive={(isFloatingMessageCounterVisible && !!currentUnreadMarker) || canScrollToNewerComments}
                onClick={scrollToBottomAndMarkReportAsRead}
            />
            <Animated.View style={[animatedStyles, styles.flex1, !shouldShowReportRecipientLocalTime && !hideComposer ? styles.pb4 : {}]}>
                <InvertedFlatList
                    accessibilityLabel={translate('sidebarScreen.listOfChatMessages')}
                    ref={reportScrollManager.ref}
                    testID="report-actions-list"
                    style={styles.overscrollBehaviorContain}
                    data={sortedVisibleReportActions}
                    renderItem={renderItem}
                    contentContainerStyle={contentContainerStyle}
                    keyExtractor={keyExtractor}
                    initialNumToRender={initialNumToRender}
                    onEndReached={onEndReached}
                    onEndReachedThreshold={0.75}
                    onStartReached={onStartReached}
                    onStartReachedThreshold={0.75}
                    ListFooterComponent={listFooterComponent}
                    ListHeaderComponent={listHeaderComponent}
                    keyboardShouldPersistTaps="handled"
                    onLayout={onLayoutInner}
                    onContentSizeChange={onContentSizeChangeInner}
                    onScroll={trackVerticalScrolling}
                    onScrollToIndexFailed={onScrollToIndexFailed}
                    extraData={extraData}
                    key={listID}
                    shouldEnableAutoScrollToTopThreshold={shouldEnableAutoScrollToTopThreshold}
                />
            </Animated.View>
        </>
    );
}

ReportActionsList.displayName = 'ReportActionsList';

export default withCurrentUserPersonalDetails(memo(ReportActionsList));

export type {LoadNewerChats, ReportActionsListProps};<|MERGE_RESOLUTION|>--- conflicted
+++ resolved
@@ -196,10 +196,6 @@
     const hasFooterRendered = useRef(false);
     const lastVisibleActionCreatedRef = useRef(report.lastVisibleActionCreated);
     const lastReadTimeRef = useRef(report.lastReadTime);
-<<<<<<< HEAD
-    // Single MoneyRequest
-=======
->>>>>>> 4499fa24
 
     const sortedVisibleReportActions = useMemo(
         () =>
