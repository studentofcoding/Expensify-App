--- conflicted
+++ resolved
@@ -555,13 +555,9 @@
                 mostRecentIOUReportActionID={mostRecentIOUReportActionID}
                 shouldHideThreadDividerLine={shouldHideThreadDividerLine}
                 shouldDisplayNewMarker={shouldDisplayNewMarker(reportAction, index)}
-<<<<<<< HEAD
                 shouldDisplayReplyDivider={sortedVisibleReportActions.length > 1}
-=======
-                shouldDisplayReplyDivider={sortedReportActions.length > 1}
                 isFirstVisibleReportAction={firstVisibleReportActionID === reportAction.reportActionID}
                 shouldUseThreadDividerLine={shouldUseThreadDividerLine}
->>>>>>> 334b630c
             />
         ),
         [
