--- conflicted
+++ resolved
@@ -562,13 +562,8 @@
     // Native mobile does not render updates flatlist the changes even though component did update called.
     // To notify there something changes we can use extraData prop to flatlist
     const extraData = useMemo(
-<<<<<<< HEAD
-        () => [isSmallScreenWidth ? unreadMarkerReportActionID : undefined, ReportUtils.isArchivedRoom(report, reportNameValuePairs)],
-        [unreadMarkerReportActionID, isSmallScreenWidth, report, reportNameValuePairs],
-=======
-        () => [shouldUseNarrowLayout ? currentUnreadMarker : undefined, ReportUtils.isArchivedRoom(report, reportNameValuePairs)],
-        [currentUnreadMarker, shouldUseNarrowLayout, report, reportNameValuePairs],
->>>>>>> 968bae56
+        () => [shouldUseNarrowLayout ? unreadMarkerReportActionID : undefined, ReportUtils.isArchivedRoom(report, reportNameValuePairs)],
+        [unreadMarkerReportActionID, shouldUseNarrowLayout, report, reportNameValuePairs],
     );
     const hideComposer = !ReportUtils.canUserPerformWriteAction(report);
     const shouldShowReportRecipientLocalTime = ReportUtils.canShowReportRecipientLocalTime(personalDetailsList, report, currentUserPersonalDetails.accountID) && !isComposerFullSize;
