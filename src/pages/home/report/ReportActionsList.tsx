--- conflicted
+++ resolved
@@ -258,11 +258,7 @@
         }
 
         return null;
-<<<<<<< HEAD
-    }, [sortedVisibleReportActions, lastOfflineAt, lastOnlineAt, preferredLocale, unreadMarkerTime, messageManuallyMarkedUnread, accountID]);
-=======
-    }, [sortedVisibleReportActions, unreadMarkerTime]);
->>>>>>> b9f8b86e
+    }, [sortedVisibleReportActions, lastOfflineAt, lastOnlineAt, preferredLocale, unreadMarkerTime]);
 
     /**
      * Subscribe to read/unread events and update our unreadMarkerTime
