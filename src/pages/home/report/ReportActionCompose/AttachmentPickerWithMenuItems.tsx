--- conflicted
+++ resolved
@@ -240,17 +240,7 @@
                     {
                         icon: Expensicons.Paperclip,
                         text: translate('reportActionCompose.addAttachment'),
-<<<<<<< HEAD
-                        onSelected: () => {
-                            if (Browser.isSafari()) {
-                                return;
-                            }
-                            triggerAttachmentPicker();
-                        },
-                        shouldCallAfterModalHide: true,
                         disabled: shouldDisableAttachmentItem,
-=======
->>>>>>> 26a9fc45
                     },
                 ];
                 return (
