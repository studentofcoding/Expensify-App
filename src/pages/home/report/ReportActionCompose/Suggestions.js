import React, {useRef, useCallback, useImperativeHandle} from 'react';
import PropTypes from 'prop-types';
import SuggestionMention from './SuggestionMention';
import SuggestionEmoji from './SuggestionEmoji';
import * as SuggestionProps from './suggestionProps';

const propTypes = {
    /** A ref to this component */
    forwardedRef: PropTypes.shape({current: PropTypes.shape({})}),

    /** Function to clear the input */
    resetKeyboardInput: PropTypes.func.isRequired,

    /** Is auto suggestion picker large */
    isAutoSuggestionPickerLarge: PropTypes.bool,

    ...SuggestionProps.baseProps,
};

const defaultProps = {
    forwardedRef: null,
    isAutoSuggestionPickerLarge: true,
};

/**
 * This component contains the individual suggestion components.
 * If you want to add a new suggestion type, add it here.
 *
 * @returns {React.Component}
 */
<<<<<<< HEAD
function Suggestions({
    isComposerFullSize,
    value,
    setValue,
    selection,
    setSelection,
    updateComment,
    composerHeight,
    forwardedRef,
    onInsertedEmoji,
    resetKeyboardInput,
    measureParentContainer,
    isAutoSuggestionPickerLarge,
}) {
=======
function Suggestions({isComposerFullSize, value, setValue, selection, setSelection, updateComment, composerHeight, forwardedRef, resetKeyboardInput, measureParentContainer}) {
>>>>>>> 7b52fa5a
    const suggestionEmojiRef = useRef(null);
    const suggestionMentionRef = useRef(null);

    const getSuggestions = useCallback(() => suggestionEmojiRef.current.getSuggestions() || suggestionMentionRef.current.getSuggestions(), []);

    /**
     * Clean data related to EmojiSuggestions
     */
    const resetSuggestions = useCallback(() => {
        suggestionEmojiRef.current.resetSuggestions();
        suggestionMentionRef.current.resetSuggestions();
    }, []);

    /**
     * Listens for keyboard shortcuts and applies the action
     *
     * @param {Object} e
     */
    const triggerHotkeyActions = useCallback((e) => {
        const emojiHandler = suggestionEmojiRef.current.triggerHotkeyActions(e);
        const mentionHandler = suggestionMentionRef.current.triggerHotkeyActions(e);
        return emojiHandler || mentionHandler;
    }, []);

    const onSelectionChange = useCallback((e) => {
        const emojiHandler = suggestionEmojiRef.current.onSelectionChange(e);
        return emojiHandler;
    }, []);

    const updateShouldShowSuggestionMenuToFalse = useCallback(() => {
        suggestionEmojiRef.current.updateShouldShowSuggestionMenuToFalse();
        suggestionMentionRef.current.updateShouldShowSuggestionMenuToFalse();
    }, []);

    const setShouldBlockSuggestionCalc = useCallback((shouldBlock) => {
        suggestionEmojiRef.current.setShouldBlockSuggestionCalc(shouldBlock);
        suggestionMentionRef.current.setShouldBlockSuggestionCalc(shouldBlock);
    }, []);

    useImperativeHandle(
        forwardedRef,
        () => ({
            resetSuggestions,
            onSelectionChange,
            triggerHotkeyActions,
            updateShouldShowSuggestionMenuToFalse,
            setShouldBlockSuggestionCalc,
            getSuggestions,
        }),
        [onSelectionChange, resetSuggestions, setShouldBlockSuggestionCalc, triggerHotkeyActions, updateShouldShowSuggestionMenuToFalse, getSuggestions],
    );

    const baseProps = {
        value,
        setValue,
        setSelection,
        selection,
        isComposerFullSize,
        updateComment,
        composerHeight,
        isAutoSuggestionPickerLarge,
        measureParentContainer,
    };

    return (
        <>
            <SuggestionEmoji
                ref={suggestionEmojiRef}
                // eslint-disable-next-line react/jsx-props-no-spreading
                {...baseProps}
                resetKeyboardInput={resetKeyboardInput}
            />
            <SuggestionMention
                ref={suggestionMentionRef}
                // eslint-disable-next-line react/jsx-props-no-spreading
                {...baseProps}
            />
        </>
    );
}

Suggestions.propTypes = propTypes;
Suggestions.defaultProps = defaultProps;
Suggestions.displayName = 'Suggestions';

export default React.forwardRef((props, ref) => (
    <Suggestions
        // eslint-disable-next-line react/jsx-props-no-spreading
        {...props}
        forwardedRef={ref}
    />
));<|MERGE_RESOLUTION|>--- conflicted
+++ resolved
@@ -28,7 +28,6 @@
  *
  * @returns {React.Component}
  */
-<<<<<<< HEAD
 function Suggestions({
     isComposerFullSize,
     value,
@@ -38,14 +37,10 @@
     updateComment,
     composerHeight,
     forwardedRef,
-    onInsertedEmoji,
     resetKeyboardInput,
     measureParentContainer,
     isAutoSuggestionPickerLarge,
 }) {
-=======
-function Suggestions({isComposerFullSize, value, setValue, selection, setSelection, updateComment, composerHeight, forwardedRef, resetKeyboardInput, measureParentContainer}) {
->>>>>>> 7b52fa5a
     const suggestionEmojiRef = useRef(null);
     const suggestionMentionRef = useRef(null);
 
