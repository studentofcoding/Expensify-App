import {useNavigation} from '@react-navigation/native';
import noop from 'lodash/noop';
import React, {memo, useCallback, useEffect, useMemo, useRef, useState} from 'react';
import type {MeasureInWindowOnSuccessCallback, NativeSyntheticEvent, TextInputFocusEventData, TextInputSelectionChangeEventData} from 'react-native';
import {View} from 'react-native';
import type {OnyxEntry} from 'react-native-onyx';
import {useOnyx} from 'react-native-onyx';
import {runOnUI, useSharedValue} from 'react-native-reanimated';
import type {Emoji} from '@assets/emojis/types';
import type {FileObject} from '@components/AttachmentModal';
import AttachmentModal from '@components/AttachmentModal';
import EmojiPickerButton from '@components/EmojiPicker/EmojiPickerButton';
import ExceededCommentLength from '@components/ExceededCommentLength';
import Icon from '@components/Icon';
import * as Expensicons from '@components/Icon/Expensicons';
import type {Mention} from '@components/MentionSuggestions';
import OfflineIndicator from '@components/OfflineIndicator';
import OfflineWithFeedback from '@components/OfflineWithFeedback';
import {usePersonalDetails} from '@components/OnyxProvider';
import Text from '@components/Text';
import EducationalTooltip from '@components/Tooltip/EducationalTooltip';
import type {WithCurrentUserPersonalDetailsProps} from '@components/withCurrentUserPersonalDetails';
import withCurrentUserPersonalDetails from '@components/withCurrentUserPersonalDetails';
import useDebounce from '@hooks/useDebounce';
import useHandleExceedMaxCommentLength from '@hooks/useHandleExceedMaxCommentLength';
import useLocalize from '@hooks/useLocalize';
import useNetwork from '@hooks/useNetwork';
import useResponsiveLayout from '@hooks/useResponsiveLayout';
import useTheme from '@hooks/useTheme';
import useThemeStyles from '@hooks/useThemeStyles';
import * as DeviceCapabilities from '@libs/DeviceCapabilities';
import {getDraftComment} from '@libs/DraftCommentUtils';
import getModalState from '@libs/getModalState';
import Performance from '@libs/Performance';
import * as ReportUtils from '@libs/ReportUtils';
import playSound, {SOUNDS} from '@libs/Sound';
import willBlurTextInputOnTapOutsideFunc from '@libs/willBlurTextInputOnTapOutside';
import ParticipantLocalTime from '@pages/home/report/ParticipantLocalTime';
import ReportDropUI from '@pages/home/report/ReportDropUI';
import ReportTypingIndicator from '@pages/home/report/ReportTypingIndicator';
import variables from '@styles/variables';
import * as EmojiPickerActions from '@userActions/EmojiPickerAction';
import * as Report from '@userActions/Report';
import * as User from '@userActions/User';
import CONST from '@src/CONST';
import ONYXKEYS from '@src/ONYXKEYS';
import type * as OnyxTypes from '@src/types/onyx';
import type * as OnyxCommon from '@src/types/onyx/OnyxCommon';
import {isEmptyObject} from '@src/types/utils/EmptyObject';
import AttachmentPickerWithMenuItems from './AttachmentPickerWithMenuItems';
import ComposerWithSuggestions from './ComposerWithSuggestions';
import type {ComposerRef, ComposerWithSuggestionsProps} from './ComposerWithSuggestions/ComposerWithSuggestions';
import SendButton from './SendButton';

type SuggestionsRef = {
    resetSuggestions: () => void;
    onSelectionChange?: (event: NativeSyntheticEvent<TextInputSelectionChangeEventData>) => void;
    triggerHotkeyActions: (event: KeyboardEvent) => boolean | undefined;
    updateShouldShowSuggestionMenuToFalse: (shouldShowSuggestionMenu?: boolean) => void;
    setShouldBlockSuggestionCalc: (shouldBlock: boolean) => void;
    getSuggestions: () => Mention[] | Emoji[];
    getIsSuggestionsMenuVisible: () => boolean;
};

<<<<<<< HEAD
type ReportActionComposeOnyxProps = {
    /** The NVP describing a user's block status */
    blockedFromConcierge: OnyxEntry<OnyxTypes.BlockedFromConcierge>;

    /** Whether the composer input should be shown */
    shouldShowComposeInput: OnyxEntry<boolean>;
};

type ReportActionComposeProps = ReportActionComposeOnyxProps &
    WithCurrentUserPersonalDetailsProps &
    Pick<ComposerWithSuggestionsProps, 'reportID' | 'isComposerFullSize' | 'lastReportAction'> & {
=======
type ReportActionComposeProps = WithCurrentUserPersonalDetailsProps &
    Pick<ComposerWithSuggestionsProps, 'reportID' | 'isEmptyChat' | 'isComposerFullSize' | 'lastReportAction'> & {
>>>>>>> d1876658
        /** A method to call when the form is submitted */
        onSubmit: (newComment: string) => void;

        /** The report currently being looked at */
        report: OnyxEntry<OnyxTypes.Report>;

        /** The type of action that's pending  */
        pendingAction?: OnyxCommon.PendingAction;

        /** Whether the report is ready for display */
        isReportReadyForDisplay?: boolean;

        /** A method to call when the input is focus */
        onComposerFocus?: () => void;

        /** A method to call when the input is blur */
        onComposerBlur?: () => void;

        /** Should the input be disabled  */
        disabled?: boolean;

        /** Should show educational tooltip */
        shouldShowEducationalTooltip?: boolean;
    };

const willBlurTextInputOnTapOutside = willBlurTextInputOnTapOutsideFunc();

// eslint-disable-next-line import/no-mutable-exports
let onSubmitAction = noop;

function ReportActionCompose({
    currentUserPersonalDetails,
    disabled = false,
    isComposerFullSize = false,
    onSubmit,
    pendingAction,
    report,
    reportID,
    isReportReadyForDisplay = true,
    lastReportAction,
    shouldShowEducationalTooltip,
    onComposerFocus,
    onComposerBlur,
}: ReportActionComposeProps) {
    const theme = useTheme();
    const styles = useThemeStyles();
    const {translate} = useLocalize();
    const {isSmallScreenWidth, isMediumScreenWidth, shouldUseNarrowLayout} = useResponsiveLayout();
    const {isOffline} = useNetwork();
    const actionButtonRef = useRef<View | HTMLDivElement | null>(null);
    const personalDetails = usePersonalDetails() || CONST.EMPTY_OBJECT;
    const navigation = useNavigation();
    const [blockedFromConcierge] = useOnyx(ONYXKEYS.NVP_BLOCKED_FROM_CONCIERGE);
    const [shouldShowComposeInput = true] = useOnyx(ONYXKEYS.SHOULD_SHOW_COMPOSE_INPUT);
    /**
     * Updates the Highlight state of the composer
     */
    const [isFocused, setIsFocused] = useState(() => {
        const initialModalState = getModalState();
        return shouldShowComposeInput && !initialModalState?.isVisible && !initialModalState?.willAlertModalBecomeVisible;
    });
    const [isFullComposerAvailable, setIsFullComposerAvailable] = useState(isComposerFullSize);
    const [shouldHideEducationalTooltip, setShouldHideEducationalTooltip] = useState(false);

    // A flag to indicate whether the onScroll callback is likely triggered by a layout change (caused by text change) or not
    const isScrollLikelyLayoutTriggered = useRef(false);

    /**
     * Reset isScrollLikelyLayoutTriggered to false.
     *
     * The function is debounced with a handpicked wait time to address 2 issues:
     * 1. There is a slight delay between onChangeText and onScroll
     * 2. Layout change will trigger onScroll multiple times
     */
    const debouncedLowerIsScrollLikelyLayoutTriggered = useDebounce(
        useCallback(() => (isScrollLikelyLayoutTriggered.current = false), []),
        500,
    );

    const raiseIsScrollLikelyLayoutTriggered = useCallback(() => {
        isScrollLikelyLayoutTriggered.current = true;
        debouncedLowerIsScrollLikelyLayoutTriggered();
    }, [debouncedLowerIsScrollLikelyLayoutTriggered]);

    const [isCommentEmpty, setIsCommentEmpty] = useState(() => {
        const draftComment = getDraftComment(reportID);
        return !draftComment || !!draftComment.match(CONST.REGEX.EMPTY_COMMENT);
    });

    /**
     * Updates the visibility state of the menu
     */
    const [isMenuVisible, setMenuVisibility] = useState(false);
    const [isAttachmentPreviewActive, setIsAttachmentPreviewActive] = useState(false);

    /**
     * Updates the composer when the comment length is exceeded
     * Shows red borders and prevents the comment from being sent
     */
    const {hasExceededMaxCommentLength, validateCommentMaxLength} = useHandleExceedMaxCommentLength();

    const suggestionsRef = useRef<SuggestionsRef>(null);
    const composerRef = useRef<ComposerRef>();
    const reportParticipantIDs = useMemo(
        () =>
            Object.keys(report?.participants ?? {})
                .map(Number)
                .filter((accountID) => accountID !== currentUserPersonalDetails.accountID),
        [currentUserPersonalDetails.accountID, report?.participants],
    );

    const shouldShowReportRecipientLocalTime = useMemo(
        () => ReportUtils.canShowReportRecipientLocalTime(personalDetails, report, currentUserPersonalDetails.accountID) && !isComposerFullSize,
        [personalDetails, report, currentUserPersonalDetails.accountID, isComposerFullSize],
    );

    const includesConcierge = useMemo(() => ReportUtils.chatIncludesConcierge({participants: report?.participants}), [report?.participants]);
    const userBlockedFromConcierge = useMemo(() => User.isBlockedFromConcierge(blockedFromConcierge), [blockedFromConcierge]);
    const isBlockedFromConcierge = useMemo(() => includesConcierge && userBlockedFromConcierge, [includesConcierge, userBlockedFromConcierge]);

    // Placeholder to display in the chat input.
    const inputPlaceholder = useMemo(() => {
        if (includesConcierge && userBlockedFromConcierge) {
            return translate('reportActionCompose.blockedFromConcierge');
        }
        return translate('reportActionCompose.writeSomething');
    }, [includesConcierge, translate, userBlockedFromConcierge]);

    const focus = () => {
        if (composerRef.current === null) {
            return;
        }
        composerRef.current?.focus(true);
    };

    const isKeyboardVisibleWhenShowingModalRef = useRef(false);
    const isNextModalWillOpenRef = useRef(false);

    const containerRef = useRef<View>(null);
    const measureContainer = useCallback(
        (callback: MeasureInWindowOnSuccessCallback) => {
            if (!containerRef.current) {
                return;
            }
            containerRef.current.measureInWindow(callback);
        },
        // We added isComposerFullSize in dependencies so that when this value changes, we recalculate the position of the popup
        // eslint-disable-next-line react-compiler/react-compiler, react-hooks/exhaustive-deps
        [isComposerFullSize],
    );

    const onAddActionPressed = useCallback(() => {
        if (!willBlurTextInputOnTapOutside) {
            isKeyboardVisibleWhenShowingModalRef.current = !!composerRef.current?.isFocused();
        }
        composerRef.current?.blur();
    }, []);

    const onItemSelected = useCallback(() => {
        isKeyboardVisibleWhenShowingModalRef.current = false;
    }, []);

    const updateShouldShowSuggestionMenuToFalse = useCallback(() => {
        if (!suggestionsRef.current) {
            return;
        }
        suggestionsRef.current.updateShouldShowSuggestionMenuToFalse(false);
    }, []);

    const attachmentFileRef = useRef<FileObject | null>(null);
    const addAttachment = useCallback((file: FileObject) => {
        attachmentFileRef.current = file;
        const clear = composerRef.current?.clear;
        if (!clear) {
            throw new Error('The composerRef.clear function is not set yet. This should never happen, and indicates a developer error.');
        }

        runOnUI(clear)();
    }, []);

    /**
     * Event handler to update the state after the attachment preview is closed.
     */
    const onAttachmentPreviewClose = useCallback(() => {
        updateShouldShowSuggestionMenuToFalse();
        setIsAttachmentPreviewActive(false);
    }, [updateShouldShowSuggestionMenuToFalse]);

    /**
     * Add a new comment to this chat
     */
    const submitForm = useCallback(
        (newComment: string) => {
            playSound(SOUNDS.DONE);

            const newCommentTrimmed = newComment.trim();

            if (attachmentFileRef.current) {
                Report.addAttachment(reportID, attachmentFileRef.current, newCommentTrimmed);
                attachmentFileRef.current = null;
            } else {
                Performance.markStart(CONST.TIMING.MESSAGE_SENT, {message: newCommentTrimmed});
                onSubmit(newCommentTrimmed);
            }
        },
        [onSubmit, reportID],
    );

    const onTriggerAttachmentPicker = useCallback(() => {
        isNextModalWillOpenRef.current = true;
        isKeyboardVisibleWhenShowingModalRef.current = true;
    }, []);

    const onBlur = useCallback(
        (event: NativeSyntheticEvent<TextInputFocusEventData>) => {
            const webEvent = event as unknown as FocusEvent;
            setIsFocused(false);
            onComposerBlur?.();
            if (suggestionsRef.current) {
                suggestionsRef.current.resetSuggestions();
            }
            if (webEvent.relatedTarget && webEvent.relatedTarget === actionButtonRef.current) {
                isKeyboardVisibleWhenShowingModalRef.current = true;
            }
        },
        [onComposerBlur],
    );

    const onFocus = useCallback(() => {
        setIsFocused(true);
        onComposerFocus?.();
    }, [onComposerFocus]);

    // We are returning a callback here as we want to incoke the method on unmount only
    useEffect(
        () => () => {
            if (!EmojiPickerActions.isActive(report?.reportID ?? '-1')) {
                return;
            }
            EmojiPickerActions.hideEmojiPicker();
        },
        // eslint-disable-next-line react-compiler/react-compiler, react-hooks/exhaustive-deps
        [],
    );

    useEffect(() => {
        const unsubscribe = navigation.addListener('blur', () => {
            setShouldHideEducationalTooltip(true);
        });
        return unsubscribe;
    }, [navigation]);

    // When we invite someone to a room they don't have the policy object, but we still want them to be able to mention other reports they are members of, so we only check if the policyID in the report is from a workspace
    const isGroupPolicyReport = useMemo(() => !!report?.policyID && report.policyID !== CONST.POLICY.ID_FAKE, [report]);
    const reportRecipientAcountIDs = ReportUtils.getReportRecipientAccountIDs(report, currentUserPersonalDetails.accountID);
    const reportRecipient = personalDetails[reportRecipientAcountIDs[0]];
    const shouldUseFocusedColor = !isBlockedFromConcierge && !disabled && isFocused;

    const hasReportRecipient = !isEmptyObject(reportRecipient);

    const isSendDisabled = isCommentEmpty || isBlockedFromConcierge || !!disabled || hasExceededMaxCommentLength;

    // Note: using JS refs is not well supported in reanimated, thus we need to store the function in a shared value
    // useSharedValue on web doesn't support functions, so we need to wrap it in an object.
    const composerRefShared = useSharedValue<{
        clear: (() => void) | undefined;
    }>({clear: undefined});
    const handleSendMessage = useCallback(() => {
        'worklet';

        const clearComposer = composerRefShared.value.clear;
        if (!clearComposer) {
            throw new Error('The composerRefShared.clear function is not set yet. This should never happen, and indicates a developer error.');
        }

        if (isSendDisabled || !isReportReadyForDisplay) {
            return;
        }

        // This will cause onCleared to be triggered where we actually send the message
        clearComposer();
    }, [isSendDisabled, isReportReadyForDisplay, composerRefShared]);

    // eslint-disable-next-line react-compiler/react-compiler
    onSubmitAction = handleSendMessage;

    const emojiShiftVertical = useMemo(() => {
        const chatItemComposeSecondaryRowHeight = styles.chatItemComposeSecondaryRow.height + styles.chatItemComposeSecondaryRow.marginTop + styles.chatItemComposeSecondaryRow.marginBottom;
        const reportActionComposeHeight = styles.chatItemComposeBox.minHeight + chatItemComposeSecondaryRowHeight;
        const emojiOffsetWithComposeBox = (styles.chatItemComposeBox.minHeight - styles.chatItemEmojiButton.height) / 2;
        return reportActionComposeHeight - emojiOffsetWithComposeBox - CONST.MENU_POSITION_REPORT_ACTION_COMPOSE_BOTTOM;
    }, [styles]);

    const renderWorkspaceChatTooltip = useCallback(
        () => (
            <View style={[styles.alignItemsCenter, styles.flexRow, styles.justifyContentCenter, styles.flexWrap, styles.textAlignCenter, styles.gap1]}>
                <Icon
                    src={Expensicons.Lightbulb}
                    fill={theme.tooltipHighlightText}
                    medium
                />
                <Text>
                    <Text style={styles.quickActionTooltipTitle}>{translate('reportActionCompose.tooltip.title')}</Text>
                    <Text style={styles.quickActionTooltipSubtitle}>{translate('reportActionCompose.tooltip.subtitle')}</Text>
                </Text>
            </View>
        ),
        [
            styles.alignItemsCenter,
            styles.flexRow,
            styles.justifyContentCenter,
            styles.flexWrap,
            styles.textAlignCenter,
            styles.gap1,
            styles.quickActionTooltipTitle,
            styles.quickActionTooltipSubtitle,
            theme.tooltipHighlightText,
            translate,
        ],
    );

    return (
        <View style={[shouldShowReportRecipientLocalTime && !isOffline && styles.chatItemComposeWithFirstRow, isComposerFullSize && styles.chatItemFullComposeRow]}>
            <OfflineWithFeedback pendingAction={pendingAction}>
                {shouldShowReportRecipientLocalTime && hasReportRecipient && <ParticipantLocalTime participant={reportRecipient} />}
            </OfflineWithFeedback>
            <View style={isComposerFullSize ? styles.flex1 : {}}>
                <OfflineWithFeedback
                    shouldDisableOpacity
                    pendingAction={pendingAction}
                    style={isComposerFullSize ? styles.chatItemFullComposeRow : {}}
                    contentContainerStyle={isComposerFullSize ? styles.flex1 : {}}
                >
                    <EducationalTooltip
                        shouldRender={!shouldHideEducationalTooltip && shouldShowEducationalTooltip}
                        renderTooltipContent={renderWorkspaceChatTooltip}
                        shouldUseOverlay
                        onHideTooltip={() => User.dismissWorkspaceTooltip()}
                        anchorAlignment={{
                            horizontal: CONST.MODAL.ANCHOR_ORIGIN_HORIZONTAL.LEFT,
                            vertical: CONST.MODAL.ANCHOR_ORIGIN_VERTICAL.BOTTOM,
                        }}
                        wrapperStyle={styles.reportActionComposeTooltipWrapper}
                        shiftHorizontal={variables.composerTooltipShiftHorizontal}
                        shiftVertical={variables.composerTooltipShiftVertical}
                    >
                        <View
                            ref={containerRef}
                            style={[
                                shouldUseFocusedColor ? styles.chatItemComposeBoxFocusedColor : styles.chatItemComposeBoxColor,
                                styles.flexRow,
                                styles.chatItemComposeBox,
                                isComposerFullSize && styles.chatItemFullComposeBox,
                                hasExceededMaxCommentLength && styles.borderColorDanger,
                            ]}
                        >
                            <AttachmentModal
                                headerTitle={translate('reportActionCompose.sendAttachment')}
                                onConfirm={addAttachment}
                                onModalShow={() => setIsAttachmentPreviewActive(true)}
                                onModalHide={onAttachmentPreviewClose}
                            >
                                {({displayFileInModal}) => (
                                    <>
                                        <AttachmentPickerWithMenuItems
                                            displayFileInModal={displayFileInModal}
                                            reportID={reportID}
                                            report={report}
                                            reportParticipantIDs={reportParticipantIDs}
                                            isFullComposerAvailable={isFullComposerAvailable}
                                            isComposerFullSize={isComposerFullSize}
                                            isBlockedFromConcierge={isBlockedFromConcierge}
                                            disabled={!!disabled}
                                            setMenuVisibility={setMenuVisibility}
                                            isMenuVisible={isMenuVisible}
                                            onTriggerAttachmentPicker={onTriggerAttachmentPicker}
                                            raiseIsScrollLikelyLayoutTriggered={raiseIsScrollLikelyLayoutTriggered}
                                            onAddActionPressed={onAddActionPressed}
                                            onItemSelected={onItemSelected}
                                            actionButtonRef={actionButtonRef}
                                        />
                                        <ComposerWithSuggestions
                                            ref={(ref) => {
                                                composerRef.current = ref ?? undefined;
                                                // eslint-disable-next-line react-compiler/react-compiler
                                                composerRefShared.value = {
                                                    clear: ref?.clear,
                                                };
                                            }}
                                            suggestionsRef={suggestionsRef}
                                            isNextModalWillOpenRef={isNextModalWillOpenRef}
                                            isScrollLikelyLayoutTriggered={isScrollLikelyLayoutTriggered}
                                            raiseIsScrollLikelyLayoutTriggered={raiseIsScrollLikelyLayoutTriggered}
                                            reportID={reportID}
                                            policyID={report?.policyID ?? '-1'}
                                            includeChronos={ReportUtils.chatIncludesChronos(report)}
                                            isGroupPolicyReport={isGroupPolicyReport}
                                            lastReportAction={lastReportAction}
                                            isMenuVisible={isMenuVisible}
                                            inputPlaceholder={inputPlaceholder}
                                            isComposerFullSize={isComposerFullSize}
                                            displayFileInModal={displayFileInModal}
                                            onCleared={submitForm}
                                            isBlockedFromConcierge={isBlockedFromConcierge}
                                            disabled={!!disabled}
                                            isFullComposerAvailable={isFullComposerAvailable}
                                            setIsFullComposerAvailable={setIsFullComposerAvailable}
                                            setIsCommentEmpty={setIsCommentEmpty}
                                            handleSendMessage={handleSendMessage}
                                            shouldShowComposeInput={shouldShowComposeInput}
                                            onFocus={onFocus}
                                            onBlur={onBlur}
                                            measureParentContainer={measureContainer}
                                            onValueChange={(value) => {
                                                if (value.length === 0 && isComposerFullSize) {
                                                    Report.setIsComposerFullSize(reportID, false);
                                                }
                                                validateCommentMaxLength(value, {reportID});
                                            }}
                                        />
                                        <ReportDropUI
                                            onDrop={(event: DragEvent) => {
                                                if (isAttachmentPreviewActive) {
                                                    return;
                                                }
                                                const data = event.dataTransfer?.files[0];
                                                if (data) {
                                                    data.uri = URL.createObjectURL(data);
                                                    displayFileInModal(data);
                                                }
                                            }}
                                        />
                                    </>
                                )}
                            </AttachmentModal>
                            {DeviceCapabilities.canUseTouchScreen() && isMediumScreenWidth ? null : (
                                <EmojiPickerButton
                                    isDisabled={isBlockedFromConcierge || disabled}
                                    onModalHide={(isNavigating) => {
                                        if (isNavigating) {
                                            return;
                                        }
                                        focus();
                                    }}
                                    onEmojiSelected={(...args) => composerRef.current?.replaceSelectionWithText(...args)}
                                    emojiPickerID={report?.reportID}
                                    shiftVertical={emojiShiftVertical}
                                />
                            )}
                            <SendButton
                                isDisabled={isSendDisabled}
                                handleSendMessage={handleSendMessage}
                            />
                        </View>
                    </EducationalTooltip>
                    <View
                        style={[
                            styles.flexRow,
                            styles.justifyContentBetween,
                            styles.alignItemsCenter,
                            (!isSmallScreenWidth || (isSmallScreenWidth && !isOffline)) && styles.chatItemComposeSecondaryRow,
                        ]}
                    >
                        {!shouldUseNarrowLayout && <OfflineIndicator containerStyles={[styles.chatItemComposeSecondaryRow]} />}
                        <ReportTypingIndicator reportID={reportID} />
                        {hasExceededMaxCommentLength && <ExceededCommentLength />}
                    </View>
                </OfflineWithFeedback>
            </View>
        </View>
    );
}

ReportActionCompose.displayName = 'ReportActionCompose';

export default withCurrentUserPersonalDetails(memo(ReportActionCompose));
export {onSubmitAction};
export type {SuggestionsRef, ComposerRef};<|MERGE_RESOLUTION|>--- conflicted
+++ resolved
@@ -62,22 +62,8 @@
     getIsSuggestionsMenuVisible: () => boolean;
 };
 
-<<<<<<< HEAD
-type ReportActionComposeOnyxProps = {
-    /** The NVP describing a user's block status */
-    blockedFromConcierge: OnyxEntry<OnyxTypes.BlockedFromConcierge>;
-
-    /** Whether the composer input should be shown */
-    shouldShowComposeInput: OnyxEntry<boolean>;
-};
-
-type ReportActionComposeProps = ReportActionComposeOnyxProps &
-    WithCurrentUserPersonalDetailsProps &
+type ReportActionComposeProps = WithCurrentUserPersonalDetailsProps &
     Pick<ComposerWithSuggestionsProps, 'reportID' | 'isComposerFullSize' | 'lastReportAction'> & {
-=======
-type ReportActionComposeProps = WithCurrentUserPersonalDetailsProps &
-    Pick<ComposerWithSuggestionsProps, 'reportID' | 'isEmptyChat' | 'isComposerFullSize' | 'lastReportAction'> & {
->>>>>>> d1876658
         /** A method to call when the form is submitted */
         onSubmit: (newComment: string) => void;
 
