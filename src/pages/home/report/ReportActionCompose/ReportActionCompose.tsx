--- conflicted
+++ resolved
@@ -125,11 +125,7 @@
     setShowSoftInputOnFocus,
     didHideComposerInput,
 }: ReportActionComposeProps) {
-<<<<<<< HEAD
     const actionSheetAwareScrollViewContext = useContext(ActionSheetAwareScrollView.ActionSheetAwareScrollViewContext);
-    const theme = useTheme();
-=======
->>>>>>> 918488aa
     const styles = useThemeStyles();
     const {translate} = useLocalize();
     // eslint-disable-next-line rulesdir/prefer-shouldUseNarrowLayout-instead-of-isSmallScreenWidth
