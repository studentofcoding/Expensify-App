--- conflicted
+++ resolved
@@ -195,16 +195,6 @@
     const userBlockedFromConcierge = useMemo(() => User.isBlockedFromConcierge(blockedFromConcierge), [blockedFromConcierge]);
     const isBlockedFromConcierge = useMemo(() => includesConcierge && userBlockedFromConcierge, [includesConcierge, userBlockedFromConcierge]);
 
-<<<<<<< HEAD
-=======
-    // If we are on a small width device then don't show last 3 items from conciergePlaceholderOptions
-    const conciergePlaceholderRandomIndex = useMemo(
-        () => Math.floor(Math.random() * (translate('reportActionCompose.conciergePlaceholderOptions').length - (shouldUseNarrowLayout ? 4 : 1) + 1)),
-        // eslint-disable-next-line react-compiler/react-compiler, react-hooks/exhaustive-deps
-        [],
-    );
-
->>>>>>> 98d8a5ae
     // Placeholder to display in the chat input.
     const inputPlaceholder = useMemo(() => {
         if (includesConcierge) {
