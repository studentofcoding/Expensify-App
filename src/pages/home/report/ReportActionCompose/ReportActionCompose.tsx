--- conflicted
+++ resolved
@@ -381,36 +381,6 @@
         return reportActionComposeHeight - emojiOffsetWithComposeBox - CONST.MENU_POSITION_REPORT_ACTION_COMPOSE_BOTTOM;
     }, [styles]);
 
-<<<<<<< HEAD
-=======
-    const renderWorkspaceChatTooltip = useCallback(
-        () => (
-            <View style={[styles.alignItemsCenter, styles.flexRow, styles.justifyContentCenter, styles.flexWrap, styles.textAlignCenter, styles.gap1]}>
-                <Icon
-                    src={Expensicons.Lightbulb}
-                    fill={theme.tooltipHighlightText}
-                    medium
-                />
-                <Text>
-                    <Text style={styles.quickActionTooltipTitle}>{translate('reportActionCompose.tooltip.title')}</Text>
-                    <Text style={styles.quickActionTooltipSubtitle}>{translate('reportActionCompose.tooltip.subtitle')}</Text>
-                </Text>
-            </View>
-        ),
-        [
-            styles.alignItemsCenter,
-            styles.flexRow,
-            styles.justifyContentCenter,
-            styles.flexWrap,
-            styles.textAlignCenter,
-            styles.gap1,
-            styles.quickActionTooltipTitle,
-            styles.quickActionTooltipSubtitle,
-            theme.tooltipHighlightText,
-            translate,
-        ],
-    );
-
     const validateMaxLength = useCallback(
         (value: string) => {
             const taskCommentMatch = value?.match(CONST.REGEX.TASK_TITLE_WITH_OPTONAL_SHORT_MENTION);
@@ -428,7 +398,6 @@
 
     const debouncedValidate = useMemo(() => lodashDebounce(validateMaxLength, CONST.TIMING.COMMENT_LENGTH_DEBOUNCE_TIME, {leading: true}), [validateMaxLength]);
 
->>>>>>> b27d5c77
     const onValueChange = useCallback(
         (value: string) => {
             if (value.length === 0 && isComposerFullSize) {
