--- conflicted
+++ resolved
@@ -1,10 +1,7 @@
-<<<<<<< HEAD
 import {PortalHost} from '@gorhom/portal';
 import noop from 'lodash/noop';
 import type {SyntheticEvent} from 'react';
-=======
 import {useNavigation} from '@react-navigation/native';
->>>>>>> 6aa873d9
 import React, {memo, useCallback, useEffect, useMemo, useRef, useState} from 'react';
 import type {MeasureInWindowOnSuccessCallback, NativeSyntheticEvent, TextInputFocusEventData, TextInputSelectionChangeEventData} from 'react-native';
 import {View} from 'react-native';
@@ -315,19 +312,13 @@
 
             const newCommentTrimmed = newComment.trim();
 
-<<<<<<< HEAD
-            Performance.markStart(CONST.TIMING.MESSAGE_SENT, {message: newComment});
-
-            playSound(SOUNDS.DONE);
-            onSubmit(newComment);
-=======
             if (attachmentFileRef.current) {
                 Report.addAttachment(reportID, attachmentFileRef.current, newCommentTrimmed);
                 attachmentFileRef.current = null;
             } else {
+                Performance.markStart(CONST.TIMING.MESSAGE_SENT, {message: newCommentTrimmed});
                 onSubmit(newCommentTrimmed);
             }
->>>>>>> 6aa873d9
         },
         [onSubmit, reportID],
     );
