--- conflicted
+++ resolved
@@ -143,8 +143,6 @@
         insertedEmojisRef.current = [];
     }, []);
 
-<<<<<<< HEAD
-=======
     /**
      * Reset isScrollLikelyLayoutTriggered to false.
      *
@@ -162,15 +160,6 @@
         debouncedLowerIsScrollLikelyLayoutTriggered();
     }, [debouncedLowerIsScrollLikelyLayoutTriggered]);
 
-    const onInsertedEmoji = useCallback(
-        (emojiObject) => {
-            insertedEmojisRef.current = [...insertedEmojisRef.current, emojiObject];
-            debouncedUpdateFrequentlyUsedEmojis(emojiObject);
-        },
-        [debouncedUpdateFrequentlyUsedEmojis],
-    );
-
->>>>>>> ab821e5a
     /**
      * Set the TextInput Ref
      *
@@ -498,6 +487,7 @@
             return;
         }
         Report.setReportWithDraft(reportID, true);
+
         // eslint-disable-next-line react-hooks/exhaustive-deps
     }, []);
 
@@ -561,11 +551,6 @@
                 isComposerFullSize={isComposerFullSize}
                 updateComment={updateComment}
                 composerHeight={composerHeight}
-<<<<<<< HEAD
-                shouldShowReportRecipientLocalTime={shouldShowReportRecipientLocalTime}
-=======
-                onInsertedEmoji={onInsertedEmoji}
->>>>>>> ab821e5a
                 measureParentContainer={measureParentContainer}
                 // Input
                 value={value}
