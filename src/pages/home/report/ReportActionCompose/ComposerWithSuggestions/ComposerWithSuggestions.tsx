import {useIsFocused, useNavigation} from '@react-navigation/native';
import {ExpensiMark} from 'expensify-common';
import lodashDebounce from 'lodash/debounce';
import type {ForwardedRef, MutableRefObject, RefAttributes, RefObject} from 'react';
import React, {forwardRef, memo, useCallback, useEffect, useImperativeHandle, useMemo, useRef, useState} from 'react';
import type {
    LayoutChangeEvent,
    MeasureInWindowOnSuccessCallback,
    NativeSyntheticEvent,
    TextInput,
    TextInputFocusEventData,
    TextInputKeyPressEventData,
    TextInputSelectionChangeEventData,
} from 'react-native';
import {DeviceEventEmitter, findNodeHandle, InteractionManager, NativeModules, View} from 'react-native';
import type {OnyxEntry} from 'react-native-onyx';
import {withOnyx} from 'react-native-onyx';
import type {useAnimatedRef} from 'react-native-reanimated';
import type {Emoji} from '@assets/emojis/types';
import type {FileObject} from '@components/AttachmentModal';
import Composer from '@components/Composer';
import useKeyboardState from '@hooks/useKeyboardState';
import useLocalize from '@hooks/useLocalize';
import usePrevious from '@hooks/usePrevious';
import useStyleUtils from '@hooks/useStyleUtils';
import useTheme from '@hooks/useTheme';
import useThemeStyles from '@hooks/useThemeStyles';
import useWindowDimensions from '@hooks/useWindowDimensions';
import * as Browser from '@libs/Browser';
import canFocusInputOnScreenFocus from '@libs/canFocusInputOnScreenFocus';
import * as ComposerUtils from '@libs/ComposerUtils';
import convertToLTRForComposer from '@libs/convertToLTRForComposer';
import {getDraftComment} from '@libs/DraftCommentUtils';
import * as EmojiUtils from '@libs/EmojiUtils';
import focusComposerWithDelay from '@libs/focusComposerWithDelay';
import getPlatform from '@libs/getPlatform';
import * as KeyDownListener from '@libs/KeyboardShortcut/KeyDownPressListener';
import ReportActionComposeFocusManager from '@libs/ReportActionComposeFocusManager';
import * as ReportActionsUtils from '@libs/ReportActionsUtils';
import * as ReportUtils from '@libs/ReportUtils';
import * as SuggestionUtils from '@libs/SuggestionUtils';
import updateMultilineInputRange from '@libs/updateMultilineInputRange';
import willBlurTextInputOnTapOutsideFunc from '@libs/willBlurTextInputOnTapOutside';
import type {ComposerRef, SuggestionsRef} from '@pages/home/report/ReportActionCompose/ReportActionCompose';
import SilentCommentUpdater from '@pages/home/report/ReportActionCompose/SilentCommentUpdater';
import Suggestions from '@pages/home/report/ReportActionCompose/Suggestions';
import * as EmojiPickerActions from '@userActions/EmojiPickerAction';
import * as InputFocus from '@userActions/InputFocus';
import * as Modal from '@userActions/Modal';
import * as Report from '@userActions/Report';
import * as User from '@userActions/User';
import CONST from '@src/CONST';
import ONYXKEYS from '@src/ONYXKEYS';
import type * as OnyxTypes from '@src/types/onyx';
import type ChildrenProps from '@src/types/utils/ChildrenProps';

type SyncSelection = {
    position: number;
    value: string;
};

type AnimatedRef = ReturnType<typeof useAnimatedRef>;

type NewlyAddedChars = {startIndex: number; endIndex: number; diff: string};

type ComposerWithSuggestionsOnyxProps = {
    /** The parent report actions for the report */
    parentReportActions: OnyxEntry<OnyxTypes.ReportActions>;

    /** The modal state */
    modal: OnyxEntry<OnyxTypes.Modal>;

    /** The preferred skin tone of the user */
    preferredSkinTone: number;

    /** Whether the input is focused */
    editFocused: OnyxEntry<boolean>;
};

type ComposerWithSuggestionsProps = ComposerWithSuggestionsOnyxProps &
    Partial<ChildrenProps> & {
        /** Report ID */
        reportID: string;

        /** Callback to focus composer */
        onFocus: () => void;

        /** Callback to blur composer */
        onBlur: (event: NativeSyntheticEvent<TextInputFocusEventData>) => void;

        /** Callback to update the value of the composer */
        onValueChange: (value: string) => void;

        /** Whether the composer is full size */
        isComposerFullSize: boolean;

        /** Whether the menu is visible */
        isMenuVisible: boolean;

        /** The placeholder for the input */
        inputPlaceholder: string;

        /** Function to display a file in a modal */
        displayFileInModal: (file: FileObject) => void;

        /** Whether the text input should clear */
        textInputShouldClear: boolean;

        /** Function to set the text input should clear */
        setTextInputShouldClear: (shouldClear: boolean) => void;

        /** Whether the user is blocked from concierge */
        isBlockedFromConcierge: boolean;

        /** Whether the input is disabled */
        disabled: boolean;

        /** Whether the full composer is available */
        isFullComposerAvailable: boolean;

        /** Function to set whether the full composer is available */
        setIsFullComposerAvailable: (isFullComposerAvailable: boolean) => void;

        /** Function to set whether the comment is empty */
        setIsCommentEmpty: (isCommentEmpty: boolean) => void;

        /** Function to handle sending a message */
        handleSendMessage: () => void;

        /** Whether the compose input should show */
        shouldShowComposeInput: OnyxEntry<boolean>;

        /** Function to measure the parent container */
        measureParentContainer: (callback: MeasureInWindowOnSuccessCallback) => void;

        /** The height of the list */
        listHeight: number;

        /** Whether the scroll is likely to trigger a layout */
        isScrollLikelyLayoutTriggered: RefObject<boolean>;

        /** Function to raise the scroll is likely layout triggered */
        raiseIsScrollLikelyLayoutTriggered: () => void;

        /** The ref to the suggestions */
        suggestionsRef: React.RefObject<SuggestionsRef>;

        /** The ref to the animated input */
        animatedRef: AnimatedRef;

        /** The ref to the next modal will open */
        isNextModalWillOpenRef: MutableRefObject<boolean | null>;

        /** Whether the edit is focused */
        editFocused: boolean;

        /** Wheater chat is empty */
        isEmptyChat?: boolean;

        /** The last report action */
        lastReportAction?: OnyxEntry<OnyxTypes.ReportAction>;

        /** Whether to include chronos */
        includeChronos?: boolean;

        /** The parent report action ID */
        parentReportActionID?: string;

        /** The parent report ID */
        // eslint-disable-next-line react/no-unused-prop-types -- its used in the withOnyx HOC
        parentReportID: string | undefined;

        /** Whether report is from group policy */
        isGroupPolicyReport: boolean;

        /** policy ID of the report */
        policyID: string;
    };

type SwitchToCurrentReportProps = {
    preexistingReportID: string;
    callback: () => void;
};

const {RNTextInputReset} = NativeModules;

const isIOSNative = getPlatform() === CONST.PLATFORM.IOS;

/**
 * Broadcast that the user is typing. Debounced to limit how often we publish client events.
 */
const debouncedBroadcastUserIsTyping = lodashDebounce(
    (reportID: string) => {
        Report.broadcastUserIsTyping(reportID);
    },
    1000,
    {
        maxWait: 1000,
        leading: true,
    },
);

const willBlurTextInputOnTapOutside = willBlurTextInputOnTapOutsideFunc();

// We want consistent auto focus behavior on input between native and mWeb so we have some auto focus management code that will
// prevent auto focus on existing chat for mobile device
const shouldFocusInputOnScreenFocus = canFocusInputOnScreenFocus();

/**
 * This component holds the value and selection state.
 * If a component really needs access to these state values it should be put here.
 * However, double check if the component really needs access, as it will re-render
 * on every key press.
 */
function ComposerWithSuggestions(
    {
        // Onyx
        modal,
        preferredSkinTone = CONST.EMOJI_DEFAULT_SKIN_TONE,
        parentReportActions,

        // Props: Report
        reportID,
        includeChronos,
        isEmptyChat,
        lastReportAction,
        parentReportActionID,
        isGroupPolicyReport,
        policyID,

        // Focus
        onFocus,
        onBlur,
        onValueChange,

        // Composer
        isComposerFullSize,
        isMenuVisible,
        inputPlaceholder,
        displayFileInModal,
        textInputShouldClear,
        setTextInputShouldClear,
        isBlockedFromConcierge,
        disabled,
        isFullComposerAvailable,
        setIsFullComposerAvailable,
        setIsCommentEmpty,
        handleSendMessage,
        shouldShowComposeInput,
        measureParentContainer = () => {},
        listHeight,
        isScrollLikelyLayoutTriggered,
        raiseIsScrollLikelyLayoutTriggered,

        // Refs
        suggestionsRef,
        animatedRef,
        isNextModalWillOpenRef,
        editFocused,

        // For testing
        children,
    }: ComposerWithSuggestionsProps,
    ref: ForwardedRef<ComposerRef>,
) {
    const {isKeyboardShown} = useKeyboardState();
    const theme = useTheme();
    const styles = useThemeStyles();
    const StyleUtils = useStyleUtils();
    const {preferredLocale} = useLocalize();
    const isFocused = useIsFocused();
    const navigation = useNavigation();
    const emojisPresentBefore = useRef<Emoji[]>([]);
    const draftComment = getDraftComment(reportID) ?? '';
    const [value, setValue] = useState(() => {
        if (draftComment) {
            emojisPresentBefore.current = EmojiUtils.extractEmojis(draftComment);
        }
        return draftComment;
    });
    const commentRef = useRef(value);
    const lastTextRef = useRef(value);

    const {isSmallScreenWidth} = useWindowDimensions();
    const maxComposerLines = isSmallScreenWidth ? CONST.COMPOSER.MAX_LINES_SMALL_SCREEN : CONST.COMPOSER.MAX_LINES;

<<<<<<< HEAD
    const parentReportAction = parentReportActions?.[parentReportActionID ?? '-1'] ?? null;
=======
    const parentReportAction = parentReportActions?.[parentReportActionID ?? ''];
>>>>>>> a451de46
    const shouldAutoFocus =
        !modal?.isVisible &&
        Modal.areAllModalsHidden() &&
        isFocused &&
        (shouldFocusInputOnScreenFocus || (isEmptyChat && !ReportActionsUtils.isTransactionThread(parentReportAction))) &&
        shouldShowComposeInput;

    const valueRef = useRef(value);
    valueRef.current = value;

    const [selection, setSelection] = useState(() => ({start: 0, end: 0}));

    const [composerHeight, setComposerHeight] = useState(0);

    const textInputRef = useRef<TextInput | null>(null);
    const insertedEmojisRef = useRef<Emoji[]>([]);

    const syncSelectionWithOnChangeTextRef = useRef<SyncSelection | null>(null);

    const suggestions = suggestionsRef.current?.getSuggestions() ?? [];

    const hasEnoughSpaceForLargeSuggestion = SuggestionUtils.hasEnoughSpaceForLargeSuggestionMenu(listHeight, composerHeight, suggestions?.length ?? 0);

    const isAutoSuggestionPickerLarge = !isSmallScreenWidth || (isSmallScreenWidth && hasEnoughSpaceForLargeSuggestion);

    // The ref to check whether the comment saving is in progress
    const isCommentPendingSaved = useRef(false);

    /**
     * Update frequently used emojis list. We debounce this method in the constructor so that UpdateFrequentlyUsedEmojis
     * API is not called too often.
     */
    const debouncedUpdateFrequentlyUsedEmojis = useCallback(() => {
        User.updateFrequentlyUsedEmojis(EmojiUtils.getFrequentlyUsedEmojis(insertedEmojisRef.current));
        insertedEmojisRef.current = [];
    }, []);

    /**
     * Set the TextInput Ref
     */
    const setTextInputRef = useCallback(
        (el: TextInput) => {
            ReportActionComposeFocusManager.composerRef.current = el;
            textInputRef.current = el;
            if (typeof animatedRef === 'function') {
                animatedRef(el);
            }
        },
        [animatedRef],
    );

    const resetKeyboardInput = useCallback(() => {
        if (!RNTextInputReset) {
            return;
        }
        RNTextInputReset.resetKeyboardInput(findNodeHandle(textInputRef.current));
    }, [textInputRef]);

    const debouncedSaveReportComment = useMemo(
        () =>
            lodashDebounce((selectedReportID: string, newComment: string | null) => {
                Report.saveReportDraftComment(selectedReportID, newComment);
                isCommentPendingSaved.current = false;
            }, 1000),
        [],
    );

    useEffect(() => {
        const switchToCurrentReport = DeviceEventEmitter.addListener(`switchToPreExistingReport_${reportID}`, ({preexistingReportID, callback}: SwitchToCurrentReportProps) => {
            if (!commentRef.current) {
                callback();
                return;
            }
            Report.saveReportDraftComment(preexistingReportID, commentRef.current, callback);
        });

        return () => {
            switchToCurrentReport.remove();
        };
    }, [reportID]);

    /**
     * Find the newly added characters between the previous text and the new text based on the selection.
     *
     * @param prevText - The previous text.
     * @param newText - The new text.
     * @returns An object containing information about the newly added characters.
     * @property startIndex - The start index of the newly added characters in the new text.
     * @property endIndex - The end index of the newly added characters in the new text.
     * @property diff - The newly added characters.
     */
    const findNewlyAddedChars = useCallback(
        (prevText: string, newText: string): NewlyAddedChars => {
            let startIndex = -1;
            let endIndex = -1;
            let currentIndex = 0;

            // Find the first character mismatch with newText
            while (currentIndex < newText.length && prevText.charAt(currentIndex) === newText.charAt(currentIndex) && selection.start > currentIndex) {
                currentIndex++;
            }

            if (currentIndex < newText.length) {
                startIndex = currentIndex;
                const commonSuffixLength = ComposerUtils.findCommonSuffixLength(prevText, newText, selection.end);
                // if text is getting pasted over find length of common suffix and subtract it from new text length
                if (commonSuffixLength > 0 || selection.end - selection.start > 0) {
                    endIndex = newText.length - commonSuffixLength;
                } else {
                    endIndex = currentIndex + newText.length;
                }
            }
            return {
                startIndex,
                endIndex,
                diff: newText.substring(startIndex, endIndex),
            };
        },
        [selection.start, selection.end],
    );

    /**
     * Update the value of the comment in Onyx
     */
    const updateComment = useCallback(
        (commentValue: string, shouldDebounceSaveComment?: boolean) => {
            raiseIsScrollLikelyLayoutTriggered();
            const {startIndex, endIndex, diff} = findNewlyAddedChars(lastTextRef.current, commentValue);
            const isEmojiInserted = diff.length && endIndex > startIndex && diff.trim() === diff && EmojiUtils.containsOnlyEmojis(diff);
            const commentWithSpaceInserted = isEmojiInserted ? ComposerUtils.insertWhiteSpaceAtIndex(commentValue, endIndex) : commentValue;
            const {text: newComment, emojis, cursorPosition} = EmojiUtils.replaceAndExtractEmojis(commentWithSpaceInserted, preferredSkinTone, preferredLocale);
            if (emojis.length) {
                const newEmojis = EmojiUtils.getAddedEmojis(emojis, emojisPresentBefore.current);
                if (newEmojis.length) {
                    // Ensure emoji suggestions are hidden after inserting emoji even when the selection is not changed
                    if (suggestionsRef.current) {
                        suggestionsRef.current.resetSuggestions();
                    }
                    insertedEmojisRef.current = [...insertedEmojisRef.current, ...newEmojis];
                    debouncedUpdateFrequentlyUsedEmojis();
                }
            }
            const newCommentConverted = convertToLTRForComposer(newComment);
            const isNewCommentEmpty = !!newCommentConverted.match(/^(\s)*$/);
            const isPrevCommentEmpty = !!commentRef.current.match(/^(\s)*$/);

            /** Only update isCommentEmpty state if it's different from previous one */
            if (isNewCommentEmpty !== isPrevCommentEmpty) {
                setIsCommentEmpty(isNewCommentEmpty);
            }
            emojisPresentBefore.current = emojis;
            setValue(newCommentConverted);
            if (commentValue !== newComment) {
                const position = Math.max(selection.end + (newComment.length - commentRef.current.length), cursorPosition ?? 0);

                if (commentWithSpaceInserted !== newComment && isIOSNative) {
                    syncSelectionWithOnChangeTextRef.current = {position, value: newComment};
                }

                setSelection({
                    start: position,
                    end: position,
                });
            }

            commentRef.current = newCommentConverted;
            if (shouldDebounceSaveComment) {
                isCommentPendingSaved.current = true;
                debouncedSaveReportComment(reportID, newCommentConverted);
            } else {
                Report.saveReportDraftComment(reportID, newCommentConverted);
            }
            if (newCommentConverted) {
                debouncedBroadcastUserIsTyping(reportID);
            }
        },
        [
            debouncedUpdateFrequentlyUsedEmojis,
            findNewlyAddedChars,
            preferredLocale,
            preferredSkinTone,
            reportID,
            setIsCommentEmpty,
            suggestionsRef,
            raiseIsScrollLikelyLayoutTriggered,
            debouncedSaveReportComment,
            selection.end,
        ],
    );

    const prepareCommentAndResetComposer = useCallback((): string => {
        const trimmedComment = commentRef.current.trim();
        const commentLength = ReportUtils.getCommentLength(trimmedComment, {reportID});

        // Don't submit empty comments or comments that exceed the character limit
        if (!commentLength || commentLength > CONST.MAX_COMMENT_LENGTH) {
            return '';
        }

        // Since we're submitting the form here which should clear the composer
        // We don't really care about saving the draft the user was typing
        // We need to make sure an empty draft gets saved instead
        debouncedSaveReportComment.cancel();
        isCommentPendingSaved.current = false;

        setSelection({start: 0, end: 0});
        updateComment('');
        setTextInputShouldClear(true);
        if (isComposerFullSize) {
            Report.setIsComposerFullSize(reportID, false);
        }
        setIsFullComposerAvailable(false);
        return trimmedComment;
    }, [updateComment, setTextInputShouldClear, isComposerFullSize, setIsFullComposerAvailable, reportID, debouncedSaveReportComment]);

    /**
     * Callback to add whatever text is chosen into the main input (used f.e as callback for the emoji picker)
     */
    const replaceSelectionWithText = useCallback(
        (text: string) => {
            // selection replacement should be debounced to avoid conflicts with text typing
            // (f.e. when emoji is being picked and 1 second still did not pass after user finished typing)
            updateComment(ComposerUtils.insertText(commentRef.current, selection, text), true);
        },
        [selection, updateComment],
    );

    const triggerHotkeyActions = useCallback(
        (event: NativeSyntheticEvent<TextInputKeyPressEventData>) => {
            const webEvent = event as unknown as KeyboardEvent;
            if (!webEvent || ComposerUtils.canSkipTriggerHotkeys(isSmallScreenWidth, isKeyboardShown)) {
                return;
            }

            if (suggestionsRef.current?.triggerHotkeyActions(webEvent)) {
                return;
            }

            // Submit the form when Enter is pressed
            if (webEvent.key === CONST.KEYBOARD_SHORTCUTS.ENTER.shortcutKey && !webEvent.shiftKey) {
                webEvent.preventDefault();
                handleSendMessage();
            }

            // Trigger the edit box for last sent message if ArrowUp is pressed and the comment is empty and Chronos is not in the participants
            const valueLength = valueRef.current.length;
            if (
                'key' in event &&
                event.key === CONST.KEYBOARD_SHORTCUTS.ARROW_UP.shortcutKey &&
                textInputRef.current &&
                'selectionStart' in textInputRef.current &&
                textInputRef.current?.selectionStart === 0 &&
                valueLength === 0 &&
                !includeChronos
            ) {
                event.preventDefault();
                if (lastReportAction) {
                    const parser = new ExpensiMark();
                    Report.saveReportActionDraft(reportID, lastReportAction, parser.htmlToMarkdown(lastReportAction.message?.at(-1)?.html ?? ''));
                }
            }
        },
        [isSmallScreenWidth, isKeyboardShown, suggestionsRef, includeChronos, handleSendMessage, lastReportAction, reportID],
    );

    const onChangeText = useCallback(
        (commentValue: string) => {
            updateComment(commentValue, true);

            if (isIOSNative && syncSelectionWithOnChangeTextRef.current) {
                const positionSnapshot = syncSelectionWithOnChangeTextRef.current.position;
                syncSelectionWithOnChangeTextRef.current = null;

                // ensure that selection is set imperatively after all state changes are effective
                InteractionManager.runAfterInteractions(() => {
                    // note: this implementation is only available on non-web RN, thus the wrapping
                    // 'if' block contains a redundant (since the ref is only used on iOS) platform check
                    textInputRef.current?.setSelection(positionSnapshot, positionSnapshot);
                });
            }
        },
        [updateComment],
    );

    const onSelectionChange = useCallback(
        (e: NativeSyntheticEvent<TextInputSelectionChangeEventData>) => {
            if (textInputRef.current?.isFocused() && suggestionsRef.current?.onSelectionChange?.(e)) {
                return;
            }

            setSelection(e.nativeEvent.selection);
        },
        [suggestionsRef],
    );

    const hideSuggestionMenu = useCallback(() => {
        if (!suggestionsRef.current || isScrollLikelyLayoutTriggered.current) {
            return;
        }
        suggestionsRef.current.updateShouldShowSuggestionMenuToFalse(false);
    }, [suggestionsRef, isScrollLikelyLayoutTriggered]);

    const setShouldBlockSuggestionCalcToFalse = useCallback(() => {
        if (!suggestionsRef.current) {
            return false;
        }
        InputFocus.inputFocusChange(false);
        return suggestionsRef.current.setShouldBlockSuggestionCalc(false);
    }, [suggestionsRef]);

    /**
     * Focus the composer text input
     * @param [shouldDelay=false] Impose delay before focusing the composer
     */
    const focus = useCallback((shouldDelay = false) => {
        focusComposerWithDelay(textInputRef.current)(shouldDelay);
    }, []);

    const setUpComposeFocusManager = useCallback(() => {
        // This callback is used in the contextMenuActions to manage giving focus back to the compose input.
        ReportActionComposeFocusManager.onComposerFocus((shouldFocusForNonBlurInputOnTapOutside = false) => {
            if ((!willBlurTextInputOnTapOutside && !shouldFocusForNonBlurInputOnTapOutside) || !isFocused) {
                return;
            }

            focus(false);
        }, true);
    }, [focus, isFocused]);

    /**
     * Check if the composer is visible. Returns true if the composer is not covered up by emoji picker or menu. False otherwise.
     * @returns {Boolean}
     */
    const checkComposerVisibility = useCallback(() => {
        // Checking whether the screen is focused or not, helps avoid `modal.isVisible` false when popups are closed, even if the modal is opened.
        const isComposerCoveredUp = !isFocused || EmojiPickerActions.isEmojiPickerVisible() || isMenuVisible || !!modal?.isVisible || modal?.willAlertModalBecomeVisible;
        return !isComposerCoveredUp;
    }, [isMenuVisible, modal, isFocused]);

    const focusComposerOnKeyPress = useCallback(
        (e: KeyboardEvent) => {
            const isComposerVisible = checkComposerVisibility();
            if (!isComposerVisible) {
                return;
            }

            if (!ReportUtils.shouldAutoFocusOnKeyPress(e)) {
                return;
            }

            // if we're typing on another input/text area, do not focus
            if (['INPUT', 'TEXTAREA'].includes((e.target as Element | null)?.nodeName ?? '')) {
                return;
            }

            focus();
        },
        [checkComposerVisibility, focus],
    );

    const blur = useCallback(() => {
        if (!textInputRef.current) {
            return;
        }
        textInputRef.current.blur();
    }, []);

    useEffect(() => {
        const unsubscribeNavigationBlur = navigation.addListener('blur', () => KeyDownListener.removeKeyDownPressListener(focusComposerOnKeyPress));
        const unsubscribeNavigationFocus = navigation.addListener('focus', () => {
            KeyDownListener.addKeyDownPressListener(focusComposerOnKeyPress);
            // The report isn't unmounted and can be focused again after going back from another report so we should update the composerRef again
            ReportActionComposeFocusManager.composerRef.current = textInputRef.current;
            setUpComposeFocusManager();
        });
        KeyDownListener.addKeyDownPressListener(focusComposerOnKeyPress);

        setUpComposeFocusManager();

        return () => {
            ReportActionComposeFocusManager.clear(true);

            KeyDownListener.removeKeyDownPressListener(focusComposerOnKeyPress);
            unsubscribeNavigationBlur();
            unsubscribeNavigationFocus();
        };
    }, [focusComposerOnKeyPress, navigation, setUpComposeFocusManager]);

    const prevIsModalVisible = usePrevious(modal?.isVisible);
    const prevIsFocused = usePrevious(isFocused);
    useEffect(() => {
        if (modal?.isVisible && !prevIsModalVisible) {
            // eslint-disable-next-line no-param-reassign
            isNextModalWillOpenRef.current = false;
        }

        // We want to blur the input immediately when a screen is out of focus.
        if (!isFocused) {
            textInputRef.current?.blur();
        }

        // We want to focus or refocus the input when a modal has been closed or the underlying screen is refocused.
        // We avoid doing this on native platforms since the software keyboard popping
        // open creates a jarring and broken UX.
        if (!((willBlurTextInputOnTapOutside || shouldAutoFocus) && !isNextModalWillOpenRef.current && !modal?.isVisible && isFocused && (!!prevIsModalVisible || !prevIsFocused))) {
            return;
        }

        if (editFocused) {
            InputFocus.inputFocusChange(false);
            return;
        }
        focus(true);
    }, [focus, prevIsFocused, editFocused, prevIsModalVisible, isFocused, modal?.isVisible, isNextModalWillOpenRef, shouldAutoFocus]);

    useEffect(() => {
        // Scrolls the composer to the bottom and sets the selection to the end, so that longer drafts are easier to edit
        updateMultilineInputRange(textInputRef.current, !!shouldAutoFocus);
        // eslint-disable-next-line react-hooks/exhaustive-deps
    }, []);
    useImperativeHandle(
        ref,
        () => ({
            blur,
            focus,
            replaceSelectionWithText,
            prepareCommentAndResetComposer,
            isFocused: () => !!textInputRef.current?.isFocused(),
        }),
        [blur, focus, prepareCommentAndResetComposer, replaceSelectionWithText],
    );

    useEffect(() => {
        lastTextRef.current = value;
    }, [value]);

    useEffect(() => {
        onValueChange(value);
    }, [onValueChange, value]);

    const onLayout = useCallback(
        (e: LayoutChangeEvent) => {
            const composerLayoutHeight = e.nativeEvent.layout.height;
            if (composerHeight === composerLayoutHeight) {
                return;
            }
            setComposerHeight(composerLayoutHeight);
        },
        [composerHeight],
    );

    const onClear = useCallback(() => {
        setTextInputShouldClear(false);
        // eslint-disable-next-line react-hooks/exhaustive-deps
    }, []);

    return (
        <>
            <View style={[StyleUtils.getContainerComposeStyles(), styles.textInputComposeBorder]}>
                <Composer
                    checkComposerVisibility={checkComposerVisibility}
                    autoFocus={!!shouldAutoFocus}
                    multiline
                    ref={setTextInputRef}
                    placeholder={inputPlaceholder}
                    placeholderTextColor={theme.placeholderText}
                    onChangeText={onChangeText}
                    onKeyPress={triggerHotkeyActions}
                    textAlignVertical="top"
                    style={[styles.textInputCompose, isComposerFullSize ? styles.textInputFullCompose : styles.textInputCollapseCompose]}
                    maxLines={maxComposerLines}
                    onFocus={onFocus}
                    onBlur={onBlur}
                    onClick={setShouldBlockSuggestionCalcToFalse}
                    onPasteFile={displayFileInModal}
                    shouldClear={textInputShouldClear}
                    onClear={onClear}
                    isDisabled={isBlockedFromConcierge || disabled}
                    isReportActionCompose
                    selection={selection}
                    onSelectionChange={onSelectionChange}
                    isFullComposerAvailable={isFullComposerAvailable}
                    setIsFullComposerAvailable={setIsFullComposerAvailable}
                    isComposerFullSize={isComposerFullSize}
                    value={value}
                    testID="composer"
                    shouldCalculateCaretPosition
                    onLayout={onLayout}
                    onScroll={hideSuggestionMenu}
                    shouldContainScroll={Browser.isMobileSafari()}
                    isGroupPolicyReport={isGroupPolicyReport}
                />
            </View>

            <Suggestions
                ref={suggestionsRef}
                isComposerFullSize={isComposerFullSize}
                isComposerFocused={textInputRef.current?.isFocused()}
                updateComment={updateComment}
                composerHeight={composerHeight}
                measureParentContainer={measureParentContainer}
                isAutoSuggestionPickerLarge={isAutoSuggestionPickerLarge}
                isGroupPolicyReport={isGroupPolicyReport}
                policyID={policyID}
                // Input
                value={value}
                setValue={setValue}
                selection={selection}
                setSelection={setSelection}
                resetKeyboardInput={resetKeyboardInput}
            />

            {ReportUtils.isValidReportIDFromPath(reportID) && (
                <SilentCommentUpdater
                    reportID={reportID}
                    value={value}
                    updateComment={updateComment}
                    commentRef={commentRef}
                    isCommentPendingSaved={isCommentPendingSaved}
                />
            )}

            {/* Only used for testing so far */}
            {children}
        </>
    );
}

ComposerWithSuggestions.displayName = 'ComposerWithSuggestions';

const ComposerWithSuggestionsWithRef = forwardRef(ComposerWithSuggestions);

export default withOnyx<ComposerWithSuggestionsProps & RefAttributes<ComposerRef>, ComposerWithSuggestionsOnyxProps>({
    modal: {
        key: ONYXKEYS.MODAL,
    },
    preferredSkinTone: {
        key: ONYXKEYS.PREFERRED_EMOJI_SKIN_TONE,
        selector: EmojiUtils.getPreferredSkinToneIndex,
    },
    editFocused: {
        key: ONYXKEYS.INPUT_FOCUSED,
    },
    parentReportActions: {
        key: ({parentReportID}) => `${ONYXKEYS.COLLECTION.REPORT_ACTIONS}${parentReportID}`,
        canEvict: false,
        initWithStoredValues: false,
    },
})(memo(ComposerWithSuggestionsWithRef));

export type {ComposerWithSuggestionsProps};<|MERGE_RESOLUTION|>--- conflicted
+++ resolved
@@ -284,11 +284,7 @@
     const {isSmallScreenWidth} = useWindowDimensions();
     const maxComposerLines = isSmallScreenWidth ? CONST.COMPOSER.MAX_LINES_SMALL_SCREEN : CONST.COMPOSER.MAX_LINES;
 
-<<<<<<< HEAD
-    const parentReportAction = parentReportActions?.[parentReportActionID ?? '-1'] ?? null;
-=======
-    const parentReportAction = parentReportActions?.[parentReportActionID ?? ''];
->>>>>>> a451de46
+    const parentReportAction = parentReportActions?.[parentReportActionID ?? '-1'];
     const shouldAutoFocus =
         !modal?.isVisible &&
         Modal.areAllModalsHidden() &&
