--- conflicted
+++ resolved
@@ -10,15 +10,6 @@
 const propTypes = {
     // The ID of the report actions will be created for
     reportID: PropTypes.number.isRequired,
-<<<<<<< HEAD
-
-    // Whether or not this report is the one that is currently being viewed
-    isActiveReport: PropTypes.bool.isRequired,
-
-    // Whether or not this report has more than one participant
-    hasMultipleParticipants: PropTypes.bool.isRequired,
-=======
->>>>>>> c220b187
 };
 
 // This is a PureComponent so that it only re-renders when the reportID changes or when the report changes from
@@ -34,22 +25,10 @@
                 <ReportActionsView
                     reportID={this.props.reportID}
                 />
-
-<<<<<<< HEAD
-                {shouldShowComposeForm && (
-                    <ReportActionCompose
-                        onSubmit={text => addAction(this.props.reportID, text)}
-                        reportID={this.props.reportID}
-                        hasMultipleParticipants={this.props.hasMultipleParticipants}
-                    />
-                )}
-
-=======
                 <ReportActionCompose
                     onSubmit={text => addAction(this.props.reportID, text)}
                     reportID={this.props.reportID}
                 />
->>>>>>> c220b187
                 <KeyboardSpacer />
             </View>
         );
