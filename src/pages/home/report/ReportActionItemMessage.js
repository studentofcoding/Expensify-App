import lodashGet from 'lodash/get';
import PropTypes from 'prop-types';
import React from 'react';
import {Text, View} from 'react-native';
import _ from 'underscore';
import withLocalize, {withLocalizePropTypes} from '@components/withLocalize';
import * as ReportActionsUtils from '@libs/ReportActionsUtils';
import * as ReportUtils from '@libs/ReportUtils';
import styles from '@styles/styles';
import CONST from '@src/CONST';
import ReportActionItemFragment from './ReportActionItemFragment';
import reportActionPropTypes from './reportActionPropTypes';

const propTypes = {
    /** The report action */
    action: PropTypes.shape(reportActionPropTypes).isRequired,

    /** Should the comment have the appearance of being grouped with the previous comment? */
    displayAsGroup: PropTypes.bool.isRequired,

    /** Additional styles to add after local styles. */
    style: PropTypes.oneOfType([PropTypes.arrayOf(PropTypes.object), PropTypes.object]),

    /** Whether or not the message is hidden by moderation */
    isHidden: PropTypes.bool,

    /** The ID of the report */
    reportID: PropTypes.string.isRequired,

    /** localization props */
    ...withLocalizePropTypes,
};

const defaultProps = {
    style: [],
    isHidden: false,
};

function ReportActionItemMessage(props) {
    const messages = _.compact(props.action.previousMessage || props.action.message);
    const isAttachment = ReportUtils.isReportMessageAttachment(_.last(messages));
    const isIOUReport = ReportActionsUtils.isMoneyRequestAction(props.action);
    let iouMessage;
    if (isIOUReport) {
        const iouReportID = lodashGet(props.action, 'originalMessage.IOUReportID');
        if (iouReportID) {
            iouMessage = ReportUtils.getReportPreviewMessage(ReportUtils.getReport(iouReportID), props.action);
        }
    }

    const isApprovedOrSubmittedReportAction = _.contains([CONST.REPORT.ACTIONS.TYPE.APPROVED, CONST.REPORT.ACTIONS.TYPE.SUBMITTED], props.action.actionName);

    /**
     * Get the ReportActionItemFragments
     * @param {Boolean} shouldWrapInText determines whether the fragments are wrapped in a Text component
     * @returns {Object} report action item fragments
     */
    const renderReportActionItemFragments = (shouldWrapInText) => {
        const reportActionItemFragments = _.map(messages, (fragment, index) => (
            <ReportActionItemFragment
                key={`actionFragment-${props.action.reportActionID}-${index}`}
                fragment={fragment}
                iouMessage={iouMessage}
                isThreadParentMessage={ReportActionsUtils.isThreadParentMessage(props.action, props.reportID)}
                attachmentInfo={props.action.attachmentInfo}
                pendingAction={props.action.pendingAction}
                source={lodashGet(props.action, 'originalMessage.source')}
                accountID={props.action.actorAccountID}
                style={props.style}
                displayAsGroup={props.displayAsGroup}
                isApprovedOrSubmittedReportAction={isApprovedOrSubmittedReportAction}
                // Since system messages from Old Dot begin with the person who performed the action,
                // the first fragment will contain the person's display name and their email. We'll use this
                // to decide if the fragment should be from left to right for RTL display names e.g. Arabic for proper
                // formatting.
                isFragmentContainingDisplayName={index === 0}
            />
        ));

        // Approving or submitting reports in oldDot results in system messages made up of multiple fragments of `TEXT` type
        // which we need to wrap in `<Text>` to prevent them rendering on separate lines.

        return shouldWrapInText ? <Text style={styles.ltr}>{reportActionItemFragments}</Text> : reportActionItemFragments;
    };

    return (
        <View style={[styles.chatItemMessage, !props.displayAsGroup && isAttachment ? styles.mt2 : {}, ...props.style]}>
            {!props.isHidden ? (
<<<<<<< HEAD
                _.map(messages, (fragment, index) => (
                    <ReportActionItemFragment
                        key={`actionFragment-${props.action.reportActionID}-${index}`}
                        fragment={fragment}
                        iouMessage={iouMessage}
                        isThreadParentMessage={ReportActionsUtils.isThreadParentMessage(props.action, props.reportID)}
                        attachmentInfo={props.action.attachmentInfo}
                        pendingAction={props.action.pendingAction}
                        source={lodashGet(props.action, 'originalMessage.source')}
                        accountID={props.action.actorAccountID}
                        style={props.style}
                        moderationDecision={lodashGet(props.action, 'message[0].moderationDecision.decision')}
                        displayAsGroup={props.displayAsGroup}
                    />
                ))
=======
                renderReportActionItemFragments(isApprovedOrSubmittedReportAction)
>>>>>>> c2e40423
            ) : (
                <Text style={[styles.textLabelSupporting, styles.lh20]}>{props.translate('moderation.flaggedContent')}</Text>
            )}
        </View>
    );
}

ReportActionItemMessage.propTypes = propTypes;
ReportActionItemMessage.defaultProps = defaultProps;
ReportActionItemMessage.displayName = 'ReportActionItemMessage';

export default withLocalize(ReportActionItemMessage);<|MERGE_RESOLUTION|>--- conflicted
+++ resolved
@@ -74,6 +74,7 @@
                 // to decide if the fragment should be from left to right for RTL display names e.g. Arabic for proper
                 // formatting.
                 isFragmentContainingDisplayName={index === 0}
+                moderationDecision={lodashGet(props.action, 'message[0].moderationDecision.decision')}
             />
         ));
 
@@ -86,25 +87,7 @@
     return (
         <View style={[styles.chatItemMessage, !props.displayAsGroup && isAttachment ? styles.mt2 : {}, ...props.style]}>
             {!props.isHidden ? (
-<<<<<<< HEAD
-                _.map(messages, (fragment, index) => (
-                    <ReportActionItemFragment
-                        key={`actionFragment-${props.action.reportActionID}-${index}`}
-                        fragment={fragment}
-                        iouMessage={iouMessage}
-                        isThreadParentMessage={ReportActionsUtils.isThreadParentMessage(props.action, props.reportID)}
-                        attachmentInfo={props.action.attachmentInfo}
-                        pendingAction={props.action.pendingAction}
-                        source={lodashGet(props.action, 'originalMessage.source')}
-                        accountID={props.action.actorAccountID}
-                        style={props.style}
-                        moderationDecision={lodashGet(props.action, 'message[0].moderationDecision.decision')}
-                        displayAsGroup={props.displayAsGroup}
-                    />
-                ))
-=======
                 renderReportActionItemFragments(isApprovedOrSubmittedReportAction)
->>>>>>> c2e40423
             ) : (
                 <Text style={[styles.textLabelSupporting, styles.lh20]}>{props.translate('moderation.flaggedContent')}</Text>
             )}
