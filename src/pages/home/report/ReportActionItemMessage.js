import React from 'react';
import {View, Text} from 'react-native';
import PropTypes from 'prop-types';
import _ from 'underscore';
import lodashGet from 'lodash/get';
import styles from '../../../styles/styles';
import ReportActionItemFragment from './ReportActionItemFragment';
import * as ReportUtils from '../../../libs/ReportUtils';
import * as ReportActionsUtils from '../../../libs/ReportActionsUtils';
import reportActionPropTypes from './reportActionPropTypes';
import withLocalize, {withLocalizePropTypes} from '../../../components/withLocalize';

const propTypes = {
    /** The report action */
    action: PropTypes.shape(reportActionPropTypes).isRequired,

    /** Should the comment have the appearance of being grouped with the previous comment? */
    displayAsGroup: PropTypes.bool.isRequired,

    /** Additional styles to add after local styles. */
    style: PropTypes.oneOfType([PropTypes.arrayOf(PropTypes.object), PropTypes.object]),

    /** Whether or not the message is hidden by moderation */
    isHidden: PropTypes.bool,

    /** The ID of the report */
    reportID: PropTypes.string.isRequired,

    /** localization props */
    ...withLocalizePropTypes,
};

const defaultProps = {
    style: [],
    isHidden: false,
};

function ReportActionItemMessage(props) {
    const messages = _.compact(props.action.previousMessage || props.action.message);
    const isAttachment = ReportUtils.isReportMessageAttachment(_.last(messages));
    const isIOUReport = ReportActionsUtils.isMoneyRequestAction(props.action);
    let iouMessage;
    if (isIOUReport) {
        const iouReportID = lodashGet(props.action, 'originalMessage.IOUReportID');
        if (iouReportID) {
            iouMessage = ReportUtils.getReportPreviewMessage(ReportUtils.getReport(iouReportID), props.action);
        }
    }

    return (
        <View style={[styles.chatItemMessage, !props.displayAsGroup && isAttachment ? styles.mt2 : {}, ...props.style]}>
            {!props.isHidden ? (
                _.map(messages, (fragment, index) => (
                    <ReportActionItemFragment
                        key={`actionFragment-${props.action.reportActionID}-${index}`}
                        fragment={fragment}
<<<<<<< HEAD
                        hasCommentThread={ReportActionsUtils.hasCommentThread(props.action)}
=======
                        isAttachment={props.action.isAttachment}
                        iouMessage={iouMessage}
                        isThreadParentMessage={ReportActionsUtils.isThreadParentMessage(props.action, props.reportID)}
>>>>>>> 9b0d92f5
                        attachmentInfo={props.action.attachmentInfo}
                        pendingAction={props.action.pendingAction}
                        source={lodashGet(props.action, 'originalMessage.source')}
                        accountID={props.action.actorAccountID}
                        style={props.style}
                    />
                ))
            ) : (
                <Text style={[styles.textLabelSupporting, styles.lh20]}>{props.translate('moderation.flaggedContent')}</Text>
            )}
        </View>
    );
}

ReportActionItemMessage.propTypes = propTypes;
ReportActionItemMessage.defaultProps = defaultProps;
ReportActionItemMessage.displayName = 'ReportActionItemMessage';

export default withLocalize(ReportActionItemMessage);<|MERGE_RESOLUTION|>--- conflicted
+++ resolved
@@ -54,13 +54,8 @@
                     <ReportActionItemFragment
                         key={`actionFragment-${props.action.reportActionID}-${index}`}
                         fragment={fragment}
-<<<<<<< HEAD
-                        hasCommentThread={ReportActionsUtils.hasCommentThread(props.action)}
-=======
-                        isAttachment={props.action.isAttachment}
                         iouMessage={iouMessage}
                         isThreadParentMessage={ReportActionsUtils.isThreadParentMessage(props.action, props.reportID)}
->>>>>>> 9b0d92f5
                         attachmentInfo={props.action.attachmentInfo}
                         pendingAction={props.action.pendingAction}
                         source={lodashGet(props.action, 'originalMessage.source')}
