import lodashGet from 'lodash/get';
import PropTypes from 'prop-types';
import React from 'react';
import {Text, View} from 'react-native';
import _ from 'underscore';
import withLocalize, {withLocalizePropTypes} from '@components/withLocalize';
import * as ReportActionsUtils from '@libs/ReportActionsUtils';
import * as ReportUtils from '@libs/ReportUtils';
import styles from '@styles/styles';
import ReportActionItemFragment from './ReportActionItemFragment';
import reportActionPropTypes from './reportActionPropTypes';
<<<<<<< HEAD
import withLocalize, {withLocalizePropTypes} from '../../../components/withLocalize';
import CONST from '../../../CONST';
=======
>>>>>>> e99c2973

const propTypes = {
    /** The report action */
    action: PropTypes.shape(reportActionPropTypes).isRequired,

    /** Should the comment have the appearance of being grouped with the previous comment? */
    displayAsGroup: PropTypes.bool.isRequired,

    /** Additional styles to add after local styles. */
    style: PropTypes.oneOfType([PropTypes.arrayOf(PropTypes.object), PropTypes.object]),

    /** Whether or not the message is hidden by moderation */
    isHidden: PropTypes.bool,

    /** The ID of the report */
    reportID: PropTypes.string.isRequired,

    /** localization props */
    ...withLocalizePropTypes,
};

const defaultProps = {
    style: [],
    isHidden: false,
};

function ReportActionItemMessage(props) {
    const messages = _.compact(props.action.previousMessage || props.action.message);
    const isAttachment = ReportUtils.isReportMessageAttachment(_.last(messages));
    const isIOUReport = ReportActionsUtils.isMoneyRequestAction(props.action);
    let iouMessage;
    if (isIOUReport) {
        const iouReportID = lodashGet(props.action, 'originalMessage.IOUReportID');
        if (iouReportID) {
            iouMessage = ReportUtils.getReportPreviewMessage(ReportUtils.getReport(iouReportID), props.action);
        }
    }

    const isApprovedOrSubmittedReportAction = _.contains([CONST.REPORT.ACTIONS.TYPE.APPROVED, CONST.REPORT.ACTIONS.TYPE.SUBMITTED], props.action.actionName);

    return (
        <View style={[styles.chatItemMessage, !props.displayAsGroup && isAttachment ? styles.mt2 : {}, ...props.style]}>
            {!props.isHidden ? (
                // Approving or submitting reports in oldDot results in system messages made up of multiple fragments of `TEXT` type
                // which we need to wrap in `<Text>` to prevent them rendering on separate lines.

                <Text>
                    {_.map(messages, (fragment, index) => (
                        <ReportActionItemFragment
                            key={`actionFragment-${props.action.reportActionID}-${index}`}
                            fragment={fragment}
                            iouMessage={iouMessage}
                            isThreadParentMessage={ReportActionsUtils.isThreadParentMessage(props.action, props.reportID)}
                            attachmentInfo={props.action.attachmentInfo}
                            pendingAction={props.action.pendingAction}
                            source={lodashGet(props.action, 'originalMessage.source')}
                            accountID={props.action.actorAccountID}
                            style={props.style}
                            displayAsGroup={props.displayAsGroup}
                            isApprovedOrSubmittedReportAction={isApprovedOrSubmittedReportAction}
                        />
                    ))}
                </Text>
            ) : (
                <Text style={[styles.textLabelSupporting, styles.lh20]}>{props.translate('moderation.flaggedContent')}</Text>
            )}
        </View>
    );
}

ReportActionItemMessage.propTypes = propTypes;
ReportActionItemMessage.defaultProps = defaultProps;
ReportActionItemMessage.displayName = 'ReportActionItemMessage';

export default withLocalize(ReportActionItemMessage);<|MERGE_RESOLUTION|>--- conflicted
+++ resolved
@@ -9,11 +9,7 @@
 import styles from '@styles/styles';
 import ReportActionItemFragment from './ReportActionItemFragment';
 import reportActionPropTypes from './reportActionPropTypes';
-<<<<<<< HEAD
-import withLocalize, {withLocalizePropTypes} from '../../../components/withLocalize';
-import CONST from '../../../CONST';
-=======
->>>>>>> e99c2973
+import CONST from '@src/CONST';
 
 const propTypes = {
     /** The report action */
