import React from 'react';
import {View, Text} from 'react-native';
import PropTypes from 'prop-types';
import _ from 'underscore';
import lodashGet from 'lodash/get';
import styles from '../../../styles/styles';
import ReportActionItemFragment from './ReportActionItemFragment';
import * as ReportActionsUtils from '../../../libs/ReportActionsUtils';
import reportActionPropTypes from './reportActionPropTypes';
import withLocalize, {withLocalizePropTypes} from '../../../components/withLocalize';

const propTypes = {
    /** The report action */
    action: PropTypes.shape(reportActionPropTypes).isRequired,

    /** Additional styles to add after local styles. */
    style: PropTypes.oneOfType([PropTypes.arrayOf(PropTypes.object), PropTypes.object]),

    /** Whether or not the message is hidden by moderation */
    isHidden: PropTypes.bool,

    /** localization props */
    ...withLocalizePropTypes,
};

const defaultProps = {
    style: [],
    isHidden: false,
};

<<<<<<< HEAD
const ReportActionItemMessage = (props) => (
    <View style={[styles.chatItemMessage, ...props.style]}>
        {!props.isHidden ? (
            _.map(_.compact(props.action.previousMessage || props.action.message), (fragment, index) => (
                <ReportActionItemFragment
                    key={`actionFragment-${props.action.reportActionID}-${index}`}
                    fragment={fragment}
                    isAttachment={props.action.isAttachment}
                    hasCommentThread={ReportActionsUtils.hasCommentThread(props.action)}
                    attachmentInfo={props.action.attachmentInfo}
                    pendingAction={props.action.pendingAction}
                    source={lodashGet(props.action, 'originalMessage.source')}
                    accountID={props.action.actorAccountID}
                    loading={props.action.isLoading}
                    style={props.style}
                />
            ))
        ) : (
            <Text style={[styles.textLabelSupporting, styles.lh20]}>{props.translate('moderation.flaggedContent')}</Text>
        )}
    </View>
);
=======
function ReportActionItemMessage(props) {
    return (
        <View style={[styles.chatItemMessage, ...props.style]}>
            {!props.isHidden ? (
                _.map(_.compact(props.action.previousMessage || props.action.message), (fragment, index) => (
                    <ReportActionItemFragment
                        key={`actionFragment-${props.action.reportActionID}-${index}`}
                        fragment={fragment}
                        isAttachment={props.action.isAttachment}
                        hasCommentThread={ReportActionsUtils.hasCommentThread(props.action)}
                        attachmentInfo={props.action.attachmentInfo}
                        pendingAction={props.action.pendingAction}
                        source={lodashGet(props.action, 'originalMessage.source')}
                        accountID={String(props.action.actorAccountID)}
                        loading={props.action.isLoading}
                        style={props.style}
                    />
                ))
            ) : (
                <Text style={[styles.textLabelSupporting, styles.lh20]}>{props.translate('moderation.flaggedContent')}</Text>
            )}
        </View>
    );
}
>>>>>>> 862955c2

ReportActionItemMessage.propTypes = propTypes;
ReportActionItemMessage.defaultProps = defaultProps;
ReportActionItemMessage.displayName = 'ReportActionItemMessage';

export default withLocalize(ReportActionItemMessage);<|MERGE_RESOLUTION|>--- conflicted
+++ resolved
@@ -28,30 +28,6 @@
     isHidden: false,
 };
 
-<<<<<<< HEAD
-const ReportActionItemMessage = (props) => (
-    <View style={[styles.chatItemMessage, ...props.style]}>
-        {!props.isHidden ? (
-            _.map(_.compact(props.action.previousMessage || props.action.message), (fragment, index) => (
-                <ReportActionItemFragment
-                    key={`actionFragment-${props.action.reportActionID}-${index}`}
-                    fragment={fragment}
-                    isAttachment={props.action.isAttachment}
-                    hasCommentThread={ReportActionsUtils.hasCommentThread(props.action)}
-                    attachmentInfo={props.action.attachmentInfo}
-                    pendingAction={props.action.pendingAction}
-                    source={lodashGet(props.action, 'originalMessage.source')}
-                    accountID={props.action.actorAccountID}
-                    loading={props.action.isLoading}
-                    style={props.style}
-                />
-            ))
-        ) : (
-            <Text style={[styles.textLabelSupporting, styles.lh20]}>{props.translate('moderation.flaggedContent')}</Text>
-        )}
-    </View>
-);
-=======
 function ReportActionItemMessage(props) {
     return (
         <View style={[styles.chatItemMessage, ...props.style]}>
@@ -65,7 +41,7 @@
                         attachmentInfo={props.action.attachmentInfo}
                         pendingAction={props.action.pendingAction}
                         source={lodashGet(props.action, 'originalMessage.source')}
-                        accountID={String(props.action.actorAccountID)}
+                        accountID={props.action.actorAccountID}
                         loading={props.action.isLoading}
                         style={props.style}
                     />
@@ -76,7 +52,6 @@
         </View>
     );
 }
->>>>>>> 862955c2
 
 ReportActionItemMessage.propTypes = propTypes;
 ReportActionItemMessage.defaultProps = defaultProps;
