--- conflicted
+++ resolved
@@ -105,12 +105,6 @@
     return Boolean(message && lastReadTime && message.created && lastReadTime < message.created);
 }
 
-function getFirstActionVisible(sortedReportActions, isOffline) {
-    const sortedFilterReportActions = sortedReportActions.filter((action) => !ReportActionsUtils.isDeletedAction(action) || action.childVisibleActionCount > 0 || isOffline);
-    console.log(sortedFilterReportActions);
-    return sortedFilterReportActions.length > 1 ? sortedFilterReportActions[sortedFilterReportActions.length - 2] : null;
-}
-
 function ReportActionsList({
     report,
     isLoadingReportActions,
@@ -137,12 +131,8 @@
     const scrollingVerticalOffset = useRef(0);
     const readActionSkipped = useRef(false);
     const reportActionSize = useRef(sortedReportActions.length);
-<<<<<<< HEAD
-    const firstVisibleAction = getFirstActionVisible(sortedReportActions, isOffline);
-=======
     const firstRenderRef = useRef(true);
     const linkedReportActionID = lodashGet(route, 'params.reportActionID', '');
->>>>>>> 1343196e
 
     // This state is used to force a re-render when the user manually marks a message as unread
     // by using a timestamp you can force re-renders without having to worry about if another message was marked as unread before
@@ -288,8 +278,8 @@
      * This is so that it will not be conflicting with header's separator line.
      */
     const shouldHideThreadDividerLine = useMemo(
-        () => sortedReportActions.length > 1 && sortedReportActions[sortedReportActions.length - 2].reportActionID === currentUnreadMarker,
-        [sortedReportActions, currentUnreadMarker],
+        () => ReportActionsUtils.getFirstVisibleReportActionID(sortedReportActions, isOffline) === currentUnreadMarker,
+        [sortedReportActions, isOffline, currentUnreadMarker],
     );
 
     /**
@@ -310,41 +300,7 @@
             } else {
                 shouldDisplay = reportAction.reportActionID === currentUnreadMarker;
             }
-<<<<<<< HEAD
-
-            const shouldDisplayParentAction =
-                reportAction.actionName === CONST.REPORT.ACTIONS.TYPE.CREATED &&
-                ReportUtils.isChatThread(report) &&
-                !ReportActionsUtils.isTransactionThread(ReportActionsUtils.getParentReportAction(report));
-            console.log(currentUnreadMarker.current);
-            const shouldHideThreadDividerLine = !!firstVisibleAction && firstVisibleAction.reportActionID === currentUnreadMarker.current;
-
-            return shouldDisplayParentAction ? (
-                <ReportActionItemParentAction
-                    shouldHideThreadDividerLine={shouldDisplayParentAction && shouldHideThreadDividerLine}
-                    reportID={report.reportID}
-                    parentReportID={`${report.parentReportID}`}
-                    shouldDisplayNewMarker={shouldDisplayNewMarker}
-                />
-            ) : (
-                <ReportActionItem
-                    shouldHideThreadDividerLine={shouldHideThreadDividerLine}
-                    report={report}
-                    action={reportAction}
-                    displayAsGroup={ReportActionsUtils.isConsecutiveActionMadeByPreviousActor(sortedReportActions, index)}
-                    shouldDisplayNewMarker={shouldDisplayNewMarker}
-                    shouldShowSubscriptAvatar={
-                        (ReportUtils.isPolicyExpenseChat(report) || ReportUtils.isExpenseReport(report)) &&
-                        _.contains([CONST.REPORT.ACTIONS.TYPE.IOU, CONST.REPORT.ACTIONS.TYPE.REPORTPREVIEW], reportAction.actionName)
-                    }
-                    isMostRecentIOUReportAction={reportAction.reportActionID === mostRecentIOUReportActionID}
-                    hasOutstandingIOU={hasOutstandingIOU}
-                    index={index}
-                />
-            );
-=======
             return shouldDisplay;
->>>>>>> 1343196e
         },
         [currentUnreadMarker, sortedReportActions, report.lastReadTime, messageManuallyMarkedUnread],
     );
