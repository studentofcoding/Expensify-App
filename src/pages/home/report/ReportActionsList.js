--- conflicted
+++ resolved
@@ -100,17 +100,11 @@
      * the height of the smallest report action possible.
      * @return {Number}
      */
-<<<<<<< HEAD
     const initialNumToRender = useMemo(() => {
         const minimumReportActionHeight = styles.chatItem.paddingTop + styles.chatItem.paddingBottom
             + variables.fontSizeNormalHeight;
         const availableHeight = windowHeight
             - (CONST.CHAT_FOOTER_MIN_HEIGHT + variables.contentHeaderHeight);
-=======
-    const calculateInitialNumToRender = useCallback(() => {
-        const minimumReportActionHeight = styles.chatItem.paddingTop + styles.chatItem.paddingBottom + variables.fontSizeNormalHeight;
-        const availableHeight = windowHeight - (CONST.CHAT_FOOTER_MIN_HEIGHT + variables.contentHeaderHeight);
->>>>>>> e48e8757
         return Math.ceil(availableHeight / minimumReportActionHeight);
     }, [windowHeight]);
 
@@ -124,7 +118,6 @@
      * @param {Number} args.index
      * @returns {React.Component}
      */
-<<<<<<< HEAD
     const renderItem = useCallback(({
         item: reportAction,
         index,
@@ -177,27 +170,6 @@
             />
         );
     }, [report, hasOutstandingIOU, sortedReportActions, mostRecentIOUReportActionID]);
-=======
-    const renderItem = useCallback(
-        ({item: reportAction, index}) => {
-            // When the new indicator should not be displayed we explicitly set it to null
-            const shouldDisplayNewMarker = reportAction.reportActionID === newMarkerReportActionID;
-            return (
-                <ReportActionItem
-                    report={report}
-                    action={reportAction}
-                    displayAsGroup={ReportActionsUtils.isConsecutiveActionMadeByPreviousActor(sortedReportActions, index)}
-                    shouldDisplayNewMarker={shouldDisplayNewMarker}
-                    shouldShowSubscriptAvatar={ReportUtils.isPolicyExpenseChat(report) && reportAction.actionName === CONST.REPORT.ACTIONS.TYPE.IOU}
-                    isMostRecentIOUReportAction={reportAction.reportActionID === mostRecentIOUReportActionID}
-                    hasOutstandingIOU={hasOutstandingIOU}
-                    index={index}
-                />
-            );
-        },
-        [report, hasOutstandingIOU, newMarkerReportActionID, sortedReportActions, mostRecentIOUReportActionID],
-    );
->>>>>>> e48e8757
 
     // Native mobile does not render updates flatlist the changes even though component did update called.
     // To notify there something changes we can use extraData prop to flatlist
