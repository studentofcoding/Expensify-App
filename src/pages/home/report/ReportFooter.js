import React from 'react';
import _ from 'underscore';
import PropTypes from 'prop-types';
import {withOnyx} from 'react-native-onyx';
import {View, Keyboard} from 'react-native';
import CONST from '../../../CONST';
import ReportActionCompose from './ReportActionCompose';
import SwipeableView from '../../../components/SwipeableView';
import OfflineIndicator from '../../../components/OfflineIndicator';
import ArchivedReportFooter from '../../../components/ArchivedReportFooter';
import compose from '../../../libs/compose';
import ONYXKEYS from '../../../ONYXKEYS';
import withWindowDimensions, {windowDimensionsPropTypes} from '../../../components/withWindowDimensions';
import styles from '../../../styles/styles';
import reportActionPropTypes from './reportActionPropTypes';
import reportPropTypes from '../../reportPropTypes';
import * as ReportUtils from '../../../libs/ReportUtils';

const propTypes = {
    /** Report object for the current report */
    report: reportPropTypes,

    /** Report actions for the current report */
    reportActions: PropTypes.arrayOf(PropTypes.shape(reportActionPropTypes)),

    /** Offline status */
    isOffline: PropTypes.bool.isRequired,

    /** Callback fired when the comment is submitted */
    onSubmitComment: PropTypes.func,

    /** Any errors associated with an attempt to create a chat */
    // eslint-disable-next-line react/forbid-prop-types
    errors: PropTypes.object,

    /** The pending action when we are adding a chat */
    pendingAction: PropTypes.string,

    /** Whether the composer input should be shown */
    shouldShowComposeInput: PropTypes.bool,

    /** Whether user interactions should be disabled */
    shouldDisableCompose: PropTypes.bool,

    ...windowDimensionsPropTypes,
};

const defaultProps = {
    report: {reportID: '0'},
    reportActions: [],
    onSubmitComment: () => {},
    errors: {},
    pendingAction: null,
    shouldShowComposeInput: true,
    shouldDisableCompose: false,
};

class ReportFooter extends React.Component {
    /**
     * @returns {Object}
     */
    getChatFooterStyles() {
        return {...styles.chatFooter, minHeight: !this.props.isOffline ? CONST.CHAT_FOOTER_MIN_HEIGHT : 0};
    }

    render() {
        const isArchivedRoom = ReportUtils.isArchivedRoom(this.props.report);
        const hideComposer = isArchivedRoom || !_.isEmpty(this.props.errors);

        return (
            <>
                {(isArchivedRoom || hideComposer) && (
                    <View style={[styles.chatFooter, this.props.isSmallScreenWidth ? styles.mb5 : null]}>
                        {isArchivedRoom && <ArchivedReportFooter report={this.props.report} />}
                        {!this.props.isSmallScreenWidth && (
                            <View style={styles.offlineIndicatorRow}>{hideComposer && <OfflineIndicator containerStyles={[styles.chatItemComposeSecondaryRow]} />}</View>
                        )}
                    </View>
                )}
<<<<<<< HEAD
                {(!hideComposer && (this.props.shouldShowComposeInput || !this.props.isSmallScreenWidth)) && (
=======
                {!hideComposer && this.props.shouldShowComposeInput && (
>>>>>>> 45c32120
                    <View style={[this.getChatFooterStyles(), this.props.isComposerFullSize && styles.chatFooterFullCompose]}>
                        <SwipeableView onSwipeDown={Keyboard.dismiss}>
                            <ReportActionCompose
                                onSubmit={this.props.onSubmitComment}
                                reportID={this.props.report.reportID.toString()}
                                reportActions={this.props.reportActions}
                                report={this.props.report}
                                pendingAction={this.props.pendingAction}
                                isComposerFullSize={this.props.isComposerFullSize}
                                disabled={this.props.shouldDisableCompose}
                            />
                        </SwipeableView>
                    </View>
                )}
            </>
        );
    }
}

ReportFooter.propTypes = propTypes;
ReportFooter.defaultProps = defaultProps;
export default compose(
    withWindowDimensions,
    withOnyx({
        shouldShowComposeInput: {key: ONYXKEYS.SHOULD_SHOW_COMPOSE_INPUT},
    }),
)(ReportFooter);<|MERGE_RESOLUTION|>--- conflicted
+++ resolved
@@ -77,11 +77,7 @@
                         )}
                     </View>
                 )}
-<<<<<<< HEAD
                 {(!hideComposer && (this.props.shouldShowComposeInput || !this.props.isSmallScreenWidth)) && (
-=======
-                {!hideComposer && this.props.shouldShowComposeInput && (
->>>>>>> 45c32120
                     <View style={[this.getChatFooterStyles(), this.props.isComposerFullSize && styles.chatFooterFullCompose]}>
                         <SwipeableView onSwipeDown={Keyboard.dismiss}>
                             <ReportActionCompose
