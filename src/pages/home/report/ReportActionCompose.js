import React, {useCallback, useEffect, useMemo, useRef, useState} from 'react';
import PropTypes from 'prop-types';
import {View, LayoutAnimation, NativeModules, findNodeHandle} from 'react-native';
import {runOnJS} from 'react-native-reanimated';
import {Gesture, GestureDetector} from 'react-native-gesture-handler';
import _ from 'underscore';
import lodashGet from 'lodash/get';
import {withOnyx} from 'react-native-onyx';
import focusWithDelay from '../../../libs/focusWithDelay';
import styles from '../../../styles/styles';
import themeColors from '../../../styles/themes/default';
import Composer from '../../../components/Composer';
import ONYXKEYS from '../../../ONYXKEYS';
import Icon from '../../../components/Icon';
import * as Expensicons from '../../../components/Icon/Expensicons';
import AttachmentPicker from '../../../components/AttachmentPicker';
import * as Report from '../../../libs/actions/Report';
import ReportTypingIndicator from './ReportTypingIndicator';
import AttachmentModal from '../../../components/AttachmentModal';
import compose from '../../../libs/compose';
import PopoverMenu from '../../../components/PopoverMenu';
import withWindowDimensions, {windowDimensionsPropTypes} from '../../../components/withWindowDimensions';
import withLocalize, {withLocalizePropTypes} from '../../../components/withLocalize';
import willBlurTextInputOnTapOutsideFunc from '../../../libs/willBlurTextInputOnTapOutside';
import canFocusInputOnScreenFocus from '../../../libs/canFocusInputOnScreenFocus';
import CONST from '../../../CONST';
import reportActionPropTypes from './reportActionPropTypes';
import * as ReportUtils from '../../../libs/ReportUtils';
import ReportActionComposeFocusManager from '../../../libs/ReportActionComposeFocusManager';
import participantPropTypes from '../../../components/participantPropTypes';
import ParticipantLocalTime from './ParticipantLocalTime';
import withCurrentUserPersonalDetails, {withCurrentUserPersonalDetailsPropTypes, withCurrentUserPersonalDetailsDefaultProps} from '../../../components/withCurrentUserPersonalDetails';
import {withNetwork} from '../../../components/OnyxProvider';
import * as User from '../../../libs/actions/User';
import Tooltip from '../../../components/Tooltip';
import EmojiPickerButton from '../../../components/EmojiPicker/EmojiPickerButton';
import * as DeviceCapabilities from '../../../libs/DeviceCapabilities';
import OfflineIndicator from '../../../components/OfflineIndicator';
import ExceededCommentLength from '../../../components/ExceededCommentLength';
import withNavigationFocus from '../../../components/withNavigationFocus';
import withNavigation from '../../../components/withNavigation';
import * as EmojiUtils from '../../../libs/EmojiUtils';
import * as UserUtils from '../../../libs/UserUtils';
import ReportDropUI from './ReportDropUI';
import reportPropTypes from '../../reportPropTypes';
import EmojiSuggestions from '../../../components/EmojiSuggestions';
import MentionSuggestions from '../../../components/MentionSuggestions';
import withKeyboardState, {keyboardStatePropTypes} from '../../../components/withKeyboardState';
import OfflineWithFeedback from '../../../components/OfflineWithFeedback';
import * as ComposerUtils from '../../../libs/ComposerUtils';
import * as Welcome from '../../../libs/actions/Welcome';
import Permissions from '../../../libs/Permissions';
import containerComposeStyles from '../../../styles/containerComposeStyles';
import * as Task from '../../../libs/actions/Task';
import * as Browser from '../../../libs/Browser';
import * as IOU from '../../../libs/actions/IOU';
import useArrowKeyFocusManager from '../../../hooks/useArrowKeyFocusManager';
import PressableWithFeedback from '../../../components/Pressable/PressableWithFeedback';
import usePrevious from '../../../hooks/usePrevious';
import * as KeyDownListener from '../../../libs/KeyboardShortcut/KeyDownPressListener';
import * as EmojiPickerActions from '../../../libs/actions/EmojiPickerAction';
import withAnimatedRef from '../../../components/withAnimatedRef';
import updatePropsPaperWorklet from '../../../libs/updatePropsPaperWorklet';

const {RNTextInputReset} = NativeModules;

const propTypes = {
    /** Beta features list */
    betas: PropTypes.arrayOf(PropTypes.string),

    /** A method to call when the form is submitted */
    onSubmit: PropTypes.func.isRequired,

    /** The comment left by the user */
    comment: PropTypes.string,

    /** Number of lines for the comment */
    numberOfLines: PropTypes.number,

    /** The ID of the report actions will be created for */
    reportID: PropTypes.string.isRequired,

    /** Details about any modals being used */
    modal: PropTypes.shape({
        /** Indicates if there is a modal currently visible or not */
        isVisible: PropTypes.bool,
    }),

    /** Personal details of all the users */
    personalDetails: PropTypes.objectOf(participantPropTypes),

    /** The report currently being looked at */
    report: reportPropTypes,

    /** Array of report actions for this report */
    reportActions: PropTypes.arrayOf(PropTypes.shape(reportActionPropTypes)),

    /** The actions from the parent report */
    parentReportActions: PropTypes.objectOf(PropTypes.shape(reportActionPropTypes)),

    /** Is the window width narrow, like on a mobile device */
    isSmallScreenWidth: PropTypes.bool.isRequired,

    /** Is composer screen focused */
    isFocused: PropTypes.bool.isRequired,

    /** Is composer full size */
    isComposerFullSize: PropTypes.bool,

    /** Whether user interactions should be disabled */
    disabled: PropTypes.bool,

    // The NVP describing a user's block status
    blockedFromConcierge: PropTypes.shape({
        // The date that the user will be unblocked
        expiresAt: PropTypes.string,
    }),

    /** Whether the composer input should be shown */
    shouldShowComposeInput: PropTypes.bool,

    /** Stores user's preferred skin tone */
    preferredSkinTone: PropTypes.oneOfType([PropTypes.number, PropTypes.string]),

    /** The type of action that's pending  */
    pendingAction: PropTypes.oneOf(['add', 'update', 'delete']),

    /** animated ref from react-native-reanimated */
    animatedRef: PropTypes.oneOfType([PropTypes.func, PropTypes.shape({current: PropTypes.instanceOf(React.Component)})]).isRequired,

    ...windowDimensionsPropTypes,
    ...withLocalizePropTypes,
    ...withCurrentUserPersonalDetailsPropTypes,
    ...keyboardStatePropTypes,
};

const defaultProps = {
    betas: [],
    comment: '',
    numberOfLines: undefined,
    modal: {},
    report: {},
    reportActions: [],
    parentReportActions: {},
    blockedFromConcierge: {},
    personalDetails: {},
    preferredSkinTone: CONST.EMOJI_DEFAULT_SKIN_TONE,
    isComposerFullSize: false,
    pendingAction: null,
    shouldShowComposeInput: true,
    ...withCurrentUserPersonalDetailsDefaultProps,
};

const defaultSuggestionsValues = {
    suggestedEmojis: [],
    suggestedMentions: [],
    colonIndex: -1,
    atSignIndex: -1,
    shouldShowEmojiSuggestionMenu: false,
    shouldShowMentionSuggestionMenu: false,
    mentionPrefix: '',
    isAutoSuggestionPickerLarge: false,
};

/**
 * Return the max available index for arrow manager.
 * @param {Number} numRows
 * @param {Boolean} isAutoSuggestionPickerLarge
 * @returns {Number}
 */
const getMaxArrowIndex = (numRows, isAutoSuggestionPickerLarge) => {
    // rowCount is number of emoji/mention suggestions. For small screen we can fit 3 items
    // and for large we show up to 20 items for mentions/emojis
    const rowCount = isAutoSuggestionPickerLarge
        ? Math.min(numRows, CONST.AUTO_COMPLETE_SUGGESTER.MAX_AMOUNT_OF_SUGGESTIONS)
        : Math.min(numRows, CONST.AUTO_COMPLETE_SUGGESTER.MIN_AMOUNT_OF_SUGGESTIONS);

    // -1 because we start at 0
    return rowCount - 1;
};

const willBlurTextInputOnTapOutside = willBlurTextInputOnTapOutsideFunc();

// We want consistent auto focus behavior on input between native and mWeb so we have some auto focus management code that will
// prevent auto focus on existing chat for mobile device
const shouldFocusInputOnScreenFocus = canFocusInputOnScreenFocus();

/**
 * Save draft report comment. Debounced to happen at most once per second.
 * @param {String} reportID
 * @param {String} comment
 */
const debouncedSaveReportComment = _.debounce((reportID, comment) => {
    Report.saveReportComment(reportID, comment || '');
}, 1000);

/**
 * Broadcast that the user is typing. Debounced to limit how often we publish client events.
 * @param {String} reportID
 */
const debouncedBroadcastUserIsTyping = _.debounce((reportID) => {
    Report.broadcastUserIsTyping(reportID);
}, 100);

/**
 * Check if this piece of string looks like an emoji
 * @param {String} str
 * @param {Number} pos
 * @returns {Boolean}
 */
const isEmojiCode = (str, pos) => {
    const leftWords = str.slice(0, pos).split(CONST.REGEX.SPECIAL_CHAR_OR_EMOJI);
    const leftWord = _.last(leftWords);
    return CONST.REGEX.HAS_COLON_ONLY_AT_THE_BEGINNING.test(leftWord) && leftWord.length > 2;
};

/**
 * Check if this piece of string looks like a mention
 * @param {String} str
 * @returns {Boolean}
 */
const isMentionCode = (str) => CONST.REGEX.HAS_AT_MOST_TWO_AT_SIGNS.test(str);

/**
 * Trims first character of the string if it is a space
 * @param {String} str
 * @returns {String}
 */
const trimLeadingSpace = (str) => (str.slice(0, 1) === ' ' ? str.slice(1) : str);

// For mobile Safari, updating the selection prop on an unfocused input will cause it to automatically gain focus
// and subsequent programmatic focus shifts (e.g., modal focus trap) to show the blue frame (:focus-visible style),
// so we need to ensure that it is only updated after focus.
const isMobileSafari = Browser.isMobileSafari();

function ReportActionCompose({
    animatedRef,
    betas,
    blockedFromConcierge,
    comment,
    currentUserPersonalDetails,
    disabled,
    isComposerFullSize,
    isFocused: isFocusedProp,
    isKeyboardShown,
    isMediumScreenWidth,
    isSmallScreenWidth,
    modal,
    navigation,
    network,
    numberOfLines,
    onSubmit,
    parentReportActions,
    pendingAction,
    personalDetails,
    preferredLocale,
    preferredSkinTone,
    report,
    reportActions,
    reportID,
    shouldShowComposeInput,
    translate,
    windowHeight,
}) {
    /**
     * Updates the Highlight state of the composer
     */
    const [isFocused, setIsFocused] = useState(shouldFocusInputOnScreenFocus && !modal.isVisible && !modal.willAlertModalBecomeVisible && shouldShowComposeInput);
    const [isFullComposerAvailable, setIsFullComposerAvailable] = useState(isComposerFullSize);

    const isEmptyChat = useMemo(() => _.size(reportActions) === 1, [reportActions]);

    const shouldAutoFocus = !modal.isVisible && (shouldFocusInputOnScreenFocus || isEmptyChat) && shouldShowComposeInput;

    // These variables are used to decide whether to block the suggestions list from showing to prevent flickering
    const shouldBlockEmojiCalc = useRef(false);
    const shouldBlockMentionCalc = useRef(false);

    /**
     * Updates the should clear state of the composer
     */
    const [textInputShouldClear, setTextInputShouldClear] = useState(false);
    const [isCommentEmpty, setIsCommentEmpty] = useState(comment.length === 0);

    /**
     * Updates the visibility state of the menu
     */
    const [isMenuVisible, setMenuVisibility] = useState(false);
    const [selection, setSelection] = useState({
        start: isMobileSafari && !shouldAutoFocus ? 0 : comment.length,
        end: isMobileSafari && !shouldAutoFocus ? 0 : comment.length,
    });
    const [value, setValue] = useState(comment);

    const [composerHeight, setComposerHeight] = useState(0);
    const [isAttachmentPreviewActive, setIsAttachmentPreviewActive] = useState(false);

    // TODO: rewrite suggestion logic to some hook or state machine or util or something to not make it depend on ReportActionComposer
    const [suggestionValues, setSuggestionValues] = useState(defaultSuggestionsValues);

    const isEmojiSuggestionsMenuVisible = !_.isEmpty(suggestionValues.suggestedEmojis) && suggestionValues.shouldShowEmojiSuggestionMenu;
    const isMentionSuggestionsMenuVisible = !_.isEmpty(suggestionValues.suggestedMentions) && suggestionValues.shouldShowMentionSuggestionMenu;

    const [highlightedEmojiIndex, setHighlightedEmojiIndex] = useArrowKeyFocusManager({
        isActive: isEmojiSuggestionsMenuVisible,
        maxIndex: getMaxArrowIndex(suggestionValues.suggestedEmojis.length, suggestionValues.isAutoSuggestionPickerLarge),
        shouldExcludeTextAreaNodes: false,
    });
    const [highlightedMentionIndex, setHighlightedMentionIndex] = useArrowKeyFocusManager({
        isActive: isMentionSuggestionsMenuVisible,
        maxIndex: getMaxArrowIndex(suggestionValues.suggestedMentions.length, suggestionValues.isAutoSuggestionPickerLarge),
        shouldExcludeTextAreaNodes: false,
    });

    const insertedEmojisRef = useRef([]);

    /**
     * Update frequently used emojis list. We debounce this method in the constructor so that UpdateFrequentlyUsedEmojis
     * API is not called too often.
     */
    const debouncedUpdateFrequentlyUsedEmojis = useCallback(() => {
        User.updateFrequentlyUsedEmojis(EmojiUtils.getFrequentlyUsedEmojis(insertedEmojisRef.current));
        insertedEmojisRef.current = [];
    }, []);

    /**
     * Updates the composer when the comment length is exceeded
     * Shows red borders and prevents the comment from being sent
     */
    const [hasExceededMaxCommentLength, setExceededMaxCommentLength] = useState(false);

    const commentRef = useRef(comment);
    const textInputRef = useRef(null);
    const actionButtonRef = useRef(null);

    const reportParticipants = useMemo(() => _.without(lodashGet(report, 'participantAccountIDs', []), currentUserPersonalDetails.accountID), [currentUserPersonalDetails.accountID, report]);
    const participantsWithoutExpensifyAccountIDs = useMemo(() => _.difference(reportParticipants, CONST.EXPENSIFY_ACCOUNT_IDS), [reportParticipants]);

    const shouldShowReportRecipientLocalTime = useMemo(
        () => ReportUtils.canShowReportRecipientLocalTime(personalDetails, report, currentUserPersonalDetails.accountID) && !isComposerFullSize,
        [personalDetails, report, currentUserPersonalDetails.accountID, isComposerFullSize],
    );

    const isBlockedFromConcierge = useMemo(() => ReportUtils.chatIncludesConcierge(report) && User.isBlockedFromConcierge(blockedFromConcierge), [report, blockedFromConcierge]);

    // If we are on a small width device then don't show last 3 items from conciergePlaceholderOptions
    const conciergePlaceholderRandomIndex = useMemo(
        () => _.random(translate('reportActionCompose.conciergePlaceholderOptions').length - (isSmallScreenWidth ? 4 : 1)),
        // eslint-disable-next-line react-hooks/exhaustive-deps
        [],
    );

    // Placeholder to display in the chat input.
    const inputPlaceholder = useMemo(() => {
        if (ReportUtils.chatIncludesConcierge(report)) {
            if (User.isBlockedFromConcierge(blockedFromConcierge)) {
                return translate('reportActionCompose.blockedFromConcierge');
            }

            return translate('reportActionCompose.conciergePlaceholderOptions')[conciergePlaceholderRandomIndex];
        }

        return translate('reportActionCompose.writeSomething');
    }, [report, blockedFromConcierge, translate, conciergePlaceholderRandomIndex]);

    /**
     * Focus the composer text input
     * @param {Boolean} [shouldDelay=false] Impose delay before focusing the composer
     * @memberof ReportActionCompose
     */
    const focus = useCallback((shouldDelay) => {
        focusWithDelay(textInputRef.current)(shouldDelay);
    }, []);

    /**
     * Update the value of the comment in Onyx
     *
     * @param {String} comment
     * @param {Boolean} shouldDebounceSaveComment
     */
    const updateComment = useCallback(
        (commentValue, shouldDebounceSaveComment) => {
            const {text: newComment = '', emojis = []} = EmojiUtils.replaceEmojis(commentValue, preferredSkinTone, preferredLocale);

            if (!_.isEmpty(emojis)) {
                insertedEmojisRef.current = [...insertedEmojisRef.current, ...emojis];
                debouncedUpdateFrequentlyUsedEmojis();
            }

            setIsCommentEmpty(!!newComment.match(/^(\s)*$/));
            setValue(newComment);
            if (commentValue !== newComment) {
                const remainder = ComposerUtils.getCommonSuffixLength(commentRef.current, newComment);
                setSelection({
                    start: newComment.length - remainder,
                    end: newComment.length - remainder,
                });
            }

            // Indicate that draft has been created.
            if (commentRef.current.length === 0 && newComment.length !== 0) {
                Report.setReportWithDraft(reportID, true);
            }

            // The draft has been deleted.
            if (newComment.length === 0) {
                Report.setReportWithDraft(reportID, false);
            }

            commentRef.current = newComment;
            if (shouldDebounceSaveComment) {
                debouncedSaveReportComment(reportID, newComment);
            } else {
                Report.saveReportComment(reportID, newComment || '');
            }
            if (newComment) {
                debouncedBroadcastUserIsTyping(reportID);
            }
        },
        [debouncedUpdateFrequentlyUsedEmojis, preferredLocale, preferredSkinTone, reportID],
    );

    /**
     * Used to show Popover menu on Workspace chat at first sign-in
     * @returns {Boolean}
     */
    const showPopoverMenu = useCallback(() => {
        setMenuVisibility(true);
        return true;
    }, []);

    /**
     * Callback to add whatever text is chosen into the main input (used f.e as callback for the emoji picker)
     * @param {String} text
     * @param {Boolean} shouldAddTrailSpace
     */
    const replaceSelectionWithText = useCallback(
        (text, shouldAddTrailSpace = true) => {
            const updatedText = shouldAddTrailSpace ? `${text} ` : text;
            const selectionSpaceLength = shouldAddTrailSpace ? CONST.SPACE_LENGTH : 0;
            updateComment(ComposerUtils.insertText(commentRef.current, selection, updatedText));
            setSelection((prevSelection) => ({
                start: prevSelection.start + text.length + selectionSpaceLength,
                end: prevSelection.start + text.length + selectionSpaceLength,
            }));
        },
        [selection, updateComment],
    );

    /**
     * Check if the composer is visible. Returns true if the composer is not covered up by emoji picker or menu. False otherwise.
     * @returns {Boolean}
     */
    const checkComposerVisibility = useCallback(() => {
        const isComposerCoveredUp = EmojiPickerActions.isEmojiPickerVisible() || isMenuVisible || modal.isVisible;
        return !isComposerCoveredUp;
    }, [isMenuVisible, modal.isVisible]);

    const focusComposerOnKeyPress = useCallback(
        (e) => {
            const isComposerVisible = checkComposerVisibility();
            if (!isComposerVisible) {
                return;
            }

            // If the key pressed is non-character keys like Enter, Shift, ... do not focus
            if (e.key.length > 1) {
                return;
            }

            // If a key is pressed in combination with Meta, Control or Alt do not focus
            if (e.metaKey || e.ctrlKey || e.altKey) {
                return;
            }

            // If the space key is pressed, do not focus
            if (e.code === 'Space') {
                return;
            }

            // if we're typing on another input/text area, do not focus
            if (['INPUT', 'TEXTAREA'].includes(e.target.nodeName)) {
                return;
            }

            focus();
            replaceSelectionWithText(e.key, false);
        },
        [checkComposerVisibility, focus, replaceSelectionWithText],
    );

    /**
     * Clean data related to EmojiSuggestions
     */
    const resetSuggestions = useCallback(() => {
        setSuggestionValues(defaultSuggestionsValues);
    }, []);

    /**
     * Calculates and cares about the content of an Emoji Suggester
     */
    const calculateEmojiSuggestion = useCallback(
        (selectionEnd) => {
            if (shouldBlockEmojiCalc.current || !value) {
                shouldBlockEmojiCalc.current = false;
                resetSuggestions();
                return;
            }
            const leftString = value.substring(0, selectionEnd);
            const colonIndex = leftString.lastIndexOf(':');
            const isCurrentlyShowingEmojiSuggestion = isEmojiCode(value, selectionEnd);

            // the larger composerHeight the less space for EmojiPicker, Pixel 2 has pretty small screen and this value equal 5.3
            const hasEnoughSpaceForLargeSuggestion = windowHeight / composerHeight >= 6.8;
            const isAutoSuggestionPickerLarge = !isSmallScreenWidth || (isSmallScreenWidth && hasEnoughSpaceForLargeSuggestion);

            const nextState = {
                suggestedEmojis: [],
                colonIndex,
                shouldShowEmojiSuggestionMenu: false,
                isAutoSuggestionPickerLarge,
            };
            const newSuggestedEmojis = EmojiUtils.suggestEmojis(leftString, preferredLocale);

            if (newSuggestedEmojis.length && isCurrentlyShowingEmojiSuggestion) {
                nextState.suggestedEmojis = newSuggestedEmojis;
                nextState.shouldShowEmojiSuggestionMenu = !_.isEmpty(newSuggestedEmojis);
            }

            setSuggestionValues((prevState) => ({...prevState, ...nextState}));
            setHighlightedEmojiIndex(0);
        },
        [value, windowHeight, composerHeight, isSmallScreenWidth, preferredLocale, setHighlightedEmojiIndex, resetSuggestions],
    );

    const getMentionOptions = useCallback(
        (searchValue = '') => {
            const suggestions = [];

            if (CONST.AUTO_COMPLETE_SUGGESTER.HERE_TEXT.includes(searchValue.toLowerCase())) {
                suggestions.push({
                    text: CONST.AUTO_COMPLETE_SUGGESTER.HERE_TEXT,
                    alternateText: translate('mentionSuggestions.hereAlternateText'),
                    icons: [
                        {
                            source: Expensicons.Megaphone,
                            type: 'avatar',
                        },
                    ],
                });
            }

            const filteredPersonalDetails = _.filter(_.values(personalDetails), (detail) => {
                // If we don't have user's primary login, that member is not known to the current user and hence we do not allow them to be mentioned
                if (!detail.login) {
                    return false;
                }
                if (searchValue && !`${detail.displayName} ${detail.login}`.toLowerCase().includes(searchValue.toLowerCase())) {
                    return false;
                }
                return true;
            });

            const sortedPersonalDetails = _.sortBy(filteredPersonalDetails, (detail) => detail.displayName || detail.login);
            _.each(_.first(sortedPersonalDetails, CONST.AUTO_COMPLETE_SUGGESTER.MAX_AMOUNT_OF_SUGGESTIONS - suggestions.length), (detail) => {
                suggestions.push({
                    text: detail.displayName,
                    alternateText: detail.login,
                    icons: [
                        {
                            name: detail.login,
                            source: UserUtils.getAvatar(detail.avatar, detail.accountID),
                            type: 'avatar',
                        },
                    ],
                });
            });

            return suggestions;
        },
        [personalDetails, translate],
    );

    const calculateMentionSuggestion = useCallback(
        (selectionEnd) => {
            if (shouldBlockMentionCalc.current || selection.end < 1) {
                shouldBlockMentionCalc.current = false;
                resetSuggestions();
                return;
            }

            const valueAfterTheCursor = value.substring(selectionEnd);
            const indexOfFirstWhitespaceCharOrEmojiAfterTheCursor = valueAfterTheCursor.search(CONST.REGEX.NEW_LINE_OR_WHITE_SPACE_OR_EMOJI);

            let indexOfLastNonWhitespaceCharAfterTheCursor;
            if (indexOfFirstWhitespaceCharOrEmojiAfterTheCursor === -1) {
                // we didn't find a whitespace/emoji after the cursor, so we will use the entire string
                indexOfLastNonWhitespaceCharAfterTheCursor = value.length;
            } else {
                indexOfLastNonWhitespaceCharAfterTheCursor = indexOfFirstWhitespaceCharOrEmojiAfterTheCursor + selectionEnd;
            }

            const leftString = value.substring(0, indexOfLastNonWhitespaceCharAfterTheCursor);
            const words = leftString.split(CONST.REGEX.SPECIAL_CHAR_OR_EMOJI);
            const lastWord = _.last(words);

            let atSignIndex;
            if (lastWord.startsWith('@')) {
                atSignIndex = leftString.lastIndexOf(lastWord);
            }

            const prefix = lastWord.substring(1);

            const nextState = {
                suggestedMentions: [],
                atSignIndex,
                mentionPrefix: prefix,
            };

            const isCursorBeforeTheMention = valueAfterTheCursor.startsWith(lastWord);

            if (!isCursorBeforeTheMention && isMentionCode(lastWord)) {
                const suggestions = getMentionOptions(prefix);
                nextState.suggestedMentions = suggestions;
                nextState.shouldShowMentionSuggestionMenu = !_.isEmpty(suggestions);
            }

            setSuggestionValues((prevState) => ({
                ...prevState,
                ...nextState,
            }));
            setHighlightedMentionIndex(0);
        },
        [getMentionOptions, setHighlightedMentionIndex, value, selection, resetSuggestions],
    );

    const onSelectionChange = useCallback(
        (e) => {
            LayoutAnimation.configureNext(LayoutAnimation.create(50, LayoutAnimation.Types.easeInEaseOut, LayoutAnimation.Properties.opacity));
            setSelection(e.nativeEvent.selection);

            /**
             * we pass here e.nativeEvent.selection.end directly to calculateEmojiSuggestion
             * because in other case calculateEmojiSuggestion will have an old calculation value
             * of suggestion instead of current one
             */
            calculateEmojiSuggestion(e.nativeEvent.selection.end);
            calculateMentionSuggestion(e.nativeEvent.selection.end);
        },
        [calculateEmojiSuggestion, calculateMentionSuggestion],
    );

    const setUpComposeFocusManager = useCallback(() => {
        // This callback is used in the contextMenuActions to manage giving focus back to the compose input.
        // TODO: we should clean up this convoluted code and instead move focus management to something like ReportFooter.js or another higher up component
        ReportActionComposeFocusManager.onComposerFocus(() => {
            if (!willBlurTextInputOnTapOutside || !isFocusedProp) {
                return;
            }

            focus(false);
        });
    }, [focus, isFocusedProp]);

    /**
     * Set the TextInput Ref
     *
     * @param {Element} el
     * @memberof ReportActionCompose
     */
    const setTextInputRef = useCallback(
        (el) => {
            ReportActionComposeFocusManager.composerRef.current = el;
            textInputRef.current = el;
            if (_.isFunction(animatedRef)) {
                animatedRef(el);
            }
        },
        [animatedRef],
    );

    /**
     * Returns the list of IOU Options
     * @returns {Array<object>}
     */
    const moneyRequestOptions = useMemo(() => {
        const options = {
            [CONST.IOU.MONEY_REQUEST_TYPE.SPLIT]: {
                icon: Expensicons.Receipt,
                text: translate('iou.splitBill'),
            },
            [CONST.IOU.MONEY_REQUEST_TYPE.REQUEST]: {
                icon: Expensicons.MoneyCircle,
                text: translate('iou.requestMoney'),
            },
            [CONST.IOU.MONEY_REQUEST_TYPE.SEND]: {
                icon: Expensicons.Send,
                text: translate('iou.sendMoney'),
            },
        };

        return _.map(ReportUtils.getMoneyRequestOptions(report, reportParticipants, betas), (option) => ({
            ...options[option],
            onSelected: () => IOU.startMoneyRequest(option, report.reportID),
        }));
    }, [betas, report, reportParticipants, translate]);

    // eslint-disable-next-line rulesdir/prefer-early-return
    const updateShouldShowSuggestionMenuToFalse = useCallback(() => {
        if (suggestionValues.shouldShowEmojiSuggestionMenu) {
            setSuggestionValues((prevState) => ({...prevState, shouldShowEmojiSuggestionMenu: false}));
        }
        if (suggestionValues.shouldShowMentionSuggestionMenu) {
            setSuggestionValues((prevState) => ({...prevState, shouldShowMentionSuggestionMenu: false}));
        }
    }, [suggestionValues.shouldShowEmojiSuggestionMenu, suggestionValues.shouldShowMentionSuggestionMenu]);

    /**
     * Determines if we can show the task option
     * @returns {Boolean}
     */
    const taskOption = useMemo(() => {
        // We only prevent the task option from showing if it's a DM and the other user is an Expensify default email
        if (!Permissions.canUseTasks(betas) || ReportUtils.isExpensifyOnlyParticipantInReport(report)) {
            return [];
        }

        return [
            {
                icon: Expensicons.Task,
                text: translate('newTaskPage.assignTask'),
                onSelected: () => Task.clearOutTaskInfoAndNavigate(reportID),
            },
        ];
    }, [betas, report, reportID, translate]);

    /**
     * Replace the code of emoji and update selection
     * @param {Number} selectedEmoji
     */
    const insertSelectedEmoji = useCallback(
        (highlightedEmojiIndexInner) => {
            const commentBeforeColon = value.slice(0, suggestionValues.colonIndex);
            const emojiObject = suggestionValues.suggestedEmojis[highlightedEmojiIndexInner];
            const emojiCode = emojiObject.types && emojiObject.types[preferredSkinTone] ? emojiObject.types[preferredSkinTone] : emojiObject.code;
            const commentAfterColonWithEmojiNameRemoved = value.slice(selection.end);

            updateComment(`${commentBeforeColon}${emojiCode} ${trimLeadingSpace(commentAfterColonWithEmojiNameRemoved)}`, true);

            // In some Android phones keyboard, the text to search for the emoji is not cleared
            // will be added after the user starts typing again on the keyboard. This package is
            // a workaround to reset the keyboard natively.
            if (RNTextInputReset) {
                RNTextInputReset.resetKeyboardInput(findNodeHandle(textInputRef.current));
            }

            setSelection({
                start: suggestionValues.colonIndex + emojiCode.length + CONST.SPACE_LENGTH,
                end: suggestionValues.colonIndex + emojiCode.length + CONST.SPACE_LENGTH,
            });
            setSuggestionValues((prevState) => ({...prevState, suggestedEmojis: []}));

            insertedEmojisRef.current = [...insertedEmojisRef.current, emojiObject];
            debouncedUpdateFrequentlyUsedEmojis(emojiObject);
        },
        [debouncedUpdateFrequentlyUsedEmojis, preferredSkinTone, selection.end, suggestionValues.colonIndex, suggestionValues.suggestedEmojis, updateComment, value],
    );

    /**
     * Replace the code of mention and update selection
     * @param {Number} highlightedMentionIndex
     */
    const insertSelectedMention = useCallback(
        (highlightedMentionIndexInner) => {
            const commentBeforeAtSign = value.slice(0, suggestionValues.atSignIndex);
            const mentionObject = suggestionValues.suggestedMentions[highlightedMentionIndexInner];
            const mentionCode = mentionObject.text === CONST.AUTO_COMPLETE_SUGGESTER.HERE_TEXT ? CONST.AUTO_COMPLETE_SUGGESTER.HERE_TEXT : `@${mentionObject.alternateText}`;
            const commentAfterAtSignWithMentionRemoved = value.slice(suggestionValues.atSignIndex).replace(CONST.REGEX.MENTION_REPLACER, '');

            updateComment(`${commentBeforeAtSign}${mentionCode} ${trimLeadingSpace(commentAfterAtSignWithMentionRemoved)}`, true);
            setSelection({
                start: suggestionValues.atSignIndex + mentionCode.length + CONST.SPACE_LENGTH,
                end: suggestionValues.atSignIndex + mentionCode.length + CONST.SPACE_LENGTH,
            });
            setSuggestionValues((prevState) => ({
                ...prevState,
                suggestedMentions: [],
            }));
        },
        [suggestionValues, value, updateComment],
    );

    /**
     * Update the number of lines for a comment in Onyx
     * @param {Number} numberOfLines
     */
    const updateNumberOfLines = useCallback(
        (newNumberOfLines) => {
            Report.saveReportCommentNumberOfLines(reportID, newNumberOfLines);
        },
        [reportID],
    );

    /**
     * @returns {String}
     */
    const prepareCommentAndResetComposer = useCallback(() => {
        const trimmedComment = commentRef.current.trim();
        const commentLength = ReportUtils.getCommentLength(trimmedComment);

        // Don't submit empty comments or comments that exceed the character limit
        if (!commentLength || commentLength > CONST.MAX_COMMENT_LENGTH) {
            return '';
        }

        updateComment('');
        setTextInputShouldClear(true);
        if (isComposerFullSize) {
            Report.setIsComposerFullSize(reportID, false);
        }
        setIsFullComposerAvailable(false);
        return trimmedComment;
    }, [reportID, updateComment, isComposerFullSize]);

    /**
     * Add a new comment to this chat
     *
     * @param {SyntheticEvent} [e]
     */
    const submitForm = useCallback(
        (e) => {
            if (e) {
                e.preventDefault();
            }

            // Since we're submitting the form here which should clear the composer
            // We don't really care about saving the draft the user was typing
            // We need to make sure an empty draft gets saved instead
            debouncedSaveReportComment.cancel();

            const newComment = prepareCommentAndResetComposer();
            if (!newComment) {
                return;
            }

            onSubmit(newComment);
        },
        [onSubmit, prepareCommentAndResetComposer],
    );

    /**
     * Listens for keyboard shortcuts and applies the action
     *
     * @param {Object} e
     */
    const triggerHotkeyActions = useCallback(
        (e) => {
            if (!e || ComposerUtils.canSkipTriggerHotkeys(isSmallScreenWidth, isKeyboardShown)) {
                return;
            }

            const suggestionsExist = suggestionValues.suggestedEmojis.length > 0 || suggestionValues.suggestedMentions.length > 0;

            if (((!e.shiftKey && e.key === CONST.KEYBOARD_SHORTCUTS.ENTER.shortcutKey) || e.key === CONST.KEYBOARD_SHORTCUTS.TAB.shortcutKey) && suggestionsExist) {
                e.preventDefault();
                if (suggestionValues.suggestedEmojis.length > 0) {
                    insertSelectedEmoji(highlightedEmojiIndex);
                }
                if (suggestionValues.suggestedMentions.length > 0) {
                    insertSelectedMention(highlightedMentionIndex);
                }
                return;
            }

            if (e.key === CONST.KEYBOARD_SHORTCUTS.ESCAPE.shortcutKey) {
                e.preventDefault();

                if (suggestionsExist) {
                    resetSuggestions();
                }

                return;
            }

            // Submit the form when Enter is pressed
            if (e.key === CONST.KEYBOARD_SHORTCUTS.ENTER.shortcutKey && !e.shiftKey) {
                e.preventDefault();
                submitForm();
            }

            // Trigger the edit box for last sent message if ArrowUp is pressed and the comment is empty and Chronos is not in the participants
            if (e.key === CONST.KEYBOARD_SHORTCUTS.ARROW_UP.shortcutKey && textInputRef.current.selectionStart === 0 && value.length === 0 && !ReportUtils.chatIncludesChronos(report)) {
                e.preventDefault();

                const parentReportActionID = lodashGet(report, 'parentReportActionID', '');
                const parentReportAction = lodashGet(parentReportActions, [parentReportActionID], {});
                const lastReportAction = _.find([...reportActions, parentReportAction], (action) => ReportUtils.canEditReportAction(action));

                if (lastReportAction !== -1 && lastReportAction) {
                    Report.saveReportActionDraft(reportID, lastReportAction, _.last(lastReportAction.message).html);
                }
            }
        },
        [
            highlightedEmojiIndex,
            highlightedMentionIndex,
            insertSelectedEmoji,
            insertSelectedMention,
            isKeyboardShown,
            isSmallScreenWidth,
            parentReportActions,
            report,
            reportActions,
            reportID,
            resetSuggestions,
            submitForm,
            suggestionValues.suggestedEmojis.length,
            suggestionValues.suggestedMentions.length,
            value.length,
        ],
    );

    /**
     * @param {Object} file
     */
    const addAttachment = useCallback(
        (file) => {
            // Since we're submitting the form here which should clear the composer
            // We don't really care about saving the draft the user was typing
            // We need to make sure an empty draft gets saved instead
            debouncedSaveReportComment.cancel();
            const newComment = prepareCommentAndResetComposer();
            Report.addAttachment(reportID, file, newComment);
            setTextInputShouldClear(false);
        },
        [reportID, prepareCommentAndResetComposer],
    );

    /**
     * Event handler to update the state after the attachment preview is closed.
     */
    const onAttachmentPreviewClose = useCallback(() => {
        shouldBlockEmojiCalc.current = false;
        shouldBlockMentionCalc.current = false;
        setIsAttachmentPreviewActive(false);
    }, []);

    useEffect(() => {
        const unsubscribeNavigationBlur = navigation.addListener('blur', () => KeyDownListener.removeKeyDownPressListner(focusComposerOnKeyPress));
        const unsubscribeNavigationFocus = navigation.addListener('focus', () => {
            KeyDownListener.addKeyDownPressListner(focusComposerOnKeyPress);
            setUpComposeFocusManager();
        });
        KeyDownListener.addKeyDownPressListner(focusComposerOnKeyPress);

        setUpComposeFocusManager();

        updateComment(commentRef.current);

        // Shows Popover Menu on Workspace Chat at first sign-in
        if (!disabled) {
            Welcome.show({
                routes: lodashGet(navigation.getState(), 'routes', []),
                showPopoverMenu,
            });
        }

        if (comment.length !== 0) {
            Report.setReportWithDraft(reportID, true);
        }

        return () => {
            ReportActionComposeFocusManager.clear();

            KeyDownListener.removeKeyDownPressListner(focusComposerOnKeyPress);
            unsubscribeNavigationBlur();
            unsubscribeNavigationFocus();
        };
        // eslint-disable-next-line react-hooks/exhaustive-deps
    }, []);

    const prevIsModalVisible = usePrevious(modal.isVisible);
    const prevIsFocused = usePrevious(isFocusedProp);
    useEffect(() => {
        // We want to focus or refocus the input when a modal has been closed or the underlying screen is refocused.
        // We avoid doing this on native platforms since the software keyboard popping
        // open creates a jarring and broken UX.
        if (!(willBlurTextInputOnTapOutside && !modal.isVisible && isFocusedProp && (prevIsModalVisible || !prevIsFocused))) {
            return;
        }

        focus();
    }, [focus, prevIsFocused, prevIsModalVisible, isFocusedProp, modal.isVisible]);

    const prevCommentProp = usePrevious(comment);
    const prevPreferredLocale = usePrevious(preferredLocale);
    const prevReportId = usePrevious(report.reportID);
    useEffect(() => {
        // Value state does not have the same value as comment props when the comment gets changed from another tab.
        // In this case, we should synchronize the value between tabs.
        const shouldSyncComment = prevCommentProp !== comment && value !== comment;

        // As the report IDs change, make sure to update the composer comment as we need to make sure
        // we do not show incorrect data in there (ie. draft of message from other report).
        if (preferredLocale === prevPreferredLocale && report.reportID === prevReportId && !shouldSyncComment) {
            return;
        }

        updateComment(comment);
    }, [prevCommentProp, prevPreferredLocale, prevReportId, comment, preferredLocale, report.reportID, updateComment, value]);

    const reportRecipient = personalDetails[participantsWithoutExpensifyAccountIDs[0]];
    const shouldUseFocusedColor = !isBlockedFromConcierge && !disabled && isFocused;
    const isFullSizeComposerAvailable = isFullComposerAvailable && !_.isEmpty(value);
    const hasReportRecipient = _.isObject(reportRecipient) && !_.isEmpty(reportRecipient);
    const maxComposerLines = isSmallScreenWidth ? CONST.COMPOSER.MAX_LINES_SMALL_SCREEN : CONST.COMPOSER.MAX_LINES;

    const Tap = Gesture.Tap()
        .enabled(!(isCommentEmpty || isBlockedFromConcierge || disabled || hasExceededMaxCommentLength))
        .onEnd(() => {
            'worklet';

            const viewTag = animatedRef();
            const viewName = 'RCTMultilineTextInputView';
            const updates = {text: ''};
            // we are setting the isCommentEmpty flag to true so the status of it will be in sync of the native text input state
            runOnJS(setIsCommentEmpty)(true);
            updatePropsPaperWorklet(viewTag, viewName, updates); // clears native text input on the UI thread
            runOnJS(submitForm)();
        });

    return (
        <View style={[shouldShowReportRecipientLocalTime && !lodashGet(network, 'isOffline') && styles.chatItemComposeWithFirstRow, isComposerFullSize && styles.chatItemFullComposeRow]}>
            <OfflineWithFeedback
                pendingAction={pendingAction}
                style={isComposerFullSize ? styles.chatItemFullComposeRow : {}}
                contentContainerStyle={isComposerFullSize ? styles.flex1 : {}}
            >
                {shouldShowReportRecipientLocalTime && hasReportRecipient && <ParticipantLocalTime participant={reportRecipient} />}
                <View
                    style={[
                        shouldUseFocusedColor ? styles.chatItemComposeBoxFocusedColor : styles.chatItemComposeBoxColor,
                        styles.flexRow,
                        styles.chatItemComposeBox,
                        isComposerFullSize && styles.chatItemFullComposeBox,
                        hasExceededMaxCommentLength && styles.borderColorDanger,
                    ]}
                >
                    <AttachmentModal
                        headerTitle={translate('reportActionCompose.sendAttachment')}
                        onConfirm={addAttachment}
                        onModalShow={() => setIsAttachmentPreviewActive(true)}
                        onModalHide={onAttachmentPreviewClose}
                    >
                        {({displayFileInModal}) => (
                            <>
                                <AttachmentPicker>
                                    {({openPicker}) => {
                                        const triggerAttachmentPicker = () => {
                                            // Set a flag to block suggestion calculation until we're finished using the file picker,
                                            // which will stop any flickering as the file picker opens on non-native devices.
                                            if (willBlurTextInputOnTapOutsideFunc) {
                                                shouldBlockEmojiCalc.current = true;
                                                shouldBlockMentionCalc.current = true;
                                            }
                                            openPicker({
                                                onPicked: displayFileInModal,
                                            });
                                        };
                                        const menuItems = [
                                            ...moneyRequestOptions,
                                            ...taskOption,
                                            {
                                                icon: Expensicons.Paperclip,
                                                text: translate('reportActionCompose.addAttachment'),
                                                onSelected: () => {
                                                    if (Browser.isSafari()) {
                                                        return;
                                                    }
                                                    triggerAttachmentPicker();
                                                },
                                            },
                                        ];
                                        return (
                                            <>
                                                <View
                                                    style={[
                                                        styles.dFlex,
                                                        styles.flexColumn,
                                                        isFullSizeComposerAvailable || isComposerFullSize ? styles.justifyContentBetween : styles.justifyContentCenter,
                                                    ]}
                                                >
                                                    {isComposerFullSize && (
                                                        <Tooltip text={translate('reportActionCompose.collapse')}>
                                                            <PressableWithFeedback
                                                                onPress={(e) => {
                                                                    e.preventDefault();
                                                                    updateShouldShowSuggestionMenuToFalse();
                                                                    Report.setIsComposerFullSize(reportID, false);
                                                                }}
                                                                // Keep focus on the composer when Collapse button is clicked.
                                                                onMouseDown={(e) => e.preventDefault()}
                                                                style={styles.composerSizeButton}
                                                                disabled={isBlockedFromConcierge || disabled}
                                                                accessibilityRole={CONST.ACCESSIBILITY_ROLE.BUTTON}
                                                                accessibilityLabel={translate('reportActionCompose.collapse')}
                                                            >
                                                                <Icon src={Expensicons.Collapse} />
                                                            </PressableWithFeedback>
                                                        </Tooltip>
                                                    )}
                                                    {!isComposerFullSize && isFullSizeComposerAvailable && (
                                                        <Tooltip text={translate('reportActionCompose.expand')}>
                                                            <PressableWithFeedback
                                                                onPress={(e) => {
                                                                    e.preventDefault();
                                                                    updateShouldShowSuggestionMenuToFalse();
                                                                    Report.setIsComposerFullSize(reportID, true);
                                                                }}
                                                                // Keep focus on the composer when Expand button is clicked.
                                                                onMouseDown={(e) => e.preventDefault()}
                                                                style={styles.composerSizeButton}
                                                                disabled={isBlockedFromConcierge || disabled}
                                                                accessibilityRole={CONST.ACCESSIBILITY_ROLE.BUTTON}
                                                                accessibilityLabel={translate('reportActionCompose.expand')}
                                                            >
                                                                <Icon src={Expensicons.Expand} />
                                                            </PressableWithFeedback>
                                                        </Tooltip>
                                                    )}
                                                    <Tooltip text={translate('reportActionCompose.addAction')}>
                                                        <PressableWithFeedback
                                                            ref={actionButtonRef}
                                                            onPress={(e) => {
                                                                e.preventDefault();

                                                                // Drop focus to avoid blue focus ring.
                                                                actionButtonRef.current.blur();
                                                                setMenuVisibility(!isMenuVisible);
                                                            }}
                                                            style={styles.composerSizeButton}
                                                            disabled={isBlockedFromConcierge || disabled}
                                                            accessibilityRole={CONST.ACCESSIBILITY_ROLE.BUTTON}
                                                            accessibilityLabel={translate('reportActionCompose.addAction')}
                                                        >
                                                            <Icon src={Expensicons.Plus} />
                                                        </PressableWithFeedback>
                                                    </Tooltip>
                                                </View>
                                                <PopoverMenu
                                                    animationInTiming={CONST.ANIMATION_IN_TIMING}
                                                    isVisible={isMenuVisible}
                                                    onClose={() => setMenuVisibility(false)}
                                                    onItemSelected={(item, index) => {
                                                        setMenuVisibility(false);

                                                        // In order for the file picker to open dynamically, the click
                                                        // function must be called from within a event handler that was initiated
                                                        // by the user on Safari.
                                                        if (index === menuItems.length - 1 && Browser.isSafari()) {
                                                            triggerAttachmentPicker();
                                                        }
                                                    }}
                                                    anchorPosition={styles.createMenuPositionReportActionCompose(windowHeight)}
                                                    anchorAlignment={{horizontal: CONST.MODAL.ANCHOR_ORIGIN_HORIZONTAL.LEFT, vertical: CONST.MODAL.ANCHOR_ORIGIN_VERTICAL.BOTTOM}}
                                                    menuItems={menuItems}
                                                    withoutOverlay
                                                    anchorRef={actionButtonRef}
                                                />
                                            </>
                                        );
                                    }}
                                </AttachmentPicker>
                                <View style={[containerComposeStyles, styles.textInputComposeBorder]}>
                                    <Composer
                                        checkComposerVisibility={checkComposerVisibility}
                                        autoFocus={shouldAutoFocus}
                                        multiline
                                        ref={setTextInputRef}
                                        textAlignVertical="top"
                                        placeholder={inputPlaceholder}
                                        placeholderTextColor={themeColors.placeholderText}
                                        onChangeText={(commentValue) => updateComment(commentValue, true)}
                                        onKeyPress={triggerHotkeyActions}
                                        style={[styles.textInputCompose, isComposerFullSize ? styles.textInputFullCompose : styles.flex4]}
                                        maxLines={maxComposerLines}
                                        onFocus={() => setIsFocused(true)}
                                        onBlur={() => {
                                            setIsFocused(false);
                                            resetSuggestions();
                                        }}
                                        onClick={() => {
                                            shouldBlockEmojiCalc.current = false;
                                            shouldBlockMentionCalc.current = false;
                                        }}
                                        onPasteFile={displayFileInModal}
                                        shouldClear={textInputShouldClear}
                                        onClear={() => setTextInputShouldClear(false)}
                                        isDisabled={isBlockedFromConcierge || disabled}
                                        selection={selection}
                                        onSelectionChange={onSelectionChange}
                                        isFullComposerAvailable={isFullSizeComposerAvailable}
                                        setIsFullComposerAvailable={setIsFullComposerAvailable}
                                        isComposerFullSize={isComposerFullSize}
                                        value={value}
                                        numberOfLines={numberOfLines}
                                        onNumberOfLinesChange={updateNumberOfLines}
                                        shouldCalculateCaretPosition
                                        onLayout={(e) => {
                                            const composerLayoutHeight = e.nativeEvent.layout.height;
                                            if (composerHeight === composerLayoutHeight) {
                                                return;
                                            }
                                            setComposerHeight(composerLayoutHeight);
                                        }}
                                        onScroll={() => updateShouldShowSuggestionMenuToFalse()}
                                    />
<<<<<<< HEAD
                                </>
                            )}
                        </AttachmentModal>
                        {DeviceCapabilities.canUseTouchScreen() && this.props.isMediumScreenWidth ? null : (
                            <EmojiPickerButton
                                isDisabled={isBlockedFromConcierge || this.props.disabled}
                                onModalHide={() => {
                                    this.focus(true);
                                }}
                                onEmojiSelected={this.replaceSelectionWithText}
                                emojiPickerID={this.props.report.reportID}
                            />
=======
                                </View>
                                <ReportDropUI
                                    onDrop={(e) => {
                                        if (isAttachmentPreviewActive) {
                                            return;
                                        }
                                        const data = lodashGet(e, ['dataTransfer', 'items', 0]);
                                        displayFileInModal(data);
                                    }}
                                />
                            </>
>>>>>>> 298ae295
                        )}
                    </AttachmentModal>
                    {DeviceCapabilities.canUseTouchScreen() && isMediumScreenWidth ? null : (
                        <EmojiPickerButton
                            isDisabled={isBlockedFromConcierge || disabled}
                            onModalHide={() => focus(true)}
                            onEmojiSelected={replaceSelectionWithText}
                        />
                    )}
                    <View
                        style={[styles.justifyContentEnd]}
                        // Keep focus on the composer when Send message is clicked.
                        onMouseDown={(e) => e.preventDefault()}
                    >
                        <GestureDetector gesture={Tap}>
                            <Tooltip text={translate('common.send')}>
                                <PressableWithFeedback
                                    style={({pressed, isDisabled}) => [
                                        styles.chatItemSubmitButton,
                                        isCommentEmpty || hasExceededMaxCommentLength || pressed || isDisabled ? undefined : styles.buttonSuccess,
                                        isCommentEmpty || isBlockedFromConcierge || disabled || hasExceededMaxCommentLength ? styles.cursorDisabled : undefined,
                                    ]}
                                    accessibilityRole={CONST.ACCESSIBILITY_ROLE.BUTTON}
                                    accessibilityLabel={translate('common.send')}
                                >
                                    {({pressed}) => (
                                        <Icon
                                            src={Expensicons.Send}
                                            fill={isCommentEmpty || hasExceededMaxCommentLength || pressed ? themeColors.icon : themeColors.textLight}
                                        />
                                    )}
                                </PressableWithFeedback>
                            </Tooltip>
                        </GestureDetector>
                    </View>
                </View>
                <View
                    style={[
                        styles.flexRow,
                        styles.justifyContentBetween,
                        styles.alignItemsCenter,
                        (!isSmallScreenWidth || (isSmallScreenWidth && !network.isOffline)) && styles.chatItemComposeSecondaryRow,
                    ]}
                >
                    {!isSmallScreenWidth && <OfflineIndicator containerStyles={[styles.chatItemComposeSecondaryRow]} />}
                    <ReportTypingIndicator reportID={reportID} />
                    <ExceededCommentLength
                        comment={commentRef.current}
                        onExceededMaxCommentLength={setExceededMaxCommentLength}
                    />
                </View>
            </OfflineWithFeedback>
            {isEmojiSuggestionsMenuVisible && (
                <EmojiSuggestions
                    onClose={() => setSuggestionValues((prevState) => ({...prevState, suggestedEmojis: []}))}
                    highlightedEmojiIndex={highlightedEmojiIndex}
                    emojis={suggestionValues.suggestedEmojis}
                    comment={value}
                    updateComment={(newComment) => setValue(newComment)}
                    colonIndex={suggestionValues.colonIndex}
                    prefix={value.slice(suggestionValues.colonIndex + 1, selection.start)}
                    onSelect={insertSelectedEmoji}
                    isComposerFullSize={isComposerFullSize}
                    preferredSkinToneIndex={preferredSkinTone}
                    isEmojiPickerLarge={suggestionValues.isAutoSuggestionPickerLarge}
                    composerHeight={composerHeight}
                    shouldIncludeReportRecipientLocalTimeHeight={shouldShowReportRecipientLocalTime}
                />
            )}
            {isMentionSuggestionsMenuVisible && (
                <MentionSuggestions
                    onClose={() => setSuggestionValues((prevState) => ({...prevState, suggestedMentions: []}))}
                    highlightedMentionIndex={highlightedMentionIndex}
                    mentions={suggestionValues.suggestedMentions}
                    comment={value}
                    updateComment={(newComment) => setValue(newComment)}
                    colonIndex={suggestionValues.colonIndex}
                    prefix={suggestionValues.mentionPrefix}
                    onSelect={insertSelectedMention}
                    isComposerFullSize={isComposerFullSize}
                    isMentionPickerLarge={suggestionValues.isAutoSuggestionPickerLarge}
                    composerHeight={composerHeight}
                    shouldIncludeReportRecipientLocalTimeHeight={shouldShowReportRecipientLocalTime}
                />
            )}
        </View>
    );
}

ReportActionCompose.propTypes = propTypes;
ReportActionCompose.defaultProps = defaultProps;

export default compose(
    withWindowDimensions,
    withNavigation,
    withNavigationFocus,
    withLocalize,
    withNetwork(),
    withCurrentUserPersonalDetails,
    withKeyboardState,
    withAnimatedRef,
    withOnyx({
        betas: {
            key: ONYXKEYS.BETAS,
        },
        comment: {
            key: ({reportID}) => `${ONYXKEYS.COLLECTION.REPORT_DRAFT_COMMENT}${reportID}`,
        },
        numberOfLines: {
            key: ({reportID}) => `${ONYXKEYS.COLLECTION.REPORT_DRAFT_COMMENT_NUMBER_OF_LINES}${reportID}`,
        },
        modal: {
            key: ONYXKEYS.MODAL,
        },
        blockedFromConcierge: {
            key: ONYXKEYS.NVP_BLOCKED_FROM_CONCIERGE,
        },
        preferredSkinTone: {
            key: ONYXKEYS.PREFERRED_EMOJI_SKIN_TONE,
            selector: EmojiUtils.getPreferredSkinToneIndex,
        },
        personalDetails: {
            key: ONYXKEYS.PERSONAL_DETAILS_LIST,
        },
        shouldShowComposeInput: {
            key: ONYXKEYS.SHOULD_SHOW_COMPOSE_INPUT,
        },
        parentReportActions: {
            key: ({report}) => `${ONYXKEYS.COLLECTION.REPORT_ACTIONS}${report.parentReportID}`,
            canEvict: false,
        },
    }),
)(ReportActionCompose);<|MERGE_RESOLUTION|>--- conflicted
+++ resolved
@@ -1215,20 +1215,6 @@
                                         }}
                                         onScroll={() => updateShouldShowSuggestionMenuToFalse()}
                                     />
-<<<<<<< HEAD
-                                </>
-                            )}
-                        </AttachmentModal>
-                        {DeviceCapabilities.canUseTouchScreen() && this.props.isMediumScreenWidth ? null : (
-                            <EmojiPickerButton
-                                isDisabled={isBlockedFromConcierge || this.props.disabled}
-                                onModalHide={() => {
-                                    this.focus(true);
-                                }}
-                                onEmojiSelected={this.replaceSelectionWithText}
-                                emojiPickerID={this.props.report.reportID}
-                            />
-=======
                                 </View>
                                 <ReportDropUI
                                     onDrop={(e) => {
@@ -1240,7 +1226,6 @@
                                     }}
                                 />
                             </>
->>>>>>> 298ae295
                         )}
                     </AttachmentModal>
                     {DeviceCapabilities.canUseTouchScreen() && isMediumScreenWidth ? null : (
@@ -1248,6 +1233,7 @@
                             isDisabled={isBlockedFromConcierge || disabled}
                             onModalHide={() => focus(true)}
                             onEmojiSelected={replaceSelectionWithText}
+                            emojiPickerID={report.reportID}
                         />
                     )}
                     <View
