import React from 'react';
import PropTypes from 'prop-types';
import {
    View,
    TouchableOpacity,
    Pressable,
    InteractionManager,
    Text,
    Dimensions,
} from 'react-native';
import {withNavigationFocus} from '@react-navigation/compat';
import _ from 'underscore';
import lodashGet from 'lodash/get';
import {withOnyx} from 'react-native-onyx';
import styles, {getButtonBackgroundColorStyle, getIconFillColor} from '../../../styles/styles';
import themeColors from '../../../styles/themes/default';
import TextInputFocusable from '../../../components/TextInputFocusable';
import ONYXKEYS from '../../../ONYXKEYS';
import Icon from '../../../components/Icon';
import {
    Plus,
    Send,
    Emoji,
    Paperclip,
    Offline,
    MoneyCircle,
    Receipt,
} from '../../../components/Icon/Expensicons';
import AttachmentPicker from '../../../components/AttachmentPicker';
import {
    addAction,
    saveReportComment,
    saveReportActionDraft,
    broadcastUserIsTyping,
} from '../../../libs/actions/Report';
import ReportTypingIndicator from './ReportTypingIndicator';
import AttachmentModal from '../../../components/AttachmentModal';
import compose from '../../../libs/compose';
import CreateMenu from '../../../components/CreateMenu';
import Popover from '../../../components/Popover';
import EmojiPickerMenu from './EmojiPickerMenu';
import withWindowDimensions, {windowDimensionsPropTypes} from '../../../components/withWindowDimensions';
import withDrawerState from '../../../components/withDrawerState';
import getButtonState from '../../../libs/getButtonState';
import CONST from '../../../CONST';
import canFocusInputOnScreenFocus from '../../../libs/canFocusInputOnScreenFocus';
import variables from '../../../styles/variables';
import withLocalize, {withLocalizePropTypes} from '../../../components/withLocalize';
import Permissions from '../../../libs/Permissions';
import Navigation from '../../../libs/Navigation/Navigation';
import ROUTES from '../../../ROUTES';
import ReportActionPropTypes from './ReportActionPropTypes';
import {canEditReportAction} from '../../../libs/reportUtils';
import ReportActionComposeFocusManager from '../../../libs/ReportActionComposeFocusManager';

const propTypes = {
    /** Beta features list */
    betas: PropTypes.arrayOf(PropTypes.string).isRequired,

    /** A method to call when the form is submitted */
    onSubmit: PropTypes.func.isRequired,

    /** The comment left by the user */
    comment: PropTypes.string,

    /** The ID of the report actions will be created for */
    reportID: PropTypes.number.isRequired,

    /** Details about any modals being used */
    modal: PropTypes.shape({
        /** Indicates if there is a modal currently visible or not */
        isVisible: PropTypes.bool,
    }),

    /** The report currently being looked at */
    report: PropTypes.shape({

        /** participants associated with current report */
        participants: PropTypes.arrayOf(PropTypes.string),
    }),

    /** Array of report actions for this report */
    reportActions: PropTypes.objectOf(PropTypes.shape(ReportActionPropTypes)),

    /** Is the report view covered by the drawer */
    isDrawerOpen: PropTypes.bool.isRequired,

    /** Is the window width narrow, like on a mobile device */
    isSmallScreenWidth: PropTypes.bool.isRequired,

    /** Is composer screen focused */
    isFocused: PropTypes.bool.isRequired,

    /** Information about the network */
    network: PropTypes.shape({
        /** Is the network currently offline or not */
        isOffline: PropTypes.bool,
    }),

    ...windowDimensionsPropTypes,
    ...withLocalizePropTypes,
};

const defaultProps = {
    comment: '',
    modal: {},
    report: {},
    reportActions: {},
    network: {isOffline: false},
};

class ReportActionCompose extends React.Component {
    constructor(props) {
        super(props);

        this.updateComment = this.updateComment.bind(this);
        this.debouncedSaveReportComment = _.debounce(this.debouncedSaveReportComment.bind(this), 1000, false);
        this.debouncedBroadcastUserIsTyping = _.debounce(this.debouncedBroadcastUserIsTyping.bind(this), 100, true);
        this.triggerHotkeyActions = this.triggerHotkeyActions.bind(this);
        this.submitForm = this.submitForm.bind(this);
        this.setIsFocused = this.setIsFocused.bind(this);
        this.showEmojiPicker = this.showEmojiPicker.bind(this);
        this.hideEmojiPicker = this.hideEmojiPicker.bind(this);
        this.addEmojiToTextBox = this.addEmojiToTextBox.bind(this);
        this.focus = this.focus.bind(this);
        this.comment = props.comment;
        this.shouldFocusInputOnScreenFocus = canFocusInputOnScreenFocus();
        this.focusEmojiSearchInput = this.focusEmojiSearchInput.bind(this);
        this.measureEmojiPopoverAnchorPosition = this.measureEmojiPopoverAnchorPosition.bind(this);
        this.onSelectionChange = this.onSelectionChange.bind(this);
        this.emojiPopoverAnchor = null;
        this.emojiSearchInput = null;
        this.setTextInputRef = this.setTextInputRef.bind(this);

        this.state = {
            isFocused: this.shouldFocusInputOnScreenFocus,
            textInputShouldClear: false,
            isCommentEmpty: props.comment.length === 0,
            isEmojiPickerVisible: false,
            isMenuVisible: false,

            // The horizontal and vertical position (relative to the window) where the emoji popover will display.
            emojiPopoverAnchorPosition: {
                horizontal: 0,
                vertical: 0,
            },
            selection: {
                start: props.comment.length,
                end: props.comment.length,
            },
        };
    }

    componentDidMount() {
        ReportActionComposeFocusManager.onComposerFocus(this.focus);
        Dimensions.addEventListener('change', this.measureEmojiPopoverAnchorPosition);
    }

    componentDidUpdate(prevProps) {
        // We want to focus or refocus the input when a modal has been closed and the underlying screen is focused.
        // We avoid doing this on native platforms since the software keyboard popping
        // open creates a jarring and broken UX.
        if (this.shouldFocusInputOnScreenFocus && this.props.isFocused
            && prevProps.modal.isVisible && !this.props.modal.isVisible) {
            this.focus();
        }
    }

    componentWillUnmount() {
        ReportActionComposeFocusManager.clear();
        Dimensions.removeEventListener('change', this.measureEmojiPopoverAnchorPosition);
    }

    onSelectionChange(e) {
        this.setState({selection: e.nativeEvent.selection});
    }

    /**
     * Updates the Highlight state of the composer
     *
     * @param {Boolean} shouldHighlight
     */
    setIsFocused(shouldHighlight) {
        this.setState({isFocused: shouldHighlight});
    }

    /**
     * Updates the should clear state of the composer
     *
     * @param {Boolean} shouldClear
     */
    setTextInputShouldClear(shouldClear) {
        this.setState({textInputShouldClear: shouldClear});
    }

    /**
     * Updates the visibility state of the menu
     *
     * @param {Boolean} isMenuVisible
     */
    setMenuVisibility(isMenuVisible) {
        this.setState({isMenuVisible});
    }

    /**
     * Set the TextInput Ref
     *
     * @param {Element} el
     * @memberof ReportActionCompose
     */
    setTextInputRef(el) {
        ReportActionComposeFocusManager.composerRef.current = el;
        this.textInput = el;
    }

    /**
     * Focus the composer text input
     * @param {Boolean} [shouldelay=false] Impose delay before focusing the composer
     * @memberof ReportActionCompose
     */
<<<<<<< HEAD
    focus(shouldelay = false) {
        // There could be other animations running while we trigger manual focus.
        // This prevents focus from making those animations janky.
        InteractionManager.runAfterInteractions(() => {
            if (this.textInput) {
                if (!shouldelay) {
                    this.textInput.focus();
                } else {
                    // Keyboard is not opened after Emoji Picker is closed
                    // SetTimeout is used as a workaround
                    // https://github.com/react-native-modal/react-native-modal/issues/114
                    setTimeout(() => this.textInput.focus(), 100);
                }
            }
        });
=======
    focus() {
        if (this.shouldFocusInputOnScreenFocus && this.props.isFocused && this.textInput) {
            // There could be other animations running while we trigger manual focus.
            // This prevents focus from making those animations janky.
            InteractionManager.runAfterInteractions(() => {
                this.textInput.focus();
            });
        }
>>>>>>> 6103f5c1
    }

    /**
     * Save our report comment in Onyx. We debounce this method in the constructor so that it's not called too often
     * to update Onyx and re-render this component.
     *
     * @param {String} comment
     */
    debouncedSaveReportComment(comment) {
        saveReportComment(this.props.reportID, comment || '');
    }

    /**
     * Broadcast that the user is typing. We debounce this method in the constructor to limit how often we publish
     * client events.
     */
    debouncedBroadcastUserIsTyping() {
        broadcastUserIsTyping(this.props.reportID);
    }

    /**
     * Update the value of the comment in Onyx
     *
     * @param {String} newComment
     */
    updateComment(newComment) {
        this.textInput.setNativeProps({text: newComment});
        this.setState({
            isCommentEmpty: newComment.length === 0,
        });
        this.comment = newComment;
        this.debouncedSaveReportComment(newComment);
        this.debouncedBroadcastUserIsTyping();
    }

    /**
     * Listens for keyboard shortcuts and applies the action
     *
     * @param {Object} e
     */
    triggerHotkeyActions(e) {
        if (e) {
            // Submit the form when Enter is pressed
            if (e.key === 'Enter' && !e.shiftKey) {
                e.preventDefault();
                this.submitForm();
            }

            // Trigger the edit box for last sent message if ArrowUp is pressed
            if (e.key === 'ArrowUp' && this.state.isCommentEmpty) {
                e.preventDefault();

                const reportActionKey = _.find(
                    Object.keys(this.props.reportActions).reverse(),
                    key => canEditReportAction(this.props.reportActions[key]),
                );

                if (reportActionKey !== -1 && this.props.reportActions[reportActionKey]) {
                    const {reportActionID, message} = this.props.reportActions[reportActionKey];
                    saveReportActionDraft(this.props.reportID, reportActionID, _.last(message).text);
                }
            }
        }
    }

    /**
     * Show the ReportActionContextMenu modal popover.
     *
     */
    showEmojiPicker() {
        this.textInput.blur();
        this.setState({isEmojiPickerVisible: true});
    }

    /**
     * This gets called onLayout to find the cooridnates of the Anchor for the Emoji Picker.
     */
    measureEmojiPopoverAnchorPosition() {
        if (this.emojiPopoverAnchor) {
            this.emojiPopoverAnchor.measureInWindow((x, y, width) => this.setState({
                emojiPopoverAnchorPosition: {horizontal: x + width, vertical: y},
            }));
        }
    }


    /**
     * Hide the ReportActionContextMenu modal popover.
     */
    hideEmojiPicker() {
        this.setState({isEmojiPickerVisible: false});
    }

    /**
     * Callback for the emoji picker to add whatever emoji is chosen into the main input
     *
     * @param {String} emoji
     */
    addEmojiToTextBox(emoji) {
        this.hideEmojiPicker();
        const {selection} = this.state;
        const newComment = this.comment.slice(0, selection.start)
            + emoji + this.comment.slice(selection.end, this.comment.length);
        this.textInput.setNativeProps({
            text: newComment,
        });
        const updatedSelection = {
            start: selection.start + emoji.length,
            end: selection.start + emoji.length,
        };
        this.setState({selection: updatedSelection});
        this.updateComment(newComment);
        this.focus(true);
    }

    /**
     * Focus the search input in the emoji picker.
     */
    focusEmojiSearchInput() {
        if (this.emojiSearchInput) {
            this.emojiSearchInput.focus();
        }
    }

    /**
     * Add a new comment to this chat
     *
     * @param {SyntheticEvent} [e]
     */
    submitForm(e) {
        if (e) {
            e.preventDefault();
        }

        const trimmedComment = this.comment.trim();

        // Don't submit empty comments
        if (!trimmedComment) {
            return;
        }

        this.props.onSubmit(trimmedComment);
        this.updateComment('');
        this.setTextInputShouldClear(true);
    }

    render() {
        // eslint-disable-next-line no-unused-vars
        const hasMultipleParticipants = lodashGet(this.props.report, 'participants.length') > 1;
        const hasConciergeParticipant = _.contains(this.props.report.participants, CONST.EMAIL.CONCIERGE);

        // Prevents focusing and showing the keyboard while the drawer is covering the chat.
        const isComposeDisabled = this.props.isDrawerOpen && this.props.isSmallScreenWidth;
        return (
            <View style={[styles.chatItemCompose]}>
                <View style={[
                    (this.state.isFocused || this.state.isDraggingOver)
                        ? styles.chatItemComposeBoxFocusedColor
                        : styles.chatItemComposeBoxColor,
                    styles.chatItemComposeBox,
                    styles.flexRow,
                ]}
                >
                    <AttachmentModal
                        isUploadingAttachment
                        onConfirm={(file) => {
                            addAction(this.props.reportID, '', file);
                            this.setTextInputShouldClear(false);
                        }}
                    >
                        {({displayFileInModal}) => (
                            <>
                                <AttachmentPicker>
                                    {({openPicker}) => (
                                        <>
                                            <TouchableOpacity
                                                onPress={(e) => {
                                                    e.preventDefault();
                                                    this.setMenuVisibility(true);
                                                }}
                                                style={styles.chatItemAttachButton}
                                                underlayColor={themeColors.componentBG}
                                            >
                                                <Icon src={Plus} />
                                            </TouchableOpacity>
                                            <CreateMenu
                                                isVisible={this.state.isMenuVisible}
                                                onClose={() => this.setMenuVisibility(false)}
                                                onItemSelected={() => this.setMenuVisibility(false)}
                                                anchorPosition={styles.createMenuPositionReportActionCompose}
                                                animationIn="fadeInUp"
                                                animationOut="fadeOutDown"
                                                menuItems={[
                                                    ...(!hasConciergeParticipant
                                                        && Permissions.canUseIOU(this.props.betas) ? [
                                                            hasMultipleParticipants
                                                                ? {
                                                                    icon: Receipt,
                                                                    text: this.props.translate('iou.splitBill'),
                                                                    onSelected: () => {
                                                                        Navigation.navigate(
                                                                            ROUTES.getIouSplitRoute(
                                                                                this.props.reportID,
                                                                            ),
                                                                        );
                                                                    },
                                                                }
                                                                : {
                                                                    icon: MoneyCircle,
                                                                    text: this.props.translate('iou.requestMoney'),
                                                                    onSelected: () => {
                                                                        Navigation.navigate(
                                                                            ROUTES.getIouRequestRoute(
                                                                                this.props.reportID,
                                                                            ),
                                                                        );
                                                                    },
                                                                },
                                                        ] : []),
                                                    {
                                                        icon: Paperclip,
                                                        text: this.props.translate('reportActionCompose.addAttachment'),
                                                        onSelected: () => {
                                                            openPicker({
                                                                onPicked: (file) => {
                                                                    displayFileInModal({file});
                                                                },
                                                            });
                                                        },
                                                    },
                                                ]}
                                            />
                                        </>
                                    )}
                                </AttachmentPicker>
                                <TextInputFocusable
                                    autoFocus={this.shouldFocusInputOnScreenFocus}
                                    multiline
                                    ref={this.setTextInputRef}
                                    textAlignVertical="top"
                                    placeholder={this.props.translate('reportActionCompose.writeSomething')}
                                    placeholderTextColor={themeColors.placeholderText}
                                    onChangeText={this.updateComment}
                                    onKeyPress={this.triggerHotkeyActions}
                                    onDragEnter={() => this.setState({isDraggingOver: true})}
                                    onDragLeave={() => this.setState({isDraggingOver: false})}
                                    onDrop={(e) => {
                                        e.preventDefault();

                                        const file = lodashGet(e, ['dataTransfer', 'files', 0]);
                                        if (!file) {
                                            return;
                                        }

                                        displayFileInModal({file});
                                        this.setState({isDraggingOver: false});
                                    }}
                                    style={[styles.textInputCompose, styles.flex4]}
                                    defaultValue={this.props.comment}
                                    maxLines={16} // This is the same that slack has
                                    onFocus={() => this.setIsFocused(true)}
                                    onBlur={() => this.setIsFocused(false)}
                                    onPasteFile={file => displayFileInModal({file})}
                                    shouldClear={this.state.textInputShouldClear}
                                    onClear={() => this.setTextInputShouldClear(false)}
                                    isDisabled={isComposeDisabled}
                                    selection={this.state.selection}
                                    onSelectionChange={this.onSelectionChange}
                                />

                            </>
                        )}
                    </AttachmentModal>
                    {

                        // There is no way to disable animations and they are really laggy, because there are so many
                        // emojis. The best alternative is to set it to 1ms so it just "pops" in and out
                    }
                    <Popover
                        isVisible={this.state.isEmojiPickerVisible}
                        onClose={this.hideEmojiPicker}
                        onModalShow={this.focusEmojiSearchInput}
                        hideModalContentWhileAnimating
                        animationInTiming={1}
                        animationOutTiming={1}
                        anchorPosition={{
                            bottom: this.props.windowHeight - this.state.emojiPopoverAnchorPosition.vertical,
                            left: this.state.emojiPopoverAnchorPosition.horizontal - CONST.EMOJI_PICKER_SIZE,
                        }}
                    >
                        <EmojiPickerMenu
                            onEmojiSelected={this.addEmojiToTextBox}
                            ref={el => this.emojiSearchInput = el}
                        />
                    </Popover>
                    <Pressable
                        style={({hovered, pressed}) => ([
                            styles.chatItemEmojiButton,
                            getButtonBackgroundColorStyle(getButtonState(hovered, pressed)),
                        ])}
                        ref={el => this.emojiPopoverAnchor = el}
                        onLayout={this.measureEmojiPopoverAnchorPosition}
                        onPress={this.showEmojiPicker}
                    >
                        {({hovered, pressed}) => (
                            <Icon
                                src={Emoji}
                                fill={getIconFillColor(getButtonState(hovered, pressed))}
                            />
                        )}
                    </Pressable>
                    <TouchableOpacity
                        style={[styles.chatItemSubmitButton,
                            this.state.isCommentEmpty
                                ? styles.buttonDisable : styles.buttonSuccess]}
                        onPress={this.submitForm}
                        underlayColor={themeColors.componentBG}
                        disabled={this.state.isCommentEmpty}
                    >
                        <Icon src={Send} fill={themeColors.componentBG} />
                    </TouchableOpacity>
                </View>
                {this.props.network.isOffline ? (
                    <View style={[styles.chatItemComposeSecondaryRow]}>
                        <View style={[
                            styles.chatItemComposeSecondaryRowOffset,
                            styles.flexRow,
                            styles.alignItemsCenter]}
                        >
                            <Icon
                                src={Offline}
                                width={variables.iconSizeExtraSmall}
                                height={variables.iconSizeExtraSmall}
                            />
                            <Text style={[styles.ml2, styles.chatItemComposeSecondaryRowSubText]}>
                                {this.props.translate('reportActionCompose.youAppearToBeOffline')}
                            </Text>
                        </View>
                    </View>
                ) : <ReportTypingIndicator reportID={this.props.reportID} />}
            </View>
        );
    }
}

ReportActionCompose.propTypes = propTypes;
ReportActionCompose.defaultProps = defaultProps;

export default compose(
    withWindowDimensions,
    withDrawerState,
    withNavigationFocus,
    withLocalize,
    withOnyx({
        betas: {
            key: ONYXKEYS.BETAS,
        },
        comment: {
            key: ({reportID}) => `${ONYXKEYS.COLLECTION.REPORT_DRAFT_COMMENT}${reportID}`,
        },
        modal: {
            key: ONYXKEYS.MODAL,
        },
        network: {
            key: ONYXKEYS.NETWORK,
        },
        reportActions: {
            key: ({reportID}) => `${ONYXKEYS.COLLECTION.REPORT_ACTIONS}${reportID}`,
            canEvict: false,
        },
        report: {
            key: ({reportID}) => `${ONYXKEYS.COLLECTION.REPORT}${reportID}`,
        },
    }),
)(ReportActionCompose);<|MERGE_RESOLUTION|>--- conflicted
+++ resolved
@@ -152,7 +152,11 @@
     }
 
     componentDidMount() {
-        ReportActionComposeFocusManager.onComposerFocus(this.focus);
+        ReportActionComposeFocusManager.onComposerFocus(() => {
+            if (this.shouldFocusInputOnScreenFocus && this.props.isFocused) {
+                this.focus(false);
+            }
+        });
         Dimensions.addEventListener('change', this.measureEmojiPopoverAnchorPosition);
     }
 
@@ -218,7 +222,6 @@
      * @param {Boolean} [shouldelay=false] Impose delay before focusing the composer
      * @memberof ReportActionCompose
      */
-<<<<<<< HEAD
     focus(shouldelay = false) {
         // There could be other animations running while we trigger manual focus.
         // This prevents focus from making those animations janky.
@@ -234,16 +237,6 @@
                 }
             }
         });
-=======
-    focus() {
-        if (this.shouldFocusInputOnScreenFocus && this.props.isFocused && this.textInput) {
-            // There could be other animations running while we trigger manual focus.
-            // This prevents focus from making those animations janky.
-            InteractionManager.runAfterInteractions(() => {
-                this.textInput.focus();
-            });
-        }
->>>>>>> 6103f5c1
     }
 
     /**
