import React from 'react';
import PropTypes from 'prop-types';
import {
    View,
    TouchableOpacity,
    InteractionManager,
} from 'react-native';
import _ from 'underscore';
import lodashGet from 'lodash/get';
import {withOnyx} from 'react-native-onyx';
import lodashIntersection from 'lodash/intersection';
import styles from '../../../styles/styles';
import themeColors from '../../../styles/themes/default';
import Composer from '../../../components/Composer';
import ONYXKEYS from '../../../ONYXKEYS';
import Icon from '../../../components/Icon';
import * as Expensicons from '../../../components/Icon/Expensicons';
import AttachmentPicker from '../../../components/AttachmentPicker';
import * as Report from '../../../libs/actions/Report';
import ReportTypingIndicator from './ReportTypingIndicator';
import AttachmentModal from '../../../components/AttachmentModal';
import compose from '../../../libs/compose';
import PopoverMenu from '../../../components/PopoverMenu';
import withWindowDimensions, {windowDimensionsPropTypes} from '../../../components/withWindowDimensions';
import withDrawerState from '../../../components/withDrawerState';
import CONST from '../../../CONST';
import canFocusInputOnScreenFocus from '../../../libs/canFocusInputOnScreenFocus';
import withLocalize, {withLocalizePropTypes} from '../../../components/withLocalize';
import Permissions from '../../../libs/Permissions';
import Navigation from '../../../libs/Navigation/Navigation';
import ROUTES from '../../../ROUTES';
import reportActionPropTypes from './reportActionPropTypes';
import * as ReportUtils from '../../../libs/ReportUtils';
import ReportActionComposeFocusManager from '../../../libs/ReportActionComposeFocusManager';
import participantPropTypes from '../../../components/participantPropTypes';
import ParticipantLocalTime from './ParticipantLocalTime';
import withCurrentUserPersonalDetails, {withCurrentUserPersonalDetailsPropTypes, withCurrentUserPersonalDetailsDefaultProps} from '../../../components/withCurrentUserPersonalDetails';
import {withNetwork, withPersonalDetails} from '../../../components/OnyxProvider';
import * as User from '../../../libs/actions/User';
import Tooltip from '../../../components/Tooltip';
import EmojiPickerButton from '../../../components/EmojiPicker/EmojiPickerButton';
import VirtualKeyboard from '../../../libs/VirtualKeyboard';
import canUseTouchScreen from '../../../libs/canUseTouchscreen';
import toggleReportActionComposeView from '../../../libs/toggleReportActionComposeView';
import OfflineIndicator from '../../../components/OfflineIndicator';
import ExceededCommentLength from '../../../components/ExceededCommentLength';
import withNavigationFocus from '../../../components/withNavigationFocus';
import * as EmojiUtils from '../../../libs/EmojiUtils';
import reportPropTypes from '../../reportPropTypes';
import ReportDropUI from './ReportDropUI';
import DragAndDrop from '../../../components/DragAndDrop';

const propTypes = {
    /** Beta features list */
    betas: PropTypes.arrayOf(PropTypes.string),

    /** A method to call when the form is submitted */
    onSubmit: PropTypes.func.isRequired,

    /** The comment left by the user */
    comment: PropTypes.string,

    /** The ID of the report actions will be created for */
    reportID: PropTypes.string.isRequired,

    /** Details about any modals being used */
    modal: PropTypes.shape({
        /** Indicates if there is a modal currently visible or not */
        isVisible: PropTypes.bool,
    }),

    /** Personal details of all the users */
    personalDetails: PropTypes.objectOf(participantPropTypes),

    /** The report currently being looked at */
    report: reportPropTypes,

    /** Array of report actions for this report */
    reportActions: PropTypes.objectOf(PropTypes.shape(reportActionPropTypes)),

    /** Is the report view covered by the drawer */
    isDrawerOpen: PropTypes.bool.isRequired,

    /** Is the window width narrow, like on a mobile device */
    isSmallScreenWidth: PropTypes.bool.isRequired,

    /** Is composer screen focused */
    isFocused: PropTypes.bool.isRequired,

    /** Is the composer full size */
    isComposerFullSize: PropTypes.bool,

    /** Whether user interactions should be disabled */
    disabled: PropTypes.bool,

    // The NVP describing a user's block status
    blockedFromConcierge: PropTypes.shape({
        // The date that the user will be unblocked
        expiresAt: PropTypes.string,
    }),

    ...windowDimensionsPropTypes,
    ...withLocalizePropTypes,
    ...withCurrentUserPersonalDetailsPropTypes,
};

const defaultProps = {
    betas: [],
    comment: '',
    modal: {},
    report: {},
    reportActions: {},
    blockedFromConcierge: {},
    personalDetails: {},
    ...withCurrentUserPersonalDetailsDefaultProps,
};

class ReportActionCompose extends React.Component {
    constructor(props) {
        super(props);

        this.updateComment = this.updateComment.bind(this);
        this.debouncedSaveReportComment = _.debounce(this.debouncedSaveReportComment.bind(this), 1000, false);
        this.debouncedBroadcastUserIsTyping = _.debounce(this.debouncedBroadcastUserIsTyping.bind(this), 100, true);
        this.triggerHotkeyActions = this.triggerHotkeyActions.bind(this);
        this.submitForm = this.submitForm.bind(this);
        this.setIsFocused = this.setIsFocused.bind(this);
        this.setIsFullComposerAvailable = this.setIsFullComposerAvailable.bind(this);
        this.focus = this.focus.bind(this);
        this.addEmojiToTextBox = this.addEmojiToTextBox.bind(this);
        this.onSelectionChange = this.onSelectionChange.bind(this);
        this.setTextInputRef = this.setTextInputRef.bind(this);
        this.getInputPlaceholder = this.getInputPlaceholder.bind(this);
        this.getIOUOptions = this.getIOUOptions.bind(this);
        this.addAttachment = this.addAttachment.bind(this);

        this.comment = props.comment;
        this.shouldFocusInputOnScreenFocus = canFocusInputOnScreenFocus();

        this.state = {
            isFocused: this.shouldFocusInputOnScreenFocus,
            isFullComposerAvailable: props.isComposerFullSize,
            textInputShouldClear: false,
            isCommentEmpty: props.comment.length === 0,
            isMenuVisible: false,
            selection: {
                start: props.comment.length,
                end: props.comment.length,
            },
            maxLines: props.isSmallScreenWidth ? CONST.COMPOSER.MAX_LINES_SMALL_SCREEN : CONST.COMPOSER.MAX_LINES,
            value: props.comment,

            // If we are on a small width device then don't show last 3 items from conciergePlaceholderOptions
            conciergePlaceholderRandomIndex: _.random(this.props.translate('reportActionCompose.conciergePlaceholderOptions').length - (this.props.isSmallScreenWidth ? 4 : 1)),
        };
    }

    componentDidMount() {
        ReportActionComposeFocusManager.onComposerFocus(() => {
            if (!this.shouldFocusInputOnScreenFocus || !this.props.isFocused) {
                return;
            }

            this.focus(false);
        });
        this.setMaxLines();
        this.updateComment(this.comment);
    }

    componentDidUpdate(prevProps) {
        const sidebarOpened = !prevProps.isDrawerOpen && this.props.isDrawerOpen;
        if (sidebarOpened) {
            toggleReportActionComposeView(true);
        }

        // We want to focus or refocus the input when a modal has been closed and the underlying screen is focused.
        // We avoid doing this on native platforms since the software keyboard popping
        // open creates a jarring and broken UX.
        if (this.shouldFocusInputOnScreenFocus && this.props.isFocused
            && prevProps.modal.isVisible && !this.props.modal.isVisible) {
            this.focus();
        }

        if (this.props.isComposerFullSize !== prevProps.isComposerFullSize) {
            this.setMaxLines();
        }

        // As the report IDs change, make sure to update the composer comment as we need to make sure
        // we do not show incorrect data in there (ie. draft of message from other report).
        if (this.props.report.reportID === prevProps.report.reportID) {
            return;
        }

        this.updateComment(this.props.comment);
    }

    componentWillUnmount() {
        ReportActionComposeFocusManager.clear();
    }

    onSelectionChange(e) {
        this.setState({selection: e.nativeEvent.selection});
    }

    /**
     * Updates the Highlight state of the composer
     *
     * @param {Boolean} shouldHighlight
     */
    setIsFocused(shouldHighlight) {
        this.setState({isFocused: shouldHighlight});
    }

    setIsFullComposerAvailable(isFullComposerAvailable) {
        this.setState({isFullComposerAvailable});
    }

    /**
     * Updates the should clear state of the composer
     *
     * @param {Boolean} shouldClear
     */
    setTextInputShouldClear(shouldClear) {
        this.setState({textInputShouldClear: shouldClear});
    }

    /**
     * Updates the visibility state of the menu
     *
     * @param {Boolean} isMenuVisible
     */
    setMenuVisibility(isMenuVisible) {
        this.setState({isMenuVisible});
    }

    /**
     * Set the TextInput Ref
     *
     * @param {Element} el
     * @memberof ReportActionCompose
     */
    setTextInputRef(el) {
        ReportActionComposeFocusManager.composerRef.current = el;
        this.textInput = el;
    }

    /**
     * Get the placeholder to display in the chat input.
     *
     * @return {String}
     */
    getInputPlaceholder() {
        if (ReportUtils.chatIncludesConcierge(this.props.report)) {
            if (User.isBlockedFromConcierge(this.props.blockedFromConcierge)) {
                return this.props.translate('reportActionCompose.blockedFromConcierge');
            }

            return this.props.translate('reportActionCompose.conciergePlaceholderOptions')[this.state.conciergePlaceholderRandomIndex];
        }

        return this.props.translate('reportActionCompose.writeSomething');
    }

    /**
     * Returns the list of IOU Options
     *
     * @param {Array} reportParticipants
     * @returns {Array<object>}
     */
    getIOUOptions(reportParticipants) {
        const participants = _.filter(reportParticipants, email => this.props.currentUserPersonalDetails.login !== email);
        const hasExcludedIOUEmails = lodashIntersection(reportParticipants, CONST.EXPENSIFY_EMAILS).length > 0;
        const hasMultipleParticipants = participants.length > 1;

        if (hasExcludedIOUEmails || participants.length === 0 || !Permissions.canUseIOU(this.props.betas)) {
            return [];
        }

        // User created policy rooms and default rooms like #admins or #announce will always have the Split Bill option
        // unless there are no participants at all (e.g. #admins room for a policy with only 1 admin)
        // DM chats and workspace chats will have the Split Bill option only when there are at least 3 people in the chat.
        if (ReportUtils.isChatRoom(this.props.report) || hasMultipleParticipants) {
            return [
                {
                    icon: Expensicons.Receipt,
                    text: this.props.translate('iou.splitBill'),
                    onSelected: () => Navigation.navigate(ROUTES.getIouSplitRoute(this.props.reportID)),
                },
            ];
        }

        // DM chats and workspace chats that only have 2 people will see the Send / Request money options.
        return [
            {
                icon: Expensicons.MoneyCircle,
                text: this.props.translate('iou.requestMoney'),
                onSelected: () => Navigation.navigate(ROUTES.getIouRequestRoute(this.props.reportID)),
            },
            ...(Permissions.canUseIOUSend(this.props.betas)
                ? [
                    {
                        icon: Expensicons.Send,
                        text: this.props.translate('iou.sendMoney'),
                        onSelected: () => Navigation.navigate(ROUTES.getIOUSendRoute(this.props.reportID)),
                    }]
                : []),
        ];
    }

    /**
     * Set the maximum number of lines for the composer
     */
    setMaxLines() {
        let maxLines = this.props.isSmallScreenWidth ? CONST.COMPOSER.MAX_LINES_SMALL_SCREEN : CONST.COMPOSER.MAX_LINES;
        if (this.props.isComposerFullSize) {
            maxLines = CONST.COMPOSER.MAX_LINES_FULL;
        }
        this.setState({maxLines});
    }

    isEmptyChat() {
        return _.size(this.props.reportActions) === 1;
    }

    /**
     * Callback for the emoji picker to add whatever emoji is chosen into the main input
     *
     * @param {String} emoji
     */
    addEmojiToTextBox(emoji) {
        const emojiWithSpace = `${emoji} `;
        const newComment = this.comment.slice(0, this.state.selection.start)
            + emojiWithSpace + this.comment.slice(this.state.selection.end, this.comment.length);
        this.setState(prevState => ({
            selection: {
                start: prevState.selection.start + emojiWithSpace.length,
                end: prevState.selection.start + emojiWithSpace.length,
            },
        }));
        this.updateComment(newComment);
    }

    /**
     * Focus the composer text input
     * @param {Boolean} [shouldelay=false] Impose delay before focusing the composer
     * @memberof ReportActionCompose
     */
    focus(shouldelay = false) {
        // There could be other animations running while we trigger manual focus.
        // This prevents focus from making those animations janky.
        InteractionManager.runAfterInteractions(() => {
            if (!this.textInput) {
                return;
            }

            if (!shouldelay) {
                this.textInput.focus();
            } else {
                // Keyboard is not opened after Emoji Picker is closed
                // SetTimeout is used as a workaround
                // https://github.com/react-native-modal/react-native-modal/issues/114
                // We carefully choose a delay. 100ms is found enough for keyboard to open.
                setTimeout(() => this.textInput.focus(), 100);
            }
        });
    }

    /**
     * Save our report comment in Onyx. We debounce this method in the constructor so that it's not called too often
     * to update Onyx and re-render this component.
     *
     * @param {String} comment
     */
    debouncedSaveReportComment(comment) {
        Report.saveReportComment(this.props.reportID, comment || '');
    }

    /**
     * Broadcast that the user is typing. We debounce this method in the constructor to limit how often we publish
     * client events.
     */
    debouncedBroadcastUserIsTyping() {
        Report.broadcastUserIsTyping(this.props.reportID);
    }

    /**
     * Update the value of the comment in Onyx
     *
     * @param {String} comment
     * @param {Boolean} shouldDebounceSaveComment
     */
    updateComment(comment, shouldDebounceSaveComment) {
        const newComment = EmojiUtils.replaceEmojis(comment);
        this.setState((prevState) => {
            const newState = {
                isCommentEmpty: !!newComment.match(/^(\s|`)*$/),
                value: newComment,
            };
            if (comment !== newComment) {
                const remainder = prevState.value.slice(prevState.selection.end).length;
                newState.selection = {
                    start: newComment.length - remainder,
                    end: newComment.length - remainder,
                };
            }
            return newState;
        });

        // Indicate that draft has been created.
        if (this.comment.length === 0 && newComment.length !== 0) {
            Report.setReportWithDraft(this.props.reportID, true);
        }

        // The draft has been deleted.
        if (newComment.length === 0) {
            Report.setReportWithDraft(this.props.reportID, false);
        }

        this.comment = newComment;
        if (shouldDebounceSaveComment) {
            this.debouncedSaveReportComment(newComment);
        } else {
            Report.saveReportComment(this.props.reportID, newComment || '');
        }
        if (newComment) {
            this.debouncedBroadcastUserIsTyping();
        }
    }

    /**
     * Listens for keyboard shortcuts and applies the action
     *
     * @param {Object} e
     */
    triggerHotkeyActions(e) {
        if (!e || VirtualKeyboard.shouldAssumeIsOpen()) {
            return;
        }

        // Submit the form when Enter is pressed
        if (e.key === 'Enter' && !e.shiftKey) {
            e.preventDefault();
            this.submitForm();
        }

        // Trigger the edit box for last sent message if ArrowUp is pressed and the comment is empty and Chronos is not in the participants
        if (e.key === 'ArrowUp' && this.textInput.selectionStart === 0 && this.state.isCommentEmpty && !ReportUtils.chatIncludesChronos(this.props.report)) {
            e.preventDefault();

            const reportActionKey = _.find(
                _.keys(this.props.reportActions).reverse(),
                key => ReportUtils.canEditReportAction(this.props.reportActions[key]),
            );

            if (reportActionKey !== -1 && this.props.reportActions[reportActionKey]) {
                const {reportActionID, message} = this.props.reportActions[reportActionKey];
                Report.saveReportActionDraft(this.props.reportID, reportActionID, _.last(message).html);
            }
        }
    }

    /**
     * @returns {String}
     */
    prepareCommentAndResetComposer() {
        const trimmedComment = this.comment.trim();

        // Don't submit empty comments or comments that exceed the character limit
        if (this.state.isCommentEmpty || trimmedComment.length > CONST.MAX_COMMENT_LENGTH) {
            return '';
        }

        this.updateComment('');
        this.setTextInputShouldClear(true);
        if (this.props.isComposerFullSize) {
            Report.setIsComposerFullSize(this.props.reportID, false);
        }
        this.setState({isFullComposerAvailable: false});

        return trimmedComment;
    }

    /**
     * @param {Object} file
     */
    addAttachment(file) {
        const comment = this.prepareCommentAndResetComposer();
        Report.addAttachment(this.props.reportID, file, comment);
        this.setTextInputShouldClear(false);
    }

    /**
     * Add a new comment to this chat
     *
     * @param {SyntheticEvent} [e]
     */
    submitForm(e) {
        if (e) {
            e.preventDefault();
        }

        // Since we're submitting the form here which should clear the composer
        // We don't really care about saving the draft the user was typing
        // We need to make sure an empty draft gets saved instead
        this.debouncedSaveReportComment.cancel();

        const comment = this.prepareCommentAndResetComposer();
        if (!comment) {
            return;
        }

        this.props.onSubmit(comment);
    }

    render() {
        // Waiting until ONYX variables are loaded before displaying the component
        if (_.isEmpty(this.props.personalDetails)) {
            return null;
        }

        const reportParticipants = _.without(lodashGet(this.props.report, 'participants', []), this.props.currentUserPersonalDetails.login);
        const participantsWithoutExpensifyEmails = _.difference(reportParticipants, CONST.EXPENSIFY_EMAILS);
        const reportRecipient = this.props.personalDetails[participantsWithoutExpensifyEmails[0]];

        const shouldShowReportRecipientLocalTime = ReportUtils.canShowReportRecipientLocalTime(this.props.personalDetails, this.props.report)
            && !this.props.isComposerFullSize;

        // Prevents focusing and showing the keyboard while the drawer is covering the chat.
        const isComposeDisabled = this.props.isDrawerOpen && this.props.isSmallScreenWidth;
        const isBlockedFromConcierge = ReportUtils.chatIncludesConcierge(this.props.report) && User.isBlockedFromConcierge(this.props.blockedFromConcierge);
        const inputPlaceholder = this.getInputPlaceholder();
        const hasExceededMaxCommentLength = this.comment.length > CONST.MAX_COMMENT_LENGTH;

        return (
            <View style={[
                shouldShowReportRecipientLocalTime && !lodashGet(this.props.network, 'isOffline') && styles.chatItemComposeWithFirstRow,
                this.props.isComposerFullSize && styles.chatItemFullComposeRow,
            ]}
            >
                {shouldShowReportRecipientLocalTime
                    && <ParticipantLocalTime participant={reportRecipient} />}
                <View style={[
                    (!isBlockedFromConcierge && (this.state.isFocused || this.state.isDraggingOver))
                        ? styles.chatItemComposeBoxFocusedColor
                        : styles.chatItemComposeBoxColor,
                    styles.flexRow,
                    styles.chatItemComposeBox,
                    this.props.isComposerFullSize && styles.chatItemFullComposeBox,
                    hasExceededMaxCommentLength && styles.borderColorDanger,
                ]}
                >
                    <AttachmentModal
                        headerTitle={this.props.translate('reportActionCompose.sendAttachment')}
                        onConfirm={this.addAttachment}
                    >
                        {({displayFileInModal}) => (
                            <>
                                <AttachmentPicker>
                                    {({openPicker}) => (
                                        <>
                                            <View style={[
                                                styles.dFlex, styles.flexColumn,
                                                (this.state.isFullComposerAvailable || this.props.isComposerFullSize) ? styles.justifyContentBetween : styles.justifyContentEnd,
                                            ]}
                                            >
                                                {this.props.isComposerFullSize && (
                                                    <Tooltip text={this.props.translate('reportActionCompose.collapse')}>
                                                        <TouchableOpacity
                                                            onPress={(e) => {
                                                                e.preventDefault();
                                                                Report.setIsComposerFullSize(this.props.reportID, false);
                                                            }}

                                                            // Keep focus on the composer when Collapse button is clicked.
                                                            onMouseDown={e => e.preventDefault()}
                                                            style={styles.composerSizeButton}
                                                            underlayColor={themeColors.componentBG}
                                                            disabled={isBlockedFromConcierge || this.props.disabled}
                                                        >
                                                            <Icon src={Expensicons.Collapse} />
                                                        </TouchableOpacity>
                                                    </Tooltip>

                                                )}
                                                {(!this.props.isComposerFullSize && this.state.isFullComposerAvailable) && (
                                                    <Tooltip text={this.props.translate('reportActionCompose.expand')}>
                                                        <TouchableOpacity
                                                            onPress={(e) => {
                                                                e.preventDefault();
                                                                Report.setIsComposerFullSize(this.props.reportID, true);
                                                            }}

                                                            // Keep focus on the composer when Expand button is clicked.
                                                            onMouseDown={e => e.preventDefault()}
                                                            style={styles.composerSizeButton}
                                                            underlayColor={themeColors.componentBG}
                                                            disabled={isBlockedFromConcierge || this.props.disabled}
                                                        >
                                                            <Icon src={Expensicons.Expand} />
                                                        </TouchableOpacity>
                                                    </Tooltip>
                                                )}
                                                <Tooltip text={this.props.translate('reportActionCompose.addAction')}>
                                                    <TouchableOpacity
                                                        ref={el => this.actionButton = el}
                                                        onPress={(e) => {
                                                            e.preventDefault();

                                                            // Drop focus to avoid blue focus ring.
                                                            this.actionButton.blur();
                                                            this.setMenuVisibility(true);
                                                        }}
                                                        style={styles.chatItemAttachButton}
                                                        underlayColor={themeColors.componentBG}
                                                        disabled={isBlockedFromConcierge || this.props.disabled}
                                                    >
                                                        <Icon src={Expensicons.Plus} />
                                                    </TouchableOpacity>
                                                </Tooltip>
                                            </View>
                                            <PopoverMenu
                                                animationInTiming={CONST.ANIMATION_IN_TIMING}
                                                isVisible={this.state.isMenuVisible}
                                                onClose={() => this.setMenuVisibility(false)}
                                                onItemSelected={() => this.setMenuVisibility(false)}
                                                anchorPosition={styles.createMenuPositionReportActionCompose}
                                                menuItems={[...this.getIOUOptions(reportParticipants),
                                                    {
                                                        icon: Expensicons.Paperclip,
                                                        text: this.props.translate('reportActionCompose.addAttachment'),
                                                        onSelected: () => {
                                                            openPicker({
                                                                onPicked: displayFileInModal,
                                                            });
                                                        },
                                                    },
                                                ]}
                                            />
                                        </>
                                    )}
                                </AttachmentPicker>
                                <View style={styles.textInputComposeSpacing}>
                                    <DragAndDrop
                                        dropZoneId={CONST.REPORT.DROP_NATIVE_ID}
                                        activeDropZoneId={CONST.REPORT.ACTIVE_DROP_NATIVE_ID}
                                        onDragEnter={() => {
                                            this.setState({isDraggingOver: true});
                                        }}
                                        onDragLeave={() => {
                                            this.setState({isDraggingOver: false});
                                        }}
                                        onDrop={(e) => {
                                            e.preventDefault();

                                            const file = lodashGet(e, ['dataTransfer', 'files', 0]);

                                            displayFileInModal(file);

                                            this.setState({isDraggingOver: false});
                                        }}
<<<<<<< HEAD
                                        style={[styles.textInputCompose, this.props.isComposerFullSize ? styles.textInputFullCompose : styles.flex4]}
                                        maxLines={this.state.maxLines}
                                        onFocus={() => this.setIsFocused(true)}
                                        onBlur={() => this.setIsFocused(false)}
                                        onPasteFile={displayFileInModal}
                                        shouldClear={this.state.textInputShouldClear}
                                        onClear={() => this.setTextInputShouldClear(false)}
                                        isDisabled={isComposeDisabled || isBlockedFromConcierge || this.props.disabled}
                                        selection={this.state.selection}
                                        onSelectionChange={this.onSelectionChange}
                                        isFullComposerAvailable={this.state.isFullComposerAvailable}
                                        setIsFullComposerAvailable={this.setIsFullComposerAvailable}
                                        isComposerFullSize={this.props.isComposerFullSize}
                                        value={this.state.value}
                                    />
=======
                                    >
                                        <Composer
                                            autoFocus={!this.props.modal.isVisible && (this.shouldFocusInputOnScreenFocus || this.isEmptyChat())}
                                            multiline
                                            ref={this.setTextInputRef}
                                            textAlignVertical="top"
                                            placeholder={inputPlaceholder}
                                            placeholderTextColor={themeColors.placeholderText}
                                            onChangeText={comment => this.updateComment(comment, true)}
                                            onKeyPress={this.triggerHotkeyActions}
                                            style={[styles.textInputCompose, this.props.isComposerFullSize ? styles.textInputFullCompose : styles.flex4]}
                                            maxLines={this.state.maxLines}
                                            onFocus={() => this.setIsFocused(true)}
                                            onBlur={() => this.setIsFocused(false)}
                                            onPasteFile={displayFileInModal}
                                            shouldClear={this.state.textInputShouldClear}
                                            onClear={() => this.setTextInputShouldClear(false)}
                                            isDisabled={isComposeDisabled || isBlockedFromConcierge}
                                            selection={this.state.selection}
                                            onSelectionChange={this.onSelectionChange}
                                            isFullComposerAvailable={this.state.isFullComposerAvailable}
                                            setIsFullComposerAvailable={this.setIsFullComposerAvailable}
                                            isComposerFullSize={this.props.isComposerFullSize}
                                            value={this.state.value}
                                        />
                                    </DragAndDrop>
>>>>>>> 498e2327
                                </View>
                            </>
                        )}
                    </AttachmentModal>
                    {canUseTouchScreen() && this.props.isMediumScreenWidth ? null : (
                        <EmojiPickerButton
                            isDisabled={isBlockedFromConcierge || this.props.disabled}
                            onModalHide={() => this.focus(true)}
                            onEmojiSelected={this.addEmojiToTextBox}
                        />
                    )}
                    <View style={[styles.justifyContentEnd]}>
                        <Tooltip text={this.props.translate('common.send')}>
                            <TouchableOpacity
                                style={[styles.chatItemSubmitButton,
                                    (this.state.isCommentEmpty || hasExceededMaxCommentLength) ? undefined : styles.buttonSuccess,
                                ]}
                                onPress={this.submitForm}
                                underlayColor={themeColors.componentBG}

                                // Keep focus on the composer when Send message is clicked.
                                // eslint-disable-next-line react/jsx-props-no-multi-spaces
                                onMouseDown={e => e.preventDefault()}
                                disabled={this.state.isCommentEmpty || isBlockedFromConcierge || this.props.disabled || hasExceededMaxCommentLength}
                                hitSlop={{
                                    top: 3, right: 3, bottom: 3, left: 3,
                                }}
                            >
                                <Icon src={Expensicons.Send} fill={(this.state.isCommentEmpty || hasExceededMaxCommentLength) ? themeColors.icon : themeColors.textLight} />
                            </TouchableOpacity>
                        </Tooltip>
                    </View>
                </View>
                <View style={[
                    styles.flexRow,
                    styles.justifyContentBetween,
                    styles.alignItemsCenter,
                    (!this.props.isSmallScreenWidth || (this.props.isSmallScreenWidth && !this.props.network.isOffline)) && styles.chatItemComposeSecondaryRow]}
                >
                    {!this.props.isSmallScreenWidth && <OfflineIndicator containerStyles={[styles.chatItemComposeSecondaryRow]} />}
                    <ReportTypingIndicator reportID={this.props.reportID} />
                    <ExceededCommentLength commentLength={this.comment.length} />
                </View>
                {this.state.isDraggingOver && <ReportDropUI />}
            </View>
        );
    }
}

ReportActionCompose.propTypes = propTypes;
ReportActionCompose.defaultProps = defaultProps;

export default compose(
    withWindowDimensions,
    withDrawerState,
    withNavigationFocus,
    withLocalize,
    withNetwork(),
    withPersonalDetails(),
    withCurrentUserPersonalDetails,
    withOnyx({
        betas: {
            key: ONYXKEYS.BETAS,
        },
        comment: {
            key: ({reportID}) => `${ONYXKEYS.COLLECTION.REPORT_DRAFT_COMMENT}${reportID}`,
        },
        modal: {
            key: ONYXKEYS.MODAL,
        },
        blockedFromConcierge: {
            key: ONYXKEYS.NVP_BLOCKED_FROM_CONCIERGE,
        },
    }),
)(ReportActionCompose);<|MERGE_RESOLUTION|>--- conflicted
+++ resolved
@@ -658,23 +658,6 @@
 
                                             this.setState({isDraggingOver: false});
                                         }}
-<<<<<<< HEAD
-                                        style={[styles.textInputCompose, this.props.isComposerFullSize ? styles.textInputFullCompose : styles.flex4]}
-                                        maxLines={this.state.maxLines}
-                                        onFocus={() => this.setIsFocused(true)}
-                                        onBlur={() => this.setIsFocused(false)}
-                                        onPasteFile={displayFileInModal}
-                                        shouldClear={this.state.textInputShouldClear}
-                                        onClear={() => this.setTextInputShouldClear(false)}
-                                        isDisabled={isComposeDisabled || isBlockedFromConcierge || this.props.disabled}
-                                        selection={this.state.selection}
-                                        onSelectionChange={this.onSelectionChange}
-                                        isFullComposerAvailable={this.state.isFullComposerAvailable}
-                                        setIsFullComposerAvailable={this.setIsFullComposerAvailable}
-                                        isComposerFullSize={this.props.isComposerFullSize}
-                                        value={this.state.value}
-                                    />
-=======
                                     >
                                         <Composer
                                             autoFocus={!this.props.modal.isVisible && (this.shouldFocusInputOnScreenFocus || this.isEmptyChat())}
@@ -692,7 +675,7 @@
                                             onPasteFile={displayFileInModal}
                                             shouldClear={this.state.textInputShouldClear}
                                             onClear={() => this.setTextInputShouldClear(false)}
-                                            isDisabled={isComposeDisabled || isBlockedFromConcierge}
+                                            isDisabled={isComposeDisabled || isBlockedFromConcierge || this.props.disabled}
                                             selection={this.state.selection}
                                             onSelectionChange={this.onSelectionChange}
                                             isFullComposerAvailable={this.state.isFullComposerAvailable}
@@ -701,7 +684,6 @@
                                             value={this.state.value}
                                         />
                                     </DragAndDrop>
->>>>>>> 498e2327
                                 </View>
                             </>
                         )}
