import React, {useCallback, useEffect, useMemo, useRef, useState} from 'react';
import PropTypes from 'prop-types';
import {View, InteractionManager, LayoutAnimation, NativeModules, findNodeHandle} from 'react-native';
import _ from 'underscore';
import lodashGet from 'lodash/get';
import {withOnyx} from 'react-native-onyx';
import styles from '../../../styles/styles';
import themeColors from '../../../styles/themes/default';
import Composer from '../../../components/Composer';
import ONYXKEYS from '../../../ONYXKEYS';
import Icon from '../../../components/Icon';
import * as Expensicons from '../../../components/Icon/Expensicons';
import AttachmentPicker from '../../../components/AttachmentPicker';
import * as Report from '../../../libs/actions/Report';
import ReportTypingIndicator from './ReportTypingIndicator';
import AttachmentModal from '../../../components/AttachmentModal';
import compose from '../../../libs/compose';
import PopoverMenu from '../../../components/PopoverMenu';
import withWindowDimensions, {windowDimensionsPropTypes} from '../../../components/withWindowDimensions';
import withLocalize, {withLocalizePropTypes} from '../../../components/withLocalize';
import willBlurTextInputOnTapOutsideFunc from '../../../libs/willBlurTextInputOnTapOutside';
import canFocusInputOnScreenFocus from '../../../libs/canFocusInputOnScreenFocus';
import CONST from '../../../CONST';
import Navigation from '../../../libs/Navigation/Navigation';
import ROUTES from '../../../ROUTES';
import reportActionPropTypes from './reportActionPropTypes';
import * as ReportUtils from '../../../libs/ReportUtils';
import ReportActionComposeFocusManager from '../../../libs/ReportActionComposeFocusManager';
import participantPropTypes from '../../../components/participantPropTypes';
import ParticipantLocalTime from './ParticipantLocalTime';
import withCurrentUserPersonalDetails, {withCurrentUserPersonalDetailsPropTypes, withCurrentUserPersonalDetailsDefaultProps} from '../../../components/withCurrentUserPersonalDetails';
import {withNetwork} from '../../../components/OnyxProvider';
import * as User from '../../../libs/actions/User';
import Tooltip from '../../../components/Tooltip';
import EmojiPickerButton from '../../../components/EmojiPicker/EmojiPickerButton';
import * as DeviceCapabilities from '../../../libs/DeviceCapabilities';
import OfflineIndicator from '../../../components/OfflineIndicator';
import ExceededCommentLength from '../../../components/ExceededCommentLength';
import withNavigationFocus from '../../../components/withNavigationFocus';
import withNavigation from '../../../components/withNavigation';
import * as EmojiUtils from '../../../libs/EmojiUtils';
import ReportDropUI from './ReportDropUI';
import DragAndDrop from '../../../components/DragAndDrop';
import reportPropTypes from '../../reportPropTypes';
import EmojiSuggestions from '../../../components/EmojiSuggestions';
import MentionSuggestions from '../../../components/MentionSuggestions';
import withKeyboardState, {keyboardStatePropTypes} from '../../../components/withKeyboardState';
import OfflineWithFeedback from '../../../components/OfflineWithFeedback';
import * as ComposerUtils from '../../../libs/ComposerUtils';
import * as Welcome from '../../../libs/actions/Welcome';
import Permissions from '../../../libs/Permissions';
import * as TaskUtils from '../../../libs/actions/Task';
import * as Browser from '../../../libs/Browser';
import useArrowKeyFocusManager from '../../../hooks/useArrowKeyFocusManager';
import useKeyboardShortcut from '../../../hooks/useKeyboardShortcut';
import PressableWithFeedback from '../../../components/Pressable/PressableWithFeedback';

const {RNTextInputReset} = NativeModules;

const propTypes = {
    /** Beta features list */
    betas: PropTypes.arrayOf(PropTypes.string),

    /** A method to call when the form is submitted */
    onSubmit: PropTypes.func.isRequired,

    /** The comment left by the user */
    comment: PropTypes.string,

    /** Number of lines for the comment */
    numberOfLines: PropTypes.number,

    /** The ID of the report actions will be created for */
    reportID: PropTypes.string.isRequired,

    /** Details about any modals being used */
    modal: PropTypes.shape({
        /** Indicates if there is a modal currently visible or not */
        isVisible: PropTypes.bool,
    }),

    /** Personal details of all the users */
    personalDetails: PropTypes.objectOf(participantPropTypes),

    /** The report currently being looked at */
    report: reportPropTypes,

    /** Array of report actions for this report */
    reportActions: PropTypes.arrayOf(PropTypes.shape(reportActionPropTypes)),

    /** The actions from the parent report */
    parentReportActions: PropTypes.objectOf(PropTypes.shape(reportActionPropTypes)),

    /** Is the window width narrow, like on a mobile device */
    isSmallScreenWidth: PropTypes.bool.isRequired,

    /** Is composer screen focused */
    isFocused: PropTypes.bool.isRequired,

    /** Is composer full size */
    isComposerFullSize: PropTypes.bool,

    /** Whether user interactions should be disabled */
    disabled: PropTypes.bool,

    // The NVP describing a user's block status
    blockedFromConcierge: PropTypes.shape({
        // The date that the user will be unblocked
        expiresAt: PropTypes.string,
    }),

    /** Whether the composer input should be shown */
    shouldShowComposeInput: PropTypes.bool,

    /** Stores user's preferred skin tone */
    preferredSkinTone: PropTypes.oneOfType([PropTypes.number, PropTypes.string]),

    /** The type of action that's pending  */
    pendingAction: PropTypes.oneOf(['add', 'update', 'delete']),

    ...windowDimensionsPropTypes,
    ...withLocalizePropTypes,
    ...withCurrentUserPersonalDetailsPropTypes,
    ...keyboardStatePropTypes,
};

const defaultProps = {
    betas: [],
    comment: '',
    numberOfLines: undefined,
    modal: {},
    report: {},
    reportActions: [],
    parentReportActions: {},
    blockedFromConcierge: {},
    personalDetails: {},
    preferredSkinTone: CONST.EMOJI_DEFAULT_SKIN_TONE,
    isComposerFullSize: false,
    pendingAction: null,
    shouldShowComposeInput: true,
    ...withCurrentUserPersonalDetailsDefaultProps,
};

const defaultSuggestionsValues = {
    suggestedEmojis: [],
    suggestedMentions: [],
    colonIndex: -1,
    atSignIndex: -1,
    shouldShowEmojiSuggestionMenu: false,
    shouldShowMentionSuggestionMenu: false,
    mentionPrefix: '',
    isAutoSuggestionPickerLarge: false,
};

/**
 * Return the max available index for arrow manager.
 * @param {Number} numRows
 * @param {Boolean} isAutoSuggestionPickerLarge
 * @returns {Number}
 */
const getMaxArrowIndex = (numRows, isAutoSuggestionPickerLarge) => {
    // EmojiRowCount is number of emoji suggestions. For small screen we can fit 3 items and for large we show up to 5 items
    const emojiRowCount = isAutoSuggestionPickerLarge
        ? Math.min(numRows, CONST.AUTO_COMPLETE_SUGGESTER.MAX_AMOUNT_OF_ITEMS)
        : Math.min(numRows, CONST.AUTO_COMPLETE_SUGGESTER.MIN_AMOUNT_OF_ITEMS);

    // -1 because we start at 0
    return emojiRowCount - 1;
};

const willBlurTextInputOnTapOutside = willBlurTextInputOnTapOutsideFunc();

// We want consistent auto focus behavior on input between native and mWeb so we have some auto focus management code that will
// prevent auto focus on existing chat for mobile device
const shouldFocusInputOnScreenFocus = canFocusInputOnScreenFocus();

/**
 * Save draft report comment. Debounced to happen at most once per second.
 * @param {String} reportID
 * @param {String} comment
 */
const debouncedSaveReportComment = _.debounce((reportID, comment) => {
    Report.saveReportComment(reportID, comment || '');
}, 1000);

/**
 * Broadcast that the user is typing. Debounced to limit how often we publish client events.
 * @param {String} reportID
 */
const debouncedBroadcastUserIsTyping = _.debounce((reportID) => {
    Report.broadcastUserIsTyping(reportID);
}, 100);

/**
 * Check if this piece of string looks like an emoji
 * @param {String} str
 * @param {Number} pos
 * @returns {Boolean}
 */
const isEmojiCode = (str, pos) => {
    const leftWords = str.slice(0, pos).split(CONST.REGEX.SPECIAL_CHAR_OR_EMOJI);
    const leftWord = _.last(leftWords);
    return CONST.REGEX.HAS_COLON_ONLY_AT_THE_BEGINNING.test(leftWord) && leftWord.length > 2;
};

/**
 * Check if this piece of string looks like a mention
 * @param {String} str
 * @returns {Boolean}
 */
const isMentionCode = (str) => CONST.REGEX.HAS_AT_MOST_TWO_AT_SIGNS.test(str);

/**
 * Trims first character of the string if it is a space
 * @param {String} str
 * @returns {String}
 */
const trimLeadingSpace = (str) => (str.slice(0, 1) === ' ' ? str.slice(1) : str);

// For mobile Safari, updating the selection prop on an unfocused input will cause it to automatically gain focus
// and subsequent programmatic focus shifts (e.g., modal focus trap) to show the blue frame (:focus-visible style),
// so we need to ensure that it is only updated after focus.
const isMobileSafari = Browser.isMobileSafari();

function ReportActionCompose(props) {
    /**
     * Updates the Highlight state of the composer
     */
    const [isFocused, setIsFocused] = useState(shouldFocusInputOnScreenFocus && !props.modal.isVisible && !props.modal.willAlertModalBecomeVisible && props.shouldShowComposeInput);
    const [isFullComposerAvailable, setIsFullComposerAvailable] = useState(props.isComposerFullSize);

    const isEmptyChat = useMemo(() => _.size(props.reportActions) === 1, [props.reportActions]);

    const shouldAutoFocus = !props.modal.isVisible && (shouldFocusInputOnScreenFocus || isEmptyChat) && props.shouldShowComposeInput;

    // These variables are used to decide whether to block the suggestions list from showing to prevent flickering
    const shouldBlockEmojiCalc = useRef(false);
    const shouldBlockMentionCalc = useRef(false);

    /**
     * Updates the should clear state of the composer
     */
    const [textInputShouldClear, setTextInputShouldClear] = useState(false);
    const [isCommentEmpty, setIsCommentEmpty] = useState(props.comment.length === 0);

    /**
     * Updates the visibility state of the menu
     */
    const [isMenuVisible, setMenuVisibility] = useState(false);
    const [isDraggingOver, setIsDraggingOver] = useState(false);
    const [selection, setSelection] = useState({
        start: isMobileSafari && !shouldAutoFocus ? 0 : props.comment.length,
        end: isMobileSafari && !shouldAutoFocus ? 0 : props.comment.length,
    });
    const [value, setValue] = useState(props.comment);

    const [composerHeight, setComposerHeight] = useState(0);
    const [isAttachmentPreviewActive, setIsAttachmentPreviewActive] = useState(false);

    // TODO: rewrite suggestion logic to some hook or state machine or util or something to not make it depend on ReportActionComposer
    const [suggestionValues, setSuggestionValues] = useState(defaultSuggestionsValues);

    const [highlightedEmojiIndex] = useArrowKeyFocusManager({
        maxIndex: getMaxArrowIndex(suggestionValues.suggestedEmojis.length, suggestionValues.isAutoSuggestionPickerLarge),
        shouldExcludeTextAreaNodes: false,
    });
    const [highlightedMentionIndex] = useArrowKeyFocusManager({
        maxIndex: getMaxArrowIndex(suggestionValues.suggestedMentions.length, suggestionValues.isAutoSuggestionPickerLarge),
        shouldExcludeTextAreaNodes: false,
    });

    /**
     * Updates the composer when the comment length is exceeded
     * Shows red borders and prevents the comment from being sent
     */
    const [hasExceededMaxCommentLength, setExceededMaxCommentLength] = useState(false);

    const comment = useRef(props.comment);
    const textInput = useRef(null);
    const actionButton = useRef(null);

    const reportParticipants = useMemo(
        () => _.without(lodashGet(props.report, 'participants', []), props.currentUserPersonalDetails.login),
        [props.report, props.currentUserPersonalDetails.login],
    );
    const participantsWithoutExpensifyEmails = useMemo(() => _.difference(reportParticipants, CONST.EXPENSIFY_EMAILS), [reportParticipants]);

    const shouldShowReportRecipientLocalTime = useMemo(
        () => ReportUtils.canShowReportRecipientLocalTime(props.personalDetails, props.report, props.currentUserPersonalDetails.login) && !props.isComposerFullSize,
        [props.personalDetails, props.report, props.currentUserPersonalDetails.login, props.isComposerFullSize],
    );

    const isBlockedFromConcierge = useMemo(
        () => ReportUtils.chatIncludesConcierge(props.report) && User.isBlockedFromConcierge(props.blockedFromConcierge),
        [props.report, props.blockedFromConcierge],
    );

    // If we are on a small width device then don't show last 3 items from conciergePlaceholderOptions
    const conciergePlaceholderRandomIndex = useMemo(() => _.random(props.translate('reportActionCompose.conciergePlaceholderOptions').length - (props.isSmallScreenWidth ? 4 : 1)), [props]);

    // Placeholder to display in the chat input.
    const inputPlaceholder = useMemo(() => {
        if (ReportUtils.chatIncludesConcierge(props.report)) {
            if (User.isBlockedFromConcierge(props.blockedFromConcierge)) {
                return props.translate('reportActionCompose.blockedFromConcierge');
            }

            return props.translate('reportActionCompose.conciergePlaceholderOptions')[conciergePlaceholderRandomIndex];
        }

        return props.translate('reportActionCompose.writeSomething');
    }, [props, conciergePlaceholderRandomIndex]);

    /**
     * Focus the composer text input
     * @param {Boolean} [shouldDelay=false] Impose delay before focusing the composer
     * @memberof ReportActionCompose
     */
    const focus = useCallback((shouldDelay = false) => {
        // There could be other animations running while we trigger manual focus.
        // This prevents focus from making those animations janky.
        InteractionManager.runAfterInteractions(() => {
            if (!textInput.current) {
                return;
            }

            if (!shouldDelay) {
                textInput.current.focus();
            } else {
                // Keyboard is not opened after Emoji Picker is closed
                // SetTimeout is used as a workaround
                // https://github.com/react-native-modal/react-native-modal/issues/114
                // We carefully choose a delay. 100ms is found enough for keyboard to open.
                setTimeout(() => textInput.current.focus(), 100);
            }
        });
    }, []);

    /**
     * Update the value of the comment in Onyx
     *
     * @param {String} comment
     * @param {Boolean} shouldDebounceSaveComment
     */
    const updateComment = useCallback(
        (commentValue, shouldDebounceSaveComment) => {
            const {text: newComment = '', emojis = []} = EmojiUtils.replaceEmojis(commentValue, props.isSmallScreenWidth, props.preferredSkinTone);

            if (!_.isEmpty(emojis)) {
                User.updateFrequentlyUsedEmojis(EmojiUtils.getFrequentlyUsedEmojis(emojis));
            }

            setIsCommentEmpty(!!newComment.match(/^(\s)*$/));
            setValue(newComment);
            if (commentValue !== newComment) {
                const remainder = value.slice(selection.end).length;
                setSelection({
                    start: newComment.length - remainder,
                    end: newComment.length - remainder,
                });
            }

            // Indicate that draft has been created.
            if (comment.current.length === 0 && newComment.length !== 0) {
                Report.setReportWithDraft(props.reportID, true);
            }

            // The draft has been deleted.
            if (newComment.length === 0) {
                Report.setReportWithDraft(props.reportID, false);
            }

            comment.current = newComment;
            if (shouldDebounceSaveComment) {
                debouncedSaveReportComment(props.reportID, newComment);
            } else {
                Report.saveReportComment(props.reportID, newComment || '');
            }
            if (newComment) {
                debouncedBroadcastUserIsTyping(props.reportID);
            }
        },
        [props.isSmallScreenWidth, props.preferredSkinTone, props.reportID, selection.end, value],
    );

    /**
     * Used to show Popover menu on Workspace chat at first sign-in
     * @returns {Boolean}
     */
<<<<<<< HEAD
    const showPopoverMenu = useCallback(() => {
        setMenuVisibility(true);
        return true;
    }, []);
=======
    getTaskOption(reportParticipants) {
        // We only prevent the task option from showing if it's a DM and the other user is an Expensify default email
        if (
            !Permissions.canUseTasks(this.props.betas) ||
            (lodashGet(this.props.report, 'participantAccountIDs', []).length === 1 && _.some(reportParticipants, (accountID) => _.contains(CONST.EXPENSIFY_ACCOUNT_IDS, accountID)))
        ) {
            return [];
        }
>>>>>>> 83ab0160

    useKeyboardShortcut(
        CONST.KEYBOARD_SHORTCUTS.ESCAPE,
        () => {
            if (!isFocused || comment.current.length === 0) {
                return;
            }

            updateComment('', true);
        },
        {
            captureOnInputs: true,
            shouldBubble: true,
        },
    );

    useEffect(() => {
        // This callback is used in the contextMenuActions to manage giving focus back to the compose input.
        // TODO: we should clean up this convoluted code and instead move focus management to something like ReportFooter.js or another higher up component
        ReportActionComposeFocusManager.onComposerFocus(() => {
            if (!willBlurTextInputOnTapOutside || !props.isFocused) {
                return;
            }

            focus(false);
        });

        updateComment(comment.current);

        // Shows Popover Menu on Workspace Chat at first sign-in
        if (!props.disabled) {
            Welcome.show({
                routes: lodashGet(props.navigation.getState(), 'routes', []),
                showPopoverMenu,
            });
        }

        return () => {
            ReportActionComposeFocusManager.clear();
        };
    }, [focus, isFocused, props.disabled, props.isFocused, props.navigation, showPopoverMenu, updateComment]);

    // eslint-disable-next-line rulesdir/prefer-early-return
    useEffect(() => {
        // We want to focus or refocus the input when a modal has been closed and the underlying screen is focused.
        // We avoid doing this on native platforms since the software keyboard popping
        // open creates a jarring and broken UX.
        if (willBlurTextInputOnTapOutside && props.isFocused && !props.modal.isVisible) {
            focus();
        }
    }, [focus, props.isFocused, props.modal.isVisible]);

    // eslint-disable-next-line rulesdir/prefer-early-return
    useEffect(() => {
        if (value !== props.comment) {
            updateComment(comment.current);
        }
    }, [props.comment, props.report.reportID, updateComment, value]);

    /**
     * Clean data related to EmojiSuggestions
     */
    const resetSuggestions = useCallback(() => {
        setSuggestionValues(defaultSuggestionsValues);
    }, []);

    /**
     * Calculates and cares about the content of an Emoji Suggester
     */
    const calculateEmojiSuggestion = useCallback(
        (selectionEnd) => {
            if (!value) {
                resetSuggestions();
                return;
            }
            if (shouldBlockEmojiCalc.current) {
                shouldBlockEmojiCalc.current = false;
                return;
            }
            const leftString = value.substring(0, selectionEnd);
            const colonIndex = leftString.lastIndexOf(':');
            const isCurrentlyShowingEmojiSuggestion = isEmojiCode(value, selectionEnd);

            // the larger composerHeight the less space for EmojiPicker, Pixel 2 has pretty small screen and this value equal 5.3
            const hasEnoughSpaceForLargeSuggestion = props.windowHeight / composerHeight >= 6.8;
            const isAutoSuggestionPickerLarge = !props.isSmallScreenWidth || (props.isSmallScreenWidth && hasEnoughSpaceForLargeSuggestion);

            const nextState = {
                suggestedEmojis: [],
                colonIndex,
                shouldShowEmojiSuggestionMenu: false,
                isAutoSuggestionPickerLarge,
            };
            const newSuggestedEmojis = EmojiUtils.suggestEmojis(leftString);

            if (newSuggestedEmojis.length && isCurrentlyShowingEmojiSuggestion) {
                nextState.suggestedEmojis = newSuggestedEmojis;
                nextState.shouldShowEmojiSuggestionMenu = !_.isEmpty(newSuggestedEmojis);
            }

            setSuggestionValues((prevState) => ({...prevState, ...nextState}));
        },
        [composerHeight, value, props.windowHeight, props.isSmallScreenWidth, resetSuggestions, shouldBlockEmojiCalc],
    );

    const getMentionOptions = useCallback(
        (personalDetails, searchValue = '') => {
            const suggestions = [];

            if (CONST.AUTO_COMPLETE_SUGGESTER.HERE_TEXT.includes(searchValue.toLowerCase())) {
                suggestions.push({
                    text: CONST.AUTO_COMPLETE_SUGGESTER.HERE_TEXT,
                    alternateText: props.translate('mentionSuggestions.hereAlternateText'),
                    icons: [
                        {
                            source: Expensicons.Megaphone,
                            type: 'avatar',
                        },
                    ],
                });
            }

            const filteredPersonalDetails = _.filter(_.values(personalDetails), (detail) => {
                if (searchValue && !`${detail.displayName} ${detail.login}`.toLowerCase().includes(searchValue.toLowerCase())) {
                    return false;
                }
                return true;
            });

            const sortedPersonalDetails = _.sortBy(filteredPersonalDetails, (detail) => detail.displayName || detail.login);
            _.each(_.first(sortedPersonalDetails, CONST.AUTO_COMPLETE_SUGGESTER.MAX_AMOUNT_OF_ITEMS - suggestions.length), (detail) => {
                suggestions.push({
                    text: detail.displayName,
                    alternateText: detail.login,
                    icons: [
                        {
                            name: detail.login,
                            source: detail.avatar,
                            type: 'avatar',
                        },
                    ],
                });
            });

            return suggestions;
        },
        [props],
    );

    const getNavigationKey = useCallback(() => {
        const navigation = props.navigation.getState();
        return lodashGet(navigation.routes, [navigation.index, 'key']);
    }, [props.navigation]);

    const calculateMentionSuggestion = useCallback(
        (selectionEnd) => {
            if (selectionEnd < 1) {
                return;
            }

            if (shouldBlockMentionCalc.current) {
                shouldBlockMentionCalc.current = false;
                return;
            }

            const valueAfterTheCursor = value.substring(selectionEnd);
            const indexOfFirstWhitespaceCharOrEmojiAfterTheCursor = valueAfterTheCursor.search(CONST.REGEX.NEW_LINE_OR_WHITE_SPACE_OR_EMOJI);

            let indexOfLastNonWhitespaceCharAfterTheCursor;
            if (indexOfFirstWhitespaceCharOrEmojiAfterTheCursor === -1) {
                // we didn't find a whitespace/emoji after the cursor, so we will use the entire string
                indexOfLastNonWhitespaceCharAfterTheCursor = value.length;
            } else {
                indexOfLastNonWhitespaceCharAfterTheCursor = indexOfFirstWhitespaceCharOrEmojiAfterTheCursor + selectionEnd;
            }

            const leftString = value.substring(0, indexOfLastNonWhitespaceCharAfterTheCursor);
            const words = leftString.split(CONST.REGEX.NEW_LINE_OR_WHITE_SPACE_OR_EMOJI);
            const lastWord = _.last(words);

            let atSignIndex;
            if (lastWord.startsWith('@')) {
                atSignIndex = leftString.lastIndexOf(lastWord);
            }

            const prefix = lastWord.substring(1);

            const nextState = {
                suggestedMentions: [],
                atSignIndex,
                mentionPrefix: prefix,
            };

            const isCursorBeforeTheMention = valueAfterTheCursor.startsWith(lastWord);

            if (!isCursorBeforeTheMention && isMentionCode(lastWord)) {
                const suggestions = getMentionOptions(props.personalDetails, prefix);
                nextState.suggestedMentions = suggestions;
                nextState.shouldShowMentionSuggestionMenu = !_.isEmpty(suggestions);
            }

            setSuggestionValues((prevState) => ({
                ...prevState,
                ...nextState,
            }));
        },
        [getMentionOptions, props.personalDetails, value],
    );

    const onSelectionChange = useCallback(
        (e) => {
            LayoutAnimation.configureNext(LayoutAnimation.create(50, LayoutAnimation.Types.easeInEaseOut, LayoutAnimation.Properties.opacity));

            if (!value || e.nativeEvent.selection.end < 1) {
                resetSuggestions();
                shouldBlockEmojiCalc.current = false;
                shouldBlockMentionCalc.current = false;
                return;
            }

            setSelection(e.nativeEvent.selection);

            /**
             * we pass here e.nativeEvent.selection.end directly to calculateEmojiSuggestion
             * because in other case calculateEmojiSuggestion will have an old calculation value
             * of suggestion instead of current one
             */
            calculateEmojiSuggestion(e.nativeEvent.selection.end);
            calculateMentionSuggestion(e.nativeEvent.selection.end);
        },
        [calculateEmojiSuggestion, calculateMentionSuggestion, resetSuggestions, value],
    );

    /**
     * Set the TextInput Ref
     *
     * @param {Element} el
     * @memberof ReportActionCompose
     */
    const setTextInputRef = useCallback((el) => {
        ReportActionComposeFocusManager.composerRef.current = el;
        textInput.current = el;
    }, []);

    /**
     * Returns the list of IOU Options
     * @returns {Array<object>}
     */
    const moneyRequestOptions = useMemo(() => {
        const options = {
            [CONST.IOU.MONEY_REQUEST_TYPE.SPLIT]: {
                icon: Expensicons.Receipt,
                text: props.translate('iou.splitBill'),
                onSelected: () => Navigation.navigate(ROUTES.getIouSplitRoute(props.reportID)),
            },
            [CONST.IOU.MONEY_REQUEST_TYPE.REQUEST]: {
                icon: Expensicons.MoneyCircle,
                text: props.translate('iou.requestMoney'),
                onSelected: () => Navigation.navigate(ROUTES.getIouRequestRoute(props.reportID)),
            },
            [CONST.IOU.MONEY_REQUEST_TYPE.SEND]: {
                icon: Expensicons.Send,
                text: props.translate('iou.sendMoney'),
                onSelected: () => Navigation.navigate(ROUTES.getIOUSendRoute(props.reportID)),
            },
        };

        return _.map(ReportUtils.getMoneyRequestOptions(props.report, reportParticipants, props.betas), (option) => options[option]);
    }, [props, reportParticipants]);

    // eslint-disable-next-line rulesdir/prefer-early-return
    const updateShouldShowSuggestionMenuToFalse = useCallback(() => {
        if (suggestionValues.shouldShowEmojiSuggestionMenu) {
            setSuggestionValues((prevState) => ({...prevState, shouldShowEmojiSuggestionMenu: false}));
        }
        if (suggestionValues.shouldShowMentionSuggestionMenu) {
            setSuggestionValues((prevState) => ({...prevState, shouldShowMentionSuggestionMenu: false}));
        }
    }, [suggestionValues.shouldShowEmojiSuggestionMenu, suggestionValues.shouldShowMentionSuggestionMenu]);

    /**
     * Determines if we can show the task option
     * @returns {Boolean}
     */
    const taskOption = useMemo(() => {
        // We only prevent the task option from showing if it's a DM and the other user is an Expensify default email
        if (
            !Permissions.canUseTasks(props.betas) ||
            (lodashGet(props.report, 'participants', []).length === 1 && _.some(reportParticipants, (email) => _.contains(CONST.EXPENSIFY_EMAILS, email)))
        ) {
            return [];
        }

        return [
            {
                icon: Expensicons.Task,
                text: props.translate('newTaskPage.assignTask'),
                onSelected: () => TaskUtils.clearOutTaskInfoAndNavigate(props.reportID),
            },
        ];
    }, [props, reportParticipants]);

    /**
     * Replace the code of emoji and update selection
     * @param {Number} selectedEmoji
     */
    const insertSelectedEmoji = useCallback(
        (selectedEmoji) => {
            const commentBeforeColon = value.slice(0, suggestionValues.colonIndex);
            const emojiObject = suggestionValues.suggestedEmojis[selectedEmoji];
            const emojiCode = emojiObject.types && emojiObject.types[props.preferredSkinTone] ? emojiObject.types[props.preferredSkinTone] : emojiObject.code;
            const commentAfterColonWithEmojiNameRemoved = value.slice(selection.end);

            updateComment(`${commentBeforeColon}${emojiCode} ${trimLeadingSpace(commentAfterColonWithEmojiNameRemoved)}`, true);

            // In some Android phones keyboard, the text to search for the emoji is not cleared
            // will be added after the user starts typing again on the keyboard. This package is
            // a workaround to reset the keyboard natively.
            if (RNTextInputReset) {
                RNTextInputReset.resetKeyboardInput(findNodeHandle(textInput));
            }

            setSelection({
                start: suggestionValues.colonIndex + emojiCode.length + CONST.SPACE_LENGTH,
                end: suggestionValues.colonIndex + emojiCode.length + CONST.SPACE_LENGTH,
            });
            setSuggestionValues((prevState) => ({...prevState, suggestedEmojis: []}));

            const frequentEmojiList = EmojiUtils.getFrequentlyUsedEmojis(emojiObject);
            User.updateFrequentlyUsedEmojis(frequentEmojiList);
        },
        [suggestionValues.colonIndex, suggestionValues.suggestedEmojis, value, props.preferredSkinTone, selection, updateComment],
    );

    /**
     * Replace the code of mention and update selection
     * @param {Number} highlightedMentionIndex
     */
    const insertSelectedMention = useCallback(
        (highlightedMentionIndexInner) => {
            const commentBeforeAtSign = value.slice(0, suggestionValues.atSignIndex);
            const mentionObject = suggestionValues.suggestedMentions[highlightedMentionIndexInner];
            const mentionCode = mentionObject.text === CONST.AUTO_COMPLETE_SUGGESTER.HERE_TEXT ? CONST.AUTO_COMPLETE_SUGGESTER.HERE_TEXT : `@${mentionObject.alternateText}`;
            const commentAfterAtSignWithMentionRemoved = value.slice(suggestionValues.atSignIndex).replace(CONST.REGEX.MENTION_REPLACER, '');

            updateComment(`${commentBeforeAtSign}${mentionCode} ${trimLeadingSpace(commentAfterAtSignWithMentionRemoved)}`, true);
            setSelection({
                start: suggestionValues.atSignIndex + mentionCode.length + CONST.SPACE_LENGTH,
                end: suggestionValues.atSignIndex + mentionCode.length + CONST.SPACE_LENGTH,
            });
            setSuggestionValues((prevState) => ({
                ...prevState,
                suggestedMentions: [],
            }));
        },
        [suggestionValues, value, updateComment],
    );

    /**
     * Callback for the emoji picker to add whatever emoji is chosen into the main input
     *
     * @param {String} emoji
     */
    const addEmojiToTextBox = useCallback(
        (emoji) => {
            updateComment(ComposerUtils.insertText(comment.current, selection, emoji));
            setSelection({
                start: selection.start + emoji.length,
                end: selection.start + emoji.length,
            });
        },
        [selection, updateComment],
    );

    /**
     * Update the number of lines for a comment in Onyx
     * @param {Number} numberOfLines
     */
    const updateNumberOfLines = useCallback(
        (numberOfLines) => {
            Report.saveReportCommentNumberOfLines(props.reportID, numberOfLines);
        },
        [props.reportID],
    );

    /**
     * @returns {String}
     */
    const prepareCommentAndResetComposer = useCallback(() => {
        const trimmedComment = comment.current.trim();

        // Don't submit empty comments or comments that exceed the character limit
        if (isCommentEmpty || ReportUtils.getCommentLength(trimmedComment) > CONST.MAX_COMMENT_LENGTH) {
            return '';
        }

        updateComment('');
        setTextInputShouldClear(true);
        if (props.isComposerFullSize) {
            Report.setIsComposerFullSize(props.reportID, false);
        }
        setIsFullComposerAvailable(false);
        return trimmedComment;
    }, [isCommentEmpty, props.reportID, updateComment, props.isComposerFullSize]);

    /**
     * Add a new comment to this chat
     *
     * @param {SyntheticEvent} [e]
     */
    const submitForm = useCallback(
        (e) => {
            if (e) {
                e.preventDefault();
            }

            // Since we're submitting the form here which should clear the composer
            // We don't really care about saving the draft the user was typing
            // We need to make sure an empty draft gets saved instead
            debouncedSaveReportComment.cancel();

            const newComment = prepareCommentAndResetComposer();
            if (!newComment) {
                return;
            }

            props.onSubmit(newComment);
        },
        [prepareCommentAndResetComposer, props],
    );

    /**
     * Listens for keyboard shortcuts and applies the action
     *
     * @param {Object} e
     */
    const triggerHotkeyActions = useCallback(
        (e) => {
            if (!e || ComposerUtils.canSkipTriggerHotkeys(props.isSmallScreenWidth, props.isKeyboardShown)) {
                return;
            }

            const suggestionsExist = suggestionValues.suggestedEmojis.length > 0 || suggestionValues.suggestedMentions.length > 0;

            if (((!e.shiftKey && e.key === CONST.KEYBOARD_SHORTCUTS.ENTER.shortcutKey) || e.key === CONST.KEYBOARD_SHORTCUTS.TAB.shortcutKey) && suggestionsExist) {
                e.preventDefault();
                if (suggestionValues.suggestedEmojis.length > 0) {
                    insertSelectedEmoji(highlightedEmojiIndex);
                }
                if (suggestionValues.suggestedMentions.length > 0) {
                    insertSelectedMention(highlightedMentionIndex);
                }
                return;
            }

            if (e.key === CONST.KEYBOARD_SHORTCUTS.ESCAPE.shortcutKey) {
                e.preventDefault();

                if (suggestionsExist) {
                    resetSuggestions();
                } else if (comment.current.length > 0) {
                    updateComment('', true);
                }

                return;
            }

            // Submit the form when Enter is pressed
            if (e.key === CONST.KEYBOARD_SHORTCUTS.ENTER.shortcutKey && !e.shiftKey) {
                e.preventDefault();
                submitForm();
            }

            // Trigger the edit box for last sent message if ArrowUp is pressed and the comment is empty and Chronos is not in the participants
            if (e.key === CONST.KEYBOARD_SHORTCUTS.ARROW_UP.shortcutKey && textInput.selectionStart === 0 && isCommentEmpty && !ReportUtils.chatIncludesChronos(props.report)) {
                e.preventDefault();

                const parentReportActionID = lodashGet(props.report, 'parentReportActionID', '');
                const parentReportAction = lodashGet(props.parentReportActions, [parentReportActionID], {});
                const lastReportAction = _.find([...props.reportActions, parentReportAction], (action) => ReportUtils.canEditReportAction(action));

                if (lastReportAction !== -1 && lastReportAction) {
                    Report.saveReportActionDraft(props.reportID, lastReportAction.reportActionID, _.last(lastReportAction.message).html);
                }
            }
        },
        [
            highlightedEmojiIndex,
            highlightedMentionIndex,
            insertSelectedEmoji,
            insertSelectedMention,
            isCommentEmpty,
            props.isKeyboardShown,
            props.isSmallScreenWidth,
            props.parentReportActions,
            props.report,
            props.reportActions,
            props.reportID,
            resetSuggestions,
            submitForm,
            suggestionValues.suggestedEmojis.length,
            suggestionValues.suggestedMentions.length,
            updateComment,
        ],
    );

    /**
     * @param {Object} file
     */
    const addAttachment = useCallback(
        (file) => {
            // Since we're submitting the form here which should clear the composer
            // We don't really care about saving the draft the user was typing
            // We need to make sure an empty draft gets saved instead
            debouncedSaveReportComment.cancel();
            const newComment = prepareCommentAndResetComposer();
            Report.addAttachment(props.reportID, file, newComment);
            setTextInputShouldClear(false);
        },
        [props.reportID, prepareCommentAndResetComposer],
    );

    /**
     * Event handler to update the state after the attachment preview is closed.
     */
    const attachmentPreviewClosed = useCallback(() => {
        shouldBlockEmojiCalc.current = false;
        shouldBlockMentionCalc.current = false;
        setIsAttachmentPreviewActive(false);
    }, []);

    const onDropAttachment = useCallback(
        (e, displayFileInModal) => {
            e.preventDefault();
            if (isAttachmentPreviewActive) {
                setIsDraggingOver(false);
                return;
            }

            const file = lodashGet(e, ['dataTransfer', 'files', 0]);

            displayFileInModal(file);

<<<<<<< HEAD
            setIsDraggingOver(false);
        },
        [isAttachmentPreviewActive],
    );

    // Prevents focusing and showing the keyboard while the drawer is covering the chat.
    const reportRecipient = props.personalDetails[participantsWithoutExpensifyEmails[0]];
    const shouldUseFocusedColor = !isBlockedFromConcierge && !props.disabled && (isFocused || isDraggingOver);
    const isFullSizeComposerAvailable = isFullComposerAvailable && !_.isEmpty(value);
    const maxComposerLines = props.isSmallScreenWidth ? CONST.COMPOSER.MAX_LINES_SMALL_SCREEN : CONST.COMPOSER.MAX_LINES;
    const hasReportRecipient = _.isObject(reportRecipient) && !_.isEmpty(reportRecipient);

    return (
        <View
            style={[
                shouldShowReportRecipientLocalTime && !lodashGet(props.network, 'isOffline') && styles.chatItemComposeWithFirstRow,
                props.isComposerFullSize && styles.chatItemFullComposeRow,
            ]}
        >
            <OfflineWithFeedback
                pendingAction={props.pendingAction}
                style={props.isComposerFullSize ? styles.chatItemFullComposeRow : {}}
                contentContainerStyle={props.isComposerFullSize ? styles.flex1 : {}}
=======
    /**
     * Used to show Popover menu on Workspace chat at first sign-in
     * @returns {Boolean}
     */
    showPopoverMenu() {
        this.setMenuVisibility(true);
        return true;
    }

    render() {
        const reportParticipants = _.without(lodashGet(this.props.report, 'participantAccountIDs', []), this.props.currentUserPersonalDetails.accountID);
        const participantsWithoutExpensifyAccountIDs = _.difference(reportParticipants, CONST.EXPENSIFY_ACCOUNT_IDS);
        const reportRecipient = this.props.personalDetails[participantsWithoutExpensifyAccountIDs[0]];
        const shouldShowReportRecipientLocalTime =
            ReportUtils.canShowReportRecipientLocalTime(this.props.personalDetails, this.props.report, this.props.currentUserPersonalDetails.accountID) && !this.props.isComposerFullSize;

        // Prevents focusing and showing the keyboard while the drawer is covering the chat.
        const isBlockedFromConcierge = ReportUtils.chatIncludesConcierge(this.props.report) && User.isBlockedFromConcierge(this.props.blockedFromConcierge);
        const inputPlaceholder = this.getInputPlaceholder();
        const shouldUseFocusedColor = !isBlockedFromConcierge && !this.props.disabled && (this.state.isFocused || this.state.isDraggingOver);
        const hasExceededMaxCommentLength = this.state.hasExceededMaxCommentLength;
        const isFullComposerAvailable = this.state.isFullComposerAvailable && !_.isEmpty(this.state.value);
        const hasReportRecipient = _.isObject(reportRecipient) && !_.isEmpty(reportRecipient);
        const maxComposerLines = this.props.isSmallScreenWidth ? CONST.COMPOSER.MAX_LINES_SMALL_SCREEN : CONST.COMPOSER.MAX_LINES;

        return (
            <View
                style={[
                    shouldShowReportRecipientLocalTime && !lodashGet(this.props.network, 'isOffline') && styles.chatItemComposeWithFirstRow,
                    this.props.isComposerFullSize && styles.chatItemFullComposeRow,
                ]}
>>>>>>> 83ab0160
            >
                {shouldShowReportRecipientLocalTime && hasReportRecipient && <ParticipantLocalTime participant={reportRecipient} />}
                <View
                    style={[
                        shouldUseFocusedColor ? styles.chatItemComposeBoxFocusedColor : styles.chatItemComposeBoxColor,
                        styles.flexRow,
                        styles.chatItemComposeBox,
                        props.isComposerFullSize && styles.chatItemFullComposeBox,
                        hasExceededMaxCommentLength && styles.borderColorDanger,
                    ]}
                >
                    <AttachmentModal
                        headerTitle={props.translate('reportActionCompose.sendAttachment')}
                        onConfirm={addAttachment}
                        onModalShow={() => setIsAttachmentPreviewActive(true)}
                        onModalHide={attachmentPreviewClosed}
                    >
                        {({displayFileInModal}) => (
                            <>
                                <AttachmentPicker>
                                    {({openPicker}) => (
                                        <>
                                            <View
                                                style={[
                                                    styles.dFlex,
                                                    styles.flexColumn,
                                                    isFullSizeComposerAvailable || props.isComposerFullSize ? styles.justifyContentBetween : styles.justifyContentEnd,
                                                ]}
                                            >
                                                {props.isComposerFullSize && (
                                                    <Tooltip text={props.translate('reportActionCompose.collapse')}>
                                                        <PressableWithFeedback
                                                            onPress={(e) => {
                                                                e.preventDefault();
                                                                updateShouldShowSuggestionMenuToFalse();
                                                                Report.setIsComposerFullSize(props.reportID, false);
                                                            }}
                                                            // Keep focus on the composer when Collapse button is clicked.
                                                            onMouseDown={(e) => e.preventDefault()}
                                                            style={styles.composerSizeButton}
                                                            disabled={isBlockedFromConcierge || props.disabled}
                                                            accessibilityRole="button"
                                                            accessibilityLabel={props.translate('reportActionCompose.collapse')}
                                                        >
                                                            <Icon src={Expensicons.Collapse} />
                                                        </PressableWithFeedback>
                                                    </Tooltip>
                                                )}
                                                {!props.isComposerFullSize && isFullSizeComposerAvailable && (
                                                    <Tooltip text={props.translate('reportActionCompose.expand')}>
                                                        <PressableWithFeedback
                                                            onPress={(e) => {
                                                                e.preventDefault();
                                                                updateShouldShowSuggestionMenuToFalse();
                                                                Report.setIsComposerFullSize(props.reportID, true);
                                                            }}
                                                            // Keep focus on the composer when Expand button is clicked.
                                                            onMouseDown={(e) => e.preventDefault()}
                                                            style={styles.composerSizeButton}
                                                            disabled={isBlockedFromConcierge || props.disabled}
                                                            accessibilityRole="button"
                                                            accessibilityLabel={props.translate('reportActionCompose.expand')}
                                                        >
                                                            <Icon src={Expensicons.Expand} />
                                                        </PressableWithFeedback>
                                                    </Tooltip>
                                                )}
                                                <Tooltip text={props.translate('reportActionCompose.addAction')}>
                                                    <PressableWithFeedback
                                                        ref={actionButton}
                                                        onPress={(e) => {
                                                            e.preventDefault();

                                                            // Drop focus to avoid blue focus ring.
                                                            actionButton.current.blur();
                                                            setMenuVisibility(true);
                                                        }}
                                                        style={styles.composerSizeButton}
                                                        disabled={isBlockedFromConcierge || props.disabled}
                                                        accessibilityRole="button"
                                                        accessibilityLabel={props.translate('reportActionCompose.addAction')}
                                                    >
                                                        <Icon src={Expensicons.Plus} />
                                                    </PressableWithFeedback>
                                                </Tooltip>
                                            </View>
                                            <PopoverMenu
                                                animationInTiming={CONST.ANIMATION_IN_TIMING}
                                                isVisible={isMenuVisible}
                                                onClose={() => setMenuVisibility(false)}
                                                onItemSelected={() => setMenuVisibility(false)}
                                                anchorPosition={styles.createMenuPositionReportActionCompose(props.windowHeight)}
                                                anchorAlignment={{horizontal: CONST.MODAL.ANCHOR_ORIGIN_HORIZONTAL.LEFT, vertical: CONST.MODAL.ANCHOR_ORIGIN_VERTICAL.BOTTOM}}
                                                menuItems={[
                                                    ...moneyRequestOptions,
                                                    ...taskOption,
                                                    {
                                                        icon: Expensicons.Paperclip,
                                                        text: props.translate('reportActionCompose.addAttachment'),
                                                        onSelected: () => {
                                                            // Set a flag to block suggestion calculation until we're finished using the file picker,
                                                            // which will stop any flickering as the file picker opens on non-native devices.
                                                            if (willBlurTextInputOnTapOutside) {
                                                                shouldBlockMentionCalc.current = true;
                                                            }

                                                            openPicker({
                                                                onPicked: displayFileInModal,
                                                            });
                                                        },
                                                    },
                                                ]}
                                            />
                                        </>
                                    )}
                                </AttachmentPicker>
                                <View style={[styles.textInputComposeSpacing, styles.textInputComposeBorder]}>
                                    <DragAndDrop
                                        dropZoneId={CONST.REPORT.DROP_NATIVE_ID + getNavigationKey()}
                                        activeDropZoneId={CONST.REPORT.ACTIVE_DROP_NATIVE_ID + props.reportID}
                                        onDragEnter={() => setIsDraggingOver(true)}
                                        onDragLeave={() => setIsDraggingOver(false)}
                                        onDrop={(e) => onDropAttachment(e, displayFileInModal)}
                                        disabled={props.disabled}
                                    >
                                        <Composer
                                            autoFocus={shouldAutoFocus}
                                            multiline
                                            ref={setTextInputRef}
                                            textAlignVertical="top"
                                            placeholder={inputPlaceholder}
                                            placeholderTextColor={themeColors.placeholderText}
                                            onChangeText={(commentValue) => updateComment(commentValue, true)}
                                            onKeyPress={triggerHotkeyActions}
                                            style={[styles.textInputCompose, props.isComposerFullSize ? styles.textInputFullCompose : styles.flex4]}
                                            maxLines={maxComposerLines}
                                            onFocus={() => setIsFocused(true)}
                                            onBlur={() => {
                                                setIsFocused(false);
                                                resetSuggestions();
                                            }}
                                            onClick={() => {
                                                shouldBlockEmojiCalc.current = false;
                                                shouldBlockMentionCalc.current = false;
                                            }}
                                            onPasteFile={displayFileInModal}
                                            shouldClear={textInputShouldClear}
                                            onClear={() => setTextInputShouldClear(false)}
                                            isDisabled={isBlockedFromConcierge || props.disabled}
                                            selection={selection}
                                            onSelectionChange={onSelectionChange}
                                            isFullComposerAvailable={isFullSizeComposerAvailable}
                                            setIsFullComposerAvailable={setIsFullComposerAvailable}
                                            isComposerFullSize={props.isComposerFullSize}
                                            value={value}
                                            numberOfLines={props.numberOfLines}
                                            onNumberOfLinesChange={updateNumberOfLines}
                                            shouldCalculateCaretPosition
                                            onLayout={(e) => {
                                                const composerLayoutHeight = e.nativeEvent.layout.height;
                                                if (composerHeight === composerLayoutHeight) {
                                                    return;
                                                }
                                                setComposerHeight(composerLayoutHeight);
                                            }}
                                            onScroll={() => updateShouldShowSuggestionMenuToFalse()}
                                        />
                                    </DragAndDrop>
                                </View>
                            </>
                        )}
                    </AttachmentModal>
                    {DeviceCapabilities.canUseTouchScreen() && props.isMediumScreenWidth ? null : (
                        <EmojiPickerButton
                            isDisabled={isBlockedFromConcierge || props.disabled}
                            onModalHide={() => focus(true)}
                            onEmojiSelected={addEmojiToTextBox}
                        />
                    )}
                    <View
                        style={[styles.justifyContentEnd]}
                        // Keep focus on the composer when Send message is clicked.
                        onMouseDown={(e) => e.preventDefault()}
                    >
                        <Tooltip text={props.translate('common.send')}>
                            <PressableWithFeedback
                                style={[styles.chatItemSubmitButton, isCommentEmpty || hasExceededMaxCommentLength ? undefined : styles.buttonSuccess]}
                                onPress={submitForm}
                                disabled={isCommentEmpty || isBlockedFromConcierge || props.disabled || hasExceededMaxCommentLength}
                                accessibilityRole="button"
                                accessibilityLabel={props.translate('common.send')}
                            >
                                <Icon
                                    src={Expensicons.Send}
                                    fill={isCommentEmpty || hasExceededMaxCommentLength ? themeColors.icon : themeColors.textLight}
                                />
                            </PressableWithFeedback>
                        </Tooltip>
                    </View>
                </View>
                <View
                    style={[
                        styles.flexRow,
                        styles.justifyContentBetween,
                        styles.alignItemsCenter,
                        (!props.isSmallScreenWidth || (props.isSmallScreenWidth && !props.network.isOffline)) && styles.chatItemComposeSecondaryRow,
                    ]}
                >
                    {!props.isSmallScreenWidth && <OfflineIndicator containerStyles={[styles.chatItemComposeSecondaryRow]} />}
                    <ReportTypingIndicator reportID={props.reportID} />
                    <ExceededCommentLength
                        comment={comment.current}
                        onExceededMaxCommentLength={setExceededMaxCommentLength}
                    />
                </View>
            </OfflineWithFeedback>
            {isDraggingOver && <ReportDropUI />}
            {!_.isEmpty(suggestionValues.suggestedEmojis) && (
                <EmojiSuggestions
                    onClose={() => setSuggestionValues((prevState) => ({...prevState, suggestedEmojis: []}))}
                    highlightedEmojiIndex={suggestionValues.highlightedEmojiIndex}
                    emojis={suggestionValues.suggestedEmojis}
                    comment={value}
                    updateComment={(newComment) => setValue(newComment)}
                    colonIndex={suggestionValues.colonIndex}
                    prefix={value.slice(suggestionValues.colonIndex + 1, selection.start)}
                    onSelect={insertSelectedEmoji}
                    isComposerFullSize={props.isComposerFullSize}
                    preferredSkinToneIndex={props.preferredSkinTone}
                    isEmojiPickerLarge={suggestionValues.isAutoSuggestionPickerLarge}
                    composerHeight={composerHeight}
                    shouldIncludeReportRecipientLocalTimeHeight={shouldShowReportRecipientLocalTime}
                />
            )}
            {!_.isEmpty(suggestionValues.suggestedMentions) && suggestionValues.shouldShowMentionSuggestionMenu && (
                <MentionSuggestions
                    onClose={() => setSuggestionValues((prevState) => ({...prevState, suggestedMentions: []}))}
                    highlightedMentionIndex={highlightedMentionIndex}
                    mentions={suggestionValues.suggestedMentions}
                    comment={value}
                    updateComment={(newComment) => setValue(newComment)}
                    colonIndex={suggestionValues.colonIndex}
                    prefix={suggestionValues.mentionPrefix}
                    onSelect={insertSelectedMention}
                    isComposerFullSize={props.isComposerFullSize}
                    isMentionPickerLarge={suggestionValues.isAutoSuggestionPickerLarge}
                    composerHeight={composerHeight}
                    shouldIncludeReportRecipientLocalTimeHeight={shouldShowReportRecipientLocalTime}
                />
            )}
        </View>
    );
}

ReportActionCompose.propTypes = propTypes;
ReportActionCompose.defaultProps = defaultProps;

export default compose(
    withWindowDimensions,
    withNavigation,
    withNavigationFocus,
    withLocalize,
    withNetwork(),
    withCurrentUserPersonalDetails,
    withKeyboardState,
    withOnyx({
        betas: {
            key: ONYXKEYS.BETAS,
        },
        comment: {
            key: ({reportID}) => `${ONYXKEYS.COLLECTION.REPORT_DRAFT_COMMENT}${reportID}`,
        },
        numberOfLines: {
            key: ({reportID}) => `${ONYXKEYS.COLLECTION.REPORT_DRAFT_COMMENT_NUMBER_OF_LINES}${reportID}`,
        },
        modal: {
            key: ONYXKEYS.MODAL,
        },
        blockedFromConcierge: {
            key: ONYXKEYS.NVP_BLOCKED_FROM_CONCIERGE,
        },
        preferredSkinTone: {
            key: ONYXKEYS.PREFERRED_EMOJI_SKIN_TONE,
            selector: EmojiUtils.getPreferredSkinToneIndex,
        },
        personalDetails: {
            key: ONYXKEYS.PERSONAL_DETAILS_LIST,
        },
        shouldShowComposeInput: {
            key: ONYXKEYS.SHOULD_SHOW_COMPOSE_INPUT,
        },
        parentReportActions: {
            key: ({report}) => `${ONYXKEYS.COLLECTION.REPORT_ACTIONS}${report.parentReportID}`,
            canEvict: false,
        },
    }),
)(ReportActionCompose);<|MERGE_RESOLUTION|>--- conflicted
+++ resolved
@@ -286,8 +286,8 @@
     const participantsWithoutExpensifyEmails = useMemo(() => _.difference(reportParticipants, CONST.EXPENSIFY_EMAILS), [reportParticipants]);
 
     const shouldShowReportRecipientLocalTime = useMemo(
-        () => ReportUtils.canShowReportRecipientLocalTime(props.personalDetails, props.report, props.currentUserPersonalDetails.login) && !props.isComposerFullSize,
-        [props.personalDetails, props.report, props.currentUserPersonalDetails.login, props.isComposerFullSize],
+        () => ReportUtils.canShowReportRecipientLocalTime(props.personalDetails, props.report, props.currentUserPersonalDetails.accountID) && !props.isComposerFullSize,
+        [props.personalDetails, props.report, props.currentUserPersonalDetails.accountID, props.isComposerFullSize],
     );
 
     const isBlockedFromConcierge = useMemo(
@@ -387,21 +387,10 @@
      * Used to show Popover menu on Workspace chat at first sign-in
      * @returns {Boolean}
      */
-<<<<<<< HEAD
     const showPopoverMenu = useCallback(() => {
         setMenuVisibility(true);
         return true;
     }, []);
-=======
-    getTaskOption(reportParticipants) {
-        // We only prevent the task option from showing if it's a DM and the other user is an Expensify default email
-        if (
-            !Permissions.canUseTasks(this.props.betas) ||
-            (lodashGet(this.props.report, 'participantAccountIDs', []).length === 1 && _.some(reportParticipants, (accountID) => _.contains(CONST.EXPENSIFY_ACCOUNT_IDS, accountID)))
-        ) {
-            return [];
-        }
->>>>>>> 83ab0160
 
     useKeyboardShortcut(
         CONST.KEYBOARD_SHORTCUTS.ESCAPE,
@@ -945,7 +934,6 @@
 
             displayFileInModal(file);
 
-<<<<<<< HEAD
             setIsDraggingOver(false);
         },
         [isAttachmentPreviewActive],
@@ -969,39 +957,6 @@
                 pendingAction={props.pendingAction}
                 style={props.isComposerFullSize ? styles.chatItemFullComposeRow : {}}
                 contentContainerStyle={props.isComposerFullSize ? styles.flex1 : {}}
-=======
-    /**
-     * Used to show Popover menu on Workspace chat at first sign-in
-     * @returns {Boolean}
-     */
-    showPopoverMenu() {
-        this.setMenuVisibility(true);
-        return true;
-    }
-
-    render() {
-        const reportParticipants = _.without(lodashGet(this.props.report, 'participantAccountIDs', []), this.props.currentUserPersonalDetails.accountID);
-        const participantsWithoutExpensifyAccountIDs = _.difference(reportParticipants, CONST.EXPENSIFY_ACCOUNT_IDS);
-        const reportRecipient = this.props.personalDetails[participantsWithoutExpensifyAccountIDs[0]];
-        const shouldShowReportRecipientLocalTime =
-            ReportUtils.canShowReportRecipientLocalTime(this.props.personalDetails, this.props.report, this.props.currentUserPersonalDetails.accountID) && !this.props.isComposerFullSize;
-
-        // Prevents focusing and showing the keyboard while the drawer is covering the chat.
-        const isBlockedFromConcierge = ReportUtils.chatIncludesConcierge(this.props.report) && User.isBlockedFromConcierge(this.props.blockedFromConcierge);
-        const inputPlaceholder = this.getInputPlaceholder();
-        const shouldUseFocusedColor = !isBlockedFromConcierge && !this.props.disabled && (this.state.isFocused || this.state.isDraggingOver);
-        const hasExceededMaxCommentLength = this.state.hasExceededMaxCommentLength;
-        const isFullComposerAvailable = this.state.isFullComposerAvailable && !_.isEmpty(this.state.value);
-        const hasReportRecipient = _.isObject(reportRecipient) && !_.isEmpty(reportRecipient);
-        const maxComposerLines = this.props.isSmallScreenWidth ? CONST.COMPOSER.MAX_LINES_SMALL_SCREEN : CONST.COMPOSER.MAX_LINES;
-
-        return (
-            <View
-                style={[
-                    shouldShowReportRecipientLocalTime && !lodashGet(this.props.network, 'isOffline') && styles.chatItemComposeWithFirstRow,
-                    this.props.isComposerFullSize && styles.chatItemFullComposeRow,
-                ]}
->>>>>>> 83ab0160
             >
                 {shouldShowReportRecipientLocalTime && hasReportRecipient && <ParticipantLocalTime participant={reportRecipient} />}
                 <View
