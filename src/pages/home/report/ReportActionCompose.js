import React, {useCallback, useEffect, useMemo, useRef, useState} from 'react';
import PropTypes from 'prop-types';
import {View, InteractionManager, LayoutAnimation, NativeModules, findNodeHandle} from 'react-native';
import {runOnJS} from 'react-native-reanimated';
import {Gesture, GestureDetector} from 'react-native-gesture-handler';
import _ from 'underscore';
import lodashGet from 'lodash/get';
import {withOnyx} from 'react-native-onyx';
import styles from '../../../styles/styles';
import themeColors from '../../../styles/themes/default';
import Composer from '../../../components/Composer';
import ONYXKEYS from '../../../ONYXKEYS';
import Icon from '../../../components/Icon';
import * as Expensicons from '../../../components/Icon/Expensicons';
import AttachmentPicker from '../../../components/AttachmentPicker';
import * as Report from '../../../libs/actions/Report';
import ReportTypingIndicator from './ReportTypingIndicator';
import AttachmentModal from '../../../components/AttachmentModal';
import compose from '../../../libs/compose';
import PopoverMenu from '../../../components/PopoverMenu';
import withWindowDimensions, {windowDimensionsPropTypes} from '../../../components/withWindowDimensions';
import withLocalize, {withLocalizePropTypes} from '../../../components/withLocalize';
import willBlurTextInputOnTapOutsideFunc from '../../../libs/willBlurTextInputOnTapOutside';
import canFocusInputOnScreenFocus from '../../../libs/canFocusInputOnScreenFocus';
import CONST from '../../../CONST';
import reportActionPropTypes from './reportActionPropTypes';
import * as ReportUtils from '../../../libs/ReportUtils';
import ReportActionComposeFocusManager from '../../../libs/ReportActionComposeFocusManager';
import participantPropTypes from '../../../components/participantPropTypes';
import ParticipantLocalTime from './ParticipantLocalTime';
import withCurrentUserPersonalDetails, {withCurrentUserPersonalDetailsPropTypes, withCurrentUserPersonalDetailsDefaultProps} from '../../../components/withCurrentUserPersonalDetails';
import {withNetwork} from '../../../components/OnyxProvider';
import * as User from '../../../libs/actions/User';
import Tooltip from '../../../components/Tooltip';
import EmojiPickerButton from '../../../components/EmojiPicker/EmojiPickerButton';
import * as DeviceCapabilities from '../../../libs/DeviceCapabilities';
import OfflineIndicator from '../../../components/OfflineIndicator';
import ExceededCommentLength from '../../../components/ExceededCommentLength';
import withNavigationFocus from '../../../components/withNavigationFocus';
import withNavigation from '../../../components/withNavigation';
import * as EmojiUtils from '../../../libs/EmojiUtils';
import * as UserUtils from '../../../libs/UserUtils';
import ReportDropUI from './ReportDropUI';
import reportPropTypes from '../../reportPropTypes';
import EmojiSuggestions from '../../../components/EmojiSuggestions';
import MentionSuggestions from '../../../components/MentionSuggestions';
import withKeyboardState, {keyboardStatePropTypes} from '../../../components/withKeyboardState';
import OfflineWithFeedback from '../../../components/OfflineWithFeedback';
import * as ComposerUtils from '../../../libs/ComposerUtils';
import * as Welcome from '../../../libs/actions/Welcome';
import Permissions from '../../../libs/Permissions';
import containerComposeStyles from '../../../styles/containerComposeStyles';
import * as Task from '../../../libs/actions/Task';
import * as Browser from '../../../libs/Browser';
import * as IOU from '../../../libs/actions/IOU';
import useArrowKeyFocusManager from '../../../hooks/useArrowKeyFocusManager';
import PressableWithFeedback from '../../../components/Pressable/PressableWithFeedback';
import usePrevious from '../../../hooks/usePrevious';
import * as KeyDownListener from '../../../libs/KeyboardShortcut/KeyDownPressListener';
import * as EmojiPickerActions from '../../../libs/actions/EmojiPickerAction';
import withAnimatedRef from '../../../components/withAnimatedRef';
import updatePropsPaperWorklet from '../../../libs/updatePropsPaperWorklet';

const {RNTextInputReset} = NativeModules;

const propTypes = {
    /** Beta features list */
    betas: PropTypes.arrayOf(PropTypes.string),

    /** A method to call when the form is submitted */
    onSubmit: PropTypes.func.isRequired,

    /** The comment left by the user */
    comment: PropTypes.string,

    /** Number of lines for the comment */
    numberOfLines: PropTypes.number,

    /** The ID of the report actions will be created for */
    reportID: PropTypes.string.isRequired,

    /** Details about any modals being used */
    modal: PropTypes.shape({
        /** Indicates if there is a modal currently visible or not */
        isVisible: PropTypes.bool,
    }),

    /** Personal details of all the users */
    personalDetails: PropTypes.objectOf(participantPropTypes),

    /** The report currently being looked at */
    report: reportPropTypes,

    /** Array of report actions for this report */
    reportActions: PropTypes.arrayOf(PropTypes.shape(reportActionPropTypes)),

    /** The actions from the parent report */
    parentReportActions: PropTypes.objectOf(PropTypes.shape(reportActionPropTypes)),

    /** Is the window width narrow, like on a mobile device */
    isSmallScreenWidth: PropTypes.bool.isRequired,

    /** Is composer screen focused */
    isFocused: PropTypes.bool.isRequired,

    /** Is composer full size */
    isComposerFullSize: PropTypes.bool,

    /** Whether user interactions should be disabled */
    disabled: PropTypes.bool,

    // The NVP describing a user's block status
    blockedFromConcierge: PropTypes.shape({
        // The date that the user will be unblocked
        expiresAt: PropTypes.string,
    }),

    /** Whether the composer input should be shown */
    shouldShowComposeInput: PropTypes.bool,

    /** Stores user's preferred skin tone */
    preferredSkinTone: PropTypes.oneOfType([PropTypes.number, PropTypes.string]),

    /** The type of action that's pending  */
    pendingAction: PropTypes.oneOf(['add', 'update', 'delete']),

    /** animated ref from react-native-reanimated */
    animatedRef: PropTypes.oneOfType([PropTypes.func, PropTypes.shape({current: PropTypes.instanceOf(React.Component)})]).isRequired,

    ...windowDimensionsPropTypes,
    ...withLocalizePropTypes,
    ...withCurrentUserPersonalDetailsPropTypes,
    ...keyboardStatePropTypes,
};

const defaultProps = {
    betas: [],
    comment: '',
    numberOfLines: undefined,
    modal: {},
    report: {},
    reportActions: [],
    parentReportActions: {},
    blockedFromConcierge: {},
    personalDetails: {},
    preferredSkinTone: CONST.EMOJI_DEFAULT_SKIN_TONE,
    isComposerFullSize: false,
    pendingAction: null,
    shouldShowComposeInput: true,
    ...withCurrentUserPersonalDetailsDefaultProps,
};

const defaultSuggestionsValues = {
    suggestedEmojis: [],
    suggestedMentions: [],
    colonIndex: -1,
    atSignIndex: -1,
    shouldShowEmojiSuggestionMenu: false,
    shouldShowMentionSuggestionMenu: false,
    mentionPrefix: '',
    isAutoSuggestionPickerLarge: false,
};

/**
 * Return the max available index for arrow manager.
 * @param {Number} numRows
 * @param {Boolean} isAutoSuggestionPickerLarge
 * @returns {Number}
 */
const getMaxArrowIndex = (numRows, isAutoSuggestionPickerLarge) => {
    // rowCount is number of emoji/mention suggestions. For small screen we can fit 3 items
    // and for large we show up to 20 items for mentions/emojis
    const rowCount = isAutoSuggestionPickerLarge
        ? Math.min(numRows, CONST.AUTO_COMPLETE_SUGGESTER.MAX_AMOUNT_OF_SUGGESTIONS)
        : Math.min(numRows, CONST.AUTO_COMPLETE_SUGGESTER.MIN_AMOUNT_OF_SUGGESTIONS);

    // -1 because we start at 0
    return rowCount - 1;
};

<<<<<<< HEAD
const willBlurTextInputOnTapOutside = willBlurTextInputOnTapOutsideFunc();
=======
class ReportActionCompose extends React.Component {
    constructor(props) {
        super(props);
        this.calculateEmojiSuggestion = _.debounce(this.calculateEmojiSuggestion, 10, false);
        this.calculateMentionSuggestion = _.debounce(this.calculateMentionSuggestion, 10, false);
        this.updateComment = this.updateComment.bind(this);
        this.debouncedSaveReportComment = _.debounce(this.debouncedSaveReportComment.bind(this), 1000, false);
        this.debouncedBroadcastUserIsTyping = _.debounce(this.debouncedBroadcastUserIsTyping.bind(this), 100, true);
        this.triggerHotkeyActions = this.triggerHotkeyActions.bind(this);
        this.submitForm = this.submitForm.bind(this);
        this.setIsFocused = this.setIsFocused.bind(this);
        this.setIsFullComposerAvailable = this.setIsFullComposerAvailable.bind(this);
        this.focus = this.focus.bind(this);
        this.replaceSelectionWithText = this.replaceSelectionWithText.bind(this);
        this.focusComposerOnKeyPress = this.focusComposerOnKeyPress.bind(this);
        this.checkComposerVisibility = this.checkComposerVisibility.bind(this);
        this.onSelectionChange = this.onSelectionChange.bind(this);
        this.isEmojiCode = this.isEmojiCode.bind(this);
        this.isMentionCode = this.isMentionCode.bind(this);
        this.setTextInputRef = this.setTextInputRef.bind(this);
        this.getInputPlaceholder = this.getInputPlaceholder.bind(this);
        this.getMoneyRequestOptions = this.getMoneyRequestOptions.bind(this);
        this.getTaskOption = this.getTaskOption.bind(this);
        this.addAttachment = this.addAttachment.bind(this);
        this.insertSelectedEmoji = this.insertSelectedEmoji.bind(this);
        this.insertSelectedMention = this.insertSelectedMention.bind(this);
        this.setExceededMaxCommentLength = this.setExceededMaxCommentLength.bind(this);
        this.updateNumberOfLines = this.updateNumberOfLines.bind(this);
        this.showPopoverMenu = this.showPopoverMenu.bind(this);
        this.debouncedUpdateFrequentlyUsedEmojis = _.debounce(this.debouncedUpdateFrequentlyUsedEmojis.bind(this), 1000, false);
        this.comment = props.comment;
        this.insertedEmojis = [];

        this.attachmentModalRef = React.createRef();

        // React Native will retain focus on an input for native devices but web/mWeb behave differently so we have some focus management
        // code that will refocus the compose input after a user closes a modal or some other actions, see usage of ReportActionComposeFocusManager
        this.willBlurTextInputOnTapOutside = willBlurTextInputOnTapOutside();

        // We want consistent auto focus behavior on input between native and mWeb so we have some auto focus management code that will
        // prevent auto focus on existing chat for mobile device
        this.shouldFocusInputOnScreenFocus = canFocusInputOnScreenFocus();

        this.shouldAutoFocus = !props.modal.isVisible && (this.shouldFocusInputOnScreenFocus || this.isEmptyChat()) && props.shouldShowComposeInput;

        // These variables are used to decide whether to block the suggestions list from showing to prevent flickering
        this.shouldBlockEmojiCalc = false;
        this.shouldBlockMentionCalc = false;

        // For mobile Safari, updating the selection prop on an unfocused input will cause it to automatically gain focus
        // and subsequent programmatic focus shifts (e.g., modal focus trap) to show the blue frame (:focus-visible style),
        // so we need to ensure that it is only updated after focus.
        const isMobileSafari = Browser.isMobileSafari();

        this.unsubscribeNavigationBlur = () => null;
        this.unsubscribeNavigationFocus = () => null;

        this.state = {
            isFocused: this.shouldFocusInputOnScreenFocus && !this.props.modal.isVisible && !this.props.modal.willAlertModalBecomeVisible && this.props.shouldShowComposeInput,
            isFullComposerAvailable: props.isComposerFullSize,
            textInputShouldClear: false,
            isCommentEmpty: props.comment.length === 0,
            isMenuVisible: false,
            selection: {
                start: isMobileSafari && !this.shouldAutoFocus ? 0 : props.comment.length,
                end: isMobileSafari && !this.shouldAutoFocus ? 0 : props.comment.length,
            },
            value: props.comment,

            // If we are on a small width device then don't show last 3 items from conciergePlaceholderOptions
            conciergePlaceholderRandomIndex: _.random(this.props.translate('reportActionCompose.conciergePlaceholderOptions').length - (this.props.isSmallScreenWidth ? 4 : 1)),
            composerHeight: 0,
            hasExceededMaxCommentLength: false,
            isAttachmentPreviewActive: false,
            ...this.getDefaultSuggestionsValues(),
        };

        this.actionButtonRef = React.createRef();
    }

    componentDidMount() {
        this.unsubscribeNavigationBlur = this.props.navigation.addListener('blur', () => KeyDownListener.removeKeyDownPressListner(this.focusComposerOnKeyPress));
        this.unsubscribeNavigationFocus = this.props.navigation.addListener('focus', () => {
            KeyDownListener.addKeyDownPressListner(this.focusComposerOnKeyPress);
            this.setUpComposeFocusManager();
        });
        KeyDownListener.addKeyDownPressListner(this.focusComposerOnKeyPress);
        this.setUpComposeFocusManager();

        this.updateComment(this.comment);

        // Shows Popover Menu on Workspace Chat at first sign-in
        if (!this.props.disabled) {
            Welcome.show({
                routes: lodashGet(this.props.navigation.getState(), 'routes', []),
                showPopoverMenu: this.showPopoverMenu,
            });
        }

        if (this.props.comment.length !== 0) {
            Report.setReportWithDraft(this.props.reportID, true);
        }
    }
>>>>>>> 4230f289

// We want consistent auto focus behavior on input between native and mWeb so we have some auto focus management code that will
// prevent auto focus on existing chat for mobile device
const shouldFocusInputOnScreenFocus = canFocusInputOnScreenFocus();

/**
 * Save draft report comment. Debounced to happen at most once per second.
 * @param {String} reportID
 * @param {String} comment
 */
const debouncedSaveReportComment = _.debounce((reportID, comment) => {
    Report.saveReportComment(reportID, comment || '');
}, 1000);

/**
 * Broadcast that the user is typing. Debounced to limit how often we publish client events.
 * @param {String} reportID
 */
const debouncedBroadcastUserIsTyping = _.debounce((reportID) => {
    Report.broadcastUserIsTyping(reportID);
}, 100);

/**
 * Check if this piece of string looks like an emoji
 * @param {String} str
 * @param {Number} pos
 * @returns {Boolean}
 */
const isEmojiCode = (str, pos) => {
    const leftWords = str.slice(0, pos).split(CONST.REGEX.SPECIAL_CHAR_OR_EMOJI);
    const leftWord = _.last(leftWords);
    return CONST.REGEX.HAS_COLON_ONLY_AT_THE_BEGINNING.test(leftWord) && leftWord.length > 2;
};

/**
 * Check if this piece of string looks like a mention
 * @param {String} str
 * @returns {Boolean}
 */
const isMentionCode = (str) => CONST.REGEX.HAS_AT_MOST_TWO_AT_SIGNS.test(str);

/**
 * Trims first character of the string if it is a space
 * @param {String} str
 * @returns {String}
 */
const trimLeadingSpace = (str) => (str.slice(0, 1) === ' ' ? str.slice(1) : str);

// For mobile Safari, updating the selection prop on an unfocused input will cause it to automatically gain focus
// and subsequent programmatic focus shifts (e.g., modal focus trap) to show the blue frame (:focus-visible style),
// so we need to ensure that it is only updated after focus.
const isMobileSafari = Browser.isMobileSafari();

function ReportActionCompose({
    animatedRef,
    betas,
    blockedFromConcierge,
    comment,
    currentUserPersonalDetails,
    disabled,
    isComposerFullSize,
    isFocused: isFocusedProp,
    isKeyboardShown,
    isMediumScreenWidth,
    isSmallScreenWidth,
    modal,
    navigation,
    network,
    numberOfLines,
    onSubmit,
    parentReportActions,
    pendingAction,
    personalDetails,
    preferredLocale,
    preferredSkinTone,
    report,
    reportActions,
    reportID,
    shouldShowComposeInput,
    translate,
    windowHeight,
}) {
    /**
     * Updates the Highlight state of the composer
     */
    const [isFocused, setIsFocused] = useState(shouldFocusInputOnScreenFocus && !modal.isVisible && !modal.willAlertModalBecomeVisible && shouldShowComposeInput);
    const [isFullComposerAvailable, setIsFullComposerAvailable] = useState(isComposerFullSize);

    const isEmptyChat = useMemo(() => _.size(reportActions) === 1, [reportActions]);

    const shouldAutoFocus = !modal.isVisible && (shouldFocusInputOnScreenFocus || isEmptyChat) && shouldShowComposeInput;

    // These variables are used to decide whether to block the suggestions list from showing to prevent flickering
    const shouldBlockEmojiCalc = useRef(false);
    const shouldBlockMentionCalc = useRef(false);

    /**
     * Updates the should clear state of the composer
     */
    const [textInputShouldClear, setTextInputShouldClear] = useState(false);
    const [isCommentEmpty, setIsCommentEmpty] = useState(comment.length === 0);

    /**
     * Updates the visibility state of the menu
     */
    const [isMenuVisible, setMenuVisibility] = useState(false);
    const [selection, setSelection] = useState({
        start: isMobileSafari && !shouldAutoFocus ? 0 : comment.length,
        end: isMobileSafari && !shouldAutoFocus ? 0 : comment.length,
    });
    const [value, setValue] = useState(comment);

    const [composerHeight, setComposerHeight] = useState(0);
    const [isAttachmentPreviewActive, setIsAttachmentPreviewActive] = useState(false);

    // TODO: rewrite suggestion logic to some hook or state machine or util or something to not make it depend on ReportActionComposer
    const [suggestionValues, setSuggestionValues] = useState(defaultSuggestionsValues);

    const isEmojiSuggestionsMenuVisible = !_.isEmpty(suggestionValues.suggestedEmojis) && suggestionValues.shouldShowEmojiSuggestionMenu;
    const isMentionSuggestionsMenuVisible = !_.isEmpty(suggestionValues.suggestedMentions) && suggestionValues.shouldShowMentionSuggestionMenu;

    const [highlightedEmojiIndex] = useArrowKeyFocusManager({
        isActive: isEmojiSuggestionsMenuVisible,
        maxIndex: getMaxArrowIndex(suggestionValues.suggestedEmojis.length, suggestionValues.isAutoSuggestionPickerLarge),
        shouldExcludeTextAreaNodes: false,
    });
    const [highlightedMentionIndex] = useArrowKeyFocusManager({
        isActive: isMentionSuggestionsMenuVisible,
        maxIndex: getMaxArrowIndex(suggestionValues.suggestedMentions.length, suggestionValues.isAutoSuggestionPickerLarge),
        shouldExcludeTextAreaNodes: false,
    });

    const insertedEmojis = useRef([]);

    /**
     * Update frequently used emojis list. We debounce this method in the constructor so that UpdateFrequentlyUsedEmojis
     * API is not called too often.
     */
    const debouncedUpdateFrequentlyUsedEmojis = useCallback(() => {
        User.updateFrequentlyUsedEmojis(EmojiUtils.getFrequentlyUsedEmojis(insertedEmojis));
        insertedEmojis.current = [];
    }, []);

    /**
     * Updates the composer when the comment length is exceeded
     * Shows red borders and prevents the comment from being sent
     */
    const [hasExceededMaxCommentLength, setExceededMaxCommentLength] = useState(false);

    const commentRef = useRef(comment);
    const textInput = useRef(null);
    const actionButton = useRef(null);

    const reportParticipants = useMemo(() => _.without(lodashGet(report, 'participantAccountIDs', []), currentUserPersonalDetails.accountID), [currentUserPersonalDetails.accountID, report]);
    const participantsWithoutExpensifyAccountIDs = useMemo(() => _.difference(reportParticipants, CONST.EXPENSIFY_ACCOUNT_IDS), [reportParticipants]);

    const shouldShowReportRecipientLocalTime = useMemo(
        () => ReportUtils.canShowReportRecipientLocalTime(personalDetails, report, currentUserPersonalDetails.accountID) && !isComposerFullSize,
        [personalDetails, report, currentUserPersonalDetails.accountID, isComposerFullSize],
    );

    const isBlockedFromConcierge = useMemo(() => ReportUtils.chatIncludesConcierge(report) && User.isBlockedFromConcierge(blockedFromConcierge), [report, blockedFromConcierge]);

    // If we are on a small width device then don't show last 3 items from conciergePlaceholderOptions
    const conciergePlaceholderRandomIndex = useMemo(
        () => _.random(translate('reportActionCompose.conciergePlaceholderOptions').length - (isSmallScreenWidth ? 4 : 1)),
        // eslint-disable-next-line react-hooks/exhaustive-deps
        [],
    );

    // Placeholder to display in the chat input.
    const inputPlaceholder = useMemo(() => {
        if (ReportUtils.chatIncludesConcierge(report)) {
            if (User.isBlockedFromConcierge(blockedFromConcierge)) {
                return translate('reportActionCompose.blockedFromConcierge');
            }

            return translate('reportActionCompose.conciergePlaceholderOptions')[conciergePlaceholderRandomIndex];
        }

        return translate('reportActionCompose.writeSomething');
    }, [report, blockedFromConcierge, translate, conciergePlaceholderRandomIndex]);

    /**
     * Focus the composer text input
     * @param {Boolean} [shouldDelay=false] Impose delay before focusing the composer
     * @memberof ReportActionCompose
     */
    const focus = useCallback((shouldDelay = false) => {
        // There could be other animations running while we trigger manual focus.
        // This prevents focus from making those animations janky.
        InteractionManager.runAfterInteractions(() => {
            if (!textInput.current) {
                return;
            }

            if (!shouldDelay) {
                textInput.current.focus();
            } else {
                // Keyboard is not opened after Emoji Picker is closed
                // SetTimeout is used as a workaround
                // https://github.com/react-native-modal/react-native-modal/issues/114
                // We carefully choose a delay. 100ms is found enough for keyboard to open.
                setTimeout(() => textInput.current.focus(), 100);
            }
        });
    }, []);

    /**
     * Update the value of the comment in Onyx
     *
     * @param {String} comment
     * @param {Boolean} shouldDebounceSaveComment
     */
    const updateComment = useCallback(
        (commentValue, shouldDebounceSaveComment) => {
            const {text: newComment = '', emojis = []} = EmojiUtils.replaceEmojis(commentValue, preferredSkinTone, preferredLocale);

            if (!_.isEmpty(emojis)) {
                User.updateFrequentlyUsedEmojis(EmojiUtils.getFrequentlyUsedEmojis(emojis));
                insertedEmojis.current = [...insertedEmojis, ...emojis];
                debouncedUpdateFrequentlyUsedEmojis();
            }

            setIsCommentEmpty(!!newComment.match(/^(\s)*$/));
            setValue(newComment);
            if (commentValue !== newComment) {
                const remainder = ComposerUtils.getCommonSuffixLength(commentRef, newComment);
                setSelection({
                    start: newComment.length - remainder,
                    end: newComment.length - remainder,
                });
            }

            // Indicate that draft has been created.
            if (commentRef.current.length === 0 && newComment.length !== 0) {
                Report.setReportWithDraft(reportID, true);
            }

            // The draft has been deleted.
            if (newComment.length === 0) {
                Report.setReportWithDraft(reportID, false);
            }

            commentRef.current = newComment;
            if (shouldDebounceSaveComment) {
                debouncedSaveReportComment(reportID, newComment);
            } else {
                Report.saveReportComment(reportID, newComment || '');
            }
            if (newComment) {
                debouncedBroadcastUserIsTyping(reportID);
            }
        },
        [debouncedUpdateFrequentlyUsedEmojis, preferredLocale, preferredSkinTone, reportID],
    );

    /**
     * Used to show Popover menu on Workspace chat at first sign-in
     * @returns {Boolean}
     */
    const showPopoverMenu = useMemo(
        () =>
            _.debounce(() => {
                setMenuVisibility(true);
                return true;
            }),
        [],
    );

    /**
     * Callback to add whatever text is chosen into the main input (used f.e as callback for the emoji picker)
     * @param {String} text
     * @param {Boolean} shouldAddTrailSpace
     */
    const replaceSelectionWithText = useCallback(
        (text, shouldAddTrailSpace = true) => {
            const updatedText = shouldAddTrailSpace ? `${text} ` : text;
            const selectionSpaceLength = shouldAddTrailSpace ? CONST.SPACE_LENGTH : 0;
            updateComment(ComposerUtils.insertText(commentRef, selection, updatedText));
            setSelection((prevSelection) => ({
                start: prevSelection.start + text.length + selectionSpaceLength,
                end: prevSelection.start + text.length + selectionSpaceLength,
            }));
        },
        [selection, updateComment],
    );

    /**
     * Check if the composer is visible. Returns true if the composer is not covered up by emoji picker or menu. False otherwise.
     * @returns {Boolean}
     */
    const checkComposerVisibility = useCallback(() => {
        const isComposerCoveredUp = EmojiPickerActions.isEmojiPickerVisible() || isMenuVisible || modal.isVisible;
        return !isComposerCoveredUp;
    }, [isMenuVisible, modal.isVisible]);

    const focusComposerOnKeyPress = useCallback(
        (e) => {
            const isComposerVisible = checkComposerVisibility();
            if (!isComposerVisible) {
                return;
            }

            // If the key pressed is non-character keys like Enter, Shift, ... do not focus
            if (e.key.length > 1) {
                return;
            }

            // If a key is pressed in combination with Meta, Control or Alt do not focus
            if (e.metaKey || e.ctrlKey || e.altKey) {
                return;
            }

            // if we're typing on another input/text area, do not focus
            if (['INPUT', 'TEXTAREA'].includes(e.target.nodeName)) {
                return;
            }

            focus();
            replaceSelectionWithText(e.key, false);
        },
        [checkComposerVisibility, focus, replaceSelectionWithText],
    );

    /**
     * Clean data related to EmojiSuggestions
     */
    const resetSuggestions = useCallback(() => {
        setSuggestionValues(defaultSuggestionsValues);
    }, []);

    /**
     * Calculates and cares about the content of an Emoji Suggester
     */
    const calculateEmojiSuggestion = useCallback(
        (selectionEnd) => {
            if (shouldBlockEmojiCalc.current) {
                shouldBlockEmojiCalc.current = false;
                return;
            }
            const leftString = value.substring(0, selectionEnd);
            const colonIndex = leftString.lastIndexOf(':');
            const isCurrentlyShowingEmojiSuggestion = isEmojiCode(value, selectionEnd);

            // the larger composerHeight the less space for EmojiPicker, Pixel 2 has pretty small screen and this value equal 5.3
            const hasEnoughSpaceForLargeSuggestion = windowHeight / composerHeight >= 6.8;
            const isAutoSuggestionPickerLarge = !isSmallScreenWidth || (isSmallScreenWidth && hasEnoughSpaceForLargeSuggestion);

            const nextState = {
                suggestedEmojis: [],
                colonIndex,
                shouldShowEmojiSuggestionMenu: false,
                isAutoSuggestionPickerLarge,
            };
            const newSuggestedEmojis = EmojiUtils.suggestEmojis(leftString, preferredLocale);

            if (newSuggestedEmojis.length && isCurrentlyShowingEmojiSuggestion) {
                nextState.suggestedEmojis = newSuggestedEmojis;
                nextState.shouldShowEmojiSuggestionMenu = !_.isEmpty(newSuggestedEmojis);
            }

            setSuggestionValues((prevState) => ({...prevState, ...nextState}));
        },
        [value, windowHeight, isSmallScreenWidth, preferredLocale, composerHeight],
    );

    const getMentionOptions = useCallback(
        (searchValue = '') => {
            const suggestions = [];

            if (CONST.AUTO_COMPLETE_SUGGESTER.HERE_TEXT.includes(searchValue.toLowerCase())) {
                suggestions.push({
                    text: CONST.AUTO_COMPLETE_SUGGESTER.HERE_TEXT,
                    alternateText: translate('mentionSuggestions.hereAlternateText'),
                    icons: [
                        {
                            source: Expensicons.Megaphone,
                            type: 'avatar',
                        },
                    ],
                });
            }

            const filteredPersonalDetails = _.filter(_.values(personalDetails), (detail) => {
                // If we don't have user's primary login, that member is not known to the current user and hence we do not allow them to be mentioned
                if (!detail.login) {
                    return false;
                }
                if (searchValue && !`${detail.displayName} ${detail.login}`.toLowerCase().includes(searchValue.toLowerCase())) {
                    return false;
                }
                return true;
            });

            const sortedPersonalDetails = _.sortBy(filteredPersonalDetails, (detail) => detail.displayName || detail.login);
            _.each(_.first(sortedPersonalDetails, CONST.AUTO_COMPLETE_SUGGESTER.MAX_AMOUNT_OF_SUGGESTIONS - suggestions.length), (detail) => {
                suggestions.push({
                    text: detail.displayName,
                    alternateText: detail.login,
                    icons: [
                        {
                            name: detail.login,
                            source: UserUtils.getAvatar(detail.avatar, detail.accountID),
                            type: 'avatar',
                        },
                    ],
                });
            });

            return suggestions;
        },
        [personalDetails, translate],
    );

    const calculateMentionSuggestion = useCallback(
        (selectionEnd) => {
            if (shouldBlockMentionCalc.current) {
                shouldBlockMentionCalc.current = false;
                return;
            }

            const valueAfterTheCursor = value.substring(selectionEnd);
            const indexOfFirstWhitespaceCharOrEmojiAfterTheCursor = valueAfterTheCursor.search(CONST.REGEX.NEW_LINE_OR_WHITE_SPACE_OR_EMOJI);

            let indexOfLastNonWhitespaceCharAfterTheCursor;
            if (indexOfFirstWhitespaceCharOrEmojiAfterTheCursor === -1) {
                // we didn't find a whitespace/emoji after the cursor, so we will use the entire string
                indexOfLastNonWhitespaceCharAfterTheCursor = value.length;
            } else {
                indexOfLastNonWhitespaceCharAfterTheCursor = indexOfFirstWhitespaceCharOrEmojiAfterTheCursor + selectionEnd;
            }

            const leftString = value.substring(0, indexOfLastNonWhitespaceCharAfterTheCursor);
            const words = leftString.split(CONST.REGEX.SPECIAL_CHAR_OR_EMOJI);
            const lastWord = _.last(words);

            let atSignIndex;
            if (lastWord.startsWith('@')) {
                atSignIndex = leftString.lastIndexOf(lastWord);
            }

            const prefix = lastWord.substring(1);

            const nextState = {
                suggestedMentions: [],
                atSignIndex,
                mentionPrefix: prefix,
            };

            const isCursorBeforeTheMention = valueAfterTheCursor.startsWith(lastWord);

            if (!isCursorBeforeTheMention && isMentionCode(lastWord)) {
                const suggestions = getMentionOptions(prefix);
                nextState.suggestedMentions = suggestions;
                nextState.shouldShowMentionSuggestionMenu = !_.isEmpty(suggestions);
            }

            setSuggestionValues((prevState) => ({
                ...prevState,
                ...nextState,
            }));
        },
        [getMentionOptions, value],
    );

    const onSelectionChange = useCallback(
        (e) => {
            LayoutAnimation.configureNext(LayoutAnimation.create(50, LayoutAnimation.Types.easeInEaseOut, LayoutAnimation.Properties.opacity));

            if (!value || e.nativeEvent.selection.end < 1) {
                resetSuggestions();
                shouldBlockEmojiCalc.current = false;
                shouldBlockMentionCalc.current = false;
                return;
            }

            setSelection(e.nativeEvent.selection);

            /**
             * we pass here e.nativeEvent.selection.end directly to calculateEmojiSuggestion
             * because in other case calculateEmojiSuggestion will have an old calculation value
             * of suggestion instead of current one
             */
            calculateEmojiSuggestion(e.nativeEvent.selection.end);
            calculateMentionSuggestion(e.nativeEvent.selection.end);
        },
        [calculateEmojiSuggestion, calculateMentionSuggestion, resetSuggestions, value],
    );

    const setUpComposeFocusManager = useCallback(() => {
        // This callback is used in the contextMenuActions to manage giving focus back to the compose input.
        // TODO: we should clean up this convoluted code and instead move focus management to something like ReportFooter.js or another higher up component
        ReportActionComposeFocusManager.onComposerFocus(() => {
            if (!willBlurTextInputOnTapOutside || !isFocusedProp) {
                return;
            }

            focus(false);
        });
    }, [focus, isFocusedProp]);

    /**
     * Set the TextInput Ref
     *
     * @param {Element} el
     * @memberof ReportActionCompose
     */
    const setTextInputRef = useCallback(
        (el) => {
            ReportActionComposeFocusManager.composerRef.current = el;
            textInput.current = el;
            if (_.isFunction(animatedRef)) {
                animatedRef(el);
            }
        },
        [animatedRef],
    );

    /**
     * Returns the list of IOU Options
     * @returns {Array<object>}
     */
    const moneyRequestOptions = useMemo(() => {
        const options = {
            [CONST.IOU.MONEY_REQUEST_TYPE.SPLIT]: {
                icon: Expensicons.Receipt,
                text: translate('iou.splitBill'),
            },
            [CONST.IOU.MONEY_REQUEST_TYPE.REQUEST]: {
                icon: Expensicons.MoneyCircle,
                text: translate('iou.requestMoney'),
            },
            [CONST.IOU.MONEY_REQUEST_TYPE.SEND]: {
                icon: Expensicons.Send,
                text: translate('iou.sendMoney'),
            },
        };

        return _.map(ReportUtils.getMoneyRequestOptions(report, reportParticipants, betas), (option) => ({
            ...options[option],
            onSelected: () => IOU.startMoneyRequest(option, report.reportID),
        }));
    }, [betas, report, reportParticipants, translate]);

    // eslint-disable-next-line rulesdir/prefer-early-return
    const updateShouldShowSuggestionMenuToFalse = useCallback(() => {
        if (suggestionValues.shouldShowEmojiSuggestionMenu) {
            setSuggestionValues((prevState) => ({...prevState, shouldShowEmojiSuggestionMenu: false}));
        }
        if (suggestionValues.shouldShowMentionSuggestionMenu) {
            setSuggestionValues((prevState) => ({...prevState, shouldShowMentionSuggestionMenu: false}));
        }
    }, [suggestionValues.shouldShowEmojiSuggestionMenu, suggestionValues.shouldShowMentionSuggestionMenu]);

    /**
     * Determines if we can show the task option
     * @returns {Boolean}
     */
    const taskOption = useMemo(() => {
        // We only prevent the task option from showing if it's a DM and the other user is an Expensify default email
        if (!Permissions.canUseTasks(betas) || ReportUtils.isExpensifyOnlyParticipantInReport(report)) {
            return [];
        }

        return [
            {
                icon: Expensicons.Task,
                text: translate('newTaskPage.assignTask'),
                onSelected: () => Task.clearOutTaskInfoAndNavigate(reportID),
            },
        ];
    }, [betas, report, reportID, translate]);

    /**
     * Replace the code of emoji and update selection
     * @param {Number} selectedEmoji
     */
    const insertSelectedEmoji = useCallback(
        (selectedEmoji) => {
            const commentBeforeColon = value.slice(0, suggestionValues.colonIndex);
            const emojiObject = suggestionValues.suggestedEmojis[selectedEmoji];
            const emojiCode = emojiObject.types && emojiObject.types[preferredSkinTone] ? emojiObject.types[preferredSkinTone] : emojiObject.code;
            const commentAfterColonWithEmojiNameRemoved = value.slice(selection.end);

            updateComment(`${commentBeforeColon}${emojiCode} ${trimLeadingSpace(commentAfterColonWithEmojiNameRemoved)}`, true);

            // In some Android phones keyboard, the text to search for the emoji is not cleared
            // will be added after the user starts typing again on the keyboard. This package is
            // a workaround to reset the keyboard natively.
            if (RNTextInputReset) {
                RNTextInputReset.resetKeyboardInput(findNodeHandle(textInput));
            }

            setSelection({
                start: suggestionValues.colonIndex + emojiCode.length + CONST.SPACE_LENGTH,
                end: suggestionValues.colonIndex + emojiCode.length + CONST.SPACE_LENGTH,
            });
            setSuggestionValues((prevState) => ({...prevState, suggestedEmojis: []}));

            insertedEmojis.current = [...insertedEmojis.current, emojiObject];
            debouncedUpdateFrequentlyUsedEmojis(emojiObject);
        },
        [debouncedUpdateFrequentlyUsedEmojis, preferredSkinTone, selection.end, suggestionValues.colonIndex, suggestionValues.suggestedEmojis, updateComment, value],
    );

    /**
     * Replace the code of mention and update selection
     * @param {Number} highlightedMentionIndex
     */
    const insertSelectedMention = useCallback(
        (highlightedMentionIndexInner) => {
            const commentBeforeAtSign = value.slice(0, suggestionValues.atSignIndex);
            const mentionObject = suggestionValues.suggestedMentions[highlightedMentionIndexInner];
            const mentionCode = mentionObject.text === CONST.AUTO_COMPLETE_SUGGESTER.HERE_TEXT ? CONST.AUTO_COMPLETE_SUGGESTER.HERE_TEXT : `@${mentionObject.alternateText}`;
            const commentAfterAtSignWithMentionRemoved = value.slice(suggestionValues.atSignIndex).replace(CONST.REGEX.MENTION_REPLACER, '');

            updateComment(`${commentBeforeAtSign}${mentionCode} ${trimLeadingSpace(commentAfterAtSignWithMentionRemoved)}`, true);
            setSelection({
                start: suggestionValues.atSignIndex + mentionCode.length + CONST.SPACE_LENGTH,
                end: suggestionValues.atSignIndex + mentionCode.length + CONST.SPACE_LENGTH,
            });
            setSuggestionValues((prevState) => ({
                ...prevState,
                suggestedMentions: [],
            }));
        },
        [suggestionValues, value, updateComment],
    );

    /**
     * Update the number of lines for a comment in Onyx
     * @param {Number} numberOfLines
     */
    const updateNumberOfLines = useCallback(
        (newNumberOfLines) => {
            Report.saveReportCommentNumberOfLines(reportID, newNumberOfLines);
        },
        [reportID],
    );

    /**
     * @returns {String}
     */
    const prepareCommentAndResetComposer = useCallback(() => {
        const trimmedComment = commentRef.current.trim();
        const commentLength = ReportUtils.getCommentLength(trimmedComment);

        // Don't submit empty comments or comments that exceed the character limit
        if (!commentLength || commentLength > CONST.MAX_COMMENT_LENGTH) {
            return '';
        }

        updateComment('');
        setTextInputShouldClear(true);
        if (isComposerFullSize) {
            Report.setIsComposerFullSize(reportID, false);
        }
        setIsFullComposerAvailable(false);
        return trimmedComment;
    }, [reportID, updateComment, isComposerFullSize]);

    /**
     * Add a new comment to this chat
     *
     * @param {SyntheticEvent} [e]
     */
    const submitForm = useCallback(
        (e) => {
            if (e) {
                e.preventDefault();
            }

            // Since we're submitting the form here which should clear the composer
            // We don't really care about saving the draft the user was typing
            // We need to make sure an empty draft gets saved instead
            debouncedSaveReportComment.cancel();

            const newComment = prepareCommentAndResetComposer();
            if (!newComment) {
                return;
            }

            onSubmit(newComment);
        },
        [onSubmit, prepareCommentAndResetComposer],
    );

    /**
     * Listens for keyboard shortcuts and applies the action
     *
     * @param {Object} e
     */
    const triggerHotkeyActions = useCallback(
        (e) => {
            if (!e || ComposerUtils.canSkipTriggerHotkeys(isSmallScreenWidth, isKeyboardShown)) {
                return;
            }

            const suggestionsExist = suggestionValues.suggestedEmojis.length > 0 || suggestionValues.suggestedMentions.length > 0;

            if (((!e.shiftKey && e.key === CONST.KEYBOARD_SHORTCUTS.ENTER.shortcutKey) || e.key === CONST.KEYBOARD_SHORTCUTS.TAB.shortcutKey) && suggestionsExist) {
                e.preventDefault();
                if (suggestionValues.suggestedEmojis.length > 0) {
                    insertSelectedEmoji(highlightedEmojiIndex);
                }
                if (suggestionValues.suggestedMentions.length > 0) {
                    insertSelectedMention(highlightedMentionIndex);
                }
                return;
            }

            if (e.key === CONST.KEYBOARD_SHORTCUTS.ESCAPE.shortcutKey) {
                e.preventDefault();

                if (suggestionsExist) {
                    resetSuggestions();
                }

                return;
            }

            // Submit the form when Enter is pressed
            if (e.key === CONST.KEYBOARD_SHORTCUTS.ENTER.shortcutKey && !e.shiftKey) {
                e.preventDefault();
                submitForm();
            }

            // Trigger the edit box for last sent message if ArrowUp is pressed and the comment is empty and Chronos is not in the participants
            if (e.key === CONST.KEYBOARD_SHORTCUTS.ARROW_UP.shortcutKey && textInput.current.selectionStart === 0 && value.length === 0 && !ReportUtils.chatIncludesChronos(report)) {
                e.preventDefault();

                const parentReportActionID = lodashGet(report, 'parentReportActionID', '');
                const parentReportAction = lodashGet(parentReportActions, [parentReportActionID], {});
                const lastReportAction = _.find([...reportActions, parentReportAction], (action) => ReportUtils.canEditReportAction(action));

                if (lastReportAction !== -1 && lastReportAction) {
                    Report.saveReportActionDraft(reportID, lastReportAction.reportActionID, _.last(lastReportAction.message).html);
                }
            }
        },
        [
            highlightedEmojiIndex,
            highlightedMentionIndex,
            insertSelectedEmoji,
            insertSelectedMention,
            isKeyboardShown,
            isSmallScreenWidth,
            parentReportActions,
            report,
            reportActions,
            reportID,
            resetSuggestions,
            submitForm,
            suggestionValues.suggestedEmojis.length,
            suggestionValues.suggestedMentions.length,
            value.length,
        ],
    );

    /**
     * @param {Object} file
     */
    const addAttachment = useCallback(
        (file) => {
            // Since we're submitting the form here which should clear the composer
            // We don't really care about saving the draft the user was typing
            // We need to make sure an empty draft gets saved instead
            debouncedSaveReportComment.cancel();
            const newComment = prepareCommentAndResetComposer();
            Report.addAttachment(reportID, file, newComment);
            setTextInputShouldClear(false);
        },
        [reportID, prepareCommentAndResetComposer],
    );

    /**
     * Event handler to update the state after the attachment preview is closed.
     */
    const attachmentPreviewClosed = useCallback(() => {
        shouldBlockEmojiCalc.current = false;
        shouldBlockMentionCalc.current = false;
        setIsAttachmentPreviewActive(false);
    }, []);

    useEffect(() => {
        const unsubscribeNavigationBlur = navigation.addListener('blur', () => KeyDownListener.removeKeyDownPressListner(focusComposerOnKeyPress));
        const unsubscribeNavigationFocus = navigation.addListener('focus', () => {
            KeyDownListener.addKeyDownPressListner(focusComposerOnKeyPress);
            setUpComposeFocusManager();
        });
        KeyDownListener.addKeyDownPressListner(focusComposerOnKeyPress);

        setUpComposeFocusManager();

        updateComment(commentRef.current);

        // Shows Popover Menu on Workspace Chat at first sign-in
        if (!disabled) {
            Welcome.show({
                routes: lodashGet(navigation.getState(), 'routes', []),
                showPopoverMenu,
            });
        }

        if (comment.length !== 0) {
            Report.setReportWithDraft(reportID, true);
        }

        return () => {
            ReportActionComposeFocusManager.clear();

            KeyDownListener.removeKeyDownPressListner(focusComposerOnKeyPress);
            unsubscribeNavigationBlur();
            unsubscribeNavigationFocus();
        };
        // eslint-disable-next-line react-hooks/exhaustive-deps
    }, []);

    const prevIsModalVisible = usePrevious(modal.isVisible);
    const prevIsFocused = usePrevious(isFocusedProp);
    useEffect(() => {
        // We want to focus or refocus the input when a modal has been closed or the underlying screen is refocused.
        // We avoid doing this on native platforms since the software keyboard popping
        // open creates a jarring and broken UX.
        if (!willBlurTextInputOnTapOutside || modal.isVisible || !isFocusedProp || prevIsModalVisible || !prevIsFocused) {
            return;
        }

        focus();
    }, [focus, prevIsFocused, prevIsModalVisible, isFocusedProp, modal.isVisible]);

    const prevCommentProp = usePrevious(comment);
    const prevPreferredLocale = usePrevious(preferredLocale);
    const prevReportId = usePrevious(report.reportId);
    useEffect(() => {
        // Value state does not have the same value as comment props when the comment gets changed from another tab.
        // In this case, we should synchronize the value between tabs.
        const shouldSyncComment = prevCommentProp !== comment && value === comment;

        // As the report IDs change, make sure to update the composer comment as we need to make sure
        // we do not show incorrect data in there (ie. draft of message from other report).
        if (preferredLocale === prevPreferredLocale && report.reportID === prevReportId && !shouldSyncComment) {
            return;
        }

        updateComment(commentRef.current);
    }, [prevCommentProp, prevPreferredLocale, prevReportId, comment, preferredLocale, report.reportID, updateComment, value]);

    // Prevents focusing and showing the keyboard while the drawer is covering the chat.
    const reportRecipient = personalDetails[participantsWithoutExpensifyAccountIDs[0]];
    const shouldUseFocusedColor = !isBlockedFromConcierge && !disabled && isFocused;
    const isFullSizeComposerAvailable = isFullComposerAvailable && !_.isEmpty(value);
    const hasReportRecipient = _.isObject(reportRecipient) && !_.isEmpty(reportRecipient);
    const maxComposerLines = isSmallScreenWidth ? CONST.COMPOSER.MAX_LINES_SMALL_SCREEN : CONST.COMPOSER.MAX_LINES;

    const Tap = Gesture.Tap()
        .enabled(!(isCommentEmpty || isBlockedFromConcierge || disabled || hasExceededMaxCommentLength))
        .onEnd(() => {
            'worklet';

            const viewTag = animatedRef();
            const viewName = 'RCTMultilineTextInputView';
            const updates = {text: ''};
            // we are setting the isCommentEmpty flag to true so the status of it will be in sync of the native text input state
            runOnJS(setIsCommentEmpty)(true);
            updatePropsPaperWorklet(viewTag, viewName, updates); // clears native text input on the UI thread
            runOnJS(submitForm)();
        });

<<<<<<< HEAD
    return (
        <View style={[shouldShowReportRecipientLocalTime && !lodashGet(network, 'isOffline') && styles.chatItemComposeWithFirstRow, isComposerFullSize && styles.chatItemFullComposeRow]}>
            <OfflineWithFeedback
                pendingAction={pendingAction}
                style={isComposerFullSize ? styles.chatItemFullComposeRow : {}}
                contentContainerStyle={isComposerFullSize ? styles.flex1 : {}}
=======
        const menuItems = [
            ...this.getMoneyRequestOptions(reportParticipants),
            ...this.getTaskOption(reportParticipants),
            {
                icon: Expensicons.Paperclip,
                text: this.props.translate('reportActionCompose.addAttachment'),
                onSelected: () => {},
            },
        ];

        return (
            <View
                style={[
                    shouldShowReportRecipientLocalTime && !lodashGet(this.props.network, 'isOffline') && styles.chatItemComposeWithFirstRow,
                    this.props.isComposerFullSize && styles.chatItemFullComposeRow,
                ]}
>>>>>>> 4230f289
            >
                {shouldShowReportRecipientLocalTime && hasReportRecipient && <ParticipantLocalTime participant={reportRecipient} />}
                <View
                    style={[
                        shouldUseFocusedColor ? styles.chatItemComposeBoxFocusedColor : styles.chatItemComposeBoxColor,
                        styles.flexRow,
                        styles.chatItemComposeBox,
                        isComposerFullSize && styles.chatItemFullComposeBox,
                        hasExceededMaxCommentLength && styles.borderColorDanger,
                    ]}
                >
                    <AttachmentModal
                        headerTitle={translate('reportActionCompose.sendAttachment')}
                        onConfirm={addAttachment}
                        onModalShow={() => setIsAttachmentPreviewActive(true)}
                        onModalHide={attachmentPreviewClosed}
                    >
                        {({displayFileInModal}) => (
                            <>
                                <AttachmentPicker>
                                    {({openPicker}) => (
                                        <>
                                            <View
                                                style={[
                                                    styles.dFlex,
                                                    styles.flexColumn,
                                                    isFullSizeComposerAvailable || isComposerFullSize ? styles.justifyContentBetween : styles.justifyContentCenter,
                                                ]}
                                            >
                                                {isComposerFullSize && (
                                                    <Tooltip text={translate('reportActionCompose.collapse')}>
                                                        <PressableWithFeedback
<<<<<<< HEAD
                                                            onPress={(e) => {
                                                                e.preventDefault();
                                                                updateShouldShowSuggestionMenuToFalse();
                                                                Report.setIsComposerFullSize(reportID, false);
=======
                                                            ref={this.actionButtonRef}
                                                            onPress={(e) => {
                                                                e.preventDefault();

                                                                // Drop focus to avoid blue focus ring.
                                                                this.actionButtonRef.current.blur();
                                                                this.setMenuVisibility(!this.state.isMenuVisible);
>>>>>>> 4230f289
                                                            }}
                                                            // Keep focus on the composer when Collapse button is clicked.
                                                            onMouseDown={(e) => e.preventDefault()}
                                                            style={styles.composerSizeButton}
                                                            disabled={isBlockedFromConcierge || disabled}
                                                            accessibilityRole={CONST.ACCESSIBILITY_ROLE.BUTTON}
                                                            accessibilityLabel={translate('reportActionCompose.collapse')}
                                                        >
                                                            <Icon src={Expensicons.Collapse} />
                                                        </PressableWithFeedback>
                                                    </Tooltip>
<<<<<<< HEAD
                                                )}
                                                {!isComposerFullSize && isFullSizeComposerAvailable && (
                                                    <Tooltip text={translate('reportActionCompose.expand')}>
                                                        <PressableWithFeedback
                                                            onPress={(e) => {
                                                                e.preventDefault();
                                                                updateShouldShowSuggestionMenuToFalse();
                                                                Report.setIsComposerFullSize(reportID, true);
                                                            }}
                                                            // Keep focus on the composer when Expand button is clicked.
                                                            onMouseDown={(e) => e.preventDefault()}
                                                            style={styles.composerSizeButton}
                                                            disabled={isBlockedFromConcierge || disabled}
                                                            accessibilityRole={CONST.ACCESSIBILITY_ROLE.BUTTON}
                                                            accessibilityLabel={translate('reportActionCompose.expand')}
                                                        >
                                                            <Icon src={Expensicons.Expand} />
                                                        </PressableWithFeedback>
                                                    </Tooltip>
                                                )}
                                                <Tooltip text={translate('reportActionCompose.addAction')}>
                                                    <PressableWithFeedback
                                                        ref={actionButton}
                                                        onPress={(e) => {
                                                            e.preventDefault();

                                                            // Drop focus to avoid blue focus ring.
                                                            actionButton.current.blur();
                                                            setMenuVisibility(true);
                                                        }}
                                                        style={styles.composerSizeButton}
                                                        disabled={isBlockedFromConcierge || disabled}
                                                        accessibilityRole={CONST.ACCESSIBILITY_ROLE.BUTTON}
                                                        accessibilityLabel={translate('reportActionCompose.addAction')}
                                                    >
                                                        <Icon src={Expensicons.Plus} />
                                                    </PressableWithFeedback>
                                                </Tooltip>
                                            </View>
                                            <PopoverMenu
                                                animationInTiming={CONST.ANIMATION_IN_TIMING}
                                                isVisible={isMenuVisible}
                                                onClose={() => setMenuVisibility(false)}
                                                onItemSelected={() => setMenuVisibility(false)}
                                                anchorPosition={styles.createMenuPositionReportActionCompose(windowHeight)}
                                                anchorAlignment={{horizontal: CONST.MODAL.ANCHOR_ORIGIN_HORIZONTAL.LEFT, vertical: CONST.MODAL.ANCHOR_ORIGIN_VERTICAL.BOTTOM}}
                                                menuItems={[
                                                    ...moneyRequestOptions,
                                                    ...taskOption,
                                                    {
                                                        icon: Expensicons.Paperclip,
                                                        text: translate('reportActionCompose.addAttachment'),
                                                        onSelected: () => {
                                                            // Set a flag to block suggestion calculation until we're finished using the file picker,
                                                            // which will stop any flickering as the file picker opens on non-native devices.
                                                            if (willBlurTextInputOnTapOutside) {
                                                                shouldBlockMentionCalc.current = true;
                                                            }

                                                            openPicker({
                                                                onPicked: displayFileInModal,
                                                            });
                                                        },
                                                    },
                                                ]}
                                            />
                                        </>
                                    )}
                                </AttachmentPicker>
                                <View style={[containerComposeStyles, styles.textInputComposeBorder]}>
                                    <Composer
                                        checkComposerVisibility={checkComposerVisibility}
                                        autoFocus={shouldAutoFocus}
                                        multiline
                                        ref={setTextInputRef}
                                        textAlignVertical="top"
                                        placeholder={inputPlaceholder}
                                        placeholderTextColor={themeColors.placeholderText}
                                        onChangeText={(commentValue) => updateComment(commentValue, true)}
                                        onKeyPress={triggerHotkeyActions}
                                        style={[styles.textInputCompose, isComposerFullSize ? styles.textInputFullCompose : styles.flex4]}
                                        maxLines={maxComposerLines}
                                        onFocus={() => setIsFocused(true)}
                                        onBlur={() => {
                                            setIsFocused(false);
                                            resetSuggestions();
                                        }}
                                        onClick={() => {
                                            shouldBlockEmojiCalc.current = false;
                                            shouldBlockMentionCalc.current = false;
                                        }}
                                        onPasteFile={displayFileInModal}
                                        shouldClear={textInputShouldClear}
                                        onClear={() => setTextInputShouldClear(false)}
                                        isDisabled={isBlockedFromConcierge || disabled}
                                        selection={selection}
                                        onSelectionChange={onSelectionChange}
                                        isFullComposerAvailable={isFullSizeComposerAvailable}
                                        setIsFullComposerAvailable={setIsFullComposerAvailable}
                                        isComposerFullSize={isComposerFullSize}
                                        value={value}
                                        numberOfLines={numberOfLines}
                                        onNumberOfLinesChange={updateNumberOfLines}
                                        shouldCalculateCaretPosition
                                        onLayout={(e) => {
                                            const composerLayoutHeight = e.nativeEvent.layout.height;
                                            if (composerHeight === composerLayoutHeight) {
=======
                                                </View>
                                                <PopoverMenu
                                                    animationInTiming={CONST.ANIMATION_IN_TIMING}
                                                    isVisible={this.state.isMenuVisible}
                                                    onClose={() => this.setMenuVisibility(false)}
                                                    onItemSelected={(item, index) => {
                                                        this.setMenuVisibility(false);

                                                        // In order for the file picker to open dynamically, the click
                                                        // function must be called from within a event handler that was initiated
                                                        // by the user.
                                                        if (index === menuItems.length - 1) {
                                                            // Set a flag to block suggestion calculation until we're finished using the file picker,
                                                            // which will stop any flickering as the file picker opens on non-native devices.
                                                            if (this.willBlurTextInputOnTapOutside) {
                                                                this.shouldBlockEmojiCalc = true;
                                                                this.shouldBlockMentionCalc = true;
                                                            }
                                                            openPicker({
                                                                onPicked: displayFileInModal,
                                                            });
                                                        }
                                                    }}
                                                    anchorPosition={styles.createMenuPositionReportActionCompose(this.props.windowHeight)}
                                                    anchorAlignment={{horizontal: CONST.MODAL.ANCHOR_ORIGIN_HORIZONTAL.LEFT, vertical: CONST.MODAL.ANCHOR_ORIGIN_VERTICAL.BOTTOM}}
                                                    menuItems={[
                                                        ...this.getMoneyRequestOptions(reportParticipants),
                                                        ...this.getTaskOption(),
                                                        {
                                                            icon: Expensicons.Paperclip,
                                                            text: this.props.translate('reportActionCompose.addAttachment'),
                                                            onSelected: () => {
                                                                // Set a flag to block suggestion calculation until we're finished using the file picker,
                                                                // which will stop any flickering as the file picker opens on non-native devices.
                                                                if (this.willBlurTextInputOnTapOutside) {
                                                                    this.shouldBlockEmojiCalc = true;
                                                                    this.shouldBlockMentionCalc = true;
                                                                }

                                                                openPicker({
                                                                    onPicked: displayFileInModal,
                                                                });
                                                            },
                                                        },
                                                    ]}
                                                    withoutOverlay
                                                    anchorRef={this.actionButtonRef}
                                                />
                                            </>
                                        )}
                                    </AttachmentPicker>
                                    <View style={[containerComposeStyles, styles.textInputComposeBorder]}>
                                        <Composer
                                            checkComposerVisibility={() => this.checkComposerVisibility()}
                                            autoFocus={this.shouldAutoFocus}
                                            multiline
                                            ref={this.setTextInputRef}
                                            textAlignVertical="top"
                                            placeholder={inputPlaceholder}
                                            placeholderTextColor={themeColors.placeholderText}
                                            onChangeText={(comment) => this.updateComment(comment, true)}
                                            onKeyPress={this.triggerHotkeyActions}
                                            style={[styles.textInputCompose, this.props.isComposerFullSize ? styles.textInputFullCompose : styles.flex4]}
                                            maxLines={maxComposerLines}
                                            onFocus={() => this.setIsFocused(true)}
                                            onBlur={() => {
                                                this.setIsFocused(false);
                                                this.resetSuggestions();
                                            }}
                                            onClick={() => {
                                                this.shouldBlockEmojiCalc = false;
                                                this.shouldBlockMentionCalc = false;
                                            }}
                                            onPasteFile={displayFileInModal}
                                            shouldClear={this.state.textInputShouldClear}
                                            onClear={() => this.setTextInputShouldClear(false)}
                                            isDisabled={isBlockedFromConcierge || this.props.disabled}
                                            selection={this.state.selection}
                                            onSelectionChange={this.onSelectionChange}
                                            isFullComposerAvailable={isFullComposerAvailable}
                                            setIsFullComposerAvailable={this.setIsFullComposerAvailable}
                                            isComposerFullSize={this.props.isComposerFullSize}
                                            value={this.state.value}
                                            numberOfLines={this.props.numberOfLines}
                                            onNumberOfLinesChange={this.updateNumberOfLines}
                                            shouldCalculateCaretPosition
                                            onLayout={(e) => {
                                                const composerHeight = e.nativeEvent.layout.height;
                                                if (this.state.composerHeight === composerHeight) {
                                                    return;
                                                }
                                                this.setState({composerHeight});
                                            }}
                                            onScroll={() => this.setShouldShowSuggestionMenuToFalse()}
                                        />
                                    </View>
                                    <ReportDropUI
                                        onDrop={(e) => {
                                            if (this.state.isAttachmentPreviewActive) {
>>>>>>> 4230f289
                                                return;
                                            }
                                            setComposerHeight(composerLayoutHeight);
                                        }}
                                        onScroll={() => updateShouldShowSuggestionMenuToFalse()}
                                    />
                                </View>
                                <ReportDropUI
                                    onDrop={(e) => {
                                        if (isAttachmentPreviewActive) {
                                            return;
                                        }
                                        const data = lodashGet(e, ['dataTransfer', 'items', 0]);
                                        displayFileInModal(data);
                                    }}
                                />
                            </>
                        )}
                    </AttachmentModal>
                    {DeviceCapabilities.canUseTouchScreen() && isMediumScreenWidth ? null : (
                        <EmojiPickerButton
                            isDisabled={isBlockedFromConcierge || disabled}
                            onModalHide={() => focus(true)}
                            onEmojiSelected={replaceSelectionWithText}
                        />
                    )}
                    <View
                        style={[styles.justifyContentEnd]}
                        // Keep focus on the composer when Send message is clicked.
                        onMouseDown={(e) => e.preventDefault()}
                    >
                        <GestureDetector gesture={Tap}>
                            <Tooltip text={translate('common.send')}>
                                <PressableWithFeedback
                                    style={[styles.chatItemSubmitButton, isCommentEmpty || hasExceededMaxCommentLength ? undefined : styles.buttonSuccess]}
                                    onPress={submitForm}
                                    disabled={isCommentEmpty || isBlockedFromConcierge || disabled || hasExceededMaxCommentLength}
                                    accessibilityRole={CONST.ACCESSIBILITY_ROLE.BUTTON}
                                    accessibilityLabel={translate('common.send')}
                                >
                                    <Icon
                                        src={Expensicons.Send}
                                        fill={isCommentEmpty || hasExceededMaxCommentLength ? themeColors.icon : themeColors.textLight}
                                    />
                                </PressableWithFeedback>
                            </Tooltip>
                        </GestureDetector>
                    </View>
                </View>
                <View
                    style={[
                        styles.flexRow,
                        styles.justifyContentBetween,
                        styles.alignItemsCenter,
                        (!isSmallScreenWidth || (isSmallScreenWidth && !network.isOffline)) && styles.chatItemComposeSecondaryRow,
                    ]}
                >
                    {!isSmallScreenWidth && <OfflineIndicator containerStyles={[styles.chatItemComposeSecondaryRow]} />}
                    <ReportTypingIndicator reportID={reportID} />
                    <ExceededCommentLength
                        comment={commentRef.current}
                        onExceededMaxCommentLength={setExceededMaxCommentLength}
                    />
                </View>
            </OfflineWithFeedback>
            {isEmojiSuggestionsMenuVisible && (
                <EmojiSuggestions
                    onClose={() => setSuggestionValues((prevState) => ({...prevState, suggestedEmojis: []}))}
                    highlightedEmojiIndex={highlightedEmojiIndex}
                    emojis={suggestionValues.suggestedEmojis}
                    comment={value}
                    updateComment={(newComment) => setValue(newComment)}
                    colonIndex={suggestionValues.colonIndex}
                    prefix={value.slice(suggestionValues.colonIndex + 1, selection.start)}
                    onSelect={insertSelectedEmoji}
                    isComposerFullSize={isComposerFullSize}
                    preferredSkinToneIndex={preferredSkinTone}
                    isEmojiPickerLarge={suggestionValues.isAutoSuggestionPickerLarge}
                    composerHeight={composerHeight}
                    shouldIncludeReportRecipientLocalTimeHeight={shouldShowReportRecipientLocalTime}
                />
            )}
            {isMentionSuggestionsMenuVisible && (
                <MentionSuggestions
                    onClose={() => setSuggestionValues((prevState) => ({...prevState, suggestedMentions: []}))}
                    highlightedMentionIndex={highlightedMentionIndex}
                    mentions={suggestionValues.suggestedMentions}
                    comment={value}
                    updateComment={(newComment) => setValue(newComment)}
                    colonIndex={suggestionValues.colonIndex}
                    prefix={suggestionValues.mentionPrefix}
                    onSelect={insertSelectedMention}
                    isComposerFullSize={isComposerFullSize}
                    isMentionPickerLarge={suggestionValues.isAutoSuggestionPickerLarge}
                    composerHeight={composerHeight}
                    shouldIncludeReportRecipientLocalTimeHeight={shouldShowReportRecipientLocalTime}
                />
            )}
        </View>
    );
}

ReportActionCompose.propTypes = propTypes;
ReportActionCompose.defaultProps = defaultProps;

export default compose(
    withWindowDimensions,
    withNavigation,
    withNavigationFocus,
    withLocalize,
    withNetwork(),
    withCurrentUserPersonalDetails,
    withKeyboardState,
    withAnimatedRef,
    withOnyx({
        betas: {
            key: ONYXKEYS.BETAS,
        },
        comment: {
            key: ({reportID}) => `${ONYXKEYS.COLLECTION.REPORT_DRAFT_COMMENT}${reportID}`,
        },
        numberOfLines: {
            key: ({reportID}) => `${ONYXKEYS.COLLECTION.REPORT_DRAFT_COMMENT_NUMBER_OF_LINES}${reportID}`,
        },
        modal: {
            key: ONYXKEYS.MODAL,
        },
        blockedFromConcierge: {
            key: ONYXKEYS.NVP_BLOCKED_FROM_CONCIERGE,
        },
        preferredSkinTone: {
            key: ONYXKEYS.PREFERRED_EMOJI_SKIN_TONE,
            selector: EmojiUtils.getPreferredSkinToneIndex,
        },
        personalDetails: {
            key: ONYXKEYS.PERSONAL_DETAILS_LIST,
        },
        shouldShowComposeInput: {
            key: ONYXKEYS.SHOULD_SHOW_COMPOSE_INPUT,
        },
        parentReportActions: {
            key: ({report}) => `${ONYXKEYS.COLLECTION.REPORT_ACTIONS}${report.parentReportID}`,
            canEvict: false,
        },
    }),
)(ReportActionCompose);<|MERGE_RESOLUTION|>--- conflicted
+++ resolved
@@ -178,113 +178,7 @@
     return rowCount - 1;
 };
 
-<<<<<<< HEAD
 const willBlurTextInputOnTapOutside = willBlurTextInputOnTapOutsideFunc();
-=======
-class ReportActionCompose extends React.Component {
-    constructor(props) {
-        super(props);
-        this.calculateEmojiSuggestion = _.debounce(this.calculateEmojiSuggestion, 10, false);
-        this.calculateMentionSuggestion = _.debounce(this.calculateMentionSuggestion, 10, false);
-        this.updateComment = this.updateComment.bind(this);
-        this.debouncedSaveReportComment = _.debounce(this.debouncedSaveReportComment.bind(this), 1000, false);
-        this.debouncedBroadcastUserIsTyping = _.debounce(this.debouncedBroadcastUserIsTyping.bind(this), 100, true);
-        this.triggerHotkeyActions = this.triggerHotkeyActions.bind(this);
-        this.submitForm = this.submitForm.bind(this);
-        this.setIsFocused = this.setIsFocused.bind(this);
-        this.setIsFullComposerAvailable = this.setIsFullComposerAvailable.bind(this);
-        this.focus = this.focus.bind(this);
-        this.replaceSelectionWithText = this.replaceSelectionWithText.bind(this);
-        this.focusComposerOnKeyPress = this.focusComposerOnKeyPress.bind(this);
-        this.checkComposerVisibility = this.checkComposerVisibility.bind(this);
-        this.onSelectionChange = this.onSelectionChange.bind(this);
-        this.isEmojiCode = this.isEmojiCode.bind(this);
-        this.isMentionCode = this.isMentionCode.bind(this);
-        this.setTextInputRef = this.setTextInputRef.bind(this);
-        this.getInputPlaceholder = this.getInputPlaceholder.bind(this);
-        this.getMoneyRequestOptions = this.getMoneyRequestOptions.bind(this);
-        this.getTaskOption = this.getTaskOption.bind(this);
-        this.addAttachment = this.addAttachment.bind(this);
-        this.insertSelectedEmoji = this.insertSelectedEmoji.bind(this);
-        this.insertSelectedMention = this.insertSelectedMention.bind(this);
-        this.setExceededMaxCommentLength = this.setExceededMaxCommentLength.bind(this);
-        this.updateNumberOfLines = this.updateNumberOfLines.bind(this);
-        this.showPopoverMenu = this.showPopoverMenu.bind(this);
-        this.debouncedUpdateFrequentlyUsedEmojis = _.debounce(this.debouncedUpdateFrequentlyUsedEmojis.bind(this), 1000, false);
-        this.comment = props.comment;
-        this.insertedEmojis = [];
-
-        this.attachmentModalRef = React.createRef();
-
-        // React Native will retain focus on an input for native devices but web/mWeb behave differently so we have some focus management
-        // code that will refocus the compose input after a user closes a modal or some other actions, see usage of ReportActionComposeFocusManager
-        this.willBlurTextInputOnTapOutside = willBlurTextInputOnTapOutside();
-
-        // We want consistent auto focus behavior on input between native and mWeb so we have some auto focus management code that will
-        // prevent auto focus on existing chat for mobile device
-        this.shouldFocusInputOnScreenFocus = canFocusInputOnScreenFocus();
-
-        this.shouldAutoFocus = !props.modal.isVisible && (this.shouldFocusInputOnScreenFocus || this.isEmptyChat()) && props.shouldShowComposeInput;
-
-        // These variables are used to decide whether to block the suggestions list from showing to prevent flickering
-        this.shouldBlockEmojiCalc = false;
-        this.shouldBlockMentionCalc = false;
-
-        // For mobile Safari, updating the selection prop on an unfocused input will cause it to automatically gain focus
-        // and subsequent programmatic focus shifts (e.g., modal focus trap) to show the blue frame (:focus-visible style),
-        // so we need to ensure that it is only updated after focus.
-        const isMobileSafari = Browser.isMobileSafari();
-
-        this.unsubscribeNavigationBlur = () => null;
-        this.unsubscribeNavigationFocus = () => null;
-
-        this.state = {
-            isFocused: this.shouldFocusInputOnScreenFocus && !this.props.modal.isVisible && !this.props.modal.willAlertModalBecomeVisible && this.props.shouldShowComposeInput,
-            isFullComposerAvailable: props.isComposerFullSize,
-            textInputShouldClear: false,
-            isCommentEmpty: props.comment.length === 0,
-            isMenuVisible: false,
-            selection: {
-                start: isMobileSafari && !this.shouldAutoFocus ? 0 : props.comment.length,
-                end: isMobileSafari && !this.shouldAutoFocus ? 0 : props.comment.length,
-            },
-            value: props.comment,
-
-            // If we are on a small width device then don't show last 3 items from conciergePlaceholderOptions
-            conciergePlaceholderRandomIndex: _.random(this.props.translate('reportActionCompose.conciergePlaceholderOptions').length - (this.props.isSmallScreenWidth ? 4 : 1)),
-            composerHeight: 0,
-            hasExceededMaxCommentLength: false,
-            isAttachmentPreviewActive: false,
-            ...this.getDefaultSuggestionsValues(),
-        };
-
-        this.actionButtonRef = React.createRef();
-    }
-
-    componentDidMount() {
-        this.unsubscribeNavigationBlur = this.props.navigation.addListener('blur', () => KeyDownListener.removeKeyDownPressListner(this.focusComposerOnKeyPress));
-        this.unsubscribeNavigationFocus = this.props.navigation.addListener('focus', () => {
-            KeyDownListener.addKeyDownPressListner(this.focusComposerOnKeyPress);
-            this.setUpComposeFocusManager();
-        });
-        KeyDownListener.addKeyDownPressListner(this.focusComposerOnKeyPress);
-        this.setUpComposeFocusManager();
-
-        this.updateComment(this.comment);
-
-        // Shows Popover Menu on Workspace Chat at first sign-in
-        if (!this.props.disabled) {
-            Welcome.show({
-                routes: lodashGet(this.props.navigation.getState(), 'routes', []),
-                showPopoverMenu: this.showPopoverMenu,
-            });
-        }
-
-        if (this.props.comment.length !== 0) {
-            Report.setReportWithDraft(this.props.reportID, true);
-        }
-    }
->>>>>>> 4230f289
 
 // We want consistent auto focus behavior on input between native and mWeb so we have some auto focus management code that will
 // prevent auto focus on existing chat for mobile device
@@ -1155,31 +1049,12 @@
             runOnJS(submitForm)();
         });
 
-<<<<<<< HEAD
     return (
         <View style={[shouldShowReportRecipientLocalTime && !lodashGet(network, 'isOffline') && styles.chatItemComposeWithFirstRow, isComposerFullSize && styles.chatItemFullComposeRow]}>
             <OfflineWithFeedback
                 pendingAction={pendingAction}
                 style={isComposerFullSize ? styles.chatItemFullComposeRow : {}}
                 contentContainerStyle={isComposerFullSize ? styles.flex1 : {}}
-=======
-        const menuItems = [
-            ...this.getMoneyRequestOptions(reportParticipants),
-            ...this.getTaskOption(reportParticipants),
-            {
-                icon: Expensicons.Paperclip,
-                text: this.props.translate('reportActionCompose.addAttachment'),
-                onSelected: () => {},
-            },
-        ];
-
-        return (
-            <View
-                style={[
-                    shouldShowReportRecipientLocalTime && !lodashGet(this.props.network, 'isOffline') && styles.chatItemComposeWithFirstRow,
-                    this.props.isComposerFullSize && styles.chatItemFullComposeRow,
-                ]}
->>>>>>> 4230f289
             >
                 {shouldShowReportRecipientLocalTime && hasReportRecipient && <ParticipantLocalTime participant={reportRecipient} />}
                 <View
@@ -1212,20 +1087,10 @@
                                                 {isComposerFullSize && (
                                                     <Tooltip text={translate('reportActionCompose.collapse')}>
                                                         <PressableWithFeedback
-<<<<<<< HEAD
                                                             onPress={(e) => {
                                                                 e.preventDefault();
                                                                 updateShouldShowSuggestionMenuToFalse();
                                                                 Report.setIsComposerFullSize(reportID, false);
-=======
-                                                            ref={this.actionButtonRef}
-                                                            onPress={(e) => {
-                                                                e.preventDefault();
-
-                                                                // Drop focus to avoid blue focus ring.
-                                                                this.actionButtonRef.current.blur();
-                                                                this.setMenuVisibility(!this.state.isMenuVisible);
->>>>>>> 4230f289
                                                             }}
                                                             // Keep focus on the composer when Collapse button is clicked.
                                                             onMouseDown={(e) => e.preventDefault()}
@@ -1237,7 +1102,6 @@
                                                             <Icon src={Expensicons.Collapse} />
                                                         </PressableWithFeedback>
                                                     </Tooltip>
-<<<<<<< HEAD
                                                 )}
                                                 {!isComposerFullSize && isFullSizeComposerAvailable && (
                                                     <Tooltip text={translate('reportActionCompose.expand')}>
@@ -1294,6 +1158,7 @@
                                                             // Set a flag to block suggestion calculation until we're finished using the file picker,
                                                             // which will stop any flickering as the file picker opens on non-native devices.
                                                             if (willBlurTextInputOnTapOutside) {
+                                                                shouldBlockEmojiCalc.current = true;
                                                                 shouldBlockMentionCalc.current = true;
                                                             }
 
@@ -1345,107 +1210,6 @@
                                         onLayout={(e) => {
                                             const composerLayoutHeight = e.nativeEvent.layout.height;
                                             if (composerHeight === composerLayoutHeight) {
-=======
-                                                </View>
-                                                <PopoverMenu
-                                                    animationInTiming={CONST.ANIMATION_IN_TIMING}
-                                                    isVisible={this.state.isMenuVisible}
-                                                    onClose={() => this.setMenuVisibility(false)}
-                                                    onItemSelected={(item, index) => {
-                                                        this.setMenuVisibility(false);
-
-                                                        // In order for the file picker to open dynamically, the click
-                                                        // function must be called from within a event handler that was initiated
-                                                        // by the user.
-                                                        if (index === menuItems.length - 1) {
-                                                            // Set a flag to block suggestion calculation until we're finished using the file picker,
-                                                            // which will stop any flickering as the file picker opens on non-native devices.
-                                                            if (this.willBlurTextInputOnTapOutside) {
-                                                                this.shouldBlockEmojiCalc = true;
-                                                                this.shouldBlockMentionCalc = true;
-                                                            }
-                                                            openPicker({
-                                                                onPicked: displayFileInModal,
-                                                            });
-                                                        }
-                                                    }}
-                                                    anchorPosition={styles.createMenuPositionReportActionCompose(this.props.windowHeight)}
-                                                    anchorAlignment={{horizontal: CONST.MODAL.ANCHOR_ORIGIN_HORIZONTAL.LEFT, vertical: CONST.MODAL.ANCHOR_ORIGIN_VERTICAL.BOTTOM}}
-                                                    menuItems={[
-                                                        ...this.getMoneyRequestOptions(reportParticipants),
-                                                        ...this.getTaskOption(),
-                                                        {
-                                                            icon: Expensicons.Paperclip,
-                                                            text: this.props.translate('reportActionCompose.addAttachment'),
-                                                            onSelected: () => {
-                                                                // Set a flag to block suggestion calculation until we're finished using the file picker,
-                                                                // which will stop any flickering as the file picker opens on non-native devices.
-                                                                if (this.willBlurTextInputOnTapOutside) {
-                                                                    this.shouldBlockEmojiCalc = true;
-                                                                    this.shouldBlockMentionCalc = true;
-                                                                }
-
-                                                                openPicker({
-                                                                    onPicked: displayFileInModal,
-                                                                });
-                                                            },
-                                                        },
-                                                    ]}
-                                                    withoutOverlay
-                                                    anchorRef={this.actionButtonRef}
-                                                />
-                                            </>
-                                        )}
-                                    </AttachmentPicker>
-                                    <View style={[containerComposeStyles, styles.textInputComposeBorder]}>
-                                        <Composer
-                                            checkComposerVisibility={() => this.checkComposerVisibility()}
-                                            autoFocus={this.shouldAutoFocus}
-                                            multiline
-                                            ref={this.setTextInputRef}
-                                            textAlignVertical="top"
-                                            placeholder={inputPlaceholder}
-                                            placeholderTextColor={themeColors.placeholderText}
-                                            onChangeText={(comment) => this.updateComment(comment, true)}
-                                            onKeyPress={this.triggerHotkeyActions}
-                                            style={[styles.textInputCompose, this.props.isComposerFullSize ? styles.textInputFullCompose : styles.flex4]}
-                                            maxLines={maxComposerLines}
-                                            onFocus={() => this.setIsFocused(true)}
-                                            onBlur={() => {
-                                                this.setIsFocused(false);
-                                                this.resetSuggestions();
-                                            }}
-                                            onClick={() => {
-                                                this.shouldBlockEmojiCalc = false;
-                                                this.shouldBlockMentionCalc = false;
-                                            }}
-                                            onPasteFile={displayFileInModal}
-                                            shouldClear={this.state.textInputShouldClear}
-                                            onClear={() => this.setTextInputShouldClear(false)}
-                                            isDisabled={isBlockedFromConcierge || this.props.disabled}
-                                            selection={this.state.selection}
-                                            onSelectionChange={this.onSelectionChange}
-                                            isFullComposerAvailable={isFullComposerAvailable}
-                                            setIsFullComposerAvailable={this.setIsFullComposerAvailable}
-                                            isComposerFullSize={this.props.isComposerFullSize}
-                                            value={this.state.value}
-                                            numberOfLines={this.props.numberOfLines}
-                                            onNumberOfLinesChange={this.updateNumberOfLines}
-                                            shouldCalculateCaretPosition
-                                            onLayout={(e) => {
-                                                const composerHeight = e.nativeEvent.layout.height;
-                                                if (this.state.composerHeight === composerHeight) {
-                                                    return;
-                                                }
-                                                this.setState({composerHeight});
-                                            }}
-                                            onScroll={() => this.setShouldShowSuggestionMenuToFalse()}
-                                        />
-                                    </View>
-                                    <ReportDropUI
-                                        onDrop={(e) => {
-                                            if (this.state.isAttachmentPreviewActive) {
->>>>>>> 4230f289
                                                 return;
                                             }
                                             setComposerHeight(composerLayoutHeight);
