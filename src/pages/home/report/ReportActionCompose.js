import React, {useCallback, useEffect, useMemo, useRef, useState} from 'react';
import PropTypes from 'prop-types';
import {View, LayoutAnimation, NativeModules, findNodeHandle} from 'react-native';
import {runOnJS} from 'react-native-reanimated';
import {Gesture, GestureDetector} from 'react-native-gesture-handler';
import _ from 'underscore';
import lodashGet from 'lodash/get';
import {withOnyx} from 'react-native-onyx';
import focusWithDelay from '../../../libs/focusWithDelay';
import styles from '../../../styles/styles';
import themeColors from '../../../styles/themes/default';
import Composer from '../../../components/Composer';
import ONYXKEYS from '../../../ONYXKEYS';
import Icon from '../../../components/Icon';
import * as Expensicons from '../../../components/Icon/Expensicons';
import AttachmentPicker from '../../../components/AttachmentPicker';
import * as Report from '../../../libs/actions/Report';
import ReportTypingIndicator from './ReportTypingIndicator';
import AttachmentModal from '../../../components/AttachmentModal';
import compose from '../../../libs/compose';
import PopoverMenu from '../../../components/PopoverMenu';
import withWindowDimensions, {windowDimensionsPropTypes} from '../../../components/withWindowDimensions';
import withLocalize, {withLocalizePropTypes} from '../../../components/withLocalize';
import willBlurTextInputOnTapOutsideFunc from '../../../libs/willBlurTextInputOnTapOutside';
import canFocusInputOnScreenFocus from '../../../libs/canFocusInputOnScreenFocus';
import CONST from '../../../CONST';
import reportActionPropTypes from './reportActionPropTypes';
import * as ReportUtils from '../../../libs/ReportUtils';
import ReportActionComposeFocusManager from '../../../libs/ReportActionComposeFocusManager';
import participantPropTypes from '../../../components/participantPropTypes';
import ParticipantLocalTime from './ParticipantLocalTime';
import withCurrentUserPersonalDetails, {withCurrentUserPersonalDetailsPropTypes, withCurrentUserPersonalDetailsDefaultProps} from '../../../components/withCurrentUserPersonalDetails';
import {withNetwork} from '../../../components/OnyxProvider';
import * as User from '../../../libs/actions/User';
import Tooltip from '../../../components/Tooltip';
import EmojiPickerButton from '../../../components/EmojiPicker/EmojiPickerButton';
import * as DeviceCapabilities from '../../../libs/DeviceCapabilities';
import OfflineIndicator from '../../../components/OfflineIndicator';
import ExceededCommentLength from '../../../components/ExceededCommentLength';
import withNavigationFocus from '../../../components/withNavigationFocus';
import withNavigation from '../../../components/withNavigation';
import * as EmojiUtils from '../../../libs/EmojiUtils';
import * as UserUtils from '../../../libs/UserUtils';
import ReportDropUI from './ReportDropUI';
import reportPropTypes from '../../reportPropTypes';
import EmojiSuggestions from '../../../components/EmojiSuggestions';
import MentionSuggestions from '../../../components/MentionSuggestions';
import withKeyboardState, {keyboardStatePropTypes} from '../../../components/withKeyboardState';
import OfflineWithFeedback from '../../../components/OfflineWithFeedback';
import * as ComposerUtils from '../../../libs/ComposerUtils';
import * as Welcome from '../../../libs/actions/Welcome';
import Permissions from '../../../libs/Permissions';
import containerComposeStyles from '../../../styles/containerComposeStyles';
import * as Task from '../../../libs/actions/Task';
import * as Browser from '../../../libs/Browser';
import * as IOU from '../../../libs/actions/IOU';
import useArrowKeyFocusManager from '../../../hooks/useArrowKeyFocusManager';
import PressableWithFeedback from '../../../components/Pressable/PressableWithFeedback';
import usePrevious from '../../../hooks/usePrevious';
import * as KeyDownListener from '../../../libs/KeyboardShortcut/KeyDownPressListener';
import * as EmojiPickerActions from '../../../libs/actions/EmojiPickerAction';
import withAnimatedRef from '../../../components/withAnimatedRef';
import updatePropsPaperWorklet from '../../../libs/updatePropsPaperWorklet';

const {RNTextInputReset} = NativeModules;

const propTypes = {
    /** Beta features list */
    betas: PropTypes.arrayOf(PropTypes.string),

    /** A method to call when the form is submitted */
    onSubmit: PropTypes.func.isRequired,

    /** The comment left by the user */
    comment: PropTypes.string,

    /** Number of lines for the comment */
    numberOfLines: PropTypes.number,

    /** The ID of the report actions will be created for */
    reportID: PropTypes.string.isRequired,

    /** Details about any modals being used */
    modal: PropTypes.shape({
        /** Indicates if there is a modal currently visible or not */
        isVisible: PropTypes.bool,
    }),

    /** Personal details of all the users */
    personalDetails: PropTypes.objectOf(participantPropTypes),

    /** The report currently being looked at */
    report: reportPropTypes,

    /** Array of report actions for this report */
    reportActions: PropTypes.arrayOf(PropTypes.shape(reportActionPropTypes)),

    /** The actions from the parent report */
    parentReportActions: PropTypes.objectOf(PropTypes.shape(reportActionPropTypes)),

    /** Is the window width narrow, like on a mobile device */
    isSmallScreenWidth: PropTypes.bool.isRequired,

    /** Is composer screen focused */
    isFocused: PropTypes.bool.isRequired,

    /** Is composer full size */
    isComposerFullSize: PropTypes.bool,

    /** Whether user interactions should be disabled */
    disabled: PropTypes.bool,

    // The NVP describing a user's block status
    blockedFromConcierge: PropTypes.shape({
        // The date that the user will be unblocked
        expiresAt: PropTypes.string,
    }),

    /** Whether the composer input should be shown */
    shouldShowComposeInput: PropTypes.bool,

    /** Stores user's preferred skin tone */
    preferredSkinTone: PropTypes.oneOfType([PropTypes.number, PropTypes.string]),

    /** The type of action that's pending  */
    pendingAction: PropTypes.oneOf(['add', 'update', 'delete']),

    /** animated ref from react-native-reanimated */
    animatedRef: PropTypes.oneOfType([PropTypes.func, PropTypes.shape({current: PropTypes.instanceOf(React.Component)})]).isRequired,

    ...windowDimensionsPropTypes,
    ...withLocalizePropTypes,
    ...withCurrentUserPersonalDetailsPropTypes,
    ...keyboardStatePropTypes,
};

const defaultProps = {
    betas: [],
    comment: '',
    numberOfLines: undefined,
    modal: {},
    report: {},
    reportActions: [],
    parentReportActions: {},
    blockedFromConcierge: {},
    personalDetails: {},
    preferredSkinTone: CONST.EMOJI_DEFAULT_SKIN_TONE,
    isComposerFullSize: false,
    pendingAction: null,
    shouldShowComposeInput: true,
    ...withCurrentUserPersonalDetailsDefaultProps,
};

const defaultSuggestionsValues = {
    suggestedEmojis: [],
    suggestedMentions: [],
    colonIndex: -1,
    atSignIndex: -1,
    shouldShowEmojiSuggestionMenu: false,
    shouldShowMentionSuggestionMenu: false,
    mentionPrefix: '',
    isAutoSuggestionPickerLarge: false,
};

/**
 * Return the max available index for arrow manager.
 * @param {Number} numRows
 * @param {Boolean} isAutoSuggestionPickerLarge
 * @returns {Number}
 */
const getMaxArrowIndex = (numRows, isAutoSuggestionPickerLarge) => {
    // rowCount is number of emoji/mention suggestions. For small screen we can fit 3 items
    // and for large we show up to 20 items for mentions/emojis
    const rowCount = isAutoSuggestionPickerLarge
        ? Math.min(numRows, CONST.AUTO_COMPLETE_SUGGESTER.MAX_AMOUNT_OF_SUGGESTIONS)
        : Math.min(numRows, CONST.AUTO_COMPLETE_SUGGESTER.MIN_AMOUNT_OF_SUGGESTIONS);

    // -1 because we start at 0
    return rowCount - 1;
};

const willBlurTextInputOnTapOutside = willBlurTextInputOnTapOutsideFunc();

// We want consistent auto focus behavior on input between native and mWeb so we have some auto focus management code that will
// prevent auto focus on existing chat for mobile device
const shouldFocusInputOnScreenFocus = canFocusInputOnScreenFocus();

/**
 * Save draft report comment. Debounced to happen at most once per second.
 * @param {String} reportID
 * @param {String} comment
 */
const debouncedSaveReportComment = _.debounce((reportID, comment) => {
    Report.saveReportComment(reportID, comment || '');
}, 1000);

/**
 * Broadcast that the user is typing. Debounced to limit how often we publish client events.
 * @param {String} reportID
 */
const debouncedBroadcastUserIsTyping = _.debounce((reportID) => {
    Report.broadcastUserIsTyping(reportID);
}, 100);

/**
 * Check if this piece of string looks like an emoji
 * @param {String} str
 * @param {Number} pos
 * @returns {Boolean}
 */
const isEmojiCode = (str, pos) => {
    const leftWords = str.slice(0, pos).split(CONST.REGEX.SPECIAL_CHAR_OR_EMOJI);
    const leftWord = _.last(leftWords);
    return CONST.REGEX.HAS_COLON_ONLY_AT_THE_BEGINNING.test(leftWord) && leftWord.length > 2;
};

/**
 * Check if this piece of string looks like a mention
 * @param {String} str
 * @returns {Boolean}
 */
const isMentionCode = (str) => CONST.REGEX.HAS_AT_MOST_TWO_AT_SIGNS.test(str);

/**
 * Trims first character of the string if it is a space
 * @param {String} str
 * @returns {String}
 */
const trimLeadingSpace = (str) => (str.slice(0, 1) === ' ' ? str.slice(1) : str);

// For mobile Safari, updating the selection prop on an unfocused input will cause it to automatically gain focus
// and subsequent programmatic focus shifts (e.g., modal focus trap) to show the blue frame (:focus-visible style),
// so we need to ensure that it is only updated after focus.
const isMobileSafari = Browser.isMobileSafari();

function ReportActionCompose({
    animatedRef,
    betas,
    blockedFromConcierge,
    comment,
    currentUserPersonalDetails,
    disabled,
    isComposerFullSize,
    isFocused: isFocusedProp,
    isKeyboardShown,
    isMediumScreenWidth,
    isSmallScreenWidth,
    modal,
    navigation,
    network,
    numberOfLines,
    onSubmit,
    parentReportActions,
    pendingAction,
    personalDetails,
    preferredLocale,
    preferredSkinTone,
    report,
    reportActions,
    reportID,
    shouldShowComposeInput,
    translate,
    windowHeight,
}) {
    /**
     * Updates the Highlight state of the composer
     */
    const [isFocused, setIsFocused] = useState(shouldFocusInputOnScreenFocus && !modal.isVisible && !modal.willAlertModalBecomeVisible && shouldShowComposeInput);
    const [isFullComposerAvailable, setIsFullComposerAvailable] = useState(isComposerFullSize);

    const isEmptyChat = useMemo(() => _.size(reportActions) === 1, [reportActions]);

    const shouldAutoFocus = !modal.isVisible && (shouldFocusInputOnScreenFocus || isEmptyChat) && shouldShowComposeInput;

    // These variables are used to decide whether to block the suggestions list from showing to prevent flickering
    const shouldBlockEmojiCalc = useRef(false);
    const shouldBlockMentionCalc = useRef(false);

    /**
     * Updates the should clear state of the composer
     */
    const [textInputShouldClear, setTextInputShouldClear] = useState(false);
    const [isCommentEmpty, setIsCommentEmpty] = useState(comment.length === 0);

    /**
     * Updates the visibility state of the menu
     */
    const [isMenuVisible, setMenuVisibility] = useState(false);
    const [selection, setSelection] = useState({
        start: isMobileSafari && !shouldAutoFocus ? 0 : comment.length,
        end: isMobileSafari && !shouldAutoFocus ? 0 : comment.length,
    });
    const [value, setValue] = useState(comment);

    const [composerHeight, setComposerHeight] = useState(0);
    const [isAttachmentPreviewActive, setIsAttachmentPreviewActive] = useState(false);

    // TODO: rewrite suggestion logic to some hook or state machine or util or something to not make it depend on ReportActionComposer
    const [suggestionValues, setSuggestionValues] = useState(defaultSuggestionsValues);

    const isEmojiSuggestionsMenuVisible = !_.isEmpty(suggestionValues.suggestedEmojis) && suggestionValues.shouldShowEmojiSuggestionMenu;
    const isMentionSuggestionsMenuVisible = !_.isEmpty(suggestionValues.suggestedMentions) && suggestionValues.shouldShowMentionSuggestionMenu;

    const [highlightedEmojiIndex, setHighlightedEmojiIndex] = useArrowKeyFocusManager({
        isActive: isEmojiSuggestionsMenuVisible,
        maxIndex: getMaxArrowIndex(suggestionValues.suggestedEmojis.length, suggestionValues.isAutoSuggestionPickerLarge),
        shouldExcludeTextAreaNodes: false,
    });
    const [highlightedMentionIndex, setHighlightedMentionIndex] = useArrowKeyFocusManager({
        isActive: isMentionSuggestionsMenuVisible,
        maxIndex: getMaxArrowIndex(suggestionValues.suggestedMentions.length, suggestionValues.isAutoSuggestionPickerLarge),
        shouldExcludeTextAreaNodes: false,
    });

    const insertedEmojisRef = useRef([]);

    /**
     * Update frequently used emojis list. We debounce this method in the constructor so that UpdateFrequentlyUsedEmojis
     * API is not called too often.
     */
    const debouncedUpdateFrequentlyUsedEmojis = useCallback(() => {
        User.updateFrequentlyUsedEmojis(EmojiUtils.getFrequentlyUsedEmojis(insertedEmojisRef.current));
        insertedEmojisRef.current = [];
    }, []);

    /**
     * Updates the composer when the comment length is exceeded
     * Shows red borders and prevents the comment from being sent
     */
    const [hasExceededMaxCommentLength, setExceededMaxCommentLength] = useState(false);

    const commentRef = useRef(comment);
    const textInputRef = useRef(null);
    const actionButtonRef = useRef(null);

    const reportParticipants = useMemo(() => _.without(lodashGet(report, 'participantAccountIDs', []), currentUserPersonalDetails.accountID), [currentUserPersonalDetails.accountID, report]);
    const participantsWithoutExpensifyAccountIDs = useMemo(() => _.difference(reportParticipants, CONST.EXPENSIFY_ACCOUNT_IDS), [reportParticipants]);

    const shouldShowReportRecipientLocalTime = useMemo(
        () => ReportUtils.canShowReportRecipientLocalTime(personalDetails, report, currentUserPersonalDetails.accountID) && !isComposerFullSize,
        [personalDetails, report, currentUserPersonalDetails.accountID, isComposerFullSize],
    );

    const isBlockedFromConcierge = useMemo(() => ReportUtils.chatIncludesConcierge(report) && User.isBlockedFromConcierge(blockedFromConcierge), [report, blockedFromConcierge]);

    // If we are on a small width device then don't show last 3 items from conciergePlaceholderOptions
    const conciergePlaceholderRandomIndex = useMemo(
        () => _.random(translate('reportActionCompose.conciergePlaceholderOptions').length - (isSmallScreenWidth ? 4 : 1)),
        // eslint-disable-next-line react-hooks/exhaustive-deps
        [],
    );

    // Placeholder to display in the chat input.
    const inputPlaceholder = useMemo(() => {
        if (ReportUtils.chatIncludesConcierge(report)) {
            if (User.isBlockedFromConcierge(blockedFromConcierge)) {
                return translate('reportActionCompose.blockedFromConcierge');
            }

            return translate('reportActionCompose.conciergePlaceholderOptions')[conciergePlaceholderRandomIndex];
        }

        return translate('reportActionCompose.writeSomething');
    }, [report, blockedFromConcierge, translate, conciergePlaceholderRandomIndex]);

    /**
     * Focus the composer text input
     * @param {Boolean} [shouldDelay=false] Impose delay before focusing the composer
     * @memberof ReportActionCompose
     */
    const focus = useCallback((shouldDelay) => {
        focusWithDelay(textInputRef.current)(shouldDelay);
    }, []);

    /**
     * Update the value of the comment in Onyx
     *
     * @param {String} comment
     * @param {Boolean} shouldDebounceSaveComment
     */
    const updateComment = useCallback(
        (commentValue, shouldDebounceSaveComment) => {
            const {text: newComment = '', emojis = []} = EmojiUtils.replaceEmojis(commentValue, preferredSkinTone, preferredLocale);

            if (!_.isEmpty(emojis)) {
                insertedEmojisRef.current = [...insertedEmojisRef.current, ...emojis];
                debouncedUpdateFrequentlyUsedEmojis();
            }

            setIsCommentEmpty(!!newComment.match(/^(\s)*$/));
            setValue(newComment);
            if (commentValue !== newComment) {
                const remainder = ComposerUtils.getCommonSuffixLength(commentRef.current, newComment);
                setSelection({
                    start: newComment.length - remainder,
                    end: newComment.length - remainder,
                });
            }

            // Indicate that draft has been created.
            if (commentRef.current.length === 0 && newComment.length !== 0) {
                Report.setReportWithDraft(reportID, true);
            }

            // The draft has been deleted.
            if (newComment.length === 0) {
                Report.setReportWithDraft(reportID, false);
            }

            commentRef.current = newComment;
            if (shouldDebounceSaveComment) {
                debouncedSaveReportComment(reportID, newComment);
            } else {
                Report.saveReportComment(reportID, newComment || '');
            }
            if (newComment) {
                debouncedBroadcastUserIsTyping(reportID);
            }
        },
        [debouncedUpdateFrequentlyUsedEmojis, preferredLocale, preferredSkinTone, reportID],
    );

    /**
     * Used to show Popover menu on Workspace chat at first sign-in
     * @returns {Boolean}
     */
    const showPopoverMenu = useCallback(() => {
        setMenuVisibility(true);
        return true;
    }, []);

    /**
     * Callback to add whatever text is chosen into the main input (used f.e as callback for the emoji picker)
     * @param {String} text
     * @param {Boolean} shouldAddTrailSpace
     */
    const replaceSelectionWithText = useCallback(
        (text, shouldAddTrailSpace = true) => {
            const updatedText = shouldAddTrailSpace ? `${text} ` : text;
            const selectionSpaceLength = shouldAddTrailSpace ? CONST.SPACE_LENGTH : 0;
            updateComment(ComposerUtils.insertText(commentRef.current, selection, updatedText));
            setSelection((prevSelection) => ({
                start: prevSelection.start + text.length + selectionSpaceLength,
                end: prevSelection.start + text.length + selectionSpaceLength,
            }));
        },
        [selection, updateComment],
    );

    /**
     * Check if the composer is visible. Returns true if the composer is not covered up by emoji picker or menu. False otherwise.
     * @returns {Boolean}
     */
    const checkComposerVisibility = useCallback(() => {
        const isComposerCoveredUp = EmojiPickerActions.isEmojiPickerVisible() || isMenuVisible || modal.isVisible;
        return !isComposerCoveredUp;
    }, [isMenuVisible, modal.isVisible]);

    const focusComposerOnKeyPress = useCallback(
        (e) => {
            const isComposerVisible = checkComposerVisibility();
            if (!isComposerVisible) {
                return;
            }

            // If the key pressed is non-character keys like Enter, Shift, ... do not focus
            if (e.key.length > 1) {
                return;
            }

            // If a key is pressed in combination with Meta, Control or Alt do not focus
            if (e.metaKey || e.ctrlKey || e.altKey) {
                return;
            }

            // If the space key is pressed, do not focus
            if (e.code === 'Space') {
                return;
            }

            // if we're typing on another input/text area, do not focus
            if (['INPUT', 'TEXTAREA'].includes(e.target.nodeName)) {
                return;
            }

            focus();
            replaceSelectionWithText(e.key, false);
        },
        [checkComposerVisibility, focus, replaceSelectionWithText],
    );

    /**
     * Clean data related to EmojiSuggestions
     */
    const resetSuggestions = useCallback(() => {
        setSuggestionValues(defaultSuggestionsValues);
    }, []);

    /**
     * Calculates and cares about the content of an Emoji Suggester
     */
    const calculateEmojiSuggestion = useCallback(
        (selectionEnd) => {
            if (shouldBlockEmojiCalc.current || !value) {
                shouldBlockEmojiCalc.current = false;
                resetSuggestions();
                return;
            }
            const leftString = value.substring(0, selectionEnd);
            const colonIndex = leftString.lastIndexOf(':');
            const isCurrentlyShowingEmojiSuggestion = isEmojiCode(value, selectionEnd);

            // the larger composerHeight the less space for EmojiPicker, Pixel 2 has pretty small screen and this value equal 5.3
            const hasEnoughSpaceForLargeSuggestion = windowHeight / composerHeight >= 6.8;
            const isAutoSuggestionPickerLarge = !isSmallScreenWidth || (isSmallScreenWidth && hasEnoughSpaceForLargeSuggestion);

            const nextState = {
                suggestedEmojis: [],
                colonIndex,
                shouldShowEmojiSuggestionMenu: false,
                isAutoSuggestionPickerLarge,
            };
            const newSuggestedEmojis = EmojiUtils.suggestEmojis(leftString, preferredLocale);

            if (newSuggestedEmojis.length && isCurrentlyShowingEmojiSuggestion) {
                nextState.suggestedEmojis = newSuggestedEmojis;
                nextState.shouldShowEmojiSuggestionMenu = !_.isEmpty(newSuggestedEmojis);
            }

            setSuggestionValues((prevState) => ({...prevState, ...nextState}));
            setHighlightedEmojiIndex(0);
        },
        [value, windowHeight, composerHeight, isSmallScreenWidth, preferredLocale, setHighlightedEmojiIndex, resetSuggestions],
    );

    const getMentionOptions = useCallback(
        (searchValue = '') => {
            const suggestions = [];

            if (CONST.AUTO_COMPLETE_SUGGESTER.HERE_TEXT.includes(searchValue.toLowerCase())) {
                suggestions.push({
                    text: CONST.AUTO_COMPLETE_SUGGESTER.HERE_TEXT,
                    alternateText: translate('mentionSuggestions.hereAlternateText'),
                    icons: [
                        {
                            source: Expensicons.Megaphone,
                            type: 'avatar',
                        },
                    ],
                });
            }

            const filteredPersonalDetails = _.filter(_.values(personalDetails), (detail) => {
                // If we don't have user's primary login, that member is not known to the current user and hence we do not allow them to be mentioned
                if (!detail.login) {
                    return false;
                }
                if (searchValue && !`${detail.displayName} ${detail.login}`.toLowerCase().includes(searchValue.toLowerCase())) {
                    return false;
                }
                return true;
            });

            const sortedPersonalDetails = _.sortBy(filteredPersonalDetails, (detail) => detail.displayName || detail.login);
            _.each(_.first(sortedPersonalDetails, CONST.AUTO_COMPLETE_SUGGESTER.MAX_AMOUNT_OF_SUGGESTIONS - suggestions.length), (detail) => {
                suggestions.push({
                    text: detail.displayName,
                    alternateText: detail.login,
                    icons: [
                        {
                            name: detail.login,
                            source: UserUtils.getAvatar(detail.avatar, detail.accountID),
                            type: 'avatar',
                        },
                    ],
                });
            });

            return suggestions;
        },
        [personalDetails, translate],
    );

    const calculateMentionSuggestion = useCallback(
        (selectionEnd) => {
            if (shouldBlockMentionCalc.current || selection.end < 1) {
                shouldBlockMentionCalc.current = false;
                resetSuggestions();
                return;
            }

            const valueAfterTheCursor = value.substring(selectionEnd);
            const indexOfFirstWhitespaceCharOrEmojiAfterTheCursor = valueAfterTheCursor.search(CONST.REGEX.NEW_LINE_OR_WHITE_SPACE_OR_EMOJI);

            let indexOfLastNonWhitespaceCharAfterTheCursor;
            if (indexOfFirstWhitespaceCharOrEmojiAfterTheCursor === -1) {
                // we didn't find a whitespace/emoji after the cursor, so we will use the entire string
                indexOfLastNonWhitespaceCharAfterTheCursor = value.length;
            } else {
                indexOfLastNonWhitespaceCharAfterTheCursor = indexOfFirstWhitespaceCharOrEmojiAfterTheCursor + selectionEnd;
            }

            const leftString = value.substring(0, indexOfLastNonWhitespaceCharAfterTheCursor);
            const words = leftString.split(CONST.REGEX.SPECIAL_CHAR_OR_EMOJI);
            const lastWord = _.last(words);

            let atSignIndex;
            if (lastWord.startsWith('@')) {
                atSignIndex = leftString.lastIndexOf(lastWord);
            }

            const prefix = lastWord.substring(1);

            const nextState = {
                suggestedMentions: [],
                atSignIndex,
                mentionPrefix: prefix,
            };

            const isCursorBeforeTheMention = valueAfterTheCursor.startsWith(lastWord);

            if (!isCursorBeforeTheMention && isMentionCode(lastWord)) {
                const suggestions = getMentionOptions(prefix);
                nextState.suggestedMentions = suggestions;
                nextState.shouldShowMentionSuggestionMenu = !_.isEmpty(suggestions);
            }

            setSuggestionValues((prevState) => ({
                ...prevState,
                ...nextState,
            }));
            setHighlightedMentionIndex(0);
        },
        [getMentionOptions, setHighlightedMentionIndex, value, selection, resetSuggestions],
    );

    const onSelectionChange = useCallback(
        (e) => {
            LayoutAnimation.configureNext(LayoutAnimation.create(50, LayoutAnimation.Types.easeInEaseOut, LayoutAnimation.Properties.opacity));
            setSelection(e.nativeEvent.selection);

            /**
             * we pass here e.nativeEvent.selection.end directly to calculateEmojiSuggestion
             * because in other case calculateEmojiSuggestion will have an old calculation value
             * of suggestion instead of current one
             */
            calculateEmojiSuggestion(e.nativeEvent.selection.end);
            calculateMentionSuggestion(e.nativeEvent.selection.end);
        },
        [calculateEmojiSuggestion, calculateMentionSuggestion],
    );

    const setUpComposeFocusManager = useCallback(() => {
        // This callback is used in the contextMenuActions to manage giving focus back to the compose input.
        // TODO: we should clean up this convoluted code and instead move focus management to something like ReportFooter.js or another higher up component
        ReportActionComposeFocusManager.onComposerFocus(() => {
            if (!willBlurTextInputOnTapOutside || !isFocusedProp) {
                return;
            }

            focus(false);
        });
    }, [focus, isFocusedProp]);

    /**
     * Set the TextInput Ref
     *
     * @param {Element} el
     * @memberof ReportActionCompose
     */
    const setTextInputRef = useCallback(
        (el) => {
            ReportActionComposeFocusManager.composerRef.current = el;
            textInputRef.current = el;
            if (_.isFunction(animatedRef)) {
                animatedRef(el);
            }
        },
        [animatedRef],
    );

    /**
     * Returns the list of IOU Options
     * @returns {Array<object>}
     */
    const moneyRequestOptions = useMemo(() => {
        const options = {
            [CONST.IOU.MONEY_REQUEST_TYPE.SPLIT]: {
                icon: Expensicons.Receipt,
                text: translate('iou.splitBill'),
            },
            [CONST.IOU.MONEY_REQUEST_TYPE.REQUEST]: {
                icon: Expensicons.MoneyCircle,
                text: translate('iou.requestMoney'),
            },
            [CONST.IOU.MONEY_REQUEST_TYPE.SEND]: {
                icon: Expensicons.Send,
                text: translate('iou.sendMoney'),
            },
        };

        return _.map(ReportUtils.getMoneyRequestOptions(report, reportParticipants, betas), (option) => ({
            ...options[option],
            onSelected: () => IOU.startMoneyRequest(option, report.reportID),
        }));
    }, [betas, report, reportParticipants, translate]);

    // eslint-disable-next-line rulesdir/prefer-early-return
    const updateShouldShowSuggestionMenuToFalse = useCallback(() => {
        if (suggestionValues.shouldShowEmojiSuggestionMenu) {
            setSuggestionValues((prevState) => ({...prevState, shouldShowEmojiSuggestionMenu: false}));
        }
        if (suggestionValues.shouldShowMentionSuggestionMenu) {
            setSuggestionValues((prevState) => ({...prevState, shouldShowMentionSuggestionMenu: false}));
        }
    }, [suggestionValues.shouldShowEmojiSuggestionMenu, suggestionValues.shouldShowMentionSuggestionMenu]);

    /**
     * Determines if we can show the task option
     * @returns {Boolean}
     */
    const taskOption = useMemo(() => {
        // We only prevent the task option from showing if it's a DM and the other user is an Expensify default email
        if (!Permissions.canUseTasks(betas) || ReportUtils.isExpensifyOnlyParticipantInReport(report)) {
            return [];
        }

        return [
            {
                icon: Expensicons.Task,
                text: translate('newTaskPage.assignTask'),
                onSelected: () => Task.clearOutTaskInfoAndNavigate(reportID),
            },
        ];
    }, [betas, report, reportID, translate]);

    /**
     * Replace the code of emoji and update selection
     * @param {Number} selectedEmoji
     */
    const insertSelectedEmoji = useCallback(
        (highlightedEmojiIndexInner) => {
            const commentBeforeColon = value.slice(0, suggestionValues.colonIndex);
            const emojiObject = suggestionValues.suggestedEmojis[highlightedEmojiIndexInner];
            const emojiCode = emojiObject.types && emojiObject.types[preferredSkinTone] ? emojiObject.types[preferredSkinTone] : emojiObject.code;
            const commentAfterColonWithEmojiNameRemoved = value.slice(selection.end);

            updateComment(`${commentBeforeColon}${emojiCode} ${trimLeadingSpace(commentAfterColonWithEmojiNameRemoved)}`, true);

            // In some Android phones keyboard, the text to search for the emoji is not cleared
            // will be added after the user starts typing again on the keyboard. This package is
            // a workaround to reset the keyboard natively.
            if (RNTextInputReset) {
                RNTextInputReset.resetKeyboardInput(findNodeHandle(textInputRef.current));
            }

            setSelection({
                start: suggestionValues.colonIndex + emojiCode.length + CONST.SPACE_LENGTH,
                end: suggestionValues.colonIndex + emojiCode.length + CONST.SPACE_LENGTH,
            });
            setSuggestionValues((prevState) => ({...prevState, suggestedEmojis: []}));

            insertedEmojisRef.current = [...insertedEmojisRef.current, emojiObject];
            debouncedUpdateFrequentlyUsedEmojis(emojiObject);
        },
        [debouncedUpdateFrequentlyUsedEmojis, preferredSkinTone, selection.end, suggestionValues.colonIndex, suggestionValues.suggestedEmojis, updateComment, value],
    );

    /**
     * Replace the code of mention and update selection
     * @param {Number} highlightedMentionIndex
     */
    const insertSelectedMention = useCallback(
        (highlightedMentionIndexInner) => {
            const commentBeforeAtSign = value.slice(0, suggestionValues.atSignIndex);
            const mentionObject = suggestionValues.suggestedMentions[highlightedMentionIndexInner];
            const mentionCode = mentionObject.text === CONST.AUTO_COMPLETE_SUGGESTER.HERE_TEXT ? CONST.AUTO_COMPLETE_SUGGESTER.HERE_TEXT : `@${mentionObject.alternateText}`;
            const commentAfterAtSignWithMentionRemoved = value.slice(suggestionValues.atSignIndex).replace(CONST.REGEX.MENTION_REPLACER, '');

            updateComment(`${commentBeforeAtSign}${mentionCode} ${trimLeadingSpace(commentAfterAtSignWithMentionRemoved)}`, true);
            setSelection({
                start: suggestionValues.atSignIndex + mentionCode.length + CONST.SPACE_LENGTH,
                end: suggestionValues.atSignIndex + mentionCode.length + CONST.SPACE_LENGTH,
            });
            setSuggestionValues((prevState) => ({
                ...prevState,
                suggestedMentions: [],
            }));
        },
        [suggestionValues, value, updateComment],
    );

    /**
     * Update the number of lines for a comment in Onyx
     * @param {Number} numberOfLines
     */
    const updateNumberOfLines = useCallback(
        (newNumberOfLines) => {
            Report.saveReportCommentNumberOfLines(reportID, newNumberOfLines);
        },
        [reportID],
    );

    /**
     * @returns {String}
     */
    const prepareCommentAndResetComposer = useCallback(() => {
        const trimmedComment = commentRef.current.trim();
        const commentLength = ReportUtils.getCommentLength(trimmedComment);

        // Don't submit empty comments or comments that exceed the character limit
        if (!commentLength || commentLength > CONST.MAX_COMMENT_LENGTH) {
            return '';
        }

        updateComment('');
        setTextInputShouldClear(true);
        if (isComposerFullSize) {
            Report.setIsComposerFullSize(reportID, false);
        }
        setIsFullComposerAvailable(false);
        return trimmedComment;
    }, [reportID, updateComment, isComposerFullSize]);

    /**
     * Add a new comment to this chat
     *
     * @param {SyntheticEvent} [e]
     */
    const submitForm = useCallback(
        (e) => {
            if (e) {
                e.preventDefault();
            }

            // Since we're submitting the form here which should clear the composer
            // We don't really care about saving the draft the user was typing
            // We need to make sure an empty draft gets saved instead
            debouncedSaveReportComment.cancel();

            const newComment = prepareCommentAndResetComposer();
            if (!newComment) {
                return;
            }

            onSubmit(newComment);
        },
        [onSubmit, prepareCommentAndResetComposer],
    );

    /**
     * Listens for keyboard shortcuts and applies the action
     *
     * @param {Object} e
     */
    const triggerHotkeyActions = useCallback(
        (e) => {
            if (!e || ComposerUtils.canSkipTriggerHotkeys(isSmallScreenWidth, isKeyboardShown)) {
                return;
            }

            const suggestionsExist = suggestionValues.suggestedEmojis.length > 0 || suggestionValues.suggestedMentions.length > 0;

            if (((!e.shiftKey && e.key === CONST.KEYBOARD_SHORTCUTS.ENTER.shortcutKey) || e.key === CONST.KEYBOARD_SHORTCUTS.TAB.shortcutKey) && suggestionsExist) {
                e.preventDefault();
                if (suggestionValues.suggestedEmojis.length > 0) {
                    insertSelectedEmoji(highlightedEmojiIndex);
                }
                if (suggestionValues.suggestedMentions.length > 0) {
                    insertSelectedMention(highlightedMentionIndex);
                }
                return;
            }

            if (e.key === CONST.KEYBOARD_SHORTCUTS.ESCAPE.shortcutKey) {
                e.preventDefault();

                if (suggestionsExist) {
                    resetSuggestions();
                }

                return;
            }

            // Submit the form when Enter is pressed
            if (e.key === CONST.KEYBOARD_SHORTCUTS.ENTER.shortcutKey && !e.shiftKey) {
                e.preventDefault();
                submitForm();
            }

            // Trigger the edit box for last sent message if ArrowUp is pressed and the comment is empty and Chronos is not in the participants
            if (e.key === CONST.KEYBOARD_SHORTCUTS.ARROW_UP.shortcutKey && textInputRef.current.selectionStart === 0 && value.length === 0 && !ReportUtils.chatIncludesChronos(report)) {
                e.preventDefault();

                const parentReportActionID = lodashGet(report, 'parentReportActionID', '');
                const parentReportAction = lodashGet(parentReportActions, [parentReportActionID], {});
                const lastReportAction = _.find([...reportActions, parentReportAction], (action) => ReportUtils.canEditReportAction(action));

                if (lastReportAction !== -1 && lastReportAction) {
                    Report.saveReportActionDraft(reportID, lastReportAction, _.last(lastReportAction.message).html);
                }
            }
        },
        [
            highlightedEmojiIndex,
            highlightedMentionIndex,
            insertSelectedEmoji,
            insertSelectedMention,
            isKeyboardShown,
            isSmallScreenWidth,
            parentReportActions,
            report,
            reportActions,
            reportID,
            resetSuggestions,
            submitForm,
            suggestionValues.suggestedEmojis.length,
            suggestionValues.suggestedMentions.length,
            value.length,
        ],
    );

    /**
     * @param {Object} file
     */
    const addAttachment = useCallback(
        (file) => {
            // Since we're submitting the form here which should clear the composer
            // We don't really care about saving the draft the user was typing
            // We need to make sure an empty draft gets saved instead
            debouncedSaveReportComment.cancel();
            const newComment = prepareCommentAndResetComposer();
            Report.addAttachment(reportID, file, newComment);
            setTextInputShouldClear(false);
        },
        [reportID, prepareCommentAndResetComposer],
    );

    /**
     * Event handler to update the state after the attachment preview is closed.
     */
    const onAttachmentPreviewClose = useCallback(() => {
        shouldBlockEmojiCalc.current = false;
        shouldBlockMentionCalc.current = false;
        setIsAttachmentPreviewActive(false);
    }, []);

    useEffect(() => {
        const unsubscribeNavigationBlur = navigation.addListener('blur', () => KeyDownListener.removeKeyDownPressListner(focusComposerOnKeyPress));
        const unsubscribeNavigationFocus = navigation.addListener('focus', () => {
            KeyDownListener.addKeyDownPressListner(focusComposerOnKeyPress);
            setUpComposeFocusManager();
        });
        KeyDownListener.addKeyDownPressListner(focusComposerOnKeyPress);

        setUpComposeFocusManager();

        updateComment(commentRef.current);

        // Shows Popover Menu on Workspace Chat at first sign-in
        if (!disabled) {
            Welcome.show({
                routes: lodashGet(navigation.getState(), 'routes', []),
                showPopoverMenu,
            });
        }

        if (comment.length !== 0) {
            Report.setReportWithDraft(reportID, true);
        }

        return () => {
            ReportActionComposeFocusManager.clear();

            KeyDownListener.removeKeyDownPressListner(focusComposerOnKeyPress);
            unsubscribeNavigationBlur();
            unsubscribeNavigationFocus();
        };
        // eslint-disable-next-line react-hooks/exhaustive-deps
    }, []);

    const prevIsModalVisible = usePrevious(modal.isVisible);
    const prevIsFocused = usePrevious(isFocusedProp);
    useEffect(() => {
        // We want to focus or refocus the input when a modal has been closed or the underlying screen is refocused.
        // We avoid doing this on native platforms since the software keyboard popping
        // open creates a jarring and broken UX.
        if (!(willBlurTextInputOnTapOutside && !modal.isVisible && isFocusedProp && (prevIsModalVisible || !prevIsFocused))) {
            return;
        }

        focus();
    }, [focus, prevIsFocused, prevIsModalVisible, isFocusedProp, modal.isVisible]);

    const prevCommentProp = usePrevious(comment);
    const prevPreferredLocale = usePrevious(preferredLocale);
    const prevReportId = usePrevious(report.reportID);
    useEffect(() => {
        // Value state does not have the same value as comment props when the comment gets changed from another tab.
        // In this case, we should synchronize the value between tabs.
        const shouldSyncComment = prevCommentProp !== comment && value !== comment;

        // As the report IDs change, make sure to update the composer comment as we need to make sure
        // we do not show incorrect data in there (ie. draft of message from other report).
        if (preferredLocale === prevPreferredLocale && report.reportID === prevReportId && !shouldSyncComment) {
            return;
        }

        updateComment(comment);
    }, [prevCommentProp, prevPreferredLocale, prevReportId, comment, preferredLocale, report.reportID, updateComment, value]);

    const reportRecipient = personalDetails[participantsWithoutExpensifyAccountIDs[0]];
    const shouldUseFocusedColor = !isBlockedFromConcierge && !disabled && isFocused;
    const isFullSizeComposerAvailable = isFullComposerAvailable && !_.isEmpty(value);
    const hasReportRecipient = _.isObject(reportRecipient) && !_.isEmpty(reportRecipient);
    const maxComposerLines = isSmallScreenWidth ? CONST.COMPOSER.MAX_LINES_SMALL_SCREEN : CONST.COMPOSER.MAX_LINES;

    const Tap = Gesture.Tap()
        .enabled(!(isCommentEmpty || isBlockedFromConcierge || disabled || hasExceededMaxCommentLength))
        .onEnd(() => {
            'worklet';

            const viewTag = animatedRef();
            const viewName = 'RCTMultilineTextInputView';
            const updates = {text: ''};
            // we are setting the isCommentEmpty flag to true so the status of it will be in sync of the native text input state
            runOnJS(setIsCommentEmpty)(true);
            updatePropsPaperWorklet(viewTag, viewName, updates); // clears native text input on the UI thread
            runOnJS(submitForm)();
        });

    return (
        <View style={[shouldShowReportRecipientLocalTime && !lodashGet(network, 'isOffline') && styles.chatItemComposeWithFirstRow, isComposerFullSize && styles.chatItemFullComposeRow]}>
            <OfflineWithFeedback
                pendingAction={pendingAction}
                style={isComposerFullSize ? styles.chatItemFullComposeRow : {}}
                contentContainerStyle={isComposerFullSize ? styles.flex1 : {}}
            >
                {shouldShowReportRecipientLocalTime && hasReportRecipient && <ParticipantLocalTime participant={reportRecipient} />}
                <View
                    style={[
                        shouldUseFocusedColor ? styles.chatItemComposeBoxFocusedColor : styles.chatItemComposeBoxColor,
                        styles.flexRow,
                        styles.chatItemComposeBox,
                        isComposerFullSize && styles.chatItemFullComposeBox,
                        hasExceededMaxCommentLength && styles.borderColorDanger,
                    ]}
                >
                    <AttachmentModal
                        headerTitle={translate('reportActionCompose.sendAttachment')}
                        onConfirm={addAttachment}
                        onModalShow={() => setIsAttachmentPreviewActive(true)}
                        onModalHide={onAttachmentPreviewClose}
                    >
                        {({displayFileInModal}) => (
                            <>
                                <AttachmentPicker>
                                    {({openPicker}) => {
                                        const triggerAttachmentPicker = () => {
                                            // Set a flag to block suggestion calculation until we're finished using the file picker,
                                            // which will stop any flickering as the file picker opens on non-native devices.
                                            if (willBlurTextInputOnTapOutsideFunc) {
                                                shouldBlockEmojiCalc.current = true;
                                                shouldBlockMentionCalc.current = true;
                                            }
                                            openPicker({
                                                onPicked: displayFileInModal,
                                            });
                                        };
                                        const menuItems = [
                                            ...moneyRequestOptions,
                                            ...taskOption,
                                            {
                                                icon: Expensicons.Paperclip,
                                                text: translate('reportActionCompose.addAttachment'),
                                                onSelected: () => {
                                                    if (Browser.isSafari()) {
                                                        return;
                                                    }
                                                    triggerAttachmentPicker();
                                                },
<<<<<<< HEAD
                                            ];
                                            return (
                                                <>
                                                    <View
                                                        style={[
                                                            styles.dFlex,
                                                            styles.flexColumn,
                                                            isFullComposerAvailable || this.props.isComposerFullSize ? styles.justifyContentBetween : styles.justifyContentCenter,
                                                        ]}
                                                    >
                                                        {this.props.isComposerFullSize && (
                                                            <Tooltip text={this.props.translate('reportActionCompose.collapse')}>
                                                                <PressableWithFeedback
                                                                    onPress={(e) => {
                                                                        e.preventDefault();
                                                                        this.setShouldShowSuggestionMenuToFalse();
                                                                        Report.setIsComposerFullSize(this.props.reportID, false);
                                                                    }}
                                                                    // Keep focus on the composer when Collapse button is clicked.
                                                                    onMouseDown={(e) => e.preventDefault()}
                                                                    style={styles.composerSizeButton}
                                                                    disabled={isBlockedFromConcierge || this.props.disabled}
                                                                    role={CONST.ACCESSIBILITY_ROLE.BUTTON}
                                                                    accessibilityLabel={this.props.translate('reportActionCompose.collapse')}
                                                                >
                                                                    <Icon src={Expensicons.Collapse} />
                                                                </PressableWithFeedback>
                                                            </Tooltip>
                                                        )}
                                                        {!this.props.isComposerFullSize && isFullComposerAvailable && (
                                                            <Tooltip text={this.props.translate('reportActionCompose.expand')}>
                                                                <PressableWithFeedback
                                                                    onPress={(e) => {
                                                                        e.preventDefault();
                                                                        this.setShouldShowSuggestionMenuToFalse();
                                                                        Report.setIsComposerFullSize(this.props.reportID, true);
                                                                    }}
                                                                    // Keep focus on the composer when Expand button is clicked.
                                                                    onMouseDown={(e) => e.preventDefault()}
                                                                    style={styles.composerSizeButton}
                                                                    disabled={isBlockedFromConcierge || this.props.disabled}
                                                                    role={CONST.ACCESSIBILITY_ROLE.BUTTON}
                                                                    accessibilityLabel={this.props.translate('reportActionCompose.expand')}
                                                                >
                                                                    <Icon src={Expensicons.Expand} />
                                                                </PressableWithFeedback>
                                                            </Tooltip>
                                                        )}
                                                        <Tooltip text={this.props.translate('reportActionCompose.addAction')}>
=======
                                            },
                                        ];
                                        return (
                                            <>
                                                <View
                                                    style={[
                                                        styles.dFlex,
                                                        styles.flexColumn,
                                                        isFullSizeComposerAvailable || isComposerFullSize ? styles.justifyContentBetween : styles.justifyContentCenter,
                                                    ]}
                                                >
                                                    {isComposerFullSize && (
                                                        <Tooltip text={translate('reportActionCompose.collapse')}>
>>>>>>> 03cf0b14
                                                            <PressableWithFeedback
                                                                onPress={(e) => {
                                                                    e.preventDefault();
                                                                    updateShouldShowSuggestionMenuToFalse();
                                                                    Report.setIsComposerFullSize(reportID, false);
                                                                }}
                                                                // Keep focus on the composer when Collapse button is clicked.
                                                                onMouseDown={(e) => e.preventDefault()}
                                                                style={styles.composerSizeButton}
                                                                disabled={isBlockedFromConcierge || disabled}
                                                                accessibilityRole={CONST.ACCESSIBILITY_ROLE.BUTTON}
                                                                accessibilityLabel={translate('reportActionCompose.collapse')}
                                                            >
                                                                <Icon src={Expensicons.Collapse} />
                                                            </PressableWithFeedback>
                                                        </Tooltip>
                                                    )}
                                                    {!isComposerFullSize && isFullSizeComposerAvailable && (
                                                        <Tooltip text={translate('reportActionCompose.expand')}>
                                                            <PressableWithFeedback
                                                                onPress={(e) => {
                                                                    e.preventDefault();
                                                                    updateShouldShowSuggestionMenuToFalse();
                                                                    Report.setIsComposerFullSize(reportID, true);
                                                                }}
                                                                // Keep focus on the composer when Expand button is clicked.
                                                                onMouseDown={(e) => e.preventDefault()}
                                                                style={styles.composerSizeButton}
<<<<<<< HEAD
                                                                disabled={isBlockedFromConcierge || this.props.disabled}
                                                                role={CONST.ACCESSIBILITY_ROLE.BUTTON}
                                                                accessibilityLabel={this.props.translate('reportActionCompose.addAction')}
=======
                                                                disabled={isBlockedFromConcierge || disabled}
                                                                accessibilityRole={CONST.ACCESSIBILITY_ROLE.BUTTON}
                                                                accessibilityLabel={translate('reportActionCompose.expand')}
>>>>>>> 03cf0b14
                                                            >
                                                                <Icon src={Expensicons.Expand} />
                                                            </PressableWithFeedback>
                                                        </Tooltip>
                                                    )}
                                                    <Tooltip text={translate('reportActionCompose.addAction')}>
                                                        <PressableWithFeedback
                                                            ref={actionButtonRef}
                                                            onPress={(e) => {
                                                                e.preventDefault();

                                                                // Drop focus to avoid blue focus ring.
                                                                actionButtonRef.current.blur();
                                                                setMenuVisibility(!isMenuVisible);
                                                            }}
                                                            style={styles.composerSizeButton}
                                                            disabled={isBlockedFromConcierge || disabled}
                                                            accessibilityRole={CONST.ACCESSIBILITY_ROLE.BUTTON}
                                                            accessibilityLabel={translate('reportActionCompose.addAction')}
                                                        >
                                                            <Icon src={Expensicons.Plus} />
                                                        </PressableWithFeedback>
                                                    </Tooltip>
                                                </View>
                                                <PopoverMenu
                                                    animationInTiming={CONST.ANIMATION_IN_TIMING}
                                                    isVisible={isMenuVisible}
                                                    onClose={() => setMenuVisibility(false)}
                                                    onItemSelected={(item, index) => {
                                                        setMenuVisibility(false);

                                                        // In order for the file picker to open dynamically, the click
                                                        // function must be called from within a event handler that was initiated
                                                        // by the user on Safari.
                                                        if (index === menuItems.length - 1 && Browser.isSafari()) {
                                                            triggerAttachmentPicker();
                                                        }
                                                    }}
                                                    anchorPosition={styles.createMenuPositionReportActionCompose(windowHeight)}
                                                    anchorAlignment={{horizontal: CONST.MODAL.ANCHOR_ORIGIN_HORIZONTAL.LEFT, vertical: CONST.MODAL.ANCHOR_ORIGIN_VERTICAL.BOTTOM}}
                                                    menuItems={menuItems}
                                                    withoutOverlay
                                                    anchorRef={actionButtonRef}
                                                />
                                            </>
                                        );
                                    }}
                                </AttachmentPicker>
                                <View style={[containerComposeStyles, styles.textInputComposeBorder]}>
                                    <Composer
                                        checkComposerVisibility={checkComposerVisibility}
                                        autoFocus={shouldAutoFocus}
                                        multiline
                                        ref={setTextInputRef}
                                        textAlignVertical="top"
                                        placeholder={inputPlaceholder}
                                        placeholderTextColor={themeColors.placeholderText}
                                        onChangeText={(commentValue) => updateComment(commentValue, true)}
                                        onKeyPress={triggerHotkeyActions}
                                        style={[styles.textInputCompose, isComposerFullSize ? styles.textInputFullCompose : styles.flex4]}
                                        maxLines={maxComposerLines}
                                        onFocus={() => setIsFocused(true)}
                                        onBlur={() => {
                                            setIsFocused(false);
                                            resetSuggestions();
                                        }}
<<<<<<< HEAD
                                    </AttachmentPicker>
                                    <View style={[containerComposeStyles, styles.textInputComposeBorder]}>
                                        <Composer
                                            checkComposerVisibility={() => this.checkComposerVisibility()}
                                            autoFocus={this.shouldAutoFocus}
                                            multiline
                                            ref={this.setTextInputRef}
                                            placeholder={inputPlaceholder}
                                            placeholderTextColor={themeColors.placeholderText}
                                            onChangeText={(comment) => this.updateComment(comment, true)}
                                            onKeyPress={this.triggerHotkeyActions}
                                            style={[styles.textInputCompose, this.props.isComposerFullSize ? styles.textInputFullCompose : styles.flex4, styles.verticalAlignTop]}
                                            maxLines={maxComposerLines}
                                            onFocus={() => this.setIsFocused(true)}
                                            onBlur={() => {
                                                this.setIsFocused(false);
                                                this.resetSuggestions();
                                            }}
                                            onClick={() => {
                                                this.shouldBlockEmojiCalc = false;
                                                this.shouldBlockMentionCalc = false;
                                            }}
                                            onPasteFile={displayFileInModal}
                                            shouldClear={this.state.textInputShouldClear}
                                            onClear={() => this.setTextInputShouldClear(false)}
                                            isDisabled={isBlockedFromConcierge || this.props.disabled}
                                            selection={this.state.selection}
                                            onSelectionChange={this.onSelectionChange}
                                            isFullComposerAvailable={isFullComposerAvailable}
                                            setIsFullComposerAvailable={this.setIsFullComposerAvailable}
                                            isComposerFullSize={this.props.isComposerFullSize}
                                            value={this.state.value}
                                            numberOfLines={this.props.numberOfLines}
                                            onNumberOfLinesChange={this.updateNumberOfLines}
                                            shouldCalculateCaretPosition
                                            onLayout={(e) => {
                                                const composerHeight = e.nativeEvent.layout.height;
                                                if (this.state.composerHeight === composerHeight) {
                                                    return;
                                                }
                                                this.setState({composerHeight});
                                            }}
                                            onScroll={() => this.setShouldShowSuggestionMenuToFalse()}
                                        />
                                    </View>
                                    <ReportDropUI
                                        onDrop={(e) => {
                                            if (this.state.isAttachmentPreviewActive) {
=======
                                        onClick={() => {
                                            shouldBlockEmojiCalc.current = false;
                                            shouldBlockMentionCalc.current = false;
                                        }}
                                        onPasteFile={displayFileInModal}
                                        shouldClear={textInputShouldClear}
                                        onClear={() => setTextInputShouldClear(false)}
                                        isDisabled={isBlockedFromConcierge || disabled}
                                        selection={selection}
                                        onSelectionChange={onSelectionChange}
                                        isFullComposerAvailable={isFullSizeComposerAvailable}
                                        setIsFullComposerAvailable={setIsFullComposerAvailable}
                                        isComposerFullSize={isComposerFullSize}
                                        value={value}
                                        numberOfLines={numberOfLines}
                                        onNumberOfLinesChange={updateNumberOfLines}
                                        shouldCalculateCaretPosition
                                        onLayout={(e) => {
                                            const composerLayoutHeight = e.nativeEvent.layout.height;
                                            if (composerHeight === composerLayoutHeight) {
>>>>>>> 03cf0b14
                                                return;
                                            }
                                            setComposerHeight(composerLayoutHeight);
                                        }}
                                        onScroll={() => updateShouldShowSuggestionMenuToFalse()}
                                    />
                                </View>
                                <ReportDropUI
                                    onDrop={(e) => {
                                        if (isAttachmentPreviewActive) {
                                            return;
                                        }
                                        const data = lodashGet(e, ['dataTransfer', 'items', 0]);
                                        displayFileInModal(data);
                                    }}
                                />
                            </>
                        )}
<<<<<<< HEAD
                        <View
                            style={[styles.justifyContentEnd]}
                            // Keep focus on the composer when Send message is clicked.
                            onMouseDown={(e) => e.preventDefault()}
                        >
                            <GestureDetector gesture={Tap}>
                                <Tooltip text={this.props.translate('common.send')}>
                                    <PressableWithFeedback
                                        style={({pressed, isDisabled}) => [
                                            styles.chatItemSubmitButton,
                                            this.state.isCommentEmpty || hasExceededMaxCommentLength || pressed || isDisabled ? undefined : styles.buttonSuccess,
                                            (this.state.isCommentEmpty || isBlockedFromConcierge || this.props.disabled || hasExceededMaxCommentLength) && styles.cursorDisabled,
                                        ]}
                                        role={CONST.ACCESSIBILITY_ROLE.BUTTON}
                                        accessibilityLabel={this.props.translate('common.send')}
                                    >
                                        {({pressed}) => (
                                            <Icon
                                                src={Expensicons.Send}
                                                fill={this.state.isCommentEmpty || hasExceededMaxCommentLength || pressed ? themeColors.icon : themeColors.textLight}
                                            />
                                        )}
                                    </PressableWithFeedback>
                                </Tooltip>
                            </GestureDetector>
                        </View>
                    </View>
=======
                    </AttachmentModal>
                    {DeviceCapabilities.canUseTouchScreen() && isMediumScreenWidth ? null : (
                        <EmojiPickerButton
                            isDisabled={isBlockedFromConcierge || disabled}
                            onModalHide={() => focus(true)}
                            onEmojiSelected={replaceSelectionWithText}
                        />
                    )}
>>>>>>> 03cf0b14
                    <View
                        style={[styles.justifyContentEnd]}
                        // Keep focus on the composer when Send message is clicked.
                        onMouseDown={(e) => e.preventDefault()}
                    >
                        <GestureDetector gesture={Tap}>
                            <Tooltip text={translate('common.send')}>
                                <PressableWithFeedback
                                    style={({pressed, isDisabled}) => [
                                        styles.chatItemSubmitButton,
                                        isCommentEmpty || hasExceededMaxCommentLength || pressed || isDisabled ? undefined : styles.buttonSuccess,
                                        isCommentEmpty || isBlockedFromConcierge || disabled || hasExceededMaxCommentLength ? styles.cursorDisabled : undefined,
                                    ]}
                                    accessibilityRole={CONST.ACCESSIBILITY_ROLE.BUTTON}
                                    accessibilityLabel={translate('common.send')}
                                >
                                    {({pressed}) => (
                                        <Icon
                                            src={Expensicons.Send}
                                            fill={isCommentEmpty || hasExceededMaxCommentLength || pressed ? themeColors.icon : themeColors.textLight}
                                        />
                                    )}
                                </PressableWithFeedback>
                            </Tooltip>
                        </GestureDetector>
                    </View>
                </View>
                <View
                    style={[
                        styles.flexRow,
                        styles.justifyContentBetween,
                        styles.alignItemsCenter,
                        (!isSmallScreenWidth || (isSmallScreenWidth && !network.isOffline)) && styles.chatItemComposeSecondaryRow,
                    ]}
                >
                    {!isSmallScreenWidth && <OfflineIndicator containerStyles={[styles.chatItemComposeSecondaryRow]} />}
                    <ReportTypingIndicator reportID={reportID} />
                    <ExceededCommentLength
                        comment={commentRef.current}
                        onExceededMaxCommentLength={setExceededMaxCommentLength}
                    />
                </View>
            </OfflineWithFeedback>
            {isEmojiSuggestionsMenuVisible && (
                <EmojiSuggestions
                    onClose={() => setSuggestionValues((prevState) => ({...prevState, suggestedEmojis: []}))}
                    highlightedEmojiIndex={highlightedEmojiIndex}
                    emojis={suggestionValues.suggestedEmojis}
                    comment={value}
                    updateComment={(newComment) => setValue(newComment)}
                    colonIndex={suggestionValues.colonIndex}
                    prefix={value.slice(suggestionValues.colonIndex + 1, selection.start)}
                    onSelect={insertSelectedEmoji}
                    isComposerFullSize={isComposerFullSize}
                    preferredSkinToneIndex={preferredSkinTone}
                    isEmojiPickerLarge={suggestionValues.isAutoSuggestionPickerLarge}
                    composerHeight={composerHeight}
                    shouldIncludeReportRecipientLocalTimeHeight={shouldShowReportRecipientLocalTime}
                />
            )}
            {isMentionSuggestionsMenuVisible && (
                <MentionSuggestions
                    onClose={() => setSuggestionValues((prevState) => ({...prevState, suggestedMentions: []}))}
                    highlightedMentionIndex={highlightedMentionIndex}
                    mentions={suggestionValues.suggestedMentions}
                    comment={value}
                    updateComment={(newComment) => setValue(newComment)}
                    colonIndex={suggestionValues.colonIndex}
                    prefix={suggestionValues.mentionPrefix}
                    onSelect={insertSelectedMention}
                    isComposerFullSize={isComposerFullSize}
                    isMentionPickerLarge={suggestionValues.isAutoSuggestionPickerLarge}
                    composerHeight={composerHeight}
                    shouldIncludeReportRecipientLocalTimeHeight={shouldShowReportRecipientLocalTime}
                />
            )}
        </View>
    );
}

ReportActionCompose.propTypes = propTypes;
ReportActionCompose.defaultProps = defaultProps;

export default compose(
    withWindowDimensions,
    withNavigation,
    withNavigationFocus,
    withLocalize,
    withNetwork(),
    withCurrentUserPersonalDetails,
    withKeyboardState,
    withAnimatedRef,
    withOnyx({
        betas: {
            key: ONYXKEYS.BETAS,
        },
        comment: {
            key: ({reportID}) => `${ONYXKEYS.COLLECTION.REPORT_DRAFT_COMMENT}${reportID}`,
        },
        numberOfLines: {
            key: ({reportID}) => `${ONYXKEYS.COLLECTION.REPORT_DRAFT_COMMENT_NUMBER_OF_LINES}${reportID}`,
        },
        modal: {
            key: ONYXKEYS.MODAL,
        },
        blockedFromConcierge: {
            key: ONYXKEYS.NVP_BLOCKED_FROM_CONCIERGE,
        },
        preferredSkinTone: {
            key: ONYXKEYS.PREFERRED_EMOJI_SKIN_TONE,
            selector: EmojiUtils.getPreferredSkinToneIndex,
        },
        personalDetails: {
            key: ONYXKEYS.PERSONAL_DETAILS_LIST,
        },
        shouldShowComposeInput: {
            key: ONYXKEYS.SHOULD_SHOW_COMPOSE_INPUT,
        },
        parentReportActions: {
            key: ({report}) => `${ONYXKEYS.COLLECTION.REPORT_ACTIONS}${report.parentReportID}`,
            canEvict: false,
        },
    }),
)(ReportActionCompose);<|MERGE_RESOLUTION|>--- conflicted
+++ resolved
@@ -1079,57 +1079,6 @@
                                                     }
                                                     triggerAttachmentPicker();
                                                 },
-<<<<<<< HEAD
-                                            ];
-                                            return (
-                                                <>
-                                                    <View
-                                                        style={[
-                                                            styles.dFlex,
-                                                            styles.flexColumn,
-                                                            isFullComposerAvailable || this.props.isComposerFullSize ? styles.justifyContentBetween : styles.justifyContentCenter,
-                                                        ]}
-                                                    >
-                                                        {this.props.isComposerFullSize && (
-                                                            <Tooltip text={this.props.translate('reportActionCompose.collapse')}>
-                                                                <PressableWithFeedback
-                                                                    onPress={(e) => {
-                                                                        e.preventDefault();
-                                                                        this.setShouldShowSuggestionMenuToFalse();
-                                                                        Report.setIsComposerFullSize(this.props.reportID, false);
-                                                                    }}
-                                                                    // Keep focus on the composer when Collapse button is clicked.
-                                                                    onMouseDown={(e) => e.preventDefault()}
-                                                                    style={styles.composerSizeButton}
-                                                                    disabled={isBlockedFromConcierge || this.props.disabled}
-                                                                    role={CONST.ACCESSIBILITY_ROLE.BUTTON}
-                                                                    accessibilityLabel={this.props.translate('reportActionCompose.collapse')}
-                                                                >
-                                                                    <Icon src={Expensicons.Collapse} />
-                                                                </PressableWithFeedback>
-                                                            </Tooltip>
-                                                        )}
-                                                        {!this.props.isComposerFullSize && isFullComposerAvailable && (
-                                                            <Tooltip text={this.props.translate('reportActionCompose.expand')}>
-                                                                <PressableWithFeedback
-                                                                    onPress={(e) => {
-                                                                        e.preventDefault();
-                                                                        this.setShouldShowSuggestionMenuToFalse();
-                                                                        Report.setIsComposerFullSize(this.props.reportID, true);
-                                                                    }}
-                                                                    // Keep focus on the composer when Expand button is clicked.
-                                                                    onMouseDown={(e) => e.preventDefault()}
-                                                                    style={styles.composerSizeButton}
-                                                                    disabled={isBlockedFromConcierge || this.props.disabled}
-                                                                    role={CONST.ACCESSIBILITY_ROLE.BUTTON}
-                                                                    accessibilityLabel={this.props.translate('reportActionCompose.expand')}
-                                                                >
-                                                                    <Icon src={Expensicons.Expand} />
-                                                                </PressableWithFeedback>
-                                                            </Tooltip>
-                                                        )}
-                                                        <Tooltip text={this.props.translate('reportActionCompose.addAction')}>
-=======
                                             },
                                         ];
                                         return (
@@ -1143,7 +1092,6 @@
                                                 >
                                                     {isComposerFullSize && (
                                                         <Tooltip text={translate('reportActionCompose.collapse')}>
->>>>>>> 03cf0b14
                                                             <PressableWithFeedback
                                                                 onPress={(e) => {
                                                                     e.preventDefault();
@@ -1154,7 +1102,7 @@
                                                                 onMouseDown={(e) => e.preventDefault()}
                                                                 style={styles.composerSizeButton}
                                                                 disabled={isBlockedFromConcierge || disabled}
-                                                                accessibilityRole={CONST.ACCESSIBILITY_ROLE.BUTTON}
+                                                                role={CONST.ACCESSIBILITY_ROLE.BUTTON}
                                                                 accessibilityLabel={translate('reportActionCompose.collapse')}
                                                             >
                                                                 <Icon src={Expensicons.Collapse} />
@@ -1172,15 +1120,9 @@
                                                                 // Keep focus on the composer when Expand button is clicked.
                                                                 onMouseDown={(e) => e.preventDefault()}
                                                                 style={styles.composerSizeButton}
-<<<<<<< HEAD
-                                                                disabled={isBlockedFromConcierge || this.props.disabled}
+                                                                disabled={isBlockedFromConcierge || disabled}
                                                                 role={CONST.ACCESSIBILITY_ROLE.BUTTON}
-                                                                accessibilityLabel={this.props.translate('reportActionCompose.addAction')}
-=======
-                                                                disabled={isBlockedFromConcierge || disabled}
-                                                                accessibilityRole={CONST.ACCESSIBILITY_ROLE.BUTTON}
                                                                 accessibilityLabel={translate('reportActionCompose.expand')}
->>>>>>> 03cf0b14
                                                             >
                                                                 <Icon src={Expensicons.Expand} />
                                                             </PressableWithFeedback>
@@ -1198,7 +1140,7 @@
                                                             }}
                                                             style={styles.composerSizeButton}
                                                             disabled={isBlockedFromConcierge || disabled}
-                                                            accessibilityRole={CONST.ACCESSIBILITY_ROLE.BUTTON}
+                                                            role={CONST.ACCESSIBILITY_ROLE.BUTTON}
                                                             accessibilityLabel={translate('reportActionCompose.addAction')}
                                                         >
                                                             <Icon src={Expensicons.Plus} />
@@ -1235,68 +1177,17 @@
                                         autoFocus={shouldAutoFocus}
                                         multiline
                                         ref={setTextInputRef}
-                                        textAlignVertical="top"
                                         placeholder={inputPlaceholder}
                                         placeholderTextColor={themeColors.placeholderText}
                                         onChangeText={(commentValue) => updateComment(commentValue, true)}
                                         onKeyPress={triggerHotkeyActions}
-                                        style={[styles.textInputCompose, isComposerFullSize ? styles.textInputFullCompose : styles.flex4]}
+                                        style={[styles.textInputCompose, isComposerFullSize ? styles.textInputFullCompose : styles.flex4, styles.verticalAlignTop]}
                                         maxLines={maxComposerLines}
                                         onFocus={() => setIsFocused(true)}
                                         onBlur={() => {
                                             setIsFocused(false);
                                             resetSuggestions();
                                         }}
-<<<<<<< HEAD
-                                    </AttachmentPicker>
-                                    <View style={[containerComposeStyles, styles.textInputComposeBorder]}>
-                                        <Composer
-                                            checkComposerVisibility={() => this.checkComposerVisibility()}
-                                            autoFocus={this.shouldAutoFocus}
-                                            multiline
-                                            ref={this.setTextInputRef}
-                                            placeholder={inputPlaceholder}
-                                            placeholderTextColor={themeColors.placeholderText}
-                                            onChangeText={(comment) => this.updateComment(comment, true)}
-                                            onKeyPress={this.triggerHotkeyActions}
-                                            style={[styles.textInputCompose, this.props.isComposerFullSize ? styles.textInputFullCompose : styles.flex4, styles.verticalAlignTop]}
-                                            maxLines={maxComposerLines}
-                                            onFocus={() => this.setIsFocused(true)}
-                                            onBlur={() => {
-                                                this.setIsFocused(false);
-                                                this.resetSuggestions();
-                                            }}
-                                            onClick={() => {
-                                                this.shouldBlockEmojiCalc = false;
-                                                this.shouldBlockMentionCalc = false;
-                                            }}
-                                            onPasteFile={displayFileInModal}
-                                            shouldClear={this.state.textInputShouldClear}
-                                            onClear={() => this.setTextInputShouldClear(false)}
-                                            isDisabled={isBlockedFromConcierge || this.props.disabled}
-                                            selection={this.state.selection}
-                                            onSelectionChange={this.onSelectionChange}
-                                            isFullComposerAvailable={isFullComposerAvailable}
-                                            setIsFullComposerAvailable={this.setIsFullComposerAvailable}
-                                            isComposerFullSize={this.props.isComposerFullSize}
-                                            value={this.state.value}
-                                            numberOfLines={this.props.numberOfLines}
-                                            onNumberOfLinesChange={this.updateNumberOfLines}
-                                            shouldCalculateCaretPosition
-                                            onLayout={(e) => {
-                                                const composerHeight = e.nativeEvent.layout.height;
-                                                if (this.state.composerHeight === composerHeight) {
-                                                    return;
-                                                }
-                                                this.setState({composerHeight});
-                                            }}
-                                            onScroll={() => this.setShouldShowSuggestionMenuToFalse()}
-                                        />
-                                    </View>
-                                    <ReportDropUI
-                                        onDrop={(e) => {
-                                            if (this.state.isAttachmentPreviewActive) {
-=======
                                         onClick={() => {
                                             shouldBlockEmojiCalc.current = false;
                                             shouldBlockMentionCalc.current = false;
@@ -1317,7 +1208,6 @@
                                         onLayout={(e) => {
                                             const composerLayoutHeight = e.nativeEvent.layout.height;
                                             if (composerHeight === composerLayoutHeight) {
->>>>>>> 03cf0b14
                                                 return;
                                             }
                                             setComposerHeight(composerLayoutHeight);
@@ -1336,35 +1226,6 @@
                                 />
                             </>
                         )}
-<<<<<<< HEAD
-                        <View
-                            style={[styles.justifyContentEnd]}
-                            // Keep focus on the composer when Send message is clicked.
-                            onMouseDown={(e) => e.preventDefault()}
-                        >
-                            <GestureDetector gesture={Tap}>
-                                <Tooltip text={this.props.translate('common.send')}>
-                                    <PressableWithFeedback
-                                        style={({pressed, isDisabled}) => [
-                                            styles.chatItemSubmitButton,
-                                            this.state.isCommentEmpty || hasExceededMaxCommentLength || pressed || isDisabled ? undefined : styles.buttonSuccess,
-                                            (this.state.isCommentEmpty || isBlockedFromConcierge || this.props.disabled || hasExceededMaxCommentLength) && styles.cursorDisabled,
-                                        ]}
-                                        role={CONST.ACCESSIBILITY_ROLE.BUTTON}
-                                        accessibilityLabel={this.props.translate('common.send')}
-                                    >
-                                        {({pressed}) => (
-                                            <Icon
-                                                src={Expensicons.Send}
-                                                fill={this.state.isCommentEmpty || hasExceededMaxCommentLength || pressed ? themeColors.icon : themeColors.textLight}
-                                            />
-                                        )}
-                                    </PressableWithFeedback>
-                                </Tooltip>
-                            </GestureDetector>
-                        </View>
-                    </View>
-=======
                     </AttachmentModal>
                     {DeviceCapabilities.canUseTouchScreen() && isMediumScreenWidth ? null : (
                         <EmojiPickerButton
@@ -1373,7 +1234,6 @@
                             onEmojiSelected={replaceSelectionWithText}
                         />
                     )}
->>>>>>> 03cf0b14
                     <View
                         style={[styles.justifyContentEnd]}
                         // Keep focus on the composer when Send message is clicked.
@@ -1387,7 +1247,7 @@
                                         isCommentEmpty || hasExceededMaxCommentLength || pressed || isDisabled ? undefined : styles.buttonSuccess,
                                         isCommentEmpty || isBlockedFromConcierge || disabled || hasExceededMaxCommentLength ? styles.cursorDisabled : undefined,
                                     ]}
-                                    accessibilityRole={CONST.ACCESSIBILITY_ROLE.BUTTON}
+                                    role={CONST.ACCESSIBILITY_ROLE.BUTTON}
                                     accessibilityLabel={translate('common.send')}
                                 >
                                     {({pressed}) => (
