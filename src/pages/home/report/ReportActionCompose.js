import React from 'react';
import PropTypes from 'prop-types';
import {View, TouchableOpacity, InteractionManager, LayoutAnimation} from 'react-native';
import _ from 'underscore';
import lodashGet from 'lodash/get';
import {withOnyx} from 'react-native-onyx';
import styles from '../../../styles/styles';
import themeColors from '../../../styles/themes/default';
import Composer from '../../../components/Composer';
import ONYXKEYS from '../../../ONYXKEYS';
import Icon from '../../../components/Icon';
import * as Expensicons from '../../../components/Icon/Expensicons';
import AttachmentPicker from '../../../components/AttachmentPicker';
import * as Report from '../../../libs/actions/Report';
import ReportTypingIndicator from './ReportTypingIndicator';
import AttachmentModal from '../../../components/AttachmentModal';
import compose from '../../../libs/compose';
import PopoverMenu from '../../../components/PopoverMenu';
import withWindowDimensions, {windowDimensionsPropTypes} from '../../../components/withWindowDimensions';
import withDrawerState from '../../../components/withDrawerState';
import withLocalize, {withLocalizePropTypes} from '../../../components/withLocalize';
import willBlurTextInputOnTapOutside from '../../../libs/willBlurTextInputOnTapOutside';
import canFocusInputOnScreenFocus from '../../../libs/canFocusInputOnScreenFocus';
import CONST from '../../../CONST';
import Navigation from '../../../libs/Navigation/Navigation';
import ROUTES from '../../../ROUTES';
import reportActionPropTypes from './reportActionPropTypes';
import * as ReportUtils from '../../../libs/ReportUtils';
import ReportActionComposeFocusManager from '../../../libs/ReportActionComposeFocusManager';
import participantPropTypes from '../../../components/participantPropTypes';
import ParticipantLocalTime from './ParticipantLocalTime';
import withCurrentUserPersonalDetails, {withCurrentUserPersonalDetailsPropTypes, withCurrentUserPersonalDetailsDefaultProps} from '../../../components/withCurrentUserPersonalDetails';
import {withNetwork, withPersonalDetails} from '../../../components/OnyxProvider';
import * as User from '../../../libs/actions/User';
import Tooltip from '../../../components/Tooltip';
import EmojiPickerButton from '../../../components/EmojiPicker/EmojiPickerButton';
import * as DeviceCapabilities from '../../../libs/DeviceCapabilities';
import OfflineIndicator from '../../../components/OfflineIndicator';
import ExceededCommentLength from '../../../components/ExceededCommentLength';
import withNavigationFocus from '../../../components/withNavigationFocus';
import withNavigation from '../../../components/withNavigation';
import * as EmojiUtils from '../../../libs/EmojiUtils';
import ReportDropUI from './ReportDropUI';
import DragAndDrop from '../../../components/DragAndDrop';
import reportPropTypes from '../../reportPropTypes';
import EmojiSuggestions from '../../../components/EmojiSuggestions';
import MentionSuggestions from '../../../components/MentionSuggestions';
import withKeyboardState, {keyboardStatePropTypes} from '../../../components/withKeyboardState';
import ArrowKeyFocusManager from '../../../components/ArrowKeyFocusManager';
import OfflineWithFeedback from '../../../components/OfflineWithFeedback';
import KeyboardShortcut from '../../../libs/KeyboardShortcut';
import * as ComposerUtils from '../../../libs/ComposerUtils';
import * as ComposerActions from '../../../libs/actions/Composer';
import * as Welcome from '../../../libs/actions/Welcome';
import Permissions from '../../../libs/Permissions';
import * as TaskUtils from '../../../libs/actions/Task';
import * as OptionsListUtils from '../../../libs/OptionsListUtils';

const propTypes = {
    /** Beta features list */
    betas: PropTypes.arrayOf(PropTypes.string),

    /** A method to call when the form is submitted */
    onSubmit: PropTypes.func.isRequired,

    /** The comment left by the user */
    comment: PropTypes.string,

    /** Number of lines for the comment */
    numberOfLines: PropTypes.number,

    /** The ID of the report actions will be created for */
    reportID: PropTypes.string.isRequired,

    /** Details about any modals being used */
    modal: PropTypes.shape({
        /** Indicates if there is a modal currently visible or not */
        isVisible: PropTypes.bool,
    }),

    /** Personal details of all the users */
    personalDetails: PropTypes.objectOf(participantPropTypes),

    /** The report currently being looked at */
    report: reportPropTypes,

    /** Array of report actions for this report */
    reportActions: PropTypes.arrayOf(PropTypes.shape(reportActionPropTypes)),

    /** Is the report view covered by the drawer */
    isDrawerOpen: PropTypes.bool.isRequired,

    /** Is the window width narrow, like on a mobile device */
    isSmallScreenWidth: PropTypes.bool.isRequired,

    /** Is composer screen focused */
    isFocused: PropTypes.bool.isRequired,

    /** Is composer full size */
    isComposerFullSize: PropTypes.bool,

    /** Whether user interactions should be disabled */
    disabled: PropTypes.bool,

    // The NVP describing a user's block status
    blockedFromConcierge: PropTypes.shape({
        // The date that the user will be unblocked
        expiresAt: PropTypes.string,
    }),

    /** Whether the composer input should be shown */
    shouldShowComposeInput: PropTypes.bool,

    /** Stores user's preferred skin tone */
    preferredSkinTone: PropTypes.oneOfType([PropTypes.number, PropTypes.string]),

    /** User's frequently used emojis */
    frequentlyUsedEmojis: PropTypes.arrayOf(
        PropTypes.shape({
            code: PropTypes.string.isRequired,
            keywords: PropTypes.arrayOf(PropTypes.string),
        }),
    ),

    /** The type of action that's pending  */
    pendingAction: PropTypes.oneOf(['add', 'update', 'delete']),

    /** Collection of recent reports, used to calculate the mention suggestions */
    reports: PropTypes.objectOf(reportPropTypes),

    ...windowDimensionsPropTypes,
    ...withLocalizePropTypes,
    ...withCurrentUserPersonalDetailsPropTypes,
    ...keyboardStatePropTypes,
};

const defaultProps = {
    betas: [],
    comment: '',
    numberOfLines: undefined,
    modal: {},
    report: {},
    reportActions: [],
    blockedFromConcierge: {},
    personalDetails: {},
    preferredSkinTone: CONST.EMOJI_DEFAULT_SKIN_TONE,
    frequentlyUsedEmojis: [],
    isComposerFullSize: false,
    pendingAction: null,
    reports: {},
    shouldShowComposeInput: true,
    ...withCurrentUserPersonalDetailsDefaultProps,
};

/**
 * Return the max available index for arrow manager.
 * @param {Number} numRows
 * @param {Boolean} isAutoSuggestionPickerLarge
 * @returns {Number}
 */
const getMaxArrowIndex = (numRows, isAutoSuggestionPickerLarge) => {
    // EmojiRowCount is number of emoji suggestions. For small screen we can fit 3 items and for large we show up to 5 items
    const emojiRowCount = isAutoSuggestionPickerLarge
        ? Math.max(numRows, CONST.AUTO_COMPLETE_SUGGESTER.MAX_AMOUNT_OF_ITEMS)
        : Math.max(numRows, CONST.AUTO_COMPLETE_SUGGESTER.MIN_AMOUNT_OF_ITEMS);

    // -1 because we start at 0
    return emojiRowCount - 1;
};

class ReportActionCompose extends React.Component {
    constructor(props) {
        super(props);
        this.calculateEmojiSuggestion = _.debounce(this.calculateEmojiSuggestion, 10, false);
        this.calculateMentionSuggestion = _.debounce(this.calculateMentionSuggestion, 10, false);
        this.updateComment = this.updateComment.bind(this);
        this.debouncedSaveReportComment = _.debounce(this.debouncedSaveReportComment.bind(this), 1000, false);
        this.debouncedBroadcastUserIsTyping = _.debounce(this.debouncedBroadcastUserIsTyping.bind(this), 100, true);
        this.triggerHotkeyActions = this.triggerHotkeyActions.bind(this);
        this.submitForm = this.submitForm.bind(this);
        this.setIsFocused = this.setIsFocused.bind(this);
        this.setIsFullComposerAvailable = this.setIsFullComposerAvailable.bind(this);
        this.focus = this.focus.bind(this);
        this.addEmojiToTextBox = this.addEmojiToTextBox.bind(this);
        this.onSelectionChange = this.onSelectionChange.bind(this);
        this.isEmojiCode = this.isEmojiCode.bind(this);
        this.isMentionCode = this.isMentionCode.bind(this);
        this.setTextInputRef = this.setTextInputRef.bind(this);
        this.getInputPlaceholder = this.getInputPlaceholder.bind(this);
        this.getMoneyRequestOptions = this.getMoneyRequestOptions.bind(this);
        this.getTaskOption = this.getTaskOption.bind(this);
        this.addAttachment = this.addAttachment.bind(this);
        this.insertSelectedEmoji = this.insertSelectedEmoji.bind(this);
        this.insertSelectedMention = this.insertSelectedMention.bind(this);
        this.setExceededMaxCommentLength = this.setExceededMaxCommentLength.bind(this);
        this.updateNumberOfLines = this.updateNumberOfLines.bind(this);
        this.showPopoverMenu = this.showPopoverMenu.bind(this);
        this.comment = props.comment;
        this.setShouldBlockEmojiCalcToFalse = this.setShouldBlockEmojiCalcToFalse.bind(this);
        this.attachmentPreviewClosed = this.attachmentPreviewClosed.bind(this);

        // React Native will retain focus on an input for native devices but web/mWeb behave differently so we have some focus management
        // code that will refocus the compose input after a user closes a modal or some other actions, see usage of ReportActionComposeFocusManager
        this.willBlurTextInputOnTapOutside = willBlurTextInputOnTapOutside();

        // We want consistent auto focus behavior on input between native and mWeb so we have some auto focus management code that will
        // prevent auto focus on existing chat for mobile device
        this.shouldFocusInputOnScreenFocus = canFocusInputOnScreenFocus();

        this.state = {
<<<<<<< HEAD
            isFocused: this.willBlurTextInputOnTapOutside && !this.props.modal.isVisible && !this.props.modal.willAlertModalBecomeVisible && this.props.shouldShowComposeInput,
=======
            isFocused: this.shouldFocusInputOnScreenFocus && !this.props.modal.isVisible && !this.props.modal.willAlertModalBecomeVisible,
>>>>>>> 057417c4
            isFullComposerAvailable: props.isComposerFullSize,
            textInputShouldClear: false,
            isCommentEmpty: props.comment.length === 0,
            isMenuVisible: false,
            isDraggingOver: false,
            selection: {
                start: props.comment.length,
                end: props.comment.length,
            },
            maxLines: props.isSmallScreenWidth ? CONST.COMPOSER.MAX_LINES_SMALL_SCREEN : CONST.COMPOSER.MAX_LINES,
            value: props.comment,

            // If we are on a small width device then don't show last 3 items from conciergePlaceholderOptions
            conciergePlaceholderRandomIndex: _.random(this.props.translate('reportActionCompose.conciergePlaceholderOptions').length - (this.props.isSmallScreenWidth ? 4 : 1)),
            composerHeight: 0,
            hasExceededMaxCommentLength: false,
            isAttachmentPreviewActive: false,
            ...this.getDefaultSuggestionsValues(),
        };
    }

    componentDidMount() {
        // This callback is used in the contextMenuActions to manage giving focus back to the compose input.
        // TODO: we should clean up this convoluted code and instead move focus management to something like ReportFooter.js or another higher up component
        ReportActionComposeFocusManager.onComposerFocus(() => {
            if (!this.willBlurTextInputOnTapOutside || !this.props.isFocused) {
                return;
            }

            this.focus(false);
        });

        const shortcutConfig = CONST.KEYBOARD_SHORTCUTS.ESCAPE;
        this.unsubscribeEscapeKey = KeyboardShortcut.subscribe(
            shortcutConfig.shortcutKey,
            () => {
                const suggestionsExist = this.state.suggestedEmojis.length > 0 || this.state.suggestedMentions.length > 0;

                if (!this.state.isFocused || this.comment.length === 0 || suggestionsExist) {
                    return;
                }

                this.updateComment('', true);
            },
            shortcutConfig.descriptionKey,
            shortcutConfig.modifiers,
            true,
            true,
        );

        this.setMaxLines();
        this.updateComment(this.comment);

        // Shows Popover Menu on Workspace Chat at first sign-in
        if (!this.props.disabled) {
            Welcome.show({
                routes: lodashGet(this.props.navigation.getState(), 'routes', []),
                showPopoverMenu: this.showPopoverMenu,
            });
        }
    }

    componentDidUpdate(prevProps) {
        const sidebarOpened = !prevProps.isDrawerOpen && this.props.isDrawerOpen;
        if (sidebarOpened) {
            ComposerActions.setShouldShowComposeInput(true);
        }

        // We want to focus or refocus the input when a modal has been closed and the underlying screen is focused.
        // We avoid doing this on native platforms since the software keyboard popping
        // open creates a jarring and broken UX.
        if (this.willBlurTextInputOnTapOutside && this.props.isFocused && prevProps.modal.isVisible && !this.props.modal.isVisible) {
            this.focus();
        }

        if (this.props.isComposerFullSize !== prevProps.isComposerFullSize) {
            this.setMaxLines();
        }

        // Value state does not have the same value as comment props when the comment gets changed from another tab.
        // In this case, we should synchronize the value between tabs.
        const shouldSyncComment = prevProps.comment !== this.props.comment && this.state.value !== this.props.comment;

        // As the report IDs change, make sure to update the composer comment as we need to make sure
        // we do not show incorrect data in there (ie. draft of message from other report).
        if (this.props.report.reportID === prevProps.report.reportID && !shouldSyncComment) {
            return;
        }

        this.updateComment(this.props.comment);
    }

    componentWillUnmount() {
        ReportActionComposeFocusManager.clear();

        if (this.unsubscribeEscapeKey) {
            this.unsubscribeEscapeKey();
        }
    }

    onSelectionChange(e) {
        this.setState({selection: e.nativeEvent.selection});
        this.calculateEmojiSuggestion();
        this.calculateMentionSuggestion();
    }

    getDefaultSuggestionsValues() {
        return {
            suggestedEmojis: [],
            suggestedMentions: [],
            highlightedEmojiIndex: 0,
            highlightedMentionIndex: 0,
            colonIndex: -1,
            atSignIndex: -1,
            shouldShowEmojiSuggestionMenu: false,
            shouldShowMentionSuggestionMenu: false,
            mentionPrefix: '',
            isAutoSuggestionPickerLarge: false,
        };
    }

    /**
     * Updates the Highlight state of the composer
     *
     * @param {Boolean} shouldHighlight
     */
    setIsFocused(shouldHighlight) {
        this.setState({isFocused: shouldHighlight});
    }

    setIsFullComposerAvailable(isFullComposerAvailable) {
        this.setState({isFullComposerAvailable});
    }

    /**
     * Updates the should clear state of the composer
     *
     * @param {Boolean} shouldClear
     */
    setTextInputShouldClear(shouldClear) {
        this.setState({textInputShouldClear: shouldClear});
    }

    /**
     * Updates the visibility state of the menu
     *
     * @param {Boolean} isMenuVisible
     */
    setMenuVisibility(isMenuVisible) {
        this.setState({isMenuVisible});
    }

    /**
     * Set the TextInput Ref
     *
     * @param {Element} el
     * @memberof ReportActionCompose
     */
    setTextInputRef(el) {
        ReportActionComposeFocusManager.composerRef.current = el;
        this.textInput = el;
    }

    /**
     * Get the placeholder to display in the chat input.
     *
     * @return {String}
     */
    getInputPlaceholder() {
        if (ReportUtils.chatIncludesConcierge(this.props.report)) {
            if (User.isBlockedFromConcierge(this.props.blockedFromConcierge)) {
                return this.props.translate('reportActionCompose.blockedFromConcierge');
            }

            return this.props.translate('reportActionCompose.conciergePlaceholderOptions')[this.state.conciergePlaceholderRandomIndex];
        }

        return this.props.translate('reportActionCompose.writeSomething');
    }

    /**
     * Returns the list of IOU Options
     *
     * @param {Array} reportParticipants
     * @returns {Array<object>}
     */
    getMoneyRequestOptions(reportParticipants) {
        const options = {
            [CONST.IOU.MONEY_REQUEST_TYPE.SPLIT]: {
                icon: Expensicons.Receipt,
                text: this.props.translate('iou.splitBill'),
                onSelected: () => Navigation.navigate(ROUTES.getIouSplitRoute(this.props.reportID)),
            },
            [CONST.IOU.MONEY_REQUEST_TYPE.REQUEST]: {
                icon: Expensicons.MoneyCircle,
                text: this.props.translate('iou.requestMoney'),
                onSelected: () => Navigation.navigate(ROUTES.getIouRequestRoute(this.props.reportID)),
            },
            [CONST.IOU.MONEY_REQUEST_TYPE.SEND]: {
                icon: Expensicons.Send,
                text: this.props.translate('iou.sendMoney'),
                onSelected: () => Navigation.navigate(ROUTES.getIOUSendRoute(this.props.reportID)),
            },
        };
        return _.map(ReportUtils.getMoneyRequestOptions(this.props.report, reportParticipants, this.props.betas), (option) => options[option]);
    }

    /**
     * Updates the composer when the comment length is exceeded
     * Shows red borders and prevents the comment from being sent
     *
     * @param {Boolean} hasExceededMaxCommentLength
     */
    setExceededMaxCommentLength(hasExceededMaxCommentLength) {
        this.setState({hasExceededMaxCommentLength});
    }

    /**
     * Set the maximum number of lines for the composer
     */
    setMaxLines() {
        let maxLines = this.props.isSmallScreenWidth ? CONST.COMPOSER.MAX_LINES_SMALL_SCREEN : CONST.COMPOSER.MAX_LINES;
        if (this.props.isComposerFullSize) {
            maxLines = CONST.COMPOSER.MAX_LINES_FULL;
        }
        this.setState({maxLines});
    }

    // eslint-disable-next-line rulesdir/prefer-early-return
    setShouldShowSuggestionMenuToFalse() {
        if (this.state && this.state.shouldShowEmojiSuggestionMenu) {
            this.setState({shouldShowEmojiSuggestionMenu: false});
        }
        if (this.state && this.state.shouldShowMentionSuggestionMenu) {
            this.setState({shouldShowMentionSuggestionMenu: false});
        }
    }

    // eslint-disable-next-line rulesdir/prefer-early-return
    setShouldBlockEmojiCalcToFalse() {
        if (this.state && this.state.shouldBlockEmojiCalc) {
            this.setState({shouldBlockEmojiCalc: false});
        }
    }

    /**
     * Determines if we can show the task option
     * @param {Array} reportParticipants
     * @returns {Boolean}
     */
    getTaskOption(reportParticipants) {
        // We only prevent the task option from showing if it's a DM and the other user is an Expensify default email
        if (
            !Permissions.canUseTasks(this.props.betas) ||
            (lodashGet(this.props.report, 'participants', []).length === 1 && _.some(reportParticipants, (email) => _.contains(CONST.EXPENSIFY_EMAILS, email)))
        ) {
            return [];
        }

        return [
            {
                icon: Expensicons.Task,
                text: this.props.translate('newTaskPage.assignTask'),
                onSelected: () => TaskUtils.clearOutTaskInfoAndNavigate(this.props.reportID),
            },
        ];
    }

    /**
     * Clean data related to EmojiSuggestions and MentionSuggestions
     */
    resetSuggestions() {
        this.setState({
            ...this.getDefaultSuggestionsValues(),
        });
    }

    /**
     * Calculates and cares about the content of an Emoji Suggester
     */
    calculateEmojiSuggestion() {
        if (!this.state.value) {
            this.resetSuggestions();
            return;
        }
        if (this.state.shouldBlockEmojiCalc) {
            this.setState({shouldBlockEmojiCalc: false});
            return;
        }
        const leftString = this.state.value.substring(0, this.state.selection.end);
        const colonIndex = leftString.lastIndexOf(':');
        const isCurrentlyShowingEmojiSuggestion = this.isEmojiCode(this.state.value, this.state.selection.end);

        // the larger composerHeight the less space for EmojiPicker, Pixel 2 has pretty small screen and this value equal 5.3
        const hasEnoughSpaceForLargeSuggestion = this.props.windowHeight / this.state.composerHeight >= 6.8;
        const isAutoSuggestionPickerLarge = !this.props.isSmallScreenWidth || (this.props.isSmallScreenWidth && hasEnoughSpaceForLargeSuggestion);

        const nextState = {
            suggestedEmojis: [],
            highlightedEmojiIndex: 0,
            colonIndex,
            shouldShowEmojiSuggestionMenu: false,
            isAutoSuggestionPickerLarge,
        };
        const newSuggestedEmojis = EmojiUtils.suggestEmojis(leftString);

        if (newSuggestedEmojis.length && isCurrentlyShowingEmojiSuggestion) {
            nextState.suggestedEmojis = newSuggestedEmojis;
            nextState.shouldShowEmojiSuggestionMenu = !_.isEmpty(newSuggestedEmojis);
        }

        LayoutAnimation.configureNext(LayoutAnimation.create(50, LayoutAnimation.Types.easeInEaseOut, LayoutAnimation.Properties.opacity));

        this.setState(nextState);
    }

    calculateMentionSuggestion() {
        if (this.state.selection.end < 1) {
            return;
        }

        const valueAfterTheCursor = this.state.value.substring(this.state.selection.end);
        const indexOfFirstWhitespaceCharOrEmojiAfterTheCursor = valueAfterTheCursor.search(CONST.REGEX.NEW_LINE_OR_WHITE_SPACE_OR_EMOJI);

        let indexOfLastNonWhitespaceCharAfterTheCursor;
        if (indexOfFirstWhitespaceCharOrEmojiAfterTheCursor === -1) {
            // we didn't find a whitespace/emoji after the cursor, so we will use the entire string
            indexOfLastNonWhitespaceCharAfterTheCursor = this.state.value.length;
        } else {
            indexOfLastNonWhitespaceCharAfterTheCursor = indexOfFirstWhitespaceCharOrEmojiAfterTheCursor + this.state.selection.end;
        }

        const leftString = this.state.value.substring(0, indexOfLastNonWhitespaceCharAfterTheCursor);
        const words = leftString.split(CONST.REGEX.NEW_LINE_OR_WHITE_SPACE_OR_EMOJI);
        const lastWord = _.last(words);

        let atSignIndex;
        if (lastWord.startsWith('@')) {
            atSignIndex = leftString.lastIndexOf(lastWord);
        }

        const prefix = lastWord.substring(1);

        const nextState = {
            suggestedMentions: [],
            atSignIndex,
            mentionPrefix: prefix,
        };

        const isCursorBeforeTheMention = valueAfterTheCursor.startsWith(lastWord);

        if (!isCursorBeforeTheMention && this.isMentionCode(lastWord)) {
            const options = OptionsListUtils.getNewChatOptions(this.props.reports, this.props.personalDetails, this.props.betas, prefix);
            const suggestions = _.filter([...options.recentReports, options.userToInvite], (x) => !!x);

            nextState.suggestedMentions = suggestions;
            nextState.shouldShowMentionSuggestionMenu = !_.isEmpty(suggestions);
        }

        this.setState(nextState);
    }

    /**
     * Check if this piece of string looks like an emoji
     * @param {String} str
     * @param {Number} pos
     * @returns {Boolean}
     */
    isEmojiCode(str, pos) {
        const leftWords = str.slice(0, pos).split(CONST.REGEX.NEW_LINE_OR_WHITE_SPACE_OR_EMOJI);
        const leftWord = _.last(leftWords);

        return CONST.REGEX.HAS_COLON_ONLY_AT_THE_BEGINNING.test(leftWord) && leftWord.length > 2;
    }

    /**
     * Check if this piece of string looks like a mention
     * @param {String} str
     * @returns {Boolean}
     */
    isMentionCode(str) {
        return CONST.REGEX.HAS_AT_MOST_TWO_AT_SIGNS.test(str);
    }

    /**
     * Replace the code of emoji and update selection
     * @param {Number} highlightedEmojiIndex
     */
    insertSelectedEmoji(highlightedEmojiIndex) {
        const commentBeforeColon = this.state.value.slice(0, this.state.colonIndex);
        const emojiObject = this.state.suggestedEmojis[highlightedEmojiIndex];
        const emojiCode = emojiObject.types && emojiObject.types[this.props.preferredSkinTone] ? emojiObject.types[this.props.preferredSkinTone] : emojiObject.code;
        const commentAfterColonWithEmojiNameRemoved = this.state.value.slice(this.state.selection.end).replace(CONST.REGEX.EMOJI_REPLACER, CONST.SPACE);

        this.updateComment(`${commentBeforeColon}${emojiCode} ${commentAfterColonWithEmojiNameRemoved}`, true);
        this.setState((prevState) => ({
            selection: {
                start: prevState.colonIndex + emojiCode.length + CONST.SPACE_LENGTH,
                end: prevState.colonIndex + emojiCode.length + CONST.SPACE_LENGTH,
            },
            suggestedEmojis: [],
        }));
        EmojiUtils.addToFrequentlyUsedEmojis(this.props.frequentlyUsedEmojis, emojiObject);
    }

    /**
     * Replace the code of mention and update selection
     * @param {Number} highlightedMentionIndex
     */
    insertSelectedMention(highlightedMentionIndex) {
        const commentBeforeAtSign = this.state.value.slice(0, this.state.atSignIndex);
        const mentionObject = this.state.suggestedMentions[highlightedMentionIndex];
        const mentionCode = `@${mentionObject.alternateText}`;
        const commentAfterAtSignWithMentionRemoved = this.state.value.slice(this.state.atSignIndex).replace(CONST.REGEX.MENTION_REPLACER, '');

        this.updateComment(`${commentBeforeAtSign}${mentionCode} ${commentAfterAtSignWithMentionRemoved}`, true);
        this.setState((prevState) => ({
            selection: {
                start: prevState.atSignIndex + mentionCode.length + CONST.SPACE_LENGTH,
                end: prevState.atSignIndex + mentionCode.length + CONST.SPACE_LENGTH,
            },
            suggestedMentions: [],
        }));
    }

    isEmptyChat() {
        return _.size(this.props.reportActions) === 1;
    }

    /**
     * Callback for the emoji picker to add whatever emoji is chosen into the main input
     *
     * @param {String} emoji
     */
    addEmojiToTextBox(emoji) {
        this.setState((prevState) => ({
            selection: {
                start: prevState.selection.start + emoji.length,
                end: prevState.selection.start + emoji.length,
            },
        }));
        this.updateComment(ComposerUtils.insertText(this.comment, this.state.selection, emoji));
    }

    /**
     * Focus the composer text input
     * @param {Boolean} [shouldelay=false] Impose delay before focusing the composer
     * @memberof ReportActionCompose
     */
    focus(shouldelay = false) {
        // There could be other animations running while we trigger manual focus.
        // This prevents focus from making those animations janky.
        InteractionManager.runAfterInteractions(() => {
            if (!this.textInput) {
                return;
            }

            if (!shouldelay) {
                this.textInput.focus();
            } else {
                // Keyboard is not opened after Emoji Picker is closed
                // SetTimeout is used as a workaround
                // https://github.com/react-native-modal/react-native-modal/issues/114
                // We carefully choose a delay. 100ms is found enough for keyboard to open.
                setTimeout(() => this.textInput.focus(), 100);
            }
        });
    }

    /**
     * Save our report comment in Onyx. We debounce this method in the constructor so that it's not called too often
     * to update Onyx and re-render this component.
     *
     * @param {String} comment
     */
    debouncedSaveReportComment(comment) {
        Report.saveReportComment(this.props.reportID, comment || '');
    }

    /**
     * Broadcast that the user is typing. We debounce this method in the constructor to limit how often we publish
     * client events.
     */
    debouncedBroadcastUserIsTyping() {
        Report.broadcastUserIsTyping(this.props.reportID);
    }

    /**
     * Update the value of the comment in Onyx
     *
     * @param {String} comment
     * @param {Boolean} shouldDebounceSaveComment
     */
    updateComment(comment, shouldDebounceSaveComment) {
        const newComment = EmojiUtils.replaceEmojis(comment, this.props.isSmallScreenWidth, this.props.preferredSkinTone);
        this.setState((prevState) => {
            const newState = {
                isCommentEmpty: !!newComment.match(/^(\s)*$/),
                value: newComment,
            };
            if (comment !== newComment) {
                const remainder = prevState.value.slice(prevState.selection.end).length;
                newState.selection = {
                    start: newComment.length - remainder,
                    end: newComment.length - remainder,
                };
            }
            return newState;
        });

        // Indicate that draft has been created.
        if (this.comment.length === 0 && newComment.length !== 0) {
            Report.setReportWithDraft(this.props.reportID, true);
        }

        // The draft has been deleted.
        if (newComment.length === 0) {
            Report.setReportWithDraft(this.props.reportID, false);
        }

        this.comment = newComment;
        if (shouldDebounceSaveComment) {
            this.debouncedSaveReportComment(newComment);
        } else {
            Report.saveReportComment(this.props.reportID, newComment || '');
        }
        if (newComment) {
            this.debouncedBroadcastUserIsTyping();
        }
    }

    /**
     * Update the number of lines for a comment in Onyx
     * @param {Number} numberOfLines
     */
    updateNumberOfLines(numberOfLines) {
        Report.saveReportCommentNumberOfLines(this.props.reportID, numberOfLines);
    }

    /**
     * Listens for keyboard shortcuts and applies the action
     *
     * @param {Object} e
     */
    triggerHotkeyActions(e) {
        if (!e || ComposerUtils.canSkipTriggerHotkeys(this.props.isSmallScreenWidth, this.props.isKeyboardShown)) {
            return;
        }

        const suggestionsExist = this.state.suggestedEmojis.length > 0 || this.state.suggestedMentions.length > 0;

        if ((e.key === CONST.KEYBOARD_SHORTCUTS.ENTER.shortcutKey || e.key === CONST.KEYBOARD_SHORTCUTS.TAB.shortcutKey) && suggestionsExist) {
            e.preventDefault();
            if (this.state.suggestedEmojis.length > 0) {
                this.insertSelectedEmoji(this.state.highlightedEmojiIndex);
            }
            if (this.state.suggestedMentions.length > 0) {
                this.insertSelectedMention(this.state.highlightedMentionIndex);
            }
            return;
        }
        if (e.key === CONST.KEYBOARD_SHORTCUTS.ESCAPE.shortcutKey && suggestionsExist) {
            e.preventDefault();
            this.resetSuggestions();
            return;
        }

        // Submit the form when Enter is pressed
        if (e.key === CONST.KEYBOARD_SHORTCUTS.ENTER.shortcutKey && !e.shiftKey) {
            e.preventDefault();
            this.submitForm();
        }

        // Trigger the edit box for last sent message if ArrowUp is pressed and the comment is empty and Chronos is not in the participants
        if (
            e.key === CONST.KEYBOARD_SHORTCUTS.ARROW_UP.shortcutKey &&
            this.textInput.selectionStart === 0 &&
            this.state.isCommentEmpty &&
            !ReportUtils.chatIncludesChronos(this.props.report)
        ) {
            e.preventDefault();

            const lastReportAction = _.find(this.props.reportActions, (action) => ReportUtils.canEditReportAction(action));

            if (lastReportAction !== -1 && lastReportAction) {
                Report.saveReportActionDraft(this.props.reportID, lastReportAction.reportActionID, _.last(lastReportAction.message).html);
            }
        }
    }

    /**
     * @returns {String}
     */
    prepareCommentAndResetComposer() {
        const trimmedComment = this.comment.trim();

        // Don't submit empty comments or comments that exceed the character limit
        if (this.state.isCommentEmpty || ReportUtils.getCommentLength(trimmedComment) > CONST.MAX_COMMENT_LENGTH) {
            return '';
        }

        this.updateComment('');
        this.setTextInputShouldClear(true);
        if (this.props.isComposerFullSize) {
            Report.setIsComposerFullSize(this.props.reportID, false);
        }
        this.setState({isFullComposerAvailable: false});

        return trimmedComment;
    }

    /**
     * @param {Object} file
     */
    addAttachment(file) {
        // Since we're submitting the form here which should clear the composer
        // We don't really care about saving the draft the user was typing
        // We need to make sure an empty draft gets saved instead
        this.debouncedSaveReportComment.cancel();
        const comment = this.prepareCommentAndResetComposer();
        Report.addAttachment(this.props.reportID, file, comment);
        this.setTextInputShouldClear(false);
    }

    /**
     * Add a new comment to this chat
     *
     * @param {SyntheticEvent} [e]
     */
    submitForm(e) {
        if (e) {
            e.preventDefault();
        }

        // Since we're submitting the form here which should clear the composer
        // We don't really care about saving the draft the user was typing
        // We need to make sure an empty draft gets saved instead
        this.debouncedSaveReportComment.cancel();

        const comment = this.prepareCommentAndResetComposer();
        if (!comment) {
            return;
        }

        this.props.onSubmit(comment);
    }

    /**
     * Used to show Popover menu on Workspace chat at first sign-in
     * @returns {Boolean}
     */
    showPopoverMenu() {
        this.setMenuVisibility(true);
        return true;
    }

    /**
     * Event handler to update the state after the attachment preview is closed.
     */
    attachmentPreviewClosed() {
        this.setShouldBlockEmojiCalcToFalse();
        this.setState({isAttachmentPreviewActive: false});
    }

    render() {
        const reportParticipants = _.without(lodashGet(this.props.report, 'participants', []), this.props.currentUserPersonalDetails.login);
        const participantsWithoutExpensifyEmails = _.difference(reportParticipants, CONST.EXPENSIFY_EMAILS);
        const reportRecipient = this.props.personalDetails[participantsWithoutExpensifyEmails[0]];

        const shouldShowReportRecipientLocalTime = ReportUtils.canShowReportRecipientLocalTime(this.props.personalDetails, this.props.report) && !this.props.isComposerFullSize;

        // Prevents focusing and showing the keyboard while the drawer is covering the chat.
        const isComposeDisabled = this.props.isDrawerOpen && this.props.isSmallScreenWidth;
        const isBlockedFromConcierge = ReportUtils.chatIncludesConcierge(this.props.report) && User.isBlockedFromConcierge(this.props.blockedFromConcierge);
        const inputPlaceholder = this.getInputPlaceholder();
        const shouldUseFocusedColor = !isBlockedFromConcierge && !this.props.disabled && (this.state.isFocused || this.state.isDraggingOver);
        const hasExceededMaxCommentLength = this.state.hasExceededMaxCommentLength;

        return (
            <View
                style={[
                    shouldShowReportRecipientLocalTime && !lodashGet(this.props.network, 'isOffline') && styles.chatItemComposeWithFirstRow,
                    this.props.isComposerFullSize && styles.chatItemFullComposeRow,
                ]}
            >
                <OfflineWithFeedback
                    pendingAction={this.props.pendingAction}
                    style={this.props.isComposerFullSize ? styles.chatItemFullComposeRow : {}}
                    contentContainerStyle={this.props.isComposerFullSize ? styles.flex1 : {}}
                >
                    {shouldShowReportRecipientLocalTime && <ParticipantLocalTime participant={reportRecipient} />}
                    <View
                        style={[
                            shouldUseFocusedColor ? styles.chatItemComposeBoxFocusedColor : styles.chatItemComposeBoxColor,
                            styles.flexRow,
                            styles.chatItemComposeBox,
                            this.props.isComposerFullSize && styles.chatItemFullComposeBox,
                            hasExceededMaxCommentLength && styles.borderColorDanger,
                        ]}
                    >
                        <AttachmentModal
                            headerTitle={this.props.translate('reportActionCompose.sendAttachment')}
                            onConfirm={this.addAttachment}
                            onModalHide={this.attachmentPreviewClosed}
                        >
                            {({displayFileInModal}) => (
                                <>
                                    <AttachmentPicker>
                                        {({openPicker}) => (
                                            <>
                                                <View
                                                    style={[
                                                        styles.dFlex,
                                                        styles.flexColumn,
                                                        this.state.isFullComposerAvailable || this.props.isComposerFullSize ? styles.justifyContentBetween : styles.justifyContentEnd,
                                                    ]}
                                                >
                                                    {this.props.isComposerFullSize && (
                                                        <Tooltip text={this.props.translate('reportActionCompose.collapse')}>
                                                            <TouchableOpacity
                                                                onPress={(e) => {
                                                                    e.preventDefault();
                                                                    this.setShouldShowSuggestionMenuToFalse();
                                                                    Report.setIsComposerFullSize(this.props.reportID, false);
                                                                }}
                                                                // Keep focus on the composer when Collapse button is clicked.
                                                                onMouseDown={(e) => e.preventDefault()}
                                                                style={styles.composerSizeButton}
                                                                disabled={isBlockedFromConcierge || this.props.disabled}
                                                            >
                                                                <Icon src={Expensicons.Collapse} />
                                                            </TouchableOpacity>
                                                        </Tooltip>
                                                    )}
                                                    {!this.props.isComposerFullSize && this.state.isFullComposerAvailable && (
                                                        <Tooltip text={this.props.translate('reportActionCompose.expand')}>
                                                            <TouchableOpacity
                                                                onPress={(e) => {
                                                                    e.preventDefault();
                                                                    this.setShouldShowSuggestionMenuToFalse();
                                                                    Report.setIsComposerFullSize(this.props.reportID, true);
                                                                }}
                                                                // Keep focus on the composer when Expand button is clicked.
                                                                onMouseDown={(e) => e.preventDefault()}
                                                                style={styles.composerSizeButton}
                                                                disabled={isBlockedFromConcierge || this.props.disabled}
                                                            >
                                                                <Icon src={Expensicons.Expand} />
                                                            </TouchableOpacity>
                                                        </Tooltip>
                                                    )}
                                                    <Tooltip text={this.props.translate('reportActionCompose.addAction')}>
                                                        <TouchableOpacity
                                                            ref={(el) => (this.actionButton = el)}
                                                            onPress={(e) => {
                                                                e.preventDefault();

                                                                // Drop focus to avoid blue focus ring.
                                                                this.actionButton.blur();
                                                                this.setMenuVisibility(true);
                                                            }}
                                                            style={styles.composerSizeButton}
                                                            disabled={isBlockedFromConcierge || this.props.disabled}
                                                        >
                                                            <Icon src={Expensicons.Plus} />
                                                        </TouchableOpacity>
                                                    </Tooltip>
                                                </View>
                                                <PopoverMenu
                                                    animationInTiming={CONST.ANIMATION_IN_TIMING}
                                                    isVisible={this.state.isMenuVisible}
                                                    onClose={() => this.setMenuVisibility(false)}
                                                    onItemSelected={() => this.setMenuVisibility(false)}
                                                    anchorPosition={styles.createMenuPositionReportActionCompose}
                                                    menuItems={[
                                                        ...this.getMoneyRequestOptions(reportParticipants),
                                                        ...this.getTaskOption(reportParticipants),
                                                        {
                                                            icon: Expensicons.Paperclip,
                                                            text: this.props.translate('reportActionCompose.addAttachment'),
                                                            onSelected: () => {
                                                                // Set a flag to block emoji calculation until we're finished using the file picker,
                                                                // which will stop any flickering as the file picker opens on non-native devices.
                                                                if (this.willBlurTextInputOnTapOutside) {
                                                                    this.setState({shouldBlockEmojiCalc: true});
                                                                }

                                                                openPicker({
                                                                    onPicked: displayFileInModal,
                                                                });
                                                            },
                                                        },
                                                    ]}
                                                />
                                            </>
                                        )}
                                    </AttachmentPicker>
                                    <View style={[styles.textInputComposeSpacing, styles.textInputComposeBorder]}>
                                        <DragAndDrop
                                            dropZoneId={CONST.REPORT.DROP_NATIVE_ID}
                                            activeDropZoneId={CONST.REPORT.ACTIVE_DROP_NATIVE_ID}
                                            onDragEnter={() => {
                                                this.setState({isDraggingOver: true});
                                            }}
                                            onDragLeave={() => {
                                                this.setState({isDraggingOver: false});
                                            }}
                                            onDrop={(e) => {
                                                e.preventDefault();
                                                if (this.state.isAttachmentPreviewActive) {
                                                    this.setState({isDraggingOver: false});
                                                    return;
                                                }

                                                const file = lodashGet(e, ['dataTransfer', 'files', 0]);

                                                displayFileInModal(file);

                                                this.setState({isAttachmentPreviewActive: true, isDraggingOver: false});
                                            }}
                                            disabled={this.props.disabled}
                                        >
                                            <Composer
<<<<<<< HEAD
                                                autoFocus={!this.props.modal.isVisible && (this.willBlurTextInputOnTapOutside || this.isEmptyChat()) && this.props.shouldShowComposeInput}
=======
                                                autoFocus={!this.props.modal.isVisible && (this.shouldFocusInputOnScreenFocus || this.isEmptyChat())}
>>>>>>> 057417c4
                                                multiline
                                                ref={this.setTextInputRef}
                                                textAlignVertical="top"
                                                placeholder={inputPlaceholder}
                                                placeholderTextColor={themeColors.placeholderText}
                                                onChangeText={(comment) => this.updateComment(comment, true)}
                                                onKeyPress={this.triggerHotkeyActions}
                                                style={[styles.textInputCompose, this.props.isComposerFullSize ? styles.textInputFullCompose : styles.flex4]}
                                                maxLines={this.state.maxLines}
                                                onFocus={() => this.setIsFocused(true)}
                                                onBlur={() => {
                                                    this.setIsFocused(false);
                                                    this.resetSuggestions();
                                                }}
                                                onClick={this.setShouldBlockEmojiCalcToFalse}
                                                onPasteFile={displayFileInModal}
                                                shouldClear={this.state.textInputShouldClear}
                                                onClear={() => this.setTextInputShouldClear(false)}
                                                isDisabled={isComposeDisabled || isBlockedFromConcierge || this.props.disabled}
                                                selection={this.state.selection}
                                                onSelectionChange={this.onSelectionChange}
                                                isFullComposerAvailable={this.state.isFullComposerAvailable}
                                                setIsFullComposerAvailable={this.setIsFullComposerAvailable}
                                                isComposerFullSize={this.props.isComposerFullSize}
                                                value={this.state.value}
                                                numberOfLines={this.props.numberOfLines}
                                                onNumberOfLinesChange={this.updateNumberOfLines}
                                                onLayout={(e) => {
                                                    const composerHeight = e.nativeEvent.layout.height;
                                                    if (this.state.composerHeight === composerHeight) {
                                                        return;
                                                    }
                                                    this.setState({composerHeight});
                                                }}
                                                onScroll={() => this.setShouldShowSuggestionMenuToFalse()}
                                            />
                                        </DragAndDrop>
                                    </View>
                                </>
                            )}
                        </AttachmentModal>
                        {DeviceCapabilities.canUseTouchScreen() && this.props.isMediumScreenWidth ? null : (
                            <EmojiPickerButton
                                isDisabled={isBlockedFromConcierge || this.props.disabled}
                                onModalHide={() => {
                                    this.focus(true);
                                }}
                                onEmojiSelected={this.addEmojiToTextBox}
                            />
                        )}
                        <View
                            style={[styles.justifyContentEnd]}
                            // Keep focus on the composer when Send message is clicked.
                            onMouseDown={(e) => e.preventDefault()}
                        >
                            <Tooltip text={this.props.translate('common.send')}>
                                <TouchableOpacity
                                    style={[styles.chatItemSubmitButton, this.state.isCommentEmpty || hasExceededMaxCommentLength ? undefined : styles.buttonSuccess]}
                                    onPress={this.submitForm}
                                    disabled={this.state.isCommentEmpty || isBlockedFromConcierge || this.props.disabled || hasExceededMaxCommentLength}
                                    hitSlop={{
                                        top: 3,
                                        right: 3,
                                        bottom: 3,
                                        left: 3,
                                    }}
                                >
                                    <Icon
                                        src={Expensicons.Send}
                                        fill={this.state.isCommentEmpty || hasExceededMaxCommentLength ? themeColors.icon : themeColors.textLight}
                                    />
                                </TouchableOpacity>
                            </Tooltip>
                        </View>
                    </View>
                    <View
                        style={[
                            styles.flexRow,
                            styles.justifyContentBetween,
                            styles.alignItemsCenter,
                            (!this.props.isSmallScreenWidth || (this.props.isSmallScreenWidth && !this.props.network.isOffline)) && styles.chatItemComposeSecondaryRow,
                        ]}
                    >
                        {!this.props.isSmallScreenWidth && <OfflineIndicator containerStyles={[styles.chatItemComposeSecondaryRow]} />}
                        <ReportTypingIndicator reportID={this.props.reportID} />
                        <ExceededCommentLength
                            comment={this.comment}
                            onExceededMaxCommentLength={this.setExceededMaxCommentLength}
                        />
                    </View>
                </OfflineWithFeedback>
                {this.state.isDraggingOver && <ReportDropUI />}
                {!_.isEmpty(this.state.suggestedEmojis) && this.state.shouldShowEmojiSuggestionMenu && (
                    <ArrowKeyFocusManager
                        focusedIndex={this.state.highlightedEmojiIndex}
                        maxIndex={getMaxArrowIndex(this.state.suggestedEmojis.length, this.state.isAutoSuggestionPickerLarge)}
                        shouldExcludeTextAreaNodes={false}
                        onFocusedIndexChanged={(index) => this.setState({highlightedEmojiIndex: index})}
                    >
                        <EmojiSuggestions
                            onClose={() => this.setState({suggestedEmojis: []})}
                            highlightedEmojiIndex={this.state.highlightedEmojiIndex}
                            emojis={this.state.suggestedEmojis}
                            comment={this.state.value}
                            updateComment={(newComment) => this.setState({value: newComment})}
                            colonIndex={this.state.colonIndex}
                            prefix={this.state.value.slice(this.state.colonIndex + 1, this.state.selection.start)}
                            onSelect={this.insertSelectedEmoji}
                            isComposerFullSize={this.props.isComposerFullSize}
                            preferredSkinToneIndex={this.props.preferredSkinTone}
                            isEmojiPickerLarge={this.state.isAutoSuggestionPickerLarge}
                            composerHeight={this.state.composerHeight}
                            shouldIncludeReportRecipientLocalTimeHeight={shouldShowReportRecipientLocalTime}
                        />
                    </ArrowKeyFocusManager>
                )}
                {!_.isEmpty(this.state.suggestedMentions) && this.state.shouldShowMentionSuggestionMenu && (
                    <ArrowKeyFocusManager
                        focusedIndex={this.state.highlightedMentionIndex}
                        maxIndex={getMaxArrowIndex(this.state.suggestedMentions.length, this.state.isAutoSuggestionPickerLarge)}
                        shouldExcludeTextAreaNodes={false}
                        onFocusedIndexChanged={(index) => this.setState({highlightedMentionIndex: index})}
                    >
                        <MentionSuggestions
                            onClose={() => this.setState({suggestedMentions: []})}
                            highlightedMentionIndex={this.state.highlightedMentionIndex}
                            mentions={this.state.suggestedMentions}
                            comment={this.state.value}
                            updateComment={(newComment) => this.setState({value: newComment})}
                            colonIndex={this.state.colonIndex}
                            prefix={this.state.mentionPrefix}
                            onSelect={this.insertSelectedMention}
                            isComposerFullSize={this.props.isComposerFullSize}
                            isMentionPickerLarge={this.state.isAutoSuggestionPickerLarge}
                            composerHeight={this.state.composerHeight}
                            shouldIncludeReportRecipientLocalTimeHeight={shouldShowReportRecipientLocalTime}
                        />
                    </ArrowKeyFocusManager>
                )}
            </View>
        );
    }
}

ReportActionCompose.propTypes = propTypes;
ReportActionCompose.defaultProps = defaultProps;

export default compose(
    withWindowDimensions,
    withDrawerState,
    withNavigation,
    withNavigationFocus,
    withLocalize,
    withNetwork(),
    withPersonalDetails(),
    withCurrentUserPersonalDetails,
    withKeyboardState,
    withOnyx({
        betas: {
            key: ONYXKEYS.BETAS,
        },
        comment: {
            key: ({reportID}) => `${ONYXKEYS.COLLECTION.REPORT_DRAFT_COMMENT}${reportID}`,
        },
        numberOfLines: {
            key: ({reportID}) => `${ONYXKEYS.COLLECTION.REPORT_DRAFT_COMMENT_NUMBER_OF_LINES}${reportID}`,
        },
        modal: {
            key: ONYXKEYS.MODAL,
        },
        blockedFromConcierge: {
            key: ONYXKEYS.NVP_BLOCKED_FROM_CONCIERGE,
        },
        frequentlyUsedEmojis: {
            key: ONYXKEYS.FREQUENTLY_USED_EMOJIS,
        },
        preferredSkinTone: {
            key: ONYXKEYS.PREFERRED_EMOJI_SKIN_TONE,
        },
        reports: {
            key: ONYXKEYS.COLLECTION.REPORT,
        },
        personalDetails: {
            key: ONYXKEYS.PERSONAL_DETAILS,
        },
        shouldShowComposeInput: {
            key: ONYXKEYS.SHOULD_SHOW_COMPOSE_INPUT,
        },
    }),
)(ReportActionCompose);<|MERGE_RESOLUTION|>--- conflicted
+++ resolved
@@ -208,11 +208,7 @@
         this.shouldFocusInputOnScreenFocus = canFocusInputOnScreenFocus();
 
         this.state = {
-<<<<<<< HEAD
-            isFocused: this.willBlurTextInputOnTapOutside && !this.props.modal.isVisible && !this.props.modal.willAlertModalBecomeVisible && this.props.shouldShowComposeInput,
-=======
-            isFocused: this.shouldFocusInputOnScreenFocus && !this.props.modal.isVisible && !this.props.modal.willAlertModalBecomeVisible,
->>>>>>> 057417c4
+            isFocused: this.shouldFocusInputOnScreenFocus && !this.props.modal.isVisible && !this.props.modal.willAlertModalBecomeVisible && this.props.shouldShowComposeInput,
             isFullComposerAvailable: props.isComposerFullSize,
             textInputShouldClear: false,
             isCommentEmpty: props.comment.length === 0,
@@ -1036,11 +1032,7 @@
                                             disabled={this.props.disabled}
                                         >
                                             <Composer
-<<<<<<< HEAD
-                                                autoFocus={!this.props.modal.isVisible && (this.willBlurTextInputOnTapOutside || this.isEmptyChat()) && this.props.shouldShowComposeInput}
-=======
-                                                autoFocus={!this.props.modal.isVisible && (this.shouldFocusInputOnScreenFocus || this.isEmptyChat())}
->>>>>>> 057417c4
+                                                autoFocus={!this.props.modal.isVisible && (this.shouldFocusInputOnScreenFocus || this.isEmptyChat()) && this.props.shouldShowComposeInput}
                                                 multiline
                                                 ref={this.setTextInputRef}
                                                 textAlignVertical="top"
