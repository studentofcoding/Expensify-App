--- conflicted
+++ resolved
@@ -580,13 +580,7 @@
                     extraData={extraData}
                 />
                 <PopoverReportActionContextMenu ref={ReportActionContextMenu.contextMenuRef} />
-<<<<<<< HEAD
-                <EmojiPicker
-                    ref={EmojiPickerAction.emojiPickerRef}
-                />
-=======
                 <EmojiPicker ref={EmojiPickerAction.emojiPickerRef} />
->>>>>>> 2bc5c843
             </>
         );
     }
