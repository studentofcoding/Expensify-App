--- conflicted
+++ resolved
@@ -86,7 +86,6 @@
     const testRef = useRef(false);
     const didLayout = useRef(false);
     const didSubscribeToReportTypingEvents = useRef(false);
-<<<<<<< HEAD
     const [isFetchNewerWasCalled, setFetchNewerWasCalled] = useState(false);
     const [isLinkingToMessage, setLinkingToMessageTrigger] = useState(false);
 
@@ -139,10 +138,6 @@
         }
         return false;
     }, [reportActions, allReportActions, reportActionID]);
-=======
-    const isFetchNewerWasCalled = useRef(false);
-    const hasCachedActions = useRef(_.size(props.reportActions) > 0);
->>>>>>> f0ae93fd
 
     const hasCachedActions = useRef(_.size(reportActions) > 0);
 
@@ -248,26 +243,6 @@
 
         // Ideally, we wouldn't need to use the 'distanceFromStart' variable. However, due to the low value set for 'maxToRenderPerBatch',
         // the component undergoes frequent re-renders. This frequent re-rendering triggers the 'onStartReached' callback multiple times.
-<<<<<<< HEAD
-
-        // To mitigate this issue, we use 'CONST.CHAT_HEADER_LOADER_HEIGHT' as a threshold. This ensures that 'onStartReached' is not
-        // triggered unnecessarily when the chat is initially opened or when the user has reached the end of the list but hasn't scrolled further.
-
-        // Additionally, we use throttling on the 'onStartReached' callback to further reduce the frequency of its invocation.
-        // This should be removed once the issue of frequent re-renders is resolved.
-
-        if (isReportActionArrayCatted || reportActionID) {
-            setFetchNewerWasCalled(true);
-            return;
-        }
-        if (!isFetchNewerWasCalled || distanceFromStart <= CONST.CHAT_HEADER_LOADER_HEIGHT) {
-            return;
-        }
-
-        const newestReportAction = reportActions[0];
-        Report.getNewerActions(reportID, newestReportAction.reportActionID);
-    }, 700);
-=======
         //
         // To mitigate this issue, we use 'CONST.CHAT_HEADER_LOADER_HEIGHT' as a threshold. This ensures that 'onStartReached' is not
         // triggered unnecessarily when the chat is initially opened or when the user has reached the end of the list but hasn't scrolled further.
@@ -275,14 +250,17 @@
         // Additionally, we use throttling on the 'onStartReached' callback to further reduce the frequency of its invocation.
         // This should be removed once the issue of frequent re-renders is resolved.
 
-        if (!isFetchNewerWasCalled.current || distanceFromStart <= CONST.CHAT_HEADER_LOADER_HEIGHT) {
-            isFetchNewerWasCalled.current = true;
-            return;
-        }
-        const newestReportAction = _.first(props.reportActions);
+        if (isReportActionArrayCatted || reportActionID) {
+            setFetchNewerWasCalled(true);
+            return;
+        }
+        if (!isFetchNewerWasCalled || distanceFromStart <= CONST.CHAT_HEADER_LOADER_HEIGHT) {
+            return;
+        }
+
+        const newestReportAction = reportActions[0];
         Report.getNewerActions(reportID, newestReportAction.reportActionID);
     }, 500);
->>>>>>> f0ae93fd
 
     /**
      * Runs when the FlatList finishes laying out
@@ -318,11 +296,8 @@
                 mostRecentIOUReportActionID={mostRecentIOUReportActionID.current}
                 loadOlderChats={loadOlderChats}
                 loadNewerChats={loadNewerChats}
-<<<<<<< HEAD
                 isLinkingLoader={!!reportActionID && props.isLoadingInitialReportActions}
                 isReportActionArrayCatted={isReportActionArrayCatted}
-=======
->>>>>>> f0ae93fd
                 isLoadingInitialReportActions={props.isLoadingInitialReportActions}
                 isLoadingOlderReportActions={props.isLoadingOlderReportActions}
                 isLoadingNewerReportActions={props.isLoadingNewerReportActions}
@@ -354,19 +329,15 @@
         return false;
     }
 
-<<<<<<< HEAD
+    if (oldProps.isLoadingInitialReportActions !== newProps.isLoadingInitialReportActions) {
+        return false;
+    }
+
     if (oldProps.isLoadingOlderReportActions !== newProps.isLoadingOlderReportActions) {
         return false;
     }
 
-    if (oldProps.isLoadingInitialReportActions !== newProps.isLoadingInitialReportActions) {
-=======
-    if (oldProps.isLoadingInitialReportActions !== newProps.isLoadingInitialReportActions) {
-        return false;
-    }
-
-    if (oldProps.isLoadingOlderReportActions !== newProps.isLoadingOlderReportActions) {
->>>>>>> f0ae93fd
+    if (oldProps.isLoadingNewerReportActions !== newProps.isLoadingNewerReportActions) {
         return false;
     }
 
