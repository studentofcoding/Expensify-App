import React from 'react';
import PropTypes from 'prop-types';
import _ from 'underscore';
import lodashGet from 'lodash/get';
import * as Report from '../../../libs/actions/Report';
import reportActionPropTypes from './reportActionPropTypes';
import Visibility from '../../../libs/Visibility';
import Timing from '../../../libs/actions/Timing';
import CONST from '../../../CONST';
import compose from '../../../libs/compose';
import withWindowDimensions, {windowDimensionsPropTypes} from '../../../components/withWindowDimensions';
import * as ReportScrollManager from '../../../libs/ReportScrollManager';
import withLocalize, {withLocalizePropTypes} from '../../../components/withLocalize';
import Performance from '../../../libs/Performance';
import {withNetwork} from '../../../components/OnyxProvider';
import FloatingMessageCounter from './FloatingMessageCounter';
import networkPropTypes from '../../../components/networkPropTypes';
import ReportActionsList from './ReportActionsList';
import CopySelectionHelper from '../../../components/CopySelectionHelper';
import * as ReportActionsUtils from '../../../libs/ReportActionsUtils';
import * as ReportUtils from '../../../libs/ReportUtils';
import reportPropTypes from '../../reportPropTypes';
import withNavigationFocus from '../../../components/withNavigationFocus';
import PopoverReactionList from './ReactionList/PopoverReactionList';
import getIsReportFullyVisible from '../../../libs/getIsReportFullyVisible';
import ReportScreenContext from '../ReportScreenContext';

const propTypes = {
    /** The report currently being looked at */
    report: reportPropTypes.isRequired,

    /** Array of report actions for this report */
    reportActions: PropTypes.arrayOf(PropTypes.shape(reportActionPropTypes)),

    /** Whether the composer is full size */
    isComposerFullSize: PropTypes.bool.isRequired,

    /** Information about the network */
    network: networkPropTypes.isRequired,

    /** The policy object for the current route */
    policy: PropTypes.shape({
        /** The name of the policy */
        name: PropTypes.string,

        /** The URL for the policy avatar */
        avatar: PropTypes.string,
    }),

    ...windowDimensionsPropTypes,
    ...withLocalizePropTypes,
};

const defaultProps = {
    reportActions: [],
    policy: null,
};

class ReportActionsView extends React.Component {
    constructor(props) {
        super(props);

        this.didLayout = false;
        this.didSubscribeToReportTypingEvents = false;
        this.unsubscribeVisibilityListener = null;
        this.hasCachedActions = _.size(props.reportActions) > 0;

        this.reactionListRef = React.createRef();
        this.state = {
            isFloatingMessageCounterVisible: false,
            newMarkerReportActionID: ReportUtils.getNewMarkerReportActionID(this.props.report, props.reportActions),
        };

        this.currentScrollOffset = 0;
        this.mostRecentIOUReportActionID = ReportActionsUtils.getMostRecentIOURequestActionID(props.reportActions);
        this.trackScroll = this.trackScroll.bind(this);
        this.toggleFloatingMessageCounter = this.toggleFloatingMessageCounter.bind(this);
        this.loadMoreChats = this.loadMoreChats.bind(this);
        this.recordTimeToMeasureItemLayout = this.recordTimeToMeasureItemLayout.bind(this);
        this.scrollToBottomAndMarkReportAsRead = this.scrollToBottomAndMarkReportAsRead.bind(this);
        this.openReportIfNecessary = this.openReportIfNecessary.bind(this);
    }

    componentDidMount() {
        this.unsubscribeVisibilityListener = Visibility.onVisibilityChange(() => {
            if (!this.isReportFullyVisible()) {
                return;
            }

            // If the app user becomes active and they have no unread actions we clear the new marker to sync their device
            // e.g. they could have read these messages on another device and only just become active here
            const hasUnreadActions = ReportUtils.isUnread(this.props.report);
            if (!hasUnreadActions) {
                this.setState({newMarkerReportActionID: ''});
            }
        });

        this.openReportIfNecessary();

        // This callback is triggered when a new action arrives via Pusher and the event is emitted from Report.js. This allows us to maintain
        // a single source of truth for the "new action" event instead of trying to derive that a new action has appeared from looking at props.
        this.unsubscribeFromNewActionEvent = Report.subscribeToNewActionEvent(this.props.report.reportID, (isFromCurrentUser, newActionID) => {
            const isNewMarkerReportActionIDSet = !_.isEmpty(this.state.newMarkerReportActionID);

            // If a new comment is added and it's from the current user scroll to the bottom otherwise leave the user positioned where
            // they are now in the list.
            if (isFromCurrentUser) {
                ReportScrollManager.scrollToBottom(this.context.flatListRef);

                // If the current user sends a new message in the chat we clear the new marker since they have "read" the report
                this.setState({newMarkerReportActionID: ''});
            } else if (this.isReportFullyVisible()) {
                // We use the scroll position to determine whether the report should be marked as read and the new line indicator reset.
                // If the user is scrolled up and no new line marker is set we will set it otherwise we will do nothing so the new marker
                // stays in it's previous position.
                if (this.currentScrollOffset === 0) {
                    Report.readNewestAction(this.props.report.reportID);
                    this.setState({newMarkerReportActionID: ''});
                } else if (!isNewMarkerReportActionIDSet) {
                    this.setState({newMarkerReportActionID: newActionID});
                }
            } else if (!isNewMarkerReportActionIDSet) {
                // The report is not in view and we received a comment from another user while the new marker is not set
                // so we will set the new marker now.
                this.setState({newMarkerReportActionID: newActionID});
            }
        });
    }

    shouldComponentUpdate(nextProps, nextState) {
        if (!_.isEqual(nextProps.reportActions, this.props.reportActions)) {
            this.mostRecentIOUReportActionID = ReportActionsUtils.getMostRecentIOURequestActionID(nextProps.reportActions);
            return true;
        }

        if (lodashGet(nextProps.network, 'isOffline') !== lodashGet(this.props.network, 'isOffline')) {
            return true;
        }

        if (nextProps.report.isLoadingMoreReportActions !== this.props.report.isLoadingMoreReportActions) {
            return true;
        }

        if (nextProps.report.isLoadingReportActions !== this.props.report.isLoadingReportActions) {
            return true;
        }

        if (nextProps.report.lastReadTime !== this.props.report.lastReadTime) {
            return true;
        }

        if (nextState.isFloatingMessageCounterVisible !== this.state.isFloatingMessageCounterVisible) {
            return true;
        }

        if (nextState.newMarkerReportActionID !== this.state.newMarkerReportActionID) {
            return true;
        }

        if (this.props.isSmallScreenWidth !== nextProps.isSmallScreenWidth) {
            return true;
        }

        if (lodashGet(this.props.report, 'hasOutstandingIOU') !== lodashGet(nextProps.report, 'hasOutstandingIOU')) {
            return true;
        }

        if (this.props.isComposerFullSize !== nextProps.isComposerFullSize) {
            return true;
        }

        if (lodashGet(this.props.report, 'statusNum') !== lodashGet(nextProps.report, 'statusNum') || lodashGet(this.props.report, 'stateNum') !== lodashGet(nextProps.report, 'stateNum')) {
            return true;
        }

        if (lodashGet(this.props, 'policy.avatar') !== lodashGet(nextProps, 'policy.avatar')) {
            return true;
        }

        if (lodashGet(this.props, 'policy.name') !== lodashGet(nextProps, 'policy.name')) {
            return true;
        }

        return !_.isEqual(lodashGet(this.props.report, 'icons', []), lodashGet(nextProps.report, 'icons', []));
    }

    componentDidUpdate(prevProps) {
        const isReportFullyVisible = this.isReportFullyVisible();

        // When returning from offline to online state we want to trigger a request to OpenReport which
        // will fetch the reportActions data and mark the report as read. If the report is not fully visible
        // then we call ReconnectToReport which only loads the reportActions data without marking the report as read.
        const wasNetworkChangeDetected = lodashGet(prevProps.network, 'isOffline') && !lodashGet(this.props.network, 'isOffline');
        if (wasNetworkChangeDetected) {
            if (isReportFullyVisible) {
                this.openReportIfNecessary();
            } else {
                Report.reconnect(this.props.report.reportID);
            }
        }

        // If the view is expanded from mobile to desktop layout
        // we update the new marker position, mark the report as read, and fetch new report actions
        const didScreenSizeIncrease = prevProps.isSmallScreenWidth && !this.props.isSmallScreenWidth;
        const didReportBecomeVisible = isReportFullyVisible && didScreenSizeIncrease;
        if (didReportBecomeVisible) {
            this.setState({
                newMarkerReportActionID: ReportUtils.isUnread(this.props.report) ? ReportUtils.getNewMarkerReportActionID(this.props.report, this.props.reportActions) : '',
            });
            this.openReportIfNecessary();
        }

        // If the report is unread, we want to check if the number of actions has decreased. If so, then it seems that one of them was deleted. In this case, if the deleted action was the
        // one marking the unread point, we need to recalculate which action should be the unread marker.
        if (ReportUtils.isUnread(this.props.report) && prevProps.reportActions.length > this.props.reportActions.length) {
            this.setState({
                newMarkerReportActionID: ReportUtils.getNewMarkerReportActionID(this.props.report, this.props.reportActions),
            });
        }

        // Checks to see if a report comment has been manually "marked as unread". All other times when the lastReadTime
        // changes it will be because we marked the entire report as read.
        const didManuallyMarkReportAsUnread = prevProps.report.lastReadTime !== this.props.report.lastReadTime && ReportUtils.isUnread(this.props.report);
        if (didManuallyMarkReportAsUnread) {
            this.setState({newMarkerReportActionID: ReportUtils.getNewMarkerReportActionID(this.props.report, this.props.reportActions)});
        }

        // Ensures subscription event succeeds when the report/workspace room is created optimistically.
        // Check if the optimistic `OpenReport` or `AddWorkspaceRoom` has succeeded by confirming
        // any `pendingFields.createChat` or `pendingFields.addWorkspaceRoom` fields are set to null.
        // Existing reports created will have empty fields for `pendingFields`.
        const didCreateReportSuccessfully = !this.props.report.pendingFields || (!this.props.report.pendingFields.addWorkspaceRoom && !this.props.report.pendingFields.createChat);
        if (!this.didSubscribeToReportTypingEvents && didCreateReportSuccessfully) {
            Report.subscribeToReportTypingEvents(this.props.report.reportID);
            this.didSubscribeToReportTypingEvents = true;
        }
    }

    componentWillUnmount() {
        if (this.unsubscribeVisibilityListener) {
            this.unsubscribeVisibilityListener();
        }

        if (this.unsubscribeFromNewActionEvent) {
            this.unsubscribeFromNewActionEvent();
        }

        Report.unsubscribeFromReportChannel(this.props.report.reportID);
    }

    /**
     * @returns {Boolean}
     */
    isReportFullyVisible() {
        return getIsReportFullyVisible(this.props.isFocused);
    }

    // If the report is optimistic (AKA not yet created) we don't need to call openReport again
    openReportIfNecessary() {
        if (this.props.report.isOptimisticReport) {
            return;
        }

        Report.openReport(this.props.report.reportID);
    }

    /**
     * Retrieves the next set of report actions for the chat once we are nearing the end of what we are currently
     * displaying.
     */
    loadMoreChats() {
        // Only fetch more if we are not already fetching so that we don't initiate duplicate requests.
        if (this.props.report.isLoadingMoreReportActions) {
            return;
        }

        const oldestReportAction = _.last(this.props.reportActions);

        // Don't load more chats if we're already at the beginning of the chat history
        if (oldestReportAction.actionName === CONST.REPORT.ACTIONS.TYPE.CREATED) {
            return;
        }

        // Retrieve the next REPORT.ACTIONS.LIMIT sized page of comments
        Report.readOldestAction(this.props.report.reportID, oldestReportAction.reportActionID);
    }

    scrollToBottomAndMarkReportAsRead() {
        ReportScrollManager.scrollToBottom(this.context.flatListRef);
        Report.readNewestAction(this.props.report.reportID);
    }

    /**
     * Show/hide the new floating message counter when user is scrolling back/forth in the history of messages.
     */
    toggleFloatingMessageCounter() {
        if (this.currentScrollOffset < -200 && !this.state.isFloatingMessageCounterVisible) {
            this.setState({isFloatingMessageCounterVisible: true});
        }

        if (this.currentScrollOffset > -200 && this.state.isFloatingMessageCounterVisible) {
            this.setState({isFloatingMessageCounterVisible: false});
        }
    }

    /**
     * keeps track of the Scroll offset of the main messages list
     *
     * @param {Object} {nativeEvent}
     */
    trackScroll({nativeEvent}) {
        this.currentScrollOffset = -nativeEvent.contentOffset.y;
        this.toggleFloatingMessageCounter();
    }

    /**
     * Runs when the FlatList finishes laying out
     */
    recordTimeToMeasureItemLayout() {
        if (this.didLayout) {
            return;
        }

        this.didLayout = true;
        Timing.end(CONST.TIMING.SWITCH_REPORT, this.hasCachedActions ? CONST.TIMING.WARM : CONST.TIMING.COLD);

        // Capture the init measurement only once not per each chat switch as the value gets overwritten
        if (!ReportActionsView.initMeasured) {
            Performance.markEnd(CONST.TIMING.REPORT_INITIAL_RENDER);
            ReportActionsView.initMeasured = true;
        } else {
            Performance.markEnd(CONST.TIMING.SWITCH_REPORT);
        }
    }

    render() {
        // Comments have not loaded at all yet do nothing
        if (!_.size(this.props.reportActions)) {
            return null;
        }
        return (
            <>
                <FloatingMessageCounter
                    isActive={this.state.isFloatingMessageCounterVisible && !_.isEmpty(this.state.newMarkerReportActionID)}
                    onClick={this.scrollToBottomAndMarkReportAsRead}
                />
<<<<<<< HEAD
                <ReactionListRefContext.Provider value={this.reactionListRef}>
                    <ReportActionsList
                        report={this.props.report}
                        onScroll={this.trackScroll}
                        onLayout={this.recordTimeToMeasureItemLayout}
                        sortedReportActions={this.props.reportActions}
                        mostRecentIOUReportActionID={this.mostRecentIOUReportActionID}
                        isLoadingMoreReportActions={this.props.report.isLoadingMoreReportActions}
                        loadMoreChats={this.loadMoreChats}
                        newMarkerReportActionID={this.state.newMarkerReportActionID}
                        policy={this.props.policy}
                    />
                </ReactionListRefContext.Provider>
=======
                <ReportActionsList
                    report={this.props.report}
                    onScroll={this.trackScroll}
                    onLayout={this.recordTimeToMeasureItemLayout}
                    sortedReportActions={this.props.reportActions}
                    mostRecentIOUReportActionID={this.mostRecentIOUReportActionID}
                    isLoadingMoreReportActions={this.props.report.isLoadingMoreReportActions}
                    loadMoreChats={this.loadMoreChats}
                    newMarkerReportActionID={this.state.newMarkerReportActionID}
                />
>>>>>>> 52a18912
                <PopoverReactionList
                    ref={this.context.reactionListRef}
                    report={this.props.report}
                />
                <CopySelectionHelper />
            </>
        );
    }
}

ReportActionsView.propTypes = propTypes;
ReportActionsView.defaultProps = defaultProps;
ReportActionsView.contextType = ReportScreenContext;

export default compose(Performance.withRenderTrace({id: '<ReportActionsView> rendering'}), withWindowDimensions, withNavigationFocus, withLocalize, withNetwork())(ReportActionsView);<|MERGE_RESOLUTION|>--- conflicted
+++ resolved
@@ -344,21 +344,6 @@
                     isActive={this.state.isFloatingMessageCounterVisible && !_.isEmpty(this.state.newMarkerReportActionID)}
                     onClick={this.scrollToBottomAndMarkReportAsRead}
                 />
-<<<<<<< HEAD
-                <ReactionListRefContext.Provider value={this.reactionListRef}>
-                    <ReportActionsList
-                        report={this.props.report}
-                        onScroll={this.trackScroll}
-                        onLayout={this.recordTimeToMeasureItemLayout}
-                        sortedReportActions={this.props.reportActions}
-                        mostRecentIOUReportActionID={this.mostRecentIOUReportActionID}
-                        isLoadingMoreReportActions={this.props.report.isLoadingMoreReportActions}
-                        loadMoreChats={this.loadMoreChats}
-                        newMarkerReportActionID={this.state.newMarkerReportActionID}
-                        policy={this.props.policy}
-                    />
-                </ReactionListRefContext.Provider>
-=======
                 <ReportActionsList
                     report={this.props.report}
                     onScroll={this.trackScroll}
@@ -368,8 +353,9 @@
                     isLoadingMoreReportActions={this.props.report.isLoadingMoreReportActions}
                     loadMoreChats={this.loadMoreChats}
                     newMarkerReportActionID={this.state.newMarkerReportActionID}
+                	policy={this.props.policy}
                 />
->>>>>>> 52a18912
+
                 <PopoverReactionList
                     ref={this.context.reactionListRef}
                     report={this.props.report}
