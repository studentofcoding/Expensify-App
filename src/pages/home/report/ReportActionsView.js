--- conflicted
+++ resolved
@@ -4,12 +4,8 @@
 import {useIsFocused, useRoute} from '@react-navigation/native';
 import lodashGet from 'lodash/get';
 import PropTypes from 'prop-types';
-<<<<<<< HEAD
 import React, {useCallback, useContext, useEffect, useLayoutEffect, useMemo, useRef, useState} from 'react';
 import {InteractionManager} from 'react-native';
-=======
-import React, {useCallback, useContext, useEffect, useMemo, useRef} from 'react';
->>>>>>> 76e5b1cb
 import {withOnyx} from 'react-native-onyx';
 import _ from 'underscore';
 import networkPropTypes from '@components/networkPropTypes';
@@ -317,15 +313,11 @@
         }
     }, [props.report, didSubscribeToReportTypingEvents, reportID]);
 
-<<<<<<< HEAD
     const onContentSizeChange = useCallback((w, h) => {
         contentListHeight.current = h;
     }, []);
 
     const checkIfContentSmallerThanList = useCallback(() => windowHeight - DIFF_BETWEEN_SCREEN_HEIGHT_AND_LIST - SPACER > contentListHeight.current, [windowHeight]);
-=======
-    const oldestReportAction = useMemo(() => _.last(props.reportActions), [props.reportActions]);
->>>>>>> 76e5b1cb
 
     /**
      * Retrieves the next set of report actions for the chat once we are nearing the end of what we are currently
@@ -372,22 +364,14 @@
     /**
      * Runs when the FlatList finishes laying out
      */
-<<<<<<< HEAD
     const recordTimeToMeasureItemLayout = useCallback(
         (e) => {
             layoutListHeight.current = e.nativeEvent.layout.height;
-=======
-    const recordTimeToMeasureItemLayout = useCallback(() => {
-        if (didLayout.current) {
-            return;
-        }
->>>>>>> 76e5b1cb
 
             if (didLayout.current) {
                 return;
             }
 
-<<<<<<< HEAD
             didLayout.current = true;
             Timing.end(CONST.TIMING.SWITCH_REPORT, hasCachedActions ? CONST.TIMING.WARM : CONST.TIMING.COLD);
 
@@ -401,16 +385,6 @@
         },
         [hasCachedActions],
     );
-=======
-        // Capture the init measurement only once not per each chat switch as the value gets overwritten
-        if (!ReportActionsView.initMeasured) {
-            Performance.markEnd(CONST.TIMING.REPORT_INITIAL_RENDER);
-            ReportActionsView.initMeasured = true;
-        } else {
-            Performance.markEnd(CONST.TIMING.SWITCH_REPORT);
-        }
-    }, [hasCachedActions]);
->>>>>>> 76e5b1cb
 
     // Comments have not loaded at all yet do nothing
     if (!_.size(reportActions)) {
