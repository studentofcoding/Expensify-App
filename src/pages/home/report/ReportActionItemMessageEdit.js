--- conflicted
+++ resolved
@@ -261,58 +261,6 @@
     render() {
         const hasExceededMaxCommentLength = this.state.hasExceededMaxCommentLength;
         return (
-<<<<<<< HEAD
-            <View style={styles.chatItemMessage}>
-                <View
-                    style={[
-                        styles.chatItemComposeBox,
-                        styles.flexRow,
-                        this.state.isFocused ? styles.chatItemComposeBoxFocusedColor : styles.chatItemComposeBoxColor,
-                        hasExceededMaxCommentLength && styles.borderColorDanger,
-                    ]}
-                >
-                    <Composer
-                        multiline
-                        ref={(el) => {
-                            this.textInput = el;
-                            this.props.forwardedRef(el);
-                        }}
-                        nativeID={this.messageEditInput}
-                        onChangeText={this.updateDraft} // Debounced saveDraftComment
-                        onKeyPress={this.triggerSaveOrCancel}
-                        value={this.state.draft}
-                        maxLines={this.props.isSmallScreenWidth ? CONST.COMPOSER.MAX_LINES_SMALL_SCREEN : CONST.COMPOSER.MAX_LINES} // This is the same that slack has
-                        style={[styles.textInputCompose, styles.flex4, styles.editInputComposeSpacing]}
-                        onFocus={() => {
-                            this.setState({isFocused: true});
-                            ReportScrollManager.scrollToIndex({animated: true, index: this.props.index}, true);
-                            toggleReportActionComposeView(false, this.props.isSmallScreenWidth);
-                        }}
-                        onBlur={(event) => {
-                            this.setState({isFocused: false});
-                            const relatedTargetId = lodashGet(event, 'nativeEvent.relatedTarget.id');
-
-                            // Return to prevent re-render when save/cancel button is pressed which cancels the onPress event by re-rendering
-                            if (_.contains([this.saveButtonID, this.cancelButtonID, this.emojiButtonID], relatedTargetId)) {
-                                return;
-                            }
-
-                            if (this.messageEditInput === relatedTargetId) {
-                                return;
-                            }
-                            openReportActionComposeViewWhenClosingMessageEdit(this.props.isSmallScreenWidth);
-                        }}
-                        selection={this.state.selection}
-                        onSelectionChange={this.onSelectionChange}
-                    />
-                    <View style={styles.editChatItemEmojiWrapper}>
-                        <EmojiPickerButton
-                            isDisabled={this.props.shouldDisableEmojiPicker}
-                            onModalHide={() => InteractionManager.runAfterInteractions(() => this.textInput.focus())}
-                            onEmojiSelected={this.addEmojiToTextBox}
-                            nativeID={this.emojiButtonID}
-                        />
-=======
             <>
                 <View style={[styles.chatItemMessage, styles.flexRow]}>
                     <View style={[styles.justifyContentEnd]}>
@@ -357,7 +305,7 @@
                                 onChangeText={this.updateDraft} // Debounced saveDraftComment
                                 onKeyPress={this.triggerSaveOrCancel}
                                 value={this.state.draft}
-                                maxLines={16} // This is the same that slack has
+                                maxLines={this.props.isSmallScreenWidth ? CONST.COMPOSER.MAX_LINES_SMALL_SCREEN : CONST.COMPOSER.MAX_LINES} // This is the same that slack has
                                 style={[styles.textInputCompose, styles.flex1, styles.bgTransparent]}
                                 onFocus={() => {
                                     this.setState({isFocused: true});
@@ -412,7 +360,6 @@
                                 </TouchableOpacity>
                             </Tooltip>
                         </View>
->>>>>>> 01875f40
                     </View>
                 </View>
                 <ExceededCommentLength
