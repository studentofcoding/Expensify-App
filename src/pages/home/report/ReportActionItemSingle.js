--- conflicted
+++ resolved
@@ -142,7 +142,11 @@
         }
     }, [isWorkspaceActor, props.report.reportID, actorAccountID, props.action.delegateAccountID]);
 
-<<<<<<< HEAD
+    const shouldDisableDetailPage = useMemo(
+        () => !isWorkspaceActor && ReportUtils.isOptimisticPersonalDetail(props.action.delegateAccountID ? props.action.delegateAccountID : actorAccountID),
+        [props.action, isWorkspaceActor, actorAccountID],
+    );
+
     const getAvatar = () => {
         if (displayAllActors) {
             return (
@@ -185,12 +189,6 @@
             </UserDetailsTooltip>
         );
     };
-=======
-    const shouldDisableDetailPage = useMemo(
-        () => !isWorkspaceActor && ReportUtils.isOptimisticPersonalDetail(props.action.delegateAccountID ? props.action.delegateAccountID : actorAccountID),
-        [props.action, isWorkspaceActor, actorAccountID],
-    );
->>>>>>> 2f750ad9
 
     return (
         <View style={props.wrapperStyles}>
