--- conflicted
+++ resolved
@@ -74,15 +74,8 @@
     const actorAccountID = props.action.actorAccountID;
     let {displayName} = props.personalDetailsList[actorAccountID] || {};
     const {avatar, pendingFields} = props.personalDetailsList[actorAccountID] || {};
-    let actorHint = lodashGet(props.action, 'actorEmail', '').replace(CONST.REGEX.MERGED_ACCOUNT_PREFIX, '');
+    let actorHint = displayName.replace(CONST.REGEX.MERGED_ACCOUNT_PREFIX, '');
     const isWorkspaceActor = ReportUtils.isPolicyExpenseChat(props.report) && !actorAccountID;
-<<<<<<< HEAD
-    const actorDetails = props.personalDetailsList[actorAccountID] || {};
-    const displayName = isWorkspaceActor ? ReportUtils.getPolicyName(props.report) : actorDetails.displayName;
-    const actorHint = displayName.replace(CONST.REGEX.MERGED_ACCOUNT_PREFIX, '');
-    const pendingFields = isWorkspaceActor ? {} : actorDetails.pendingFields;
-    const avatarSource = isWorkspaceActor ? ReportUtils.getWorkspaceAvatar(props.report) : UserUtils.getAvatar(actorDetails.avatar, actorAccountID);
-=======
     let avatarSource = UserUtils.getAvatar(avatar, actorAccountID);
 
     if (isWorkspaceActor) {
@@ -98,7 +91,6 @@
         displayName = actorHint;
         avatarSource = UserUtils.getAvatar(delegateDetails.avatar, props.action.delegateAccountID);
     }
->>>>>>> fb8ca926
 
     // Since the display name for a report action message is delivered with the report history as an array of fragments
     // we'll need to take the displayName from personal details and have it be in the same format for now. Eventually,
