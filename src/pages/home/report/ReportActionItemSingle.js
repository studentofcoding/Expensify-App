import lodashGet from 'lodash/get';
import React, {useCallback, useMemo} from 'react';
import {View} from 'react-native';
import PropTypes from 'prop-types';
import _ from 'underscore';
import {withOnyx} from 'react-native-onyx';
import reportActionPropTypes from './reportActionPropTypes';
import ReportActionItemFragment from './ReportActionItemFragment';
import styles from '../../../styles/styles';
import ReportActionItemDate from './ReportActionItemDate';
import Avatar from '../../../components/Avatar';
import compose from '../../../libs/compose';
import withLocalize, {withLocalizePropTypes} from '../../../components/withLocalize';
import Navigation from '../../../libs/Navigation/Navigation';
import ROUTES from '../../../ROUTES';
import ControlSelection from '../../../libs/ControlSelection';
import * as ReportUtils from '../../../libs/ReportUtils';
import OfflineWithFeedback from '../../../components/OfflineWithFeedback';
import CONST from '../../../CONST';
import SubscriptAvatar from '../../../components/SubscriptAvatar';
import reportPropTypes from '../../reportPropTypes';
import * as UserUtils from '../../../libs/UserUtils';
import PressableWithoutFeedback from '../../../components/Pressable/PressableWithoutFeedback';
import UserDetailsTooltip from '../../../components/UserDetailsTooltip';
import MultipleAvatars from '../../../components/MultipleAvatars';
import * as StyleUtils from '../../../styles/StyleUtils';
import themeColors from '../../../styles/themes/default';
import Permissions from '../../../libs/Permissions';
import ONYXKEYS from '../../../ONYXKEYS';
import Text from '../../../components/Text';
import Tooltip from '../../../components/Tooltip';
import DateUtils from '../../../libs/DateUtils';
import * as PersonalDetailsUtils from '../../../libs/PersonalDetailsUtils';

const propTypes = {
    /** All the data of the action */
    action: PropTypes.shape(reportActionPropTypes).isRequired,

    /** Styles for the outermost View */
    // eslint-disable-next-line react/forbid-prop-types
    wrapperStyles: PropTypes.arrayOf(PropTypes.object),

    /** Children view component for this action item */
    children: PropTypes.node.isRequired,

    /** Report for this action */
    report: reportPropTypes,

    /** IOU Report for this action, if any */
    iouReport: reportPropTypes,

    /** Show header for action */
    showHeader: PropTypes.bool,

    /** Determines if the avatar is displayed as a subscript (positioned lower than normal) */
    shouldShowSubscriptAvatar: PropTypes.bool,

    /** If the message has been flagged for moderation */
    hasBeenFlagged: PropTypes.bool,

    /** If the action is being hovered */
    isHovered: PropTypes.bool,

    ...withLocalizePropTypes,
};

const defaultProps = {
    wrapperStyles: [styles.chatItem],
    showHeader: true,
    shouldShowSubscriptAvatar: false,
    hasBeenFlagged: false,
    report: undefined,
    iouReport: undefined,
    isHovered: false,
};

const showUserDetails = (accountID) => {
    Navigation.navigate(ROUTES.PROFILE.getRoute(accountID));
};

const showWorkspaceDetails = (reportID) => {
    Navigation.navigate(ROUTES.REPORT_WITH_ID_DETAILS.getRoute(reportID));
};

function ReportActionItemSingle(props) {
    const actorAccountID = props.action.actionName === CONST.REPORT.ACTIONS.TYPE.REPORTPREVIEW && props.iouReport ? props.iouReport.managerID : props.action.actorAccountID;
    const personalDetails = PersonalDetailsUtils.getPersonalDetailsByAccountID(actorAccountID);
    let {displayName} = personalDetails || {};
    const {avatar, login, pendingFields, status, fallbackIcon} = personalDetails || {};
    let actorHint = (login || displayName || '').replace(CONST.REGEX.MERGED_ACCOUNT_PREFIX, '');
    const displayAllActors = useMemo(() => props.action.actionName === CONST.REPORT.ACTIONS.TYPE.REPORTPREVIEW && props.iouReport, [props.action.actionName, props.iouReport]);
    const isWorkspaceActor = ReportUtils.isPolicyExpenseChat(props.report) && (!actorAccountID || displayAllActors);
    let avatarSource = UserUtils.getAvatar(avatar, actorAccountID);
    const delegateDetails = PersonalDetailsUtils.getPersonalDetailsByAccountID(props.action.delegateAccountID);

    if (isWorkspaceActor) {
        displayName = ReportUtils.getPolicyName(props.report);
        actorHint = displayName;
        avatarSource = ReportUtils.getWorkspaceAvatar(props.report);
    } else if (props.action.delegateAccountID && delegateDetails) {
        // We replace the actor's email, name, and avatar with the Copilot manually for now. And only if we have their
        // details. This will be improved upon when the Copilot feature is implemented.
        const delegateDisplayName = delegateDetails.displayName;
        actorHint = `${delegateDisplayName} (${props.translate('reportAction.asCopilot')} ${displayName})`;
        displayName = actorHint;
        avatarSource = UserUtils.getAvatar(delegateDetails.avatar, props.action.delegateAccountID);
    }

    // If this is a report preview, display names and avatars of both people involved
    let secondaryAvatar = {};
    const primaryDisplayName = displayName;
    if (displayAllActors) {
        // The ownerAccountID and actorAccountID can be the same if the a user requests money back from the IOU's original creator, in that case we need to use managerID to avoid displaying the same user twice
        const secondaryAccountId = props.iouReport.ownerAccountID === actorAccountID ? props.iouReport.managerID : props.iouReport.ownerAccountID;
        const secondaryUserDetails = PersonalDetailsUtils.getPersonalDetailsByAccountID(secondaryAccountId);
        const secondaryDisplayName = lodashGet(secondaryUserDetails, 'displayName', '');
        displayName = `${primaryDisplayName} & ${secondaryDisplayName}`;
        secondaryAvatar = {
            source: UserUtils.getAvatar(secondaryUserDetails.avatar, secondaryAccountId),
            type: CONST.ICON_TYPE_AVATAR,
            name: secondaryDisplayName,
            id: secondaryAccountId,
        };
    } else if (!isWorkspaceActor) {
<<<<<<< HEAD
        secondaryAvatar = ReportUtils.getIcons(props.report)[props.report.isOwnPolicyExpenseChat ? 0 : 1];
=======
        const avatarIconIndex = props.report.isOwnPolicyExpenseChat || ReportUtils.isPolicyExpenseChat(props.report) ? 0 : 1;
        const reportIcons = ReportUtils.getIcons(props.report, {});

        secondaryAvatar = reportIcons[avatarIconIndex];
>>>>>>> eef8347c
    }
    const icon = {source: avatarSource, type: isWorkspaceActor ? CONST.ICON_TYPE_WORKSPACE : CONST.ICON_TYPE_AVATAR, name: primaryDisplayName, id: isWorkspaceActor ? '' : actorAccountID};

    // Since the display name for a report action message is delivered with the report history as an array of fragments
    // we'll need to take the displayName from personal details and have it be in the same format for now. Eventually,
    // we should stop referring to the report history items entirely for this information.
    const personArray = displayName
        ? [
              {
                  type: 'TEXT',
                  text: displayName,
              },
          ]
        : props.action.person;

    const reportID = props.report && props.report.reportID;
    const iouReportID = props.iouReport && props.iouReport.reportID;

    const showActorDetails = useCallback(() => {
        if (isWorkspaceActor) {
            showWorkspaceDetails(reportID);
        } else {
            // Show participants page IOU report preview
            if (displayAllActors) {
                Navigation.navigate(ROUTES.REPORT_PARTICIPANTS.getRoute(iouReportID));
                return;
            }
            showUserDetails(props.action.delegateAccountID ? props.action.delegateAccountID : actorAccountID);
        }
    }, [isWorkspaceActor, reportID, actorAccountID, props.action.delegateAccountID, iouReportID, displayAllActors]);

    const shouldDisableDetailPage = useMemo(
        () => !isWorkspaceActor && ReportUtils.isOptimisticPersonalDetail(props.action.delegateAccountID ? props.action.delegateAccountID : actorAccountID),
        [props.action, isWorkspaceActor, actorAccountID],
    );

    const getAvatar = () => {
        if (displayAllActors) {
            return (
                <MultipleAvatars
                    icons={[icon, secondaryAvatar]}
                    isInReportAction
                    shouldShowTooltip
                    secondAvatarStyle={[
                        StyleUtils.getBackgroundAndBorderStyle(themeColors.appBG),
                        props.isHovered ? StyleUtils.getBackgroundAndBorderStyle(themeColors.highlightBG) : undefined,
                    ]}
                />
            );
        }
        if (props.shouldShowSubscriptAvatar) {
            return (
                <SubscriptAvatar
                    mainAvatar={icon}
                    secondaryAvatar={secondaryAvatar}
                    mainTooltip={actorHint}
                    secondaryTooltip={ReportUtils.getPolicyName(props.report)}
                    noMargin
                />
            );
        }
        return (
            <UserDetailsTooltip
                accountID={actorAccountID}
                delegateAccountID={props.action.delegateAccountID}
                icon={icon}
            >
                <View>
                    <Avatar
                        containerStyles={[styles.actionAvatar]}
                        source={icon.source}
                        type={icon.type}
                        name={icon.name}
                        fallbackIcon={fallbackIcon}
                    />
                </View>
            </UserDetailsTooltip>
        );
    };
    const hasEmojiStatus = !displayAllActors && status && status.emojiCode && Permissions.canUseCustomStatus(props.betas);
    const formattedDate = DateUtils.getStatusUntilDate(lodashGet(status, 'clearAfter'));
    const statusText = lodashGet(status, 'text', '');
    const statusTooltipText = formattedDate ? `${statusText} (${formattedDate})` : statusText;

    return (
        <View style={props.wrapperStyles}>
            <PressableWithoutFeedback
                style={[styles.alignSelfStart, styles.mr3]}
                onPressIn={ControlSelection.block}
                onPressOut={ControlSelection.unblock}
                onPress={showActorDetails}
                disabled={shouldDisableDetailPage}
                accessibilityLabel={actorHint}
                accessibilityRole={CONST.ACCESSIBILITY_ROLE.BUTTON}
            >
                <OfflineWithFeedback pendingAction={lodashGet(pendingFields, 'avatar', null)}>{getAvatar()}</OfflineWithFeedback>
            </PressableWithoutFeedback>
            <View style={[styles.chatItemRight]}>
                {props.showHeader ? (
                    <View style={[styles.chatItemMessageHeader]}>
                        <PressableWithoutFeedback
                            style={[styles.flexShrink1, styles.mr1]}
                            onPressIn={ControlSelection.block}
                            onPressOut={ControlSelection.unblock}
                            onPress={showActorDetails}
                            disabled={shouldDisableDetailPage}
                            accessibilityLabel={actorHint}
                            accessibilityRole={CONST.ACCESSIBILITY_ROLE.BUTTON}
                        >
                            {_.map(personArray, (fragment, index) => (
                                <ReportActionItemFragment
                                    key={`person-${props.action.reportActionID}-${index}`}
                                    accountID={actorAccountID}
                                    fragment={fragment}
                                    delegateAccountID={props.action.delegateAccountID}
                                    isSingleLine
                                    actorIcon={icon}
                                />
                            ))}
                        </PressableWithoutFeedback>
                        {Boolean(hasEmojiStatus) && (
                            <Tooltip text={statusTooltipText}>
                                <Text
                                    style={styles.userReportStatusEmoji}
                                    numberOfLines={1}
                                >{`${status.emojiCode}`}</Text>
                            </Tooltip>
                        )}
                        <ReportActionItemDate created={props.action.created} />
                    </View>
                ) : null}
                <View style={props.hasBeenFlagged ? styles.blockquote : {}}>{props.children}</View>
            </View>
        </View>
    );
}

ReportActionItemSingle.propTypes = propTypes;
ReportActionItemSingle.defaultProps = defaultProps;
ReportActionItemSingle.displayName = 'ReportActionItemSingle';

export default compose(
    withLocalize,
    withOnyx({
        betas: {
            key: ONYXKEYS.BETAS,
        },
    }),
)(ReportActionItemSingle);<|MERGE_RESOLUTION|>--- conflicted
+++ resolved
@@ -122,14 +122,10 @@
             id: secondaryAccountId,
         };
     } else if (!isWorkspaceActor) {
-<<<<<<< HEAD
-        secondaryAvatar = ReportUtils.getIcons(props.report)[props.report.isOwnPolicyExpenseChat ? 0 : 1];
-=======
         const avatarIconIndex = props.report.isOwnPolicyExpenseChat || ReportUtils.isPolicyExpenseChat(props.report) ? 0 : 1;
-        const reportIcons = ReportUtils.getIcons(props.report, {});
+        const reportIcons = ReportUtils.getIcons(props.report);
 
         secondaryAvatar = reportIcons[avatarIconIndex];
->>>>>>> eef8347c
     }
     const icon = {source: avatarSource, type: isWorkspaceActor ? CONST.ICON_TYPE_WORKSPACE : CONST.ICON_TYPE_AVATAR, name: primaryDisplayName, id: isWorkspaceActor ? '' : actorAccountID};
 
