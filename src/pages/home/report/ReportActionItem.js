--- conflicted
+++ resolved
@@ -36,14 +36,7 @@
     /** Whether there is an outstanding amount in IOU */
     hasOutstandingIOU: PropTypes.bool,
 
-<<<<<<< HEAD
-    // Should we display the new indicator on top of the comment?
-=======
-    /** IOU report ID associated with current report */
-    iouReportID: PropTypes.number,
-
-    /** Should we display the new indicator on top of the comment? */
->>>>>>> cb4c331b
+    /* Should we display the new indicator on top of the comment? */
     shouldDisplayNewIndicator: PropTypes.bool.isRequired,
 
     /** Position index of the report action in the overall report FlatList view */
