import lodashGet from 'lodash/get';
import PropTypes from 'prop-types';
import React, {memo, useCallback, useContext, useEffect, useMemo, useRef, useState} from 'react';
import {InteractionManager, View} from 'react-native';
import {withOnyx} from 'react-native-onyx';
import _ from 'underscore';
import Button from '@components/Button';
import DisplayNames from '@components/DisplayNames';
import Hoverable from '@components/Hoverable';
import Icon from '@components/Icon';
import * as Expensicons from '@components/Icon/Expensicons';
import InlineSystemMessage from '@components/InlineSystemMessage';
import KYCWall from '@components/KYCWall';
import OfflineWithFeedback from '@components/OfflineWithFeedback';
import {usePersonalDetails, withBlockedFromConcierge, withNetwork, withReportActionsDrafts} from '@components/OnyxProvider';
import PressableWithSecondaryInteraction from '@components/PressableWithSecondaryInteraction';
import EmojiReactionsPropTypes from '@components/Reactions/EmojiReactionsPropTypes';
import ReportActionItemEmojiReactions from '@components/Reactions/ReportActionItemEmojiReactions';
import RenderHTML from '@components/RenderHTML';
import ChronosOOOListActions from '@components/ReportActionItem/ChronosOOOListActions';
import MoneyReportView from '@components/ReportActionItem/MoneyReportView';
import MoneyRequestAction from '@components/ReportActionItem/MoneyRequestAction';
import MoneyRequestView from '@components/ReportActionItem/MoneyRequestView';
import RenameAction from '@components/ReportActionItem/RenameAction';
import ReportPreview from '@components/ReportActionItem/ReportPreview';
import TaskAction from '@components/ReportActionItem/TaskAction';
import TaskPreview from '@components/ReportActionItem/TaskPreview';
import TaskView from '@components/ReportActionItem/TaskView';
import {ShowContextMenuContext} from '@components/ShowContextMenuContext';
import Text from '@components/Text';
import UnreadActionIndicator from '@components/UnreadActionIndicator';
import withLocalize from '@components/withLocalize';
import withWindowDimensions, {windowDimensionsPropTypes} from '@components/withWindowDimensions';
import usePrevious from '@hooks/usePrevious';
import compose from '@libs/compose';
import ControlSelection from '@libs/ControlSelection';
import * as DeviceCapabilities from '@libs/DeviceCapabilities';
import focusTextInputAfterAnimation from '@libs/focusTextInputAfterAnimation';
import Navigation from '@libs/Navigation/Navigation';
import Permissions from '@libs/Permissions';
import * as PersonalDetailsUtils from '@libs/PersonalDetailsUtils';
import * as ReportActionsUtils from '@libs/ReportActionsUtils';
import * as ReportUtils from '@libs/ReportUtils';
import SelectionScraper from '@libs/SelectionScraper';
import userWalletPropTypes from '@pages/EnablePayments/userWalletPropTypes';
import {ReactionListContext} from '@pages/home/ReportScreenContext';
import reportPropTypes from '@pages/reportPropTypes';
import styles from '@styles/styles';
import * as StyleUtils from '@styles/StyleUtils';
import themeColors from '@styles/themes/default';
import * as BankAccounts from '@userActions/BankAccounts';
import * as EmojiPickerAction from '@userActions/EmojiPickerAction';
import * as store from '@userActions/ReimbursementAccount/store';
import * as Report from '@userActions/Report';
import * as ReportActions from '@userActions/ReportActions';
import * as Session from '@userActions/Session';
import * as User from '@userActions/User';
import CONST from '@src/CONST';
import ONYXKEYS from '@src/ONYXKEYS';
import ROUTES from '@src/ROUTES';
import AnimatedEmptyStateBackground from './AnimatedEmptyStateBackground';
import * as ContextMenuActions from './ContextMenu/ContextMenuActions';
import MiniReportActionContextMenu from './ContextMenu/MiniReportActionContextMenu';
import * as ReportActionContextMenu from './ContextMenu/ReportActionContextMenu';
import {hideContextMenu} from './ContextMenu/ReportActionContextMenu';
import LinkPreviewer from './LinkPreviewer';
import ReportActionItemBasicMessage from './ReportActionItemBasicMessage';
import ReportActionItemCreated from './ReportActionItemCreated';
import ReportActionItemDraft from './ReportActionItemDraft';
import ReportActionItemGrouped from './ReportActionItemGrouped';
import ReportActionItemMessage from './ReportActionItemMessage';
import ReportActionItemMessageEdit from './ReportActionItemMessageEdit';
import ReportActionItemSingle from './ReportActionItemSingle';
import ReportActionItemThread from './ReportActionItemThread';
import reportActionPropTypes from './reportActionPropTypes';
import ReportAttachmentsContext from './ReportAttachmentsContext';

const propTypes = {
    ...windowDimensionsPropTypes,

    /** Report for this action */
    report: reportPropTypes.isRequired,

    /** All the data of the action item */
    action: PropTypes.shape(reportActionPropTypes).isRequired,

    /** Should the comment have the appearance of being grouped with the previous comment? */
    displayAsGroup: PropTypes.bool.isRequired,

    /** Is this the most recent IOU Action? */
    isMostRecentIOUReportAction: PropTypes.bool.isRequired,

    /** Should we display the new marker on top of the comment? */
    shouldDisplayNewMarker: PropTypes.bool.isRequired,

    /** Determines if the avatar is displayed as a subscript (positioned lower than normal) */
    shouldShowSubscriptAvatar: PropTypes.bool,

    /** Position index of the report action in the overall report FlatList view */
    index: PropTypes.number.isRequired,

    /** Draft message - if this is set the comment is in 'edit' mode */
    draftMessage: PropTypes.string,

    /* Whether the option has an outstanding IOU */
    // eslint-disable-next-line react/no-unused-prop-types
    hasOutstandingIOU: PropTypes.bool,

    /** Stores user's preferred skin tone */
    preferredSkinTone: PropTypes.oneOfType([PropTypes.number, PropTypes.string]),

    ...windowDimensionsPropTypes,
    emojiReactions: EmojiReactionsPropTypes,

    /** IOU report for this action, if any */
    iouReport: reportPropTypes,

    /** Flag to show, hide the thread divider line */
    shouldHideThreadDividerLine: PropTypes.bool,

    /** The user's wallet account */
    userWallet: userWalletPropTypes,
};

const defaultProps = {
    draftMessage: '',
    preferredSkinTone: CONST.EMOJI_DEFAULT_SKIN_TONE,
    emojiReactions: {},
    shouldShowSubscriptAvatar: false,
    hasOutstandingIOU: false,
    iouReport: undefined,
    shouldHideThreadDividerLine: false,
    userWallet: {},
};

function ReportActionItem(props) {
    const personalDetails = usePersonalDetails() || CONST.EMPTY_OBJECT;
    const [isContextMenuActive, setIsContextMenuActive] = useState(() => ReportActionContextMenu.isActiveReportAction(props.action.reportActionID));
    const [isHidden, setIsHidden] = useState(false);
    const [moderationDecision, setModerationDecision] = useState(CONST.MODERATION.MODERATOR_DECISION_APPROVED);
    const reactionListRef = useContext(ReactionListContext);
    const {updateHiddenAttachments} = useContext(ReportAttachmentsContext);
    const textInputRef = useRef();
    const popoverAnchorRef = useRef();
    const downloadedPreviews = useRef([]);
    const prevDraftMessage = usePrevious(props.draftMessage);
    const originalReportID = ReportUtils.getOriginalReportID(props.report.reportID, props.action);
    const originalReport = props.report.reportID === originalReportID ? props.report : ReportUtils.getReport(originalReportID);
    const isReportActionLinked = props.linkedReportActionID === props.action.reportActionID;

    const highlightedBackgroundColorIfNeeded = useMemo(() => (isReportActionLinked ? StyleUtils.getBackgroundColorStyle(themeColors.highlightBG) : {}), [isReportActionLinked]);
    const originalMessage = lodashGet(props.action, 'originalMessage', {});

    // IOUDetails only exists when we are sending money
    const isSendingMoney = originalMessage.type === CONST.IOU.REPORT_ACTION_TYPE.PAY && _.has(originalMessage, 'IOUDetails');

    // When active action changes, we need to update the `isContextMenuActive` state
    const isActiveReportActionForMenu = ReportActionContextMenu.isActiveReportAction(props.action.reportActionID);
    useEffect(() => {
        setIsContextMenuActive(isActiveReportActionForMenu);
    }, [isActiveReportActionForMenu]);

    const updateHiddenState = useCallback(
        (isHiddenValue) => {
            setIsHidden(isHiddenValue);
            const isAttachment = ReportUtils.isReportMessageAttachment(_.last(props.action.message));
            if (!isAttachment) {
                return;
            }
            updateHiddenAttachments(props.action.reportActionID, isHiddenValue);
        },
        [props.action.reportActionID, props.action.message, updateHiddenAttachments],
    );

    useEffect(
        () => () => {
            // ReportActionContextMenu, EmojiPicker and PopoverReactionList are global components,
            // we should also hide them when the current component is destroyed
            if (ReportActionContextMenu.isActiveReportAction(props.action.reportActionID)) {
                ReportActionContextMenu.hideContextMenu();
                ReportActionContextMenu.hideDeleteModal();
            }
            if (EmojiPickerAction.isActive(props.action.reportActionID)) {
                EmojiPickerAction.hideEmojiPicker(true);
            }
            if (reactionListRef.current && reactionListRef.current.isActiveReportAction(props.action.reportActionID)) {
                reactionListRef.current.hideReactionList();
            }
        },
        [props.action.reportActionID, reactionListRef],
    );

    useEffect(() => {
        if (prevDraftMessage || !props.draftMessage) {
            return;
        }

        focusTextInputAfterAnimation(textInputRef.current, 100);
    }, [prevDraftMessage, props.draftMessage]);

    useEffect(() => {
        if (!Permissions.canUseLinkPreviews()) {
            return;
        }

        const urls = ReportActionsUtils.extractLinksFromMessageHtml(props.action);
        if (_.isEqual(downloadedPreviews.current, urls) || props.action.pendingAction === CONST.RED_BRICK_ROAD_PENDING_ACTION.DELETE) {
            return;
        }

        downloadedPreviews.current = urls;
        Report.expandURLPreview(props.report.reportID, props.action.reportActionID);
    }, [props.action, props.report.reportID]);

    useEffect(() => {
        if (!props.draftMessage || !ReportActionsUtils.isDeletedAction(props.action)) {
            return;
        }
        Report.saveReportActionDraft(props.report.reportID, props.action, '');
    }, [props.draftMessage, props.action, props.report.reportID]);

    // Hide the message if it is being moderated for a higher offense, or is hidden by a moderator
    // Removed messages should not be shown anyway and should not need this flow
    const latestDecision = lodashGet(props, ['action', 'message', 0, 'moderationDecision', 'decision'], '');
    useEffect(() => {
        if (props.action.actionName !== CONST.REPORT.ACTIONS.TYPE.ADDCOMMENT) {
            return;
        }

        // Hide reveal message button and show the message if latestDecision is changed to empty
        if (_.isEmpty(latestDecision)) {
            setModerationDecision(CONST.MODERATION.MODERATOR_DECISION_APPROVED);
            setIsHidden(false);
            return;
        }

        setModerationDecision(latestDecision);
        if (!_.contains([CONST.MODERATION.MODERATOR_DECISION_APPROVED, CONST.MODERATION.MODERATOR_DECISION_PENDING], latestDecision)) {
            setIsHidden(true);
            return;
        }
        setIsHidden(false);
    }, [latestDecision, props.action.actionName]);

    const toggleContextMenuFromActiveReportAction = useCallback(() => {
        setIsContextMenuActive(ReportActionContextMenu.isActiveReportAction(props.action.reportActionID));
    }, [props.action.reportActionID]);

    /**
     * Show the ReportActionContextMenu modal popover.
     *
     * @param {Object} [event] - A press event.
     */
    const showPopover = useCallback(
        (event) => {
            // Block menu on the message being Edited or if the report action item has errors
            if (props.draftMessage || !_.isEmpty(props.action.errors)) {
                return;
            }

            setIsContextMenuActive(true);
            const selection = SelectionScraper.getCurrentSelection();
            ReportActionContextMenu.showContextMenu(
                ContextMenuActions.CONTEXT_MENU_TYPES.REPORT_ACTION,
                event,
                selection,
                popoverAnchorRef,
                props.report.reportID,
                props.action.reportActionID,
                originalReportID,
                props.draftMessage,
                () => setIsContextMenuActive(true),
                toggleContextMenuFromActiveReportAction,
                ReportUtils.isArchivedRoom(originalReport),
                ReportUtils.chatIncludesChronos(originalReport),
            );
        },
        [props.draftMessage, props.action, props.report.reportID, toggleContextMenuFromActiveReportAction, originalReport, originalReportID],
    );

    const toggleReaction = useCallback(
        (emoji) => {
            Report.toggleEmojiReaction(props.report.reportID, props.action, emoji, props.emojiReactions);
        },
        [props.report, props.action, props.emojiReactions],
    );

    const contextValue = useMemo(
        () => ({
            anchor: popoverAnchorRef,
            report: props.report,
            action: props.action,
            checkIfContextMenuActive: toggleContextMenuFromActiveReportAction,
        }),
        [props.report, props.action, toggleContextMenuFromActiveReportAction],
    );

    /**
     * Get the content of ReportActionItem
     * @param {Boolean} hovered whether the ReportActionItem is hovered
     * @param {Boolean} isWhisper whether the report action is a whisper
     * @param {Boolean} hasErrors whether the report action has any errors
     * @returns {Object} child component(s)
     */
    const renderItemContent = (hovered = false, isWhisper = false, hasErrors = false) => {
        let children;

        // Show the MoneyRequestPreview for when request was created, bill was split or money was sent
        if (
            props.action.actionName === CONST.REPORT.ACTIONS.TYPE.IOU &&
            originalMessage &&
            // For the pay flow, we only want to show MoneyRequestAction when sending money. When paying, we display a regular system message
            (originalMessage.type === CONST.IOU.REPORT_ACTION_TYPE.CREATE || originalMessage.type === CONST.IOU.REPORT_ACTION_TYPE.SPLIT || isSendingMoney)
        ) {
            // There is no single iouReport for bill splits, so only 1:1 requests require an iouReportID
            const iouReportID = originalMessage.IOUReportID ? originalMessage.IOUReportID.toString() : '0';
            children = (
                <MoneyRequestAction
                    chatReportID={props.report.reportID}
                    requestReportID={iouReportID}
                    action={props.action}
                    isMostRecentIOUReportAction={props.isMostRecentIOUReportAction}
                    isHovered={hovered}
                    contextMenuAnchor={popoverAnchorRef}
                    checkIfContextMenuActive={toggleContextMenuFromActiveReportAction}
                    style={props.displayAsGroup ? [] : [styles.mt2]}
                    isWhisper={isWhisper}
                />
            );
        } else if (props.action.actionName === CONST.REPORT.ACTIONS.TYPE.REPORTPREVIEW) {
            children = (
                <ReportPreview
                    iouReportID={ReportActionsUtils.getIOUReportIDFromReportActionPreview(props.action)}
                    chatReportID={props.report.reportID}
                    policyID={props.report.policyID}
                    containerStyles={props.displayAsGroup ? [] : [styles.mt2]}
                    action={props.action}
                    isHovered={hovered}
                    contextMenuAnchor={popoverAnchorRef}
                    checkIfContextMenuActive={toggleContextMenuFromActiveReportAction}
                    isWhisper={isWhisper}
                />
            );
        } else if (
            props.action.actionName === CONST.REPORT.ACTIONS.TYPE.TASKCOMPLETED ||
            props.action.actionName === CONST.REPORT.ACTIONS.TYPE.TASKCANCELLED ||
            props.action.actionName === CONST.REPORT.ACTIONS.TYPE.TASKREOPENED
        ) {
            children = (
                <TaskAction
                    taskReportID={props.action.originalMessage.taskReportID.toString()}
                    actionName={props.action.actionName}
                />
            );
        } else if (ReportActionsUtils.isCreatedTaskReportAction(props.action)) {
            children = (
                <ShowContextMenuContext.Provider value={contextValue}>
                    <TaskPreview
                        taskReportID={props.action.originalMessage.taskReportID.toString()}
                        chatReportID={props.report.reportID}
                        action={props.action}
                        isHovered={hovered}
                        contextMenuAnchor={popoverAnchorRef}
                        checkIfContextMenuActive={toggleContextMenuFromActiveReportAction}
                    />
                </ShowContextMenuContext.Provider>
            );
        } else if (props.action.actionName === CONST.REPORT.ACTIONS.TYPE.REIMBURSEMENTQUEUED) {
            const submitterDisplayName = PersonalDetailsUtils.getDisplayNameOrDefault(personalDetails, [props.report.ownerAccountID, 'displayName'], props.report.ownerEmail);
            const paymentType = lodashGet(props.action, 'originalMessage.paymentType', '');

            const isSubmitterOfUnsettledReport = ReportUtils.isCurrentUserSubmitter(props.report.reportID) && !ReportUtils.isSettled(props.report.reportID);
            const shouldShowAddCreditBankAccountButton = isSubmitterOfUnsettledReport && !store.hasCreditBankAccount() && paymentType !== CONST.IOU.PAYMENT_TYPE.EXPENSIFY;
            const shouldShowEnableWalletButton =
                isSubmitterOfUnsettledReport &&
                (_.isEmpty(props.userWallet) || props.userWallet.tierName === CONST.WALLET.TIER_NAME.SILVER) &&
                paymentType === CONST.IOU.PAYMENT_TYPE.EXPENSIFY;

            children = (
                <ReportActionItemBasicMessage
                    message={props.translate(paymentType === CONST.IOU.PAYMENT_TYPE.EXPENSIFY ? 'iou.waitingOnEnabledWallet' : 'iou.waitingOnBankAccount', {submitterDisplayName})}
                >
                    <>
                        {shouldShowAddCreditBankAccountButton && (
                            <Button
                                success
                                style={[styles.w100, styles.requestPreviewBox]}
                                text={props.translate('bankAccount.addBankAccount')}
                                onPress={() => BankAccounts.openPersonalBankAccountSetupView(props.report.reportID)}
                                pressOnEnter
                            />
                        )}
                        {shouldShowEnableWalletButton && (
                            <KYCWall
                                onSuccessfulKYC={() => Navigation.navigate(ROUTES.ENABLE_PAYMENTS)}
                                enablePaymentsRoute={ROUTES.ENABLE_PAYMENTS}
                                addBankAccountRoute={ROUTES.BANK_ACCOUNT_PERSONAL}
                                addDebitCardRoute={ROUTES.SETTINGS_ADD_DEBIT_CARD}
                                chatReportID={props.report.reportID}
                                iouReport={props.iouReport}
                            >
                                {(triggerKYCFlow, buttonRef) => (
                                    <Button
                                        ref={buttonRef}
                                        success
                                        style={[styles.w100, styles.requestPreviewBox]}
                                        text={props.translate('iou.enableWallet')}
                                        onPress={triggerKYCFlow}
                                    />
                                )}
                            </KYCWall>
                        )}
                    </>
                </ReportActionItemBasicMessage>
            );
        } else if (props.action.actionName === CONST.REPORT.ACTIONS.TYPE.MODIFIEDEXPENSE) {
            children = <ReportActionItemBasicMessage message={ReportUtils.getModifiedExpenseMessage(props.action)} />;
        } else {
            const hasBeenFlagged = !_.contains([CONST.MODERATION.MODERATOR_DECISION_APPROVED, CONST.MODERATION.MODERATOR_DECISION_PENDING], moderationDecision);
            children = (
                <ShowContextMenuContext.Provider value={contextValue}>
                    {!props.draftMessage ? (
                        <View style={props.displayAsGroup && hasBeenFlagged ? styles.blockquote : {}}>
                            <ReportActionItemMessage
                                reportID={props.report.reportID}
                                action={props.action}
                                displayAsGroup={props.displayAsGroup}
                                isHidden={isHidden}
                                style={[
                                    _.contains(
                                        [..._.values(CONST.REPORT.ACTIONS.TYPE.POLICYCHANGELOG), CONST.REPORT.ACTIONS.TYPE.IOU, CONST.REPORT.ACTIONS.TYPE.APPROVED],
                                        props.action.actionName,
                                    )
                                        ? styles.colorMuted
                                        : undefined,
                                ]}
                            />
                            {hasBeenFlagged && (
                                <Button
                                    small
                                    style={[styles.mt2, styles.alignSelfStart]}
                                    onPress={() => updateHiddenState(!isHidden)}
                                >
                                    <Text
                                        style={[styles.buttonSmallText, styles.userSelectNone]}
                                        dataSet={{[CONST.SELECTION_SCRAPER_HIDDEN_ELEMENT]: true}}
                                    >
                                        {isHidden ? props.translate('moderation.revealMessage') : props.translate('moderation.hideMessage')}
                                    </Text>
                                </Button>
                            )}
                        </View>
                    ) : (
                        <ReportActionItemMessageEdit
                            action={props.action}
                            draftMessage={props.draftMessage}
                            reportID={props.report.reportID}
                            index={props.index}
                            ref={textInputRef}
                            report={props.report}
                            // Avoid defining within component due to an existing Onyx bug
                            preferredSkinTone={props.preferredSkinTone}
                            shouldDisableEmojiPicker={
                                (ReportUtils.chatIncludesConcierge(props.report) && User.isBlockedFromConcierge(props.blockedFromConcierge)) || ReportUtils.isArchivedRoom(props.report)
                            }
                        />
                    )}
                </ShowContextMenuContext.Provider>
            );
        }
        const numberOfThreadReplies = _.get(props, ['action', 'childVisibleActionCount'], 0);
        const hasReplies = numberOfThreadReplies > 0;

        const shouldDisplayThreadReplies = hasReplies && props.action.childCommenterCount && !ReportUtils.isThreadFirstChat(props.action, props.report.reportID);
        const oldestFourAccountIDs = _.map(lodashGet(props.action, 'childOldestFourAccountIDs', '').split(','), (accountID) => Number(accountID));
        const draftMessageRightAlign = props.draftMessage ? styles.chatItemReactionsDraftRight : {};

        return (
            <>
                {children}
                {Permissions.canUseLinkPreviews() && !isHidden && !_.isEmpty(props.action.linkMetadata) && (
                    <View style={props.draftMessage ? styles.chatItemReactionsDraftRight : {}}>
                        <LinkPreviewer linkMetadata={_.filter(props.action.linkMetadata, (item) => !_.isEmpty(item))} />
                    </View>
                )}
                {!ReportActionsUtils.isMessageDeleted(props.action) && (
                    <View style={draftMessageRightAlign}>
                        <ReportActionItemEmojiReactions
                            reportAction={props.action}
                            emojiReactions={props.emojiReactions}
                            shouldBlockReactions={hasErrors}
                            toggleReaction={(emoji) => {
                                if (Session.isAnonymousUser()) {
                                    hideContextMenu(false);

                                    InteractionManager.runAfterInteractions(() => {
                                        Session.signOutAndRedirectToSignIn();
                                    });
                                } else {
                                    toggleReaction(emoji);
                                }
                            }}
                        />
                    </View>
                )}

                {shouldDisplayThreadReplies && (
                    <View style={draftMessageRightAlign}>
                        <ReportActionItemThread
                            childReportID={`${props.action.childReportID}`}
                            numberOfReplies={numberOfThreadReplies}
                            mostRecentReply={`${props.action.childLastVisibleActionCreated}`}
                            isHovered={hovered}
                            icons={ReportUtils.getIconsForParticipants(oldestFourAccountIDs, personalDetails)}
                            onSecondaryInteraction={showPopover}
                        />
                    </View>
                )}
            </>
        );
    };

    /**
     * Get ReportActionItem with a proper wrapper
     * @param {Boolean} hovered whether the ReportActionItem is hovered
     * @param {Boolean} isWhisper whether the ReportActionItem is a whisper
     * @param {Boolean} hasErrors whether the report action has any errors
     * @returns {Object} report action item
     */
    const renderReportActionItem = (hovered, isWhisper, hasErrors) => {
        const content = renderItemContent(hovered || isContextMenuActive, isWhisper, hasErrors);

        if (props.draftMessage) {
            return <ReportActionItemDraft>{content}</ReportActionItemDraft>;
        }

        if (!props.displayAsGroup) {
            return (
                <ReportActionItemSingle
                    action={props.action}
                    showHeader={!props.draftMessage}
                    wrapperStyles={[styles.chatItem, isWhisper ? styles.pt1 : {}]}
                    shouldShowSubscriptAvatar={props.shouldShowSubscriptAvatar}
                    report={props.report}
                    iouReport={props.iouReport}
                    isHovered={hovered}
                    hasBeenFlagged={!_.contains([CONST.MODERATION.MODERATOR_DECISION_APPROVED, CONST.MODERATION.MODERATOR_DECISION_PENDING], moderationDecision)}
                >
                    {content}
                </ReportActionItemSingle>
            );
        }

        return <ReportActionItemGrouped wrapperStyles={[styles.chatItem, isWhisper ? styles.pt1 : {}]}>{content}</ReportActionItemGrouped>;
    };

    if (props.action.actionName === CONST.REPORT.ACTIONS.TYPE.CREATED) {
        const parentReportAction = ReportActionsUtils.getParentReportAction(props.report);
        if (ReportActionsUtils.isTransactionThread(parentReportAction)) {
            return (
                <ShowContextMenuContext.Provider value={contextValue}>
                    <MoneyRequestView
                        report={props.report}
                        shouldShowHorizontalRule={!props.shouldHideThreadDividerLine}
                    />
                </ShowContextMenuContext.Provider>
            );
        }
        if (ReportUtils.isTaskReport(props.report)) {
            if (ReportUtils.isCanceledTaskReport(props.report, parentReportAction)) {
                return (
                    <>
                        <AnimatedEmptyStateBackground />
                        <View style={[StyleUtils.getReportWelcomeTopMarginStyle(props.isSmallScreenWidth)]}>
                            <ReportActionItemSingle
                                action={parentReportAction}
                                showHeader={!props.draftMessage}
                                wrapperStyles={[styles.chatItem]}
                                report={props.report}
                            >
                                <RenderHTML html={`<comment>${props.translate('parentReportAction.deletedTask')}</comment>`} />
                            </ReportActionItemSingle>
                            <View style={styles.reportHorizontalRule} />
                        </View>
                    </>
                );
<<<<<<< HEAD
=======
            } else {
                content = (
                    <>
                        <AnimatedEmptyStateBackground />
                        <View style={[StyleUtils.getReportWelcomeTopMarginStyle(props.isSmallScreenWidth)]}>
                            <TaskView
                                report={props.report}
                                shouldShowHorizontalRule={!props.shouldHideThreadDividerLine}
                            />
                        </View>
                    </>
                );
>>>>>>> dee9b311
            }
            return (
                <TaskView
                    report={props.report}
                    shouldShowHorizontalRule={!props.shouldHideThreadDividerLine}
                />
            );
        }
        if (ReportUtils.isExpenseReport(props.report) || ReportUtils.isIOUReport(props.report)) {
            return (
                <OfflineWithFeedback pendingAction={props.action.pendingAction}>
                    <MoneyReportView
                        report={props.report}
                        shouldShowHorizontalRule={!props.shouldHideThreadDividerLine}
                    />
                </OfflineWithFeedback>
            );
        }

        return (
            <ReportActionItemCreated
                reportID={props.report.reportID}
                policyID={props.report.policyID}
            />
        );
    }
    if (props.action.actionName === CONST.REPORT.ACTIONS.TYPE.RENAMED) {
        return <RenameAction action={props.action} />;
    }
    if (props.action.actionName === CONST.REPORT.ACTIONS.TYPE.CHRONOSOOOLIST) {
        return (
            <ChronosOOOListActions
                action={props.action}
                reportID={props.report.reportID}
            />
        );
    }

    // For the `pay` IOU action on non-send money flow, we don't want to render anything if `isWaitingOnBankAccount` is true
    // Otherwise, we will see two system messages informing the payee needs to add a bank account or wallet
    if (
        props.action.actionName === CONST.REPORT.ACTIONS.TYPE.IOU &&
        lodashGet(props.report, 'isWaitingOnBankAccount', false) &&
        originalMessage &&
        originalMessage.type === CONST.IOU.REPORT_ACTION_TYPE.PAY &&
        !isSendingMoney
    ) {
        return null;
    }

    const hasErrors = !_.isEmpty(props.action.errors);
    const whisperedToAccountIDs = props.action.whisperedToAccountIDs || [];
    const isWhisper = whisperedToAccountIDs.length > 0;
    const isMultipleParticipant = whisperedToAccountIDs.length > 1;
    const isWhisperOnlyVisibleByUser = isWhisper && ReportUtils.isCurrentUserTheOnlyParticipant(whisperedToAccountIDs);
    const whisperedToPersonalDetails = isWhisper ? _.filter(personalDetails, (details) => _.includes(whisperedToAccountIDs, details.accountID)) : [];
    const displayNamesWithTooltips = isWhisper ? ReportUtils.getDisplayNamesWithTooltips(whisperedToPersonalDetails, isMultipleParticipant) : [];
    return (
        <PressableWithSecondaryInteraction
            ref={popoverAnchorRef}
            style={[props.action.pendingAction === CONST.RED_BRICK_ROAD_PENDING_ACTION.DELETE ? styles.pointerEventsNone : styles.pointerEventsAuto]}
            onPressIn={() => props.isSmallScreenWidth && DeviceCapabilities.canUseTouchScreen() && ControlSelection.block()}
            onPressOut={() => ControlSelection.unblock()}
            onSecondaryInteraction={showPopover}
            preventDefaultContextMenu={!props.draftMessage && !hasErrors}
            withoutFocusOnSecondaryInteraction
            accessibilityLabel={props.translate('accessibilityHints.chatMessage')}
        >
            <Hoverable
                shouldHandleScroll
                disabled={Boolean(props.draftMessage)}
            >
                {(hovered) => (
                    <View style={highlightedBackgroundColorIfNeeded}>
                        {props.shouldDisplayNewMarker && <UnreadActionIndicator reportActionID={props.action.reportActionID} />}
                        <MiniReportActionContextMenu
                            reportID={props.report.reportID}
                            reportActionID={props.action.reportActionID}
                            originalReportID={originalReportID}
                            isArchivedRoom={ReportUtils.isArchivedRoom(props.report)}
                            displayAsGroup={props.displayAsGroup}
                            isVisible={hovered && !props.draftMessage && !hasErrors}
                            draftMessage={props.draftMessage}
                            isChronosReport={ReportUtils.chatIncludesChronos(originalReport)}
                        />
                        <View style={StyleUtils.getReportActionItemStyle(hovered || isWhisper || isContextMenuActive || props.draftMessage)}>
                            <OfflineWithFeedback
                                onClose={() => ReportActions.clearReportActionErrors(props.report.reportID, props.action)}
                                pendingAction={props.draftMessage ? null : props.action.pendingAction}
                                shouldHideOnDelete={!ReportActionsUtils.isThreadParentMessage(props.action, props.report.reportID)}
                                errors={props.action.errors}
                                errorRowStyles={[styles.ml10, styles.mr2]}
                                needsOffscreenAlphaCompositing={ReportActionsUtils.isMoneyRequestAction(props.action)}
                                shouldDisableStrikeThrough
                            >
                                {isWhisper && (
                                    <View style={[styles.flexRow, styles.pl5, styles.pt2, styles.pr3]}>
                                        <View style={[styles.pl6, styles.mr3]}>
                                            <Icon
                                                src={Expensicons.Eye}
                                                small
                                            />
                                        </View>
                                        <Text style={[styles.chatItemMessageHeaderTimestamp]}>
                                            {props.translate('reportActionContextMenu.onlyVisible')}
                                            &nbsp;
                                        </Text>
                                        <DisplayNames
                                            fullTitle={ReportUtils.getWhisperDisplayNames(whisperedToAccountIDs)}
                                            displayNamesWithTooltips={displayNamesWithTooltips}
                                            tooltipEnabled
                                            numberOfLines={1}
                                            textStyles={[styles.chatItemMessageHeaderTimestamp, styles.flex1]}
                                            shouldUseFullTitle={isWhisperOnlyVisibleByUser}
                                        />
                                    </View>
                                )}
                                {renderReportActionItem(hovered || isReportActionLinked, isWhisper, hasErrors)}
                            </OfflineWithFeedback>
                        </View>
                    </View>
                )}
            </Hoverable>
            <View style={styles.reportActionSystemMessageContainer}>
                <InlineSystemMessage message={props.action.error} />
            </View>
        </PressableWithSecondaryInteraction>
    );
}

ReportActionItem.propTypes = propTypes;
ReportActionItem.defaultProps = defaultProps;

export default compose(
    withWindowDimensions,
    withLocalize,
    withNetwork(),
    withBlockedFromConcierge({propName: 'blockedFromConcierge'}),
    withReportActionsDrafts({
        propName: 'draftMessage',
        transformValue: (drafts, props) => {
            const originalReportID = ReportUtils.getOriginalReportID(props.report.reportID, props.action);
            const draftKey = `${ONYXKEYS.COLLECTION.REPORT_ACTIONS_DRAFTS}${originalReportID}`;
            return lodashGet(drafts, [draftKey, props.action.reportActionID], '');
        },
    }),
    withOnyx({
        preferredSkinTone: {
            key: ONYXKEYS.PREFERRED_EMOJI_SKIN_TONE,
            initialValue: CONST.EMOJI_DEFAULT_SKIN_TONE,
        },
        iouReport: {
            key: ({action}) => {
                const iouReportID = ReportActionsUtils.getIOUReportIDFromReportActionPreview(action);
                return iouReportID ? `${ONYXKEYS.COLLECTION.REPORT}${iouReportID}` : undefined;
            },
            initialValue: {},
        },
        emojiReactions: {
            key: ({action}) => `${ONYXKEYS.COLLECTION.REPORT_ACTIONS_REACTIONS}${action.reportActionID}`,
            initialValue: {},
        },
        userWallet: {
            key: ONYXKEYS.USER_WALLET,
        },
    }),
)(
    memo(
        ReportActionItem,
        (prevProps, nextProps) =>
            prevProps.displayAsGroup === nextProps.displayAsGroup &&
            prevProps.draftMessage === nextProps.draftMessage &&
            prevProps.isMostRecentIOUReportAction === nextProps.isMostRecentIOUReportAction &&
            prevProps.hasOutstandingIOU === nextProps.hasOutstandingIOU &&
            prevProps.shouldDisplayNewMarker === nextProps.shouldDisplayNewMarker &&
            _.isEqual(prevProps.emojiReactions, nextProps.emojiReactions) &&
            _.isEqual(prevProps.action, nextProps.action) &&
            _.isEqual(prevProps.iouReport, nextProps.iouReport) &&
            _.isEqual(prevProps.report.pendingFields, nextProps.report.pendingFields) &&
            _.isEqual(prevProps.report.isDeletedParentAction, nextProps.report.isDeletedParentAction) &&
            _.isEqual(prevProps.report.errorFields, nextProps.report.errorFields) &&
            lodashGet(prevProps.report, 'statusNum') === lodashGet(nextProps.report, 'statusNum') &&
            lodashGet(prevProps.report, 'stateNum') === lodashGet(nextProps.report, 'stateNum') &&
            prevProps.translate === nextProps.translate &&
            // TaskReport's created actions render the TaskView, which updates depending on certain fields in the TaskReport
            ReportUtils.isTaskReport(prevProps.report) === ReportUtils.isTaskReport(nextProps.report) &&
            prevProps.action.actionName === nextProps.action.actionName &&
            prevProps.report.reportName === nextProps.report.reportName &&
            prevProps.report.description === nextProps.report.description &&
            ReportUtils.isCompletedTaskReport(prevProps.report) === ReportUtils.isCompletedTaskReport(nextProps.report) &&
            prevProps.report.managerID === nextProps.report.managerID &&
            prevProps.shouldHideThreadDividerLine === nextProps.shouldHideThreadDividerLine &&
            lodashGet(prevProps.report, 'total', 0) === lodashGet(nextProps.report, 'total', 0) &&
            lodashGet(prevProps.report, 'nonReimbursableTotal', 0) === lodashGet(nextProps.report, 'nonReimbursableTotal', 0) &&
            prevProps.linkedReportActionID === nextProps.linkedReportActionID,
    ),
);<|MERGE_RESOLUTION|>--- conflicted
+++ resolved
@@ -584,27 +584,17 @@
                         </View>
                     </>
                 );
-<<<<<<< HEAD
-=======
-            } else {
-                content = (
-                    <>
-                        <AnimatedEmptyStateBackground />
-                        <View style={[StyleUtils.getReportWelcomeTopMarginStyle(props.isSmallScreenWidth)]}>
-                            <TaskView
-                                report={props.report}
-                                shouldShowHorizontalRule={!props.shouldHideThreadDividerLine}
-                            />
-                        </View>
-                    </>
-                );
->>>>>>> dee9b311
             }
             return (
-                <TaskView
-                    report={props.report}
-                    shouldShowHorizontalRule={!props.shouldHideThreadDividerLine}
-                />
+                <>
+                    <AnimatedEmptyStateBackground />
+                    <View style={[StyleUtils.getReportWelcomeTopMarginStyle(props.isSmallScreenWidth)]}>
+                        <TaskView
+                            report={props.report}
+                            shouldShowHorizontalRule={!props.shouldHideThreadDividerLine}
+                        />
+                    </View>
+                </>
             );
         }
         if (ReportUtils.isExpenseReport(props.report) || ReportUtils.isIOUReport(props.report)) {
