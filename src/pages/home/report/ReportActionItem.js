import _ from 'underscore';
import lodashGet from 'lodash/get';
import React, {Component} from 'react';
import {withOnyx} from 'react-native-onyx';
import {View} from 'react-native';
import PropTypes from 'prop-types';
import CONST from '../../../CONST';
import ONYXKEYS from '../../../ONYXKEYS';
import reportActionPropTypes from './reportActionPropTypes';
import * as StyleUtils from '../../../styles/StyleUtils';
import PressableWithSecondaryInteraction from '../../../components/PressableWithSecondaryInteraction';
import Hoverable from '../../../components/Hoverable';
import ReportActionItemSingle from './ReportActionItemSingle';
import ReportActionItemGrouped from './ReportActionItemGrouped';
import IOUAction from '../../../components/ReportActionItem/IOUAction';
import ReportActionItemMessage from './ReportActionItemMessage';
import UnreadActionIndicator from '../../../components/UnreadActionIndicator';
import ReportActionItemMessageEdit from './ReportActionItemMessageEdit';
import ReportActionItemCreated from './ReportActionItemCreated';
import compose from '../../../libs/compose';
import withWindowDimensions, {windowDimensionsPropTypes} from '../../../components/withWindowDimensions';
import ControlSelection from '../../../libs/ControlSelection';
import canUseTouchScreen from '../../../libs/canUseTouchscreen';
import MiniReportActionContextMenu from './ContextMenu/MiniReportActionContextMenu';
import * as ReportActionContextMenu from './ContextMenu/ReportActionContextMenu';
import * as ContextMenuActions from './ContextMenu/ContextMenuActions';
import {withNetwork, withReportActionsDrafts} from '../../../components/OnyxProvider';
import RenameAction from '../../../components/ReportActionItem/RenameAction';
import InlineSystemMessage from '../../../components/InlineSystemMessage';
import styles from '../../../styles/styles';
<<<<<<< HEAD
import SelectionScraper from '../../../libs/SelectionScraper';
=======
import * as User from '../../../libs/actions/User';
import * as ReportUtils from '../../../libs/ReportUtils';
>>>>>>> b7367fb5

const propTypes = {
    /** The ID of the report this action is on. */
    reportID: PropTypes.number.isRequired,

    /** All the data of the action item */
    action: PropTypes.shape(reportActionPropTypes).isRequired,

    /** Should the comment have the appearance of being grouped with the previous comment? */
    displayAsGroup: PropTypes.bool.isRequired,

    /** Is this the most recent IOU Action? */
    isMostRecentIOUReportAction: PropTypes.bool.isRequired,

    /** Whether there is an outstanding amount in IOU */
    hasOutstandingIOU: PropTypes.bool,

    /** Should we display the new indicator on top of the comment? */
    shouldDisplayNewIndicator: PropTypes.bool.isRequired,

    /** Position index of the report action in the overall report FlatList view */
    index: PropTypes.number.isRequired,

    /** Draft message - if this is set the comment is in 'edit' mode */
    draftMessage: PropTypes.string,

    ...windowDimensionsPropTypes,
};

const defaultProps = {
    draftMessage: '',
    hasOutstandingIOU: false,
};

class ReportActionItem extends Component {
    constructor(props) {
        super(props);
        this.popoverAnchor = undefined;
        this.state = {
            isContextMenuActive: ReportActionContextMenu.isActiveReportAction(props.action.reportActionID),
        };
        this.checkIfContextMenuActive = this.checkIfContextMenuActive.bind(this);
        this.showPopover = this.showPopover.bind(this);
    }

    shouldComponentUpdate(nextProps, nextState) {
        return this.props.displayAsGroup !== nextProps.displayAsGroup
            || this.props.draftMessage !== nextProps.draftMessage
            || this.props.isMostRecentIOUReportAction !== nextProps.isMostRecentIOUReportAction
            || this.props.hasOutstandingIOU !== nextProps.hasOutstandingIOU
            || this.props.shouldDisplayNewIndicator !== nextProps.shouldDisplayNewIndicator
            || !_.isEqual(this.props.action, nextProps.action)
            || this.state.isContextMenuActive !== nextState.isContextMenuActive;
    }

    componentDidUpdate(prevProps) {
        if (prevProps.draftMessage || !this.props.draftMessage) {
            return;
        }

        // Only focus the input when user edits a message, skip it for existing drafts being edited of the report.
        this.textInput.focus();
    }

    /**
     * Show the ReportActionContextMenu modal popover.
     *
     * @param {Object} [event] - A press event.
     */
    showPopover(event) {
        // Block menu on the message being Edited
        if (this.props.draftMessage) {
            return;
        }
        const selection = SelectionScraper.getCurrentSelection();
        ReportActionContextMenu.showContextMenu(
            ContextMenuActions.CONTEXT_MENU_TYPES.REPORT_ACTION,
            event,
            selection,
            this.popoverAnchor,
            this.props.reportID,
            this.props.action,
            this.props.draftMessage,
            this.checkIfContextMenuActive,
            this.checkIfContextMenuActive,
        );
    }

    checkIfContextMenuActive() {
        this.setState({isContextMenuActive: ReportActionContextMenu.isActiveReportAction(this.props.action.reportActionID)});
    }

    render() {
        if (this.props.action.actionName === CONST.REPORT.ACTIONS.TYPE.CREATED) {
            return <ReportActionItemCreated reportID={this.props.reportID} />;
        }
        if (this.props.action.actionName === CONST.REPORT.ACTIONS.TYPE.RENAMED) {
            return <RenameAction action={this.props.action} />;
        }

        let children;
        if (this.props.action.actionName === CONST.REPORT.ACTIONS.TYPE.IOU) {
            children = (
                <IOUAction
                    chatReportID={this.props.reportID}
                    action={this.props.action}
                    isMostRecentIOUReportAction={this.props.isMostRecentIOUReportAction}
                />
            );
        } else {
            children = !this.props.draftMessage
                ? (
                    <ReportActionItemMessage action={this.props.action} />
                ) : (
                    <ReportActionItemMessageEdit
                        action={this.props.action}
                        draftMessage={this.props.draftMessage}
                        reportID={this.props.reportID}
                        index={this.props.index}
                        ref={el => this.textInput = el}
                        report={this.props.report}
                        shouldDisableEmojiPicker={
                            (ReportUtils.chatIncludesConcierge(this.props.report) && User.isBlockedFromConcierge(this.props.blockedFromConcierge))
                            || ReportUtils.isArchivedRoom(this.props.report)
                        }
                    />
                );
        }
        return (
            <PressableWithSecondaryInteraction
                ref={el => this.popoverAnchor = el}
                onPressIn={() => this.props.isSmallScreenWidth && canUseTouchScreen() && ControlSelection.block()}
                onPressOut={() => ControlSelection.unblock()}
                onSecondaryInteraction={this.showPopover}
                preventDefaultContentMenu={!this.props.draftMessage}
                onKeyDown={(event) => {
                    // Blur the input after a key is pressed to keep the blue focus border from appearing
                    event.target.blur();
                }}
            >
                <Hoverable resetsOnClickOutside>
                    {hovered => (
                        <View>
                            {this.props.shouldDisplayNewIndicator && (
                                <UnreadActionIndicator />
                            )}
                            <View
                                style={StyleUtils.getReportActionItemStyle(
                                    hovered
                                    || this.state.isContextMenuActive
                                    || this.props.draftMessage,
                                    (this.props.network.isOffline && this.props.action.isLoading) || this.props.action.error,
                                )}
                            >
                                {!this.props.displayAsGroup
                                    ? (
                                        <ReportActionItemSingle action={this.props.action} showHeader={!this.props.draftMessage}>
                                            {children}
                                        </ReportActionItemSingle>
                                    )
                                    : (
                                        <ReportActionItemGrouped>
                                            {children}
                                        </ReportActionItemGrouped>
                                    )}
                            </View>
                            <MiniReportActionContextMenu
                                reportID={this.props.reportID}
                                reportAction={this.props.action}
                                displayAsGroup={this.props.displayAsGroup}
                                isVisible={
                                    hovered
                                    && !this.state.isContextMenuActive
                                    && !this.props.draftMessage
                                }
                                draftMessage={this.props.draftMessage}
                            />
                        </View>
                    )}
                </Hoverable>
                <View style={styles.reportActionSystemMessageContainer}>
                    <InlineSystemMessage message={this.props.action.error} />
                </View>
            </PressableWithSecondaryInteraction>
        );
    }
}
ReportActionItem.propTypes = propTypes;
ReportActionItem.defaultProps = defaultProps;

export default compose(
    withWindowDimensions,
    withNetwork(),
    withReportActionsDrafts({
        propName: 'draftMessage',
        transformValue: (drafts, props) => {
            const draftKey = `${ONYXKEYS.COLLECTION.REPORT_ACTIONS_DRAFTS}${props.reportID}_${props.action.reportActionID}`;
            return lodashGet(drafts, draftKey, '');
        },
    }),
    withOnyx({
        blockedFromConcierge: {
            key: ONYXKEYS.NVP_BLOCKED_FROM_CONCIERGE,
        },
        report: {
            key: ({reportID}) => `${ONYXKEYS.COLLECTION.REPORT}${reportID}`,
        },
    }),
)(ReportActionItem);<|MERGE_RESOLUTION|>--- conflicted
+++ resolved
@@ -28,12 +28,9 @@
 import RenameAction from '../../../components/ReportActionItem/RenameAction';
 import InlineSystemMessage from '../../../components/InlineSystemMessage';
 import styles from '../../../styles/styles';
-<<<<<<< HEAD
 import SelectionScraper from '../../../libs/SelectionScraper';
-=======
 import * as User from '../../../libs/actions/User';
 import * as ReportUtils from '../../../libs/ReportUtils';
->>>>>>> b7367fb5
 
 const propTypes = {
     /** The ID of the report this action is on. */
