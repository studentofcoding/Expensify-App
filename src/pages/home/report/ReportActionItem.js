import _ from 'underscore';
import lodashGet from 'lodash/get';
import React, {Component} from 'react';
import {View} from 'react-native';
import PropTypes from 'prop-types';
import CONST from '../../../CONST';
import ONYXKEYS from '../../../ONYXKEYS';
import reportActionPropTypes from './reportActionPropTypes';
import * as StyleUtils from '../../../styles/StyleUtils';
import PressableWithSecondaryInteraction from '../../../components/PressableWithSecondaryInteraction';
import Hoverable from '../../../components/Hoverable';
import ReportActionItemSingle from './ReportActionItemSingle';
import ReportActionItemGrouped from './ReportActionItemGrouped';
import IOUAction from '../../../components/ReportActionItem/IOUAction';
import ReportActionItemMessage from './ReportActionItemMessage';
import UnreadActionIndicator from '../../../components/UnreadActionIndicator';
import ReportActionItemMessageEdit from './ReportActionItemMessageEdit';
import ReportActionItemCreated from './ReportActionItemCreated';
import compose from '../../../libs/compose';
import withWindowDimensions, {windowDimensionsPropTypes} from '../../../components/withWindowDimensions';
import ControlSelection from '../../../libs/ControlSelection';
import canUseTouchScreen from '../../../libs/canUseTouchscreen';
import MiniReportActionContextMenu from './ContextMenu/MiniReportActionContextMenu';
import * as ReportActionContextMenu from './ContextMenu/ReportActionContextMenu';
import * as ContextMenuActions from './ContextMenu/ContextMenuActions';
import {withBlockedFromConcierge, withNetwork, withReportActionsDrafts} from '../../../components/OnyxProvider';
import RenameAction from '../../../components/ReportActionItem/RenameAction';
import InlineSystemMessage from '../../../components/InlineSystemMessage';
import styles from '../../../styles/styles';
import SelectionScraper from '../../../libs/SelectionScraper';
import * as User from '../../../libs/actions/User';
import * as ReportUtils from '../../../libs/ReportUtils';
import OfflineWithFeedback from '../../../components/OfflineWithFeedback';
import * as ReportActions from '../../../libs/actions/ReportActions';
import reportPropTypes from '../../reportPropTypes';
import focusTextInputAfterAnimation from '../../../libs/focusTextInputAfterAnimation';

const propTypes = {
    /** Report for this action */
    report: reportPropTypes.isRequired,

    /** All the data of the action item */
    action: PropTypes.shape(reportActionPropTypes).isRequired,

    /** Should the comment have the appearance of being grouped with the previous comment? */
    displayAsGroup: PropTypes.bool.isRequired,

    /** Is this the most recent IOU Action? */
    isMostRecentIOUReportAction: PropTypes.bool.isRequired,

    /** Whether there is an outstanding amount in IOU */
    hasOutstandingIOU: PropTypes.bool,

    /** Should we display the new marker on top of the comment? */
    shouldDisplayNewMarker: PropTypes.bool.isRequired,

    /** Position index of the report action in the overall report FlatList view */
    index: PropTypes.number.isRequired,

    /** Draft message - if this is set the comment is in 'edit' mode */
    draftMessage: PropTypes.string,

    ...windowDimensionsPropTypes,
};

const defaultProps = {
    draftMessage: '',
    hasOutstandingIOU: false,
};

class ReportActionItem extends Component {
    constructor(props) {
        super(props);
        this.popoverAnchor = undefined;
        this.state = {
            isContextMenuActive: ReportActionContextMenu.isActiveReportAction(props.action.reportActionID),
        };
        this.checkIfContextMenuActive = this.checkIfContextMenuActive.bind(this);
        this.showPopover = this.showPopover.bind(this);
        this.renderItemContent = this.renderItemContent.bind(this);
    }

    shouldComponentUpdate(nextProps, nextState) {
        return this.props.displayAsGroup !== nextProps.displayAsGroup
            || this.props.draftMessage !== nextProps.draftMessage
            || this.props.isMostRecentIOUReportAction !== nextProps.isMostRecentIOUReportAction
            || this.props.hasOutstandingIOU !== nextProps.hasOutstandingIOU
            || this.props.shouldDisplayNewMarker !== nextProps.shouldDisplayNewMarker
            || !_.isEqual(this.props.action, nextProps.action)
            || this.state.isContextMenuActive !== nextState.isContextMenuActive;
    }

    componentDidUpdate(prevProps) {
        if (prevProps.draftMessage || !this.props.draftMessage) {
            return;
        }

        // Only focus the input when user edits a message, skip it for existing drafts being edited of the report.
        // There is an animation when the comment is hidden and the edit form is shown, and there can be bugs on different mobile platforms
        // if the input is given focus in the middle of that animation which can prevent the keyboard from opening.
        focusTextInputAfterAnimation(this.textInput, 100);
    }

    checkIfContextMenuActive() {
        this.setState({isContextMenuActive: ReportActionContextMenu.isActiveReportAction(this.props.action.reportActionID)});
    }

    /**
     * Show the ReportActionContextMenu modal popover.
     *
     * @param {Object} [event] - A press event.
     */
    showPopover(event) {
        // Block menu on the message being Edited
        if (this.props.draftMessage) {
            return;
        }

        this.setState({isContextMenuActive: true});
        const selection = SelectionScraper.getCurrentSelection();
        ReportActionContextMenu.showContextMenu(
            ContextMenuActions.CONTEXT_MENU_TYPES.REPORT_ACTION,
            event,
            selection,
            this.popoverAnchor,
            this.props.report.reportID,
            this.props.action,
            this.props.draftMessage,
            undefined,
            this.checkIfContextMenuActive,
        );
    }

    /**
     * Get the content of ReportActionItem
     * @param {Boolean} hovered whether the ReportActionItem is hovered
     * @returns {Object} child component(s)
     */
    renderItemContent(hovered = false) {
        let children;
        if (this.props.action.actionName === CONST.REPORT.ACTIONS.TYPE.IOU) {
            children = (
                <IOUAction
                    chatReportID={this.props.report.reportID}
                    action={this.props.action}
                    isMostRecentIOUReportAction={this.props.isMostRecentIOUReportAction}
                    isHovered={hovered}
                />
            );
        } else {
            children = !this.props.draftMessage
                ? (
                    <ReportActionItemMessage action={this.props.action} />
                ) : (
                    <ReportActionItemMessageEdit
                        action={this.props.action}
                        draftMessage={this.props.draftMessage}
                        reportID={this.props.report.reportID}
                        index={this.props.index}
                        ref={el => this.textInput = el}
                        report={this.props.report}
                        shouldDisableEmojiPicker={
                            (ReportUtils.chatIncludesConcierge(this.props.report) && User.isBlockedFromConcierge(this.props.blockedFromConcierge))
                            || ReportUtils.isArchivedRoom(this.props.report)
                        }
                    />
                );
        }
        return children;
    }

    render() {
        if (this.props.action.actionName === CONST.REPORT.ACTIONS.TYPE.CREATED) {
            return <ReportActionItemCreated reportID={this.props.report.reportID} />;
        }
        if (this.props.action.actionName === CONST.REPORT.ACTIONS.TYPE.RENAMED) {
            return <RenameAction action={this.props.action} />;
        }
        return (
            <PressableWithSecondaryInteraction
                ref={el => this.popoverAnchor = el}
                onPressIn={() => this.props.isSmallScreenWidth && canUseTouchScreen() && ControlSelection.block()}
                onPressOut={() => ControlSelection.unblock()}
                onSecondaryInteraction={this.showPopover}
                preventDefaultContentMenu={!this.props.draftMessage}
            >
                <Hoverable>
                    {hovered => (
                        <View accessibilityLabel="Chat message">
                            {this.props.shouldDisplayNewMarker && (
                                <UnreadActionIndicator reportActionID={this.props.action.reportActionID} />
                            )}
                            <View
                                style={StyleUtils.getReportActionItemStyle(
                                    hovered
                                    || this.state.isContextMenuActive
                                    || this.props.draftMessage,
                                    (this.props.network.isOffline && this.props.action.isLoading) || this.props.action.error,
                                )}
                            >
                                <OfflineWithFeedback
                                    onClose={() => {
                                        if (this.props.action.pendingAction === CONST.RED_BRICK_ROAD_PENDING_ACTION.ADD) {
<<<<<<< HEAD
                                            ReportActions.deleteOptimisticReportAction(this.props.report.reportID, this.props.action.reportActionID);
=======
                                            const sequenceNumber = this.props.action.actionName
                                              === CONST.REPORT.ACTIONS.TYPE.IOU
                                                ? this.props.action
                                                    .sequenceNumber
                                                : this.props.action.clientID;
                                            ReportActions.deleteOptimisticReportAction(this.props.report.reportID, sequenceNumber);
>>>>>>> 034a6f0f
                                        } else {
                                            ReportActions.clearReportActionErrors(this.props.report.reportID, this.props.action.reportActionID);
                                        }
                                    }}
                                    pendingAction={this.props.draftMessage ? null : this.props.action.pendingAction}
                                    errors={this.props.action.errors}
                                    errorRowStyles={[styles.ml10, styles.mr2]}
                                >
                                    {!this.props.displayAsGroup
                                        ? (
                                            <ReportActionItemSingle action={this.props.action} showHeader={!this.props.draftMessage}>
                                                {this.renderItemContent(hovered || this.state.isContextMenuActive)}
                                            </ReportActionItemSingle>
                                        )
                                        : (
                                            <ReportActionItemGrouped>
                                                {this.renderItemContent(hovered || this.state.isContextMenuActive)}
                                            </ReportActionItemGrouped>
                                        )}
                                </OfflineWithFeedback>
                            </View>
                            <MiniReportActionContextMenu
                                reportID={this.props.report.reportID}
                                reportAction={this.props.action}
                                isArchivedRoom={ReportUtils.isArchivedRoom(this.props.report)}
                                displayAsGroup={this.props.displayAsGroup}
                                isVisible={
                                    hovered
                                    && !this.state.isContextMenuActive
                                    && !this.props.draftMessage
                                }
                                draftMessage={this.props.draftMessage}
                                isChronosReport={ReportUtils.chatIncludesChronos(this.props.report)}
                            />
                        </View>
                    )}
                </Hoverable>
                <View style={styles.reportActionSystemMessageContainer}>
                    <InlineSystemMessage message={this.props.action.error} />
                </View>
            </PressableWithSecondaryInteraction>
        );
    }
}
ReportActionItem.propTypes = propTypes;
ReportActionItem.defaultProps = defaultProps;

export default compose(
    withWindowDimensions,
    withNetwork(),
    withBlockedFromConcierge({propName: 'blockedFromConcierge'}),
    withReportActionsDrafts({
        propName: 'draftMessage',
        transformValue: (drafts, props) => {
            const draftKey = `${ONYXKEYS.COLLECTION.REPORT_ACTIONS_DRAFTS}${props.report.reportID}_${props.action.reportActionID}`;
            return lodashGet(drafts, draftKey, '');
        },
    }),
)(ReportActionItem);<|MERGE_RESOLUTION|>--- conflicted
+++ resolved
@@ -201,16 +201,7 @@
                                 <OfflineWithFeedback
                                     onClose={() => {
                                         if (this.props.action.pendingAction === CONST.RED_BRICK_ROAD_PENDING_ACTION.ADD) {
-<<<<<<< HEAD
                                             ReportActions.deleteOptimisticReportAction(this.props.report.reportID, this.props.action.reportActionID);
-=======
-                                            const sequenceNumber = this.props.action.actionName
-                                              === CONST.REPORT.ACTIONS.TYPE.IOU
-                                                ? this.props.action
-                                                    .sequenceNumber
-                                                : this.props.action.clientID;
-                                            ReportActions.deleteOptimisticReportAction(this.props.report.reportID, sequenceNumber);
->>>>>>> 034a6f0f
                                         } else {
                                             ReportActions.clearReportActionErrors(this.props.report.reportID, this.props.action.reportActionID);
                                         }
