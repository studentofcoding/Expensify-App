--- conflicted
+++ resolved
@@ -320,22 +320,6 @@
                 <Hoverable>
                     {hovered => (
                         <View accessibilityLabel={this.props.translate('accessibilityHints.chatMessage')}>
-<<<<<<< HEAD
-                            <MiniReportActionContextMenu
-                                reportID={this.props.report.reportID}
-                                reportAction={this.props.action}
-                                isArchivedRoom={ReportUtils.isArchivedRoom(this.props.report)}
-                                displayAsGroup={this.props.displayAsGroup}
-                                isVisible={
-                                    hovered
-                                    && !this.props.draftMessage
-                                }
-                                draftMessage={this.props.draftMessage}
-                                isChronosReport={ReportUtils.chatIncludesChronos(this.props.report)}
-                                childReportActionID={this.props.action.childReportActionID}
-                            />
-=======
->>>>>>> 3585329e
                             {this.props.shouldDisplayNewMarker && (
                                 <UnreadActionIndicator reportActionID={this.props.action.reportActionID} />
                             )}
@@ -389,6 +373,7 @@
                                 }
                                 draftMessage={this.props.draftMessage}
                                 isChronosReport={ReportUtils.chatIncludesChronos(this.props.report)}
+                                childReportActionID={this.props.action.childReportActionID}
                             />
                         </View>
                     )}
