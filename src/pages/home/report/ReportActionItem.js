--- conflicted
+++ resolved
@@ -27,7 +27,9 @@
     // Should the comment have the appearance of being grouped with the previous comment?
     displayAsGroup: PropTypes.bool.isRequired,
 
-<<<<<<< HEAD
+    // Should we display the new indicator on top of the comment?
+    shouldDisplayNewIndicator: PropTypes.bool.isRequired,
+
     /* --- Onyx Props --- */
     // Draft message - if this is set the comment is in 'edit' mode
     draftMessage: PropTypes.string,
@@ -35,10 +37,6 @@
 
 const defaultProps = {
     draftMessage: '',
-=======
-    // Should we display the new indicator on top of the comment?
-    shouldDisplayNewIndicator: PropTypes.bool.isRequired,
->>>>>>> d10d52ca
 };
 
 class ReportActionItem extends Component {
@@ -62,13 +60,9 @@
     shouldComponentUpdate(nextProps, nextState) {
         return this.state.isPopoverVisible !== nextState.isPopoverVisible
             || this.props.displayAsGroup !== nextProps.displayAsGroup
-<<<<<<< HEAD
             || !_.isEqual(this.props.action, nextProps.action)
-            || this.props.draftMessage !== nextProps.draftMessage;
-=======
-            || (this.props.shouldDisplayNewIndicator !== nextProps.shouldDisplayNewIndicator)
-            || !_.isEqual(this.props.action, nextProps.action);
->>>>>>> d10d52ca
+            || this.props.draftMessage !== nextProps.draftMessage
+            || (this.props.shouldDisplayNewIndicator !== nextProps.shouldDisplayNewIndicator);
     }
 
     /**
@@ -107,17 +101,24 @@
                 <Hoverable>
                     {hovered => (
                         <View>
-<<<<<<< HEAD
-                            <View style={getReportActionItemStyle(hovered || this.props.draftMessage)}>
-=======
                             {!hovered && this.props.shouldDisplayNewIndicator && (
                                 <UnreadActionIndicator />
                             )}
-                            <View style={getReportActionItemStyle(hovered)}>
->>>>>>> d10d52ca
+                            <View style={getReportActionItemStyle(hovered || this.props.draftMessage)}>
                                 {!this.props.displayAsGroup
-                                    ? <ReportActionItemSingle action={this.props.action} draftMessage={this.props.draftMessage} reportID={this.props.reportID} />
-                                    : <ReportActionItemGrouped action={this.props.action} draftMessage={this.props.draftMessage} reportID={this.props.reportID} />}
+                                    ? (
+                                        <ReportActionItemSingle
+                                            action={this.props.action}
+                                            draftMessage={this.props.draftMessage}
+                                            reportID={this.props.reportID}
+                                        />
+                                    ) : (
+                                        <ReportActionItemGrouped
+                                            action={this.props.action}
+                                            draftMessage={this.props.draftMessage}
+                                            reportID={this.props.reportID}
+                                        />
+                                    )}
                             </View>
                             <View style={getMiniReportActionContextMenuWrapperStyle(this.props.displayAsGroup)}>
                                 <ReportActionContextMenu
@@ -135,16 +136,6 @@
                                 onClose={this.hidePopover}
                                 anchorPosition={this.popoverAnchorPosition}
                                 animationIn="fadeIn"
-<<<<<<< HEAD
-=======
-                                measureContent={() => (
-                                    <ReportActionContextMenu
-                                        isVisible
-                                        reportID={-1}
-                                        reportAction={this.props.action}
-                                    />
-                                )}
->>>>>>> d10d52ca
                             >
                                 <ReportActionContextMenu
                                     isVisible={this.state.isPopoverVisible}
