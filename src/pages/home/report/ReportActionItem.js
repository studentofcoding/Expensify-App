--- conflicted
+++ resolved
@@ -116,7 +116,6 @@
     }, [isDraftEmpty]);
 
     const toggleContextMenuFromActiveReportAction = useCallback(() => {
-        console.log('>>>> Here');
         setIsContextMenuActive(ReportActionContextMenu.isActiveReportAction(props.action.reportActionID));
     }, [props.action.reportActionID]);
 
@@ -164,18 +163,10 @@
      */
     const renderItemContent = (hovered = false) => {
         let children;
-        const originalMessage = lodashGet(this.props.action, 'originalMessage', {});
+        const originalMessage = lodashGet(props.action, 'originalMessage', {});
         // Show the IOUPreview for when request was created, bill was split or money was sent
         if (
-<<<<<<< HEAD
             props.action.actionName === CONST.REPORT.ACTIONS.TYPE.IOU &&
-            props.action.originalMessage.type !== CONST.IOU.REPORT_ACTION_TYPE.DELETE &&
-            props.action.originalMessage.type !== CONST.IOU.REPORT_ACTION_TYPE.PAY
-        ) {
-            // There is no single iouReport for bill splits, so only 1:1 requests require an iouReportID
-            const iouReportID = props.action.originalMessage.IOUReportID ? props.action.originalMessage.IOUReportID.toString() : '0';
-=======
-            this.props.action.actionName === CONST.REPORT.ACTIONS.TYPE.IOU &&
             originalMessage &&
             (originalMessage.type === CONST.IOU.REPORT_ACTION_TYPE.CREATE ||
                 originalMessage.type === CONST.IOU.REPORT_ACTION_TYPE.SPLIT ||
@@ -183,7 +174,6 @@
         ) {
             // There is no single iouReport for bill splits, so only 1:1 requests require an iouReportID
             const iouReportID = originalMessage.IOUReportID ? originalMessage.IOUReportID.toString() : '0';
->>>>>>> 1fcd04e9
 
             children = (
                 <MoneyRequestAction
@@ -196,26 +186,22 @@
                     checkIfContextMenuActive={toggleContextMenuFromActiveReportAction}
                 />
             );
-<<<<<<< HEAD
-        } else if (props.action.actionName === CONST.REPORT.ACTIONS.TYPE.TASKCOMPLETED || props.action.actionName === CONST.REPORT.ACTIONS.TYPE.TASKCANCELED) {
-=======
-        } else if (this.props.action.actionName === CONST.REPORT.ACTIONS.TYPE.REPORTPREVIEW) {
+        } else if (props.action.actionName === CONST.REPORT.ACTIONS.TYPE.REPORTPREVIEW) {
             children = (
                 <ReportPreview
-                    iouReportID={this.props.action.originalMessage.linkedReportID}
-                    chatReportID={this.props.report.reportID}
-                    action={this.props.action}
+                    iouReportID={props.action.originalMessage.linkedReportID}
+                    chatReportID={props.report.reportID}
+                    action={props.action}
                     isHovered={hovered}
-                    contextMenuAnchor={this.popoverAnchor}
-                    checkIfContextMenuActive={this.checkIfContextMenuActive}
+                    contextMenuAnchor={popoverAnchor}
+                    checkIfContextMenuActive={checkIfContextMenuActive}
                 />
             );
         } else if (
-            this.props.action.actionName === CONST.REPORT.ACTIONS.TYPE.TASKCOMPLETED ||
-            this.props.action.actionName === CONST.REPORT.ACTIONS.TYPE.TASKCANCELED ||
-            this.props.action.actionName === CONST.REPORT.ACTIONS.TYPE.TASKREOPENED
+            props.action.actionName === CONST.REPORT.ACTIONS.TYPE.TASKCOMPLETED ||
+            props.action.actionName === CONST.REPORT.ACTIONS.TYPE.TASKCANCELED ||
+            props.action.actionName === CONST.REPORT.ACTIONS.TYPE.TASKREOPENED
         ) {
->>>>>>> 1fcd04e9
             children = (
                 <TaskAction
                     taskReportID={props.action.originalMessage.taskReportID.toString()}
@@ -281,7 +267,7 @@
                 {hasReactions && (
                     <View style={props.draftMessage ? styles.chatItemReactionsDraftRight : {}}>
                         <ReportActionItemReactions
-                            reportActionID={this.props.action.reportActionID}
+                            reportActionID={props.action.reportActionID}
                             reactions={reactions}
                             toggleReaction={toggleReaction}
                         />
