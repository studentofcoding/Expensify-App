--- conflicted
+++ resolved
@@ -135,12 +135,9 @@
 };
 
 function ReportActionItem(props) {
-<<<<<<< HEAD
-=======
     const theme = useTheme();
     const styles = useThemeStyles();
-    const personalDetails = usePersonalDetails() || CONST.EMPTY_OBJECT;
->>>>>>> dad63912
+
     const [isContextMenuActive, setIsContextMenuActive] = useState(() => ReportActionContextMenu.isActiveReportAction(props.action.reportActionID));
     const [isHidden, setIsHidden] = useState(false);
     const [moderationDecision, setModerationDecision] = useState(CONST.MODERATION.MODERATOR_DECISION_APPROVED);
@@ -420,7 +417,7 @@
                 </ReportActionItemBasicMessage>
             );
         } else if (props.action.actionName === CONST.REPORT.ACTIONS.TYPE.REIMBURSEMENTDEQUEUED) {
-            const submitterDisplayName = PersonalDetailsUtils.getDisplayNameOrDefault(personalDetails, [props.report.ownerAccountID, 'displayName']);
+            const submitterDisplayName = PersonalDetailsUtils.getDisplayNameOrDefault(PersonalDetailsUtils.getPersonalDetails(), [props.report.ownerAccountID, 'displayName']);
             const amount = CurrencyUtils.convertToDisplayString(props.report.total, props.report.currency);
 
             children = <ReportActionItemBasicMessage message={props.translate('iou.canceledRequest', {submitterDisplayName, amount})} />;
