--- conflicted
+++ resolved
@@ -460,7 +460,6 @@
         const parentReportAction = ReportActionsUtils.getParentReportAction(props.report);
         if (ReportActionsUtils.isTransactionThread(parentReportAction)) {
             return (
-<<<<<<< HEAD
                 <ShowContextMenuContext.Provider
                     value={{
                         anchor: popoverAnchorRef,
@@ -469,18 +468,13 @@
                         checkIfContextMenuActive: toggleContextMenuFromActiveReportAction,
                     }}
                 >
-=======
-                <OfflineWithFeedback pendingAction={props.action.pendingAction}>
->>>>>>> 21d483c0
-                    <MoneyRequestView
-                        report={props.report}
-                        shouldShowHorizontalRule={!props.shouldHideThreadDividerLine}
-                    />
-<<<<<<< HEAD
+                    <OfflineWithFeedback pendingAction={props.action.pendingAction}>
+                        <MoneyRequestView
+                            report={props.report}
+                            shouldShowHorizontalRule={!props.shouldHideThreadDividerLine}
+                        />
+                    </OfflineWithFeedback>
                 </ShowContextMenuContext.Provider>
-=======
-                </OfflineWithFeedback>
->>>>>>> 21d483c0
             );
         }
         if (ReportUtils.isTaskReport(props.report)) {
