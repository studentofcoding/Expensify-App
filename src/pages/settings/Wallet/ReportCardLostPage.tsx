--- conflicted
+++ resolved
@@ -1,9 +1,4 @@
-<<<<<<< HEAD
-import React, {useEffect, useState} from 'react';
-=======
-import type {StackScreenProps} from '@react-navigation/stack';
 import React, {useCallback, useEffect, useState} from 'react';
->>>>>>> 81c17e8b
 import {View} from 'react-native';
 import {useOnyx} from 'react-native-onyx';
 import FormAlertWithSubmitButton from '@components/FormAlertWithSubmitButton';
@@ -55,22 +50,7 @@
     },
 ];
 
-<<<<<<< HEAD
-type ReportCardLostPageOnyxProps = {
-    /** Onyx form data */
-    formData: OnyxEntry<ReportPhysicalCardForm>;
-
-    /** User's private personal details */
-    privatePersonalDetails: OnyxEntry<PrivatePersonalDetails>;
-
-    /** User's cards list */
-    cardList: OnyxEntry<Record<string, Card>>;
-};
-
-type ReportCardLostPageProps = ReportCardLostPageOnyxProps & PlatformStackScreenProps<SettingsNavigatorParamList, typeof SCREENS.SETTINGS.REPORT_CARD_LOST_OR_DAMAGED>;
-=======
-type ReportCardLostPageProps = StackScreenProps<SettingsNavigatorParamList, typeof SCREENS.SETTINGS.REPORT_CARD_LOST_OR_DAMAGED>;
->>>>>>> 81c17e8b
+type ReportCardLostPageProps = PlatformStackScreenProps<SettingsNavigatorParamList, typeof SCREENS.SETTINGS.REPORT_CARD_LOST_OR_DAMAGED>;
 
 function ReportCardLostPage({
     route: {
