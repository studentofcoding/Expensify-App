--- conflicted
+++ resolved
@@ -184,13 +184,8 @@
                 />
                 <View style={[styles.mt4, styles.mhn5]}>
                     <InputWrapper
-<<<<<<< HEAD
                         InputComponent={StateSelector}
-                        inputID="addressState"
-=======
-                        InputComponent={StatePicker}
                         inputID={INPUT_IDS.ADDRESS_STATE}
->>>>>>> 96cb556f
                     />
                 </View>
                 <InputWrapper
