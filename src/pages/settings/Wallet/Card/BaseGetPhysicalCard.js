--- conflicted
+++ resolved
@@ -208,13 +208,8 @@
                 title={title}
                 onBackButtonPress={() => Navigation.goBack(ROUTES.SETTINGS_WALLET_DOMAINCARD.getRoute(domain))}
             />
-<<<<<<< HEAD
-            <Text style={[styles.textHeadline, styles.mh5]}>{headline}</Text>
+            <Text style={[styles.textHeadline, styles.mh5, styles.mb5]}>{headline}</Text>
             {renderContent(onSubmit, submitButtonText, styles, children, onValidate)}
-=======
-            <Text style={[styles.textHeadline, styles.mh5, styles.mb5]}>{headline}</Text>
-            {renderContent(onSubmit, submitButtonText, children, onValidate)}
->>>>>>> e909316f
         </ScreenWrapper>
     );
 }
