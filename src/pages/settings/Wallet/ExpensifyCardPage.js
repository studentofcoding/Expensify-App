import PropTypes from 'prop-types';
import React, {useState} from 'react';
import {ScrollView, View} from 'react-native';
import {withOnyx} from 'react-native-onyx';
import _ from 'underscore';
import ONYXKEYS from '../../../ONYXKEYS';
import ROUTES from '../../../ROUTES';
import NotFoundPage from '../../ErrorPage/NotFoundPage';
import CardPreview from '../../../components/CardPreview';
import HeaderWithBackButton from '../../../components/HeaderWithBackButton';
import MenuItemWithTopDescription from '../../../components/MenuItemWithTopDescription';
import ScreenWrapper from '../../../components/ScreenWrapper';
import useLocalize from '../../../hooks/useLocalize';
import * as CurrencyUtils from '../../../libs/CurrencyUtils';
import Navigation from '../../../libs/Navigation/Navigation';
import styles from '../../../styles/styles';
import * as Expensicons from '../../../components/Icon/Expensicons';
import * as CardUtils from '../../../libs/CardUtils';
import Button from '../../../components/Button';
import CardDetails from './WalletPage/CardDetails';
import MenuItem from '../../../components/MenuItem';
import CONST from '../../../CONST';
import assignedCardPropTypes from './assignedCardPropTypes';
import theme from '../../../styles/themes/default';
import DotIndicatorMessage from '../../../components/DotIndicatorMessage';
import * as Link from '../../../libs/actions/Link';
import DangerCardSection from './DangerCardSection';

const propTypes = {
    /* Onyx Props */
    /** The details about the Expensify cards */
    cardList: PropTypes.objectOf(assignedCardPropTypes),

    /** Navigation route context info provided by react navigation */
    route: PropTypes.shape({
        params: PropTypes.shape({
            /** domain passed via route /settings/wallet/card/:domain */
            domain: PropTypes.string,
        }),
    }).isRequired,
};

const defaultProps = {
    cardList: {},
};

function ExpensifyCardPage({
    cardList,
    route: {
        params: {domain},
    },
}) {
    const {translate} = useLocalize();
    const domainCards = CardUtils.getDomainCards(cardList)[domain];
    const virtualCard = _.find(domainCards, (card) => card.isVirtual) || {};
    const physicalCard = _.find(domainCards, (card) => !card.isVirtual) || {};

    const [shouldShowCardDetails, setShouldShowCardDetails] = useState(false);

    if (_.isEmpty(virtualCard) && _.isEmpty(physicalCard)) {
        return <NotFoundPage />;
    }

    const formattedAvailableSpendAmount = CurrencyUtils.convertToDisplayString(physicalCard.availableSpend || virtualCard.availableSpend || 0);

    const handleRevealDetails = () => {
        setShouldShowCardDetails(true);
    };

    const isDetectedDomainFraud = _.some(domainCards, (card) => card.fraud === CONST.EXPENSIFY_CARD.FRAUD_TYPES.DOMAIN);
    const isDetectedIndividualFraud = _.some(domainCards, (card) => card.fraud === CONST.EXPENSIFY_CARD.FRAUD_TYPES.INDIVIDUAL);

    return (
        <ScreenWrapper
            includeSafeAreaPaddingBottom={false}
            testID={ExpensifyCardPage.displayName}
        >
            {({safeAreaPaddingBottomStyle}) => (
                <>
                    <HeaderWithBackButton
                        title={translate('cardPage.expensifyCard')}
                        onBackButtonPress={() => Navigation.goBack(ROUTES.SETTINGS_WALLET)}
                    />
                    <ScrollView contentContainerStyle={safeAreaPaddingBottomStyle}>
                        <View style={[styles.flex1, styles.mb9, styles.mt9]}>
                            <CardPreview />
                        </View>

                        {isDetectedDomainFraud && (
                            <DotIndicatorMessage
                                style={[styles.pageWrapper]}
                                textStyle={[styles.walletLockedMessage]}
                                messages={[translate('cardPage.cardLocked')]}
                                type="error"
                            />
                        )}

                        {isDetectedIndividualFraud && !isDetectedDomainFraud && (
                            <>
                                <DangerCardSection
                                    title={translate('cardPage.suspiciousBannerTitle')}
                                    description={translate('cardPage.suspiciousBannerDescription')}
                                />
                                <MenuItemWithTopDescription
                                    title={translate('cardPage.reviewTransaction')}
                                    titleStyle={styles.walletCardMenuItem}
                                    icon={Expensicons.MagnifyingGlass}
                                    iconFill={theme.icon}
                                    shouldShowRightIcon
                                    brickRoadIndicator="error"
                                    onPress={() => Link.openOldDotLink('inbox')}
                                />
                            </>
                        )}
<<<<<<< HEAD

                        {!isDetectedDomainFraud && (
                            <>
                                <MenuItemWithTopDescription
                                    description={translate('cardPage.availableSpend')}
                                    title={formattedAvailableSpendAmount}
                                    interactive={false}
                                    titleStyle={styles.newKansasLarge}
                                />
                                {!_.isEmpty(virtualCard) && (
                                    <>
                                        {shouldShowCardDetails ? (
                                            <CardDetails
                                                // This is just a temporary mock, it will be replaced in this issue https://github.com/orgs/Expensify/projects/58?pane=issue&itemId=33286617
                                                pan="1234123412341234"
                                                expiration="11/02/2024"
                                                cvv="321"
                                                domain={domain}
                                            />
                                        ) : (
                                            <MenuItemWithTopDescription
                                                description={translate('cardPage.virtualCardNumber')}
                                                title={CardUtils.maskCard(virtualCard.lastFourPAN)}
                                                interactive={false}
                                                titleStyle={styles.walletCardNumber}
                                                shouldShowRightComponent
                                                rightComponent={
                                                    <Button
                                                        medium
                                                        text={translate('cardPage.cardDetails.revealDetails')}
                                                        onPress={handleRevealDetails}
                                                    />
                                                }
                                            />
                                        )}
                                        <MenuItemWithTopDescription
                                            title={translate('cardPage.reportFraud')}
                                            titleStyle={styles.walletCardMenuItem}
                                            icon={Expensicons.Flag}
                                            shouldShowRightIcon
                                            onPress={() => Navigation.navigate(ROUTES.SETTINGS_REPORT_FRAUD.getRoute(domain))}
                                        />
                                    </>
                                )}
                                {!_.isEmpty(physicalCard) && (
                                    <MenuItemWithTopDescription
                                        description={translate('cardPage.physicalCardNumber')}
                                        title={CardUtils.maskCard(physicalCard.lastFourPAN)}
                                        interactive={false}
                                        titleStyle={styles.walletCardMenuItem}
                                    />
                                )}
=======
                        {!_.isEmpty(physicalCard) && (
                            <>
                                <MenuItemWithTopDescription
                                    description={translate('cardPage.physicalCardNumber')}
                                    title={CardUtils.maskCard(physicalCard.lastFourPAN)}
                                    interactive={false}
                                    titleStyle={styles.walletCardMenuItem}
                                />
                                <MenuItem
                                    title={translate('reportCardLostOrDamaged.report')}
                                    icon={Expensicons.Flag}
                                    shouldShowRightIcon
                                    onPress={() => Navigation.navigate(ROUTES.SETTINGS_WALLET_REPORT_CARD_LOST_OR_DAMAGED.getRoute(domain))}
                                />
>>>>>>> fd169e2a
                            </>
                        )}
                    </ScrollView>
                    {physicalCard.state === CONST.EXPENSIFY_CARD.STATE.NOT_ACTIVATED && (
                        <Button
                            success
                            style={[styles.w100, styles.p5]}
                            onPress={() => Navigation.navigate(ROUTES.SETTINGS_WALLET_CARD_ACTIVATE.getRoute(domain))}
                            text={translate('activateCardPage.activatePhysicalCard')}
                        />
                    )}
                </>
            )}
        </ScreenWrapper>
    );
}

ExpensifyCardPage.propTypes = propTypes;
ExpensifyCardPage.defaultProps = defaultProps;
ExpensifyCardPage.displayName = 'ExpensifyCardPage';

export default withOnyx({
    cardList: {
        key: ONYXKEYS.CARD_LIST,
    },
})(ExpensifyCardPage);<|MERGE_RESOLUTION|>--- conflicted
+++ resolved
@@ -112,7 +112,6 @@
                                 />
                             </>
                         )}
-<<<<<<< HEAD
 
                         {!isDetectedDomainFraud && (
                             <>
@@ -158,29 +157,21 @@
                                     </>
                                 )}
                                 {!_.isEmpty(physicalCard) && (
-                                    <MenuItemWithTopDescription
-                                        description={translate('cardPage.physicalCardNumber')}
-                                        title={CardUtils.maskCard(physicalCard.lastFourPAN)}
-                                        interactive={false}
-                                        titleStyle={styles.walletCardMenuItem}
-                                    />
+                                    <>
+                                        <MenuItemWithTopDescription
+                                            description={translate('cardPage.physicalCardNumber')}
+                                            title={CardUtils.maskCard(physicalCard.lastFourPAN)}
+                                            interactive={false}
+                                            titleStyle={styles.walletCardMenuItem}
+                                        />
+                                        <MenuItem
+                                            title={translate('reportCardLostOrDamaged.report')}
+                                            icon={Expensicons.Flag}
+                                            shouldShowRightIcon
+                                            onPress={() => Navigation.navigate(ROUTES.SETTINGS_WALLET_REPORT_CARD_LOST_OR_DAMAGED.getRoute(domain))}
+                                        />
+                                    </>
                                 )}
-=======
-                        {!_.isEmpty(physicalCard) && (
-                            <>
-                                <MenuItemWithTopDescription
-                                    description={translate('cardPage.physicalCardNumber')}
-                                    title={CardUtils.maskCard(physicalCard.lastFourPAN)}
-                                    interactive={false}
-                                    titleStyle={styles.walletCardMenuItem}
-                                />
-                                <MenuItem
-                                    title={translate('reportCardLostOrDamaged.report')}
-                                    icon={Expensicons.Flag}
-                                    shouldShowRightIcon
-                                    onPress={() => Navigation.navigate(ROUTES.SETTINGS_WALLET_REPORT_CARD_LOST_OR_DAMAGED.getRoute(domain))}
-                                />
->>>>>>> fd169e2a
                             </>
                         )}
                     </ScrollView>
