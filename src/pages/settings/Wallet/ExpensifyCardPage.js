import PropTypes from 'prop-types';
import React, {useState} from 'react';
import {ScrollView, View} from 'react-native';
import {withOnyx} from 'react-native-onyx';
import _ from 'underscore';
import ONYXKEYS from '../../../ONYXKEYS';
import ROUTES from '../../../ROUTES';
import NotFoundPage from '../../ErrorPage/NotFoundPage';
import CardPreview from '../../../components/CardPreview';
import HeaderWithBackButton from '../../../components/HeaderWithBackButton';
import MenuItemWithTopDescription from '../../../components/MenuItemWithTopDescription';
import ScreenWrapper from '../../../components/ScreenWrapper';
import useLocalize from '../../../hooks/useLocalize';
import * as CurrencyUtils from '../../../libs/CurrencyUtils';
import Navigation from '../../../libs/Navigation/Navigation';
import styles from '../../../styles/styles';
import * as Expensicons from '../../../components/Icon/Expensicons';
import * as CardUtils from '../../../libs/CardUtils';
import Button from '../../../components/Button';
import CardDetails from './WalletPage/CardDetails';
import * as Card from '../../../libs/actions/Card';
import CONST from '../../../CONST';
import assignedCardPropTypes from './assignedCardPropTypes';

const propTypes = {
    /* Onyx Props */
    /** The details about the Expensify cards */
    cardList: PropTypes.objectOf(assignedCardPropTypes),

    /** Navigation route context info provided by react navigation */
    route: PropTypes.shape({
        params: PropTypes.shape({
            /** domain passed via route /settings/wallet/card/:domain */
            domain: PropTypes.string,
        }),
    }).isRequired,
};

const defaultProps = {
    cardList: {},
};

function ExpensifyCardPage({
    cardList,
    route: {
        params: {domain},
    },
}) {
    const {translate} = useLocalize();
    const domainCards = CardUtils.getDomainCards(cardList)[domain];
    const virtualCard = _.find(domainCards, (card) => card.isVirtual) || {};
    const physicalCard = _.find(domainCards, (card) => !card.isVirtual) || {};

    const [isLoading, setIsLoading] = useState(false);
    const [details, setDetails] = useState({});
    const [errorMessage, setErrorMessage] = useState('');

    if (_.isEmpty(virtualCard) && _.isEmpty(physicalCard)) {
        return <NotFoundPage />;
    }

    const formattedAvailableSpendAmount = CurrencyUtils.convertToDisplayString(physicalCard.availableSpend || virtualCard.availableSpend || 0);

    const handleRevealDetails = () => {
        setIsLoading(true);
        // We can't store the response in Onyx for security reasons.
        // That is this action is handled manually and the response is stored in a local state
        // Hence the eslint disable here.
        // eslint-disable-next-line rulesdir/no-thenable-actions-in-views
        Card.revealVirtualCardDetails(virtualCard.cardID)
            .then(setDetails)
            .catch(setErrorMessage)
            .finally(() => setIsLoading(false));
    };

    return (
        <ScreenWrapper
            includeSafeAreaPaddingBottom={false}
            testID={ExpensifyCardPage.displayName}
        >
            {({safeAreaPaddingBottomStyle}) => (
                <>
                    <HeaderWithBackButton
                        title={translate('cardPage.expensifyCard')}
                        onBackButtonPress={() => Navigation.goBack(ROUTES.SETTINGS_WALLET)}
                    />
                    <ScrollView contentContainerStyle={safeAreaPaddingBottomStyle}>
                        <View style={[styles.flex1, styles.mb4, styles.mt4]}>
                            <CardPreview />
                        </View>

                        <MenuItemWithTopDescription
                            description={translate('cardPage.availableSpend')}
                            title={formattedAvailableSpendAmount}
                            interactive={false}
                            titleStyle={styles.newKansasLarge}
                        />
                        {!_.isEmpty(virtualCard) && (
                            <>
                                {details.pan ? (
                                    <CardDetails
<<<<<<< HEAD
                                        pan={details.pan}
                                        expiration={details.expiration}
                                        cvv={details.cvv}
                                        privatePersonalDetails={{address: details.address}}
=======
                                        // This is just a temporary mock, it will be replaced in this issue https://github.com/orgs/Expensify/projects/58?pane=issue&itemId=33286617
                                        pan="1234123412341234"
                                        expiration="11/02/2024"
                                        cvv="321"
                                        domain={domain}
>>>>>>> 91e2120e
                                    />
                                ) : (
                                    <MenuItemWithTopDescription
                                        description={translate('cardPage.virtualCardNumber')}
                                        title={CardUtils.maskCard(virtualCard.lastFourPAN)}
                                        interactive={false}
                                        titleStyle={styles.walletCardNumber}
                                        shouldShowRightComponent
                                        error={errorMessage}
                                        rightComponent={
                                            <Button
                                                medium
                                                text={translate('cardPage.cardDetails.revealDetails')}
                                                onPress={handleRevealDetails}
                                                isDisabled={isLoading}
                                                isLoading={isLoading}
                                            />
                                        }
                                    />
                                )}
                                <MenuItemWithTopDescription
                                    title={translate('cardPage.reportFraud')}
                                    titleStyle={styles.walletCardMenuItem}
                                    icon={Expensicons.Flag}
                                    shouldShowRightIcon
                                    onPress={() => Navigation.navigate(ROUTES.SETTINGS_REPORT_FRAUD.getRoute(domain))}
                                />
                            </>
                        )}
                        {!_.isEmpty(physicalCard) && (
                            <MenuItemWithTopDescription
                                description={translate('cardPage.physicalCardNumber')}
                                title={CardUtils.maskCard(physicalCard.lastFourPAN)}
                                interactive={false}
                                titleStyle={styles.walletCardMenuItem}
                            />
                        )}
                    </ScrollView>
                    {physicalCard.state === CONST.EXPENSIFY_CARD.STATE.NOT_ACTIVATED && (
                        <Button
                            success
                            style={[styles.w100, styles.p5]}
                            onPress={() => Navigation.navigate(ROUTES.SETTINGS_WALLET_CARD_ACTIVATE.getRoute(domain))}
                            text={translate('activateCardPage.activatePhysicalCard')}
                        />
                    )}
                </>
            )}
        </ScreenWrapper>
    );
}

ExpensifyCardPage.propTypes = propTypes;
ExpensifyCardPage.defaultProps = defaultProps;
ExpensifyCardPage.displayName = 'ExpensifyCardPage';

export default withOnyx({
    cardList: {
        key: ONYXKEYS.CARD_LIST,
    },
})(ExpensifyCardPage);<|MERGE_RESOLUTION|>--- conflicted
+++ resolved
@@ -99,18 +99,11 @@
                             <>
                                 {details.pan ? (
                                     <CardDetails
-<<<<<<< HEAD
                                         pan={details.pan}
                                         expiration={details.expiration}
                                         cvv={details.cvv}
                                         privatePersonalDetails={{address: details.address}}
-=======
-                                        // This is just a temporary mock, it will be replaced in this issue https://github.com/orgs/Expensify/projects/58?pane=issue&itemId=33286617
-                                        pan="1234123412341234"
-                                        expiration="11/02/2024"
-                                        cvv="321"
                                         domain={domain}
->>>>>>> 91e2120e
                                     />
                                 ) : (
                                     <MenuItemWithTopDescription
