import PropTypes from 'prop-types';
import React, {useState} from 'react';
import {ScrollView, View} from 'react-native';
import {withOnyx} from 'react-native-onyx';
import _ from 'underscore';
import ONYXKEYS from '../../../ONYXKEYS';
import ROUTES from '../../../ROUTES';
import NotFoundPage from '../../ErrorPage/NotFoundPage';
import CardPreview from '../../../components/CardPreview';
import HeaderWithBackButton from '../../../components/HeaderWithBackButton';
import MenuItemWithTopDescription from '../../../components/MenuItemWithTopDescription';
import ScreenWrapper from '../../../components/ScreenWrapper';
import useLocalize from '../../../hooks/useLocalize';
import * as CurrencyUtils from '../../../libs/CurrencyUtils';
import Navigation from '../../../libs/Navigation/Navigation';
import styles from '../../../styles/styles';
import * as Expensicons from '../../../components/Icon/Expensicons';
import * as CardUtils from '../../../libs/CardUtils';
import Button from '../../../components/Button';
import CardDetails from './WalletPage/CardDetails';
<<<<<<< HEAD
import MenuItem from '../../../components/MenuItem';
=======
import CONST from '../../../CONST';
import assignedCardPropTypes from './assignedCardPropTypes';
>>>>>>> 1998fa35

const propTypes = {
    /* Onyx Props */
    /** The details about the Expensify cards */
    cardList: PropTypes.objectOf(assignedCardPropTypes),

    /** Navigation route context info provided by react navigation */
    route: PropTypes.shape({
        params: PropTypes.shape({
            /** domain passed via route /settings/wallet/card/:domain */
            domain: PropTypes.string,
        }),
    }).isRequired,
};

const defaultProps = {
    cardList: {},
};

function ExpensifyCardPage({
    cardList,
    route: {
        params: {domain},
    },
}) {
    const {translate} = useLocalize();
    const domainCards = CardUtils.getDomainCards(cardList)[domain];
    const virtualCard = _.find(domainCards, (card) => card.isVirtual) || {};
    const physicalCard = _.find(domainCards, (card) => !card.isVirtual) || {};

    const [shouldShowCardDetails, setShouldShowCardDetails] = useState(false);

    if (_.isEmpty(virtualCard) && _.isEmpty(physicalCard)) {
        return <NotFoundPage />;
    }

    const formattedAvailableSpendAmount = CurrencyUtils.convertToDisplayString(physicalCard.availableSpend || virtualCard.availableSpend || 0);

    const handleRevealDetails = () => {
        setShouldShowCardDetails(true);
    };

    return (
        <ScreenWrapper
            includeSafeAreaPaddingBottom={false}
            testID={ExpensifyCardPage.displayName}
        >
            {({safeAreaPaddingBottomStyle}) => (
                <>
                    <HeaderWithBackButton
                        title={translate('cardPage.expensifyCard')}
                        onBackButtonPress={() => Navigation.goBack(ROUTES.SETTINGS_WALLET)}
                    />
                    <ScrollView contentContainerStyle={safeAreaPaddingBottomStyle}>
                        <View style={[styles.flex1, styles.mb4, styles.mt4]}>
                            <CardPreview />
                        </View>

                        <MenuItemWithTopDescription
                            description={translate('cardPage.availableSpend')}
                            title={formattedAvailableSpendAmount}
                            interactive={false}
                            titleStyle={styles.newKansasLarge}
                        />
                        {!_.isEmpty(virtualCard) && (
                            <>
                                {shouldShowCardDetails ? (
                                    <CardDetails
                                        // This is just a temporary mock, it will be replaced in this issue https://github.com/orgs/Expensify/projects/58?pane=issue&itemId=33286617
                                        pan="1234123412341234"
                                        expiration="11/02/2024"
                                        cvv="321"
                                    />
                                ) : (
                                    <MenuItemWithTopDescription
                                        description={translate('cardPage.virtualCardNumber')}
                                        title={CardUtils.maskCard(virtualCard.lastFourPAN)}
                                        interactive={false}
                                        titleStyle={styles.walletCardNumber}
                                        shouldShowRightComponent
                                        rightComponent={
                                            <Button
                                                medium
                                                text={translate('cardPage.cardDetails.revealDetails')}
                                                onPress={handleRevealDetails}
                                            />
                                        }
                                    />
                                )}
                            </>
                        )}
                        {!_.isEmpty(physicalCard) && (
                            <>
                                <MenuItemWithTopDescription
                                    description={translate('cardPage.physicalCardNumber')}
                                    title={CardUtils.maskCard(physicalCard.lastFourPAN)}
                                    interactive={false}
                                    titleStyle={styles.walletCardNumber}
                                />
                                <MenuItem
                                    title={translate('reportCardLostOrDamaged.report')}
                                    icon={Expensicons.Flag}
                                    shouldShowRightIcon
                                    onPress={() => Navigation.navigate(ROUTES.SETTINGS_WALLET_REPORT_CARD_LOST_OR_DAMAGED.getRoute(domain))}
                                />
                            </>
                        )}
                    </ScrollView>
                    {physicalCard.state === CONST.EXPENSIFY_CARD.STATE.NOT_ACTIVATED && (
                        <Button
                            success
                            style={[styles.w100, styles.p5]}
                            onPress={() => Navigation.navigate(ROUTES.SETTINGS_WALLET_CARD_ACTIVATE.getRoute(domain))}
                            text={translate('activateCardPage.activatePhysicalCard')}
                        />
                    )}
                </>
            )}
        </ScreenWrapper>
    );
}

ExpensifyCardPage.propTypes = propTypes;
ExpensifyCardPage.defaultProps = defaultProps;
ExpensifyCardPage.displayName = 'ExpensifyCardPage';

export default withOnyx({
    cardList: {
        key: ONYXKEYS.CARD_LIST,
    },
})(ExpensifyCardPage);<|MERGE_RESOLUTION|>--- conflicted
+++ resolved
@@ -18,12 +18,9 @@
 import * as CardUtils from '../../../libs/CardUtils';
 import Button from '../../../components/Button';
 import CardDetails from './WalletPage/CardDetails';
-<<<<<<< HEAD
 import MenuItem from '../../../components/MenuItem';
-=======
 import CONST from '../../../CONST';
 import assignedCardPropTypes from './assignedCardPropTypes';
->>>>>>> 1998fa35
 
 const propTypes = {
     /* Onyx Props */
