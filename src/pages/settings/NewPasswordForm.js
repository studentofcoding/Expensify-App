--- conflicted
+++ resolved
@@ -68,47 +68,6 @@
 
     render() {
         return (
-<<<<<<< HEAD
-            <>
-                <View style={styles.mb6}>
-                    <ExpensiTextInput
-                        label={`${this.props.translate('setPasswordPage.enterPassword')}`}
-                        secureTextEntry
-                        autoCompleteType="password"
-                        textContentType="password"
-                        value={this.props.password}
-                        onChangeText={password => this.props.updatePassword(password)}
-                        onBlur={() => this.onBlurNewPassword()}
-                    />
-                    <Text
-                        style={[
-                            styles.textLabelSupporting,
-                            styles.mt1,
-                            this.isInvalidPassword() && styles.formError,
-                        ]}
-                    >
-                        {this.props.translate('setPasswordPage.newPasswordPrompt')}
-                    </Text>
-                </View>
-                <View style={styles.mb6}>
-                    <ExpensiTextInput
-                        label={`${this.props.translate('setPasswordPage.confirmNewPassword')}*`}
-                        secureTextEntry
-                        autoCompleteType="password"
-                        textContentType="password"
-                        value={this.state.confirmNewPassword}
-                        onChangeText={confirmNewPassword => this.setState({confirmNewPassword})}
-                        onSubmitEditing={() => this.props.onSubmitEditing()}
-                        onBlur={() => this.onBlurConfirmPassword()}
-                    />
-                    {this.showPasswordMatchError() && (
-                        <InlineErrorText>
-                            {this.props.translate('setPasswordPage.passwordsDontMatch')}
-                        </InlineErrorText>
-                    )}
-                </View>
-            </>
-=======
             <View style={styles.mb6}>
                 <ExpensiTextInput
                     label={`${this.props.translate('setPasswordPage.enterPassword')}`}
@@ -120,7 +79,7 @@
                     onBlur={() => this.onBlurNewPassword()}
                     onSubmitEditing={() => this.props.onSubmitEditing()}
                 />
-                <ExpensifyText
+                <Text
                     style={[
                         styles.textLabelSupporting,
                         styles.mt1,
@@ -128,9 +87,8 @@
                     ]}
                 >
                     {this.props.translate('setPasswordPage.newPasswordPrompt')}
-                </ExpensifyText>
+                </Text>
             </View>
->>>>>>> be6dccf6
         );
     }
 }
