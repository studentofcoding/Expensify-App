--- conflicted
+++ resolved
@@ -428,11 +428,8 @@
         <ScreenWrapper
             includeSafeAreaPaddingBottom
             testID={InitialSettingsPage.displayName}
-<<<<<<< HEAD
             bottomContent={<BottomTabBar selectedTab={SCREENS.SETTINGS.ROOT} />}
-=======
             shouldEnableKeyboardAvoidingView={false}
->>>>>>> e8212bdf
         >
             {headerContent}
             <ScrollView
