--- conflicted
+++ resolved
@@ -1,12 +1,7 @@
 import React, {useCallback, useEffect, useMemo, useRef, useState} from 'react';
 import type {GestureResponderEvent, StyleProp, ViewStyle} from 'react-native';
-<<<<<<< HEAD
-import {NativeModules, ScrollView, View} from 'react-native';
+import {ScrollView, View} from 'react-native';
 import type {OnyxCollection, OnyxEntry} from 'react-native-onyx';
-=======
-import {View} from 'react-native';
-import type {OnyxEntry} from 'react-native-onyx';
->>>>>>> ffa731a2
 import {withOnyx} from 'react-native-onyx';
 import type {ValueOf} from 'type-fest';
 import AvatarWithImagePicker from '@components/AvatarWithImagePicker';
@@ -177,26 +172,6 @@
             ],
         };
 
-<<<<<<< HEAD
-        if (NativeModules.HybridAppModule) {
-            const hybridAppMenuItems: MenuData[] = [
-                {
-                    translationKey: 'initialSettingsPage.returnToClassic' as const,
-                    icon: Expensicons.RotateLeft,
-                    shouldShowRightIcon: true,
-                    iconRight: Expensicons.NewWindow,
-                    action: () => {
-                        NativeModules.HybridAppModule.closeReactNativeApp();
-                    },
-                },
-                ...defaultMenu.items,
-            ].filter((item) => item.translationKey !== 'initialSettingsPage.signOut' && item.translationKey !== 'exitSurvey.goToExpensifyClassic');
-
-            return {sectionStyle: styles.accountSettingsSectionContainer, sectionTranslationKey: 'initialSettingsPage.general', items: hybridAppMenuItems};
-        }
-
-=======
->>>>>>> ffa731a2
         return defaultMenu;
     }, [loginList, fundList, styles.accountSettingsSectionContainer, bankAccountList, userWallet?.errors, walletTerms?.errors]);
 
