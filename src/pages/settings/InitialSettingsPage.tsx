--- conflicted
+++ resolved
@@ -439,11 +439,7 @@
 
     return (
         <ScreenWrapper
-<<<<<<< HEAD
             style={[styles.w100, styles.pb0]}
-=======
-            style={[styles.w100]}
->>>>>>> d4eaf4e2
             includePaddingTop={false}
             includeSafeAreaPaddingBottom={false}
             testID={InitialSettingsPage.displayName}
