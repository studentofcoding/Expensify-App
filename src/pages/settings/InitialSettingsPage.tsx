import {useRoute} from '@react-navigation/native';
import React, {useCallback, useContext, useEffect, useLayoutEffect, useMemo, useRef, useState} from 'react';
// eslint-disable-next-line no-restricted-imports
import type {GestureResponderEvent, ScrollView as RNScrollView, ScrollViewProps, StyleProp, ViewStyle} from 'react-native';
import {NativeModules, View} from 'react-native';
import {useOnyx} from 'react-native-onyx';
import type {ValueOf} from 'type-fest';
import AccountSwitcher from '@components/AccountSwitcher';
import AccountSwitcherSkeletonView from '@components/AccountSwitcherSkeletonView';
import ConfirmModal from '@components/ConfirmModal';
import DelegateNoAccessModal from '@components/DelegateNoAccessModal';
import Icon from '@components/Icon';
import * as Expensicons from '@components/Icon/Expensicons';
import {InitialURLContext} from '@components/InitialURLContextProvider';
import MenuItem from '@components/MenuItem';
import {PressableWithFeedback} from '@components/Pressable';
import ScreenWrapper from '@components/ScreenWrapper';
import {ScrollOffsetContext} from '@components/ScrollOffsetContextProvider';
import ScrollView from '@components/ScrollView';
import Text from '@components/Text';
import Tooltip from '@components/Tooltip';
import type {WithCurrentUserPersonalDetailsProps} from '@components/withCurrentUserPersonalDetails';
import withCurrentUserPersonalDetails from '@components/withCurrentUserPersonalDetails';
import useActiveCentralPaneRoute from '@hooks/useActiveCentralPaneRoute';
import useLocalize from '@hooks/useLocalize';
import useNetwork from '@hooks/useNetwork';
import useSingleExecution from '@hooks/useSingleExecution';
import useSubscriptionPlan from '@hooks/useSubscriptionPlan';
import useTheme from '@hooks/useTheme';
import useThemeStyles from '@hooks/useThemeStyles';
import useWaitForNavigation from '@hooks/useWaitForNavigation';
import {resetExitSurveyForm} from '@libs/actions/ExitSurvey';
import * as CurrencyUtils from '@libs/CurrencyUtils';
import Navigation from '@libs/Navigation/Navigation';
import * as SubscriptionUtils from '@libs/SubscriptionUtils';
import * as UserUtils from '@libs/UserUtils';
import {hasGlobalWorkspaceSettingsRBR} from '@libs/WorkspacesSettingsUtils';
import * as ReportActionContextMenu from '@pages/home/report/ContextMenu/ReportActionContextMenu';
import variables from '@styles/variables';
import * as App from '@userActions/App';
import * as Link from '@userActions/Link';
import * as PaymentMethods from '@userActions/PaymentMethods';
import * as Session from '@userActions/Session';
import * as Wallet from '@userActions/Wallet';
import CONST from '@src/CONST';
import type {TranslationPaths} from '@src/languages/types';
import ONYXKEYS from '@src/ONYXKEYS';
import type {Route} from '@src/ROUTES';
import ROUTES from '@src/ROUTES';
import type {Icon as TIcon} from '@src/types/onyx/OnyxCommon';
import {isEmptyObject} from '@src/types/utils/EmptyObject';
import type IconAsset from '@src/types/utils/IconAsset';

type InitialSettingsPageProps = WithCurrentUserPersonalDetailsProps;

type MenuData = {
    translationKey: TranslationPaths;
    icon: IconAsset;
    routeName?: Route;
    brickRoadIndicator?: ValueOf<typeof CONST.BRICK_ROAD_INDICATOR_STATUS>;
    action?: () => void;
    link?: string | (() => Promise<string>);
    iconType?: typeof CONST.ICON_TYPE_ICON | typeof CONST.ICON_TYPE_AVATAR | typeof CONST.ICON_TYPE_WORKSPACE;
    iconStyles?: StyleProp<ViewStyle>;
    fallbackIcon?: IconAsset;
    shouldStackHorizontally?: boolean;
    avatarSize?: ValueOf<typeof CONST.AVATAR_SIZE>;
    floatRightAvatars?: TIcon[];
    title?: string;
    shouldShowRightIcon?: boolean;
    iconRight?: IconAsset;
    badgeText?: string;
    badgeStyle?: ViewStyle;
};

type Menu = {sectionStyle: StyleProp<ViewStyle>; sectionTranslationKey: TranslationPaths; items: MenuData[]};

function InitialSettingsPage({currentUserPersonalDetails}: InitialSettingsPageProps) {
    const [userWallet] = useOnyx(ONYXKEYS.USER_WALLET);
    const [bankAccountList] = useOnyx(ONYXKEYS.BANK_ACCOUNT_LIST);
    const [fundList] = useOnyx(ONYXKEYS.FUND_LIST);
    const [walletTerms] = useOnyx(ONYXKEYS.WALLET_TERMS);
    const [loginList] = useOnyx(ONYXKEYS.LOGIN_LIST);
    const [policies] = useOnyx(ONYXKEYS.COLLECTION.POLICY);
    const [privatePersonalDetails] = useOnyx(ONYXKEYS.PRIVATE_PERSONAL_DETAILS);
    const [tryNewDot] = useOnyx(ONYXKEYS.NVP_TRYNEWDOT);

    const [isActingAsDelegate] = useOnyx(ONYXKEYS.ACCOUNT, {selector: (account) => !!account?.delegatedAccess?.delegate});

    const [isNoDelegateAccessMenuVisible, setIsNoDelegateAccessMenuVisible] = useState(false);

    const network = useNetwork();
    const theme = useTheme();
    const styles = useThemeStyles();
    const {isExecuting, singleExecution} = useSingleExecution();
    const waitForNavigate = useWaitForNavigation();
    const popoverAnchor = useRef(null);
    const {translate} = useLocalize();
    const activeCentralPaneRoute = useActiveCentralPaneRoute();
    const emojiCode = currentUserPersonalDetails?.status?.emojiCode ?? '';
    const [allConnectionSyncProgresses] = useOnyx(`${ONYXKEYS.COLLECTION.POLICY_CONNECTION_SYNC_PROGRESS}`);
    const {setInitialURL} = useContext(InitialURLContext);

    const [privateSubscription] = useOnyx(ONYXKEYS.NVP_PRIVATE_SUBSCRIPTION);
    const subscriptionPlan = useSubscriptionPlan();

    const [shouldShowSignoutConfirmModal, setShouldShowSignoutConfirmModal] = useState(false);

    const freeTrialText = SubscriptionUtils.getFreeTrialText(policies);
    const shouldOpenBookACall = tryNewDot?.classicRedirect?.dismissed === false;

    useEffect(() => {
        Wallet.openInitialSettingsPage();
        App.confirmReadyToOpenApp();
    }, []);

    const toggleSignoutConfirmModal = (value: boolean) => {
        setShouldShowSignoutConfirmModal(value);
    };

    const signOut = useCallback(
        (shouldForceSignout = false) => {
            if (!network.isOffline || shouldForceSignout) {
                Session.signOutAndRedirectToSignIn();
                return;
            }

            // When offline, warn the user that any actions they took while offline will be lost if they sign out
            toggleSignoutConfirmModal(true);
        },
        [network.isOffline],
    );

    /**
     * Retuns a list of menu items data for account section
     * @returns object with translationKey, style and items for the account section
     */
    const accountMenuItemsData: Menu = useMemo(() => {
        const profileBrickRoadIndicator = UserUtils.getProfilePageBrickRoadIndicator(loginList, privatePersonalDetails);
        const paymentCardList = fundList;
        const defaultMenu: Menu = {
            sectionStyle: styles.accountSettingsSectionContainer,
            sectionTranslationKey: 'initialSettingsPage.account',
            items: [
                {
                    translationKey: 'common.profile',
                    icon: Expensicons.Profile,
                    routeName: ROUTES.SETTINGS_PROFILE,
                    brickRoadIndicator: profileBrickRoadIndicator,
                },
                {
                    translationKey: 'common.wallet',
                    icon: Expensicons.Wallet,
                    routeName: ROUTES.SETTINGS_WALLET,
                    brickRoadIndicator:
                        PaymentMethods.hasPaymentMethodError(bankAccountList, paymentCardList) || !isEmptyObject(userWallet?.errors) || !isEmptyObject(walletTerms?.errors)
                            ? 'error'
                            : undefined,
                },
                {
                    translationKey: 'common.preferences',
                    icon: Expensicons.Gear,
                    routeName: ROUTES.SETTINGS_PREFERENCES,
                },
                {
                    translationKey: 'initialSettingsPage.security',
                    icon: Expensicons.Lock,
                    routeName: ROUTES.SETTINGS_SECURITY,
                },
            ],
        };

        return defaultMenu;
    }, [loginList, fundList, styles.accountSettingsSectionContainer, bankAccountList, userWallet?.errors, walletTerms?.errors, privatePersonalDetails]);

    /**
     * Retuns a list of menu items data for workspace section
     * @returns object with translationKey, style and items for the workspace section
     */
    const workspaceMenuItemsData: Menu = useMemo(() => {
        const items: MenuData[] = [
            {
                translationKey: 'common.workspaces',
                icon: Expensicons.Building,
                routeName: ROUTES.SETTINGS_WORKSPACES,
                brickRoadIndicator: hasGlobalWorkspaceSettingsRBR(policies, allConnectionSyncProgresses) ? CONST.BRICK_ROAD_INDICATOR_STATUS.ERROR : undefined,
            },
            {
                translationKey: 'allSettingsScreen.domains',
                icon: Expensicons.Globe,
                action: () => {
                    Link.openOldDotLink(CONST.OLDDOT_URLS.ADMIN_DOMAINS_URL);
                },
                shouldShowRightIcon: true,
                iconRight: Expensicons.NewWindow,
                link: () => Link.buildOldDotURL(CONST.OLDDOT_URLS.ADMIN_DOMAINS_URL),
            },
        ];

        if (subscriptionPlan) {
            items.splice(1, 0, {
                translationKey: 'allSettingsScreen.subscription',
                icon: Expensicons.CreditCard,
                routeName: ROUTES.SETTINGS_SUBSCRIPTION,
                brickRoadIndicator: !!privateSubscription?.errors || SubscriptionUtils.hasSubscriptionRedDotError() ? CONST.BRICK_ROAD_INDICATOR_STATUS.ERROR : undefined,
                badgeText: freeTrialText,
                badgeStyle: freeTrialText ? styles.badgeSuccess : undefined,
            });
        }

        return {
            sectionStyle: styles.workspaceSettingsSectionContainer,
            sectionTranslationKey: 'common.workspaces',
            items,
        };
    }, [allConnectionSyncProgresses, freeTrialText, policies, privateSubscription?.errors, styles.badgeSuccess, styles.workspaceSettingsSectionContainer, subscriptionPlan]);

    /**
     * Retuns a list of menu items data for general section
     * @returns object with translationKey, style and items for the general section
     */
    const generalMenuItemsData: Menu = useMemo(() => {
        const signOutTranslationKey = Session.isSupportAuthToken() && Session.hasStashedSession() ? 'initialSettingsPage.restoreStashed' : 'initialSettingsPage.signOut';
        return {
            sectionStyle: {
                ...styles.pt4,
            },
            sectionTranslationKey: 'initialSettingsPage.general',
            items: [
                {
                    translationKey: 'initialSettingsPage.help',
                    icon: Expensicons.QuestionMark,
                    action: () => {
                        Link.openExternalLink(CONST.NEWHELP_URL);
                    },
                    iconRight: Expensicons.NewWindow,
                    shouldShowRightIcon: true,
                    link: CONST.NEWHELP_URL,
                },
                {
                    translationKey: 'exitSurvey.goToExpensifyClassic',
                    icon: Expensicons.ExpensifyLogoNew,
                    ...(NativeModules.HybridAppModule
                        ? {
                              action: () => {
                                  NativeModules.HybridAppModule.closeReactNativeApp(false, true);
                                  setInitialURL(undefined);
                              },
                          }
                        : {
                              action() {
<<<<<<< HEAD
                                  if (isActingAsDelegate) {
                                      setIsNoDelegateAccessMenuVisible(true);
                                      return;
                                  }
                                  resetExitSurveyForm(() => Navigation.navigate(ROUTES.SETTINGS_EXIT_SURVEY_REASON));
=======
                                  resetExitSurveyForm(() => {
                                      if (shouldOpenBookACall) {
                                          Navigation.navigate(ROUTES.SETTINGS_EXIT_SURVERY_BOOK_CALL.route);
                                          return;
                                      }
                                      Navigation.navigate(ROUTES.SETTINGS_EXIT_SURVEY_CONFIRM.route);
                                  });
>>>>>>> 1f91794b
                              },
                          }),
                },
                {
                    translationKey: 'initialSettingsPage.about',
                    icon: Expensicons.Info,
                    routeName: ROUTES.SETTINGS_ABOUT,
                },
                {
                    translationKey: 'initialSettingsPage.aboutPage.troubleshoot',
                    icon: Expensicons.Lightbulb,
                    routeName: ROUTES.SETTINGS_TROUBLESHOOT,
                },
                {
                    translationKey: 'sidebarScreen.saveTheWorld',
                    icon: Expensicons.Heart,
                    routeName: ROUTES.SETTINGS_SAVE_THE_WORLD,
                },
                {
                    translationKey: signOutTranslationKey,
                    icon: Expensicons.Exit,
                    action: () => {
                        signOut(false);
                    },
                },
            ],
        };
<<<<<<< HEAD
    }, [styles.pt4, signOut, setInitialURL, isActingAsDelegate]);
=======
    }, [styles.pt4, signOut, setInitialURL, shouldOpenBookACall]);
>>>>>>> 1f91794b

    /**
     * Retuns JSX.Element with menu items
     * @param menuItemsData list with menu items data
     * @returns the menu items for passed data
     */
    const getMenuItemsSection = useCallback(
        (menuItemsData: Menu) => {
            /**
             * @param isPaymentItem whether the item being rendered is the payments menu item
             * @returns the user's wallet balance
             */
            const getWalletBalance = (isPaymentItem: boolean): string | undefined => (isPaymentItem ? CurrencyUtils.convertToDisplayString(userWallet?.currentBalance) : undefined);

            const openPopover = (link: string | (() => Promise<string>) | undefined, event: GestureResponderEvent | MouseEvent) => {
                if (typeof link === 'function') {
                    link?.()?.then((url) => ReportActionContextMenu.showContextMenu(CONST.CONTEXT_MENU_TYPES.LINK, event, url, popoverAnchor.current));
                } else if (link) {
                    ReportActionContextMenu.showContextMenu(CONST.CONTEXT_MENU_TYPES.LINK, event, link, popoverAnchor.current);
                }
            };

            return (
                <View style={[menuItemsData.sectionStyle, styles.pb4, styles.mh3]}>
                    <Text style={styles.sectionTitle}>{translate(menuItemsData.sectionTranslationKey)}</Text>
                    {menuItemsData.items.map((item) => {
                        const keyTitle = item.translationKey ? translate(item.translationKey) : item.title;
                        const isPaymentItem = item.translationKey === 'common.wallet';

                        return (
                            <MenuItem
                                key={keyTitle}
                                wrapperStyle={styles.sectionMenuItem}
                                title={keyTitle}
                                icon={item.icon}
                                iconType={item.iconType}
                                disabled={isExecuting}
                                onPress={singleExecution(() => {
                                    if (item.action) {
                                        item.action();
                                    } else {
                                        waitForNavigate(() => {
                                            Navigation.navigate(item.routeName);
                                        })();
                                    }
                                })}
                                iconStyles={item.iconStyles}
                                badgeText={item.badgeText ?? getWalletBalance(isPaymentItem)}
                                badgeStyle={item.badgeStyle}
                                fallbackIcon={item.fallbackIcon}
                                brickRoadIndicator={item.brickRoadIndicator}
                                floatRightAvatars={item.floatRightAvatars}
                                shouldStackHorizontally={item.shouldStackHorizontally}
                                floatRightAvatarSize={item.avatarSize}
                                ref={popoverAnchor}
                                shouldBlockSelection={!!item.link}
                                onSecondaryInteraction={item.link ? (event) => openPopover(item.link, event) : undefined}
                                focused={
                                    !!activeCentralPaneRoute &&
                                    !!item.routeName &&
                                    !!(activeCentralPaneRoute.name.toLowerCase().replaceAll('_', '') === item.routeName.toLowerCase().replaceAll('/', ''))
                                }
                                iconRight={item.iconRight}
                                shouldShowRightIcon={item.shouldShowRightIcon}
                                shouldIconUseAutoWidthStyle
                            />
                        );
                    })}
                </View>
            );
        },
        [styles.pb4, styles.mh3, styles.sectionTitle, styles.sectionMenuItem, translate, userWallet?.currentBalance, isExecuting, singleExecution, activeCentralPaneRoute, waitForNavigate],
    );

    const accountMenuItems = useMemo(() => getMenuItemsSection(accountMenuItemsData), [accountMenuItemsData, getMenuItemsSection]);
    const generalMenuItems = useMemo(() => getMenuItemsSection(generalMenuItemsData), [generalMenuItemsData, getMenuItemsSection]);
    const workspaceMenuItems = useMemo(() => getMenuItemsSection(workspaceMenuItemsData), [workspaceMenuItemsData, getMenuItemsSection]);

    const headerContent = (
        <View style={[styles.ph5, styles.pv5]}>
            {isEmptyObject(currentUserPersonalDetails) || currentUserPersonalDetails.displayName === undefined ? (
                <AccountSwitcherSkeletonView avatarSize={CONST.AVATAR_SIZE.DEFAULT} />
            ) : (
                <View style={[styles.flexRow, styles.justifyContentBetween, styles.alignItemsCenter, styles.gap3]}>
                    <AccountSwitcher />
                    <Tooltip text={translate('statusPage.status')}>
                        <PressableWithFeedback
                            accessibilityLabel={translate('statusPage.status')}
                            accessibilityRole="button"
                            accessible
                            onPress={() => Navigation.navigate(ROUTES.SETTINGS_STATUS)}
                        >
                            <View style={styles.primaryMediumIcon}>
                                {emojiCode ? (
                                    <Text style={styles.primaryMediumText}>{emojiCode}</Text>
                                ) : (
                                    <Icon
                                        src={Expensicons.Emoji}
                                        width={variables.iconSizeNormal}
                                        height={variables.iconSizeNormal}
                                        fill={theme.icon}
                                    />
                                )}
                            </View>
                        </PressableWithFeedback>
                    </Tooltip>
                </View>
            )}
        </View>
    );

    const {saveScrollOffset, getScrollOffset} = useContext(ScrollOffsetContext);
    const route = useRoute();
    const scrollViewRef = useRef<RNScrollView>(null);

    const onScroll = useCallback<NonNullable<ScrollViewProps['onScroll']>>(
        (e) => {
            // If the layout measurement is 0, it means the flashlist is not displayed but the onScroll may be triggered with offset value 0.
            // We should ignore this case.
            if (e.nativeEvent.layoutMeasurement.height === 0) {
                return;
            }
            saveScrollOffset(route, e.nativeEvent.contentOffset.y);
        },
        [route, saveScrollOffset],
    );

    useLayoutEffect(() => {
        const scrollOffset = getScrollOffset(route);
        if (!scrollOffset || !scrollViewRef.current) {
            return;
        }
        scrollViewRef.current.scrollTo({y: scrollOffset, animated: false});
    }, [getScrollOffset, route]);

    return (
        <ScreenWrapper
            style={[styles.w100, styles.pb0]}
            includePaddingTop={false}
            includeSafeAreaPaddingBottom={false}
            testID={InitialSettingsPage.displayName}
        >
            {headerContent}
            <ScrollView
                ref={scrollViewRef}
                onScroll={onScroll}
                scrollEventThrottle={16}
                contentContainerStyle={[styles.w100]}
                showsVerticalScrollIndicator={false}
            >
                {accountMenuItems}
                {workspaceMenuItems}
                {generalMenuItems}
                <ConfirmModal
                    danger
                    title={translate('common.areYouSure')}
                    prompt={translate('initialSettingsPage.signOutConfirmationText')}
                    confirmText={translate('initialSettingsPage.signOut')}
                    cancelText={translate('common.cancel')}
                    isVisible={shouldShowSignoutConfirmModal}
                    onConfirm={() => signOut(true)}
                    onCancel={() => toggleSignoutConfirmModal(false)}
                />
            </ScrollView>
            <DelegateNoAccessModal
                isNoDelegateAccessMenuVisible={isNoDelegateAccessMenuVisible}
                onClose={() => setIsNoDelegateAccessMenuVisible(false)}
            />
        </ScreenWrapper>
    );
}

InitialSettingsPage.displayName = 'InitialSettingsPage';

export default withCurrentUserPersonalDetails(InitialSettingsPage);<|MERGE_RESOLUTION|>--- conflicted
+++ resolved
@@ -249,13 +249,10 @@
                           }
                         : {
                               action() {
-<<<<<<< HEAD
                                   if (isActingAsDelegate) {
                                       setIsNoDelegateAccessMenuVisible(true);
                                       return;
                                   }
-                                  resetExitSurveyForm(() => Navigation.navigate(ROUTES.SETTINGS_EXIT_SURVEY_REASON));
-=======
                                   resetExitSurveyForm(() => {
                                       if (shouldOpenBookACall) {
                                           Navigation.navigate(ROUTES.SETTINGS_EXIT_SURVERY_BOOK_CALL.route);
@@ -263,7 +260,6 @@
                                       }
                                       Navigation.navigate(ROUTES.SETTINGS_EXIT_SURVEY_CONFIRM.route);
                                   });
->>>>>>> 1f91794b
                               },
                           }),
                 },
@@ -291,11 +287,7 @@
                 },
             ],
         };
-<<<<<<< HEAD
-    }, [styles.pt4, signOut, setInitialURL, isActingAsDelegate]);
-=======
-    }, [styles.pt4, signOut, setInitialURL, shouldOpenBookACall]);
->>>>>>> 1f91794b
+    }, [styles.pt4, signOut, setInitialURL, shouldOpenBookACall, isActingAsDelegate]);
 
     /**
      * Retuns JSX.Element with menu items
