import _ from 'underscore';
import lodashGet from 'lodash/get';
import React from 'react';
import {View, ScrollView} from 'react-native';
import {withOnyx} from 'react-native-onyx';
import PropTypes from 'prop-types';
import HeaderWithCloseButton from '../../../components/HeaderWithCloseButton';
import Navigation from '../../../libs/Navigation/Navigation';
import ROUTES from '../../../ROUTES';
import ONYXKEYS from '../../../ONYXKEYS';
import styles from '../../../styles/styles';
import Text from '../../../components/Text';
import CONST from '../../../CONST';
import * as User from '../../../libs/actions/User';
import ScreenWrapper from '../../../components/ScreenWrapper';
import Switch from '../../../components/Switch';
import withLocalize, {withLocalizePropTypes} from '../../../components/withLocalize';
import compose from '../../../libs/compose';
import withEnvironment, {environmentPropTypes} from '../../../components/withEnvironment';
import TestToolMenu from '../../../components/TestToolMenu';
import MenuItemWithTopDescription from '../../../components/MenuItemWithTopDescription';

const propTypes = {
    /** The chat priority mode */
    priorityMode: PropTypes.string,

    /** The app's color theme */
    colorTheme: PropTypes.string,

    /** The details about the user that is signed in */
    user: PropTypes.shape({
        /** Whether or not the user is subscribed to news updates */
        isSubscribedToNewsletter: PropTypes.bool,
    }),

    /** The preferred language of the App */
    preferredLocale: PropTypes.string.isRequired,

    ...withLocalizePropTypes,
    ...environmentPropTypes,
};

const defaultProps = {
    priorityMode: CONST.PRIORITY_MODE.DEFAULT,
    colorTheme: CONST.COLOR_THEME.DARK,
    user: {},
};

const PreferencesPage = (props) => {
    const priorityModes = props.translate('priorityModePage.priorityModes');
    const languages = props.translate('languagePage.languages');
    const colorThemes = props.translate('colorThemePage.colorThemes');

    // Enable additional test features in the staging or dev environments
    const shouldShowTestToolMenu = _.contains([CONST.ENVIRONMENT.STAGING, CONST.ENVIRONMENT.ADHOC, CONST.ENVIRONMENT.DEV], props.environment);

    return (
        <ScreenWrapper includeSafeAreaPaddingBottom={false}>
            <HeaderWithCloseButton
                title={props.translate('common.preferences')}
                shouldShowBackButton
                onBackButtonPress={() => Navigation.navigate(ROUTES.SETTINGS)}
                onCloseButtonPress={() => Navigation.dismissModal(true)}
            />
            <ScrollView style={[styles.flex1, styles.mt3]}>
                <View style={styles.mb6}>
                    <Text
                        style={[styles.textLabelSupporting, styles.mb2, styles.ml5, styles.mr8]}
                        numberOfLines={1}
                    >
                        {props.translate('common.notifications')}
                    </Text>
                    <View style={[styles.flexRow, styles.mb4, styles.justifyContentBetween, styles.ml5, styles.mr8]}>
                        <View style={styles.flex4}>
                            <Text>{props.translate('preferencesPage.receiveRelevantFeatureUpdatesAndExpensifyNews')}</Text>
                        </View>
                        <View style={[styles.flex1, styles.alignItemsEnd]}>
                            <Switch
                                isOn={lodashGet(props.user, 'isSubscribedToNewsletter', true)}
                                onToggle={User.updateNewsletterSubscription}
                            />
                        </View>
                    </View>
                    <MenuItemWithTopDescription
                        shouldShowRightIcon
                        title={priorityModes[props.priorityMode].label}
                        description={props.translate('priorityModePage.priorityMode')}
                        onPress={() => Navigation.navigate(ROUTES.SETTINGS_PRIORITY_MODE)}
                    />
                    <MenuItemWithTopDescription
                        shouldShowRightIcon
                        title={languages[props.preferredLocale].label}
                        description={props.translate('languagePage.language')}
                        onPress={() => Navigation.navigate(ROUTES.SETTINGS_LANGUAGE)}
                    />
<<<<<<< HEAD
                    <MenuItemWithTopDescription
                        shouldShowRightIcon
                        title={colorThemes[props.colorTheme].label}
                        description={props.translate('colorThemePage.colorTheme')}
                        onPress={() => Navigation.navigate(ROUTES.SETTINGS_COLOR_THEME)}
                    />
                    {shouldShowTestToolMenu && <View style={[styles.ml5, styles.mr8, styles.mt6]}><TestToolMenu /></View>}
=======
                    {shouldShowTestToolMenu && (
                        <View style={[styles.ml5, styles.mr8, styles.mt6]}>
                            <TestToolMenu />
                        </View>
                    )}
>>>>>>> 034b35cb
                </View>
            </ScrollView>
        </ScreenWrapper>
    );
};

PreferencesPage.propTypes = propTypes;
PreferencesPage.defaultProps = defaultProps;
PreferencesPage.displayName = 'PreferencesPage';

export default compose(
    withEnvironment,
    withLocalize,
    withOnyx({
        priorityMode: {
            key: ONYXKEYS.NVP_PRIORITY_MODE,
        },
        colorTheme: {
            key: ONYXKEYS.COLOR_THEME,
        },
        user: {
            key: ONYXKEYS.USER,
        },
    }),
)(PreferencesPage);<|MERGE_RESOLUTION|>--- conflicted
+++ resolved
@@ -93,21 +93,18 @@
                         description={props.translate('languagePage.language')}
                         onPress={() => Navigation.navigate(ROUTES.SETTINGS_LANGUAGE)}
                     />
-<<<<<<< HEAD
                     <MenuItemWithTopDescription
                         shouldShowRightIcon
                         title={colorThemes[props.colorTheme].label}
                         description={props.translate('colorThemePage.colorTheme')}
                         onPress={() => Navigation.navigate(ROUTES.SETTINGS_COLOR_THEME)}
                     />
-                    {shouldShowTestToolMenu && <View style={[styles.ml5, styles.mr8, styles.mt6]}><TestToolMenu /></View>}
-=======
+
                     {shouldShowTestToolMenu && (
                         <View style={[styles.ml5, styles.mr8, styles.mt6]}>
                             <TestToolMenu />
                         </View>
                     )}
->>>>>>> 034b35cb
                 </View>
             </ScrollView>
         </ScreenWrapper>
