import React from 'react';
import {View} from 'react-native';
import {withOnyx} from 'react-native-onyx';
import PropTypes from 'prop-types';

import HeaderWithCloseButton from '../../components/HeaderWithCloseButton';
import Navigation from '../../libs/Navigation/Navigation';
import ROUTES from '../../ROUTES';
import ONYXKEYS from '../../ONYXKEYS';
import styles from '../../styles/styles';
import Text from '../../components/Text';
import NameValuePair from '../../libs/actions/NameValuePair';
import CONST from '../../CONST';
import {setExpensifyNewsStatus} from '../../libs/actions/User';
import ScreenWrapper from '../../components/ScreenWrapper';
import Switch from '../../components/Switch';
import withLocalize, {withLocalizePropTypes} from '../../components/withLocalize';
import compose from '../../libs/compose';
<<<<<<< HEAD
import ExpensiPicker from '../../components/ExpensiPicker';
=======
import {setLocale} from '../../libs/actions/App';
>>>>>>> a111b835

const propTypes = {
    /** The chat priority mode */
    priorityMode: PropTypes.string,

    /** The details about the user that is signed in */
    user: PropTypes.shape({
        /** Whether or not the user is subscribed to news updates */
        expensifyNewsStatus: PropTypes.bool,
    }),

    /** Indicates which locale the user currently has selected */
    preferredLocale: PropTypes.string,

    ...withLocalizePropTypes,
};

const defaultProps = {
    priorityMode: CONST.PRIORITY_MODE.DEFAULT,
    user: {},
    preferredLocale: CONST.DEFAULT_LOCALE,
};

const PreferencesPage = ({
    priorityMode, user, translate, preferredLocale,
}) => {
    const priorityModes = {
        default: {
            value: CONST.PRIORITY_MODE.DEFAULT,
            label: translate('preferencesPage.mostRecent'),
            description: translate('preferencesPage.mostRecentModeDescription'),
        },
        gsd: {
            value: CONST.PRIORITY_MODE.GSD,
            label: translate('preferencesPage.focus'),
            description: translate('preferencesPage.focusModeDescription'),
        },
    };

    const localesToLanguages = {
        default: {
            value: 'en',
            label: translate('preferencesPage.languages.english'),
        },
        es: {
            value: 'es',
            label: translate('preferencesPage.languages.spanish'),
        },
    };

    return (
        <ScreenWrapper>
            <HeaderWithCloseButton
                title={translate('common.preferences')}
                shouldShowBackButton
                onBackButtonPress={() => Navigation.navigate(ROUTES.SETTINGS)}
                onCloseButtonPress={() => Navigation.dismissModal(true)}
            />
            <View style={styles.pageWrapper}>
                <View style={[styles.settingsPageBody, styles.mb6]}>
                    <Text style={[styles.formLabel]} numberOfLines={1}>
                        {translate('common.notifications')}
                    </Text>
                    <View style={[styles.flexRow, styles.mb6, styles.justifyContentBetween]}>
                        <View style={styles.flex4}>
                            <Text>
                                {translate('preferencesPage.receiveRelevantFeatureUpdatesAndExpensifyNews')}
                            </Text>
                        </View>
                        <View style={[styles.flex1, styles.alignItemsEnd]}>
                            <Switch
                                isOn={user.expensifyNewsStatus ?? true}
                                onToggle={setExpensifyNewsStatus}
                            />
                        </View>
                    </View>
                    <View style={[styles.mb2]}>
                        <ExpensiPicker
                            label={translate('preferencesPage.priorityMode')}
                            onChange={
                                mode => NameValuePair.set(CONST.NVP.PRIORITY_MODE, mode, ONYXKEYS.NVP_PRIORITY_MODE)
                            }
                            items={Object.values(priorityModes)}
                            value={priorityMode}
                        />
                    </View>
                    <Text style={[styles.textLabel, styles.colorMuted, styles.mb6]}>
                        {priorityModes[priorityMode].description}
                    </Text>
                    <View style={[styles.mb2]}>
                        <ExpensiPicker
                            label={translate('preferencesPage.language')}
                            onChange={(locale) => {
                                if (locale !== preferredLocale) {
                                    setLocale(locale);
                                }
                            }}
                            items={Object.values(localesToLanguages)}
                            value={preferredLocale}
                        />
                    </View>
                </View>
            </View>
        </ScreenWrapper>
    );
};

PreferencesPage.propTypes = propTypes;
PreferencesPage.defaultProps = defaultProps;
PreferencesPage.displayName = 'PreferencesPage';

export default compose(
    withLocalize,
    withOnyx({
        priorityMode: {
            key: ONYXKEYS.NVP_PRIORITY_MODE,
        },
        user: {
            key: ONYXKEYS.USER,
        },
        preferredLocale: {
            key: ONYXKEYS.NVP_PREFERRED_LOCALE,
        },
    }),
)(PreferencesPage);<|MERGE_RESOLUTION|>--- conflicted
+++ resolved
@@ -16,11 +16,8 @@
 import Switch from '../../components/Switch';
 import withLocalize, {withLocalizePropTypes} from '../../components/withLocalize';
 import compose from '../../libs/compose';
-<<<<<<< HEAD
 import ExpensiPicker from '../../components/ExpensiPicker';
-=======
 import {setLocale} from '../../libs/actions/App';
->>>>>>> a111b835
 
 const propTypes = {
     /** The chat priority mode */
