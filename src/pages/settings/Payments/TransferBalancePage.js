import _ from 'underscore';
import React from 'react';
import {View, ScrollView} from 'react-native';
import PropTypes from 'prop-types';
import {withOnyx} from 'react-native-onyx';
import ONYXKEYS from '../../../ONYXKEYS';
import HeaderWithCloseButton from '../../../components/HeaderWithCloseButton';
import ScreenWrapper from '../../../components/ScreenWrapper';
import Navigation from '../../../libs/Navigation/Navigation';
import styles from '../../../styles/styles';
import withLocalize, {withLocalizePropTypes} from '../../../components/withLocalize';
import compose from '../../../libs/compose';
import * as Expensicons from '../../../components/Icon/Expensicons';
import * as Illustrations from '../../../components/Icon/Illustrations';
import Icon from '../../../components/Icon';
import defaultTheme from '../../../styles/themes/default';
import MenuItem from '../../../components/MenuItem';
import CONST from '../../../CONST';
import variables from '../../../styles/variables';
import Text from '../../../components/Text';
import Button from '../../../components/Button';
import FixedFooter from '../../../components/FixedFooter';
import CurrentWalletBalance from '../../../components/CurrentWalletBalance';
import walletTransferPropTypes from './walletTransferPropTypes';
import * as PaymentMethods from '../../../libs/actions/PaymentMethods';
import * as PaymentUtils from '../../../libs/PaymentUtils';
import cardPropTypes from '../../../components/cardPropTypes';
import userWalletPropTypes from '../../EnablePayments/userWalletPropTypes';
import ROUTES from '../../../ROUTES';
import FormAlertWrapper from '../../../components/FormAlertWrapper';
import OfflineIndicator from '../../../components/OfflineIndicator';

const propTypes = {
    /** User's wallet information */
    userWallet: userWalletPropTypes.userWallet,

    /** List of bank accounts */
    bankAccountList: PropTypes.objectOf(PropTypes.shape({
        /** The name of the institution (bank of america, etc) */
        addressName: PropTypes.string,

        /** The masked bank account number */
        accountNumber: PropTypes.string,

        /** The bankAccountID in the bankAccounts db */
        bankAccountID: PropTypes.number,

        /** The bank account type */
        type: PropTypes.string,
    })),

    /** List of card objects */
    cardList: PropTypes.objectOf(cardPropTypes),

    /** Wallet balance transfer props */
    walletTransfer: walletTransferPropTypes,

    ...withLocalizePropTypes,
};

const defaultProps = {
    userWallet: {},
    bankAccountList: {},
    cardList: {},
    walletTransfer: {},
};

class TransferBalancePage extends React.Component {
    constructor(props) {
        super(props);

        this.paymentTypes = [
            {
                key: CONST.WALLET.TRANSFER_METHOD_TYPE.INSTANT,
                title: this.props.translate('transferAmountPage.instant'),
                description: this.props.translate('transferAmountPage.instantSummary', {
                    rate: this.props.numberFormat(CONST.WALLET.TRANSFER_METHOD_TYPE_FEE.INSTANT.RATE),
                    minAmount: this.props.numberFormat(
                        CONST.WALLET.TRANSFER_METHOD_TYPE_FEE.INSTANT.MINIMUM_FEE / 100,
                        {style: 'currency', currency: 'USD'},
                    ),
                }),
                icon: Expensicons.Bolt,
                type: CONST.PAYMENT_METHODS.DEBIT_CARD,
            },
            {
                key: CONST.WALLET.TRANSFER_METHOD_TYPE.ACH,
                title: this.props.translate('transferAmountPage.ach'),
                description: this.props.translate('transferAmountPage.achSummary'),
                icon: Expensicons.Bank,
                type: CONST.PAYMENT_METHODS.BANK_ACCOUNT,
            },
        ];

        PaymentMethods.resetWalletTransferData();
        const selectedAccount = this.getSelectedPaymentMethodAccount();

        // Select the default payment account when page is opened,
        // so that user can see that preselected on choose transfer account page
        if (!selectedAccount || !selectedAccount.isDefault) {
            return;
        }

        PaymentMethods.saveWalletTransferAccountTypeAndID(
            selectedAccount.accountType,
            selectedAccount.methodID,
        );
    }

    /**
     * Get the selected/default payment method account for wallet transfer
     * @returns {Object|undefined}
     */
    getSelectedPaymentMethodAccount() {
        const paymentMethods = PaymentUtils.formatPaymentMethods(
            this.props.bankAccountList,
            this.props.cardList,
            '',
            this.props.userWallet,
        );

        const defaultAccount = _.find(paymentMethods, method => method.isDefault);
        const selectedAccount = _.find(
            paymentMethods,
            method => method.accountType === this.props.walletTransfer.selectedAccountType
                && method.methodID === this.props.walletTransfer.selectedAccountID,
        );
        return selectedAccount || defaultAccount;
    }

    /**
     * @param {String} filterPaymentMethodType
     */
    navigateToChooseTransferAccount(filterPaymentMethodType) {
        PaymentMethods.saveWalletTransferMethodType(filterPaymentMethodType);

        // If we only have a single option for the given paymentMethodType do not force the user to make a selection
        const combinedPaymentMethods = PaymentUtils.formatPaymentMethods(
            this.props.bankAccountList,
            this.props.cardList,
            '',
            this.props.userWallet,
        );

        const filteredMethods = _.filter(combinedPaymentMethods, paymentMethod => paymentMethod.accountType === filterPaymentMethodType);
        if (filteredMethods.length === 1) {
            const account = _.first(filteredMethods);
            PaymentMethods.saveWalletTransferAccountTypeAndID(
                filterPaymentMethodType,
                account.methodID,
            );
            return;
        }

        Navigation.navigate(ROUTES.SETTINGS_PAYMENTS_CHOOSE_TRANSFER_ACCOUNT);
    }

    render() {
        if (this.props.walletTransfer.shouldShowSuccess && !this.props.walletTransfer.loading) {
            return (
                <ScreenWrapper>
                    <KeyboardAvoidingView style={[styles.flex1]} behavior="height">
                        <HeaderWithCloseButton
                            title={this.props.translate('common.transferBalance')}
                            onCloseButtonPress={PaymentMethods.dismissSuccessfulTransferBalancePage}
                        />
                        <View style={[styles.pageWrapper, styles.flex1, styles.flexColumn, styles.alignItemsCenter, styles.justifyContentCenter]}>
                            <Icon
                                src={Illustrations.TadaBlue}
                                height={100}
                                width={100}
                                fill={defaultTheme.iconSuccessFill}
                            />
                            <View style={[styles.ph5]}>
                                <Text style={[styles.mt5, styles.h1, styles.textAlignCenter]}>
                                    {this.props.translate('transferAmountPage.transferSuccess')}
                                </Text>
                                <Text style={[styles.mt3, styles.textAlignCenter]}>
                                    {this.props.walletTransfer.paymentMethodType === CONST.PAYMENT_METHODS.BANK_ACCOUNT
                                        ? this.props.translate('transferAmountPage.transferDetailBankAccount')
                                        : this.props.translate('transferAmountPage.transferDetailDebitCard')}
                                </Text>
                            </View>
                        </View>
                        <FixedFooter>
                            <Button
                                text={this.props.translate('common.done')}
                                onPress={() => PaymentMethods.dismissSuccessfulTransferBalancePage()}
                                style={[styles.mt4]}
                                iconStyles={[styles.mr5]}
                                success
                            />
                        </FixedFooter>
                    </KeyboardAvoidingView>
                </ScreenWrapper>
            );
        }
        const selectedAccount = this.getSelectedPaymentMethodAccount();
        const selectedPaymentType = selectedAccount && selectedAccount.accountType === CONST.PAYMENT_METHODS.BANK_ACCOUNT
            ? CONST.WALLET.TRANSFER_METHOD_TYPE.ACH
            : CONST.WALLET.TRANSFER_METHOD_TYPE.INSTANT;

        const calculatedFee = PaymentUtils.calculateWalletTransferBalanceFee(this.props.userWallet.currentBalance, selectedPaymentType);
        const transferAmount = this.props.userWallet.currentBalance - calculatedFee;
        const isTransferable = transferAmount > 0;
        const isButtonDisabled = !isTransferable || !selectedAccount;

        return (
            <ScreenWrapper>
                <HeaderWithCloseButton
                    title={this.props.translate('common.transferBalance')}
                    shouldShowBackButton
                    onBackButtonPress={() => Navigation.goBack()}
                    onCloseButtonPress={() => Navigation.dismissModal(true)}
                />
                <View style={[styles.flex1, styles.flexBasisAuto, styles.justifyContentCenter]}>
                    <CurrentWalletBalance balanceStyles={[styles.transferBalanceBalance]} />
                </View>
                <ScrollView style={styles.flexGrow0} contentContainerStyle={styles.pv5}>
                    <View style={styles.ph5}>
                        {_.map(this.paymentTypes, paymentType => (
                            <MenuItem
                                key={paymentType.key}
                                title={paymentType.title}
                                description={paymentType.description}
                                iconWidth={variables.iconSizeXLarge}
                                iconHeight={variables.iconSizeXLarge}
                                icon={paymentType.icon}
                                success={selectedPaymentType === paymentType.key}
                                wrapperStyle={{
                                    ...styles.mt3,
                                    ...styles.pv4,
                                    ...styles.transferBalancePayment,
                                    ...(selectedPaymentType === paymentType.key
                                        && styles.transferBalanceSelectedPayment),
                                }}
                                onPress={() => this.navigateToChooseTransferAccount(paymentType.type)}
                            />
                        ))}
                    </View>
                    <Text
                        style={[styles.p5, styles.textStrong, styles.textLabel, styles.justifyContentStart]}
                    >
                        {this.props.translate('transferAmountPage.whichAccount')}
                    </Text>
                    {Boolean(selectedAccount)
                        && (
                            <MenuItem
                                title={selectedAccount.title}
                                description={selectedAccount.description}
                                shouldShowRightIcon
                                iconWidth={selectedAccount.iconSize}
                                iconHeight={selectedAccount.iconSize}
                                icon={selectedAccount.icon}
                                onPress={() => this.navigateToChooseTransferAccount(selectedAccount.accountType)}
                            />
                        )}
                    <View style={styles.ph5}>
                        <Text
                            style={[
                                styles.mt5,
                                styles.mb3,
                                styles.textStrong,
                                styles.textLabel,
                                styles.justifyContentStart,
                            ]}
                        >
                            {this.props.translate('transferAmountPage.fee')}
                        </Text>
<<<<<<< HEAD
                        {Boolean(selectedAccount)
                            && (
                                <MenuItem
                                    title={selectedAccount.title}
                                    description={selectedAccount.description}
                                    shouldShowRightIcon
                                    iconWidth={selectedAccount.iconSize}
                                    iconHeight={selectedAccount.iconSize}
                                    icon={selectedAccount.icon}
                                    onPress={() => this.navigateToChooseTransferAccount(selectedAccount.accountType)}
                                />
                            )}
                        <View style={styles.ph5}>
                            <Text
                                style={[
                                    styles.mt5,
                                    styles.mb3,
                                    styles.textStrong,
                                    styles.textLabel,
                                    styles.justifyContentStart,
                                ]}
                            >
                                {this.props.translate('transferAmountPage.fee')}
                            </Text>
                            <Text
                                style={[styles.justifyContentStart]}
                            >
                                {this.props.numberFormat(
                                    calculatedFee / 100,
                                    {style: 'currency', currency: 'USD'},
                                )}
                            </Text>
                        </View>
                    </ScrollView>
                    <FixedFooter style={[styles.flexGrow0]}>
                        <FormAlertWrapper>
                            {isOffline => (
                                <Button
                                    success
                                    pressOnEnter
                                    isLoading={this.props.walletTransfer.loading}
                                    isDisabled={isButtonDisabled || isOffline}
                                    onPress={() => PaymentMethods.transferWalletBalance(selectedAccount)}
                                    text={this.props.translate(
                                        'transferAmountPage.transfer',
                                        {
                                            amount: isTransferable
                                                ? this.props.numberFormat(
                                                    transferAmount / 100,
                                                    {style: 'currency', currency: 'USD'},
                                                ) : '',
                                        },
                                    )}
                                />
                            )}
                        </FormAlertWrapper>
                    </FixedFooter>
                    <OfflineIndicator containerStyles={[styles.ml5, styles.mb3]} />
                </KeyboardAvoidingView>
=======
                        <Text
                            style={[styles.justifyContentStart]}
                        >
                            {this.props.numberFormat(
                                calculatedFee / 100,
                                {style: 'currency', currency: 'USD'},
                            )}
                        </Text>
                    </View>
                </ScrollView>
                <FixedFooter style={[styles.flexGrow0]}>
                    <Button
                        success
                        pressOnEnter
                        isLoading={this.props.walletTransfer.loading}
                        isDisabled={isButtonDisabled}
                        onPress={() => this.saveTransferAmountAndStartTransfer(transferAmount, selectedAccount)}
                        text={this.props.translate(
                            'transferAmountPage.transfer',
                            {
                                amount: isTransferable
                                    ? this.props.numberFormat(
                                        transferAmount / 100,
                                        {style: 'currency', currency: 'USD'},
                                    ) : '',
                            },
                        )}
                    />
                </FixedFooter>
>>>>>>> 367316c0
            </ScreenWrapper>
        );
    }
}

TransferBalancePage.propTypes = propTypes;
TransferBalancePage.defaultProps = defaultProps;

export default compose(
    withLocalize,
    withOnyx({
        userWallet: {
            key: ONYXKEYS.USER_WALLET,
        },
        walletTransfer: {
            key: ONYXKEYS.WALLET_TRANSFER,
        },
        bankAccountList: {
            key: ONYXKEYS.BANK_ACCOUNT_LIST,
        },
        cardList: {
            key: ONYXKEYS.CARD_LIST,
        },
    }),
)(TransferBalancePage);<|MERGE_RESOLUTION|>--- conflicted
+++ resolved
@@ -267,67 +267,6 @@
                         >
                             {this.props.translate('transferAmountPage.fee')}
                         </Text>
-<<<<<<< HEAD
-                        {Boolean(selectedAccount)
-                            && (
-                                <MenuItem
-                                    title={selectedAccount.title}
-                                    description={selectedAccount.description}
-                                    shouldShowRightIcon
-                                    iconWidth={selectedAccount.iconSize}
-                                    iconHeight={selectedAccount.iconSize}
-                                    icon={selectedAccount.icon}
-                                    onPress={() => this.navigateToChooseTransferAccount(selectedAccount.accountType)}
-                                />
-                            )}
-                        <View style={styles.ph5}>
-                            <Text
-                                style={[
-                                    styles.mt5,
-                                    styles.mb3,
-                                    styles.textStrong,
-                                    styles.textLabel,
-                                    styles.justifyContentStart,
-                                ]}
-                            >
-                                {this.props.translate('transferAmountPage.fee')}
-                            </Text>
-                            <Text
-                                style={[styles.justifyContentStart]}
-                            >
-                                {this.props.numberFormat(
-                                    calculatedFee / 100,
-                                    {style: 'currency', currency: 'USD'},
-                                )}
-                            </Text>
-                        </View>
-                    </ScrollView>
-                    <FixedFooter style={[styles.flexGrow0]}>
-                        <FormAlertWrapper>
-                            {isOffline => (
-                                <Button
-                                    success
-                                    pressOnEnter
-                                    isLoading={this.props.walletTransfer.loading}
-                                    isDisabled={isButtonDisabled || isOffline}
-                                    onPress={() => PaymentMethods.transferWalletBalance(selectedAccount)}
-                                    text={this.props.translate(
-                                        'transferAmountPage.transfer',
-                                        {
-                                            amount: isTransferable
-                                                ? this.props.numberFormat(
-                                                    transferAmount / 100,
-                                                    {style: 'currency', currency: 'USD'},
-                                                ) : '',
-                                        },
-                                    )}
-                                />
-                            )}
-                        </FormAlertWrapper>
-                    </FixedFooter>
-                    <OfflineIndicator containerStyles={[styles.ml5, styles.mb3]} />
-                </KeyboardAvoidingView>
-=======
                         <Text
                             style={[styles.justifyContentStart]}
                         >
@@ -339,25 +278,29 @@
                     </View>
                 </ScrollView>
                 <FixedFooter style={[styles.flexGrow0]}>
-                    <Button
-                        success
-                        pressOnEnter
-                        isLoading={this.props.walletTransfer.loading}
-                        isDisabled={isButtonDisabled}
-                        onPress={() => this.saveTransferAmountAndStartTransfer(transferAmount, selectedAccount)}
-                        text={this.props.translate(
-                            'transferAmountPage.transfer',
-                            {
-                                amount: isTransferable
-                                    ? this.props.numberFormat(
-                                        transferAmount / 100,
-                                        {style: 'currency', currency: 'USD'},
-                                    ) : '',
-                            },
+                    <FormAlertWrapper>
+                        {isOffline => (
+                            <Button
+                                success
+                                pressOnEnter
+                                isLoading={this.props.walletTransfer.loading}
+                                isDisabled={isButtonDisabled || isOffline}
+                                onPress={() => PaymentMethods.transferWalletBalance(selectedAccount)}
+                                text={this.props.translate(
+                                    'transferAmountPage.transfer',
+                                    {
+                                        amount: isTransferable
+                                            ? this.props.numberFormat(
+                                                transferAmount / 100,
+                                                {style: 'currency', currency: 'USD'},
+                                            ) : '',
+                                    },
+                                )}
+                            />
                         )}
-                    />
+                    </FormAlertWrapper>
                 </FixedFooter>
->>>>>>> 367316c0
+                <OfflineIndicator containerStyles={[styles.ml5, styles.mb3]} />
             </ScreenWrapper>
         );
     }
