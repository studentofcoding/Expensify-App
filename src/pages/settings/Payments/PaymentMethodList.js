--- conflicted
+++ resolved
@@ -89,12 +89,8 @@
                         bankAccount.accountNumber.slice(-4)
                     }`
                     : null;
-<<<<<<< HEAD
                 const isDefault = this.props.userWallet.walletLinkedAccountType === 'bankAccount' && this.props.userWallet.walletLinkedAccountID === bankAccount.bankAccountID;
-                const {icon, iconSize} = getBankIcon(bankAccount.additionalData.bankName);
-=======
                 const {icon, iconSize} = getBankIcon(lodashGet(bankAccount, 'additionalData.bankName', ''));
->>>>>>> f3878577
                 combinedPaymentMethods.push({
                     type: MENU_ITEM,
                     title: bankAccount.addressName,
