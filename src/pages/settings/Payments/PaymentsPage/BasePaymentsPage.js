--- conflicted
+++ resolved
@@ -265,7 +265,6 @@
         const isPopoverBottomMount = this.state.anchorPositionTop === 0 || this.props.isSmallScreenWidth;
         return (
             <ScreenWrapper>
-<<<<<<< HEAD
                 <HeaderWithCloseButton
                     title={this.props.translate('common.payments')}
                     shouldShowBackButton
@@ -285,109 +284,6 @@
                                     addBankAccountRoute={ROUTES.SETTINGS_ADD_BANK_ACCOUNT}
                                     addDebitCardRoute={ROUTES.SETTINGS_ADD_DEBIT_CARD}
                                     popoverPlacement="bottom"
-=======
-                <KeyboardAvoidingView>
-                    <HeaderWithCloseButton
-                        title={this.props.translate('common.payments')}
-                        shouldShowBackButton
-                        onBackButtonPress={() => Navigation.navigate(ROUTES.SETTINGS)}
-                        onCloseButtonPress={() => Navigation.dismissModal(true)}
-                    />
-                    <View style={styles.flex1}>
-                        {Permissions.canUseWallet(this.props.betas) && (
-                            <>
-                                <View style={[styles.mv5]}>
-                                    <CurrentWalletBalance />
-                                </View>
-                                {this.props.userWallet.currentBalance > 0 && (
-                                    <KYCWall
-                                        onSuccessfulKYC={this.navigateToTransferBalancePage}
-                                        enablePaymentsRoute={ROUTES.SETTINGS_ENABLE_PAYMENTS}
-                                        addBankAccountRoute={ROUTES.SETTINGS_ADD_BANK_ACCOUNT}
-                                        addDebitCardRoute={ROUTES.SETTINGS_ADD_DEBIT_CARD}
-                                        popoverPlacement="bottom"
-                                    >
-                                        {triggerKYCFlow => (
-                                            <MenuItem
-                                                title={this.props.translate('common.transferBalance')}
-                                                icon={Expensicons.Transfer}
-                                                onPress={triggerKYCFlow}
-                                                shouldShowRightIcon
-                                            />
-                                        )}
-                                    </KYCWall>
-                                )}
-                            </>
-                        )}
-                        <Text
-                            style={[styles.ph5, styles.mt6, styles.formLabel]}
-                        >
-                            {this.props.translate('paymentsPage.paymentMethodsTitle')}
-                        </Text>
-                        <PaymentMethodList
-                            onPress={this.paymentMethodPressed}
-                            style={[styles.flex4]}
-                            isAddPaymentMenuActive={this.state.shouldShowAddPaymentMenu}
-                            actionPaymentMethodType={this.state.shouldShowDefaultDeleteMenu || this.state.shouldShowPasswordPrompt || this.state.shouldShowConfirmPopover
-                                ? this.state.selectedPaymentMethodType
-                                : ''}
-                            activePaymentMethodID={this.state.shouldShowDefaultDeleteMenu || this.state.shouldShowPasswordPrompt || this.state.shouldShowConfirmPopover
-                                ? this.getSelectedPaymentMethodID()
-                                : ''}
-                        />
-                    </View>
-                    <AddPaymentMethodMenu
-                        isVisible={this.state.shouldShowAddPaymentMenu}
-                        onClose={this.hideAddPaymentMenu}
-                        anchorPosition={{
-                            top: this.state.anchorPositionTop,
-                            left: this.state.anchorPositionLeft,
-                        }}
-                        onItemSelected={method => this.addPaymentMethodTypePressed(method)}
-                    />
-                    <Popover
-                        isVisible={this.state.shouldShowDefaultDeleteMenu}
-                        onClose={this.hideDefaultDeleteMenu}
-                        anchorPosition={{
-                            top: this.state.anchorPositionTop,
-                            left: this.state.anchorPositionLeft,
-                        }}
-                    >
-                        <View
-                            style={[
-                                styles.m5,
-                                !this.props.isSmallScreenWidth ? styles.sidebarPopover : '',
-                            ]}
-                        >
-                            {isPopoverBottomMount && (
-                                <MenuItem
-                                    title={this.state.formattedSelectedPaymentMethod.title || ''}
-                                    icon={this.state.formattedSelectedPaymentMethod.icon}
-                                    description={this.state.formattedSelectedPaymentMethod.description}
-                                    wrapperStyle={[styles.pv0, styles.ph0, styles.mb4]}
-                                    disabled
-                                    interactive={false}
-                                />
-                            )}
-                            {shouldShowMakeDefaultButton && (
-                                <TouchableOpacity
-                                    onPress={() => {
-                                        this.setState({
-                                            shouldShowDefaultDeleteMenu: false,
-                                        });
-
-                                        // Wait for the previous modal to close, before opening a new one. A modal will be considered completely closed when closing animation is finished.
-                                        // InteractionManager fires after the currently running animation is completed.
-                                        // https://github.com/Expensify/App/issues/7768#issuecomment-1044879541
-                                        InteractionManager.runAfterInteractions(() => {
-                                            this.setState({
-                                                shouldShowPasswordPrompt: true,
-                                                passwordButtonText: this.props.translate('paymentsPage.setDefaultConfirmation'),
-                                            });
-                                        });
-                                    }}
-                                    style={[styles.button, styles.alignSelfCenter, styles.w100]}
->>>>>>> b2a17ee8
                                 >
                                     {triggerKYCFlow => (
                                         <MenuItem
@@ -443,7 +339,7 @@
                     >
                         {isPopoverBottomMount && (
                             <MenuItem
-                                title={this.state.formattedSelectedPaymentMethod.title}
+                                title={this.state.formattedSelectedPaymentMethod.title || ''}
                                 icon={this.state.formattedSelectedPaymentMethod.icon}
                                 description={this.state.formattedSelectedPaymentMethod.description}
                                 wrapperStyle={[styles.pv0, styles.ph0, styles.mb4]}
