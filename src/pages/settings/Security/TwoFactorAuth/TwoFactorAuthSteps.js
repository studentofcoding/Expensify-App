--- conflicted
+++ resolved
@@ -1,8 +1,4 @@
-<<<<<<< HEAD
-import React, {useCallback, useEffect, useState, useMemo} from 'react';
-=======
 import React, {useCallback, useEffect, useMemo, useState} from 'react';
->>>>>>> 57369418
 import {withOnyx} from 'react-native-onyx';
 import CodesStep from './Steps/CodesStep';
 import DisabledStep from './Steps/DisabledStep';
