<<<<<<< HEAD
import React from 'react';
=======
import type {StackScreenProps} from '@react-navigation/stack';
import React, {useState} from 'react';
>>>>>>> 8ca4576f
import type {ValueOf} from 'type-fest';
import Button from '@components/Button';
import HeaderPageLayout from '@components/HeaderPageLayout';
import {FallbackAvatar} from '@components/Icon/Expensicons';
import MenuItem from '@components/MenuItem';
import MenuItemWithTopDescription from '@components/MenuItemWithTopDescription';
import Text from '@components/Text';
import useLocalize from '@hooks/useLocalize';
import useNetwork from '@hooks/useNetwork';
import useThemeStyles from '@hooks/useThemeStyles';
import {formatPhoneNumber} from '@libs/LocalePhoneNumber';
import Navigation from '@libs/Navigation/Navigation';
import type {PlatformStackScreenProps} from '@libs/Navigation/PlatformStackNavigation/types';
import type {SettingsNavigatorParamList} from '@libs/Navigation/types';
import * as PersonalDetailsUtils from '@libs/PersonalDetailsUtils';
import CONST from '@src/CONST';
import ROUTES from '@src/ROUTES';
import type SCREENS from '@src/SCREENS';
import DelegateMagicCodeModal from './DelegateMagicCodeModal';

type ConfirmDelegatePageProps = PlatformStackScreenProps<SettingsNavigatorParamList, typeof SCREENS.SETTINGS.DELEGATE.DELEGATE_CONFIRM>;

function ConfirmDelegatePage({route}: ConfirmDelegatePageProps) {
    const {translate} = useLocalize();

    const styles = useThemeStyles();
    const login = route.params.login;
    const role = route.params.role as ValueOf<typeof CONST.DELEGATE_ROLE>;
    const {isOffline} = useNetwork();

    const [isValidateCodeActionModalVisible, setIsValidateCodeActionModalVisible] = useState(false);

    const personalDetails = PersonalDetailsUtils.getPersonalDetailByEmail(login);
    const avatarIcon = personalDetails?.avatar ?? FallbackAvatar;
    const formattedLogin = formatPhoneNumber(login ?? '');
    const displayName = personalDetails?.displayName ?? formattedLogin;

    const submitButton = (
        <Button
            success
            isDisabled={isOffline}
            large
            text={translate('delegate.addCopilot')}
            style={styles.mt6}
            pressOnEnter
            onPress={() => setIsValidateCodeActionModalVisible(true)}
        />
    );

    return (
        <HeaderPageLayout
            onBackButtonPress={() => Navigation.goBack(ROUTES.SETTINGS_DELEGATE_ROLE.getRoute(login, role))}
            title={translate('delegate.addCopilot')}
            testID={ConfirmDelegatePage.displayName}
            footer={submitButton}
            childrenContainerStyles={[styles.pt3, styles.gap6]}
        >
            <Text style={[styles.ph5]}>{translate('delegate.confirmCopilot')}</Text>
            <MenuItem
                avatarID={personalDetails?.accountID ?? -1}
                iconType={CONST.ICON_TYPE_AVATAR}
                icon={avatarIcon}
                title={displayName}
                description={formattedLogin}
                interactive={false}
            />
            <MenuItemWithTopDescription
                title={translate('delegate.role', {role})}
                description={translate('delegate.accessLevel')}
                helperText={translate('delegate.roleDescription', {role})}
                onPress={() => Navigation.navigate(ROUTES.SETTINGS_DELEGATE_ROLE.getRoute(login, role))}
                shouldShowRightIcon
            />

            {isValidateCodeActionModalVisible && (
                <DelegateMagicCodeModal
                    login={login}
                    role={role}
                />
            )}
        </HeaderPageLayout>
    );
}

ConfirmDelegatePage.displayName = 'ConfirmDelegatePage';

export default ConfirmDelegatePage;<|MERGE_RESOLUTION|>--- conflicted
+++ resolved
@@ -1,9 +1,4 @@
-<<<<<<< HEAD
-import React from 'react';
-=======
-import type {StackScreenProps} from '@react-navigation/stack';
 import React, {useState} from 'react';
->>>>>>> 8ca4576f
 import type {ValueOf} from 'type-fest';
 import Button from '@components/Button';
 import HeaderPageLayout from '@components/HeaderPageLayout';
