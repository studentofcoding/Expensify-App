import React, {useCallback, useEffect, useMemo, useRef, useState} from 'react';
import {View} from 'react-native';
import {withOnyx} from 'react-native-onyx';
import HeaderWithBackButton from '@components/HeaderWithBackButton';
<<<<<<< HEAD
import {usePersonalDetails} from '@components/OnyxProvider';
=======
import {useOptionsList} from '@components/OptionListContextProvider';
import OptionsSelector from '@components/OptionsSelector';
>>>>>>> 9d5fef3c
import ScreenWrapper from '@components/ScreenWrapper';
import SelectionList from '@components/SelectionList';
import type {ListItem} from '@components/SelectionList/types';
import UserListItem from '@components/SelectionList/UserListItem';
import useLocalize from '@hooks/useLocalize';
import useNetwork from '@hooks/useNetwork';
import useThemeStyles from '@hooks/useThemeStyles';
import * as FileUtils from '@libs/fileDownload/FileUtils';
import Navigation from '@libs/Navigation/Navigation';
import * as OptionsListUtils from '@libs/OptionsListUtils';
import ONYXKEYS from '@src/ONYXKEYS';
import ROUTES from '@src/ROUTES';
import type {BaseShareLogListOnyxProps, BaseShareLogListProps} from './types';

function BaseShareLogList({betas, onAttachLogToReport}: BaseShareLogListProps) {
    const [searchValue, setSearchValue] = useState('');
    const [searchOptions, setSearchOptions] = useState<Pick<OptionsListUtils.GetOptions, 'recentReports' | 'personalDetails' | 'userToInvite'>>({
        recentReports: [],
        personalDetails: [],
        userToInvite: null,
    });
    const {isOffline} = useNetwork();
    const {translate} = useLocalize();
    const styles = useThemeStyles();
    const isMounted = useRef(false);
    const {options, areOptionsInitialized} = useOptionsList();
    const updateOptions = useCallback(() => {
        const {
            recentReports: localRecentReports,
            personalDetails: localPersonalDetails,
            userToInvite: localUserToInvite,
        } = OptionsListUtils.getShareLogOptions(options, searchValue.trim(), betas ?? []);

        setSearchOptions({
            recentReports: localRecentReports,
            personalDetails: localPersonalDetails,
            userToInvite: localUserToInvite,
        });
    }, [betas, options, searchValue]);

    useEffect(() => {
        if (!areOptionsInitialized) {
            return;
        }

        updateOptions();
        // eslint-disable-next-line react-hooks/exhaustive-deps
    }, [options, areOptionsInitialized]);

    useEffect(() => {
        if (!isMounted.current) {
            isMounted.current = true;
            return;
        }

        updateOptions();
        // eslint-disable-next-line react-hooks/exhaustive-deps
    }, [searchValue]);

    const sections = useMemo(() => {
        const sectionsList = [];

        sectionsList.push({
            title: translate('common.recents'),
            data: searchOptions.recentReports,
            shouldShow: searchOptions.recentReports?.length > 0,
        });

        sectionsList.push({
            title: translate('common.contacts'),
            data: searchOptions.personalDetails,
            shouldShow: searchOptions.personalDetails?.length > 0,
        });

        if (searchOptions.userToInvite) {
            sectionsList.push({
                data: [searchOptions.userToInvite],
                shouldShow: true,
            });
        }

        return sectionsList;
    }, [searchOptions.personalDetails, searchOptions.recentReports, searchOptions.userToInvite, translate]);

    const headerMessage = OptionsListUtils.getHeaderMessage(
        searchOptions.recentReports.length + searchOptions.personalDetails.length !== 0,
        Boolean(searchOptions.userToInvite),
        searchValue,
    );

    const onChangeText = (value = '') => {
        setSearchValue(value);
    };

    const attachLogToReport = (option: ListItem) => {
        if (!option.reportID) {
            return;
        }
        const filename = FileUtils.appendTimeToFileName('logs.txt');

        onAttachLogToReport(option.reportID, filename);
    };

    return (
        <ScreenWrapper
            testID={BaseShareLogList.displayName}
            includeSafeAreaPaddingBottom={false}
        >
<<<<<<< HEAD
            <HeaderWithBackButton
                title={translate('initialSettingsPage.debugConsole.shareLog')}
                onBackButtonPress={() => Navigation.goBack(ROUTES.SETTINGS_CONSOLE)}
            />
            <View style={[styles.flex1, styles.w100, styles.pRelative]}>
                <SelectionList
                    ListItem={UserListItem}
                    sections={sections}
                    onSelectRow={attachLogToReport}
                    onChangeText={onChangeText}
                    textInputValue={searchValue}
                    headerMessage={headerMessage}
                    isLoadingNewOptions={!isOptionsDataReady}
                    textInputLabel={translate('optionsSelector.nameEmailOrPhoneNumber')}
                    textInputHint={isOffline ? `${translate('common.youAppearToBeOffline')} ${translate('search.resultsAreLimited')}` : ''}
                />
            </View>
=======
            {({safeAreaPaddingBottomStyle}) => (
                <>
                    <HeaderWithBackButton
                        title={translate('initialSettingsPage.debugConsole.shareLog')}
                        onBackButtonPress={() => Navigation.goBack(ROUTES.SETTINGS_CONSOLE)}
                    />
                    <View style={[styles.flex1, styles.w100, styles.pRelative]}>
                        <OptionsSelector
                            // @ts-expect-error TODO: remove this comment once OptionsSelector (https://github.com/Expensify/App/issues/25125) is migrated to TS
                            sections={sections}
                            onSelectRow={attachLogToReport}
                            onChangeText={onChangeText}
                            value={searchValue}
                            headerMessage={headerMessage}
                            showTitleTooltip
                            shouldShowOptions={areOptionsInitialized}
                            textInputLabel={translate('optionsSelector.nameEmailOrPhoneNumber')}
                            textInputAlert={isOffline ? `${translate('common.youAppearToBeOffline')} ${translate('search.resultsAreLimited')}` : ''}
                            safeAreaPaddingBottomStyle={safeAreaPaddingBottomStyle}
                            autoFocus
                        />
                    </View>
                </>
            )}
>>>>>>> 9d5fef3c
        </ScreenWrapper>
    );
}

BaseShareLogList.displayName = 'ShareLogPage';

export default withOnyx<BaseShareLogListProps, BaseShareLogListOnyxProps>({
    reports: {
        key: ONYXKEYS.COLLECTION.REPORT,
    },
    betas: {
        key: ONYXKEYS.BETAS,
        initialValue: [],
    },
})(BaseShareLogList);<|MERGE_RESOLUTION|>--- conflicted
+++ resolved
@@ -2,12 +2,7 @@
 import {View} from 'react-native';
 import {withOnyx} from 'react-native-onyx';
 import HeaderWithBackButton from '@components/HeaderWithBackButton';
-<<<<<<< HEAD
-import {usePersonalDetails} from '@components/OnyxProvider';
-=======
 import {useOptionsList} from '@components/OptionListContextProvider';
-import OptionsSelector from '@components/OptionsSelector';
->>>>>>> 9d5fef3c
 import ScreenWrapper from '@components/ScreenWrapper';
 import SelectionList from '@components/SelectionList';
 import type {ListItem} from '@components/SelectionList/types';
@@ -116,7 +111,6 @@
             testID={BaseShareLogList.displayName}
             includeSafeAreaPaddingBottom={false}
         >
-<<<<<<< HEAD
             <HeaderWithBackButton
                 title={translate('initialSettingsPage.debugConsole.shareLog')}
                 onBackButtonPress={() => Navigation.goBack(ROUTES.SETTINGS_CONSOLE)}
@@ -129,37 +123,12 @@
                     onChangeText={onChangeText}
                     textInputValue={searchValue}
                     headerMessage={headerMessage}
-                    isLoadingNewOptions={!isOptionsDataReady}
+                    shouldShowTooltips={areOptionsInitialized}
+                    isLoadingNewOptions={!areOptionsInitialized}
                     textInputLabel={translate('optionsSelector.nameEmailOrPhoneNumber')}
                     textInputHint={isOffline ? `${translate('common.youAppearToBeOffline')} ${translate('search.resultsAreLimited')}` : ''}
                 />
             </View>
-=======
-            {({safeAreaPaddingBottomStyle}) => (
-                <>
-                    <HeaderWithBackButton
-                        title={translate('initialSettingsPage.debugConsole.shareLog')}
-                        onBackButtonPress={() => Navigation.goBack(ROUTES.SETTINGS_CONSOLE)}
-                    />
-                    <View style={[styles.flex1, styles.w100, styles.pRelative]}>
-                        <OptionsSelector
-                            // @ts-expect-error TODO: remove this comment once OptionsSelector (https://github.com/Expensify/App/issues/25125) is migrated to TS
-                            sections={sections}
-                            onSelectRow={attachLogToReport}
-                            onChangeText={onChangeText}
-                            value={searchValue}
-                            headerMessage={headerMessage}
-                            showTitleTooltip
-                            shouldShowOptions={areOptionsInitialized}
-                            textInputLabel={translate('optionsSelector.nameEmailOrPhoneNumber')}
-                            textInputAlert={isOffline ? `${translate('common.youAppearToBeOffline')} ${translate('search.resultsAreLimited')}` : ''}
-                            safeAreaPaddingBottomStyle={safeAreaPaddingBottomStyle}
-                            autoFocus
-                        />
-                    </View>
-                </>
-            )}
->>>>>>> 9d5fef3c
         </ScreenWrapper>
     );
 }
