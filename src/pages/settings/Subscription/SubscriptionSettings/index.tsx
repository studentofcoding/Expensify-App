--- conflicted
+++ resolved
@@ -1,9 +1,4 @@
-<<<<<<< HEAD
-import {format} from 'date-fns';
 import React from 'react';
-=======
-import React, {useState} from 'react';
->>>>>>> 1e0831ea
 import type {StyleProp, TextStyle} from 'react-native';
 import {View} from 'react-native';
 import {useOnyx} from 'react-native-onyx';
@@ -31,15 +26,7 @@
 
     const isCollect = subscriptionPlan === CONST.POLICY.TYPE.TEAM;
 
-<<<<<<< HEAD
-    const autoRenewalDate = privateSubscription?.endDate ? format(new Date(`${privateSubscription?.endDate}T00:00:00`), CONST.DATE.MONTH_DAY_YEAR_ABBR_FORMAT) : '';
-=======
-    // TODO these default state values will come from API in next phase
-    const [autoRenew, setAutoRenew] = useState(true);
-    const [autoIncrease, setAutoIncrease] = useState(false);
-
     const autoRenewalDate = formatSubscriptionEndDate(privateSubscription?.endDate);
->>>>>>> 1e0831ea
 
     const handleAutoRenewToggle = () => {
         if (!privateSubscription?.autoRenew) {
