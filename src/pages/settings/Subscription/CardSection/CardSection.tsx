import React, {useMemo} from 'react';
import {View} from 'react-native';
import {useOnyx} from 'react-native-onyx';
import Icon from '@components/Icon';
import * as Expensicons from '@components/Icon/Expensicons';
import MenuItem from '@components/MenuItem';
import Section from '@components/Section';
import Text from '@components/Text';
import useLocalize from '@hooks/useLocalize';
import useTheme from '@hooks/useTheme';
import useThemeStyles from '@hooks/useThemeStyles';
import DateUtils from '@libs/DateUtils';
import Navigation from '@libs/Navigation/Navigation';
import * as SubscriptionUtils from '@libs/SubscriptionUtils';
import CONST from '@src/CONST';
import ONYXKEYS from '@src/ONYXKEYS';
import ROUTES from '@src/ROUTES';
import {isEmptyObject} from '@src/types/utils/EmptyObject';
import PreTrialBillingBanner from './BillingBanner/PreTrialBillingBanner';
<<<<<<< HEAD
import TrialEndedBillingBanner from './BillingBanner/TrialEndedBillingBanner';
=======
import SubscriptionBillingBanner from './BillingBanner/SubscriptionBillingBanner';
>>>>>>> ffa0da35
import TrialStartedBillingBanner from './BillingBanner/TrialStartedBillingBanner';
import CardSectionActions from './CardSectionActions';
import CardSectionDataEmpty from './CardSectionDataEmpty';
import CardSectionUtils from './utils';

function CardSection() {
    const {translate, preferredLocale} = useLocalize();
    const styles = useThemeStyles();
    const theme = useTheme();
    const [account] = useOnyx(ONYXKEYS.ACCOUNT);
    const [privateSubscription] = useOnyx(ONYXKEYS.NVP_PRIVATE_SUBSCRIPTION);
    const [fundList] = useOnyx(ONYXKEYS.FUND_LIST);

    const defaultCard = useMemo(() => Object.values(fundList ?? {}).find((card) => card.accountData?.additionalData?.isBillingCard), [fundList]);

    const cardMonth = useMemo(() => DateUtils.getMonthNames(preferredLocale)[(defaultCard?.accountData?.cardMonth ?? 1) - 1], [defaultCard?.accountData?.cardMonth, preferredLocale]);

    const billingStatus = CardSectionUtils.getBillingStatus(translate, defaultCard?.accountData?.cardNumber ?? '');

    const nextPaymentDate = !isEmptyObject(privateSubscription) ? CardSectionUtils.getNextBillingDate() : undefined;

    const sectionSubtitle = defaultCard && !!nextPaymentDate ? translate('subscription.cardSection.cardNextPayment', {nextPaymentDate}) : translate('subscription.cardSection.subtitle');

<<<<<<< HEAD
    let BillingBanner = <PreTrialBillingBanner />;

    if (SubscriptionUtils.isUserOnFreeTrial()) {
        BillingBanner = <TrialStartedBillingBanner />;
    }

    if (SubscriptionUtils.hasUserFreeTrialEnded()) {
        BillingBanner = <TrialEndedBillingBanner />;
=======
    let BillingBanner: React.ReactNode | undefined;
    if (CardSectionUtils.shouldShowPreTrialBillingBanner()) {
        BillingBanner = <PreTrialBillingBanner />;
    } else if (SubscriptionUtils.isUserOnFreeTrial()) {
        BillingBanner = <TrialStartedBillingBanner />;
    } else if (billingStatus) {
        BillingBanner = (
            <SubscriptionBillingBanner
                title={billingStatus.title}
                subtitle={billingStatus.subtitle}
                isError={billingStatus.isError}
                icon={billingStatus.icon}
                rightIcon={billingStatus.rightIcon}
            />
        );
>>>>>>> ffa0da35
    }

    return (
        <Section
            title={translate('subscription.cardSection.title')}
            subtitle={sectionSubtitle}
            isCentralPane
            titleStyles={styles.textStrong}
            subtitleMuted
            banner={BillingBanner}
        >
            <View style={[styles.mt8, styles.mb3, styles.flexRow]}>
                {!isEmptyObject(defaultCard?.accountData) && (
                    <>
                        <View style={[styles.flexRow, styles.flex1, styles.gap3]}>
                            <Icon
                                src={Expensicons.CreditCard}
                                additionalStyles={styles.subscriptionAddedCardIcon}
                                fill={theme.text}
                                medium
                            />
                            <View style={styles.flex1}>
                                <Text style={styles.textStrong}>{translate('subscription.cardSection.cardEnding', {cardNumber: defaultCard?.accountData?.cardNumber})}</Text>
                                <Text style={styles.mutedNormalTextLabel}>
                                    {translate('subscription.cardSection.cardInfo', {
                                        name: defaultCard?.accountData?.addressName,
                                        expiration: `${cardMonth} ${defaultCard?.accountData?.cardYear}`,
                                        currency: defaultCard?.accountData?.currency,
                                    })}
                                </Text>
                            </View>
                        </View>
                        <CardSectionActions />
                    </>
                )}
                {isEmptyObject(defaultCard?.accountData) && <CardSectionDataEmpty />}
            </View>
            {!!account?.hasPurchases && (
                <MenuItem
                    shouldShowRightIcon
                    icon={Expensicons.History}
                    iconStyles={[]}
                    wrapperStyle={styles.sectionMenuItemTopDescription}
                    style={styles.mt5}
                    title={translate('subscription.cardSection.viewPaymentHistory')}
                    titleStyle={styles.textStrong}
                    onPress={() => Navigation.navigate(ROUTES.SEARCH.getRoute(CONST.SEARCH.TAB.ALL))}
                    hoverAndPressStyle={styles.hoveredComponentBG}
                />
            )}
        </Section>
    );
}

CardSection.displayName = 'CardSection';

export default CardSection;<|MERGE_RESOLUTION|>--- conflicted
+++ resolved
@@ -17,11 +17,8 @@
 import ROUTES from '@src/ROUTES';
 import {isEmptyObject} from '@src/types/utils/EmptyObject';
 import PreTrialBillingBanner from './BillingBanner/PreTrialBillingBanner';
-<<<<<<< HEAD
+import SubscriptionBillingBanner from './BillingBanner/SubscriptionBillingBanner';
 import TrialEndedBillingBanner from './BillingBanner/TrialEndedBillingBanner';
-=======
-import SubscriptionBillingBanner from './BillingBanner/SubscriptionBillingBanner';
->>>>>>> ffa0da35
 import TrialStartedBillingBanner from './BillingBanner/TrialStartedBillingBanner';
 import CardSectionActions from './CardSectionActions';
 import CardSectionDataEmpty from './CardSectionDataEmpty';
@@ -45,21 +42,13 @@
 
     const sectionSubtitle = defaultCard && !!nextPaymentDate ? translate('subscription.cardSection.cardNextPayment', {nextPaymentDate}) : translate('subscription.cardSection.subtitle');
 
-<<<<<<< HEAD
-    let BillingBanner = <PreTrialBillingBanner />;
-
-    if (SubscriptionUtils.isUserOnFreeTrial()) {
-        BillingBanner = <TrialStartedBillingBanner />;
-    }
-
-    if (SubscriptionUtils.hasUserFreeTrialEnded()) {
-        BillingBanner = <TrialEndedBillingBanner />;
-=======
     let BillingBanner: React.ReactNode | undefined;
     if (CardSectionUtils.shouldShowPreTrialBillingBanner()) {
         BillingBanner = <PreTrialBillingBanner />;
     } else if (SubscriptionUtils.isUserOnFreeTrial()) {
         BillingBanner = <TrialStartedBillingBanner />;
+    } else if (SubscriptionUtils.hasUserFreeTrialEnded()) {
+        BillingBanner = <TrialEndedBillingBanner />;
     } else if (billingStatus) {
         BillingBanner = (
             <SubscriptionBillingBanner
@@ -70,7 +59,6 @@
                 rightIcon={billingStatus.rightIcon}
             />
         );
->>>>>>> ffa0da35
     }
 
     return (
