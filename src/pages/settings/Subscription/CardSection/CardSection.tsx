--- conflicted
+++ resolved
@@ -10,12 +10,9 @@
 import useTheme from '@hooks/useTheme';
 import useThemeStyles from '@hooks/useThemeStyles';
 import DateUtils from '@libs/DateUtils';
-<<<<<<< HEAD
 import * as SubscriptionUtils from '@libs/SubscriptionUtils';
-=======
 import Navigation from '@libs/Navigation/Navigation';
 import CONST from '@src/CONST';
->>>>>>> 811f1546
 import ONYXKEYS from '@src/ONYXKEYS';
 import ROUTES from '@src/ROUTES';
 import {isEmptyObject} from '@src/types/utils/EmptyObject';
@@ -29,11 +26,7 @@
     const {translate, preferredLocale} = useLocalize();
     const styles = useThemeStyles();
     const theme = useTheme();
-<<<<<<< HEAD
-=======
-    const [fundList] = useOnyx(ONYXKEYS.FUND_LIST);
     const [account] = useOnyx(ONYXKEYS.ACCOUNT);
->>>>>>> 811f1546
     const [privateSubscription] = useOnyx(ONYXKEYS.NVP_PRIVATE_SUBSCRIPTION);
 
     const defaultCard = SubscriptionUtils.getCardForSubscriptionBilling();
