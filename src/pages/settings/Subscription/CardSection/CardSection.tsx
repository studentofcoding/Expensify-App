import React, {useCallback, useMemo, useState} from 'react';
import {View} from 'react-native';
import {useOnyx} from 'react-native-onyx';
import ConfirmModal from '@components/ConfirmModal';
import Icon from '@components/Icon';
import * as Expensicons from '@components/Icon/Expensicons';
import MenuItem from '@components/MenuItem';
import Section from '@components/Section';
import Text from '@components/Text';
import useLocalize from '@hooks/useLocalize';
import useSubscriptionPlan from '@hooks/useSubscriptionPlan';
import useTheme from '@hooks/useTheme';
import useThemeStyles from '@hooks/useThemeStyles';
import * as User from '@libs/actions/User';
import DateUtils from '@libs/DateUtils';
import Navigation from '@libs/Navigation/Navigation';
import CONST from '@src/CONST';
import ONYXKEYS from '@src/ONYXKEYS';
import ROUTES from '@src/ROUTES';
import {isEmptyObject} from '@src/types/utils/EmptyObject';
import PreTrialBillingBanner from './BillingBanner/PreTrialBillingBanner';
import SubscriptionBillingBanner from './BillingBanner/SubscriptionBillingBanner';
import CardSectionActions from './CardSectionActions';
import CardSectionDataEmpty from './CardSectionDataEmpty';
import CardSectionUtils from './utils';

function CardSection() {
    const [isRequestRefundModalVisible, setIsRequestRefundModalVisible] = useState(false);
    const {translate, preferredLocale} = useLocalize();
    const styles = useThemeStyles();
    const theme = useTheme();
<<<<<<< HEAD
    const [fundList] = useOnyx(ONYXKEYS.FUND_LIST);
    const subscriptionPlan = useSubscriptionPlan();
    const [account] = useOnyx(ONYXKEYS.ACCOUNT);
    const [privateSubscription] = useOnyx(ONYXKEYS.NVP_PRIVATE_SUBSCRIPTION);
    const [network] = useOnyx(ONYXKEYS.NETWORK);
=======
    const [account] = useOnyx(ONYXKEYS.ACCOUNT);
    const [privateSubscription] = useOnyx(ONYXKEYS.NVP_PRIVATE_SUBSCRIPTION);
    const [fundList] = useOnyx(ONYXKEYS.FUND_LIST);
>>>>>>> adb04ffb

    const defaultCard = useMemo(() => Object.values(fundList ?? {}).find((card) => card.accountData?.additionalData?.isBillingCard), [fundList]);

    const cardMonth = useMemo(() => DateUtils.getMonthNames(preferredLocale)[(defaultCard?.accountData?.cardMonth ?? 1) - 1], [defaultCard?.accountData?.cardMonth, preferredLocale]);

<<<<<<< HEAD
    const requestRefund = useCallback(() => {
        User.requestRefund();
        setIsRequestRefundModalVisible(false);
    }, []);
=======
    const billingStatus = CardSectionUtils.getBillingStatus(translate, defaultCard?.accountData?.cardNumber ?? '');
>>>>>>> adb04ffb

    const nextPaymentDate = !isEmptyObject(privateSubscription) ? CardSectionUtils.getNextBillingDate() : undefined;

    const sectionSubtitle = defaultCard && !!nextPaymentDate ? translate('subscription.cardSection.cardNextPayment', {nextPaymentDate}) : translate('subscription.cardSection.subtitle');

    let BillingBanner: React.ReactNode | undefined;
    if (CardSectionUtils.shouldShowPreTrialBillingBanner()) {
        BillingBanner = <PreTrialBillingBanner />;
    } else if (billingStatus) {
        BillingBanner = (
            <SubscriptionBillingBanner
                title={billingStatus.title}
                subtitle={billingStatus.subtitle}
                isError={billingStatus.isError}
                icon={billingStatus.icon}
                rightIcon={billingStatus.rightIcon}
            />
        );
    }

    return (
        <>
            <Section
                title={translate('subscription.cardSection.title')}
                subtitle={sectionSubtitle}
                isCentralPane
                titleStyles={styles.textStrong}
                subtitleMuted
                banner={BillingBanner}
            >
                <View style={[styles.mt8, styles.mb3, styles.flexRow]}>
                    {!isEmptyObject(defaultCard?.accountData) && (
                        <View style={[styles.flexRow, styles.flex1, styles.gap3]}>
                            <Icon
                                src={Expensicons.CreditCard}
                                additionalStyles={styles.subscriptionAddedCardIcon}
                                fill={theme.text}
                                medium
                            />
                            <View style={styles.flex1}>
                                <Text style={styles.textStrong}>{translate('subscription.cardSection.cardEnding', {cardNumber: defaultCard?.accountData?.cardNumber})}</Text>
                                <Text style={styles.mutedNormalTextLabel}>
                                    {translate('subscription.cardSection.cardInfo', {
                                        name: defaultCard?.accountData?.addressName,
                                        expiration: `${cardMonth} ${defaultCard?.accountData?.cardYear}`,
                                        currency: defaultCard?.accountData?.currency,
                                    })}
                                </Text>
                            </View>
                            <CardSectionActions />
                        </View>
                    )}
                </View>

                {isEmptyObject(defaultCard?.accountData) && <CardSectionDataEmpty />}
                {!!account?.hasPurchases && (
                    <MenuItem
                        shouldShowRightIcon
                        icon={Expensicons.History}
                        wrapperStyle={styles.sectionMenuItemTopDescription}
                        title={translate('subscription.cardSection.viewPaymentHistory')}
                        titleStyle={styles.textStrong}
                        style={styles.mt5}
                        onPress={() => Navigation.navigate(ROUTES.SEARCH.getRoute(CONST.SEARCH.TAB.ALL))}
                        hoverAndPressStyle={styles.hoveredComponentBG}
                    />
                )}
                {!!(subscriptionPlan && account?.isEligibleForRefund) && (
                    <MenuItem
                        shouldShowRightIcon
                        icon={Expensicons.Bill}
                        wrapperStyle={styles.sectionMenuItemTopDescription}
                        title={translate('subscription.cardSection.requestRefund')}
                        titleStyle={styles.textStrong}
                        disabled={network?.isOffline}
                        onPress={() => setIsRequestRefundModalVisible(true)}
                    />
                )}
            </Section>

            {account?.isEligibleForRefund && (
                <ConfirmModal
                    title={translate('subscription.cardSection.requestRefund')}
                    isVisible={isRequestRefundModalVisible}
                    onConfirm={requestRefund}
                    onCancel={() => setIsRequestRefundModalVisible(false)}
                    prompt={
                        <>
                            <Text style={styles.mb4}>{translate('subscription.cardSection.requestRefundModal.phrase1')}</Text>
                            <Text>{translate('subscription.cardSection.requestRefundModal.phrase2')}</Text>
                        </>
                    }
                    confirmText={translate('subscription.cardSection.requestRefundModal.confirm')}
                    cancelText={translate('common.cancel')}
                    danger
                />
            )}
        </>
    );
}

CardSection.displayName = 'CardSection';

export default CardSection;<|MERGE_RESOLUTION|>--- conflicted
+++ resolved
@@ -29,30 +29,21 @@
     const {translate, preferredLocale} = useLocalize();
     const styles = useThemeStyles();
     const theme = useTheme();
-<<<<<<< HEAD
-    const [fundList] = useOnyx(ONYXKEYS.FUND_LIST);
-    const subscriptionPlan = useSubscriptionPlan();
-    const [account] = useOnyx(ONYXKEYS.ACCOUNT);
-    const [privateSubscription] = useOnyx(ONYXKEYS.NVP_PRIVATE_SUBSCRIPTION);
-    const [network] = useOnyx(ONYXKEYS.NETWORK);
-=======
     const [account] = useOnyx(ONYXKEYS.ACCOUNT);
     const [privateSubscription] = useOnyx(ONYXKEYS.NVP_PRIVATE_SUBSCRIPTION);
     const [fundList] = useOnyx(ONYXKEYS.FUND_LIST);
->>>>>>> adb04ffb
+    const subscriptionPlan = useSubscriptionPlan();
 
     const defaultCard = useMemo(() => Object.values(fundList ?? {}).find((card) => card.accountData?.additionalData?.isBillingCard), [fundList]);
 
     const cardMonth = useMemo(() => DateUtils.getMonthNames(preferredLocale)[(defaultCard?.accountData?.cardMonth ?? 1) - 1], [defaultCard?.accountData?.cardMonth, preferredLocale]);
 
-<<<<<<< HEAD
     const requestRefund = useCallback(() => {
         User.requestRefund();
         setIsRequestRefundModalVisible(false);
     }, []);
-=======
+
     const billingStatus = CardSectionUtils.getBillingStatus(translate, defaultCard?.accountData?.cardNumber ?? '');
->>>>>>> adb04ffb
 
     const nextPaymentDate = !isEmptyObject(privateSubscription) ? CardSectionUtils.getNextBillingDate() : undefined;
 
