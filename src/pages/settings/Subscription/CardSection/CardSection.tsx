--- conflicted
+++ resolved
@@ -174,12 +174,7 @@
                         wrapperStyle={styles.sectionMenuItemTopDescription}
                         title={translate('subscription.cardSection.viewPaymentHistory')}
                         titleStyle={styles.textStrong}
-<<<<<<< HEAD
-                        onPress={() => Navigation.navigate(ROUTES.SEARCH_CENTRAL_PANE.getRoute({query: CONST.SEARCH.TAB.EXPENSE.ALL}))}
-=======
                         onPress={() => Navigation.navigate(ROUTES.SEARCH_CENTRAL_PANE.getRoute({query: SearchUtils.buildCannedSearchQuery()}))}
-                        hoverAndPressStyle={styles.hoveredComponentBG}
->>>>>>> d5cfecfc
                     />
                 )}
 
