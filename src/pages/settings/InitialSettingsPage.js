--- conflicted
+++ resolved
@@ -2,6 +2,7 @@
 import {View, ScrollView, Pressable} from 'react-native';
 import PropTypes from 'prop-types';
 import _ from 'underscore';
+import lodashGet from 'lodash/get';
 import {withOnyx} from 'react-native-onyx';
 import Str from 'expensify-common/lib/str';
 import styles from '../../styles/styles';
@@ -159,34 +160,16 @@
     getMenuItems() {
         const menuItems = _.chain(this.props.policies)
             .filter(policy => policy && policy.type === CONST.POLICY.TYPE.FREE && policy.role === CONST.POLICY.ROLE.ADMIN)
-<<<<<<< HEAD
-            .map((policy) => {
-                const shouldShowErrorIndicator = Policy.hasCustomUnitsError(policy)
-                    || Policy.hasPolicyMemberError(lodashGet(this.props.policyMembers, `${ONYXKEYS.COLLECTION.POLICY_MEMBER_LIST}${policy.id}`, {}));
-
-                return {
-                    title: policy.name,
-                    icon: policy.avatar ? policy.avatar : Expensicons.Building,
-                    iconType: policy.avatar ? CONST.ICON_TYPE_AVATAR : CONST.ICON_TYPE_ICON,
-                    action: () => Navigation.navigate(ROUTES.getWorkspaceInitialRoute(policy.id)),
-                    iconStyles: policy.avatar ? [] : [styles.popoverMenuIconEmphasized],
-                    iconFill: themeColors.iconReversed,
-                    fallbackIcon: Expensicons.FallbackWorkspaceAvatar,
-                    brickRoadIndicator: shouldShowErrorIndicator ? 'error' : null,
-                };
-            })
-=======
             .map(policy => ({
                 title: policy.name,
-                icon: policy.avatarURL ? policy.avatarURL : Expensicons.Building,
-                iconType: policy.avatarURL ? CONST.ICON_TYPE_AVATAR : CONST.ICON_TYPE_ICON,
+                icon: policy.avatar ? policy.avatar : Expensicons.Building,
+                iconType: policy.avatar ? CONST.ICON_TYPE_AVATAR : CONST.ICON_TYPE_ICON,
                 action: () => Navigation.navigate(ROUTES.getWorkspaceInitialRoute(policy.id)),
-                iconStyles: policy.avatarURL ? [] : [styles.popoverMenuIconEmphasized],
+                iconStyles: policy.avatar ? [] : [styles.popoverMenuIconEmphasized],
                 iconFill: themeColors.iconReversed,
                 fallbackIcon: Expensicons.FallbackWorkspaceAvatar,
                 brickRoadIndicator: PolicyUtils.getPolicyBrickRoadIndicatorStatus(policy, this.props.policyMembers),
             }))
->>>>>>> d9b01d44
             .value();
         menuItems.push(...this.getDefaultMenuItems());
 
