import {useNavigationState} from '@react-navigation/native';
import lodashGet from 'lodash/get';
import PropTypes from 'prop-types';
import React, {useCallback, useEffect, useMemo, useRef, useState} from 'react';
import {View} from 'react-native';
import {withOnyx} from 'react-native-onyx';
import _ from 'underscore';
import AvatarWithImagePicker from '@components/AvatarWithImagePicker';
import bankAccountPropTypes from '@components/bankAccountPropTypes';
import cardPropTypes from '@components/cardPropTypes';
import ConfirmModal from '@components/ConfirmModal';
import CurrentUserPersonalDetailsSkeletonView from '@components/CurrentUserPersonalDetailsSkeletonView';
import HeaderPageLayout from '@components/HeaderPageLayout';
import * as Expensicons from '@components/Icon/Expensicons';
import MenuItem from '@components/MenuItem';
import OfflineWithFeedback from '@components/OfflineWithFeedback';
import {withNetwork} from '@components/OnyxProvider';
import PressableWithoutFeedback from '@components/Pressable/PressableWithoutFeedback';
import Text from '@components/Text';
import Tooltip from '@components/Tooltip';
import withCurrentUserPersonalDetails, {withCurrentUserPersonalDetailsDefaultProps, withCurrentUserPersonalDetailsPropTypes} from '@components/withCurrentUserPersonalDetails';
import withLocalize, {withLocalizePropTypes} from '@components/withLocalize';
import useLocalize from '@hooks/useLocalize';
import useSingleExecution from '@hooks/useSingleExecution';
import useTheme from '@hooks/useTheme';
import useThemeStyles from '@hooks/useThemeStyles';
import useWaitForNavigation from '@hooks/useWaitForNavigation';
import compose from '@libs/compose';
import * as CurrencyUtils from '@libs/CurrencyUtils';
import getTopmostCentralPaneName from '@libs/Navigation/getTopmostCentralPanePath';
import Navigation from '@libs/Navigation/Navigation';
import * as UserUtils from '@libs/UserUtils';
import walletTermsPropTypes from '@pages/EnablePayments/walletTermsPropTypes';
import {CONTEXT_MENU_TYPES} from '@pages/home/report/ContextMenu/ContextMenuActions';
import * as ReportActionContextMenu from '@pages/home/report/ContextMenu/ReportActionContextMenu';
<<<<<<< HEAD
import useTheme from '@styles/themes/useTheme';
import useThemeStyles from '@styles/useThemeStyles';
=======
import policyMemberPropType from '@pages/policyMemberPropType';
import * as ReimbursementAccountProps from '@pages/ReimbursementAccount/reimbursementAccountPropTypes';
>>>>>>> 11d78212
import * as Link from '@userActions/Link';
import * as PaymentMethods from '@userActions/PaymentMethods';
import * as PersonalDetails from '@userActions/PersonalDetails';
import * as Session from '@userActions/Session';
import * as Wallet from '@userActions/Wallet';
import CONST from '@src/CONST';
import ONYXKEYS from '@src/ONYXKEYS';
import ROUTES from '@src/ROUTES';
import SCREENS from '@src/SCREENS';

const propTypes = {
    /* Onyx Props */

    /** The session of the logged in person */
    session: PropTypes.shape({
        /** Email of the logged in person */
        email: PropTypes.string,
    }),

    /** The user's wallet account */
    userWallet: PropTypes.shape({
        /** The user's current wallet balance */
        currentBalance: PropTypes.number,
    }),

    /** List of bank accounts */
    bankAccountList: PropTypes.objectOf(bankAccountPropTypes),

    /** List of user's cards */
    fundList: PropTypes.objectOf(cardPropTypes),

    /** Information about the user accepting the terms for payments */
    walletTerms: walletTermsPropTypes,

    /** Login list for the user that is signed in */
    loginList: PropTypes.objectOf(
        PropTypes.shape({
            /** Date login was validated, used to show brickroad info status */
            validatedDate: PropTypes.string,

            /** Field-specific server side errors keyed by microtime */
            errorFields: PropTypes.objectOf(PropTypes.objectOf(PropTypes.string)),
        }),
    ),

    ...withLocalizePropTypes,
    ...withCurrentUserPersonalDetailsPropTypes,
};

const defaultProps = {
    session: {},
    userWallet: {
        currentBalance: 0,
    },
    walletTerms: {},
    bankAccountList: {},
    fundList: null,
    loginList: {},
    ...withCurrentUserPersonalDetailsDefaultProps,
};

function InitialSettingsPage(props) {
    const theme = useTheme();
    const styles = useThemeStyles();
    const {isExecuting, singleExecution} = useSingleExecution();
    const waitForNavigate = useWaitForNavigation();
    const popoverAnchor = useRef(null);
    const {translate} = useLocalize();
    const activeRoute = useNavigationState(getTopmostCentralPaneName);

    const [shouldShowSignoutConfirmModal, setShouldShowSignoutConfirmModal] = useState(false);

    useEffect(() => {
        Wallet.openInitialSettingsPage();
    }, []);

    const toggleSignoutConfirmModal = (value) => {
        setShouldShowSignoutConfirmModal(value);
    };

    const openProfileSettings = () => {
        Navigation.navigate(ROUTES.SETTINGS_PROFILE);
    };

    const signOut = useCallback(
        (shouldForceSignout = false) => {
            if (!props.network.isOffline || shouldForceSignout) {
                Session.signOutAndRedirectToSignIn();
                return;
            }

            // When offline, warn the user that any actions they took while offline will be lost if they sign out
            toggleSignoutConfirmModal(true);
        },
        [props.network.isOffline],
    );

    /**
     * Retuns a list of menu items data for account section
     * @returns {Object} object with translationKey, style and items for the account section
     */
    const accountMenuItemsData = useMemo(() => {
        const profileBrickRoadIndicator = UserUtils.getLoginListBrickRoadIndicator(props.loginList);
        const paymentCardList = props.fundList || {};

        return {
            sectionStyle: styles.accountSettingsSectionContainer,
            sectionTranslationKey: 'initialSettingsPage.account',
            items: [
                {
                    translationKey: 'common.profile',
                    icon: Expensicons.Profile,
                    routeName: ROUTES.SETTINGS_PROFILE,
                    brickRoadIndicator: profileBrickRoadIndicator,
                },
<<<<<<< HEAD
                {
                    translationKey: 'common.wallet',
                    icon: Expensicons.Wallet,
                    routeName: ROUTES.SETTINGS_WALLET,
                    brickRoadIndicator:
                        PaymentMethods.hasPaymentMethodError(props.bankAccountList, paymentCardList) || !_.isEmpty(props.userWallet.errors) || !_.isEmpty(props.walletTerms.errors)
                            ? 'error'
                            : null,
                },
                {
                    translationKey: 'common.shareCode',
                    icon: Expensicons.QrCode,
                    routeName: ROUTES.SETTINGS_SHARE_CODE,
=======
                shouldShowRightIcon: true,
                iconRight: Expensicons.NewWindow,
                link: CONST.NEWHELP_URL,
            },
            {
                translationKey: 'initialSettingsPage.about',
                icon: Expensicons.Info,
                action: waitForNavigate(() => {
                    Navigation.navigate(ROUTES.SETTINGS_ABOUT);
                }),
            },
            {
                translationKey: 'initialSettingsPage.goToExpensifyClassic',
                icon: Expensicons.NewExpensify,
                action: () => {
                    Link.openExternalLink(CONST.EXPENSIFY_INBOX_URL);
                },
                shouldShowRightIcon: true,
                iconRight: Expensicons.NewWindow,
                link: CONST.EXPENSIFY_INBOX_URL,
            },
            {
                translationKey: 'initialSettingsPage.signOut',
                icon: Expensicons.Exit,
                action: () => {
                    signOut(false);
>>>>>>> 11d78212
                },
                {
                    translationKey: 'common.preferences',
                    icon: Expensicons.Gear,
                    routeName: ROUTES.SETTINGS_PREFERENCES,
                },
                {
                    translationKey: 'initialSettingsPage.security',
                    icon: Expensicons.Lock,
                    routeName: ROUTES.SETTINGS_SECURITY,
                },
                {
                    translationKey: 'initialSettingsPage.signOut',
                    icon: Expensicons.Exit,
                    action: () => {
                        signOut(false);
                    },
                },
            ],
        };
    }, [props.bankAccountList, props.fundList, props.loginList, props.userWallet.errors, props.walletTerms.errors, signOut, styles.accountSettingsSectionContainer]);

    /**
     * Retuns a list of menu items data for general section
     * @returns {Object} object with translationKey, style and items for the general section
     */
    const generaltMenuItemsData = useMemo(
        () => ({
            sectionStyle: {
                ...styles.pt4,
            },
            sectionTranslationKey: 'initialSettingsPage.general',
            items: [
                {
                    translationKey: 'initialSettingsPage.help',
                    icon: Expensicons.QuestionMark,
                    action: () => {
                        Link.openExternalLink(CONST.NEWHELP_URL);
                    },
                    shouldShowRightIcon: true,
                    iconRight: Expensicons.NewWindow,
                    link: CONST.NEWHELP_URL,
                },
                {
                    translationKey: 'initialSettingsPage.about',
                    icon: Expensicons.Info,
                    routeName: ROUTES.SETTINGS_ABOUT,
                },
            ],
        }),
        [styles.pt4],
    );

    /**
     * Retuns JSX.Element with menu items
     * @param {Object} menuItemsData list with menu items data
     * @returns {JSX.Element} the menu items for passed data
     */
    const getMenuItemsSection = useCallback(
        (menuItemsData) => {
            /**
             * @param {Boolean} isPaymentItem whether the item being rendered is the payments menu item
             * @returns {String|undefined} the user's wallet balance
             */
            const getWalletBalance = (isPaymentItem) => (isPaymentItem ? CurrencyUtils.convertToDisplayString(props.userWallet.currentBalance) : undefined);
            return (
                <View style={[menuItemsData.sectionStyle, styles.pb4, styles.mh3]}>
                    <Text style={styles.sectionTitle}>{translate(menuItemsData.sectionTranslationKey)}</Text>
                    {_.map(menuItemsData.items, (item, index) => {
                        const keyTitle = item.translationKey ? translate(item.translationKey) : item.title;
                        const isPaymentItem = item.translationKey === 'common.wallet';

                        return (
                            <MenuItem
                                key={`${keyTitle}_${index}`}
                                wrapperStyle={styles.sectionMenuItem}
                                title={keyTitle}
                                icon={item.icon}
                                iconType={item.iconType}
                                disabled={isExecuting}
                                onPress={singleExecution(() => {
                                    if (item.action) {
                                        item.action();
                                    } else {
                                        waitForNavigate(() => {
                                            Navigation.navigate(item.routeName);
                                        })();
                                    }
                                })}
                                iconStyles={item.iconStyles}
                                badgeText={getWalletBalance(isPaymentItem)}
                                fallbackIcon={item.fallbackIcon}
                                brickRoadIndicator={item.brickRoadIndicator}
                                floatRightAvatars={item.floatRightAvatars}
                                shouldStackHorizontally={item.shouldStackHorizontally}
                                floatRightAvatarSize={item.avatarSize}
                                ref={popoverAnchor}
                                shouldBlockSelection={Boolean(item.link)}
                                onSecondaryInteraction={
                                    !_.isEmpty(item.link) ? (e) => ReportActionContextMenu.showContextMenu(CONTEXT_MENU_TYPES.LINK, e, item.link, popoverAnchor.current) : undefined
                                }
                                focused={activeRoute && activeRoute.startsWith(item.routeName, 1)}
                            />
                        );
                    })}
                </View>
            );
        },
        [styles.pb4, styles.mh3, styles.sectionTitle, styles.sectionMenuItem, translate, props.userWallet.currentBalance, isExecuting, singleExecution, activeRoute, waitForNavigate],
    );

    const accountMenuItems = useMemo(() => getMenuItemsSection(accountMenuItemsData), [accountMenuItemsData, getMenuItemsSection]);
    const generalMenuItems = useMemo(() => getMenuItemsSection(generaltMenuItemsData), [generaltMenuItemsData, getMenuItemsSection]);

    const currentUserDetails = props.currentUserPersonalDetails || {};
    const avatarURL = lodashGet(currentUserDetails, 'avatar', '');
    const accountID = lodashGet(currentUserDetails, 'accountID', '');

    const headerContent = (
        <View style={[styles.avatarSectionWrapperSettings, styles.justifyContentCenter]}>
            {_.isEmpty(props.currentUserPersonalDetails) || _.isUndefined(props.currentUserPersonalDetails.displayName) ? (
                <CurrentUserPersonalDetailsSkeletonView avatarSize={CONST.AVATAR_SIZE.XLARGE} />
            ) : (
                <>
                    <Tooltip text={translate('common.profile')}>
                        <PressableWithoutFeedback
                            style={styles.mb3}
                            disabled={isExecuting}
                            onPress={singleExecution(openProfileSettings)}
                            accessibilityLabel={translate('common.profile')}
                            role={CONST.ROLE.BUTTON}
                        >
                            <OfflineWithFeedback pendingAction={lodashGet(props.currentUserPersonalDetails, 'pendingFields.avatar', null)}>
                                <AvatarWithImagePicker
                                    isUsingDefaultAvatar={UserUtils.isDefaultAvatar(lodashGet(currentUserDetails, 'avatar', ''))}
                                    source={UserUtils.getAvatar(avatarURL, accountID)}
                                    onImageSelected={PersonalDetails.updateAvatar}
                                    onImageRemoved={PersonalDetails.deleteAvatar}
                                    anchorPosition={styles.createAccountMenuPositionProfile(props.windowWidth)}
                                    anchorAlignment={{horizontal: CONST.MODAL.ANCHOR_ORIGIN_HORIZONTAL.LEFT, vertical: CONST.MODAL.ANCHOR_ORIGIN_VERTICAL.TOP}}
                                    size={CONST.AVATAR_SIZE.XLARGE}
                                    avatarStyle={styles.avatarXLarge}
                                    pendingAction={lodashGet(props.currentUserPersonalDetails, 'pendingFields.avatar', null)}
                                    errors={lodashGet(props.currentUserPersonalDetails, 'errorFields.avatar', null)}
                                    errorRowStyles={[styles.mt6]}
                                    onErrorClose={PersonalDetails.clearAvatarErrors}
                                    previewSource={UserUtils.getFullSizeAvatar(avatarURL, accountID)}
                                    originalFileName={currentUserDetails.originalFileName}
                                    headerTitle={props.translate('profilePage.profileAvatar')}
                                    style={[styles.mh5]}
                                    fallbackIcon={lodashGet(currentUserDetails, 'fallbackIcon')}
                                />
                            </OfflineWithFeedback>
                        </PressableWithoutFeedback>
                    </Tooltip>
                    <PressableWithoutFeedback
                        style={[styles.mt1, styles.w100, styles.mw100]}
                        disabled={isExecuting}
                        onPress={singleExecution(openProfileSettings)}
                        accessibilityLabel={translate('common.profile')}
                        role={CONST.ROLE.LINK}
                    >
                        <Tooltip text={translate('common.profile')}>
                            <Text
                                style={[styles.textHeadline, styles.pre, styles.textAlignCenter]}
                                numberOfLines={1}
                            >
                                {props.currentUserPersonalDetails.displayName ? props.currentUserPersonalDetails.displayName : props.formatPhoneNumber(props.session.email)}
                            </Text>
                        </Tooltip>
                    </PressableWithoutFeedback>
                    {Boolean(props.currentUserPersonalDetails.displayName) && (
                        <Text
                            style={[styles.textLabelSupporting, styles.mt1, styles.w100, styles.textAlignCenter]}
                            numberOfLines={1}
                        >
                            {props.formatPhoneNumber(props.session.email)}
                        </Text>
                    )}
                </>
            )}
        </View>
    );

    const navigateBackTo = lodashGet(props.route, 'params.backTo', ROUTES.HOME);

    return (
        <HeaderPageLayout
            title={translate('initialSettingsPage.accountSettings')}
            headerContent={headerContent}
            headerContainerStyles={[styles.justifyContentCenter]}
            onBackButtonPress={() => Navigation.navigate(navigateBackTo)}
            backgroundColor={theme.PAGE_THEMES[SCREENS.SETTINGS.ROOT].backgroundColor}
            childrenContainerStyles={[styles.m0, styles.p0]}
        >
            <View style={styles.w100}>
                {accountMenuItems}
                {generalMenuItems}
                <ConfirmModal
                    danger
                    title={translate('common.areYouSure')}
                    prompt={translate('initialSettingsPage.signOutConfirmationText')}
                    confirmText={translate('initialSettingsPage.signOut')}
                    cancelText={translate('common.cancel')}
                    isVisible={shouldShowSignoutConfirmModal}
                    onConfirm={() => signOut(true)}
                    onCancel={() => toggleSignoutConfirmModal(false)}
                />
            </View>
        </HeaderPageLayout>
    );
}

InitialSettingsPage.propTypes = propTypes;
InitialSettingsPage.defaultProps = defaultProps;
InitialSettingsPage.displayName = 'InitialSettingsPage';

export default compose(
    withLocalize,
    withCurrentUserPersonalDetails,
    withOnyx({
        session: {
            key: ONYXKEYS.SESSION,
        },
        userWallet: {
            key: ONYXKEYS.USER_WALLET,
        },
        bankAccountList: {
            key: ONYXKEYS.BANK_ACCOUNT_LIST,
        },
        fundList: {
            key: ONYXKEYS.FUND_LIST,
        },
        walletTerms: {
            key: ONYXKEYS.WALLET_TERMS,
        },
        loginList: {
            key: ONYXKEYS.LOGIN_LIST,
        },
    }),
    withNetwork(),
)(InitialSettingsPage);<|MERGE_RESOLUTION|>--- conflicted
+++ resolved
@@ -33,13 +33,6 @@
 import walletTermsPropTypes from '@pages/EnablePayments/walletTermsPropTypes';
 import {CONTEXT_MENU_TYPES} from '@pages/home/report/ContextMenu/ContextMenuActions';
 import * as ReportActionContextMenu from '@pages/home/report/ContextMenu/ReportActionContextMenu';
-<<<<<<< HEAD
-import useTheme from '@styles/themes/useTheme';
-import useThemeStyles from '@styles/useThemeStyles';
-=======
-import policyMemberPropType from '@pages/policyMemberPropType';
-import * as ReimbursementAccountProps from '@pages/ReimbursementAccount/reimbursementAccountPropTypes';
->>>>>>> 11d78212
 import * as Link from '@userActions/Link';
 import * as PaymentMethods from '@userActions/PaymentMethods';
 import * as PersonalDetails from '@userActions/PersonalDetails';
@@ -155,7 +148,6 @@
                     routeName: ROUTES.SETTINGS_PROFILE,
                     brickRoadIndicator: profileBrickRoadIndicator,
                 },
-<<<<<<< HEAD
                 {
                     translationKey: 'common.wallet',
                     icon: Expensicons.Wallet,
@@ -169,34 +161,6 @@
                     translationKey: 'common.shareCode',
                     icon: Expensicons.QrCode,
                     routeName: ROUTES.SETTINGS_SHARE_CODE,
-=======
-                shouldShowRightIcon: true,
-                iconRight: Expensicons.NewWindow,
-                link: CONST.NEWHELP_URL,
-            },
-            {
-                translationKey: 'initialSettingsPage.about',
-                icon: Expensicons.Info,
-                action: waitForNavigate(() => {
-                    Navigation.navigate(ROUTES.SETTINGS_ABOUT);
-                }),
-            },
-            {
-                translationKey: 'initialSettingsPage.goToExpensifyClassic',
-                icon: Expensicons.NewExpensify,
-                action: () => {
-                    Link.openExternalLink(CONST.EXPENSIFY_INBOX_URL);
-                },
-                shouldShowRightIcon: true,
-                iconRight: Expensicons.NewWindow,
-                link: CONST.EXPENSIFY_INBOX_URL,
-            },
-            {
-                translationKey: 'initialSettingsPage.signOut',
-                icon: Expensicons.Exit,
-                action: () => {
-                    signOut(false);
->>>>>>> 11d78212
                 },
                 {
                     translationKey: 'common.preferences',
@@ -207,6 +171,16 @@
                     translationKey: 'initialSettingsPage.security',
                     icon: Expensicons.Lock,
                     routeName: ROUTES.SETTINGS_SECURITY,
+                },
+                {
+                    translationKey: 'initialSettingsPage.goToExpensifyClassic',
+                    icon: Expensicons.NewExpensify,
+                    action: () => {
+                        Link.openExternalLink(CONST.EXPENSIFY_INBOX_URL);
+                    },
+                    shouldShowRightIcon: true,
+                    iconRight: Expensicons.NewWindow,
+                    link: CONST.EXPENSIFY_INBOX_URL,
                 },
                 {
                     translationKey: 'initialSettingsPage.signOut',
