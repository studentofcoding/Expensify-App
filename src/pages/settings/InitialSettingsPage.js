import React from 'react';
import {View, ScrollView, Pressable} from 'react-native';
import PropTypes from 'prop-types';
import _ from 'underscore';
import {withOnyx} from 'react-native-onyx';
import Str from 'expensify-common/lib/str';
import styles from '../../styles/styles';
import themeColors from '../../styles/themes/default';
import Text from '../../components/Text';
import * as Session from '../../libs/actions/Session';
import ONYXKEYS from '../../ONYXKEYS';
import Tooltip from '../../components/Tooltip';
import Avatar from '../../components/Avatar';
import HeaderWithCloseButton from '../../components/HeaderWithCloseButton';
import Navigation from '../../libs/Navigation/Navigation';
import * as Expensicons from '../../components/Icon/Expensicons';
import ScreenWrapper from '../../components/ScreenWrapper';
import MenuItem from '../../components/MenuItem';
import ROUTES from '../../ROUTES';
import withLocalize, {withLocalizePropTypes} from '../../components/withLocalize';
import compose from '../../libs/compose';
import CONST from '../../CONST';
import Permissions from '../../libs/Permissions';
import * as App from '../../libs/actions/App';
import withCurrentUserPersonalDetails, {withCurrentUserPersonalDetailsPropTypes, withCurrentUserPersonalDetailsDefaultProps} from '../../components/withCurrentUserPersonalDetails';
import * as PolicyUtils from '../../libs/PolicyUtils';
import policyMemberPropType from '../policyMemberPropType';
import * as PaymentMethods from '../../libs/actions/PaymentMethods';
import bankAccountPropTypes from '../../components/bankAccountPropTypes';
import cardPropTypes from '../../components/cardPropTypes';
<<<<<<< HEAD
import OfflineWithFeedback from '../../components/OfflineWithFeedback';
=======
import * as Wallet from '../../libs/actions/Wallet';
>>>>>>> ca481ed2

const propTypes = {
    /* Onyx Props */

    /** The session of the logged in person */
    session: PropTypes.shape({
        /** Email of the logged in person */
        email: PropTypes.string,
    }),

    /** The list of this user's policies */
    policies: PropTypes.objectOf(PropTypes.shape({
        /** The ID of the policy */
        ID: PropTypes.string,

        /** The name of the policy */
        name: PropTypes.string,

        /** The type of the policy */
        type: PropTypes.string,

        /** The user's role in the policy */
        role: PropTypes.string,
    })),

    /** List of policy members */
    policyMembers: PropTypes.objectOf(policyMemberPropType),

    /** The user's wallet account */
    userWallet: PropTypes.shape({
        /** The user's current wallet balance */
        currentBalance: PropTypes.number,
    }),

    /** List of bank accounts */
    bankAccountList: PropTypes.objectOf(bankAccountPropTypes),

    /** List of cards */
    cardList: PropTypes.objectOf(cardPropTypes),

    /** List of betas available to current user */
    betas: PropTypes.arrayOf(PropTypes.string),

    ...withLocalizePropTypes,
    ...withCurrentUserPersonalDetailsPropTypes,
};

const defaultProps = {
    session: {},
    policies: {},
    userWallet: {
        currentBalance: 0,
    },
    betas: [],
    policyMembers: {},
    ...withCurrentUserPersonalDetailsDefaultProps,
};

<<<<<<< HEAD
/**
 * Dismisses the errors on one item
 *
 * @param {string} policyID
 * @param {string} pendingAction
 */
function dismissWorkspaceError(policyID, pendingAction) {
    if (pendingAction === 'delete') {
        Policy.clearDeleteWorkspaceError(policyID);
        return;
    }
    throw new Error('Not implemented');
}

const InitialSettingsPage = (props) => {
    // On the very first sign in or after clearing storage these
    // details will not be present on the first render so we'll just
    // return nothing for now.
    if (_.isEmpty(props.currentUserPersonalDetails)) {
        return null;
=======
class InitialSettingsPage extends React.Component {
    constructor(props) {
        super(props);

        this.getWalletBalance = this.getWalletBalance.bind(this);
        this.getDefaultMenuItems = this.getDefaultMenuItems.bind(this);
        this.getMenuItems = this.getMenuItems.bind(this);
>>>>>>> ca481ed2
    }

    componentDidMount() {
        Wallet.openInitialSettingsPage();
    }

<<<<<<< HEAD
    const defaultMenuItems = [
        {
            translationKey: 'common.profile',
            icon: Expensicons.Profile,
            action: () => { App.openProfile(); },
        },
        {
            translationKey: 'common.preferences',
            icon: Expensicons.Gear,
            action: () => { Navigation.navigate(ROUTES.SETTINGS_PREFERENCES); },
        },
        {
            translationKey: 'initialSettingsPage.security',
            icon: Expensicons.Lock,
            action: () => { Navigation.navigate(ROUTES.SETTINGS_SECURITY); },
        },
        {
            translationKey: 'common.payments',
            icon: Expensicons.Wallet,
            action: () => { Navigation.navigate(ROUTES.SETTINGS_PAYMENTS); },
            brickRoadIndicator: PaymentMethods.hasPaymentMethodError(props.bankAccountList, props.cardList) || !_.isEmpty(props.userWallet.errors) ? 'error' : null,
        },
        {
            translationKey: 'initialSettingsPage.about',
            icon: Expensicons.Info,
            action: () => { Navigation.navigate(ROUTES.SETTINGS_ABOUT); },
        },
        {
            translationKey: 'initialSettingsPage.signOut',
            icon: Expensicons.Exit,
            action: Session.signOutAndRedirectToSignIn,
        },
    ];

    // Add free policies (workspaces) to the list of menu items
    const menuItems = _.chain(props.policies)
        .filter(policy => policy && policy.type === CONST.POLICY.TYPE.FREE && policy.role === CONST.POLICY.ROLE.ADMIN)
        .map(policy => ({
            title: policy.name,
            icon: policy.avatarURL ? policy.avatarURL : Expensicons.Building,
            iconType: policy.avatarURL ? CONST.ICON_TYPE_AVATAR : CONST.ICON_TYPE_ICON,
            action: () => Navigation.navigate(ROUTES.getWorkspaceInitialRoute(policy.id)),
            iconStyles: policy.avatarURL ? [] : [styles.popoverMenuIconEmphasized],
            iconFill: themeColors.iconReversed,
            fallbackIcon: Expensicons.FallbackWorkspaceAvatar,
            brickRoadIndicator: Policy.hasPolicyMemberError(lodashGet(props.policyMembers, `${ONYXKEYS.COLLECTION.POLICY_MEMBER_LIST}${policy.id}`, {})) ? 'error' : null,
            pendingAction: policy.pendingAction,
            errors: policy.errors,
            dismissError: () => dismissWorkspaceError(policy.id, policy.pendingAction),
            disabled: policy.pendingAction === 'delete' && _.isEmpty(policy.errors),
        }))
        .value();
    menuItems.push(...defaultMenuItems);

    const openProfileSettings = () => Navigation.navigate(ROUTES.SETTINGS_PROFILE);

    return (
        <ScreenWrapper>
            <HeaderWithCloseButton
                title={props.translate('common.settings')}
                onCloseButtonPress={() => Navigation.dismissModal(true)}
            />
            <ScrollView style={[styles.settingsPageBackground]}>
                <View style={styles.w100}>
                    <View style={styles.pageWrapper}>
                        <Pressable style={[styles.mb3]} onPress={openProfileSettings}>
                            <Tooltip text={props.currentUserPersonalDetails.displayName}>
                                <Avatar
                                    imageStyles={[styles.avatarLarge]}
                                    source={props.currentUserPersonalDetails.avatar}
                                    size={CONST.AVATAR_SIZE.LARGE}
=======
    /**
     * @param {Boolean} isPaymentItem whether the item being rendered is the payments menu item
     * @returns {Number} the user wallet balance
     */
    getWalletBalance(isPaymentItem) {
        return (isPaymentItem && Permissions.canUseWallet(this.props.betas))
            ? this.props.numberFormat(
                this.props.userWallet.currentBalance / 100, // Divide by 100 because balance is in cents
                {style: 'currency', currency: 'USD'},
            ) : undefined;
    }

    /**
     * Retuns a list of default menu items
     * @returns {Array} the default menu items
     */
    getDefaultMenuItems() {
        return ([
            {
                translationKey: 'common.profile',
                icon: Expensicons.Profile,
                action: () => { App.openProfile(); },
            },
            {
                translationKey: 'common.preferences',
                icon: Expensicons.Gear,
                action: () => { Navigation.navigate(ROUTES.SETTINGS_PREFERENCES); },
            },
            {
                translationKey: 'initialSettingsPage.security',
                icon: Expensicons.Lock,
                action: () => { Navigation.navigate(ROUTES.SETTINGS_SECURITY); },
            },
            {
                translationKey: 'common.payments',
                icon: Expensicons.Wallet,
                action: () => { Navigation.navigate(ROUTES.SETTINGS_PAYMENTS); },
                brickRoadIndicator: PaymentMethods.hasPaymentMethodError(this.props.bankAccountList, this.props.cardList) || !_.isEmpty(this.props.userWallet.errors) ? 'error' : null,
            },
            {
                translationKey: 'initialSettingsPage.about',
                icon: Expensicons.Info,
                action: () => { Navigation.navigate(ROUTES.SETTINGS_ABOUT); },
            },
            {
                translationKey: 'initialSettingsPage.signOut',
                icon: Expensicons.Exit,
                action: Session.signOutAndRedirectToSignIn,
            },
        ]);
    }

    /**
     * Add free policies (workspaces) to the list of menu items and returns the list of menu items
     * @returns {Array} the menu item list
     */
    getMenuItems() {
        const menuItems = _.chain(this.props.policies)
            .filter(policy => policy && policy.type === CONST.POLICY.TYPE.FREE && policy.role === CONST.POLICY.ROLE.ADMIN)
            .map(policy => ({
                title: policy.name,
                icon: policy.avatarURL ? policy.avatarURL : Expensicons.Building,
                iconType: policy.avatarURL ? CONST.ICON_TYPE_AVATAR : CONST.ICON_TYPE_ICON,
                action: () => Navigation.navigate(ROUTES.getWorkspaceInitialRoute(policy.id)),
                iconStyles: policy.avatarURL ? [] : [styles.popoverMenuIconEmphasized],
                iconFill: themeColors.iconReversed,
                fallbackIcon: Expensicons.FallbackWorkspaceAvatar,
                brickRoadIndicator: PolicyUtils.getPolicyBrickRoadIndicatorStatus(policy, this.props.policyMembers),
            }))
            .value();
        menuItems.push(...this.getDefaultMenuItems());

        return menuItems;
    }

    openProfileSettings() {
        Navigation.navigate(ROUTES.SETTINGS_PROFILE);
    }

    render() {
        // On the very first sign in or after clearing storage these
        // details will not be present on the first render so we'll just
        // return nothing for now.
        if (_.isEmpty(this.props.currentUserPersonalDetails)) {
            return null;
        }

        return (
            <ScreenWrapper>
                <HeaderWithCloseButton
                    title={this.props.translate('common.settings')}
                    onCloseButtonPress={() => Navigation.dismissModal(true)}
                />
                <ScrollView style={[styles.settingsPageBackground]}>
                    <View style={styles.w100}>
                        <View style={styles.pageWrapper}>
                            <Pressable style={[styles.mb3]} onPress={this.openProfileSettings}>
                                <Tooltip text={this.props.currentUserPersonalDetails.displayName}>
                                    <Avatar
                                        imageStyles={[styles.avatarLarge]}
                                        source={this.props.currentUserPersonalDetails.avatar}
                                        size={CONST.AVATAR_SIZE.LARGE}
                                    />
                                </Tooltip>
                            </Pressable>

                            <Pressable style={[styles.mt1, styles.mw100]} onPress={this.openProfileSettings}>
                                <Text style={[styles.displayName]} numberOfLines={1}>
                                    {this.props.currentUserPersonalDetails.displayName
                                        ? this.props.currentUserPersonalDetails.displayName
                                        : Str.removeSMSDomain(this.props.session.email)}
                                </Text>
                            </Pressable>
                            {this.props.currentUserPersonalDetails.displayName && (
                                <Text
                                    style={[styles.textLabelSupporting, styles.mt1]}
                                    numberOfLines={1}
                                >
                                    {Str.removeSMSDomain(this.props.session.email)}
                                </Text>
                            )}
                        </View>
                        {_.map(this.getMenuItems(), (item, index) => {
                            const keyTitle = item.translationKey ? this.props.translate(item.translationKey) : item.title;
                            const isPaymentItem = item.translationKey === 'common.payments';
                            return (
                                <MenuItem
                                    key={`${keyTitle}_${index}`}
                                    title={keyTitle}
                                    icon={item.icon}
                                    iconType={item.iconType}
                                    onPress={item.action}
                                    iconStyles={item.iconStyles}
                                    iconFill={item.iconFill}
                                    shouldShowRightIcon
                                    badgeText={this.getWalletBalance(isPaymentItem)}
                                    fallbackIcon={item.fallbackIcon}
                                    brickRoadIndicator={item.brickRoadIndicator}
>>>>>>> ca481ed2
                                />
                            );
                        })}
                    </View>
<<<<<<< HEAD
                    {_.map(menuItems, (item, index) => {
                        const keyTitle = item.translationKey ? props.translate(item.translationKey) : item.title;
                        const isPaymentItem = item.translationKey === 'common.payments';
                        const doNothing = () => {};
                        return (
                            <OfflineWithFeedback
                                key={`${keyTitle}_${index}`}
                                errorRowStyles={styles.offlineFeedback.menuItemErrorPadding}
                                onClose={item.dismissError || doNothing}
                                pendingAction={item.pendingAction}
                                errors={item.errors}>
                                <MenuItem
                                    disabled={item.disabled || false}
                                    title={keyTitle}
                                    icon={item.icon}
                                    iconType={item.iconType}
                                    onPress={item.action}
                                    iconStyles={item.iconStyles}
                                    iconFill={item.iconFill}
                                    shouldShowRightIcon
                                    badgeText={(isPaymentItem && Permissions.canUseWallet(props.betas)) ? walletBalance : undefined}
                                    fallbackIcon={item.fallbackIcon}
                                    brickRoadIndicator={item.brickRoadIndicator}
                                />
                            </OfflineWithFeedback>
                        );
                    })}
                </View>
            </ScrollView>
        </ScreenWrapper>
    );
};
=======
                </ScrollView>
            </ScreenWrapper>
        );
    }
}
>>>>>>> ca481ed2

InitialSettingsPage.propTypes = propTypes;
InitialSettingsPage.defaultProps = defaultProps;
InitialSettingsPage.displayName = 'InitialSettingsPage';

export default compose(
    withLocalize,
    withCurrentUserPersonalDetails,
    withOnyx({
        session: {
            key: ONYXKEYS.SESSION,
        },
        policies: {
            key: ONYXKEYS.COLLECTION.POLICY,
        },
        policyMembers: {
            key: ONYXKEYS.COLLECTION.POLICY_MEMBER_LIST,
        },
        userWallet: {
            key: ONYXKEYS.USER_WALLET,
        },
        betas: {
            key: ONYXKEYS.BETAS,
        },
        bankAccountList: {
            key: ONYXKEYS.BANK_ACCOUNT_LIST,
        },
        cardList: {
            key: ONYXKEYS.CARD_LIST,
        },
    }),
)(InitialSettingsPage);<|MERGE_RESOLUTION|>--- conflicted
+++ resolved
@@ -28,11 +28,8 @@
 import * as PaymentMethods from '../../libs/actions/PaymentMethods';
 import bankAccountPropTypes from '../../components/bankAccountPropTypes';
 import cardPropTypes from '../../components/cardPropTypes';
-<<<<<<< HEAD
+import * as Wallet from '../../libs/actions/Wallet';
 import OfflineWithFeedback from '../../components/OfflineWithFeedback';
-=======
-import * as Wallet from '../../libs/actions/Wallet';
->>>>>>> ca481ed2
 
 const propTypes = {
     /* Onyx Props */
@@ -91,14 +88,13 @@
     ...withCurrentUserPersonalDetailsDefaultProps,
 };
 
-<<<<<<< HEAD
 /**
  * Dismisses the errors on one item
  *
  * @param {string} policyID
  * @param {string} pendingAction
  */
-function dismissWorkspaceError(policyID, pendingAction) {
+ function dismissWorkspaceError(policyID, pendingAction) {
     if (pendingAction === 'delete') {
         Policy.clearDeleteWorkspaceError(policyID);
         return;
@@ -106,13 +102,6 @@
     throw new Error('Not implemented');
 }
 
-const InitialSettingsPage = (props) => {
-    // On the very first sign in or after clearing storage these
-    // details will not be present on the first render so we'll just
-    // return nothing for now.
-    if (_.isEmpty(props.currentUserPersonalDetails)) {
-        return null;
-=======
 class InitialSettingsPage extends React.Component {
     constructor(props) {
         super(props);
@@ -120,86 +109,12 @@
         this.getWalletBalance = this.getWalletBalance.bind(this);
         this.getDefaultMenuItems = this.getDefaultMenuItems.bind(this);
         this.getMenuItems = this.getMenuItems.bind(this);
->>>>>>> ca481ed2
     }
 
     componentDidMount() {
         Wallet.openInitialSettingsPage();
     }
 
-<<<<<<< HEAD
-    const defaultMenuItems = [
-        {
-            translationKey: 'common.profile',
-            icon: Expensicons.Profile,
-            action: () => { App.openProfile(); },
-        },
-        {
-            translationKey: 'common.preferences',
-            icon: Expensicons.Gear,
-            action: () => { Navigation.navigate(ROUTES.SETTINGS_PREFERENCES); },
-        },
-        {
-            translationKey: 'initialSettingsPage.security',
-            icon: Expensicons.Lock,
-            action: () => { Navigation.navigate(ROUTES.SETTINGS_SECURITY); },
-        },
-        {
-            translationKey: 'common.payments',
-            icon: Expensicons.Wallet,
-            action: () => { Navigation.navigate(ROUTES.SETTINGS_PAYMENTS); },
-            brickRoadIndicator: PaymentMethods.hasPaymentMethodError(props.bankAccountList, props.cardList) || !_.isEmpty(props.userWallet.errors) ? 'error' : null,
-        },
-        {
-            translationKey: 'initialSettingsPage.about',
-            icon: Expensicons.Info,
-            action: () => { Navigation.navigate(ROUTES.SETTINGS_ABOUT); },
-        },
-        {
-            translationKey: 'initialSettingsPage.signOut',
-            icon: Expensicons.Exit,
-            action: Session.signOutAndRedirectToSignIn,
-        },
-    ];
-
-    // Add free policies (workspaces) to the list of menu items
-    const menuItems = _.chain(props.policies)
-        .filter(policy => policy && policy.type === CONST.POLICY.TYPE.FREE && policy.role === CONST.POLICY.ROLE.ADMIN)
-        .map(policy => ({
-            title: policy.name,
-            icon: policy.avatarURL ? policy.avatarURL : Expensicons.Building,
-            iconType: policy.avatarURL ? CONST.ICON_TYPE_AVATAR : CONST.ICON_TYPE_ICON,
-            action: () => Navigation.navigate(ROUTES.getWorkspaceInitialRoute(policy.id)),
-            iconStyles: policy.avatarURL ? [] : [styles.popoverMenuIconEmphasized],
-            iconFill: themeColors.iconReversed,
-            fallbackIcon: Expensicons.FallbackWorkspaceAvatar,
-            brickRoadIndicator: Policy.hasPolicyMemberError(lodashGet(props.policyMembers, `${ONYXKEYS.COLLECTION.POLICY_MEMBER_LIST}${policy.id}`, {})) ? 'error' : null,
-            pendingAction: policy.pendingAction,
-            errors: policy.errors,
-            dismissError: () => dismissWorkspaceError(policy.id, policy.pendingAction),
-            disabled: policy.pendingAction === 'delete' && _.isEmpty(policy.errors),
-        }))
-        .value();
-    menuItems.push(...defaultMenuItems);
-
-    const openProfileSettings = () => Navigation.navigate(ROUTES.SETTINGS_PROFILE);
-
-    return (
-        <ScreenWrapper>
-            <HeaderWithCloseButton
-                title={props.translate('common.settings')}
-                onCloseButtonPress={() => Navigation.dismissModal(true)}
-            />
-            <ScrollView style={[styles.settingsPageBackground]}>
-                <View style={styles.w100}>
-                    <View style={styles.pageWrapper}>
-                        <Pressable style={[styles.mb3]} onPress={openProfileSettings}>
-                            <Tooltip text={props.currentUserPersonalDetails.displayName}>
-                                <Avatar
-                                    imageStyles={[styles.avatarLarge]}
-                                    source={props.currentUserPersonalDetails.avatar}
-                                    size={CONST.AVATAR_SIZE.LARGE}
-=======
     /**
      * @param {Boolean} isPaymentItem whether the item being rendered is the payments menu item
      * @returns {Number} the user wallet balance
@@ -268,6 +183,10 @@
                 iconFill: themeColors.iconReversed,
                 fallbackIcon: Expensicons.FallbackWorkspaceAvatar,
                 brickRoadIndicator: PolicyUtils.getPolicyBrickRoadIndicatorStatus(policy, this.props.policyMembers),
+                pendingAction: policy.pendingAction,
+                errors: policy.errors,
+                dismissError: () => dismissWorkspaceError(policy.id, policy.pendingAction),
+                disabled: policy.pendingAction === 'delete' && _.isEmpty(policy.errors),
             }))
             .value();
         menuItems.push(...this.getDefaultMenuItems());
@@ -286,7 +205,7 @@
         if (_.isEmpty(this.props.currentUserPersonalDetails)) {
             return null;
         }
-
+        const doNothing = () => {};
         return (
             <ScreenWrapper>
                 <HeaderWithCloseButton
@@ -326,63 +245,33 @@
                             const keyTitle = item.translationKey ? this.props.translate(item.translationKey) : item.title;
                             const isPaymentItem = item.translationKey === 'common.payments';
                             return (
-                                <MenuItem
+                                <OfflineWithFeedback
                                     key={`${keyTitle}_${index}`}
-                                    title={keyTitle}
-                                    icon={item.icon}
-                                    iconType={item.iconType}
-                                    onPress={item.action}
-                                    iconStyles={item.iconStyles}
-                                    iconFill={item.iconFill}
-                                    shouldShowRightIcon
-                                    badgeText={this.getWalletBalance(isPaymentItem)}
-                                    fallbackIcon={item.fallbackIcon}
-                                    brickRoadIndicator={item.brickRoadIndicator}
->>>>>>> ca481ed2
-                                />
+                                    errorRowStyles={styles.offlineFeedback.menuItemErrorPadding}
+                                    onClose={item.dismissError || doNothing}
+                                    pendingAction={item.pendingAction}
+                                    errors={item.errors}>
+                                    <MenuItem
+                                        title={keyTitle}
+                                        icon={item.icon}
+                                        iconType={item.iconType}
+                                        onPress={item.action}
+                                        iconStyles={item.iconStyles}
+                                        iconFill={item.iconFill}
+                                        shouldShowRightIcon
+                                        badgeText={this.getWalletBalance(isPaymentItem)}
+                                        fallbackIcon={item.fallbackIcon}
+                                        brickRoadIndicator={item.brickRoadIndicator}
+                                    />
+                                </OfflineWithFeedback>
                             );
                         })}
                     </View>
-<<<<<<< HEAD
-                    {_.map(menuItems, (item, index) => {
-                        const keyTitle = item.translationKey ? props.translate(item.translationKey) : item.title;
-                        const isPaymentItem = item.translationKey === 'common.payments';
-                        const doNothing = () => {};
-                        return (
-                            <OfflineWithFeedback
-                                key={`${keyTitle}_${index}`}
-                                errorRowStyles={styles.offlineFeedback.menuItemErrorPadding}
-                                onClose={item.dismissError || doNothing}
-                                pendingAction={item.pendingAction}
-                                errors={item.errors}>
-                                <MenuItem
-                                    disabled={item.disabled || false}
-                                    title={keyTitle}
-                                    icon={item.icon}
-                                    iconType={item.iconType}
-                                    onPress={item.action}
-                                    iconStyles={item.iconStyles}
-                                    iconFill={item.iconFill}
-                                    shouldShowRightIcon
-                                    badgeText={(isPaymentItem && Permissions.canUseWallet(props.betas)) ? walletBalance : undefined}
-                                    fallbackIcon={item.fallbackIcon}
-                                    brickRoadIndicator={item.brickRoadIndicator}
-                                />
-                            </OfflineWithFeedback>
-                        );
-                    })}
-                </View>
-            </ScrollView>
-        </ScreenWrapper>
-    );
-};
-=======
                 </ScrollView>
             </ScreenWrapper>
         );
     }
 }
->>>>>>> ca481ed2
 
 InitialSettingsPage.propTypes = propTypes;
 InitialSettingsPage.defaultProps = defaultProps;
