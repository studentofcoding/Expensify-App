--- conflicted
+++ resolved
@@ -129,136 +129,121 @@
         });
     }
 
-<<<<<<< HEAD
     render() {
         return (
             <ScreenWrapper>
-                {() => (
-                    <>
-                        <HeaderWithCloseButton
-                            title="Profile"
-                            shouldShowBackButton
-                            onBackButtonPress={() => Navigation.navigate(ROUTES.SETTINGS)}
-                            onCloseButtonPress={Navigation.dismissModal}
+                <>
+                    <HeaderWithCloseButton
+                        title="Profile"
+                        shouldShowBackButton
+                        onBackButtonPress={() => Navigation.navigate(ROUTES.SETTINGS)}
+                        onCloseButtonPress={Navigation.dismissModal}
+                    />
+                    <View style={styles.p5}>
+                        <Avatar
+                            style={[styles.avatarLarge, styles.alignSelfCenter]}
+                            source={this.props.myPersonalDetails.avatar}
                         />
-                        <View style={styles.p5}>
-                            <Avatar
-                                style={[styles.avatarLarge, styles.alignSelfCenter]}
-                                source={this.props.myPersonalDetails.avatar}
+                        <Text style={[styles.mt6, styles.mb6, styles.textP]}>
+                            Tell us about yourself, we would love to get to know you!
+                        </Text>
+                        <View style={[styles.flexRow, styles.mb6]}>
+                            <View style={styles.flex1}>
+                                <Text style={[styles.mb1, styles.formLabel]}>First Name</Text>
+                                <TextInput
+                                    style={styles.textInput}
+                                    value={this.state.firstName}
+                                    onChangeText={firstName => this.setState({firstName})}
+                                    placeholder="John"
+                                    placeholderTextColor={themeColors.placeholderText}
+                                />
+                            </View>
+                            <View style={[styles.flex1, styles.ml2]}>
+                                <Text style={[styles.mb1, styles.formLabel]}>Last Name</Text>
+                                <TextInput
+                                    style={styles.textInput}
+                                    value={this.state.lastName}
+                                    onChangeText={lastName => this.setState({lastName})}
+                                    placeholder="Doe"
+                                    placeholderTextColor={themeColors.placeholderText}
+                                />
+                            </View>
+                        </View>
+                        <View style={styles.mb6}>
+                            <Text style={[styles.mb1, styles.formLabel]}>Preferred Pronouns</Text>
+                            <View style={styles.mb1}>
+                                <RNPickerSelect
+                                    onValueChange={pronouns => this.setState({pronouns, selfSelectedPronouns: ''})}
+                                    items={this.pronounDropdownValues}
+                                    style={styles.picker}
+                                    useNativeAndroidPickerStyle={false}
+                                    placeholder={{
+                                        value: '',
+                                        label: 'Select your pronouns',
+                                    }}
+                                    value={this.state.pronouns}
+                                    Icon={() => <Icon src={DownArrow} />}
+                                />
+                            </View>
+                            {this.state.pronouns === CONST.PRONOUNS.SELF_SELECT && (
+                                <TextInput
+                                    style={styles.textInput}
+                                    value={this.state.selfSelectedPronouns}
+                                    onChangeText={selfSelectedPronouns => this.setState({selfSelectedPronouns})}
+                                    placeholder="Self-select your pronoun"
+                                    placeholderTextColor={themeColors.placeholderText}
+                                />
+                            )}
+                        </View>
+                        <View style={styles.mb6}>
+                            <Text style={[styles.mb1, styles.formLabel]}>
+                                {Str.isSMSLogin(this.props.myPersonalDetails.login)
+                                    ? 'Phone Number' : 'Email Address'}
+                            </Text>
+                            <TextInput
+                                style={[styles.textInput, styles.disabledTextInput]}
+                                value={Str.isSMSLogin(this.props.myPersonalDetails.login)
+                                    ? Str.removeSMSDomain(this.props.myPersonalDetails.login)
+                                    : this.props.myPersonalDetails.login}
+                                editable={false}
                             />
-                            <Text style={[styles.mt6, styles.mb6, styles.textP]}>
-                                Tell us about yourself, we would love to get to know you!
-                            </Text>
-                            <View style={[styles.flexRow, styles.mb6]}>
-                                <View style={styles.flex1}>
-                                    <Text style={[styles.mb1, styles.formLabel]}>First Name</Text>
-                                    <TextInput
-                                        style={styles.textInput}
-                                        value={this.state.firstName}
-                                        onChangeText={firstName => this.setState({firstName})}
-                                        placeholder="John"
-                                        placeholderTextColor={themeColors.placeholderText}
-                                    />
-                                </View>
-                                <View style={[styles.flex1, styles.ml2]}>
-                                    <Text style={[styles.mb1, styles.formLabel]}>Last Name</Text>
-                                    <TextInput
-                                        style={styles.textInput}
-                                        value={this.state.lastName}
-                                        onChangeText={lastName => this.setState({lastName})}
-                                        placeholder="Doe"
-                                        placeholderTextColor={themeColors.placeholderText}
-                                    />
-                                </View>
-                            </View>
-                            <View style={styles.mb6}>
-                                <Text style={[styles.mb1, styles.formLabel]}>Preferred Pronouns</Text>
-                                <View style={styles.mb1}>
-                                    <RNPickerSelect
-                                        onValueChange={pronouns => this.setState({pronouns, selfSelectedPronouns: ''})}
-                                        items={this.pronounDropdownValues}
-                                        style={styles.picker}
-                                        useNativeAndroidPickerStyle={false}
-                                        placeholder={{
-                                            value: '',
-                                            label: 'Select your pronouns',
-                                        }}
-                                        value={this.state.pronouns}
-                                        Icon={() => <Icon src={DownArrow} />}
-                                    />
-                                </View>
-                                {this.state.pronouns === CONST.PRONOUNS.SELF_SELECT && (
-                                    <TextInput
-                                        style={styles.textInput}
-                                        value={this.state.selfSelectedPronouns}
-                                        onChangeText={selfSelectedPronouns => this.setState({selfSelectedPronouns})}
-                                        placeholder="Self-select your pronoun"
-                                        placeholderTextColor={themeColors.placeholderText}
-                                    />
-                                )}
-                            </View>
-                            <View style={styles.mb6}>
-                                <Text style={[styles.mb1, styles.formLabel]}>
-                                    {Str.isSMSLogin(this.props.myPersonalDetails.login)
-                                        ? 'Phone Number' : 'Email Address'}
-                                </Text>
-                                <TextInput
-                                    style={[styles.textInput, styles.disabledTextInput]}
-                                    value={Str.isSMSLogin(this.props.myPersonalDetails.login)
-                                        ? Str.removeSMSDomain(this.props.myPersonalDetails.login)
-                                        : this.props.myPersonalDetails.login}
-                                    editable={false}
-                                />
-                            </View>
-                            <View style={styles.mb3}>
-                                <Text style={[styles.mb1, styles.formLabel]}>Timezone</Text>
-                                <RNPickerSelect
-                                    onValueChange={selectedTimezone => this.setState({selectedTimezone})}
-                                    items={timezones}
-                                    style={this.state.isAutomaticTimezone ? {
-                                        ...styles.picker,
-                                        inputIOS: [styles.picker.inputIOS, styles.textInput, styles.disabledTextInput],
-                                        inputAndroid: [
-                                            styles.picker.inputAndroid, styles.textInput, styles.disabledTextInput,
-                                        ],
-                                        inputWeb: [styles.picker.inputWeb, styles.textInput, styles.disabledTextInput],
-                                    } : styles.picker}
-                                    useNativeAndroidPickerStyle={false}
-                                    value={this.state.selectedTimezone}
-                                    Icon={() => <Icon src={DownArrow} />}
-                                    disabled={this.state.isAutomaticTimezone}
-                                />
-                            </View>
-                            <Checkbox
-                                label="Set my timezone automatically"
-                                isChecked={this.state.isAutomaticTimezone}
-                                onCheckboxClick={this.setAutomaticTimezone}
+                        </View>
+                        <View style={styles.mb3}>
+                            <Text style={[styles.mb1, styles.formLabel]}>Timezone</Text>
+                            <RNPickerSelect
+                                onValueChange={selectedTimezone => this.setState({selectedTimezone})}
+                                items={timezones}
+                                style={this.state.isAutomaticTimezone ? {
+                                    ...styles.picker,
+                                    inputIOS: [styles.picker.inputIOS, styles.textInput, styles.disabledTextInput],
+                                    inputAndroid: [
+                                        styles.picker.inputAndroid, styles.textInput, styles.disabledTextInput,
+                                    ],
+                                    inputWeb: [styles.picker.inputWeb, styles.textInput, styles.disabledTextInput],
+                                } : styles.picker}
+                                useNativeAndroidPickerStyle={false}
+                                value={this.state.selectedTimezone}
+                                Icon={() => <Icon src={DownArrow} />}
+                                disabled={this.state.isAutomaticTimezone}
                             />
                         </View>
-                        <View style={styles.fixedBottomButton}>
-                            <ButtonWithLoader
-                                text="Save"
-                                onClick={this.updatePersonalDetails}
-                            />
-                        </View>
-                    </>
-                )}
+                        <Checkbox
+                            label="Set my timezone automatically"
+                            isChecked={this.state.isAutomaticTimezone}
+                            onCheckboxClick={this.setAutomaticTimezone}
+                        />
+                    </View>
+                    <View style={styles.fixedBottomButton}>
+                        <ButtonWithLoader
+                            text="Save"
+                            onClick={this.updatePersonalDetails}
+                        />
+                    </View>
+                </>
             </ScreenWrapper>
         );
     }
 }
-=======
-const ProfilePage = () => (
-    <ScreenWrapper>
-        <HeaderWithCloseButton
-            title="Profile"
-            shouldShowBackButton
-            onBackButtonPress={() => Navigation.navigate(ROUTES.SETTINGS)}
-            onCloseButtonPress={() => Navigation.dismissModal()}
-        />
-    </ScreenWrapper>
-);
->>>>>>> b015f335
 
 ProfilePage.propTypes = propTypes;
 ProfilePage.defaultProps = defaultProps;
