import React, {Component} from 'react';
import {withOnyx} from 'react-native-onyx';
import PropTypes from 'prop-types';
import {
    View,
    TextInput,
    ScrollView,
} from 'react-native';
import Str from 'expensify-common/lib/str';
import moment from 'moment-timezone';
import _ from 'underscore';
import HeaderWithCloseButton from '../../../components/HeaderWithCloseButton';
import Navigation from '../../../libs/Navigation/Navigation';
import ScreenWrapper from '../../../components/ScreenWrapper';
import {setPersonalDetails, setAvatar, deleteAvatar} from '../../../libs/actions/PersonalDetails';
import ROUTES from '../../../ROUTES';
import ONYXKEYS from '../../../ONYXKEYS';
import CONST from '../../../CONST';
import Avatar from '../../../components/Avatar';
import styles from '../../../styles/styles';
import Text from '../../../components/Text';
import Icon from '../../../components/Icon';
import Checkbox from '../../../components/Checkbox';
import themeColors from '../../../styles/themes/default';
import LoginField from './LoginField';
import {DownArrow, Upload, Trashcan} from '../../../components/Icon/Expensicons';
import AttachmentPicker from '../../../components/AttachmentPicker';
import CreateMenu from '../../../components/CreateMenu';
import Picker from '../../../components/Picker';
import withLocalize, {withLocalizePropTypes} from '../../../components/withLocalize';
import compose from '../../../libs/compose';
import Button from '../../../components/Button';
<<<<<<< HEAD
import KeyboardAvoidingView from '../../../libs/KeyboardAvoidingView';
import FixedFooter from '../../../components/FixedFooter';
=======
import Growl from '../../../libs/Growl';
>>>>>>> 7a559940

const propTypes = {
    /* Onyx Props */

    /** The personal details of the person who is logged in */
    myPersonalDetails: PropTypes.shape({
        /** Email/Phone login of the current user from their personal details */
        login: PropTypes.string,

        /** Display first name of the current user from their personal details */
        firstName: PropTypes.string,

        /** Display last name of the current user from their personal details */
        lastName: PropTypes.string,

        /** Avatar URL of the current user from their personal details */
        avatar: PropTypes.string,

        /** Pronouns of the current user from their personal details */
        pronouns: PropTypes.string,

        /** Timezone of the current user from their personal details */
        timezone: PropTypes.shape({

            /** Value of selected timezone */
            selected: PropTypes.string,

            /** Whether timezone is automatically set */
            automatic: PropTypes.bool,
        }),
    }),

    /** The details about the user that is signed in */
    user: PropTypes.shape({
        /** Whether or not the user is subscribed to news updates */
        loginList: PropTypes.arrayOf(PropTypes.shape({

            /** Value of partner name */
            partnerName: PropTypes.string,

            /** Phone/Email associated with user */
            partnerUserID: PropTypes.string,

            /** Date of when login was validated */
            validatedDate: PropTypes.string,
        })),
    }),

    ...withLocalizePropTypes,
};

const defaultProps = {
    myPersonalDetails: {},
    user: {
        loginList: [],
    },
};

const timezones = moment.tz.names()
    .map(timezone => ({
        value: timezone,
        label: timezone,
    }));

class ProfilePage extends Component {
    constructor(props) {
        super(props);
        const {
            firstName,
            lastName,
            pronouns,
            timezone = {},
        } = props.myPersonalDetails;
        const pronounsList = Object.values(this.props.translate('pronouns'));

        let currentUserPronouns = pronouns;
        let initialSelfSelectedPronouns = '';

        // This handles populating the self-selected pronouns in the form
        if (pronouns && !pronounsList.includes(pronouns)) {
            currentUserPronouns = this.props.translate('pronouns.selfSelect');
            initialSelfSelectedPronouns = pronouns;
        }

        this.state = {
            firstName,
            lastName,
            pronouns: currentUserPronouns,
            selfSelectedPronouns: initialSelfSelectedPronouns,
            selectedTimezone: timezone.selected || CONST.DEFAULT_TIME_ZONE.selected,
            isAutomaticTimezone: timezone.automatic ?? CONST.DEFAULT_TIME_ZONE.automatic,
            logins: this.getLogins(props.user.loginList),
            isEditPhotoMenuVisible: false,
        };

        this.pronounDropdownValues = pronounsList.map(pronoun => ({value: pronoun, label: pronoun}));
        this.updatePersonalDetails = this.updatePersonalDetails.bind(this);
        this.setAutomaticTimezone = this.setAutomaticTimezone.bind(this);
        this.getLogins = this.getLogins.bind(this);
        this.createMenuItems = this.createMenuItems.bind(this);
    }

    componentDidUpdate(prevProps) {
        // Recalculate logins if loginList has changed
        if (this.props.user.loginList !== prevProps.user.loginList) {
            // eslint-disable-next-line react/no-did-update-set-state
            this.setState({
                logins: this.getLogins(this.props.user.loginList),
            });
        }
    }

    /**
     * Set the form to use automatic timezone
     *
     * @param {Boolean} isAutomaticTimezone
     */
    setAutomaticTimezone(isAutomaticTimezone) {
        this.setState(({selectedTimezone}) => ({
            isAutomaticTimezone,
            selectedTimezone: isAutomaticTimezone ? moment.tz.guess() : selectedTimezone,
        }));
    }

    /**
     * Get the most validated login of each type
     *
     * @param {Array} loginList
     * @returns {Object}
     */
    getLogins(loginList) {
        return loginList.reduce((logins, currentLogin) => {
            const type = Str.isSMSLogin(currentLogin.partnerUserID) ? CONST.LOGIN_TYPE.PHONE : CONST.LOGIN_TYPE.EMAIL;
            const login = Str.removeSMSDomain(currentLogin.partnerUserID);

            // If there's already a login type that's validated and/or currentLogin isn't valid then return early
            if ((login !== this.props.myPersonalDetails.login) && !_.isEmpty(logins[type])
                && (logins[type].validatedDate || !currentLogin.validatedDate)) {
                return logins;
            }
            return {
                ...logins,
                [type]: {
                    ...currentLogin,
                    type,
                    partnerUserID: Str.removeSMSDomain(currentLogin.partnerUserID),
                },
            };
        }, {
            phone: {},
            email: {},
        });
    }

    /**
     * Submit form to update personal details
     */
    updatePersonalDetails() {
        const {
            firstName,
            lastName,
            pronouns,
            selfSelectedPronouns,
            selectedTimezone,
            isAutomaticTimezone,
        } = this.state;

        setPersonalDetails({
            firstName,
            lastName,
            pronouns: pronouns === this.props.translate('pronouns.selfSelect')
                ? selfSelectedPronouns
                : pronouns,
            timezone: {
                automatic: isAutomaticTimezone,
                selected: selectedTimezone,
            },
        });

        Growl.show(this.props.translate('profilePage.growlMessageOnSave'), CONST.GROWL.SUCCESS, 3000);
    }

    /**
     * Create menu items list for avatar menu
     *
     * @param {Function} openPicker
     * @returns {Array}
     */
    createMenuItems(openPicker) {
        const menuItems = [
            {
                icon: Upload,
                text: this.props.translate('profilePage.uploadPhoto'),
                onSelected: () => {
                    openPicker({
                        onPicked: setAvatar,
                    });
                },
            },
        ];

        // If current avatar isn't a default avatar, allow Remove Photo option
        if (!this.props.myPersonalDetails.avatar.includes('/images/avatars/avatar')) {
            menuItems.push({
                icon: Trashcan,
                text: this.props.translate('profilePage.removePhoto'),
                onSelected: () => {
                    deleteAvatar(this.props.myPersonalDetails.login);
                },
            });
        }
        return menuItems;
    }

    render() {
        // Determines if the pronouns/selected pronouns have changed
        const arePronounsUnchanged = this.props.myPersonalDetails.pronouns === this.state.pronouns
            || (this.props.myPersonalDetails.pronouns
                && this.props.myPersonalDetails.pronouns === this.state.selfSelectedPronouns);

        // Disables button if none of the form values have changed
        const isButtonDisabled = (this.props.myPersonalDetails.firstName === this.state.firstName)
            && (this.props.myPersonalDetails.lastName === this.state.lastName)
            && (this.props.myPersonalDetails.timezone.selected === this.state.selectedTimezone)
            && (this.props.myPersonalDetails.timezone.automatic === this.state.isAutomaticTimezone)
            && arePronounsUnchanged;

        return (
            <ScreenWrapper>
<<<<<<< HEAD
                <KeyboardAvoidingView>
                    <GrowlNotification ref={el => this.growlNotification = el} />
                    <HeaderWithCloseButton
                        title={this.props.translate('common.profile')}
                        shouldShowBackButton
                        onBackButtonPress={() => Navigation.navigate(ROUTES.SETTINGS)}
                        onCloseButtonPress={() => Navigation.dismissModal(true)}
=======
                <HeaderWithCloseButton
                    title={this.props.translate('common.profile')}
                    shouldShowBackButton
                    onBackButtonPress={() => Navigation.navigate(ROUTES.SETTINGS)}
                    onCloseButtonPress={() => Navigation.dismissModal(true)}
                />
                <ScrollView style={styles.flex1} contentContainerStyle={styles.p5}>
                    <Avatar
                        imageStyles={[styles.avatarLarge, styles.alignSelfCenter]}
                        source={this.props.myPersonalDetails.avatar}
>>>>>>> 7a559940
                    />
                    <ScrollView style={styles.flex1} contentContainerStyle={styles.p5}>
                        <Avatar
                            imageStyles={[styles.avatarLarge, styles.alignSelfCenter]}
                            source={this.props.myPersonalDetails.avatar}
                        />
                        <AttachmentPicker>
                            {({openPicker}) => (
                                <>
                                    <Button
                                        style={[styles.alignSelfCenter, styles.mt3]}
                                        onPress={() => this.setState({isEditPhotoMenuVisible: true})}
                                        ContentComponent={() => (
                                            <View style={[styles.flexRow]}>
                                                <Icon src={DownArrow} />
                                                <View style={styles.justifyContentCenter}>
                                                    <Text style={[styles.headerText, styles.ml2]}>
                                                        {this.props.translate('profilePage.editPhoto')}
                                                    </Text>
                                                </View>
                                            </View>
                                        )}
                                    />
                                    <CreateMenu
                                        isVisible={this.state.isEditPhotoMenuVisible}
                                        onClose={() => this.setState({isEditPhotoMenuVisible: false})}
                                        onItemSelected={() => this.setState({isEditPhotoMenuVisible: false})}
                                        menuItems={this.createMenuItems(openPicker)}
                                        anchorPosition={styles.createMenuPositionProfile}
                                        animationIn="fadeInRight"
                                        animationOut="fadeOutRight"
                                    />
                                </>
                            )}
                        </AttachmentPicker>
                        <Text style={[styles.mt6, styles.mb6, styles.textP]}>
                            {this.props.translate('profilePage.tellUsAboutYourself')}
                        </Text>
                        <View style={[styles.flexRow, styles.mb6]}>
                            <View style={styles.flex1}>
                                <Text style={[styles.mb1, styles.formLabel]}>
                                    {this.props.translate('profilePage.firstName')}
                                </Text>
                                <TextInput
                                    style={styles.textInput}
                                    value={this.state.firstName}
                                    onChangeText={firstName => this.setState({firstName})}
                                    placeholder={this.props.translate('profilePage.john')}
                                    placeholderTextColor={themeColors.placeholderText}
                                />
                            </View>
                            <View style={[styles.flex1, styles.ml2]}>
                                <Text style={[styles.mb1, styles.formLabel]}>
                                    {this.props.translate('profilePage.lastName')}
                                </Text>
                                <TextInput
                                    style={styles.textInput}
                                    value={this.state.lastName}
                                    onChangeText={lastName => this.setState({lastName})}
                                    placeholder={this.props.translate('profilePage.doe')}
                                    placeholderTextColor={themeColors.placeholderText}
                                />
                            </View>
                        </View>
                        <View style={styles.mb6}>
                            <Text style={[styles.mb1, styles.formLabel]}>
                                {this.props.translate('profilePage.preferredPronouns')}
                            </Text>
                            <View style={styles.mb1}>
                                <Picker
                                    onChange={pronouns => this.setState({pronouns, selfSelectedPronouns: ''})}
                                    items={this.pronounDropdownValues}
                                    placeholder={{
                                        value: '',
                                        label: this.props.translate('profilePage.selectYourPronouns'),
                                    }}
                                    value={this.state.pronouns}
                                    icon={() => <Icon src={DownArrow} />}
                                />
                            </View>
                            {this.state.pronouns === this.props.translate('pronouns.selfSelect') && (
                            <TextInput
                                style={styles.textInput}
                                value={this.state.selfSelectedPronouns}
                                onChangeText={selfSelectedPronouns => this.setState({selfSelectedPronouns})}
                                placeholder={this.props.translate('profilePage.selfSelectYourPronoun')}
                                placeholderTextColor={themeColors.placeholderText}
                            />
                            )}
                        </View>
                        <LoginField
                            label={this.props.translate('profilePage.emailAddress')}
                            type="email"
                            login={this.state.logins.email}
                        />
                        <LoginField
                            label={this.props.translate('common.phoneNumber')}
                            type="phone"
                            login={this.state.logins.phone}
                        />
                        <View style={styles.mb3}>
                            <Text style={[styles.mb1, styles.formLabel]}>
                                {this.props.translate('profilePage.timezone')}
                            </Text>
                            <Picker
                                onChange={selectedTimezone => this.setState({selectedTimezone})}
                                items={timezones}
                                useDisabledStyles={this.state.isAutomaticTimezone}
                                value={this.state.selectedTimezone}
                                icon={() => <Icon src={DownArrow} />}
                                disabled={this.state.isAutomaticTimezone}
                            />
                        </View>
                        <Checkbox
                            label={this.props.translate('profilePage.setMyTimezoneAutomatically')}
                            isChecked={this.state.isAutomaticTimezone}
                            onClick={this.setAutomaticTimezone}
                        />
                    </ScrollView>
                    <FixedFooter>
                        <Button
                            success
                            isDisabled={isButtonDisabled}
                            onPress={this.updatePersonalDetails}
                            style={[styles.w100]}
                            text={this.props.translate('common.save')}
                        />
                    </FixedFooter>
                </KeyboardAvoidingView>
            </ScreenWrapper>
        );
    }
}

ProfilePage.propTypes = propTypes;
ProfilePage.defaultProps = defaultProps;
ProfilePage.displayName = 'ProfilePage';

export default compose(
    withLocalize,
    withOnyx({
        myPersonalDetails: {
            key: ONYXKEYS.MY_PERSONAL_DETAILS,
        },
        user: {
            key: ONYXKEYS.USER,
        },
    }),
)(ProfilePage);<|MERGE_RESOLUTION|>--- conflicted
+++ resolved
@@ -30,12 +30,9 @@
 import withLocalize, {withLocalizePropTypes} from '../../../components/withLocalize';
 import compose from '../../../libs/compose';
 import Button from '../../../components/Button';
-<<<<<<< HEAD
 import KeyboardAvoidingView from '../../../libs/KeyboardAvoidingView';
 import FixedFooter from '../../../components/FixedFooter';
-=======
 import Growl from '../../../libs/Growl';
->>>>>>> 7a559940
 
 const propTypes = {
     /* Onyx Props */
@@ -265,26 +262,12 @@
 
         return (
             <ScreenWrapper>
-<<<<<<< HEAD
                 <KeyboardAvoidingView>
-                    <GrowlNotification ref={el => this.growlNotification = el} />
                     <HeaderWithCloseButton
                         title={this.props.translate('common.profile')}
                         shouldShowBackButton
                         onBackButtonPress={() => Navigation.navigate(ROUTES.SETTINGS)}
                         onCloseButtonPress={() => Navigation.dismissModal(true)}
-=======
-                <HeaderWithCloseButton
-                    title={this.props.translate('common.profile')}
-                    shouldShowBackButton
-                    onBackButtonPress={() => Navigation.navigate(ROUTES.SETTINGS)}
-                    onCloseButtonPress={() => Navigation.dismissModal(true)}
-                />
-                <ScrollView style={styles.flex1} contentContainerStyle={styles.p5}>
-                    <Avatar
-                        imageStyles={[styles.avatarLarge, styles.alignSelfCenter]}
-                        source={this.props.myPersonalDetails.avatar}
->>>>>>> 7a559940
                     />
                     <ScrollView style={styles.flex1} contentContainerStyle={styles.p5}>
                         <Avatar
