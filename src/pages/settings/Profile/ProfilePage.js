import lodashGet from 'lodash/get';
import React, {Component} from 'react';
import {withOnyx} from 'react-native-onyx';
import PropTypes from 'prop-types';
import {View, ScrollView} from 'react-native';
import Str from 'expensify-common/lib/str';
import moment from 'moment-timezone';
import _ from 'underscore';
import HeaderWithCloseButton from '../../../components/HeaderWithCloseButton';
import Navigation from '../../../libs/Navigation/Navigation';
import ScreenWrapper from '../../../components/ScreenWrapper';
import * as PersonalDetails from '../../../libs/actions/PersonalDetails';
import ROUTES from '../../../ROUTES';
import ONYXKEYS from '../../../ONYXKEYS';
import CONST from '../../../CONST';
import styles from '../../../styles/styles';
import Text from '../../../components/Text';
import LoginField from './LoginField';
import withLocalize, {withLocalizePropTypes} from '../../../components/withLocalize';
import compose from '../../../libs/compose';
import Button from '../../../components/Button';
import KeyboardAvoidingView from '../../../components/KeyboardAvoidingView';
import FixedFooter from '../../../components/FixedFooter';
import TextInput from '../../../components/TextInput';
import Picker from '../../../components/Picker';
import FullNameInputRow from '../../../components/FullNameInputRow';
import CheckboxWithLabel from '../../../components/CheckboxWithLabel';
import AvatarWithImagePicker from '../../../components/AvatarWithImagePicker';
import withCurrentUserPersonalDetails, {withCurrentUserPersonalDetailsPropTypes, withCurrentUserPersonalDetailsDefaultProps} from '../../../components/withCurrentUserPersonalDetails';
import * as ValidationUtils from '../../../libs/ValidationUtils';
import * as ReportUtils from '../../../libs/ReportUtils';

const propTypes = {
    /* Onyx Props */

    /** Login list for the user that is signed in */
    loginList: PropTypes.arrayOf(PropTypes.shape({

        /** Value of partner name */
        partnerName: PropTypes.string,

        /** Phone/Email associated with user */
        partnerUserID: PropTypes.string,

        /** Date of when login was validated */
        validatedDate: PropTypes.string,
    })),
    ...withLocalizePropTypes,
    ...withCurrentUserPersonalDetailsPropTypes,
};

const defaultProps = {
    loginList: [],
    ...withCurrentUserPersonalDetailsDefaultProps,
};

const timezones = _.chain(moment.tz.names())
    .filter(timezone => !timezone.startsWith('Etc/GMT'))
    .map(timezone => ({
        value: timezone,
        label: timezone,
    }))
    .value();

class ProfilePage extends Component {
    constructor(props) {
        super(props);

        this.state = {
            firstName: this.props.currentUserPersonalDetails.firstName || '',
            hasFirstNameError: false,
            lastName: this.props.currentUserPersonalDetails.lastName || '',
            hasLastNameError: false,
            pronouns: this.props.currentUserPersonalDetails.pronouns || '',
            hasPronounError: false,
            hasSelfSelectedPronouns: !_.isEmpty(this.props.currentUserPersonalDetails.pronouns) && !this.props.currentUserPersonalDetails.pronouns.startsWith(CONST.PRONOUNS.PREFIX),
            selectedTimezone: lodashGet(this.props.currentUserPersonalDetails, 'timezone.selected', CONST.DEFAULT_TIME_ZONE.selected),
            isAutomaticTimezone: lodashGet(this.props.currentUserPersonalDetails, 'timezone.automatic', CONST.DEFAULT_TIME_ZONE.automatic),
            logins: this.getLogins(props.loginList),
            avatar: {uri: lodashGet(this.props.currentUserPersonalDetails, 'avatar', ReportUtils.getDefaultAvatar(this.props.currentUserPersonalDetails.login))},
            isAvatarChanged: false,
        };

        this.getLogins = this.getLogins.bind(this);
        this.setAutomaticTimezone = this.setAutomaticTimezone.bind(this);
        this.updatePersonalDetails = this.updatePersonalDetails.bind(this);
        this.validateInputs = this.validateInputs.bind(this);
        this.updateAvatar = this.updateAvatar.bind(this);
    }

    componentDidUpdate(prevProps) {
        let stateToUpdate = {};

        // Recalculate logins if loginList has changed
        if (this.props.loginList !== prevProps.loginList) {
            stateToUpdate = {...stateToUpdate, logins: this.getLogins(this.props.loginList)};
        }

        if (_.isEmpty(stateToUpdate)) {
            return;
        }

        // eslint-disable-next-line react/no-did-update-set-state
        this.setState(stateToUpdate);
    }

    /**
     * Set the form to use automatic timezone
     *
     * @param {Boolean} isAutomaticTimezone
     */
    setAutomaticTimezone(isAutomaticTimezone) {
        this.setState(({selectedTimezone}) => ({
            isAutomaticTimezone,
            selectedTimezone: isAutomaticTimezone ? moment.tz.guess() : selectedTimezone,
        }));
    }

    /**
     * Get the most validated login of each type
     *
     * @param {Array} loginList
     * @returns {Object}
     */
    getLogins(loginList) {
        return _.reduce(loginList, (logins, currentLogin) => {
            const type = Str.isSMSLogin(currentLogin.partnerUserID) ? CONST.LOGIN_TYPE.PHONE : CONST.LOGIN_TYPE.EMAIL;
            const login = Str.removeSMSDomain(currentLogin.partnerUserID);

            // If there's already a login type that's validated and/or currentLogin isn't valid then return early
            if ((login !== this.props.currentUserPersonalDetails.login) && !_.isEmpty(logins[type])
                && (logins[type].validatedDate || !currentLogin.validatedDate)) {
                return logins;
            }
            return {
                ...logins,
                [type]: {
                    ...currentLogin,
                    type,
                    partnerUserID: Str.removeSMSDomain(currentLogin.partnerUserID),
                },
            };
        }, {
            phone: {},
            email: {},
        });
    }

    /**
     * Updates the user's avatar image.
     * @param {Object} avatar
     */
    updateAvatar(avatar) {
        this.setState({avatar, isAvatarChanged: true});
    }

    /**
     * Replaces the user's current avatar image with a default avatar.
     */
    removeAvatar() {
        PersonalDetails.deleteAvatar();
        this.setState({avatar: ReportUtils.getDefaultAvatar(this.props.currentUserPersonalDetails.login)});
    }

    /**
     * Submit form to update personal details
     */
    updatePersonalDetails() {
        if (!this.validateInputs()) {
            return;
        }

        // Check if the user has modified their avatar
        if ((this.props.currentUserPersonalDetails.avatar !== this.state.avatar.uri) && this.state.isAvatarChanged) {
            PersonalDetails.setAvatar(this.state.avatar);

            // Reset the changed state
            this.setState({isAvatarChanged: false});
        }

        PersonalDetails.updateProfile(
            this.state.firstName.trim(),
            this.state.lastName.trim(),
            this.state.pronouns.trim(),
            {
                automatic: this.state.isAutomaticTimezone,
                selected: this.state.selectedTimezone,
            },
        );
    }

    validateInputs() {
        const [hasFirstNameError, hasLastNameError, hasPronounError] = ValidationUtils.doesFailCharacterLimit(
            50,
            [this.state.firstName.trim(), this.state.lastName.trim(), this.state.pronouns.trim()],
        );
        this.setState({
            hasFirstNameError,
            hasLastNameError,
            hasPronounError,
        });
        return !hasFirstNameError && !hasLastNameError && !hasPronounError;
    }

    render() {
        const pronounsList = _.map(this.props.translate('pronouns'), (value, key) => ({
            label: value,
            value: `${CONST.PRONOUNS.PREFIX}${key}`,
        }));

        // Disables button if none of the form values have changed
        const isButtonDisabled = (this.props.currentUserPersonalDetails.firstName === this.state.firstName.trim())
            && (this.props.currentUserPersonalDetails.lastName === this.state.lastName.trim())
            && (this.props.currentUserPersonalDetails.timezone.selected === this.state.selectedTimezone)
            && (this.props.currentUserPersonalDetails.timezone.automatic === this.state.isAutomaticTimezone)
            && (this.props.currentUserPersonalDetails.pronouns === this.state.pronouns.trim())
            && (!this.state.isAvatarChanged || this.props.currentUserPersonalDetails.avatarUploading);

        const pronounsPickerValue = this.state.hasSelfSelectedPronouns ? CONST.PRONOUNS.SELF_SELECT : this.state.pronouns;

        return (
            <ScreenWrapper>
<<<<<<< HEAD
                <HeaderWithCloseButton
                    title={this.props.translate('common.profile')}
                    shouldShowBackButton
                    onBackButtonPress={() => Navigation.navigate(ROUTES.SETTINGS)}
                    onCloseButtonPress={() => Navigation.dismissModal(true)}
                />
                <ScrollView style={styles.flex1} contentContainerStyle={styles.p5}>
                    <AvatarWithImagePicker
                        isUploading={this.props.currentUserPersonalDetails.avatarUploading}
                        isUsingDefaultAvatar={this.state.avatar.uri.includes('/images/avatars/avatar')}
                        avatarURL={this.state.avatar.uri}
                        onImageSelected={this.updateAvatar}
                        onImageRemoved={this.removeAvatar}
                        anchorPosition={styles.createMenuPositionProfile}
                        size={CONST.AVATAR_SIZE.LARGE}
=======
                <KeyboardAvoidingView>
                    <HeaderWithCloseButton
                        title={this.props.translate('common.profile')}
                        shouldShowBackButton
                        onBackButtonPress={() => Navigation.navigate(ROUTES.SETTINGS)}
                        onCloseButtonPress={() => Navigation.dismissModal(true)}
>>>>>>> bfbdd4ed
                    />
                    <ScrollView style={styles.flex1} contentContainerStyle={styles.p5}>
                        <AvatarWithImagePicker
                            isUploading={this.props.currentUserPersonalDetails.avatarUploading}
                            isUsingDefaultAvatar={this.state.avatar.uri.includes('/images/avatars/avatar')}
                            avatarURL={this.state.avatar.uri}
                            onImageSelected={this.updateAvatar}
                            onImageRemoved={this.updateAvatar}
                            anchorPosition={styles.createMenuPositionProfile}
                            size={CONST.AVATAR_SIZE.LARGE}
                        />
                        <Text style={[styles.mt6, styles.mb6]}>
                            {this.props.translate('profilePage.tellUsAboutYourself')}
                        </Text>
                        <FullNameInputRow
                            firstName={this.state.firstName}
                            firstNameError={PersonalDetails.getMaxCharacterError(this.state.hasFirstNameError)}
                            lastName={this.state.lastName}
                            lastNameError={PersonalDetails.getMaxCharacterError(this.state.hasLastNameError)}
                            onChangeFirstName={firstName => this.setState({firstName})}
                            onChangeLastName={lastName => this.setState({lastName})}
                            style={[styles.mt4, styles.mb4]}
                        />
                        <View style={styles.mb6}>
                            <Picker
                                label={this.props.translate('profilePage.preferredPronouns')}
                                onInputChange={(pronouns) => {
                                    const hasSelfSelectedPronouns = pronouns === CONST.PRONOUNS.SELF_SELECT;
                                    this.setState({
                                        pronouns: hasSelfSelectedPronouns ? '' : pronouns,
                                        hasSelfSelectedPronouns,
                                    });
                                }}
                                items={pronounsList}
                                placeholder={{
                                    value: '',
                                    label: this.props.translate('profilePage.selectYourPronouns'),
                                }}
                                value={pronounsPickerValue}
                            />
                            {this.state.hasSelfSelectedPronouns && (
                                <View style={styles.mt2}>
                                    <TextInput
                                        value={this.state.pronouns}
                                        onChangeText={pronouns => this.setState({pronouns})}
                                        placeholder={this.props.translate('profilePage.selfSelectYourPronoun')}
                                        errorText={PersonalDetails.getMaxCharacterError(this.state.hasPronounError)}
                                    />
                                </View>
                            )}
                        </View>
                        <LoginField
                            label={this.props.translate('profilePage.emailAddress')}
                            type="email"
                            login={this.state.logins.email}
                        />
                        <LoginField
                            label={this.props.translate('common.phoneNumber')}
                            type="phone"
                            login={this.state.logins.phone}
                        />
                        <View style={styles.mb3}>
                            <Picker
                                label={this.props.translate('profilePage.timezone')}
                                onInputChange={selectedTimezone => this.setState({selectedTimezone})}
                                items={timezones}
                                isDisabled={this.state.isAutomaticTimezone}
                                value={this.state.selectedTimezone}
                            />
                        </View>
                        <CheckboxWithLabel
                            label={this.props.translate('profilePage.setMyTimezoneAutomatically')}
                            isChecked={this.state.isAutomaticTimezone}
                            onInputChange={this.setAutomaticTimezone}
                        />
                    </ScrollView>
                    <FixedFooter>
                        <Button
                            success
                            isDisabled={isButtonDisabled}
                            onPress={this.updatePersonalDetails}
                            style={[styles.w100]}
                            text={this.props.translate('common.save')}
                            pressOnEnter
                        />
                    </FixedFooter>
                </KeyboardAvoidingView>
            </ScreenWrapper>
        );
    }
}

ProfilePage.propTypes = propTypes;
ProfilePage.defaultProps = defaultProps;
ProfilePage.displayName = 'ProfilePage';

export default compose(
    withLocalize,
    withCurrentUserPersonalDetails,
    withOnyx({
        loginList: {
            key: ONYXKEYS.LOGIN_LIST,
        },
    }),
)(ProfilePage);<|MERGE_RESOLUTION|>--- conflicted
+++ resolved
@@ -220,30 +220,12 @@
 
         return (
             <ScreenWrapper>
-<<<<<<< HEAD
-                <HeaderWithCloseButton
-                    title={this.props.translate('common.profile')}
-                    shouldShowBackButton
-                    onBackButtonPress={() => Navigation.navigate(ROUTES.SETTINGS)}
-                    onCloseButtonPress={() => Navigation.dismissModal(true)}
-                />
-                <ScrollView style={styles.flex1} contentContainerStyle={styles.p5}>
-                    <AvatarWithImagePicker
-                        isUploading={this.props.currentUserPersonalDetails.avatarUploading}
-                        isUsingDefaultAvatar={this.state.avatar.uri.includes('/images/avatars/avatar')}
-                        avatarURL={this.state.avatar.uri}
-                        onImageSelected={this.updateAvatar}
-                        onImageRemoved={this.removeAvatar}
-                        anchorPosition={styles.createMenuPositionProfile}
-                        size={CONST.AVATAR_SIZE.LARGE}
-=======
                 <KeyboardAvoidingView>
                     <HeaderWithCloseButton
                         title={this.props.translate('common.profile')}
                         shouldShowBackButton
                         onBackButtonPress={() => Navigation.navigate(ROUTES.SETTINGS)}
                         onCloseButtonPress={() => Navigation.dismissModal(true)}
->>>>>>> bfbdd4ed
                     />
                     <ScrollView style={styles.flex1} contentContainerStyle={styles.p5}>
                         <AvatarWithImagePicker
@@ -251,7 +233,7 @@
                             isUsingDefaultAvatar={this.state.avatar.uri.includes('/images/avatars/avatar')}
                             avatarURL={this.state.avatar.uri}
                             onImageSelected={this.updateAvatar}
-                            onImageRemoved={this.updateAvatar}
+                            onImageRemoved={this.removeAvatar}
                             anchorPosition={styles.createMenuPositionProfile}
                             size={CONST.AVATAR_SIZE.LARGE}
                         />
