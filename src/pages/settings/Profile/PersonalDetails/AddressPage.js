--- conflicted
+++ resolved
@@ -135,49 +135,6 @@
                 shouldShowBackButton
                 onBackButtonPress={() => Navigation.goBack(ROUTES.SETTINGS_PERSONAL_DETAILS)}
             />
-<<<<<<< HEAD
-            <Form
-                style={[styles.flexGrow1, styles.mh5]}
-                formID={ONYXKEYS.FORMS.HOME_ADDRESS_FORM}
-                validate={validate}
-                onSubmit={updateAddress}
-                submitButtonText={translate('common.save')}
-                enabledWhenOffline
-            >
-                <View>
-                    <AddressSearch
-                        inputID="addressLine1"
-                        label={translate('common.addressLine', {lineNumber: 1})}
-                        defaultValue={street1 || ''}
-                        onValueChange={handleAddressChange}
-                        renamedInputKeys={{
-                            street: 'addressLine1',
-                            street2: 'addressLine2',
-                            city: 'city',
-                            state: 'state',
-                            zipCode: 'zipPostCode',
-                            country: 'country',
-                        }}
-                        maxInputLength={CONST.FORM_CHARACTER_LIMIT}
-                    />
-                </View>
-                <View style={styles.formSpaceVertical} />
-                <TextInput
-                    inputID="addressLine2"
-                    label={translate('common.addressLine', {lineNumber: 2})}
-                    aria-label={translate('common.addressLine')}
-                    role={CONST.ACCESSIBILITY_ROLE.TEXT}
-                    defaultValue={street2 || ''}
-                    maxLength={CONST.FORM_CHARACTER_LIMIT}
-                    spellCheck={false}
-                />
-                <View style={styles.formSpaceVertical} />
-                <View style={styles.mhn5}>
-                    <CountryPicker
-                        inputID="country"
-                        defaultValue={currentCountry}
-                        onValueChange={handleAddressChange}
-=======
             {isLoadingPersonalDetails ? (
                 <FullscreenLoadingIndicator style={[styles.flex1, styles.pRelative]} />
             ) : (
@@ -210,12 +167,11 @@
                     <TextInput
                         inputID="addressLine2"
                         label={translate('common.addressLine', {lineNumber: 2})}
-                        accessibilityLabel={translate('common.addressLine')}
-                        accessibilityRole={CONST.ACCESSIBILITY_ROLE.TEXT}
+                        aria-label={translate('common.addressLine')}
+                        role={CONST.ACCESSIBILITY_ROLE.TEXT}
                         defaultValue={street2 || ''}
                         maxLength={CONST.FORM_CHARACTER_LIMIT}
                         spellCheck={false}
->>>>>>> ea8dcd09
                     />
                     <View style={styles.formSpaceVertical} />
                     <View style={styles.mhn5}>
@@ -238,8 +194,8 @@
                         <TextInput
                             inputID="state"
                             label={translate('common.stateOrProvince')}
-                            accessibilityLabel={translate('common.stateOrProvince')}
-                            accessibilityRole={CONST.ACCESSIBILITY_ROLE.TEXT}
+                            aria-label={translate('common.stateOrProvince')}
+                            role={CONST.ACCESSIBILITY_ROLE.TEXT}
                             value={state || ''}
                             maxLength={CONST.FORM_CHARACTER_LIMIT}
                             spellCheck={false}
@@ -248,53 +204,20 @@
                     )}
                     <View style={styles.formSpaceVertical} />
                     <TextInput
-<<<<<<< HEAD
-                        inputID="state"
-                        label={translate('common.stateOrProvince')}
-                        aria-label={translate('common.stateOrProvince')}
-                        role={CONST.ACCESSIBILITY_ROLE.TEXT}
-                        value={state || ''}
-=======
                         inputID="city"
                         label={translate('common.city')}
-                        accessibilityLabel={translate('common.city')}
-                        accessibilityRole={CONST.ACCESSIBILITY_ROLE.TEXT}
+                        aria-label={translate('common.city')}
+                        role={CONST.ACCESSIBILITY_ROLE.TEXT}
                         defaultValue={address.city || ''}
->>>>>>> ea8dcd09
                         maxLength={CONST.FORM_CHARACTER_LIMIT}
                         spellCheck={false}
                     />
-<<<<<<< HEAD
-                )}
-                <View style={styles.formSpaceVertical} />
-                <TextInput
-                    inputID="city"
-                    label={translate('common.city')}
-                    aria-label={translate('common.city')}
-                    role={CONST.ACCESSIBILITY_ROLE.TEXT}
-                    defaultValue={address.city || ''}
-                    maxLength={CONST.FORM_CHARACTER_LIMIT}
-                    spellCheck={false}
-                />
-                <View style={styles.formSpaceVertical} />
-                <TextInput
-                    inputID="zipPostCode"
-                    label={translate('common.zipPostCode')}
-                    aria-label={translate('common.zipPostCode')}
-                    role={CONST.ACCESSIBILITY_ROLE.TEXT}
-                    autoCapitalize="characters"
-                    defaultValue={address.zip || ''}
-                    maxLength={CONST.BANK_ACCOUNT.MAX_LENGTH.ZIP_CODE}
-                    hint={zipFormat}
-                />
-            </Form>
-=======
                     <View style={styles.formSpaceVertical} />
                     <TextInput
                         inputID="zipPostCode"
                         label={translate('common.zipPostCode')}
-                        accessibilityLabel={translate('common.zipPostCode')}
-                        accessibilityRole={CONST.ACCESSIBILITY_ROLE.TEXT}
+                        aria-label={translate('common.zipPostCode')}
+                        role={CONST.ACCESSIBILITY_ROLE.TEXT}
                         autoCapitalize="characters"
                         defaultValue={address.zip || ''}
                         maxLength={CONST.BANK_ACCOUNT.MAX_LENGTH.ZIP_CODE}
@@ -302,7 +225,6 @@
                     />
                 </Form>
             )}
->>>>>>> ea8dcd09
         </ScreenWrapper>
     );
 }
