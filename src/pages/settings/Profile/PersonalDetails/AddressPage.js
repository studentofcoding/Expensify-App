import lodashGet from 'lodash/get';
import PropTypes from 'prop-types';
import React, {useCallback, useEffect, useMemo, useState} from 'react';
import {withOnyx} from 'react-native-onyx';
import AddressForm from '@components/AddressForm';
import FullscreenLoadingIndicator from '@components/FullscreenLoadingIndicator';
import HeaderWithBackButton from '@components/HeaderWithBackButton';
import ScreenWrapper from '@components/ScreenWrapper';
import useLocalize from '@hooks/useLocalize';
import usePrivatePersonalDetails from '@hooks/usePrivatePersonalDetails';
import Navigation from '@libs/Navigation/Navigation';
import useThemeStyles from '@styles/useThemeStyles';
import * as PersonalDetails from '@userActions/PersonalDetails';
import ONYXKEYS from '@src/ONYXKEYS';
import ROUTES from '@src/ROUTES';

const propTypes = {
    /* Onyx Props */

    /** User's private personal details */
    privatePersonalDetails: PropTypes.shape({
        /** User's home address */
        address: PropTypes.shape({
            street: PropTypes.string,
            city: PropTypes.string,
            state: PropTypes.string,
            zip: PropTypes.string,
            country: PropTypes.string,
        }),
    }),

    /** Route from navigation */
    route: PropTypes.shape({
        /** Params from the route */
        params: PropTypes.shape({
            /** Currently selected country */
            country: PropTypes.string,
        }),
    }).isRequired,
};

const defaultProps = {
    privatePersonalDetails: {
        address: {
            street: '',
            city: '',
            state: '',
            zip: '',
            country: '',
        },
    },
};

/**
 * Submit form to update user's first and last legal name
 * @param {Object} values - form input values
 */
function updateAddress(values) {
    PersonalDetails.updateAddress(values.addressLine1.trim(), values.addressLine2.trim(), values.city.trim(), values.state.trim(), values.zipPostCode.trim().toUpperCase(), values.country);
}

function AddressPage({privatePersonalDetails, route}) {
    const styles = useThemeStyles();
    usePrivatePersonalDetails();
    const {translate} = useLocalize();
    const address = useMemo(() => lodashGet(privatePersonalDetails, 'address') || {}, [privatePersonalDetails]);
    const countryFromUrl = lodashGet(route, 'params.country');
    const [currentCountry, setCurrentCountry] = useState(address.country);
    const isLoadingPersonalDetails = lodashGet(privatePersonalDetails, 'isLoading', true);
    const [street1, street2] = (address.street || '').split('\n');
    const [state, setState] = useState(address.state);
    const [city, setCity] = useState(address.city);
    const [zipcode, setZipcode] = useState(address.zip);

    useEffect(() => {
        if (!address) {
            return;
        }
        setState(address.state);
        setCurrentCountry(address.country);
        setCity(address.city);
        setZipcode(address.zip);
    }, [address]);

    const handleAddressChange = useCallback((value, key) => {
        if (key !== 'country' && key !== 'state' && key !== 'city' && key !== 'zipPostCode') {
            return;
        }
        if (key === 'country') {
            setCurrentCountry(value);
            setState('');
            setCity('');
            setZipcode('');
            return;
        }
        if (key === 'state') {
            setState(value);
            setCity('');
            setZipcode('');
            return;
        }
        if (key === 'city') {
            setCity(value);
            setZipcode('');
            return;
        }
        setZipcode(value);
    }, []);

    useEffect(() => {
        if (!countryFromUrl) {
            return;
        }
        handleAddressChange(countryFromUrl, 'country');
    }, [countryFromUrl, handleAddressChange]);

    return (
        <ScreenWrapper
            includeSafeAreaPaddingBottom={false}
            testID={AddressPage.displayName}
        >
            <HeaderWithBackButton
                title={translate('privatePersonalDetails.address')}
                shouldShowBackButton
                onBackButtonPress={() => Navigation.goBack(ROUTES.SETTINGS_PERSONAL_DETAILS)}
            />
            {isLoadingPersonalDetails ? (
                <FullscreenLoadingIndicator style={[styles.flex1, styles.pRelative]} />
            ) : (
                <AddressForm
                    formID={ONYXKEYS.FORMS.HOME_ADDRESS_FORM}
                    onSubmit={updateAddress}
                    submitButtonText={translate('common.save')}
<<<<<<< HEAD
                    enabledWhenOffline
                >
                    <View>
                        <AddressSearch
                            inputID="addressLine1"
                            label={translate('common.addressLine', {lineNumber: 1})}
                            defaultValue={street1 || ''}
                            onValueChange={handleAddressChange}
                            renamedInputKeys={{
                                street: 'addressLine1',
                                street2: 'addressLine2',
                                city: 'city',
                                state: 'state',
                                zipCode: 'zipPostCode',
                                country: 'country',
                            }}
                            maxInputLength={CONST.FORM_CHARACTER_LIMIT}
                        />
                    </View>
                    <View style={styles.formSpaceVertical} />
                    <TextInput
                        accessibilityLabel="Text input field"
                        inputID="addressLine2"
                        label={translate('common.addressLine', {lineNumber: 2})}
                        aria-label={translate('common.addressLine', {lineNumber: 2})}
                        role={CONST.ROLE.PRESENTATION}
                        defaultValue={street2 || ''}
                        maxLength={CONST.FORM_CHARACTER_LIMIT}
                        spellCheck={false}
                    />
                    <View style={styles.formSpaceVertical} />
                    <View style={styles.mhn5}>
                        <CountrySelector
                            inputID="country"
                            value={currentCountry}
                        />
                    </View>
                    <View style={styles.formSpaceVertical} />
                    {isUSAForm ? (
                        <View style={styles.mhn5}>
                            <StatePicker
                                inputID="state"
                                defaultValue={state}
                                onValueChange={handleAddressChange}
                            />
                        </View>
                    ) : (
                        <TextInput
                            accessibilityLabel="Text input field"
                            inputID="state"
                            label={translate('common.stateOrProvince')}
                            aria-label={translate('common.stateOrProvince')}
                            role={CONST.ROLE.PRESENTATION}
                            value={state || ''}
                            maxLength={CONST.FORM_CHARACTER_LIMIT}
                            spellCheck={false}
                            onValueChange={handleAddressChange}
                        />
                    )}
                    <View style={styles.formSpaceVertical} />
                    <TextInput
                        accessibilityLabel="Text input field"
                        inputID="city"
                        label={translate('common.city')}
                        aria-label={translate('common.city')}
                        role={CONST.ROLE.PRESENTATION}
                        value={city || ''}
                        maxLength={CONST.FORM_CHARACTER_LIMIT}
                        spellCheck={false}
                        onValueChange={handleAddressChange}
                    />
                    <View style={styles.formSpaceVertical} />
                    <TextInput
                        accessibilityLabel="Text input field"
                        inputID="zipPostCode"
                        label={translate('common.zipPostCode')}
                        aria-label={translate('common.zipPostCode')}
                        role={CONST.ROLE.PRESENTATION}
                        autoCapitalize="characters"
                        value={zipcode || ''}
                        maxLength={CONST.BANK_ACCOUNT.MAX_LENGTH.ZIP_CODE}
                        hint={zipFormat}
                        onValueChange={handleAddressChange}
                    />
                </Form>
=======
                    city={city}
                    country={currentCountry}
                    onAddressChanged={handleAddressChange}
                    state={state}
                    street1={street1}
                    street2={street2}
                    zip={zipcode}
                />
>>>>>>> 14abfa11
            )}
        </ScreenWrapper>
    );
}

AddressPage.propTypes = propTypes;
AddressPage.defaultProps = defaultProps;
AddressPage.displayName = 'AddressPage';

export default withOnyx({
    privatePersonalDetails: {
        key: ONYXKEYS.PRIVATE_PERSONAL_DETAILS,
    },
})(AddressPage);<|MERGE_RESOLUTION|>--- conflicted
+++ resolved
@@ -131,93 +131,6 @@
                     formID={ONYXKEYS.FORMS.HOME_ADDRESS_FORM}
                     onSubmit={updateAddress}
                     submitButtonText={translate('common.save')}
-<<<<<<< HEAD
-                    enabledWhenOffline
-                >
-                    <View>
-                        <AddressSearch
-                            inputID="addressLine1"
-                            label={translate('common.addressLine', {lineNumber: 1})}
-                            defaultValue={street1 || ''}
-                            onValueChange={handleAddressChange}
-                            renamedInputKeys={{
-                                street: 'addressLine1',
-                                street2: 'addressLine2',
-                                city: 'city',
-                                state: 'state',
-                                zipCode: 'zipPostCode',
-                                country: 'country',
-                            }}
-                            maxInputLength={CONST.FORM_CHARACTER_LIMIT}
-                        />
-                    </View>
-                    <View style={styles.formSpaceVertical} />
-                    <TextInput
-                        accessibilityLabel="Text input field"
-                        inputID="addressLine2"
-                        label={translate('common.addressLine', {lineNumber: 2})}
-                        aria-label={translate('common.addressLine', {lineNumber: 2})}
-                        role={CONST.ROLE.PRESENTATION}
-                        defaultValue={street2 || ''}
-                        maxLength={CONST.FORM_CHARACTER_LIMIT}
-                        spellCheck={false}
-                    />
-                    <View style={styles.formSpaceVertical} />
-                    <View style={styles.mhn5}>
-                        <CountrySelector
-                            inputID="country"
-                            value={currentCountry}
-                        />
-                    </View>
-                    <View style={styles.formSpaceVertical} />
-                    {isUSAForm ? (
-                        <View style={styles.mhn5}>
-                            <StatePicker
-                                inputID="state"
-                                defaultValue={state}
-                                onValueChange={handleAddressChange}
-                            />
-                        </View>
-                    ) : (
-                        <TextInput
-                            accessibilityLabel="Text input field"
-                            inputID="state"
-                            label={translate('common.stateOrProvince')}
-                            aria-label={translate('common.stateOrProvince')}
-                            role={CONST.ROLE.PRESENTATION}
-                            value={state || ''}
-                            maxLength={CONST.FORM_CHARACTER_LIMIT}
-                            spellCheck={false}
-                            onValueChange={handleAddressChange}
-                        />
-                    )}
-                    <View style={styles.formSpaceVertical} />
-                    <TextInput
-                        accessibilityLabel="Text input field"
-                        inputID="city"
-                        label={translate('common.city')}
-                        aria-label={translate('common.city')}
-                        role={CONST.ROLE.PRESENTATION}
-                        value={city || ''}
-                        maxLength={CONST.FORM_CHARACTER_LIMIT}
-                        spellCheck={false}
-                        onValueChange={handleAddressChange}
-                    />
-                    <View style={styles.formSpaceVertical} />
-                    <TextInput
-                        accessibilityLabel="Text input field"
-                        inputID="zipPostCode"
-                        label={translate('common.zipPostCode')}
-                        aria-label={translate('common.zipPostCode')}
-                        role={CONST.ROLE.PRESENTATION}
-                        autoCapitalize="characters"
-                        value={zipcode || ''}
-                        maxLength={CONST.BANK_ACCOUNT.MAX_LENGTH.ZIP_CODE}
-                        hint={zipFormat}
-                        onValueChange={handleAddressChange}
-                    />
-                </Form>
-=======
                     city={city}
                     country={currentCountry}
                     onAddressChanged={handleAddressChange}
@@ -226,7 +139,6 @@
                     street2={street2}
                     zip={zipcode}
                 />
->>>>>>> 14abfa11
             )}
         </ScreenWrapper>
     );
