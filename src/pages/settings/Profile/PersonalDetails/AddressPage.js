import lodashGet from 'lodash/get';
import _ from 'underscore';
import React, {useState, useCallback, useEffect} from 'react';
import PropTypes from 'prop-types';
import {View} from 'react-native';
import {CONST as COMMON_CONST} from 'expensify-common/lib/CONST';
import {withOnyx} from 'react-native-onyx';
import ScreenWrapper from '../../../../components/ScreenWrapper';
import HeaderWithBackButton from '../../../../components/HeaderWithBackButton';
import withLocalize, {withLocalizePropTypes} from '../../../../components/withLocalize';
import Form from '../../../../components/Form';
import ONYXKEYS from '../../../../ONYXKEYS';
import CONST from '../../../../CONST';
import TextInput from '../../../../components/TextInput';
import styles from '../../../../styles/styles';
import * as PersonalDetails from '../../../../libs/actions/PersonalDetails';
import * as ValidationUtils from '../../../../libs/ValidationUtils';
import compose from '../../../../libs/compose';
import AddressSearch from '../../../../components/AddressSearch';
import CountryPicker from '../../../../components/CountryPicker';
import StatePicker from '../../../../components/StatePicker';
import Navigation from '../../../../libs/Navigation/Navigation';
import ROUTES from '../../../../ROUTES';
import useNavigationStorage from '../../../../hooks/useNavigationStorage';

const propTypes = {
    /* Onyx Props */

    /** User's private personal details */
    privatePersonalDetails: PropTypes.shape({
        /** User's home address */
        address: PropTypes.shape({
            street: PropTypes.string,
            city: PropTypes.string,
            state: PropTypes.string,
            zip: PropTypes.string,
            country: PropTypes.string,
        }),
    }),

    ...withLocalizePropTypes,
};

const defaultProps = {
    privatePersonalDetails: {
        address: {
            street: '',
            city: '',
            state: '',
            zip: '',
            country: '',
        },
    },
};

/**
 * Submit form to update user's first and last legal name
 * @param {Object} values - form input values
 */
function updateAddress(values) {
    PersonalDetails.updateAddress(values.addressLine1.trim(), values.addressLine2.trim(), values.city.trim(), values.state.trim(), values.zipPostCode.trim().toUpperCase(), values.country);
}

function AddressPage({translate, route, navigation, privatePersonalDetails}) {
    const [countryISO, setCountryISO] = useState(PersonalDetails.getCountryISO(lodashGet(privatePersonalDetails, 'address.country')) || CONST.COUNTRY.US);
    const [, saveIntoStorage] = useNavigationStorage('state');
    const isUSAForm = countryISO === CONST.COUNTRY.US;

    const zipSampleFormat = lodashGet(CONST.COUNTRY_ZIP_REGEX_DATA, [countryISO, 'samples'], '');
    const zipFormat = translate('common.zipCodeExampleFormat', {zipSampleFormat});

    const address = lodashGet(privatePersonalDetails, 'address') || {};
    const [street1, street2] = (address.street || '').split('\n');

    const onCountryUpdate = (newCountry) => {
        setCountryISO(newCountry);
    };
    const onCountryStateUpdate = (selectedCountryState) => {
        saveIntoStorage(selectedCountryState);
    };

    useEffect(() => {
        const currentCountryISO = lodashGet(route, 'params.countryISO');
        if (currentCountryISO) {
            setCountryISO(currentCountryISO);
        }
    }, [route, navigation]);

    /**
     * @param {Function} translate - translate function
     * @param {Boolean} isUSAForm - selected country ISO code is US
     * @param {Object} values - form input values
     * @returns {Object} - An object containing the errors for each inputID
     */
<<<<<<< HEAD
    const validate = useCallback(
        (values) => {
            const errors = {};
            const requiredFields = ['addressLine1', 'city', 'country', 'state'];
=======
    const validate = useCallback((values) => {
        const errors = {};

        const requiredFields = ['addressLine1', 'city', 'country', 'state'];
>>>>>>> 60f48175

        // Check "State" dropdown is a valid state if selected Country is USA
        if (values.country === CONST.COUNTRY.US && !COMMON_CONST.STATES[values.state]) {
            errors.state = 'common.error.fieldRequired';
        }

        // Add "Field required" errors if any required field is empty
        _.each(requiredFields, (fieldKey) => {
            if (ValidationUtils.isRequiredFulfilled(values[fieldKey])) {
                return;
            }
            errors[fieldKey] = 'common.error.fieldRequired';
        });

        // If no country is selected, default value is an empty string and there's no related regex data so we default to an empty object
        const countryRegexDetails = lodashGet(CONST.COUNTRY_ZIP_REGEX_DATA, values.country, {});

        // The postal code system might not exist for a country, so no regex either for them.
        const countrySpecificZipRegex = lodashGet(countryRegexDetails, 'regex');
        const countryZipFormat = lodashGet(countryRegexDetails, 'samples');

        if (countrySpecificZipRegex) {
            if (!countrySpecificZipRegex.test(values.zipPostCode.trim().toUpperCase())) {
                if (ValidationUtils.isRequiredFulfilled(values.zipPostCode.trim())) {
                    errors.zipPostCode = ['privatePersonalDetails.error.incorrectZipFormat', {zipFormat: countryZipFormat}];
                } else {
                    errors.zipPostCode = 'common.error.fieldRequired';
                }
            }
        } else if (!CONST.GENERIC_ZIP_CODE_REGEX.test(values.zipPostCode.trim().toUpperCase())) {
            errors.zipPostCode = 'privatePersonalDetails.error.incorrectZipFormat';
        }

        return errors;
    }, []);

    return (
        <ScreenWrapper includeSafeAreaPaddingBottom={false}>
            <HeaderWithBackButton
                title={translate('privatePersonalDetails.homeAddress')}
                shouldShowBackButton
                onBackButtonPress={() => Navigation.goBack(ROUTES.SETTINGS_PERSONAL_DETAILS)}
            />
            <Form
                style={[styles.flexGrow1, styles.mh5]}
                formID={ONYXKEYS.FORMS.HOME_ADDRESS_FORM}
                validate={validate}
                onSubmit={updateAddress}
                submitButtonText={translate('common.save')}
                enabledWhenOffline
            >
                <View>
                    <AddressSearch
                        inputID="addressLine1"
                        label={translate('common.addressLine', {lineNumber: 1})}
                        defaultValue={street1 || ''}
                        isLimitedToUSA={false}
                        onCountryChange={onCountryUpdate}
                        onStateChange={onCountryStateUpdate}
                        renamedInputKeys={{
                            street: 'addressLine1',
                            street2: 'addressLine2',
                            city: 'city',
                            state: 'state',
                            zipCode: 'zipPostCode',
                            country: 'country',
                        }}
                        maxInputLength={CONST.FORM_CHARACTER_LIMIT}
                    />
                </View>
                <View style={styles.formSpaceVertical} />
                <TextInput
                    inputID="addressLine2"
                    label={translate('common.addressLine', {lineNumber: 2})}
                    defaultValue={street2 || ''}
                    maxLength={CONST.FORM_CHARACTER_LIMIT}
                />
                <View style={styles.formSpaceVertical} />
                <View style={styles.mhn5}>
                    <CountryPicker
                        inputID="country"
                        selectedCountryISO={countryISO}
                        countryISO={address.country}
                        defaultValue={PersonalDetails.getCountryISO(address.country)}
                    />
                </View>
                {isUSAForm ? (
                    <View style={styles.mhn5}>
                        <StatePicker
                            inputID="state"
                            defaultValue={address.state || ''}
                        />
                    </View>
                ) : (
                    <TextInput
                        inputID="state"
                        label={translate('common.stateOrProvince')}
                        defaultValue={address.state || ''}
                        maxLength={CONST.FORM_CHARACTER_LIMIT}
                    />
                )}
                <View style={styles.formSpaceVertical} />
                <TextInput
                    inputID="city"
                    label={translate('common.city')}
                    defaultValue={address.city || ''}
                    maxLength={CONST.FORM_CHARACTER_LIMIT}
                />
                <View style={styles.formSpaceVertical} />
                <TextInput
                    inputID="zipPostCode"
                    label={translate('common.zipPostCode')}
                    autoCapitalize="characters"
                    defaultValue={address.zip || ''}
                    maxLength={CONST.BANK_ACCOUNT.MAX_LENGTH.ZIP_CODE}
                    hint={zipFormat}
                />
            </Form>
        </ScreenWrapper>
    );
}

AddressPage.propTypes = propTypes;
AddressPage.defaultProps = defaultProps;

export default compose(
    withLocalize,
    withOnyx({
        privatePersonalDetails: {
            key: ONYXKEYS.PRIVATE_PERSONAL_DETAILS,
        },
    }),
)(AddressPage);<|MERGE_RESOLUTION|>--- conflicted
+++ resolved
@@ -92,17 +92,9 @@
      * @param {Object} values - form input values
      * @returns {Object} - An object containing the errors for each inputID
      */
-<<<<<<< HEAD
-    const validate = useCallback(
-        (values) => {
-            const errors = {};
-            const requiredFields = ['addressLine1', 'city', 'country', 'state'];
-=======
     const validate = useCallback((values) => {
         const errors = {};
-
         const requiredFields = ['addressLine1', 'city', 'country', 'state'];
->>>>>>> 60f48175
 
         // Check "State" dropdown is a valid state if selected Country is USA
         if (values.country === CONST.COUNTRY.US && !COMMON_CONST.STATES[values.state]) {
