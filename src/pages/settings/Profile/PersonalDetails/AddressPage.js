import lodashGet from 'lodash/get';
import _ from 'underscore';
import React, {useState, useCallback} from 'react';
import PropTypes from 'prop-types';
import {View} from 'react-native';
import {CONST as COMMON_CONST} from 'expensify-common/lib/CONST';
import {withOnyx} from 'react-native-onyx';
import ScreenWrapper from '../../../../components/ScreenWrapper';
import HeaderWithBackButton from '../../../../components/HeaderWithBackButton';
import withLocalize, {withLocalizePropTypes} from '../../../../components/withLocalize';
import Form from '../../../../components/Form';
import ONYXKEYS from '../../../../ONYXKEYS';
import CONST from '../../../../CONST';
import TextInput from '../../../../components/TextInput';
import styles from '../../../../styles/styles';
import * as PersonalDetails from '../../../../libs/actions/PersonalDetails';
import * as ValidationUtils from '../../../../libs/ValidationUtils';
import compose from '../../../../libs/compose';
import AddressSearch from '../../../../components/AddressSearch';
import CountryPicker from '../../../../components/CountryPicker';
import StatePicker from '../../../../components/StatePicker';
import Navigation from '../../../../libs/Navigation/Navigation';
import ROUTES from '../../../../ROUTES';

const propTypes = {
    /* Onyx Props */

    /** User's private personal details */
    privatePersonalDetails: PropTypes.shape({
        /** User's home address */
        address: PropTypes.shape({
            street: PropTypes.string,
            city: PropTypes.string,
            state: PropTypes.string,
            zip: PropTypes.string,
            country: PropTypes.string,
        }),
    }),

    ...withLocalizePropTypes,
};

const defaultProps = {
    privatePersonalDetails: {
        address: {
            street: '',
            city: '',
            state: '',
            zip: '',
            country: '',
        },
    },
};

/**
 * Submit form to update user's first and last legal name
 * @param {Object} values - form input values
 */
function updateAddress(values) {
    PersonalDetails.updateAddress(values.addressLine1.trim(), values.addressLine2.trim(), values.city.trim(), values.state.trim(), values.zipPostCode.trim(), values.country);
}

function AddressPage(props) {
    const {translate} = props;
    const [countryISO, setCountryISO] = useState(PersonalDetails.getCountryISO(lodashGet(props.privatePersonalDetails, 'address.country')) || CONST.COUNTRY.US);
    const isUSAForm = countryISO === CONST.COUNTRY.US;

    const zipSampleFormat = lodashGet(CONST.COUNTRY_ZIP_REGEX_DATA, [countryISO, 'samples'], '');
    const zipFormat = translate('common.zipCodeExampleFormat', {zipSampleFormat});

    const address = lodashGet(props.privatePersonalDetails, 'address') || {};
    const [street1, street2] = (address.street || '').split('\n');

    /**
     * @param {Function} translate - translate function
     * @param {Boolean} isUSAForm - selected country ISO code is US
     * @param {Object} values - form input values
     * @returns {Object} - An object containing the errors for each inputID
     */
    const validate = useCallback(
        (values) => {
            const errors = {};

            const requiredFields = ['addressLine1', 'city', 'country', 'state'];

            // Check "State" dropdown is a valid state if selected Country is USA.
            if (isUSAForm && !COMMON_CONST.STATES[values.state]) {
                errors.state = translate('common.error.fieldRequired');
            }

            // Add "Field required" errors if any required field is empty
            _.each(requiredFields, (fieldKey) => {
                if (ValidationUtils.isRequiredFulfilled(values[fieldKey])) {
                    return;
                }
                errors[fieldKey] = translate('common.error.fieldRequired');
            });

            // If no country is selected, default value is an empty string and there's no related regex data so we default to an empty object
            const countryRegexDetails = lodashGet(CONST.COUNTRY_ZIP_REGEX_DATA, values.country, {});

            // The postal code system might not exist for a country, so no regex either for them.
            const countrySpecificZipRegex = lodashGet(countryRegexDetails, 'regex');
            const countryZipFormat = lodashGet(countryRegexDetails, 'samples');

            if (countrySpecificZipRegex) {
                if (!countrySpecificZipRegex.test(values.zipPostCode.trim())) {
                    if (ValidationUtils.isRequiredFulfilled(values.zipPostCode.trim())) {
                        errors.zipPostCode = translate('privatePersonalDetails.error.incorrectZipFormat', {zipFormat: countryZipFormat});
                    } else {
                        errors.zipPostCode = translate('common.error.fieldRequired');
                    }
                }
            } else if (!CONST.GENERIC_ZIP_CODE_REGEX.test(values.zipPostCode.trim())) {
                errors.zipPostCode = translate('privatePersonalDetails.error.incorrectZipFormat');
            }
<<<<<<< HEAD
        } else if (!CONST.GENERIC_ZIP_CODE_REGEX.test(values.zipPostCode.trim())) {
            errors.zipPostCode = this.props.translate('privatePersonalDetails.error.incorrectZipFormat');
        }

        return errors;
    }

    render() {
        const address = lodashGet(this.props.privatePersonalDetails, 'address') || {};
        const [street1, street2] = (address.street || '').split('\n');

        return (
            <ScreenWrapper includeSafeAreaPaddingBottom={false}>
                <HeaderWithBackButton
                    title={this.props.translate('privatePersonalDetails.homeAddress')}
                    onBackButtonPress={() => Navigation.goBack(ROUTES.SETTINGS_PERSONAL_DETAILS)}
                />
                <Form
                    style={[styles.flexGrow1, styles.ph5]}
                    formID={ONYXKEYS.FORMS.HOME_ADDRESS_FORM}
                    validate={this.validate}
                    onSubmit={this.updateAddress}
                    submitButtonText={this.props.translate('common.save')}
                    enabledWhenOffline
                >
                    <View style={styles.mb4}>
                        <AddressSearch
                            inputID="addressLine1"
                            label={this.props.translate('common.addressLine', {lineNumber: 1})}
                            defaultValue={street1 || ''}
                            isLimitedToUSA={false}
                            renamedInputKeys={{
                                street: 'addressLine1',
                                street2: 'addressLine2',
                                city: 'city',
                                state: 'state',
                                zipCode: 'zipPostCode',
                                country: 'country',
                            }}
                            maxInputLength={CONST.FORM_CHARACTER_LIMIT}
                        />
                    </View>
                    <View style={styles.mb4}>
                        <TextInput
                            inputID="addressLine2"
                            label={this.props.translate('common.addressLine', {lineNumber: 2})}
                            defaultValue={street2 || ''}
                            maxLength={CONST.FORM_CHARACTER_LIMIT}
=======

            return errors;
        },
        [translate, isUSAForm],
    );

    return (
        <ScreenWrapper includeSafeAreaPaddingBottom={false}>
            <HeaderWithCloseButton
                title={props.translate('privatePersonalDetails.homeAddress')}
                shouldShowBackButton
                onBackButtonPress={() => Navigation.navigate(ROUTES.SETTINGS_PERSONAL_DETAILS)}
                onCloseButtonPress={() => Navigation.dismissModal(true)}
            />
            <Form
                style={[styles.flexGrow1, styles.ph5]}
                formID={ONYXKEYS.FORMS.HOME_ADDRESS_FORM}
                validate={validate}
                onSubmit={updateAddress}
                submitButtonText={props.translate('common.save')}
                enabledWhenOffline
            >
                <View style={styles.mb4}>
                    <AddressSearch
                        inputID="addressLine1"
                        label={props.translate('common.addressLine', {lineNumber: 1})}
                        defaultValue={street1 || ''}
                        isLimitedToUSA={false}
                        renamedInputKeys={{
                            street: 'addressLine1',
                            street2: 'addressLine2',
                            city: 'city',
                            state: 'state',
                            zipCode: 'zipPostCode',
                            country: 'country',
                        }}
                        maxInputLength={CONST.FORM_CHARACTER_LIMIT}
                    />
                </View>
                <View style={styles.mb4}>
                    <TextInput
                        inputID="addressLine2"
                        label={props.translate('common.addressLine', {lineNumber: 2})}
                        defaultValue={street2 || ''}
                        maxLength={CONST.FORM_CHARACTER_LIMIT}
                    />
                </View>
                <View style={styles.mb4}>
                    <TextInput
                        inputID="city"
                        label={props.translate('common.city')}
                        defaultValue={address.city || ''}
                        maxLength={CONST.FORM_CHARACTER_LIMIT}
                    />
                </View>
                <View style={styles.mb4}>
                    {isUSAForm ? (
                        <StatePicker
                            inputID="state"
                            defaultValue={address.state || ''}
>>>>>>> 865a9b86
                        />
                    ) : (
                        <TextInput
                            inputID="state"
                            label={props.translate('common.stateOrProvince')}
                            defaultValue={address.state || ''}
                            maxLength={CONST.FORM_CHARACTER_LIMIT}
                        />
                    )}
                </View>
                <View style={styles.mb4}>
                    <TextInput
                        inputID="zipPostCode"
                        label={props.translate('common.zipPostCode')}
                        autoCapitalize="characters"
                        defaultValue={address.zip || ''}
                        maxLength={CONST.BANK_ACCOUNT.MAX_LENGTH.ZIP_CODE}
                        hint={zipFormat}
                    />
                </View>
                <View>
                    <CountryPicker
                        inputID="country"
                        onValueChange={setCountryISO}
                        defaultValue={PersonalDetails.getCountryISO(address.country)}
                    />
                </View>
            </Form>
        </ScreenWrapper>
    );
}

AddressPage.propTypes = propTypes;
AddressPage.defaultProps = defaultProps;

export default compose(
    withLocalize,
    withOnyx({
        privatePersonalDetails: {
            key: ONYXKEYS.PRIVATE_PERSONAL_DETAILS,
        },
    }),
)(AddressPage);<|MERGE_RESOLUTION|>--- conflicted
+++ resolved
@@ -114,56 +114,6 @@
             } else if (!CONST.GENERIC_ZIP_CODE_REGEX.test(values.zipPostCode.trim())) {
                 errors.zipPostCode = translate('privatePersonalDetails.error.incorrectZipFormat');
             }
-<<<<<<< HEAD
-        } else if (!CONST.GENERIC_ZIP_CODE_REGEX.test(values.zipPostCode.trim())) {
-            errors.zipPostCode = this.props.translate('privatePersonalDetails.error.incorrectZipFormat');
-        }
-
-        return errors;
-    }
-
-    render() {
-        const address = lodashGet(this.props.privatePersonalDetails, 'address') || {};
-        const [street1, street2] = (address.street || '').split('\n');
-
-        return (
-            <ScreenWrapper includeSafeAreaPaddingBottom={false}>
-                <HeaderWithBackButton
-                    title={this.props.translate('privatePersonalDetails.homeAddress')}
-                    onBackButtonPress={() => Navigation.goBack(ROUTES.SETTINGS_PERSONAL_DETAILS)}
-                />
-                <Form
-                    style={[styles.flexGrow1, styles.ph5]}
-                    formID={ONYXKEYS.FORMS.HOME_ADDRESS_FORM}
-                    validate={this.validate}
-                    onSubmit={this.updateAddress}
-                    submitButtonText={this.props.translate('common.save')}
-                    enabledWhenOffline
-                >
-                    <View style={styles.mb4}>
-                        <AddressSearch
-                            inputID="addressLine1"
-                            label={this.props.translate('common.addressLine', {lineNumber: 1})}
-                            defaultValue={street1 || ''}
-                            isLimitedToUSA={false}
-                            renamedInputKeys={{
-                                street: 'addressLine1',
-                                street2: 'addressLine2',
-                                city: 'city',
-                                state: 'state',
-                                zipCode: 'zipPostCode',
-                                country: 'country',
-                            }}
-                            maxInputLength={CONST.FORM_CHARACTER_LIMIT}
-                        />
-                    </View>
-                    <View style={styles.mb4}>
-                        <TextInput
-                            inputID="addressLine2"
-                            label={this.props.translate('common.addressLine', {lineNumber: 2})}
-                            defaultValue={street2 || ''}
-                            maxLength={CONST.FORM_CHARACTER_LIMIT}
-=======
 
             return errors;
         },
@@ -172,11 +122,10 @@
 
     return (
         <ScreenWrapper includeSafeAreaPaddingBottom={false}>
-            <HeaderWithCloseButton
+            <HeaderWithBackButton
                 title={props.translate('privatePersonalDetails.homeAddress')}
                 shouldShowBackButton
-                onBackButtonPress={() => Navigation.navigate(ROUTES.SETTINGS_PERSONAL_DETAILS)}
-                onCloseButtonPress={() => Navigation.dismissModal(true)}
+                onBackButtonPress={() => Navigation.goBack(ROUTES.SETTINGS_PERSONAL_DETAILS)}
             />
             <Form
                 style={[styles.flexGrow1, styles.ph5]}
@@ -224,7 +173,6 @@
                         <StatePicker
                             inputID="state"
                             defaultValue={address.state || ''}
->>>>>>> 865a9b86
                         />
                     ) : (
                         <TextInput
