import Str from 'expensify-common/lib/str';
import lodashGet from 'lodash/get';
import _ from 'underscore';
import React, {Component} from 'react';
import {View, ScrollView} from 'react-native';
import PropTypes from 'prop-types';
import {withOnyx} from 'react-native-onyx';
import Navigation from '../../../../libs/Navigation/Navigation';
import ROUTES from '../../../../ROUTES';
import ScreenWrapper from '../../../../components/ScreenWrapper';
import HeaderWithCloseButton from '../../../../components/HeaderWithCloseButton';
import compose from '../../../../libs/compose';
import ONYXKEYS from '../../../../ONYXKEYS';
import withLocalize, {withLocalizePropTypes} from '../../../../components/withLocalize';
import MenuItem from '../../../../components/MenuItem';
import styles from '../../../../styles/styles';
import * as Expensicons from '../../../../components/Icon/Expensicons';
import Text from '../../../../components/Text';
import OfflineWithFeedback from '../../../../components/OfflineWithFeedback';
import DotIndicatorMessage from '../../../../components/DotIndicatorMessage';
import ConfirmModal from '../../../../components/ConfirmModal';
import * as User from '../../../../libs/actions/User';
import TextInput from '../../../../components/TextInput';
import CONST from '../../../../CONST';
import Icon from '../../../../components/Icon';
import colors from '../../../../styles/colors';
import Button from '../../../../components/Button';
import * as ErrorUtils from '../../../../libs/ErrorUtils';
import themeColors from '../../../../styles/themes/default';
import NotFoundPage from '../../../ErrorPage/NotFoundPage';
import * as ValidationUtils from '../../../../libs/ValidationUtils';
import Permissions from '../../../../libs/Permissions';

const propTypes = {
    /* Onyx Props */

    /** List of betas available to current user */
    betas: PropTypes.arrayOf(PropTypes.string),

    /** Login list for the user that is signed in */
    loginList: PropTypes.shape({
        /** Value of partner name */
        partnerName: PropTypes.string,

        /** Phone/Email associated with user */
        partnerUserID: PropTypes.string,

        /** Date when login was validated */
        validatedDate: PropTypes.string,

        /** Field-specific server side errors keyed by microtime */
        errorFields: PropTypes.objectOf(PropTypes.objectOf(PropTypes.string)),

        /** Field-specific pending states for offline UI status */
        pendingFields: PropTypes.objectOf(PropTypes.objectOf(PropTypes.string)),
    }),

    /** Current user session */
    session: PropTypes.shape({
        email: PropTypes.string.isRequired,
    }),

    /** User's security group IDs by domain */
    myDomainSecurityGroups: PropTypes.objectOf(PropTypes.string),

    /** All of the user's security groups and their settings */
    securityGroups: PropTypes.shape({
        hasRestrictedPrimaryLogin: PropTypes.bool,
    }),

    /** Route params */
    route: PropTypes.shape({
        params: PropTypes.shape({
            /** Passed via route /settings/profile/contact-methods/:contactMethod/details */
            contactMethod: PropTypes.string,
        }),
    }),

    ...withLocalizePropTypes,
};

const defaultProps = {
    betas: [],
    loginList: {},
    session: {
        email: null,
    },
    myDomainSecurityGroups: {},
    securityGroups: {},
    route: {
        params: {
            contactMethod: '',
        },
    },
};

class ContactMethodDetailsPage extends Component {
    constructor(props) {
        super(props);

        this.deleteContactMethod = this.deleteContactMethod.bind(this);
        this.toggleDeleteModal = this.toggleDeleteModal.bind(this);
        this.confirmDeleteAndHideModal = this.confirmDeleteAndHideModal.bind(this);
        this.resendValidateCode = this.resendValidateCode.bind(this);
        this.getContactMethod = this.getContactMethod.bind(this);
        this.validateAndSubmitCode = this.validateAndSubmitCode.bind(this);
        this.setAsDefault = this.setAsDefault.bind(this);

        this.state = {
            formError: '',
            isDeleteModalOpen: false,
            validateCode: '',
        };
    }

    /**
     * Gets the current contact method from the route params
     *
     * @returns {string}
     */
    getContactMethod() {
        return decodeURIComponent(lodashGet(this.props.route, 'params.contactMethod'));
    }

    /**
<<<<<<< HEAD
     * Checks if the user is allowed to change their default contact method by looking at
     * their security group settings on their primary domain.
     *
     * @returns {Boolean}
     */
    getCanChangeDefaultContactMethod() {
        const domainName = Str.extractEmailDomain(this.props.session.email);
        const primaryDomainSecurityGroupID = lodashGet(this.props.myDomainSecurityGroups, domainName);

        // If there's no security group associated with the user for the primary domain,
        // default to allowing the user to change their default contact method.
        if (!primaryDomainSecurityGroupID) {
            return true;
        }

        // Return true if there's no security group with 'hasRestrictedPrimaryLogin' set to true.
        return !lodashGet(this.props.securityGroups, [
            `${ONYXKEYS.COLLECTION.SECURITY_GROUP}${primaryDomainSecurityGroupID}`,
            'hasRestrictedPrimaryLogin',
        ], false);
=======
     * Deletes the contact method if it has errors. Otherwise, it shows the confirmation alert and deletes it only if the user confirms.
     */
    deleteContactMethod() {
        if (!_.isEmpty(lodashGet(this.props.loginList, [this.getContactMethod(), 'errorFields'], {}))) {
            User.deleteContactMethod(this.getContactMethod());
            return;
        }
        this.toggleDeleteModal(true);
>>>>>>> d196a121
    }

    /**
     * Toggle delete confirm modal visibility
     * @param {Boolean} isOpen
     */
    toggleDeleteModal(isOpen) {
        this.setState({isDeleteModalOpen: isOpen});
    }

    /**
     * Delete the contact method and hide the modal
     */
    confirmDeleteAndHideModal() {
        this.toggleDeleteModal(false);
        User.deleteContactMethod(this.getContactMethod());
    }

    /**
     * Request a validate code / magic code be sent to verify this contact method
     */
    resendValidateCode() {
        User.requestContactMethodValidateCode(this.getContactMethod());
    }

    /**
     * Attempt to validate this contact method
     */
    validateAndSubmitCode() {
        if (!this.state.validateCode) {
            this.setState({formError: 'validateCodeForm.error.pleaseFillMagicCode'});
        } else if (!ValidationUtils.isValidValidateCode(this.state.validateCode)) {
            this.setState({formError: 'validateCodeForm.error.incorrectMagicCode'});
        } else {
            this.setState({formError: ''});
            User.validateSecondaryLogin(this.getContactMethod(), this.state.validateCode);
        }
    }

    /**
     * Attempt to set this contact method as user's "Default contact method"
     */
    setAsDefault() {
        User.setContactMethodAsDefault(this.getContactMethod());
    }

    render() {
        const contactMethod = this.getContactMethod();
        const loginData = this.props.loginList[contactMethod];
        if (!contactMethod || !loginData) {
            return <NotFoundPage />;
        }

        const isDefaultContactMethod = this.props.session.email === loginData.partnerUserID;
        const hasMagicCodeBeenSent = lodashGet(this.props.loginList, [contactMethod, 'validateCodeSent'], false);
        const formErrorText = this.state.formError ? this.props.translate(this.state.formError) : '';
        const isFailedAddContactMethod = Boolean(lodashGet(loginData, 'errorFields.addedLogin'));

        // Users are only allowed to change their default contact method to the current one if:
        // 1. This contact method is not already their default
        // 2. This contact method is validated
        // 3. Default contact method switching is allowed by their domain security group (if this exists)
        // 4. The user is on the passwordless beta
        const canChangeDefaultContactMethod = !isDefaultContactMethod
            && loginData.validatedDate
            && this.getCanChangeDefaultContactMethod()
            && Permissions.canUsePasswordlessLogins(this.props.betas);

        return (
            <ScreenWrapper>
                <HeaderWithCloseButton
                    title={Str.removeSMSDomain(contactMethod)}
                    shouldShowBackButton
                    onBackButtonPress={() => Navigation.navigate(ROUTES.SETTINGS_CONTACT_METHODS)}
                    onCloseButtonPress={() => Navigation.dismissModal(true)}
                />
                <ScrollView keyboardShouldPersistTaps="handled">
                    <ConfirmModal
                        title={this.props.translate('contacts.removeContactMethod')}
                        onConfirm={this.confirmDeleteAndHideModal}
                        onCancel={() => this.toggleDeleteModal(false)}
                        prompt={this.props.translate('contacts.removeAreYouSure')}
                        confirmText={this.props.translate('common.yesContinue')}
                        isVisible={this.state.isDeleteModalOpen}
                        danger
                    />
                    {isFailedAddContactMethod && <DotIndicatorMessage style={[styles.mh5]} messages={ErrorUtils.getLatestErrorField(loginData, 'addedLogin')} type="error" />}
                    {!loginData.validatedDate && !isFailedAddContactMethod && (
                        <View style={[styles.ph5, styles.mt3, styles.mb7]}>
                            <View style={[styles.flexRow, styles.alignItemsCenter, styles.mb1]}>
                                <Icon src={Expensicons.DotIndicator} fill={colors.green} />
                                <View style={[styles.flex1, styles.ml4]}>
                                    <Text>
                                        {this.props.translate('contacts.enterMagicCode', {contactMethod})}
                                    </Text>
                                </View>
                            </View>
                            <TextInput
                                label={this.props.translate('common.magicCode')}
                                name="validateCode"
                                value={this.state.validateCode}
                                onChangeText={text => this.setState({validateCode: text})}
                                keyboardType={CONST.KEYBOARD_TYPE.NUMBER_PAD}
                                errorText={formErrorText}
                            />
                            <OfflineWithFeedback
                                pendingAction={lodashGet(loginData, 'pendingFields.validateCodeSent', null)}
                                errors={ErrorUtils.getLatestErrorField(loginData, 'validateCodeSent')}
                                errorRowStyles={[styles.mt2]}
                                onClose={() => User.clearContactMethodErrors(contactMethod, 'validateCodeSent')}
                            >
                                <View
                                    style={[styles.mt2, styles.dFlex, styles.flexRow]}
                                >
                                    <Text style={[styles.link, styles.mr1]} onPress={this.resendValidateCode}>
                                        {this.props.translate('contacts.resendMagicCode')}
                                    </Text>
                                    {hasMagicCodeBeenSent && (
                                        <Icon src={Expensicons.Checkmark} fill={colors.green} />
                                    )}
                                </View>
                            </OfflineWithFeedback>
                            <OfflineWithFeedback
                                pendingAction={lodashGet(loginData, 'pendingFields.validateLogin', null)}
                                errors={ErrorUtils.getLatestErrorField(loginData, 'validateLogin')}
                                errorRowStyles={[styles.mt2]}
                                onClose={() => User.clearContactMethodErrors(contactMethod, 'validateLogin')}
                            >
                                <Button
                                    text={this.props.translate('common.verify')}
                                    onPress={this.validateAndSubmitCode}
                                    style={[styles.mt4]}
                                    success
                                    pressOnEnter
                                />
                            </OfflineWithFeedback>
                        </View>
                    )}
                    {canChangeDefaultContactMethod && (
                        <OfflineWithFeedback
                            errors={ErrorUtils.getLatestErrorField(loginData, 'defaultLogin')}
                            errorRowStyles={[styles.ml8, styles.mr5]}
                            onClose={() => User.clearContactMethodErrors(contactMethod, 'defaultLogin')}
                        >
                            <MenuItem
<<<<<<< HEAD
                                title={this.props.translate('contacts.setAsDefault')}
                                icon={Expensicons.Profile}
                                onPress={this.setAsDefault}
=======
                                title={this.props.translate('common.remove')}
                                icon={Expensicons.Trashcan}
                                iconFill={themeColors.danger}
                                onPress={this.deleteContactMethod}
>>>>>>> d196a121
                            />
                        </OfflineWithFeedback>
                    )}
                    {isDefaultContactMethod ? (
                        <OfflineWithFeedback
                            pendingAction={lodashGet(loginData, 'pendingFields.defaultLogin', null)}
                            errors={ErrorUtils.getLatestErrorField(loginData, 'defaultLogin')}
                            errorRowStyles={[styles.ml8, styles.mr5]}
                            onClose={() => User.clearContactMethodErrors(contactMethod, 'defaultLogin')}
                        >
                            <Text style={[styles.ph5, styles.mv3]}>
                                {this.props.translate('contacts.yourDefaultContactMethod')}
                            </Text>
                        </OfflineWithFeedback>
                    ) : (
                        <>
                            <OfflineWithFeedback
                                pendingAction={lodashGet(loginData, 'pendingFields.deletedLogin', null)}
                                errors={ErrorUtils.getLatestErrorField(loginData, 'deletedLogin')}
                                errorRowStyles={[styles.mt6]}
                                onClose={() => User.clearContactMethodErrors(contactMethod, 'deletedLogin')}
                            >
                                <MenuItem
                                    title={this.props.translate('common.remove')}
                                    icon={Expensicons.Trashcan}
                                    iconFill={themeColors.danger}
                                    onPress={() => this.toggleDeleteModal(true)}
                                />
                            </OfflineWithFeedback>
                        </>
                    )}
                </ScrollView>
            </ScreenWrapper>
        );
    }
}

ContactMethodDetailsPage.propTypes = propTypes;
ContactMethodDetailsPage.defaultProps = defaultProps;

export default compose(
    withLocalize,
    withOnyx({
        betas: {
            key: ONYXKEYS.BETAS,
        },
        loginList: {
            key: ONYXKEYS.LOGIN_LIST,
        },
        session: {
            key: ONYXKEYS.SESSION,
        },
        myDomainSecurityGroups: {
            key: ONYXKEYS.MY_DOMAIN_SECURITY_GROUPS,
        },
        securityGroups: {
            key: `${ONYXKEYS.COLLECTION.SECURITY_GROUP}`,
        },
    }),
)(ContactMethodDetailsPage);<|MERGE_RESOLUTION|>--- conflicted
+++ resolved
@@ -123,7 +123,6 @@
     }
 
     /**
-<<<<<<< HEAD
      * Checks if the user is allowed to change their default contact method by looking at
      * their security group settings on their primary domain.
      *
@@ -144,7 +143,9 @@
             `${ONYXKEYS.COLLECTION.SECURITY_GROUP}${primaryDomainSecurityGroupID}`,
             'hasRestrictedPrimaryLogin',
         ], false);
-=======
+    }
+
+    /**
      * Deletes the contact method if it has errors. Otherwise, it shows the confirmation alert and deletes it only if the user confirms.
      */
     deleteContactMethod() {
@@ -153,7 +154,6 @@
             return;
         }
         this.toggleDeleteModal(true);
->>>>>>> d196a121
     }
 
     /**
@@ -299,16 +299,9 @@
                             onClose={() => User.clearContactMethodErrors(contactMethod, 'defaultLogin')}
                         >
                             <MenuItem
-<<<<<<< HEAD
                                 title={this.props.translate('contacts.setAsDefault')}
                                 icon={Expensicons.Profile}
                                 onPress={this.setAsDefault}
-=======
-                                title={this.props.translate('common.remove')}
-                                icon={Expensicons.Trashcan}
-                                iconFill={themeColors.danger}
-                                onPress={this.deleteContactMethod}
->>>>>>> d196a121
                             />
                         </OfflineWithFeedback>
                     )}
