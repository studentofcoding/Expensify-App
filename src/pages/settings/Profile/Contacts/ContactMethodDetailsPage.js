--- conflicted
+++ resolved
@@ -221,12 +221,6 @@
      * @param {Boolean} isOpen
      */
     toggleDeleteModal(isOpen) {
-<<<<<<< HEAD
-        InteractionManager.runAfterInteractions(() => {
-            this.setState({isDeleteModalOpen: isOpen});
-        });
-        Keyboard.dismiss();
-=======
         if (canUseTouchScreen() && isOpen) {
             InteractionManager.runAfterInteractions(() => {
                 this.setState({isDeleteModalOpen: isOpen});
@@ -235,7 +229,6 @@
         } else {
             this.setState({isDeleteModalOpen: isOpen});
         }
->>>>>>> f25b8705
     }
 
     /**
