import React, {
    useCallback, useMemo, useRef, useState,
} from 'react';
import PropTypes from 'prop-types';
import {View} from 'react-native';
import {ScrollView} from 'react-native-gesture-handler';
import {withOnyx} from 'react-native-onyx';
import {compose} from 'underscore';
import lodashGet from 'lodash/get';
import Str from 'expensify-common/lib/str';
import Button from '../../../../components/Button';
import FixedFooter from '../../../../components/FixedFooter';
import HeaderWithCloseButton from '../../../../components/HeaderWithCloseButton';
import ScreenWrapper from '../../../../components/ScreenWrapper';
import Text from '../../../../components/Text';
import TextInput from '../../../../components/TextInput';
import withLocalize, {withLocalizePropTypes} from '../../../../components/withLocalize';
import Navigation from '../../../../libs/Navigation/Navigation';
import Permissions from '../../../../libs/Permissions';
import ONYXKEYS from '../../../../ONYXKEYS';
import ROUTES from '../../../../ROUTES';
import styles from '../../../../styles/styles';
import * as User from '../../../../libs/actions/User';
import * as LoginUtils from '../../../../libs/LoginUtils';

const propTypes = {
    /* Onyx Props */

    /** List of betas available to current user */
    betas: PropTypes.arrayOf(PropTypes.string),

    /** Login list for the user that is signed in */
    loginList: PropTypes.shape({
        /** The partner creating the account. It depends on the source: website, mobile, integrations, ... */
        partnerName: PropTypes.string,

        /** Phone/Email associated with user */
        partnerUserID: PropTypes.string,

        /** The date when the login was validated, used to show the brickroad status */
        validatedDate: PropTypes.string,

        /** Field-specific server side errors keyed by microtime */
        errorFields: PropTypes.objectOf(PropTypes.objectOf(PropTypes.string)),

        /** Field-specific pending states for offline UI status */
        pendingFields: PropTypes.objectOf(PropTypes.objectOf(PropTypes.string)),
    }),

    ...withLocalizePropTypes,
};
const defaultProps = {
    betas: [],
    loginList: {},
};

function NewContactMethodPage(props) {
    const [login, setLogin] = useState('');
    const [password, setPassword] = useState('');
    const loginInputRef = useRef(null);

    const isFormValid = useMemo(() => {
        const phoneLogin = LoginUtils.getPhoneNumberWithoutSpecialChars(login.trim());

        return (Permissions.canUsePasswordlessLogins(props.betas) || password)
            && (Str.isValidEmail(login) || Str.isValidPhone(phoneLogin));
    }, [login, password, props.betas]);

<<<<<<< HEAD
    const submitForm = useCallback(() => {
        // If this login already exists, just go back.
        if (lodashGet(props.loginList, login)) {
            Navigation.navigate(ROUTES.SETTINGS_CONTACT_METHODS);
            return;
        }
        User.addNewContactMethodAndNavigate(login, password);
    }, [login, props.loginList, password]);

    return (
        <ScreenWrapper
            onTransitionEnd={() => {
                if (!loginInputRef.current) {
                    return;
                }
                loginInputRef.current.focus();
            }}
        >
            <HeaderWithCloseButton
                title={props.translate('contacts.newContactMethod')}
                shouldShowBackButton
                onBackButtonPress={() => Navigation.navigate(ROUTES.SETTINGS_CONTACT_METHODS)}
                onCloseButtonPress={() => Navigation.dismissModal(true)}
            />
            <ScrollView>
                <Text style={[styles.ph5, styles.mb5]}>
                    {props.translate('common.pleaseEnterEmailOrPhoneNumber')}
                </Text>
                <View style={[styles.ph5, styles.mb6]}>
                    <TextInput
                        label={`${props.translate('common.email')}/${props.translate('common.phoneNumber')}`}
                        ref={loginInputRef}
                        value={login}
                        onChangeText={setLogin}
                        autoCapitalize="none"
                        returnKeyType={Permissions.canUsePasswordlessLogins(props.betas) ? 'done' : 'next'}
=======
    submitForm() {
        // Trim leading and trailing space from login
        const login = this.state.login.trim();

        // If this login already exists, just go back.
        if (lodashGet(this.props.loginList, login)) {
            Navigation.navigate(ROUTES.SETTINGS_CONTACT_METHODS);
            return;
        }
        User.addNewContactMethodAndNavigate(login, this.state.password);
    }

    render() {
        return (
            <ScreenWrapper
                onTransitionEnd={() => {
                    if (!this.loginInputRef) {
                        return;
                    }
                    this.loginInputRef.focus();
                }}
            >
                <HeaderWithCloseButton
                    title={this.props.translate('contacts.newContactMethod')}
                    shouldShowBackButton
                    onBackButtonPress={() => Navigation.navigate(ROUTES.SETTINGS_CONTACT_METHODS)}
                    onCloseButtonPress={() => Navigation.dismissModal(true)}
                />
                <ScrollView>
                    <Text style={[styles.ph5, styles.mb5]}>
                        {this.props.translate('common.pleaseEnterEmailOrPhoneNumber')}
                    </Text>
                    <View style={[styles.ph5, styles.mb6]}>
                        <TextInput
                            label={`${this.props.translate('common.email')}/${this.props.translate('common.phoneNumber')}`}
                            ref={el => this.loginInputRef = el}
                            value={this.state.login}
                            onChangeText={this.onLoginChange}
                            autoCapitalize="none"
                            returnKeyType={Permissions.canUsePasswordlessLogins(this.props.betas) ? 'done' : 'next'}
                        />
                    </View>
                    {!Permissions.canUsePasswordlessLogins(this.props.betas)
                        && (
                            <View style={[styles.ph5, styles.mb6]}>
                                <TextInput
                                    label={this.props.translate('common.password')}
                                    value={this.state.password}
                                    onChangeText={password => this.setState({password})}
                                    returnKeyType="done"
                                />
                            </View>
                        )}
                </ScrollView>
                <FixedFooter style={[styles.flexGrow0]}>
                    <Button
                        success
                        isDisabled={!this.validateForm()}
                        text={this.props.translate('common.add')}
                        onPress={this.submitForm}
                        pressOnEnter
>>>>>>> f18e6e9b
                    />
                </View>
                {!Permissions.canUsePasswordlessLogins(props.betas)
                    && (
                        <View style={[styles.ph5, styles.mb6]}>
                            <TextInput
                                label={props.translate('common.password')}
                                value={password}
                                onChangeText={setPassword}
                                returnKeyType="done"
                            />
                        </View>
                    )}
            </ScrollView>
            <FixedFooter style={[styles.flexGrow0]}>
                <Button
                    success
                    isDisabled={!isFormValid}
                    text={props.translate('common.add')}
                    onPress={submitForm}
                    pressOnEnter
                />
            </FixedFooter>
        </ScreenWrapper>
    );
}

NewContactMethodPage.propTypes = propTypes;
NewContactMethodPage.defaultProps = defaultProps;

export default compose(
    withLocalize,
    withOnyx({
        betas: {key: ONYXKEYS.BETAS},
        loginList: {key: ONYXKEYS.LOGIN_LIST},
    }),
)(NewContactMethodPage);<|MERGE_RESOLUTION|>--- conflicted
+++ resolved
@@ -60,13 +60,12 @@
     const loginInputRef = useRef(null);
 
     const isFormValid = useMemo(() => {
-        const phoneLogin = LoginUtils.getPhoneNumberWithoutSpecialChars(login.trim());
+        const phoneLogin = LoginUtils.getPhoneNumberWithoutSpecialChars(login);
 
         return (Permissions.canUsePasswordlessLogins(props.betas) || password)
             && (Str.isValidEmail(login) || Str.isValidPhone(phoneLogin));
     }, [login, password, props.betas]);
 
-<<<<<<< HEAD
     const submitForm = useCallback(() => {
         // If this login already exists, just go back.
         if (lodashGet(props.loginList, login)) {
@@ -100,72 +99,9 @@
                         label={`${props.translate('common.email')}/${props.translate('common.phoneNumber')}`}
                         ref={loginInputRef}
                         value={login}
-                        onChangeText={setLogin}
+                        onChangeText={value => setLogin(value.trim())}
                         autoCapitalize="none"
                         returnKeyType={Permissions.canUsePasswordlessLogins(props.betas) ? 'done' : 'next'}
-=======
-    submitForm() {
-        // Trim leading and trailing space from login
-        const login = this.state.login.trim();
-
-        // If this login already exists, just go back.
-        if (lodashGet(this.props.loginList, login)) {
-            Navigation.navigate(ROUTES.SETTINGS_CONTACT_METHODS);
-            return;
-        }
-        User.addNewContactMethodAndNavigate(login, this.state.password);
-    }
-
-    render() {
-        return (
-            <ScreenWrapper
-                onTransitionEnd={() => {
-                    if (!this.loginInputRef) {
-                        return;
-                    }
-                    this.loginInputRef.focus();
-                }}
-            >
-                <HeaderWithCloseButton
-                    title={this.props.translate('contacts.newContactMethod')}
-                    shouldShowBackButton
-                    onBackButtonPress={() => Navigation.navigate(ROUTES.SETTINGS_CONTACT_METHODS)}
-                    onCloseButtonPress={() => Navigation.dismissModal(true)}
-                />
-                <ScrollView>
-                    <Text style={[styles.ph5, styles.mb5]}>
-                        {this.props.translate('common.pleaseEnterEmailOrPhoneNumber')}
-                    </Text>
-                    <View style={[styles.ph5, styles.mb6]}>
-                        <TextInput
-                            label={`${this.props.translate('common.email')}/${this.props.translate('common.phoneNumber')}`}
-                            ref={el => this.loginInputRef = el}
-                            value={this.state.login}
-                            onChangeText={this.onLoginChange}
-                            autoCapitalize="none"
-                            returnKeyType={Permissions.canUsePasswordlessLogins(this.props.betas) ? 'done' : 'next'}
-                        />
-                    </View>
-                    {!Permissions.canUsePasswordlessLogins(this.props.betas)
-                        && (
-                            <View style={[styles.ph5, styles.mb6]}>
-                                <TextInput
-                                    label={this.props.translate('common.password')}
-                                    value={this.state.password}
-                                    onChangeText={password => this.setState({password})}
-                                    returnKeyType="done"
-                                />
-                            </View>
-                        )}
-                </ScrollView>
-                <FixedFooter style={[styles.flexGrow0]}>
-                    <Button
-                        success
-                        isDisabled={!this.validateForm()}
-                        text={this.props.translate('common.add')}
-                        onPress={this.submitForm}
-                        pressOnEnter
->>>>>>> f18e6e9b
                     />
                 </View>
                 {!Permissions.canUsePasswordlessLogins(props.betas)
