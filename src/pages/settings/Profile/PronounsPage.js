import _ from 'underscore';
import lodashGet from 'lodash/get';
import React, {useState, useMemo} from 'react';
import withCurrentUserPersonalDetails, {withCurrentUserPersonalDetailsPropTypes, withCurrentUserPersonalDetailsDefaultProps} from '../../../components/withCurrentUserPersonalDetails';
import ScreenWrapper from '../../../components/ScreenWrapper';
import HeaderWithBackButton from '../../../components/HeaderWithBackButton';
import Text from '../../../components/Text';
import styles from '../../../styles/styles';
import * as PersonalDetails from '../../../libs/actions/PersonalDetails';
import CONST from '../../../CONST';
import ROUTES from '../../../ROUTES';
import Navigation from '../../../libs/Navigation/Navigation';
import SelectionList from '../../../components/SelectionList';
import useLocalize from '../../../hooks/useLocalize';

const propTypes = {
    ...withCurrentUserPersonalDetailsPropTypes,
};

const defaultProps = {
    ...withCurrentUserPersonalDetailsDefaultProps,
};

function PronounsPage({currentUserPersonalDetails}) {
    const {translate} = useLocalize();
    const currentPronouns = lodashGet(currentUserPersonalDetails, 'pronouns', '');
    const currentPronounsKey = currentPronouns.substring(CONST.PRONOUNS.PREFIX.length);

    const [searchValue, setSearchValue] = useState(() => {
        const currentPronounsText = _.chain(translate('pronouns'))
            .find((_value, key) => key === currentPronounsKey)
            .value();

        return currentPronounsText || '';
    });

<<<<<<< HEAD
        const pronouns = _.chain(CONST.PRONOUNS_LIST)
            .map((value) => {
                const fullPronounKey = `${CONST.PRONOUNS.PREFIX}${value}`;
                const isCurrentPronouns = fullPronounKey === currentPronouns;

                if (isCurrentPronouns) {
                    setInitiallyFocusedOption({
                        text: props.translate(`pronouns.${value}`),
                        keyForList: value,
                    });
                }

=======
    const filteredPronounsList = useMemo(() => {
        const pronouns = _.chain(translate('pronouns'))
            .map((value, key) => {
                const fullPronounKey = `${CONST.PRONOUNS.PREFIX}${key}`;
                const isCurrentPronouns = fullPronounKey === currentPronouns;

>>>>>>> b7a00462
                return {
                    text: props.translate(`pronouns.${value}`),
                    value: fullPronounKey,
                    keyForList: value,
                    isSelected: isCurrentPronouns,
                };
            })
            .sortBy((pronoun) => pronoun.text.toLowerCase())
            .value();

        const trimmedSearch = searchValue.trim();

        if (trimmedSearch.length === 0) {
            return [];
        }
        return _.filter(pronouns, (pronoun) => pronoun.text.toLowerCase().indexOf(trimmedSearch.toLowerCase()) >= 0);
    }, [searchValue, currentPronouns, translate]);

    const headerMessage = searchValue.trim() && filteredPronounsList.length === 0 ? translate('common.noResultsFound') : '';

    const updatePronouns = (selectedPronouns) => {
        PersonalDetails.updatePronouns(selectedPronouns.keyForList === currentPronouns.keyForList ? '' : lodashGet(selectedPronouns, 'value', ''));
    };

    return (
        <ScreenWrapper includeSafeAreaPaddingBottom={false}>
            <HeaderWithBackButton
                title={translate('pronounsPage.pronouns')}
                onBackButtonPress={() => Navigation.goBack(ROUTES.SETTINGS_PROFILE)}
            />
            <Text style={[styles.ph5, styles.mb3]}>{translate('pronounsPage.isShownOnProfile')}</Text>
            <SelectionList
                headerMessage={headerMessage}
                textInputLabel={translate('pronounsPage.pronouns')}
                textInputPlaceholder={translate('pronounsPage.placeholderText')}
                textInputValue={searchValue}
                sections={[{data: filteredPronounsList, indexOffset: 0}]}
                onSelectRow={updatePronouns}
                onChangeText={setSearchValue}
                initiallyFocusedOptionKey={currentPronounsKey}
            />
        </ScreenWrapper>
    );
}

PronounsPage.propTypes = propTypes;
PronounsPage.defaultProps = defaultProps;
PronounsPage.displayName = 'PronounsPage';

export default withCurrentUserPersonalDetails(PronounsPage);<|MERGE_RESOLUTION|>--- conflicted
+++ resolved
@@ -27,36 +27,21 @@
     const currentPronounsKey = currentPronouns.substring(CONST.PRONOUNS.PREFIX.length);
 
     const [searchValue, setSearchValue] = useState(() => {
-        const currentPronounsText = _.chain(translate('pronouns'))
-            .find((_value, key) => key === currentPronounsKey)
+        const currentPronounsText = _.chain(CONST.PRONOUNS_LIST)
+            .find((_value) => _value === currentPronounsKey)
             .value();
 
         return currentPronounsText || '';
     });
 
-<<<<<<< HEAD
+    const filteredPronounsList = useMemo(() => {
         const pronouns = _.chain(CONST.PRONOUNS_LIST)
             .map((value) => {
                 const fullPronounKey = `${CONST.PRONOUNS.PREFIX}${value}`;
                 const isCurrentPronouns = fullPronounKey === currentPronouns;
 
-                if (isCurrentPronouns) {
-                    setInitiallyFocusedOption({
-                        text: props.translate(`pronouns.${value}`),
-                        keyForList: value,
-                    });
-                }
-
-=======
-    const filteredPronounsList = useMemo(() => {
-        const pronouns = _.chain(translate('pronouns'))
-            .map((value, key) => {
-                const fullPronounKey = `${CONST.PRONOUNS.PREFIX}${key}`;
-                const isCurrentPronouns = fullPronounKey === currentPronouns;
-
->>>>>>> b7a00462
                 return {
-                    text: props.translate(`pronouns.${value}`),
+                    text: translate(`pronouns.${value}`),
                     value: fullPronounKey,
                     keyForList: value,
                     isSelected: isCurrentPronouns,
