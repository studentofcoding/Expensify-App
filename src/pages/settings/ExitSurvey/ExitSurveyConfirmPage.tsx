import type {StackScreenProps} from '@react-navigation/stack';
import React, {useCallback, useEffect} from 'react';
import {View} from 'react-native';
import {withOnyx} from 'react-native-onyx';
import type {OnyxEntry} from 'react-native-onyx';
import Icon from '@components//Icon';
import Button from '@components/Button';
import FixedFooter from '@components/FixedFooter';
import HeaderWithBackButton from '@components/HeaderWithBackButton';
import {MushroomTopHat} from '@components/Icon/Illustrations';
import ScreenWrapper from '@components/ScreenWrapper';
import Text from '@components/Text';
import useLocalize from '@hooks/useLocalize';
import useNetwork from '@hooks/useNetwork';
import useThemeStyles from '@hooks/useThemeStyles';
import Navigation from '@navigation/Navigation';
import type {SettingsNavigatorParamList} from '@navigation/types';
import variables from '@styles/variables';
import * as ExitSurvey from '@userActions/ExitSurvey';
import * as Link from '@userActions/Link';
import CONST from '@src/CONST';
import ONYXKEYS from '@src/ONYXKEYS';
import ROUTES from '@src/ROUTES';
import type SCREENS from '@src/SCREENS';
import type {ExitReason, ExitSurveyReasonForm} from '@src/types/form/ExitSurveyReasonForm';
import EXIT_SURVEY_REASON_INPUT_IDS from '@src/types/form/ExitSurveyReasonForm';
import ExitSurveyOffline from './ExitSurveyOffline';

type ExitSurveyConfirmPageOnyxProps = {
    exitReason?: ExitReason | null;
};

type ExitSurveyConfirmPageProps = ExitSurveyConfirmPageOnyxProps & StackScreenProps<SettingsNavigatorParamList, typeof SCREENS.SETTINGS.EXIT_SURVEY.CONFIRM>;

function ExitSurveyConfirmPage({exitReason, route, navigation}: ExitSurveyConfirmPageProps) {
    const {translate} = useLocalize();
    const {isOffline} = useNetwork();
    const styles = useThemeStyles();

    const getBackToParam = useCallback(() => {
        if (isOffline) {
            return ROUTES.SETTINGS;
        }
        if (exitReason) {
            return ROUTES.SETTINGS_EXIT_SURVEY_RESPONSE.getRoute(exitReason, ROUTES.SETTINGS_EXIT_SURVEY_REASON);
        }
        return ROUTES.SETTINGS;
    }, [exitReason, isOffline]);
    const {backTo} = route.params;
    useEffect(() => {
        const newBackTo = getBackToParam();
        if (backTo === newBackTo) {
            return;
        }
        navigation.setParams({
            backTo: newBackTo,
        });
    }, [backTo, getBackToParam, navigation]);

    return (
        <ScreenWrapper testID={ExitSurveyConfirmPage.displayName}>
            <HeaderWithBackButton
                title={translate('exitSurvey.header')}
                onBackButtonPress={() => Navigation.goBack()}
            />
            <View style={[styles.flex1, styles.justifyContentCenter, styles.alignItemsCenter, styles.mh5]}>
                {isOffline && <ExitSurveyOffline />}
                {!isOffline && (
                    <>
                        <Icon
                            src={MushroomTopHat}
                            width={variables.mushroomTopHatWidth}
                            height={variables.mushroomTopHatHeight}
                        />
                        <Text style={[styles.headerAnonymousFooter, styles.mt5, styles.textAlignCenter]}>{translate('exitSurvey.thankYou')}</Text>
                        <Text style={[styles.mt2, styles.textAlignCenter]}>{translate('exitSurvey.thankYouSubtitle')}</Text>
                    </>
                )}
            </View>
            <FixedFooter>
                <Button
                    success
                    large
                    text={translate('exitSurvey.goToExpensifyClassic')}
                    onPress={() => {
<<<<<<< HEAD
                        const promise = ExitSurvey.switchToOldDot();
                        if (NativeModules.HybridAppModule) {
                            promise.then(() => {
                                Navigation.resetToHome();
                                NativeModules.HybridAppModule.closeReactNativeApp(false, true);
                            });
                            return;
                        }
=======
                        ExitSurvey.switchToOldDot();
>>>>>>> 7426771d
                        Navigation.dismissModal();
                        Link.openOldDotLink(CONST.OLDDOT_URLS.INBOX);
                    }}
                    isDisabled={isOffline}
                />
            </FixedFooter>
        </ScreenWrapper>
    );
}

ExitSurveyConfirmPage.displayName = 'ExitSurveyConfirmPage';

export default withOnyx<ExitSurveyConfirmPageProps, ExitSurveyConfirmPageOnyxProps>({
    exitReason: {
        key: ONYXKEYS.FORMS.EXIT_SURVEY_REASON_FORM,
        selector: (value: OnyxEntry<ExitSurveyReasonForm>) => value?.[EXIT_SURVEY_REASON_INPUT_IDS.REASON] ?? null,
    },
})(ExitSurveyConfirmPage);<|MERGE_RESOLUTION|>--- conflicted
+++ resolved
@@ -83,18 +83,7 @@
                     large
                     text={translate('exitSurvey.goToExpensifyClassic')}
                     onPress={() => {
-<<<<<<< HEAD
-                        const promise = ExitSurvey.switchToOldDot();
-                        if (NativeModules.HybridAppModule) {
-                            promise.then(() => {
-                                Navigation.resetToHome();
-                                NativeModules.HybridAppModule.closeReactNativeApp(false, true);
-                            });
-                            return;
-                        }
-=======
                         ExitSurvey.switchToOldDot();
->>>>>>> 7426771d
                         Navigation.dismissModal();
                         Link.openOldDotLink(CONST.OLDDOT_URLS.INBOX);
                     }}
