import type {StackScreenProps} from '@react-navigation/stack';
import React, {useCallback, useEffect} from 'react';
import {View} from 'react-native';
import {useOnyx} from 'react-native-onyx';
import type {OnyxEntry} from 'react-native-onyx';
import Icon from '@components//Icon';
import Button from '@components/Button';
import DelegateNoAccessWrapper from '@components/DelegateNoAccessWrapper';
import FixedFooter from '@components/FixedFooter';
import HeaderWithBackButton from '@components/HeaderWithBackButton';
import {MushroomTopHat} from '@components/Icon/Illustrations';
import ScreenWrapper from '@components/ScreenWrapper';
import Text from '@components/Text';
import useLocalize from '@hooks/useLocalize';
import useNetwork from '@hooks/useNetwork';
import useThemeStyles from '@hooks/useThemeStyles';
import Navigation from '@navigation/Navigation';
import type {SettingsNavigatorParamList} from '@navigation/types';
import variables from '@styles/variables';
import * as ExitSurvey from '@userActions/ExitSurvey';
import * as Link from '@userActions/Link';
import CONST from '@src/CONST';
import ONYXKEYS from '@src/ONYXKEYS';
import ROUTES from '@src/ROUTES';
import type SCREENS from '@src/SCREENS';
import type {ExitSurveyReasonForm} from '@src/types/form/ExitSurveyReasonForm';
import EXIT_SURVEY_REASON_INPUT_IDS from '@src/types/form/ExitSurveyReasonForm';
import {isEmptyObject} from '@src/types/utils/EmptyObject';
import ExitSurveyOffline from './ExitSurveyOffline';

type ExitSurveyConfirmPageProps = StackScreenProps<SettingsNavigatorParamList, typeof SCREENS.SETTINGS.EXIT_SURVEY.CONFIRM>;

function ExitSurveyConfirmPage({route, navigation}: ExitSurveyConfirmPageProps) {
    const {translate} = useLocalize();
    const {isOffline} = useNetwork();
    const styles = useThemeStyles();
    const [tryNewDot] = useOnyx(ONYXKEYS.NVP_TRYNEWDOT);
    const [exitReason] = useOnyx(ONYXKEYS.FORMS.EXIT_SURVEY_REASON_FORM, {selector: (value: OnyxEntry<ExitSurveyReasonForm>) => value?.[EXIT_SURVEY_REASON_INPUT_IDS.REASON] ?? null});
    const shouldShowQuickTips =
        isEmptyObject(tryNewDot) || tryNewDot?.classicRedirect?.dismissed === true || (!isEmptyObject(tryNewDot) && tryNewDot?.classicRedirect?.dismissed === undefined);

    const getBackToParam = useCallback(() => {
        if (isOffline) {
            return ROUTES.SETTINGS;
        }
        if (exitReason) {
            return ROUTES.SETTINGS_EXIT_SURVEY_RESPONSE.getRoute(exitReason, ROUTES.SETTINGS_EXIT_SURVEY_REASON.route);
        }
        return ROUTES.SETTINGS;
    }, [exitReason, isOffline]);
    const {backTo} = route.params || {};
    useEffect(() => {
        const newBackTo = getBackToParam();
        if (backTo === newBackTo) {
            return;
        }
        navigation.setParams({
            backTo: newBackTo,
        });
    }, [backTo, getBackToParam, navigation]);

    return (
        <ScreenWrapper testID={ExitSurveyConfirmPage.displayName}>
<<<<<<< HEAD
            <DelegateNoAccessWrapper accessDeniedVariants={[CONST.DELEGATE.DENIED_ACCESS_VARIANTS.DELEGATE]}>
                <HeaderWithBackButton
                    title={translate(shouldShowQuickTips ? 'exitSurvey.goToExpensifyClassic' : 'exitSurvey.header')}
                    onBackButtonPress={() => Navigation.goBack()}
=======
            <HeaderWithBackButton
                title={translate(shouldShowQuickTips ? 'exitSurvey.goToExpensifyClassic' : 'exitSurvey.header')}
                onBackButtonPress={() => Navigation.goBack()}
            />
            <View style={[styles.flex1, styles.justifyContentCenter, styles.alignItemsCenter, styles.mh5]}>
                {isOffline && <ExitSurveyOffline />}
                {!isOffline && (
                    <>
                        <Icon
                            src={MushroomTopHat}
                            width={variables.mushroomTopHatWidth}
                            height={variables.mushroomTopHatHeight}
                        />
                        <Text style={[styles.headerAnonymousFooter, styles.mt5, styles.textAlignCenter]}>
                            {translate(shouldShowQuickTips ? 'exitSurvey.quickTip' : 'exitSurvey.thankYou')}
                        </Text>
                        <Text style={[styles.mt2, styles.textAlignCenter]}>{translate(shouldShowQuickTips ? 'exitSurvey.quickTipSubTitle' : 'exitSurvey.thankYouSubtitle')}</Text>
                    </>
                )}
            </View>
            <FixedFooter>
                <Button
                    success
                    large
                    text={translate(shouldShowQuickTips ? 'exitSurvey.takeMeToExpensifyClassic' : 'exitSurvey.goToExpensifyClassic')}
                    pressOnEnter
                    onPress={() => {
                        ExitSurvey.switchToOldDot();
                        Navigation.dismissModal();
                        Link.openOldDotLink(CONST.OLDDOT_URLS.INBOX, true);
                    }}
                    isDisabled={isOffline}
>>>>>>> 2d2555b1
                />
                <View style={[styles.flex1, styles.justifyContentCenter, styles.alignItemsCenter, styles.mh5]}>
                    {isOffline && <ExitSurveyOffline />}
                    {!isOffline && (
                        <>
                            <Icon
                                src={MushroomTopHat}
                                width={variables.mushroomTopHatWidth}
                                height={variables.mushroomTopHatHeight}
                            />
                            <Text style={[styles.headerAnonymousFooter, styles.mt5, styles.textAlignCenter]}>
                                {translate(shouldShowQuickTips ? 'exitSurvey.quickTip' : 'exitSurvey.thankYou')}
                            </Text>
                            <Text style={[styles.mt2, styles.textAlignCenter]}>{translate(shouldShowQuickTips ? 'exitSurvey.quickTipSubTitle' : 'exitSurvey.thankYouSubtitle')}</Text>
                        </>
                    )}
                </View>
                <FixedFooter>
                    <Button
                        success
                        large
                        text={translate(shouldShowQuickTips ? 'exitSurvey.takeMeToExpensifyClassic' : 'exitSurvey.goToExpensifyClassic')}
                        pressOnEnter
                        onPress={() => {
                            ExitSurvey.switchToOldDot();
                            Navigation.dismissModal();
                            Link.openOldDotLink(CONST.OLDDOT_URLS.INBOX);
                        }}
                        isDisabled={isOffline}
                    />
                </FixedFooter>
            </DelegateNoAccessWrapper>
        </ScreenWrapper>
    );
}

ExitSurveyConfirmPage.displayName = 'ExitSurveyConfirmPage';

export default ExitSurveyConfirmPage;<|MERGE_RESOLUTION|>--- conflicted
+++ resolved
@@ -61,45 +61,10 @@
 
     return (
         <ScreenWrapper testID={ExitSurveyConfirmPage.displayName}>
-<<<<<<< HEAD
             <DelegateNoAccessWrapper accessDeniedVariants={[CONST.DELEGATE.DENIED_ACCESS_VARIANTS.DELEGATE]}>
                 <HeaderWithBackButton
                     title={translate(shouldShowQuickTips ? 'exitSurvey.goToExpensifyClassic' : 'exitSurvey.header')}
                     onBackButtonPress={() => Navigation.goBack()}
-=======
-            <HeaderWithBackButton
-                title={translate(shouldShowQuickTips ? 'exitSurvey.goToExpensifyClassic' : 'exitSurvey.header')}
-                onBackButtonPress={() => Navigation.goBack()}
-            />
-            <View style={[styles.flex1, styles.justifyContentCenter, styles.alignItemsCenter, styles.mh5]}>
-                {isOffline && <ExitSurveyOffline />}
-                {!isOffline && (
-                    <>
-                        <Icon
-                            src={MushroomTopHat}
-                            width={variables.mushroomTopHatWidth}
-                            height={variables.mushroomTopHatHeight}
-                        />
-                        <Text style={[styles.headerAnonymousFooter, styles.mt5, styles.textAlignCenter]}>
-                            {translate(shouldShowQuickTips ? 'exitSurvey.quickTip' : 'exitSurvey.thankYou')}
-                        </Text>
-                        <Text style={[styles.mt2, styles.textAlignCenter]}>{translate(shouldShowQuickTips ? 'exitSurvey.quickTipSubTitle' : 'exitSurvey.thankYouSubtitle')}</Text>
-                    </>
-                )}
-            </View>
-            <FixedFooter>
-                <Button
-                    success
-                    large
-                    text={translate(shouldShowQuickTips ? 'exitSurvey.takeMeToExpensifyClassic' : 'exitSurvey.goToExpensifyClassic')}
-                    pressOnEnter
-                    onPress={() => {
-                        ExitSurvey.switchToOldDot();
-                        Navigation.dismissModal();
-                        Link.openOldDotLink(CONST.OLDDOT_URLS.INBOX, true);
-                    }}
-                    isDisabled={isOffline}
->>>>>>> 2d2555b1
                 />
                 <View style={[styles.flex1, styles.justifyContentCenter, styles.alignItemsCenter, styles.mh5]}>
                     {isOffline && <ExitSurveyOffline />}
@@ -126,7 +91,7 @@
                         onPress={() => {
                             ExitSurvey.switchToOldDot();
                             Navigation.dismissModal();
-                            Link.openOldDotLink(CONST.OLDDOT_URLS.INBOX);
+                            Link.openOldDotLink(CONST.OLDDOT_URLS.INBOX, true);
                         }}
                         isDisabled={isOffline}
                     />
