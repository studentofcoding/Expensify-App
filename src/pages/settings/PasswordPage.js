import React, {Component} from 'react';
import {View, ScrollView} from 'react-native';
import {withOnyx} from 'react-native-onyx';
import PropTypes from 'prop-types';
import _ from 'underscore';

import HeaderWithCloseButton from '../../components/HeaderWithCloseButton';
import Navigation from '../../libs/Navigation/Navigation';
import ROUTES from '../../ROUTES';
import ScreenWrapper from '../../components/ScreenWrapper';
import Text from '../../components/Text';
import styles from '../../styles/styles';
import ONYXKEYS from '../../ONYXKEYS';
import Button from '../../components/Button';
import {isValidPassword} from '../../libs/ValidationUtils';
import * as User from '../../libs/actions/User';
import withLocalize, {withLocalizePropTypes} from '../../components/withLocalize';
import compose from '../../libs/compose';
import KeyboardAvoidingView from '../../components/KeyboardAvoidingView';
import FixedFooter from '../../components/FixedFooter';
import ExpensiTextInput from '../../components/ExpensiTextInput';
<<<<<<< HEAD
import InlineErrorText from '../../components/InlineErrorText';
import * as Session from '../../libs/actions/Session';
=======
import {clearAccountMessages} from '../../libs/actions/Session';
>>>>>>> c95c2ddb

const propTypes = {
    /* Onyx Props */

    /** Holds information about the users account that is logging in */
    account: PropTypes.shape({
        /** An error message to display to the user */
        error: PropTypes.string,

        /** Success message to display when necessary */
        success: PropTypes.string,

        /** Whether or not a sign on form is loading (being submitted) */
        loading: PropTypes.bool,
    }),

    ...withLocalizePropTypes,
};

const defaultProps = {
    account: {},
};
class PasswordPage extends Component {
    constructor(props) {
        super(props);

        this.state = {
            currentPassword: '',
            newPassword: '',
            confirmNewPassword: '',
            errors: {
                currentPassword: false,
                newPassword: false,
                confirmNewPassword: false,
                confirmPasswordMatch: false,
                newPasswordSameAsOld: false,
            },
        };

        this.submit = this.submit.bind(this);
        this.getErrorText = this.getErrorText.bind(this);
        this.validate = this.validate.bind(this);
        this.clearErrorAndSetValue = this.clearErrorAndSetValue.bind(this);
        this.currentPasswordInputRef = null;

        this.errorKeysMap = {
            currentPassword: 'passwordPage.errors.currentPassword',
            confirmNewPassword: 'passwordPage.errors.confirmNewPassword',
            newPasswordSameAsOld: 'passwordPage.errors.newPasswordSameAsOld',
            confirmPasswordMatch: 'setPasswordPage.passwordsDontMatch',
            newPassword: 'passwordPage.errors.newPassword',
        };
    }

    componentWillUnmount() {
        Session.clearAccountMessages();
    }

    /**
     * @param {String} field
     * @returns {String}
     */
    getErrorText(field) {
        if (this.state.errors[field]) {
            return this.props.translate(this.errorKeysMap[field]);
        }
        return '';
    }


    /**
     * @param {String} field
     * @param {String} value
     * @param {String[]} additionalErrorsToClear
     */
    clearErrorAndSetValue(field, value, additionalErrorsToClear) {
        const errorsToReset = {
            [field]: false,
        };
        if (additionalErrorsToClear) {
            _.each(additionalErrorsToClear, (errorFlag) => {
                errorsToReset[errorFlag] = false;
            });
        }

        this.setState(prevState => ({
            [field]: value,
            errors: {...prevState.errors, ...errorsToReset},
        }));
    }

    /**
     * @returns {Boolean}
     */
    validate() {
        const errors = {};

        if (!this.state.currentPassword) {
            errors.currentPassword = true;
        }

        if (!this.state.newPassword || !isValidPassword(this.state.newPassword)) {
            errors.newPassword = true;
        }

        if (!this.state.confirmNewPassword) {
            errors.confirmNewPassword = true;
        }

        if (this.state.currentPassword && this.state.newPassword && _.isEqual(this.state.currentPassword, this.state.newPassword)) {
            errors.newPasswordSameAsOld = true;
        }

        if (isValidPassword(this.state.newPassword) && this.state.confirmNewPassword && !_.isEqual(this.state.newPassword, this.state.confirmNewPassword)) {
            errors.confirmPasswordMatch = true;
        }

        this.setState({errors});
        return _.size(errors) === 0;
    }

    /**
     * Submit the form
     */
    submit() {
        if (!this.validate()) {
            return;
        }
        User.changePasswordAndNavigate(this.state.currentPassword, this.state.newPassword);
    }

    render() {
        const shouldShowNewPasswordPrompt = !this.state.errors.newPassword && !this.state.errors.newPasswordSameAsOld;
        return (
            <ScreenWrapper onTransitionEnd={() => {
                if (!this.currentPasswordInputRef) {
                    return;
                }

                this.currentPasswordInputRef.focus();
            }}
            >
                <KeyboardAvoidingView>
                    <HeaderWithCloseButton
                        title={this.props.translate('passwordPage.changePassword')}
                        shouldShowBackButton
                        onBackButtonPress={() => Navigation.navigate(ROUTES.SETTINGS)}
                        onCloseButtonPress={() => Navigation.dismissModal(true)}
                    />
                    <ScrollView style={styles.flex1} contentContainerStyle={styles.p5}>
                        <Text style={[styles.mb6]}>
                            {this.props.translate('passwordPage.changingYourPasswordPrompt')}
                        </Text>
                        <View style={styles.mb6}>
                            <ExpensiTextInput
                                label={`${this.props.translate('passwordPage.currentPassword')}*`}
                                ref={el => this.currentPasswordInputRef = el}
                                secureTextEntry
                                autoCompleteType="password"
                                textContentType="password"
                                value={this.state.currentPassword}
                                onChangeText={text => this.clearErrorAndSetValue('currentPassword', text)}
                                returnKeyType="done"
                                hasError={this.state.errors.currentPassword}
                                errorText={this.getErrorText('currentPassword')}
                            />
                        </View>
                        <View style={styles.mb6}>
                            <ExpensiTextInput
                                label={`${this.props.translate('passwordPage.newPassword')}*`}
                                secureTextEntry
                                autoCompleteType="password"
                                textContentType="password"
                                value={this.state.newPassword}
                                hasError={this.state.errors.newPassword || this.state.errors.newPasswordSameAsOld}
                                errorText={this.state.errors.newPasswordSameAsOld
                                    ? this.getErrorText('newPasswordSameAsOld')
                                    : this.getErrorText('newPassword')}
                                onChangeText={text => this.clearErrorAndSetValue('newPassword', text, ['newPasswordSameAsOld'])}
                            />
                            {

                                shouldShowNewPasswordPrompt && (
                                <Text
                                    style={[
                                        styles.textLabelSupporting,
                                        styles.mt1,
                                    ]}
                                >
                                    {this.props.translate('passwordPage.newPasswordPrompt')}
                                </Text>
                                )
                            }
                        </View>
                        <View style={styles.mb6}>
                            <ExpensiTextInput
                                label={`${this.props.translate('passwordPage.confirmNewPassword')}*`}
                                secureTextEntry
                                autoCompleteType="password"
                                textContentType="password"
                                value={this.state.confirmNewPassword}
                                onChangeText={text => this.clearErrorAndSetValue('confirmNewPassword', text, ['confirmPasswordMatch'])}
                                hasError={this.state.errors.confirmNewPassword || this.state.errors.confirmPasswordMatch}
                                errorText={this.getErrorText(this.state.errors.confirmNewPassword ? 'confirmNewPassword' : 'confirmPasswordMatch')}
                                onSubmitEditing={this.validateAndSubmitForm}
                            />
                        </View>
                        {_.every(this.state.errors, error => !error) && !_.isEmpty(this.props.account.error) && (
                            <Text style={styles.formError}>
                                {this.props.account.error}
                            </Text>
                        )}
                    </ScrollView>
                    <FixedFooter style={[styles.flexGrow0]}>
                        <Button
                            success
                            style={[styles.mb2]}
                            isLoading={this.props.account.loading}
                            text={this.props.translate('common.save')}
                            onPress={this.submit}
                        />
                    </FixedFooter>
                </KeyboardAvoidingView>
            </ScreenWrapper>
        );
    }
}

PasswordPage.propTypes = propTypes;
PasswordPage.defaultProps = defaultProps;

export default compose(
    withLocalize,
    withOnyx({
        account: {
            key: ONYXKEYS.ACCOUNT,
        },
    }),
)(PasswordPage);<|MERGE_RESOLUTION|>--- conflicted
+++ resolved
@@ -12,19 +12,14 @@
 import styles from '../../styles/styles';
 import ONYXKEYS from '../../ONYXKEYS';
 import Button from '../../components/Button';
-import {isValidPassword} from '../../libs/ValidationUtils';
+import * as ValidationUtils from '../../libs/ValidationUtils';
 import * as User from '../../libs/actions/User';
 import withLocalize, {withLocalizePropTypes} from '../../components/withLocalize';
 import compose from '../../libs/compose';
 import KeyboardAvoidingView from '../../components/KeyboardAvoidingView';
 import FixedFooter from '../../components/FixedFooter';
 import ExpensiTextInput from '../../components/ExpensiTextInput';
-<<<<<<< HEAD
-import InlineErrorText from '../../components/InlineErrorText';
 import * as Session from '../../libs/actions/Session';
-=======
-import {clearAccountMessages} from '../../libs/actions/Session';
->>>>>>> c95c2ddb
 
 const propTypes = {
     /* Onyx Props */
@@ -126,7 +121,7 @@
             errors.currentPassword = true;
         }
 
-        if (!this.state.newPassword || !isValidPassword(this.state.newPassword)) {
+        if (!this.state.newPassword || !ValidationUtils.isValidPassword(this.state.newPassword)) {
             errors.newPassword = true;
         }
 
@@ -138,7 +133,7 @@
             errors.newPasswordSameAsOld = true;
         }
 
-        if (isValidPassword(this.state.newPassword) && this.state.confirmNewPassword && !_.isEqual(this.state.newPassword, this.state.confirmNewPassword)) {
+        if (ValidationUtils.isValidPassword(this.state.newPassword) && this.state.confirmNewPassword && !_.isEqual(this.state.newPassword, this.state.confirmNewPassword)) {
             errors.confirmPasswordMatch = true;
         }
 
