import React, {Component} from 'react';
import {View, ScrollView} from 'react-native';
import {withOnyx} from 'react-native-onyx';
import PropTypes from 'prop-types';
import _ from 'underscore';

import HeaderWithCloseButton from '../../components/HeaderWithCloseButton';
import Navigation from '../../libs/Navigation/Navigation';
import ROUTES from '../../ROUTES';
import ScreenWrapper from '../../components/ScreenWrapper';
import Text from '../../components/Text';
import styles from '../../styles/styles';
import ONYXKEYS from '../../ONYXKEYS';
import Button from '../../components/Button';
<<<<<<< HEAD
import {changePassword} from '../../libs/actions/User';
import {isValidPassword} from '../../libs/ValidationUtils';
=======
import * as User from '../../libs/actions/User';
>>>>>>> 97110f06
import withLocalize, {withLocalizePropTypes} from '../../components/withLocalize';
import compose from '../../libs/compose';
import KeyboardAvoidingView from '../../components/KeyboardAvoidingView';
import FixedFooter from '../../components/FixedFooter';
import ExpensiTextInput from '../../components/ExpensiTextInput';
import {clearAccountMessages} from '../../libs/actions/Session';

const propTypes = {
    /* Onyx Props */

    /** Holds information about the users account that is logging in */
    account: PropTypes.shape({
        /** An error message to display to the user */
        error: PropTypes.string,

        /** Success message to display when necessary */
        success: PropTypes.string,

        /** Whether or not a sign on form is loading (being submitted) */
        loading: PropTypes.bool,
    }),

    ...withLocalizePropTypes,
};

const defaultProps = {
    account: {},
};
class PasswordPage extends Component {
    constructor(props) {
        super(props);

        this.state = {
            currentPassword: '',
            newPassword: '',
            confirmNewPassword: '',
            errors: {
                currentPassword: false,
                newPassword: false,
                confirmNewPassword: false,
                confirmPasswordMatch: false,
                newPasswordSameAsOld: false,
            },
        };

        this.submit = this.submit.bind(this);
        this.getErrorText = this.getErrorText.bind(this);
        this.validate = this.validate.bind(this);
        this.clearErrorAndSetValue = this.clearErrorAndSetValue.bind(this);
        this.currentPasswordInputRef = null;

        this.errorKeysMap = {
            currentPassword: 'passwordPage.errors.currentPassword',
            confirmNewPassword: 'passwordPage.errors.confirmNewPassword',
            newPasswordSameAsOld: 'passwordPage.errors.newPasswordSameAsOld',
            confirmPasswordMatch: 'setPasswordPage.passwordsDontMatch',
            newPassword: 'passwordPage.errors.newPassword',
        };
    }

    componentWillUnmount() {
        clearAccountMessages();
    }

    /**
     * Return the error message for the field
     *
     * @param {String} field
     * @returns {String}
     */
    getErrorText(field) {
        if (this.state.errors[field]) {
            return this.props.translate(this.errorKeysMap[field]);
        }
        return null;
    }


    /**
     * Set value for the field in state and clear error flag
     * @param {String} field
     * @param {String} value
     * @param {String[]} additionalErrorFlags
     */
    clearErrorAndSetValue(field, value, additionalErrorFlags) {
        const errorsToReset = {
            [field]: false,
        };
        if (additionalErrorFlags) {
            _.each(additionalErrorFlags, (errorFlag) => {
                errorsToReset[errorFlag] = false;
            });
        }

        this.setState(prevState => ({
            [field]: value,
            errors: {...prevState.errors, ...errorsToReset},
        }));
    }

    /**
     * Validate all fields
     * @returns {Boolean}
     */
    validate() {
        const errors = {};

        if (!this.state.currentPassword) {
            errors.currentPassword = true;
        }

        if (!this.state.newPassword || !isValidPassword(this.state.newPassword)) {
            errors.newPassword = true;
        }

        if (!this.state.confirmNewPassword) {
            errors.confirmNewPassword = true;
        }

<<<<<<< HEAD
        if (this.state.currentPassword && this.state.newPassword && _.isEqual(this.state.currentPassword, this.state.newPassword)) {
            errors.newPasswordSameAsOld = true;
        }

        if (isValidPassword(this.state.newPassword) && this.state.confirmNewPassword && !_.isEqual(this.state.newPassword, this.state.confirmNewPassword)) {
            errors.confirmPasswordMatch = true;
        }

        this.setState({errors});
        return _.size(errors) === 0;
    }

    /**
     * Submit the form
     */
    submit() {
        if (!this.validate()) {
            return;
        }
        changePassword(this.state.currentPassword, this.state.newPassword)
            .then((response) => {
                if (response.jsonCode === 200) {
                    Navigation.navigate(ROUTES.SETTINGS);
                }
            });
=======
    handleChangePassword() {
        User.changePasswordAndNavigate(this.state.currentPassword, this.state.newPassword);
>>>>>>> 97110f06
    }

    render() {
        return (
            <ScreenWrapper onTransitionEnd={() => {
                if (this.currentPasswordInputRef) {
                    this.currentPasswordInputRef.focus();
                }
            }}
            >
                <KeyboardAvoidingView>
                    <HeaderWithCloseButton
                        title={this.props.translate('passwordPage.changePassword')}
                        shouldShowBackButton
                        onBackButtonPress={() => Navigation.navigate(ROUTES.SETTINGS)}
                        onCloseButtonPress={() => Navigation.dismissModal(true)}
                    />
                    <ScrollView style={styles.flex1} contentContainerStyle={styles.p5}>
                        <Text style={[styles.mb6]}>
                            {this.props.translate('passwordPage.changingYourPasswordPrompt')}
                        </Text>
                        <View style={styles.mb6}>
                            <ExpensiTextInput
                                label={`${this.props.translate('passwordPage.currentPassword')}*`}
                                ref={el => this.currentPasswordInputRef = el}
                                secureTextEntry
                                autoCompleteType="password"
                                textContentType="password"
                                value={this.state.currentPassword}
                                onChangeText={text => this.clearErrorAndSetValue('currentPassword', text)}
                                returnKeyType="done"
                                hasError={this.state.errors.currentPassword}
                                errorText={this.getErrorText('currentPassword')}
                            />
                        </View>
                        <View style={styles.mb6}>
                            <ExpensiTextInput
                                label={`${this.props.translate('passwordPage.newPassword')}*`}
                                secureTextEntry
                                autoCompleteType="password"
                                textContentType="password"
                                value={this.state.newPassword}
                                hasError={this.state.errors.newPassword || this.state.errors.newPasswordSameAsOld}
                                errorText={!this.state.errors.newPassword && this.state.errors.newPasswordSameAsOld
                                    ? this.getErrorText('newPasswordSameAsOld')
                                    : this.getErrorText('newPassword')}
                                onChangeText={text => this.clearErrorAndSetValue('newPassword', text, ['newPasswordSameAsOld'])}
                            />
                            {
                              !this.state.errors.newPassword && !this.state.errors.newPasswordSameAsOld
                              && (
                              <Text
                                  style={[
                                      styles.textLabelSupporting,
                                      styles.mt1,
                                  ]}
                              >
                                  {this.props.translate('passwordPage.newPasswordPrompt')}
                              </Text>
                              )
                            }
                        </View>
                        <View style={styles.mb6}>
                            <ExpensiTextInput
                                label={`${this.props.translate('passwordPage.confirmNewPassword')}*`}
                                secureTextEntry
                                autoCompleteType="password"
                                textContentType="password"
                                value={this.state.confirmNewPassword}
                                onChangeText={text => this.clearErrorAndSetValue('confirmNewPassword', text, ['confirmPasswordMatch'])}
                                hasError={this.state.errors.confirmNewPassword || this.state.errors.confirmPasswordMatch}
                                errorText={this.getErrorText(this.state.errors.confirmNewPassword ? 'confirmNewPassword' : 'confirmPasswordMatch')}
                                onSubmitEditing={this.validateAndSubmitForm}
                            />
                        </View>
                        {!_.some(_.values(this.state.errors)) && !_.isEmpty(this.props.account.error) && (
                            <Text style={styles.formError}>
                                {this.props.account.error}
                            </Text>
                        )}
                    </ScrollView>
                    <FixedFooter style={[styles.flexGrow0]}>
                        <Button
                            success
                            style={[styles.mb2]}
                            isLoading={this.props.account.loading}
                            text={this.props.translate('common.save')}
                            onPress={this.submit}
                        />
                    </FixedFooter>
                </KeyboardAvoidingView>
            </ScreenWrapper>
        );
    }
}

PasswordPage.propTypes = propTypes;
PasswordPage.defaultProps = defaultProps;

export default compose(
    withLocalize,
    withOnyx({
        account: {
            key: ONYXKEYS.ACCOUNT,
        },
    }),
)(PasswordPage);<|MERGE_RESOLUTION|>--- conflicted
+++ resolved
@@ -12,12 +12,8 @@
 import styles from '../../styles/styles';
 import ONYXKEYS from '../../ONYXKEYS';
 import Button from '../../components/Button';
-<<<<<<< HEAD
-import {changePassword} from '../../libs/actions/User';
 import {isValidPassword} from '../../libs/ValidationUtils';
-=======
 import * as User from '../../libs/actions/User';
->>>>>>> 97110f06
 import withLocalize, {withLocalizePropTypes} from '../../components/withLocalize';
 import compose from '../../libs/compose';
 import KeyboardAvoidingView from '../../components/KeyboardAvoidingView';
@@ -137,7 +133,6 @@
             errors.confirmNewPassword = true;
         }
 
-<<<<<<< HEAD
         if (this.state.currentPassword && this.state.newPassword && _.isEqual(this.state.currentPassword, this.state.newPassword)) {
             errors.newPasswordSameAsOld = true;
         }
@@ -157,16 +152,7 @@
         if (!this.validate()) {
             return;
         }
-        changePassword(this.state.currentPassword, this.state.newPassword)
-            .then((response) => {
-                if (response.jsonCode === 200) {
-                    Navigation.navigate(ROUTES.SETTINGS);
-                }
-            });
-=======
-    handleChangePassword() {
         User.changePasswordAndNavigate(this.state.currentPassword, this.state.newPassword);
->>>>>>> 97110f06
     }
 
     render() {
