--- conflicted
+++ resolved
@@ -1,14 +1,8 @@
-<<<<<<< HEAD
 import type {StackScreenProps} from '@react-navigation/stack';
-import type {OnyxEntry} from 'react-native-onyx';
 import type {OnboardingModalNavigatorParamList} from '@libs/Navigation/types';
-import type {OnboardingPurposeType} from '@src/CONST';
 import type SCREENS from '@src/SCREENS';
 
 type OnboardingPurposeProps = Record<string, unknown> & StackScreenProps<OnboardingModalNavigatorParamList, typeof SCREENS.ONBOARDING.PURPOSE>;
-=======
-type OnboardingPurposeProps = Record<string, unknown>;
->>>>>>> 987c9651
 
 type BaseOnboardingPurposeProps = OnboardingPurposeProps & {
     /* Whether to use native styles tailored for native devices */
