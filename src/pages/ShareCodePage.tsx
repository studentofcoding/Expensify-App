import React, {useRef} from 'react';
import {ScrollView, View} from 'react-native';
import type {ImageSourcePropType} from 'react-native';
import type {OnyxEntry} from 'react-native-onyx';
import expensifyLogo from '@assets/images/expensify-logo-round-transparent.png';
import ContextMenuItem from '@components/ContextMenuItem';
import HeaderWithBackButton from '@components/HeaderWithBackButton';
import * as Expensicons from '@components/Icon/Expensicons';
import * as Illustrations from '@components/Icon/Illustrations';
import MenuItem from '@components/MenuItem';
import QRShareWithDownload from '@components/QRShare/QRShareWithDownload';
import type QRShareWithDownloadHandle from '@components/QRShare/QRShareWithDownload/types';
import ScreenWrapper from '@components/ScreenWrapper';
import Section from '@components/Section';
import withCurrentUserPersonalDetails from '@components/withCurrentUserPersonalDetails';
import type {WithCurrentUserPersonalDetailsProps} from '@components/withCurrentUserPersonalDetails';
import useEnvironment from '@hooks/useEnvironment';
import useLocalize from '@hooks/useLocalize';
import useThemeStyles from '@hooks/useThemeStyles';
import useWindowDimensions from '@hooks/useWindowDimensions';
import Clipboard from '@libs/Clipboard';
import getPlatform from '@libs/getPlatform';
import Navigation from '@libs/Navigation/Navigation';
import * as ReportUtils from '@libs/ReportUtils';
import * as Url from '@libs/Url';
import * as UserUtils from '@libs/UserUtils';
import CONST from '@src/CONST';
import ROUTES from '@src/ROUTES';
import type {Report, Session} from '@src/types/onyx';

type ShareCodePageOnyxProps = WithCurrentUserPersonalDetailsProps & {
    /** Session info for the currently logged in user. */
    session: OnyxEntry<Session>;

    /** The report currently being looked at */
    report?: OnyxEntry<Report>;
};

type ShareCodePageProps = ShareCodePageOnyxProps;

function ShareCodePage({report, session, currentUserPersonalDetails}: ShareCodePageProps) {
    const themeStyles = useThemeStyles();
    const {translate} = useLocalize();
    const {environmentURL} = useEnvironment();
    const qrCodeRef = useRef<QRShareWithDownloadHandle>(null);
    const {isSmallScreenWidth} = useWindowDimensions();

    const isReport = !!report?.reportID;

    const getSubtitle = () => {
        if (isReport) {
            if (ReportUtils.isExpenseReport(report)) {
                return ReportUtils.getPolicyName(report);
            }
            if (ReportUtils.isMoneyRequestReport(report)) {
                // generate subtitle from participants
                return ReportUtils.getVisibleMemberIDs(report)
                    .map((accountID) => ReportUtils.getDisplayNameForParticipant(accountID))
                    .join(' & ');
            }

            return ReportUtils.getParentNavigationSubtitle(report).workspaceName ?? ReportUtils.getChatRoomSubtitle(report);
        }

        return session?.email;
    };

    const title = isReport ? ReportUtils.getReportName(report) : currentUserPersonalDetails.displayName ?? '';
    const subtitle = getSubtitle();
    const urlWithTrailingSlash = Url.addTrailingForwardSlash(environmentURL);
    const url = isReport ? `${urlWithTrailingSlash}${ROUTES.REPORT_WITH_ID.getRoute(report.reportID)}` : `${urlWithTrailingSlash}${ROUTES.PROFILE.getRoute(session?.accountID ?? '')}`;
    const platform = getPlatform();
    const isNative = platform === CONST.PLATFORM.IOS || platform === CONST.PLATFORM.ANDROID;

    return (
        <ScreenWrapper
            testID={ShareCodePage.displayName}
            shouldShowOfflineIndicatorInWideScreen={!isReport}
        >
            <HeaderWithBackButton
                title={translate('common.shareCode')}
                onBackButtonPress={() => Navigation.goBack(isReport ? ROUTES.REPORT_WITH_ID_DETAILS.getRoute(report.reportID) : undefined)}
                shouldShowBackButton={isReport || isSmallScreenWidth}
                icon={Illustrations.QRCode}
            />
            <ScrollView style={[themeStyles.flex1, themeStyles.pt3]}>
                <View style={[themeStyles.flex1, isSmallScreenWidth ? themeStyles.workspaceSectionMobile : themeStyles.workspaceSection]}>
                    <Section
                        title={translate('shareCodePage.title')}
                        subtitle={translate('shareCodePage.subtitle')}
                        isCentralPane
                        subtitleMuted
                        childrenStyles={themeStyles.pt5}
                        titleStyles={themeStyles.accountSettingsSectionTitle}
                    >
                        <View style={[isSmallScreenWidth ? themeStyles.workspaceSectionMobile : themeStyles.qrShareSection]}>
                            <QRShareWithDownload
                                ref={qrCodeRef}
                                url={url}
                                title={title}
                                subtitle={subtitle}
                                logo={isReport ? expensifyLogo : (UserUtils.getAvatarUrl(currentUserPersonalDetails?.avatar, currentUserPersonalDetails?.accountID) as ImageSourcePropType)}
                                logoRatio={isReport ? CONST.QR.EXPENSIFY_LOGO_SIZE_RATIO : CONST.QR.DEFAULT_LOGO_SIZE_RATIO}
                                logoMarginRatio={isReport ? CONST.QR.EXPENSIFY_LOGO_MARGIN_RATIO : CONST.QR.DEFAULT_LOGO_MARGIN_RATIO}
                            />
                        </View>

                        <View style={{marginTop: 36}}>
                            <ContextMenuItem
                                isAnonymousAction
                                text={translate('qrCodes.copy')}
                                icon={Expensicons.Copy}
                                successIcon={Expensicons.Checkmark}
                                successText={translate('qrCodes.copied')}
                                onPress={() => Clipboard.setString(url)}
                                shouldLimitWidth={false}
                                wrapperStyle={themeStyles.sectionMenuItemTopDescription}
                            />

                            {isNative && (
                                <MenuItem
                                    isAnonymousAction
                                    title={translate('common.download')}
                                    icon={Expensicons.Download}
                                    // eslint-disable-next-line @typescript-eslint/no-misused-promises
                                    onPress={() => qrCodeRef.current?.download?.()}
                                    wrapperStyle={themeStyles.sectionMenuItemTopDescription}
                                />
                            )}

<<<<<<< HEAD
                    <MenuItem
                        title={translate(`referralProgram.${CONST.REFERRAL_PROGRAM.CONTENT_TYPES.SHARE_CODE}.buttonText1`)}
                        icon={Expensicons.Cash}
                        onPress={() => Navigation.navigate(ROUTES.REFERRAL_DETAILS_MODAL.getRoute(CONST.REFERRAL_PROGRAM.CONTENT_TYPES.SHARE_CODE, Navigation.getActiveRouteWithoutParams()))}
                    />
=======
                            <MenuItem
                                title={translate(`referralProgram.${CONST.REFERRAL_PROGRAM.CONTENT_TYPES.SHARE_CODE}.buttonText1`)}
                                icon={Expensicons.Cash}
                                onPress={() => Navigation.navigate(ROUTES.REFERRAL_DETAILS_MODAL.getRoute(CONST.REFERRAL_PROGRAM.CONTENT_TYPES.SHARE_CODE))}
                                wrapperStyle={themeStyles.sectionMenuItemTopDescription}
                                shouldShowRightIcon
                            />
                        </View>
                    </Section>
>>>>>>> 3a702ce3
                </View>
            </ScrollView>
        </ScreenWrapper>
    );
}

ShareCodePage.displayName = 'ShareCodePage';

export default withCurrentUserPersonalDetails(ShareCodePage);<|MERGE_RESOLUTION|>--- conflicted
+++ resolved
@@ -128,23 +128,15 @@
                                 />
                             )}
 
-<<<<<<< HEAD
-                    <MenuItem
-                        title={translate(`referralProgram.${CONST.REFERRAL_PROGRAM.CONTENT_TYPES.SHARE_CODE}.buttonText1`)}
-                        icon={Expensicons.Cash}
-                        onPress={() => Navigation.navigate(ROUTES.REFERRAL_DETAILS_MODAL.getRoute(CONST.REFERRAL_PROGRAM.CONTENT_TYPES.SHARE_CODE, Navigation.getActiveRouteWithoutParams()))}
-                    />
-=======
                             <MenuItem
                                 title={translate(`referralProgram.${CONST.REFERRAL_PROGRAM.CONTENT_TYPES.SHARE_CODE}.buttonText1`)}
                                 icon={Expensicons.Cash}
-                                onPress={() => Navigation.navigate(ROUTES.REFERRAL_DETAILS_MODAL.getRoute(CONST.REFERRAL_PROGRAM.CONTENT_TYPES.SHARE_CODE))}
+                                onPress={() => Navigation.navigate(ROUTES.REFERRAL_DETAILS_MODAL.getRoute(CONST.REFERRAL_PROGRAM.CONTENT_TYPES.SHARE_CODE, Navigation.getActiveRouteWithoutParams()))}
                                 wrapperStyle={themeStyles.sectionMenuItemTopDescription}
                                 shouldShowRightIcon
                             />
                         </View>
                     </Section>
->>>>>>> 3a702ce3
                 </View>
             </ScrollView>
         </ScreenWrapper>
