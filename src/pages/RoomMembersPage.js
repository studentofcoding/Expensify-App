import PropTypes from 'prop-types';
import React, {useCallback, useEffect, useMemo, useState} from 'react';
import {View} from 'react-native';
import {withOnyx} from 'react-native-onyx';
import _ from 'underscore';
import FullPageNotFoundView from '@components/BlockingViews/FullPageNotFoundView';
import Button from '@components/Button';
import ConfirmModal from '@components/ConfirmModal';
import HeaderWithBackButton from '@components/HeaderWithBackButton';
import {usePersonalDetails} from '@components/OnyxProvider';
import ScreenWrapper from '@components/ScreenWrapper';
import SelectionList from '@components/SelectionList';
import withCurrentUserPersonalDetails, {withCurrentUserPersonalDetailsDefaultProps, withCurrentUserPersonalDetailsPropTypes} from '@components/withCurrentUserPersonalDetails';
import withLocalize, {withLocalizePropTypes} from '@components/withLocalize';
import withWindowDimensions, {windowDimensionsPropTypes} from '@components/withWindowDimensions';
import * as Browser from '@libs/Browser';
import compose from '@libs/compose';
import Log from '@libs/Log';
import Navigation from '@libs/Navigation/Navigation';
import * as OptionsListUtils from '@libs/OptionsListUtils';
import * as PolicyUtils from '@libs/PolicyUtils';
import * as ReportUtils from '@libs/ReportUtils';
import * as UserUtils from '@libs/UserUtils';
import useThemeStyles from '@styles/useThemeStyles';
import * as Report from '@userActions/Report';
import CONST from '@src/CONST';
import ONYXKEYS from '@src/ONYXKEYS';
import ROUTES from '@src/ROUTES';
import withReportOrNotFound from './home/report/withReportOrNotFound';
import reportPropTypes from './reportPropTypes';

const propTypes = {
<<<<<<< HEAD
    /** All personal details asssociated with user */
    personalDetails: PropTypes.objectOf(personalDetailsPropType),
=======
    /** Beta features list */
    betas: PropTypes.arrayOf(PropTypes.string),
>>>>>>> 2b9de346

    /** The report currently being looked at */
    report: reportPropTypes.isRequired,

    /** The policies which the user has access to and which the report could be tied to */
    policies: PropTypes.shape({
        /** ID of the policy */
        id: PropTypes.string,
    }),

    /** URL Route params */
    route: PropTypes.shape({
        /** Params from the URL path */
        params: PropTypes.shape({
            /** reportID passed via route: /workspace/:reportID/members */
            reportID: PropTypes.string,
        }),
    }).isRequired,

    /** Session info for the currently logged in user. */
    session: PropTypes.shape({
        /** Currently logged in user accountID */
        accountID: PropTypes.number,
    }),

    ...withLocalizePropTypes,
    ...windowDimensionsPropTypes,
    ...withCurrentUserPersonalDetailsPropTypes,
};

const defaultProps = {
    session: {
        accountID: 0,
    },
    report: {},
    policies: {},
    ...withCurrentUserPersonalDetailsDefaultProps,
};

function RoomMembersPage(props) {
    const styles = useThemeStyles();
    const [selectedMembers, setSelectedMembers] = useState([]);
    const [removeMembersConfirmModalVisible, setRemoveMembersConfirmModalVisible] = useState(false);
    const [searchValue, setSearchValue] = useState('');
    const [didLoadRoomMembers, setDidLoadRoomMembers] = useState(false);
    const personalDetails = usePersonalDetails() || CONST.EMPTY_OBJECT;

    /**
     * Get members for the current room
     */
    const getRoomMembers = useCallback(() => {
        Report.openRoomMembersPage(props.report.reportID);
        setDidLoadRoomMembers(true);
    }, [props.report.reportID]);

    useEffect(() => {
        getRoomMembers();
        // eslint-disable-next-line react-hooks/exhaustive-deps
    }, []);

    /**
     * Open the modal to invite a user
     */
    const inviteUser = () => {
        setSearchValue('');
        Navigation.navigate(ROUTES.ROOM_INVITE.getRoute(props.report.reportID));
    };

    /**
     * Remove selected users from the room
     */
    const removeUsers = () => {
        Report.removeFromRoom(props.report.reportID, selectedMembers);
        setSelectedMembers([]);
        setRemoveMembersConfirmModalVisible(false);
    };

    /**
     * Add user from the selectedMembers list
     *
     * @param {String} login
     */
    const addUser = useCallback((accountID) => {
        setSelectedMembers((prevSelected) => [...prevSelected, accountID]);
    }, []);

    /**
     * Remove user from the selectedEmployees list
     *
     * @param {String} login
     */
    const removeUser = useCallback((accountID) => {
        setSelectedMembers((prevSelected) => _.without(prevSelected, accountID));
    }, []);

    /**
     * Toggle user from the selectedMembers list
     *
     * @param {String} accountID
     * @param {String} pendingAction
     *
     */
    const toggleUser = useCallback(
        (accountID, pendingAction) => {
            if (pendingAction === CONST.RED_BRICK_ROAD_PENDING_ACTION.DELETE) {
                return;
            }

            // Add or remove the user if the checkbox is enabled
            if (_.contains(selectedMembers, Number(accountID))) {
                removeUser(Number(accountID));
            } else {
                addUser(Number(accountID));
            }
        },
        [selectedMembers, addUser, removeUser],
    );

    /**
     * Add or remove all users passed from the selectedMembers list
     * @param {Object} memberList
     */
    const toggleAllUsers = (memberList) => {
        const enabledAccounts = _.filter(memberList, (member) => !member.isDisabled);
        const everyoneSelected = _.every(enabledAccounts, (member) => _.contains(selectedMembers, Number(member.keyForList)));

        if (everyoneSelected) {
            setSelectedMembers([]);
        } else {
            const everyAccountId = _.map(enabledAccounts, (member) => Number(member.keyForList));
            setSelectedMembers(everyAccountId);
        }
    };

    /**
     * Show the modal to confirm removal of the selected members
     */
    const askForConfirmationToRemove = () => {
        setRemoveMembersConfirmModalVisible(true);
    };

    const getMemberOptions = () => {
        let result = [];

        _.each(props.report.participantAccountIDs, (accountID) => {
            const details = personalDetails[accountID];

            if (!details) {
                Log.hmmm(`[RoomMembersPage] no personal details found for room member with accountID: ${accountID}`);
                return;
            }

            // If search value is provided, filter out members that don't match the search value
            if (searchValue.trim()) {
                let memberDetails = '';
                if (details.login) {
                    memberDetails += ` ${details.login.toLowerCase()}`;
                }
                if (details.firstName) {
                    memberDetails += ` ${details.firstName.toLowerCase()}`;
                }
                if (details.lastName) {
                    memberDetails += ` ${details.lastName.toLowerCase()}`;
                }
                if (details.displayName) {
                    memberDetails += ` ${details.displayName.toLowerCase()}`;
                }
                if (details.phoneNumber) {
                    memberDetails += ` ${details.phoneNumber.toLowerCase()}`;
                }

                if (!OptionsListUtils.isSearchStringMatch(searchValue.trim(), memberDetails)) {
                    return;
                }
            }

            result.push({
                keyForList: String(accountID),
                accountID: Number(accountID),
                isSelected: _.contains(selectedMembers, Number(accountID)),
                isDisabled: accountID === props.session.accountID,
                text: props.formatPhoneNumber(details.displayName),
                alternateText: props.formatPhoneNumber(details.login),
                icons: [
                    {
                        source: UserUtils.getAvatar(details.avatar, accountID),
                        name: details.login,
                        type: CONST.ICON_TYPE_AVATAR,
                    },
                ],
            });
        });

        result = _.sortBy(result, (value) => value.text.toLowerCase());

        return result;
    };

    const isPolicyMember = useMemo(() => PolicyUtils.isPolicyMember(props.report.policyID, props.policies), [props.report.policyID, props.policies]);
    const data = getMemberOptions();
    const headerMessage = searchValue.trim() && !data.length ? props.translate('roomMembersPage.memberNotFound') : '';
    return (
        <ScreenWrapper
            includeSafeAreaPaddingBottom={false}
            style={[styles.defaultModalContainer]}
            testID={RoomMembersPage.displayName}
        >
            <FullPageNotFoundView
                shouldShow={_.isEmpty(props.report) || (ReportUtils.isPublicRoom(props.report) && !isPolicyMember)}
                subtitleKey={_.isEmpty(props.report) ? undefined : 'roomMembersPage.notAuthorized'}
                onBackButtonPress={() => Navigation.goBack(ROUTES.REPORT_WITH_ID_DETAILS.getRoute(props.report.reportID))}
            >
                <HeaderWithBackButton
                    title={props.translate('workspace.common.members')}
                    subtitle={ReportUtils.getReportName(props.report)}
                    onBackButtonPress={() => {
                        setSearchValue('');
                        Navigation.goBack(ROUTES.REPORT_WITH_ID_DETAILS.getRoute(props.report.reportID));
                    }}
                />
                <ConfirmModal
                    danger
                    title={props.translate('workspace.people.removeMembersTitle')}
                    isVisible={removeMembersConfirmModalVisible}
                    onConfirm={removeUsers}
                    onCancel={() => setRemoveMembersConfirmModalVisible(false)}
                    prompt={props.translate('roomMembersPage.removeMembersPrompt')}
                    confirmText={props.translate('common.remove')}
                    cancelText={props.translate('common.cancel')}
                />
                <View style={[styles.w100, styles.flex1]}>
                    <View style={[styles.w100, styles.flexRow, styles.pt3, styles.ph5]}>
                        <Button
                            medium
                            success
                            text={props.translate('common.invite')}
                            onPress={inviteUser}
                        />
                        <Button
                            medium
                            danger
                            style={[styles.ml2]}
                            isDisabled={selectedMembers.length === 0}
                            text={props.translate('common.remove')}
                            onPress={askForConfirmationToRemove}
                        />
                    </View>
                    <View style={[styles.w100, styles.mt4, styles.flex1]}>
                        <SelectionList
                            canSelectMultiple
                            sections={[{data, indexOffset: 0, isDisabled: false}]}
                            textInputLabel={props.translate('optionsSelector.findMember')}
                            textInputValue={searchValue}
                            onChangeText={setSearchValue}
                            headerMessage={headerMessage}
                            onSelectRow={(item) => toggleUser(item.keyForList)}
                            onSelectAll={() => toggleAllUsers(data)}
                            showLoadingPlaceholder={!OptionsListUtils.isPersonalDetailsReady(personalDetails) || !didLoadRoomMembers}
                            showScrollIndicator
                            shouldPreventDefaultFocusOnSelectRow={!Browser.isMobile()}
                        />
                    </View>
                </View>
            </FullPageNotFoundView>
        </ScreenWrapper>
    );
}

RoomMembersPage.propTypes = propTypes;
RoomMembersPage.defaultProps = defaultProps;
RoomMembersPage.displayName = 'RoomMembersPage';

export default compose(
    withLocalize,
    withWindowDimensions,
    withReportOrNotFound(),
    withOnyx({
        session: {
            key: ONYXKEYS.SESSION,
        },
        policies: {
            key: ONYXKEYS.COLLECTION.POLICY,
        },
    }),
    withCurrentUserPersonalDetails,
)(RoomMembersPage);<|MERGE_RESOLUTION|>--- conflicted
+++ resolved
@@ -30,14 +30,6 @@
 import reportPropTypes from './reportPropTypes';
 
 const propTypes = {
-<<<<<<< HEAD
-    /** All personal details asssociated with user */
-    personalDetails: PropTypes.objectOf(personalDetailsPropType),
-=======
-    /** Beta features list */
-    betas: PropTypes.arrayOf(PropTypes.string),
->>>>>>> 2b9de346
-
     /** The report currently being looked at */
     report: reportPropTypes.isRequired,
 
