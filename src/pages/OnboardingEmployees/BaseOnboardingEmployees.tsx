import React, {useMemo, useState} from 'react';
import {NativeModules} from 'react-native';
import {useOnyx} from 'react-native-onyx';
import Button from '@components/Button';
import FormHelpMessage from '@components/FormHelpMessage';
import HeaderWithBackButton from '@components/HeaderWithBackButton';
import ScreenWrapper from '@components/ScreenWrapper';
import SelectionList from '@components/SelectionList';
import RadioListItem from '@components/SelectionList/RadioListItem';
import type {ListItem} from '@components/SelectionList/types';
import Text from '@components/Text';
import useLocalize from '@hooks/useLocalize';
import useResponsiveLayout from '@hooks/useResponsiveLayout';
import useThemeStyles from '@hooks/useThemeStyles';
import Navigation from '@libs/Navigation/Navigation';
import * as PolicyUtils from '@libs/PolicyUtils';
import * as Policy from '@userActions/Policy/Policy';
import * as Report from '@userActions/Report';
import * as Welcome from '@userActions/Welcome';
import CONST from '@src/CONST';
import type {OnboardingCompanySize} from '@src/CONST';
import ONYXKEYS from '@src/ONYXKEYS';
import ROUTES from '@src/ROUTES';
import type {BaseOnboardingEmployeesProps} from './types';

type OnboardingListItem = ListItem & {
    keyForList: OnboardingCompanySize;
};
function BaseOnboardingEmployees({shouldUseNativeStyles, route}: BaseOnboardingEmployeesProps) {
    const styles = useThemeStyles();
    const {translate} = useLocalize();
    const [onboardingCompanySize] = useOnyx(ONYXKEYS.ONBOARDING_COMPANY_SIZE);
    const [onboardingPurposeSelected] = useOnyx(ONYXKEYS.ONBOARDING_PURPOSE_SELECTED);
    const [onboardingPolicyID] = useOnyx(ONYXKEYS.ONBOARDING_POLICY_ID);
    const [allPolicies] = useOnyx(ONYXKEYS.COLLECTION.POLICY);

    const paidGroupPolicy = Object.values(allPolicies ?? {}).find(PolicyUtils.isPaidGroupPolicy);

    const {onboardingIsMediumOrLargerScreenWidth} = useResponsiveLayout();
    const [selectedCompanySize, setSelectedCompanySize] = useState<OnboardingCompanySize | null | undefined>(onboardingCompanySize);
    const [error, setError] = useState('');

    const companySizeOptions: OnboardingListItem[] = useMemo(() => {
        return Object.values(CONST.ONBOARDING_COMPANY_SIZE).map((companySize): OnboardingListItem => {
            return {
                text: translate(`onboarding.employees.${companySize}`),
                keyForList: companySize,
                isSelected: companySize === selectedCompanySize,
            };
        });
    }, [translate, selectedCompanySize]);

    const footerContent = (
        <>
            {!!error && (
                <FormHelpMessage
                    style={[styles.ph1, styles.mb2]}
                    isError
                    message={error}
                />
            )}
            <Button
                success
                large
                text={translate('common.continue')}
                onPress={() => {
                    if (!selectedCompanySize) {
                        setError(translate('onboarding.errorSelection'));
                        return;
                    }
                    Welcome.setOnboardingCompanySize(selectedCompanySize);

<<<<<<< HEAD
                    const {adminsChatReportID, policyID} = Policy.createWorkspace(undefined, true, '', Policy.generatePolicyID(), CONST.ONBOARDING_CHOICES.MANAGE_TEAM);

                    if (!onboardingPolicyID) {
=======
                    if (!onboardingPolicyID && !paidGroupPolicy) {
                        const {adminsChatReportID, policyID} = Policy.createWorkspace(undefined, true, '', Policy.generatePolicyID(), CONST.ONBOARDING_CHOICES.MANAGE_TEAM);
>>>>>>> a530d9f7
                        Welcome.setOnboardingAdminsChatReportID(adminsChatReportID);
                        Welcome.setOnboardingPolicyID(policyID);
                    }

                    if (!NativeModules.HybridAppModule || selectedCompanySize === CONST.ONBOARDING_COMPANY_SIZE.MICRO) {
                        Navigation.navigate(ROUTES.ONBOARDING_ACCOUNTING.getRoute(route.params?.backTo));
                        return;
                    }

                    // For other company sizes we want to complete onboarding here.
                    // At this point `onboardingPurposeSelected` should always exist as we set it in `BaseOnboardingPurpose`.
                    if (onboardingPurposeSelected) {
                        Report.completeOnboarding(
                            onboardingPurposeSelected,
                            CONST.ONBOARDING_MESSAGES[onboardingPurposeSelected],
                            undefined,
                            undefined,
                            adminsChatReportID,
                            onboardingPolicyID,
                            undefined,
                            onboardingCompanySize,
                        );
                    }

                    NativeModules.HybridAppModule.closeReactNativeApp(false, true);
                }}
                pressOnEnter
            />
        </>
    );

    return (
        <ScreenWrapper
            includeSafeAreaPaddingBottom={false}
            testID="BaseOnboardingEmployees"
            style={[styles.defaultModalContainer, shouldUseNativeStyles && styles.pt8]}
        >
            <HeaderWithBackButton
                shouldShowBackButton
                progressBarPercentage={onboardingPurposeSelected === CONST.ONBOARDING_CHOICES.MANAGE_TEAM ? 80 : 90}
                onBackButtonPress={Navigation.goBack}
            />
            <Text style={[styles.textHeadlineH1, styles.mb5, onboardingIsMediumOrLargerScreenWidth && styles.mt5, onboardingIsMediumOrLargerScreenWidth ? styles.mh8 : styles.mh5]}>
                {translate('onboarding.employees.title')}
            </Text>
            <SelectionList
                sections={[{data: companySizeOptions}]}
                onSelectRow={(item) => {
                    setSelectedCompanySize(item.keyForList);
                    setError('');
                }}
                initiallyFocusedOptionKey={companySizeOptions.find((item) => item.keyForList === selectedCompanySize)?.keyForList}
                shouldUpdateFocusedIndex
                ListItem={RadioListItem}
                footerContent={footerContent}
                listItemWrapperStyle={onboardingIsMediumOrLargerScreenWidth ? [styles.pl8, styles.pr8] : []}
            />
        </ScreenWrapper>
    );
}

BaseOnboardingEmployees.displayName = 'BaseOnboardingEmployees';

export default BaseOnboardingEmployees;<|MERGE_RESOLUTION|>--- conflicted
+++ resolved
@@ -70,18 +70,14 @@
                     }
                     Welcome.setOnboardingCompanySize(selectedCompanySize);
 
-<<<<<<< HEAD
                     const {adminsChatReportID, policyID} = Policy.createWorkspace(undefined, true, '', Policy.generatePolicyID(), CONST.ONBOARDING_CHOICES.MANAGE_TEAM);
 
-                    if (!onboardingPolicyID) {
-=======
                     if (!onboardingPolicyID && !paidGroupPolicy) {
-                        const {adminsChatReportID, policyID} = Policy.createWorkspace(undefined, true, '', Policy.generatePolicyID(), CONST.ONBOARDING_CHOICES.MANAGE_TEAM);
->>>>>>> a530d9f7
                         Welcome.setOnboardingAdminsChatReportID(adminsChatReportID);
                         Welcome.setOnboardingPolicyID(policyID);
                     }
 
+                    // For MICRO companies (1-10 employees), we want to remain on NewDot.
                     if (!NativeModules.HybridAppModule || selectedCompanySize === CONST.ONBOARDING_COMPANY_SIZE.MICRO) {
                         Navigation.navigate(ROUTES.ONBOARDING_ACCOUNTING.getRoute(route.params?.backTo));
                         return;
