--- conflicted
+++ resolved
@@ -13,14 +13,10 @@
 import useLocalize from '@hooks/useLocalize';
 import useResponsiveLayout from '@hooks/useResponsiveLayout';
 import useThemeStyles from '@hooks/useThemeStyles';
-import {completeOnboarding} from '@libs/actions/Report';
 import Navigation from '@libs/Navigation/Navigation';
 import {isPaidGroupPolicy} from '@libs/PolicyUtils';
 import {createWorkspace, generatePolicyID} from '@userActions/Policy/Policy';
-<<<<<<< HEAD
-=======
 import {completeOnboarding} from '@userActions/Report';
->>>>>>> 7ef32542
 import {setOnboardingAdminsChatReportID, setOnboardingCompanySize, setOnboardingPolicyID} from '@userActions/Welcome';
 import CONST from '@src/CONST';
 import type {OnboardingCompanySize} from '@src/CONST';
@@ -82,11 +78,7 @@
                     // We need `adminsChatReportID` for `completeOnboarding`, but at the same time, we don't want to call `createWorkspace` more than once.
                     // If we have already created a workspace, we want to reuse the `onboardingAdminsChatReportID` and `onboardingPolicyID`.
                     const {adminsChatReportID, policyID} = shouldCreateWorkspace
-<<<<<<< HEAD
-                        ? createWorkspace(undefined, true, '', generatePolicyID(), CONST.ONBOARDING_CHOICES.MANAGE_TEAM)
-=======
                         ? createWorkspace(undefined, true, '', generatePolicyID(), CONST.ONBOARDING_CHOICES.MANAGE_TEAM, '', undefined, false)
->>>>>>> 7ef32542
                         : {adminsChatReportID: onboardingAdminsChatReportID, policyID: onboardingPolicyID};
 
                     if (shouldCreateWorkspace) {
