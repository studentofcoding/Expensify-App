--- conflicted
+++ resolved
@@ -161,7 +161,7 @@
         Report.leaveGroupChat(report.reportID);
     }, [isChatRoom, isPolicyEmployee, isPolicyExpenseChat, report.reportID, report.visibility]);
 
-    const shouldShowLeaveButton = !isThread && (isGroupChat || (isChatRoom && ReportUtils.canLeaveChat(report, policy)));
+    const shouldShowLeaveButton = !isThread && (isGroupChat || (isChatRoom && ReportUtils.canLeaveChat(report, policy)) || (isPolicyExpenseChat && !isPolicyAdmin));
 
     const linkedWorkspace = useMemo(() => Object.values(policies ?? {}).find((pol) => pol && pol.id === report?.policyID), [policies, report?.policyID]);
     const shouldDisableRename = useMemo(() => ReportUtils.shouldDisableRename(report, linkedWorkspace), [report, linkedWorkspace]);
@@ -251,11 +251,7 @@
             });
         }
 
-<<<<<<< HEAD
         if (shouldShowLeaveButton) {
-=======
-        if (!isThread && (isGroupChat || (isChatRoom && ReportUtils.canLeaveChat(report, policy)) || (isPolicyExpenseChat && !isPolicyAdmin))) {
->>>>>>> 3e1d94a2
             items.push({
                 key: CONST.REPORT_DETAILS_MENU_ITEM.LEAVE_ROOM,
                 translationKey: 'common.leave',
@@ -279,11 +275,6 @@
         isDefaultRoom,
         isChatThread,
         isPolicyEmployee,
-<<<<<<< HEAD
-=======
-        isPolicyExpenseChat,
-        isPolicyAdmin,
->>>>>>> 3e1d94a2
         isUserCreatedPolicyRoom,
         participants.length,
         report,
@@ -295,6 +286,7 @@
         isTaskReport,
         shouldShowLeaveButton,
         activeChatMembers.length,
+        isPolicyAdmin,
         session,
         leaveChat,
     ]);
