import type {StackScreenProps} from '@react-navigation/stack';
import {Str} from 'expensify-common';
import React, {useCallback, useEffect, useMemo, useRef, useState} from 'react';
import {View} from 'react-native';
import type {OnyxEntry} from 'react-native-onyx';
import {useOnyx, withOnyx} from 'react-native-onyx';
import type {ValueOf} from 'type-fest';
import AvatarWithImagePicker from '@components/AvatarWithImagePicker';
import FullPageNotFoundView from '@components/BlockingViews/FullPageNotFoundView';
import DisplayNames from '@components/DisplayNames';
import HeaderWithBackButton from '@components/HeaderWithBackButton';
import * as Expensicons from '@components/Icon/Expensicons';
import MenuItem from '@components/MenuItem';
import MenuItemWithTopDescription from '@components/MenuItemWithTopDescription';
import MultipleAvatars from '@components/MultipleAvatars';
import OfflineWithFeedback from '@components/OfflineWithFeedback';
import ParentNavigationSubtitle from '@components/ParentNavigationSubtitle';
import PressableWithoutFeedback from '@components/Pressable/PressableWithoutFeedback';
import type {PromotedAction} from '@components/PromotedActionsBar';
import PromotedActionsBar, {PromotedActions} from '@components/PromotedActionsBar';
import RoomHeaderAvatars from '@components/RoomHeaderAvatars';
import ScreenWrapper from '@components/ScreenWrapper';
import ScrollView from '@components/ScrollView';
import Text from '@components/Text';
import useLocalize from '@hooks/useLocalize';
import useNetwork from '@hooks/useNetwork';
import useThemeStyles from '@hooks/useThemeStyles';
import Navigation from '@libs/Navigation/Navigation';
import type {ReportDetailsNavigatorParamList} from '@libs/Navigation/types';
import * as OptionsListUtils from '@libs/OptionsListUtils';
import PaginationUtils from '@libs/PaginationUtils';
import * as PolicyUtils from '@libs/PolicyUtils';
import * as ReportActionsUtils from '@libs/ReportActionsUtils';
import * as ReportUtils from '@libs/ReportUtils';
import * as IOU from '@userActions/IOU';
import * as Report from '@userActions/Report';
import * as Session from '@userActions/Session';
import * as Task from '@userActions/Task';
import ConfirmModal from '@src/components/ConfirmModal';
import CONST from '@src/CONST';
import type {TranslationPaths} from '@src/languages/types';
import ONYXKEYS from '@src/ONYXKEYS';
import type {Route} from '@src/ROUTES';
import ROUTES from '@src/ROUTES';
import type SCREENS from '@src/SCREENS';
import type * as OnyxTypes from '@src/types/onyx';
import type DeepValueOf from '@src/types/utils/DeepValueOf';
import {isEmptyObject} from '@src/types/utils/EmptyObject';
import type IconAsset from '@src/types/utils/IconAsset';
import type {WithReportOrNotFoundProps} from './home/report/withReportOrNotFound';
import withReportOrNotFound from './home/report/withReportOrNotFound';

type ReportDetailsPageMenuItem = {
    key: DeepValueOf<typeof CONST.REPORT_DETAILS_MENU_ITEM>;
    translationKey: TranslationPaths;
    icon: IconAsset;
    isAnonymousAction: boolean;
    action: () => void;
    brickRoadIndicator?: ValueOf<typeof CONST.BRICK_ROAD_INDICATOR_STATUS>;
    subtitle?: number;
    shouldShowRightIcon?: boolean;
};

type ReportDetailsPageOnyxProps = {
    /** Personal details of all the users */
    personalDetails: OnyxEntry<OnyxTypes.PersonalDetailsList>;

    /** Session info for the currently logged in user. */
    session: OnyxEntry<OnyxTypes.Session>;
};
type ReportDetailsPageProps = ReportDetailsPageOnyxProps & WithReportOrNotFoundProps & StackScreenProps<ReportDetailsNavigatorParamList, typeof SCREENS.REPORT_DETAILS.ROOT>;

const CASES = {
    DEFAULT: 'default',
    MONEY_REQUEST: 'money_request',
    MONEY_REPORT: 'money_report',
};

type CaseID = ValueOf<typeof CASES>;

function ReportDetailsPage({policies, report, session, personalDetails}: ReportDetailsPageProps) {
    const {translate} = useLocalize();
    const {isOffline} = useNetwork();
    const styles = useThemeStyles();

    // The app would crash due to subscribing to the entire report collection if parentReportID is an empty string. So we should have a fallback ID here.
    // eslint-disable-next-line @typescript-eslint/prefer-nullish-coalescing
    const [parentReport] = useOnyx(`${ONYXKEYS.COLLECTION.REPORT}${report.parentReportID || '-1'}`);
    const [sortedAllReportActions = []] = useOnyx(`${ONYXKEYS.COLLECTION.REPORT_ACTIONS}${report.reportID || '-1'}`, {
        canEvict: false,
        selector: (allReportActions: OnyxEntry<OnyxTypes.ReportActions>) => ReportActionsUtils.getSortedReportActionsForDisplay(allReportActions, true),
    });
    const [reportActionPages = []] = useOnyx(`${ONYXKEYS.COLLECTION.REPORT_ACTIONS_PAGES}${report.reportID || '-1'}`);

    const reportActions = useMemo(() => {
        if (!sortedAllReportActions.length) {
            return [];
        }
        return PaginationUtils.getContinuousChain(sortedAllReportActions, reportActionPages, (reportAction) => reportAction.reportActionID);
    }, [sortedAllReportActions, reportActionPages]);

    const transactionThreadReportID = useMemo(
        () => ReportActionsUtils.getOneTransactionThreadReportID(report.reportID, reportActions ?? [], isOffline),
        [report.reportID, reportActions, isOffline],
    );

    const [transactionThreadReport] = useOnyx(`${ONYXKEYS.COLLECTION.REPORT}${transactionThreadReportID}`);

    const [isLastMemberLeavingGroupModalVisible, setIsLastMemberLeavingGroupModalVisible] = useState(false);
    const [isDeleteModalVisible, setIsDeleteModalVisible] = useState(false);
    const [isUnapproveModalVisible, setIsUnapproveModalVisible] = useState(false);
    const policy = useMemo(() => policies?.[`${ONYXKEYS.COLLECTION.POLICY}${report?.policyID ?? '-1'}`], [policies, report?.policyID]);
    const isPolicyAdmin = useMemo(() => PolicyUtils.isPolicyAdmin(policy), [policy]);
    const isPolicyEmployee = useMemo(() => PolicyUtils.isPolicyEmployee(report?.policyID ?? '-1', policies), [report?.policyID, policies]);
    const isPolicyExpenseChat = useMemo(() => ReportUtils.isPolicyExpenseChat(report), [report]);
    const shouldUseFullTitle = useMemo(() => ReportUtils.shouldUseFullTitleToDisplay(report), [report]);
    const isChatRoom = useMemo(() => ReportUtils.isChatRoom(report), [report]);
    const isUserCreatedPolicyRoom = useMemo(() => ReportUtils.isUserCreatedPolicyRoom(report), [report]);
    const isDefaultRoom = useMemo(() => ReportUtils.isDefaultRoom(report), [report]);
    const isChatThread = useMemo(() => ReportUtils.isChatThread(report), [report]);
    const isArchivedRoom = useMemo(() => ReportUtils.isArchivedRoom(report), [report]);
    const isMoneyRequestReport = useMemo(() => ReportUtils.isMoneyRequestReport(report), [report]);
    const isMoneyRequest = useMemo(() => ReportUtils.isMoneyRequest(report), [report]);
    const isInvoiceReport = useMemo(() => ReportUtils.isInvoiceReport(report), [report]);
    const isInvoiceRoom = useMemo(() => ReportUtils.isInvoiceRoom(report), [report]);
    const isTaskReport = useMemo(() => ReportUtils.isTaskReport(report), [report]);
    const isSelfDM = useMemo(() => ReportUtils.isSelfDM(report), [report]);
    const isTrackExpenseReport = ReportUtils.isTrackExpenseReport(report);
    const parentReportAction = ReportActionsUtils.getReportAction(report?.parentReportID ?? '', report?.parentReportActionID ?? '');
    const isCanceledTaskReport = ReportUtils.isCanceledTaskReport(report, parentReportAction);
    const canEditReportDescription = useMemo(() => ReportUtils.canEditReportDescription(report, policy), [report, policy]);
    const shouldShowReportDescription = isChatRoom && (canEditReportDescription || report.description !== '');
    const isExpenseReport = isMoneyRequestReport || isInvoiceReport || isMoneyRequest;
    const isSingleTransactionView = isMoneyRequest || isTrackExpenseReport;
    const isSelfDMTrackExpenseReport = isTrackExpenseReport && ReportUtils.isSelfDM(parentReport);

    const shouldDisableRename = useMemo(() => ReportUtils.shouldDisableRename(report), [report]);
    const parentNavigationSubtitleData = ReportUtils.getParentNavigationSubtitle(report);
    // eslint-disable-next-line react-hooks/exhaustive-deps -- policy is a dependency because `getChatRoomSubtitle` calls `getPolicyName` which in turn retrieves the value from the `policy` value stored in Onyx
    const chatRoomSubtitle = useMemo(() => ReportUtils.getChatRoomSubtitle(report), [report, policy]);
    const isSystemChat = useMemo(() => ReportUtils.isSystemChat(report), [report]);
    const isGroupChat = useMemo(() => ReportUtils.isGroupChat(report), [report]);
    const isThread = useMemo(() => ReportUtils.isThread(report), [report]);
    const participants = useMemo(() => {
        const shouldExcludeHiddenParticipants = !isGroupChat && !isSystemChat;
        return ReportUtils.getParticipantsAccountIDsForDisplay(report, shouldExcludeHiddenParticipants);
    }, [report, isGroupChat, isSystemChat]);
    const connectedIntegration = PolicyUtils.getConnectedIntegration(policy);

    // Get the active chat members by filtering out the pending members with delete action
    const activeChatMembers = participants.flatMap((accountID) => {
        const pendingMember = report?.pendingChatMembers?.findLast((member) => member.accountID === accountID.toString());
        return !pendingMember || pendingMember.pendingAction !== CONST.RED_BRICK_ROAD_PENDING_ACTION.DELETE ? accountID : [];
    });

    const caseID = useMemo((): CaseID => {
        // 3. MoneyReportHeader
        if (isMoneyRequestReport || isInvoiceReport) {
            return CASES.MONEY_REPORT;
        }
        // 2. MoneyRequestHeader
        if (isSingleTransactionView) {
            return CASES.MONEY_REQUEST;
        }
        // 1. HeaderView
        return CASES.DEFAULT;
    }, [isInvoiceReport, isMoneyRequestReport, isSingleTransactionView]);
    const isPrivateNotesFetchTriggered = report?.isLoadingPrivateNotes !== undefined;

    const requestParentReportAction = useMemo(() => {
        // 2. MoneyReport case
        if (caseID === CASES.MONEY_REPORT) {
            if (!reportActions || !transactionThreadReport?.parentReportActionID) {
                return null;
            }
            return reportActions.find((action) => action.reportActionID === transactionThreadReport.parentReportActionID);
        }
        return parentReportAction;
    }, [caseID, parentReportAction, reportActions, transactionThreadReport?.parentReportActionID]);

    const isActionOwner =
        typeof requestParentReportAction?.actorAccountID === 'number' && typeof session?.accountID === 'number' && requestParentReportAction.actorAccountID === session?.accountID;
    const isDeletedParentAction = ReportActionsUtils.isDeletedAction(requestParentReportAction);

    const moneyRequestReport: OnyxEntry<OnyxTypes.Report> = useMemo(() => {
        if (caseID === CASES.MONEY_REQUEST) {
            return parentReport;
        }
        return report;
    }, [caseID, parentReport, report]);

    const canModifyTask = Task.canModifyTask(report, session?.accountID ?? -1);
    const shouldShowTaskDeleteButton =
        isTaskReport &&
        !isCanceledTaskReport &&
        ReportUtils.canWriteInReport(report) &&
        report.stateNum !== CONST.REPORT.STATE_NUM.APPROVED &&
        !ReportUtils.isClosedReport(report) &&
        canModifyTask;
    const canDeleteRequest = isActionOwner && (ReportUtils.canAddOrDeleteTransactions(moneyRequestReport) || isSelfDMTrackExpenseReport) && !isDeletedParentAction;
    const shouldShowDeleteButton = shouldShowTaskDeleteButton || canDeleteRequest;

    const canUnapproveRequest =
        ReportUtils.isMoneyRequestReport(moneyRequestReport) &&
        (ReportUtils.isReportManager(moneyRequestReport) || isPolicyAdmin) &&
        (ReportUtils.isReportApproved(moneyRequestReport) || ReportUtils.isReportManuallyReimbursed(moneyRequestReport));

    useEffect(() => {
        if (canDeleteRequest) {
            return;
        }

        setIsDeleteModalVisible(false);
    }, [canDeleteRequest]);

    useEffect(() => {
        // Do not fetch private notes if isLoadingPrivateNotes is already defined, or if the network is offline, or if the report is a self DM.
        if (isPrivateNotesFetchTriggered || isOffline || isSelfDM) {
            return;
        }

        Report.getReportPrivateNote(report?.reportID ?? '-1');
    }, [report?.reportID, isOffline, isPrivateNotesFetchTriggered, isSelfDM]);

    const leaveChat = useCallback(() => {
        Navigation.dismissModal();
        if (isChatRoom) {
            const isWorkspaceMemberLeavingWorkspaceRoom = (report.visibility === CONST.REPORT.VISIBILITY.RESTRICTED || isPolicyExpenseChat) && isPolicyEmployee;
            Report.leaveRoom(report.reportID, isWorkspaceMemberLeavingWorkspaceRoom);
            return;
        }
        Report.leaveGroupChat(report.reportID);
    }, [isChatRoom, isPolicyEmployee, isPolicyExpenseChat, report.reportID, report.visibility]);

    const unapproveExpenseReportOrShowModal = useCallback(() => {
        if (PolicyUtils.hasAccountingConnections(policy)) {
            setIsUnapproveModalVisible(true);
            return;
        }
        Navigation.dismissModal();
        IOU.unapproveExpenseReport(moneyRequestReport);
    }, [moneyRequestReport, policy]);

    const shouldShowLeaveButton =
        !isThread && (isGroupChat || (isChatRoom && ReportUtils.canLeaveChat(report, policy)) || (isPolicyExpenseChat && !report.isOwnPolicyExpenseChat && !isPolicyAdmin));

    const reportName = ReportUtils.isDeprecatedGroupDM(report) || isGroupChat ? ReportUtils.getGroupChatName(undefined, false, report) : ReportUtils.getReportName(report);

    const additionalRoomDetails =
        (isPolicyExpenseChat && !!report?.isOwnPolicyExpenseChat) || ReportUtils.isExpenseReport(report) || isPolicyExpenseChat || isInvoiceRoom
            ? chatRoomSubtitle
            : `${translate('threads.in')} ${chatRoomSubtitle}`;

    let roomDescription;
    if (caseID === CASES.MONEY_REQUEST) {
        roomDescription = translate('common.name');
    } else if (isGroupChat) {
        roomDescription = translate('groupConfirmPage.groupName');
    } else {
        roomDescription = translate('newRoomPage.roomName');
    }

    const shouldShowNotificationPref = !isMoneyRequestReport && report?.notificationPreference !== CONST.REPORT.NOTIFICATION_PREFERENCE.HIDDEN;
    const shouldShowWriteCapability = !isMoneyRequestReport;
    const shouldShowMenuItem = shouldShowNotificationPref || shouldShowWriteCapability || (!!report?.visibility && report.chatType !== CONST.REPORT.CHAT_TYPE.INVOICE);

    const menuItems: ReportDetailsPageMenuItem[] = useMemo(() => {
        const items: ReportDetailsPageMenuItem[] = [];

        if (isSelfDM) {
            return [];
        }

        if (isArchivedRoom) {
            return items;
        }

        // The Members page is only shown when:
        // - The report is a thread in a chat report
        // - The report is not a user created room with participants to show i.e. DM, Group Chat, etc
        // - The report is a user created room and the room and the current user is a workspace member i.e. non-workspace members should not see this option.
        if (
            (isGroupChat ||
                (isDefaultRoom && isChatThread && isPolicyEmployee) ||
                (!isUserCreatedPolicyRoom && participants.length) ||
                (isUserCreatedPolicyRoom && (isPolicyEmployee || (isChatThread && !ReportUtils.isPublicRoom(report))))) &&
            !ReportUtils.isConciergeChatReport(report) &&
            !isSystemChat
        ) {
            items.push({
                key: CONST.REPORT_DETAILS_MENU_ITEM.MEMBERS,
                translationKey: 'common.members',
                icon: Expensicons.Users,
                subtitle: activeChatMembers.length,
                isAnonymousAction: false,
                shouldShowRightIcon: true,
                action: () => {
                    if (isUserCreatedPolicyRoom || isChatThread || (isPolicyExpenseChat && isPolicyAdmin)) {
                        Navigation.navigate(ROUTES.ROOM_MEMBERS.getRoute(report?.reportID ?? '-1'));
                    } else {
                        Navigation.navigate(ROUTES.REPORT_PARTICIPANTS.getRoute(report?.reportID ?? '-1'));
                    }
                },
            });
        } else if ((isUserCreatedPolicyRoom && (!participants.length || !isPolicyEmployee)) || ((isDefaultRoom || isPolicyExpenseChat) && isChatThread && !isPolicyEmployee)) {
            items.push({
                key: CONST.REPORT_DETAILS_MENU_ITEM.INVITE,
                translationKey: 'common.invite',
                icon: Expensicons.Users,
                isAnonymousAction: false,
                shouldShowRightIcon: true,
                action: () => {
                    Navigation.navigate(ROUTES.ROOM_INVITE.getRoute(report?.reportID ?? '-1'));
                },
            });
        }

        if (shouldShowMenuItem) {
            items.push({
                key: CONST.REPORT_DETAILS_MENU_ITEM.SETTINGS,
                translationKey: 'common.settings',
                icon: Expensicons.Gear,
                isAnonymousAction: false,
                shouldShowRightIcon: true,
                action: () => {
                    Navigation.navigate(ROUTES.REPORT_SETTINGS.getRoute(report?.reportID ?? '-1'));
                },
            });
        }

        // Prevent displaying private notes option for threads and task reports
        if (!isChatThread && !isMoneyRequestReport && !isInvoiceReport && !isTaskReport) {
            items.push({
                key: CONST.REPORT_DETAILS_MENU_ITEM.PRIVATE_NOTES,
                translationKey: 'privateNotes.title',
                icon: Expensicons.Pencil,
                isAnonymousAction: false,
                shouldShowRightIcon: true,
                action: () => ReportUtils.navigateToPrivateNotes(report, session),
                brickRoadIndicator: Report.hasErrorInPrivateNotes(report) ? CONST.BRICK_ROAD_INDICATOR_STATUS.ERROR : undefined,
            });
        }

        // Show actions related to Task Reports
        if (isTaskReport && !isCanceledTaskReport) {
            if (ReportUtils.isCompletedTaskReport(report) && canModifyTask) {
                items.push({
                    key: CONST.REPORT_DETAILS_MENU_ITEM.MARK_AS_INCOMPLETE,
                    icon: Expensicons.Checkmark,
                    translationKey: 'task.markAsIncomplete',
                    isAnonymousAction: false,
                    action: Session.checkIfActionIsAllowed(() => {
                        Navigation.dismissModal();
                        Task.reopenTask(report);
                    }),
                });
            }
        }

        if (shouldShowLeaveButton) {
            items.push({
                key: CONST.REPORT_DETAILS_MENU_ITEM.LEAVE_ROOM,
                translationKey: 'common.leave',
                icon: Expensicons.Exit,
                isAnonymousAction: true,
                action: () => {
                    if (ReportUtils.getParticipantsAccountIDsForDisplay(report, false, true).length === 1 && isGroupChat) {
                        setIsLastMemberLeavingGroupModalVisible(true);
                        return;
                    }

                    leaveChat();
                },
            });
        }

<<<<<<< HEAD
        if (policy && connectedIntegration && isPolicyAdmin) {
            items.push({
                key: CONST.REPORT_DETAILS_MENU_ITEM.EXPORT,
                translationKey: 'common.export',
                icon: Expensicons.Upload,
                isAnonymousAction: false,
                action: () => {
                    Navigation.navigate(ROUTES.REPORT_WITH_ID_DETAILS_EXPORT.getRoute(report?.reportID ?? '', connectedIntegration));
                },
            });
        }

=======
        if (canUnapproveRequest) {
            items.push({
                key: CONST.REPORT_DETAILS_MENU_ITEM.UNAPPROVE,
                icon: Expensicons.CircularArrowBackwards,
                translationKey: 'iou.unapprove',
                isAnonymousAction: false,
                action: () => unapproveExpenseReportOrShowModal(),
            });
        }
>>>>>>> 51dd814b
        return items;
    }, [
        isSelfDM,
        isArchivedRoom,
        isGroupChat,
        isDefaultRoom,
        isChatThread,
        isPolicyEmployee,
        isUserCreatedPolicyRoom,
        participants.length,
        report,
        isSystemChat,
        isPolicyExpenseChat,
        isMoneyRequestReport,
        isInvoiceReport,
        policy,
        connectedIntegration,
        isPolicyAdmin,
        canModifyTask,
        shouldShowMenuItem,
        isTaskReport,
        isCanceledTaskReport,
        shouldShowLeaveButton,
        activeChatMembers.length,
        session,
        leaveChat,
        canUnapproveRequest,
        unapproveExpenseReportOrShowModal,
    ]);

    const displayNamesWithTooltips = useMemo(() => {
        const hasMultipleParticipants = participants.length > 1;
        return ReportUtils.getDisplayNamesWithTooltips(OptionsListUtils.getPersonalDetailsForAccountIDs(participants, personalDetails), hasMultipleParticipants);
    }, [participants, personalDetails]);

    const icons = useMemo(() => ReportUtils.getIcons(report, personalDetails, null, '', -1, policy), [report, personalDetails, policy]);

    const chatRoomSubtitleText = chatRoomSubtitle ? (
        <DisplayNames
            fullTitle={chatRoomSubtitle}
            tooltipEnabled
            numberOfLines={1}
            textStyles={[styles.sidebarLinkText, styles.textLabelSupporting, styles.pre, styles.mt1, styles.textAlignCenter]}
            shouldUseFullTitle
        />
    ) : null;

    const connectedIntegration = Object.values(CONST.POLICY.CONNECTIONS.NAME).find((integration) => !!policy?.connections?.[integration]);
    const connectedIntegrationName = connectedIntegration ? translate('workspace.accounting.connectionName', connectedIntegration) : '';
    const unapproveWarningText = (
        <Text>
            <Text style={[styles.textStrong, styles.noWrap]}>{translate('iou.headsUp')}</Text> <Text>{translate('iou.unapproveWithIntegrationWarning', connectedIntegrationName)}</Text>
        </Text>
    );

    const renderedAvatar = useMemo(() => {
        if (isMoneyRequestReport || isInvoiceReport) {
            return (
                <View style={styles.mb3}>
                    <MultipleAvatars
                        icons={icons}
                        size={CONST.AVATAR_SIZE.LARGE}
                    />
                </View>
            );
        }
        if (isGroupChat && !isThread) {
            return (
                <AvatarWithImagePicker
                    source={icons[0].source}
                    avatarID={icons[0].id}
                    isUsingDefaultAvatar={!report.avatarUrl}
                    size={CONST.AVATAR_SIZE.XLARGE}
                    avatarStyle={styles.avatarXLarge}
                    shouldDisableViewPhoto
                    onImageRemoved={() => {
                        // Calling this without a file will remove the avatar
                        Report.updateGroupChatAvatar(report.reportID ?? '');
                    }}
                    onImageSelected={(file) => Report.updateGroupChatAvatar(report.reportID ?? '-1', file)}
                    editIcon={Expensicons.Camera}
                    editIconStyle={styles.smallEditIconAccount}
                    pendingAction={report.pendingFields?.avatar ?? undefined}
                    errors={report.errorFields?.avatar ?? null}
                    errorRowStyles={styles.mt6}
                    onErrorClose={() => Report.clearAvatarErrors(report.reportID ?? '-1')}
                    shouldUseStyleUtilityForAnchorPosition
                    style={[styles.w100, styles.mb3]}
                />
            );
        }
        return (
            <View style={styles.mb3}>
                <RoomHeaderAvatars
                    icons={icons}
                    reportID={report?.reportID}
                />
            </View>
        );
    }, [report, icons, isMoneyRequestReport, isInvoiceReport, isGroupChat, isThread, styles]);

    const iouTransactionID = ReportActionsUtils.isMoneyRequestAction(requestParentReportAction)
        ? ReportActionsUtils.getOriginalMessage(requestParentReportAction)?.IOUTransactionID ?? ''
        : '';

    const canHoldUnholdReportAction = ReportUtils.canHoldUnholdReportAction(parentReportAction);
    const shouldShowHoldAction =
        caseID !== CASES.MONEY_REPORT && (canHoldUnholdReportAction.canHoldRequest || canHoldUnholdReportAction.canUnholdRequest) && !ReportUtils.isArchivedRoom(parentReport);

    const canJoin = ReportUtils.canJoinChat(report, parentReportAction, policy);

    const promotedActions = useMemo(() => {
        const result: PromotedAction[] = [];

        if (canJoin) {
            result.push(PromotedActions.join(report));
        }

        if (isExpenseReport && shouldShowHoldAction) {
            result.push(PromotedActions.hold({isTextHold: canHoldUnholdReportAction.canHoldRequest, reportAction: parentReportAction}));
        }

        if (report) {
            result.push(PromotedActions.pin(report));
        }

        result.push(PromotedActions.share(report));

        return result;
    }, [report, parentReportAction, canJoin, isExpenseReport, shouldShowHoldAction, canHoldUnholdReportAction.canHoldRequest]);

    const nameSectionExpenseIOU = (
        <View style={[styles.reportDetailsRoomInfo, styles.mw100]}>
            {shouldDisableRename && (
                <>
                    <View style={[styles.alignSelfCenter, styles.w100, styles.mt1]}>
                        <DisplayNames
                            fullTitle={reportName ?? ''}
                            displayNamesWithTooltips={displayNamesWithTooltips}
                            tooltipEnabled
                            numberOfLines={isChatRoom && !isChatThread ? 0 : 1}
                            textStyles={[styles.textHeadline, styles.textAlignCenter, isChatRoom && !isChatThread ? undefined : styles.pre]}
                            shouldUseFullTitle={shouldUseFullTitle}
                        />
                    </View>
                    {isPolicyAdmin ? (
                        <PressableWithoutFeedback
                            style={[styles.w100]}
                            disabled={policy?.pendingAction === CONST.RED_BRICK_ROAD_PENDING_ACTION.DELETE}
                            role={CONST.ROLE.BUTTON}
                            accessibilityLabel={chatRoomSubtitle ?? ''}
                            accessible
                            onPress={() => {
                                Navigation.navigate(ROUTES.WORKSPACE_INITIAL.getRoute(report?.policyID ?? ''));
                            }}
                        >
                            {chatRoomSubtitleText}
                        </PressableWithoutFeedback>
                    ) : (
                        chatRoomSubtitleText
                    )}
                </>
            )}
            {!isEmptyObject(parentNavigationSubtitleData) && (isMoneyRequestReport || isInvoiceReport || isMoneyRequest || isTaskReport) && (
                <ParentNavigationSubtitle
                    parentNavigationSubtitleData={parentNavigationSubtitleData}
                    parentReportID={report?.parentReportID}
                    parentReportActionID={report?.parentReportActionID}
                    pressableStyles={[styles.mt1, styles.mw100]}
                />
            )}
        </View>
    );

    const nameSectionGroupWorkspace = (
        <OfflineWithFeedback
            pendingAction={report?.pendingFields?.reportName}
            errors={report?.errorFields?.reportName}
            errorRowStyles={[styles.ph5]}
            onClose={() => Report.clearPolicyRoomNameErrors(report?.reportID)}
        >
            <View style={[styles.flex1, !shouldDisableRename && styles.mt3]}>
                <MenuItemWithTopDescription
                    shouldShowRightIcon={!shouldDisableRename}
                    interactive={!shouldDisableRename}
                    title={reportName}
                    titleStyle={styles.newKansasLarge}
                    shouldCheckActionAllowedOnPress={false}
                    description={!shouldDisableRename ? roomDescription : ''}
                    furtherDetails={chatRoomSubtitle && !isGroupChat ? additionalRoomDetails : ''}
                    onPress={() => Navigation.navigate(ROUTES.REPORT_SETTINGS_NAME.getRoute(report.reportID))}
                />
            </View>
        </OfflineWithFeedback>
    );

    const titleField = useMemo<OnyxTypes.PolicyReportField | undefined>((): OnyxTypes.PolicyReportField | undefined => {
        const fields = ReportUtils.getAvailableReportFields(report, Object.values(policy?.fieldList ?? {}));
        return fields.find((reportField) => ReportUtils.isReportFieldOfTypeTitle(reportField));
    }, [report, policy?.fieldList]);
    const fieldKey = ReportUtils.getReportFieldKey(titleField?.fieldID ?? '-1');
    const isFieldDisabled = ReportUtils.isReportFieldDisabled(report, titleField, policy);

    const shouldShowTitleField = caseID !== CASES.MONEY_REQUEST && !isFieldDisabled && ReportUtils.isAdminOwnerApproverOrReportOwner(report, policy);

    const nameSectionFurtherDetailsContent = (
        <ParentNavigationSubtitle
            parentNavigationSubtitleData={parentNavigationSubtitleData}
            parentReportID={report?.parentReportID}
            parentReportActionID={report?.parentReportActionID}
            pressableStyles={[styles.mt1, styles.mw100]}
        />
    );

    const nameSectionTitleField = titleField && (
        <OfflineWithFeedback
            pendingAction={report.pendingFields?.[fieldKey]}
            errors={report.errorFields?.[fieldKey]}
            errorRowStyles={styles.ph5}
            key={`menuItem-${fieldKey}`}
            onClose={() => Report.clearReportFieldErrors(report.reportID, titleField)}
        >
            <View style={[styles.flex1]}>
                <MenuItemWithTopDescription
                    shouldShowRightIcon={!isFieldDisabled}
                    interactive={!isFieldDisabled}
                    title={reportName}
                    titleStyle={styles.newKansasLarge}
                    shouldCheckActionAllowedOnPress={false}
                    description={Str.UCFirst(titleField.name)}
                    onPress={() => Navigation.navigate(ROUTES.EDIT_REPORT_FIELD_REQUEST.getRoute(report.reportID, report.policyID ?? '-1', titleField.fieldID ?? '-1'))}
                    furtherDetailsComponent={nameSectionFurtherDetailsContent}
                />
            </View>
        </OfflineWithFeedback>
    );

    const navigateBackToAfterDelete = useRef<Route>();

    const deleteTransaction = useCallback(() => {
        setIsDeleteModalVisible(false);

        if (caseID === CASES.DEFAULT) {
            Task.deleteTask(report);
            navigateBackToAfterDelete.current = undefined;
            return;
        }

        if (!requestParentReportAction) {
            return;
        }

        if (ReportActionsUtils.isTrackExpenseAction(requestParentReportAction)) {
            navigateBackToAfterDelete.current = IOU.deleteTrackExpense(moneyRequestReport?.reportID ?? '', iouTransactionID, requestParentReportAction, true);
        } else {
            navigateBackToAfterDelete.current = IOU.deleteMoneyRequest(iouTransactionID, requestParentReportAction, true);
        }
    }, [caseID, iouTransactionID, moneyRequestReport?.reportID, report, requestParentReportAction]);
    return (
        <ScreenWrapper testID={ReportDetailsPage.displayName}>
            <FullPageNotFoundView shouldShow={isEmptyObject(report)}>
                <HeaderWithBackButton title={translate('common.details')} />
                <ScrollView style={[styles.flex1]}>
                    <View style={[styles.reportDetailsTitleContainer, styles.pb0]}>
                        {renderedAvatar}
                        {isExpenseReport && !shouldShowTitleField && nameSectionExpenseIOU}
                    </View>

                    {isExpenseReport && shouldShowTitleField && nameSectionTitleField}

                    {!isExpenseReport && nameSectionGroupWorkspace}

                    {shouldShowReportDescription && (
                        <OfflineWithFeedback pendingAction={report.pendingFields?.description}>
                            <MenuItemWithTopDescription
                                shouldShowRightIcon={canEditReportDescription}
                                interactive={canEditReportDescription}
                                title={report.description}
                                shouldRenderAsHTML
                                shouldCheckActionAllowedOnPress={false}
                                description={translate('reportDescriptionPage.roomDescription')}
                                onPress={() => Navigation.navigate(ROUTES.REPORT_DESCRIPTION.getRoute(report.reportID))}
                            />
                        </OfflineWithFeedback>
                    )}

                    <PromotedActionsBar
                        containerStyle={styles.mt5}
                        promotedActions={promotedActions}
                    />

                    {menuItems.map((item) => {
                        const brickRoadIndicator =
                            ReportUtils.hasReportNameError(report) && item.key === CONST.REPORT_DETAILS_MENU_ITEM.SETTINGS ? CONST.BRICK_ROAD_INDICATOR_STATUS.ERROR : undefined;
                        return (
                            <MenuItem
                                key={item.key}
                                title={translate(item.translationKey)}
                                subtitle={item.subtitle}
                                icon={item.icon}
                                onPress={item.action}
                                isAnonymousAction={item.isAnonymousAction}
                                shouldShowRightIcon={item.shouldShowRightIcon}
                                brickRoadIndicator={brickRoadIndicator ?? item.brickRoadIndicator}
                            />
                        );
                    })}

                    {shouldShowDeleteButton && (
                        <MenuItem
                            key={CONST.REPORT_DETAILS_MENU_ITEM.DELETE}
                            icon={Expensicons.Trashcan}
                            title={caseID === CASES.DEFAULT ? translate('common.delete') : translate('reportActionContextMenu.deleteAction', {action: requestParentReportAction})}
                            onPress={() => setIsDeleteModalVisible(true)}
                        />
                    )}
                </ScrollView>
                <ConfirmModal
                    danger
                    title={translate('groupChat.lastMemberTitle')}
                    isVisible={isLastMemberLeavingGroupModalVisible}
                    onConfirm={() => {
                        setIsLastMemberLeavingGroupModalVisible(false);
                        leaveChat();
                    }}
                    onCancel={() => setIsLastMemberLeavingGroupModalVisible(false)}
                    prompt={translate('groupChat.lastMemberWarning')}
                    confirmText={translate('common.leave')}
                    cancelText={translate('common.cancel')}
                />
                <ConfirmModal
                    title={caseID === CASES.DEFAULT ? translate('task.deleteTask') : translate('iou.deleteExpense')}
                    isVisible={isDeleteModalVisible}
                    onConfirm={deleteTransaction}
                    onCancel={() => setIsDeleteModalVisible(false)}
                    onModalHide={() => ReportUtils.navigateBackAfterDeleteTransaction(navigateBackToAfterDelete.current)}
                    prompt={caseID === CASES.DEFAULT ? translate('task.deleteConfirmation') : translate('iou.deleteConfirmation')}
                    confirmText={translate('common.delete')}
                    cancelText={translate('common.cancel')}
                    danger
                    shouldEnableNewFocusManagement
                />
                <ConfirmModal
                    title={translate('iou.unapproveReport')}
                    isVisible={isUnapproveModalVisible}
                    danger
                    confirmText={translate('iou.unapproveReport')}
                    onConfirm={() => {
                        setIsUnapproveModalVisible(false);
                        Navigation.dismissModal();
                        IOU.unapproveExpenseReport(moneyRequestReport);
                    }}
                    cancelText={translate('common.cancel')}
                    onCancel={() => setIsUnapproveModalVisible(false)}
                    prompt={unapproveWarningText}
                />
            </FullPageNotFoundView>
        </ScreenWrapper>
    );
}

ReportDetailsPage.displayName = 'ReportDetailsPage';

export default withReportOrNotFound()(
    withOnyx<ReportDetailsPageProps, ReportDetailsPageOnyxProps>({
        personalDetails: {
            key: ONYXKEYS.PERSONAL_DETAILS_LIST,
        },
        session: {
            key: ONYXKEYS.SESSION,
        },
    })(ReportDetailsPage),
);<|MERGE_RESOLUTION|>--- conflicted
+++ resolved
@@ -374,7 +374,6 @@
             });
         }
 
-<<<<<<< HEAD
         if (policy && connectedIntegration && isPolicyAdmin) {
             items.push({
                 key: CONST.REPORT_DETAILS_MENU_ITEM.EXPORT,
@@ -387,7 +386,6 @@
             });
         }
 
-=======
         if (canUnapproveRequest) {
             items.push({
                 key: CONST.REPORT_DETAILS_MENU_ITEM.UNAPPROVE,
@@ -397,7 +395,6 @@
                 action: () => unapproveExpenseReportOrShowModal(),
             });
         }
->>>>>>> 51dd814b
         return items;
     }, [
         isSelfDM,
