--- conflicted
+++ resolved
@@ -130,12 +130,8 @@
         // - The report is not a user created room with participants to show i.e. DM, Group Chat, etc
         // - The report is a user created room and the room and the current user is a workspace member i.e. non-workspace members should not see this option.
         if (
-<<<<<<< HEAD
-            ((isDefaultRoom && isChatThread && isPolicyEmployee) ||
-=======
             (isGroupChat ||
-                (isDefaultRoom && isChatThread && isPolicyMember) ||
->>>>>>> db9e01cc
+                (isDefaultRoom && isChatThread && isPolicyEmployee) ||
                 (!isUserCreatedPolicyRoom && participants.length) ||
                 (isUserCreatedPolicyRoom && (isPolicyEmployee || (isChatThread && !ReportUtils.isPublicRoom(report))))) &&
             !ReportUtils.isConciergeChatReport(report)
@@ -192,9 +188,6 @@
         }
 
         return items;
-<<<<<<< HEAD
-    }, [isArchivedRoom, participants.length, isChatThread, isMoneyRequestReport, report, isGroupDMChat, isPolicyEmployee, isUserCreatedPolicyRoom, session, isSelfDM, isDefaultRoom]);
-=======
     }, [
         isArchivedRoom,
         participants.length,
@@ -202,14 +195,13 @@
         isMoneyRequestReport,
         report,
         isGroupDMChat,
-        isPolicyMember,
+        isPolicyEmployee,
         isUserCreatedPolicyRoom,
         session,
         isSelfDM,
         isDefaultRoom,
         isGroupChat,
     ]);
->>>>>>> db9e01cc
 
     const displayNamesWithTooltips = useMemo(() => {
         const hasMultipleParticipants = participants.length > 1;
