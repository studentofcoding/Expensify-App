--- conflicted
+++ resolved
@@ -580,15 +580,7 @@
                     if (!report?.policyID) {
                         return;
                     }
-<<<<<<< HEAD
-                    if (isSmallScreenWidth) {
-                        Navigation.navigate(ROUTES.WORKSPACE_INITIAL.getRoute(report?.policyID));
-                        return;
-                    }
-                    Navigation.navigate(ROUTES.WORKSPACE_OVERVIEW.getRoute(report?.policyID));
-=======
                     Navigation.navigate(ROUTES.WORKSPACE_INITIAL.getRoute(report?.policyID, Navigation.getActiveRoute()));
->>>>>>> c87ab013
                 },
                 isAnonymousAction: false,
                 shouldShowRightIcon: true,
