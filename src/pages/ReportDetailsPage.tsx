import type {StackScreenProps} from '@react-navigation/stack';
import {Str} from 'expensify-common';
import React, {useCallback, useEffect, useMemo, useRef, useState} from 'react';
import {View} from 'react-native';
import type {OnyxEntry} from 'react-native-onyx';
import Onyx, {useOnyx} from 'react-native-onyx';
import type {ValueOf} from 'type-fest';
import AvatarWithImagePicker from '@components/AvatarWithImagePicker';
import FullPageNotFoundView from '@components/BlockingViews/FullPageNotFoundView';
import DecisionModal from '@components/DecisionModal';
import DelegateNoAccessModal from '@components/DelegateNoAccessModal';
import DisplayNames from '@components/DisplayNames';
import HeaderWithBackButton from '@components/HeaderWithBackButton';
import MentionReportContext from '@components/HTMLEngineProvider/HTMLRenderers/MentionReportRenderer/MentionReportContext';
import * as Expensicons from '@components/Icon/Expensicons';
import MenuItem from '@components/MenuItem';
import MenuItemWithTopDescription from '@components/MenuItemWithTopDescription';
import MultipleAvatars from '@components/MultipleAvatars';
import OfflineWithFeedback from '@components/OfflineWithFeedback';
import ParentNavigationSubtitle from '@components/ParentNavigationSubtitle';
import PressableWithoutFeedback from '@components/Pressable/PressableWithoutFeedback';
import type {PromotedAction} from '@components/PromotedActionsBar';
import PromotedActionsBar, {PromotedActions} from '@components/PromotedActionsBar';
import RoomHeaderAvatars from '@components/RoomHeaderAvatars';
import ScreenWrapper from '@components/ScreenWrapper';
import ScrollView from '@components/ScrollView';
import {useSearchContext} from '@components/Search/SearchContext';
import Text from '@components/Text';
import useDelegateUserDetails from '@hooks/useDelegateUserDetails';
import useLocalize from '@hooks/useLocalize';
import useNetwork from '@hooks/useNetwork';
import usePaginatedReportActions from '@hooks/usePaginatedReportActions';
import useResponsiveLayout from '@hooks/useResponsiveLayout';
import useThemeStyles from '@hooks/useThemeStyles';
import * as ReportActions from '@libs/actions/Report';
import Navigation from '@libs/Navigation/Navigation';
import type {ReportDetailsNavigatorParamList} from '@libs/Navigation/types';
import * as OptionsListUtils from '@libs/OptionsListUtils';
import * as PolicyUtils from '@libs/PolicyUtils';
import * as ReportActionsUtils from '@libs/ReportActionsUtils';
import * as ReportUtils from '@libs/ReportUtils';
import StringUtils from '@libs/StringUtils';
import {getAllReportTransactions} from '@libs/TransactionUtils';
import * as IOU from '@userActions/IOU';
import * as Report from '@userActions/Report';
import * as Session from '@userActions/Session';
import * as Task from '@userActions/Task';
import ConfirmModal from '@src/components/ConfirmModal';
import CONST from '@src/CONST';
import type {TranslationPaths} from '@src/languages/types';
import ONYXKEYS from '@src/ONYXKEYS';
import type {Route} from '@src/ROUTES';
import ROUTES from '@src/ROUTES';
import type SCREENS from '@src/SCREENS';
import type * as OnyxTypes from '@src/types/onyx';
import type DeepValueOf from '@src/types/utils/DeepValueOf';
import {isEmptyObject} from '@src/types/utils/EmptyObject';
import type IconAsset from '@src/types/utils/IconAsset';
import type {WithReportOrNotFoundProps} from './home/report/withReportOrNotFound';
import withReportOrNotFound from './home/report/withReportOrNotFound';

type ReportDetailsPageMenuItem = {
    key: DeepValueOf<typeof CONST.REPORT_DETAILS_MENU_ITEM>;
    translationKey: TranslationPaths;
    icon: IconAsset;
    isAnonymousAction: boolean;
    action: () => void;
    brickRoadIndicator?: ValueOf<typeof CONST.BRICK_ROAD_INDICATOR_STATUS>;
    subtitle?: number;
    shouldShowRightIcon?: boolean;
};

type ReportDetailsPageProps = WithReportOrNotFoundProps & StackScreenProps<ReportDetailsNavigatorParamList, typeof SCREENS.REPORT_DETAILS.ROOT>;

const CASES = {
    DEFAULT: 'default',
    MONEY_REQUEST: 'money_request',
    MONEY_REPORT: 'money_report',
};

type CaseID = ValueOf<typeof CASES>;

function ReportDetailsPage({policies, report, route}: ReportDetailsPageProps) {
    const {translate} = useLocalize();
    const {isOffline} = useNetwork();
    const styles = useThemeStyles();
    const backTo = route.params.backTo;

    // The app would crash due to subscribing to the entire report collection if parentReportID is an empty string. So we should have a fallback ID here.
    /* eslint-disable @typescript-eslint/prefer-nullish-coalescing */
    const [parentReport] = useOnyx(`${ONYXKEYS.COLLECTION.REPORT}${report.parentReportID || '-1'}`);
    const [reportNameValuePairs] = useOnyx(`${ONYXKEYS.COLLECTION.REPORT_NAME_VALUE_PAIRS}${report?.reportID || '-1'}`);
    const [parentReportNameValuePairs] = useOnyx(`${ONYXKEYS.COLLECTION.REPORT_NAME_VALUE_PAIRS}${report?.parentReportID || '-1'}`);
    const {reportActions} = usePaginatedReportActions(report.reportID || '-1');
    /* eslint-enable @typescript-eslint/prefer-nullish-coalescing */
    const {currentSearchHash} = useSearchContext();

    // We need to use isSmallScreenWidth instead of shouldUseNarrowLayout to apply the correct modal type for the decision modal
    // eslint-disable-next-line rulesdir/prefer-shouldUseNarrowLayout-instead-of-isSmallScreenWidth
    const {isSmallScreenWidth} = useResponsiveLayout();

    const transactionThreadReportID = useMemo(
        () => ReportActionsUtils.getOneTransactionThreadReportID(report.reportID, reportActions ?? [], isOffline),
        [report.reportID, reportActions, isOffline],
    );

    const [transactionThreadReport] = useOnyx(`${ONYXKEYS.COLLECTION.REPORT}${transactionThreadReportID}`);
    const [isDebugModeEnabled] = useOnyx(ONYXKEYS.USER, {selector: (user) => !!user?.isDebugModeEnabled});
    const [personalDetails] = useOnyx(ONYXKEYS.PERSONAL_DETAILS_LIST);
    const [session] = useOnyx(ONYXKEYS.SESSION);
    const [transactions] = useOnyx(ONYXKEYS.COLLECTION.TRANSACTION);

    const [isLastMemberLeavingGroupModalVisible, setIsLastMemberLeavingGroupModalVisible] = useState(false);
    const [isDeleteModalVisible, setIsDeleteModalVisible] = useState(false);
    const [isUnapproveModalVisible, setIsUnapproveModalVisible] = useState(false);
    const [isConfirmModalVisible, setIsConfirmModalVisible] = useState(false);
    const [offlineModalVisible, setOfflineModalVisible] = useState(false);
    const [downloadErrorModalVisible, setDownloadErrorModalVisible] = useState(false);
    const policy = useMemo(() => policies?.[`${ONYXKEYS.COLLECTION.POLICY}${report?.policyID ?? '-1'}`], [policies, report?.policyID]);
    const isPolicyAdmin = useMemo(() => PolicyUtils.isPolicyAdmin(policy), [policy]);
    const isPolicyEmployee = useMemo(() => PolicyUtils.isPolicyEmployee(report?.policyID ?? '-1', policies), [report?.policyID, policies]);
    const isPolicyExpenseChat = useMemo(() => ReportUtils.isPolicyExpenseChat(report), [report]);
    const shouldUseFullTitle = useMemo(() => ReportUtils.shouldUseFullTitleToDisplay(report), [report]);
    const isChatRoom = useMemo(() => ReportUtils.isChatRoom(report), [report]);
    const isUserCreatedPolicyRoom = useMemo(() => ReportUtils.isUserCreatedPolicyRoom(report), [report]);
    const isDefaultRoom = useMemo(() => ReportUtils.isDefaultRoom(report), [report]);
    const isChatThread = useMemo(() => ReportUtils.isChatThread(report), [report]);
    const isArchivedRoom = useMemo(() => ReportUtils.isArchivedRoom(report, reportNameValuePairs), [report, reportNameValuePairs]);
    const isMoneyRequestReport = useMemo(() => ReportUtils.isMoneyRequestReport(report), [report]);
    const isMoneyRequest = useMemo(() => ReportUtils.isMoneyRequest(report), [report]);
    const isInvoiceReport = useMemo(() => ReportUtils.isInvoiceReport(report), [report]);
    const isInvoiceRoom = useMemo(() => ReportUtils.isInvoiceRoom(report), [report]);
    const isTaskReport = useMemo(() => ReportUtils.isTaskReport(report), [report]);
    const isSelfDM = useMemo(() => ReportUtils.isSelfDM(report), [report]);
    const isTrackExpenseReport = ReportUtils.isTrackExpenseReport(report);
    const parentReportAction = ReportActionsUtils.getReportAction(report?.parentReportID ?? '', report?.parentReportActionID ?? '');
    const isCanceledTaskReport = ReportUtils.isCanceledTaskReport(report, parentReportAction);
    const canEditReportDescription = useMemo(() => ReportUtils.canEditReportDescription(report, policy), [report, policy]);
    const shouldShowReportDescription = isChatRoom && (canEditReportDescription || report.description !== '');
    const isExpenseReport = isMoneyRequestReport || isInvoiceReport || isMoneyRequest;
    const isSingleTransactionView = isMoneyRequest || isTrackExpenseReport;
    const isSelfDMTrackExpenseReport = isTrackExpenseReport && ReportUtils.isSelfDM(parentReport);
    const shouldDisableRename = useMemo(() => ReportUtils.shouldDisableRename(report), [report]);
    const parentNavigationSubtitleData = ReportUtils.getParentNavigationSubtitle(report);
    // eslint-disable-next-line react-compiler/react-compiler, react-hooks/exhaustive-deps -- policy is a dependency because `getChatRoomSubtitle` calls `getPolicyName` which in turn retrieves the value from the `policy` value stored in Onyx
    const chatRoomSubtitle = useMemo(() => ReportUtils.getChatRoomSubtitle(report), [report, policy]);
    const isSystemChat = useMemo(() => ReportUtils.isSystemChat(report), [report]);
    const isGroupChat = useMemo(() => ReportUtils.isGroupChat(report), [report]);
    const isRootGroupChat = useMemo(() => ReportUtils.isRootGroupChat(report), [report]);
    const isThread = useMemo(() => ReportUtils.isThread(report), [report]);
    const shouldOpenRoomMembersPage = isUserCreatedPolicyRoom || isChatThread || (isPolicyExpenseChat && isPolicyAdmin);
    const participants = useMemo(() => {
        return ReportUtils.getParticipantsList(report, personalDetails, shouldOpenRoomMembersPage);
    }, [report, personalDetails, shouldOpenRoomMembersPage]);
    const connectedIntegration = PolicyUtils.getConnectedIntegration(policy);

    const transactionIDList = useMemo(() => {
        if (!isMoneyRequestReport) {
            return [];
        }
        return getAllReportTransactions(report.reportID, transactions).map((transaction) => transaction.transactionID);
    }, [isMoneyRequestReport, report.reportID, transactions]);

    // Get the active chat members by filtering out the pending members with delete action
    const activeChatMembers = participants.flatMap((accountID) => {
        const pendingMember = report?.pendingChatMembers?.findLast((member) => member.accountID === accountID.toString());
        const detail = personalDetails?.[accountID];
        if (!detail) {
            return [];
        }
        return !pendingMember || pendingMember.pendingAction !== CONST.RED_BRICK_ROAD_PENDING_ACTION.DELETE ? accountID : [];
    });

    const caseID = useMemo((): CaseID => {
        // 3. MoneyReportHeader
        if (isMoneyRequestReport || isInvoiceReport) {
            return CASES.MONEY_REPORT;
        }
        // 2. MoneyRequestHeader
        if (isSingleTransactionView) {
            return CASES.MONEY_REQUEST;
        }
        // 1. HeaderView
        return CASES.DEFAULT;
    }, [isInvoiceReport, isMoneyRequestReport, isSingleTransactionView]);
    const isPrivateNotesFetchTriggered = report?.isLoadingPrivateNotes !== undefined;

    const requestParentReportAction = useMemo(() => {
        // 2. MoneyReport case
        if (caseID === CASES.MONEY_REPORT) {
            if (!reportActions || !transactionThreadReport?.parentReportActionID) {
                return undefined;
            }
            return reportActions.find((action) => action.reportActionID === transactionThreadReport.parentReportActionID);
        }
        return parentReportAction;
    }, [caseID, parentReportAction, reportActions, transactionThreadReport?.parentReportActionID]);

    const isActionOwner =
        typeof requestParentReportAction?.actorAccountID === 'number' && typeof session?.accountID === 'number' && requestParentReportAction.actorAccountID === session?.accountID;
    const isDeletedParentAction = ReportActionsUtils.isDeletedAction(requestParentReportAction);

    const moneyRequestReport: OnyxEntry<OnyxTypes.Report> = useMemo(() => {
        if (caseID === CASES.MONEY_REQUEST) {
            return parentReport;
        }
        return report;
    }, [caseID, parentReport, report]);

    const moneyRequestAction = transactionThreadReportID ? requestParentReportAction : parentReportAction;

    const canModifyTask = Task.canModifyTask(report, session?.accountID ?? -1);
    const canActionTask = Task.canActionTask(report, session?.accountID ?? -1);
    const shouldShowTaskDeleteButton =
        isTaskReport &&
        !isCanceledTaskReport &&
        ReportUtils.canWriteInReport(report) &&
        report.stateNum !== CONST.REPORT.STATE_NUM.APPROVED &&
        !ReportUtils.isClosedReport(report) &&
        canModifyTask &&
        canActionTask;
    const canDeleteRequest = isActionOwner && (ReportUtils.canDeleteTransaction(moneyRequestReport) || isSelfDMTrackExpenseReport) && !isDeletedParentAction;
    const shouldShowDeleteButton = shouldShowTaskDeleteButton || canDeleteRequest;

    const canUnapproveRequest =
        ReportUtils.isExpenseReport(report) && (ReportUtils.isReportManager(report) || isPolicyAdmin) && ReportUtils.isReportApproved(report) && !PolicyUtils.isSubmitAndClose(policy);

    useEffect(() => {
        if (canDeleteRequest) {
            return;
        }

        setIsDeleteModalVisible(false);
    }, [canDeleteRequest]);

    useEffect(() => {
        // Do not fetch private notes if isLoadingPrivateNotes is already defined, or if the network is offline, or if the report is a self DM.
        if (isPrivateNotesFetchTriggered || isOffline || isSelfDM) {
            return;
        }

        Report.getReportPrivateNote(report?.reportID ?? '-1');
    }, [report?.reportID, isOffline, isPrivateNotesFetchTriggered, isSelfDM]);

    const leaveChat = useCallback(() => {
        Navigation.dismissModal();
        Navigation.isNavigationReady().then(() => {
            if (isRootGroupChat) {
                Report.leaveGroupChat(report.reportID);
                return;
            }
            const isWorkspaceMemberLeavingWorkspaceRoom = (report.visibility === CONST.REPORT.VISIBILITY.RESTRICTED || isPolicyExpenseChat) && isPolicyEmployee;
            Report.leaveRoom(report.reportID, isWorkspaceMemberLeavingWorkspaceRoom);
        });
    }, [isPolicyEmployee, isPolicyExpenseChat, isRootGroupChat, report.reportID, report.visibility]);

    const [moneyRequestReportActions] = useOnyx(`${ONYXKEYS.COLLECTION.REPORT_ACTIONS}${moneyRequestReport?.reportID}`);
    const isMoneyRequestExported = ReportUtils.isExported(moneyRequestReportActions);
    const {isDelegateAccessRestricted, delegatorEmail} = useDelegateUserDetails();
    const [isNoDelegateAccessMenuVisible, setIsNoDelegateAccessMenuVisible] = useState(false);

    const unapproveExpenseReportOrShowModal = useCallback(() => {
        if (isDelegateAccessRestricted) {
            setIsNoDelegateAccessMenuVisible(true);
        } else if (isMoneyRequestExported) {
            setIsUnapproveModalVisible(true);
            return;
        }
        Navigation.dismissModal();
        IOU.unapproveExpenseReport(moneyRequestReport);
    }, [isMoneyRequestExported, moneyRequestReport, isDelegateAccessRestricted]);

    const shouldShowLeaveButton = ReportUtils.canLeaveChat(report, policy);

    const reportName = ReportUtils.getReportName(report);

    const additionalRoomDetails =
        (isPolicyExpenseChat && !!report?.isOwnPolicyExpenseChat) || ReportUtils.isExpenseReport(report) || isPolicyExpenseChat || isInvoiceRoom
            ? chatRoomSubtitle
            : `${translate('threads.in')} ${chatRoomSubtitle}`;

    let roomDescription;
    if (caseID === CASES.MONEY_REQUEST) {
        roomDescription = translate('common.name');
    } else if (isGroupChat) {
        roomDescription = translate('groupConfirmPage.groupName');
    } else {
        roomDescription = translate('newRoomPage.roomName');
    }

    const shouldShowNotificationPref = !isMoneyRequestReport && ReportUtils.getReportNotificationPreference(report) !== CONST.REPORT.NOTIFICATION_PREFERENCE.HIDDEN;
    const shouldShowWriteCapability = !isMoneyRequestReport;
    const shouldShowMenuItem = shouldShowNotificationPref || shouldShowWriteCapability || (!!report?.visibility && report.chatType !== CONST.REPORT.CHAT_TYPE.INVOICE);

    const isPayer = ReportUtils.isPayer(session, moneyRequestReport);
    const isSettled = ReportUtils.isSettled(moneyRequestReport?.reportID ?? '-1');

    const shouldShowCancelPaymentButton = caseID === CASES.MONEY_REPORT && isPayer && isSettled && ReportUtils.isExpenseReport(moneyRequestReport);
    const [chatReport] = useOnyx(`${ONYXKEYS.COLLECTION.REPORT}${moneyRequestReport?.chatReportID ?? '-1'}`);

    const cancelPayment = useCallback(() => {
        if (!chatReport) {
            return;
        }

        IOU.cancelPayment(moneyRequestReport, chatReport);
        setIsConfirmModalVisible(false);
    }, [moneyRequestReport, chatReport]);

    const menuItems: ReportDetailsPageMenuItem[] = useMemo(() => {
        const items: ReportDetailsPageMenuItem[] = [];

        if (isSelfDM) {
            return [];
        }

        if (isArchivedRoom) {
            return items;
        }

        // The Members page is only shown when:
        // - The report is a thread in a chat report
        // - The report is not a user created room with participants to show i.e. DM, Group Chat, etc
        // - The report is a user created room and the room and the current user is a workspace member i.e. non-workspace members should not see this option.
        if (
            (isGroupChat ||
                (isDefaultRoom && isChatThread && isPolicyEmployee) ||
                (!isUserCreatedPolicyRoom && participants.length) ||
                (isUserCreatedPolicyRoom && (isPolicyEmployee || (isChatThread && !ReportUtils.isPublicRoom(report))))) &&
            !ReportUtils.isConciergeChatReport(report) &&
            !isSystemChat
        ) {
            items.push({
                key: CONST.REPORT_DETAILS_MENU_ITEM.MEMBERS,
                translationKey: 'common.members',
                icon: Expensicons.Users,
                subtitle: activeChatMembers.length,
                isAnonymousAction: false,
                shouldShowRightIcon: true,
                action: () => {
                    if (shouldOpenRoomMembersPage) {
                        Navigation.navigate(ROUTES.ROOM_MEMBERS.getRoute(report?.reportID ?? '-1', backTo));
                    } else {
                        Navigation.navigate(ROUTES.REPORT_PARTICIPANTS.getRoute(report?.reportID ?? '-1', backTo));
                    }
                },
            });
        } else if ((isUserCreatedPolicyRoom && (!participants.length || !isPolicyEmployee)) || ((isDefaultRoom || isPolicyExpenseChat) && isChatThread && !isPolicyEmployee)) {
            items.push({
                key: CONST.REPORT_DETAILS_MENU_ITEM.INVITE,
                translationKey: 'common.invite',
                icon: Expensicons.Users,
                isAnonymousAction: false,
                shouldShowRightIcon: true,
                action: () => {
                    Navigation.navigate(ROUTES.ROOM_INVITE.getRoute(report?.reportID ?? '-1'));
                },
            });
        }

        if (shouldShowMenuItem) {
            items.push({
                key: CONST.REPORT_DETAILS_MENU_ITEM.SETTINGS,
                translationKey: 'common.settings',
                icon: Expensicons.Gear,
                isAnonymousAction: false,
                shouldShowRightIcon: true,
                action: () => {
                    Navigation.navigate(ROUTES.REPORT_SETTINGS.getRoute(report?.reportID ?? '-1', backTo));
                },
            });
        }

        // Prevent displaying private notes option for threads and task reports
        if (!isChatThread && !isMoneyRequestReport && !isInvoiceReport && !isTaskReport) {
            items.push({
                key: CONST.REPORT_DETAILS_MENU_ITEM.PRIVATE_NOTES,
                translationKey: 'privateNotes.title',
                icon: Expensicons.Pencil,
                isAnonymousAction: false,
                shouldShowRightIcon: true,
                action: () => ReportUtils.navigateToPrivateNotes(report, session, backTo),
                brickRoadIndicator: Report.hasErrorInPrivateNotes(report) ? CONST.BRICK_ROAD_INDICATOR_STATUS.ERROR : undefined,
            });
        }

        // Show actions related to Task Reports
        if (isTaskReport && !isCanceledTaskReport) {
            if (ReportUtils.isCompletedTaskReport(report) && canModifyTask && canActionTask) {
                items.push({
                    key: CONST.REPORT_DETAILS_MENU_ITEM.MARK_AS_INCOMPLETE,
                    icon: Expensicons.Checkmark,
                    translationKey: 'task.markAsIncomplete',
                    isAnonymousAction: false,
                    action: Session.checkIfActionIsAllowed(() => {
                        Navigation.dismissModal();
                        Task.reopenTask(report);
                    }),
                });
            }
        }

        if (shouldShowCancelPaymentButton) {
            items.push({
                key: CONST.REPORT_DETAILS_MENU_ITEM.CANCEL_PAYMENT,
                icon: Expensicons.Trashcan,
                translationKey: 'iou.cancelPayment',
                isAnonymousAction: false,
                action: () => setIsConfirmModalVisible(true),
            });
        }

        if (shouldShowLeaveButton) {
            items.push({
                key: CONST.REPORT_DETAILS_MENU_ITEM.LEAVE_ROOM,
                translationKey: 'common.leave',
                icon: Expensicons.Exit,
                isAnonymousAction: true,
                action: () => {
                    if (ReportUtils.getParticipantsAccountIDsForDisplay(report, false, true).length === 1 && isRootGroupChat) {
                        setIsLastMemberLeavingGroupModalVisible(true);
                        return;
                    }

                    leaveChat();
                },
            });
        }

        if (isMoneyRequestReport) {
            items.push({
                key: CONST.REPORT_DETAILS_MENU_ITEM.DOWNLOAD,
                translationKey: 'common.download',
                icon: Expensicons.Download,
                isAnonymousAction: false,
                action: () => {
                    if (isOffline) {
                        setOfflineModalVisible(true);
                        return;
                    }

                    ReportActions.exportReportToCSV({reportID: report.reportID, transactionIDList}, () => {
                        setDownloadErrorModalVisible(true);
                    });
                },
            });
        }

        if (policy && connectedIntegration && isPolicyAdmin && !isSingleTransactionView && isExpenseReport) {
            items.push({
                key: CONST.REPORT_DETAILS_MENU_ITEM.EXPORT,
                translationKey: 'common.export',
                icon: Expensicons.Upload,
                isAnonymousAction: false,
                action: () => {
                    Navigation.navigate(ROUTES.REPORT_WITH_ID_DETAILS_EXPORT.getRoute(report?.reportID ?? '', connectedIntegration, backTo));
                },
            });
        }

        if (canUnapproveRequest) {
            items.push({
                key: CONST.REPORT_DETAILS_MENU_ITEM.UNAPPROVE,
                icon: Expensicons.CircularArrowBackwards,
                translationKey: 'iou.unapprove',
                isAnonymousAction: false,
                action: () => unapproveExpenseReportOrShowModal(),
            });
        }

        if (report?.reportID && isDebugModeEnabled) {
            items.push({
                key: CONST.REPORT_DETAILS_MENU_ITEM.DEBUG,
                translationKey: 'debug.debug',
                icon: Expensicons.Bug,
                action: () => Navigation.navigate(ROUTES.DEBUG_REPORT.getRoute(report.reportID)),
                isAnonymousAction: true,
                shouldShowRightIcon: true,
            });
        }

        return items;
    }, [
        isSelfDM,
        isArchivedRoom,
        isGroupChat,
        isRootGroupChat,
        isDefaultRoom,
        isChatThread,
        isPolicyEmployee,
        isUserCreatedPolicyRoom,
        participants.length,
        report,
        isSystemChat,
        isPolicyExpenseChat,
        isMoneyRequestReport,
        isInvoiceReport,
        policy,
        connectedIntegration,
        isPolicyAdmin,
        isSingleTransactionView,
        canModifyTask,
        shouldShowMenuItem,
        isTaskReport,
        isCanceledTaskReport,
        shouldShowLeaveButton,
        activeChatMembers.length,
        shouldOpenRoomMembersPage,
        shouldShowCancelPaymentButton,
        session,
        isOffline,
        transactionIDList,
        leaveChat,
        canUnapproveRequest,
        isDebugModeEnabled,
        unapproveExpenseReportOrShowModal,
        isExpenseReport,
        backTo,
        canActionTask,
    ]);

    const displayNamesWithTooltips = useMemo(() => {
        const hasMultipleParticipants = participants.length > 1;
        return ReportUtils.getDisplayNamesWithTooltips(OptionsListUtils.getPersonalDetailsForAccountIDs(participants, personalDetails), hasMultipleParticipants);
    }, [participants, personalDetails]);

    const icons = useMemo(() => ReportUtils.getIcons(report, personalDetails, null, '', -1, policy), [report, personalDetails, policy]);

    const chatRoomSubtitleText = chatRoomSubtitle ? (
        <DisplayNames
            fullTitle={chatRoomSubtitle}
            tooltipEnabled
            numberOfLines={1}
            textStyles={[styles.sidebarLinkText, styles.textLabelSupporting, styles.pre, styles.mt1, styles.textAlignCenter]}
            shouldUseFullTitle
        />
    ) : null;

    const connectedIntegrationName = connectedIntegration ? translate('workspace.accounting.connectionName', {connectionName: connectedIntegration}) : '';
    const unapproveWarningText = (
        <Text>
            <Text style={[styles.textStrong, styles.noWrap]}>{translate('iou.headsUp')}</Text>{' '}
            <Text>{translate('iou.unapproveWithIntegrationWarning', {accountingIntegration: connectedIntegrationName})}</Text>
        </Text>
    );

    const renderedAvatar = useMemo(() => {
        if (isMoneyRequestReport || isInvoiceReport) {
            return (
                <View style={styles.mb3}>
                    <MultipleAvatars
                        icons={icons}
                        size={CONST.AVATAR_SIZE.LARGE}
                    />
                </View>
            );
        }
        if (isGroupChat && !isThread) {
            return (
                <AvatarWithImagePicker
                    source={icons.at(0)?.source}
                    avatarID={icons.at(0)?.id}
                    isUsingDefaultAvatar={!report.avatarUrl}
                    size={CONST.AVATAR_SIZE.XLARGE}
                    avatarStyle={styles.avatarXLarge}
                    onViewPhotoPress={() => Navigation.navigate(ROUTES.REPORT_AVATAR.getRoute(report.reportID ?? '-1'))}
                    onImageRemoved={() => {
                        // Calling this without a file will remove the avatar
                        Report.updateGroupChatAvatar(report.reportID ?? '');
                    }}
                    onImageSelected={(file) => Report.updateGroupChatAvatar(report.reportID ?? '-1', file)}
                    editIcon={Expensicons.Camera}
                    editIconStyle={styles.smallEditIconAccount}
                    pendingAction={report.pendingFields?.avatar ?? undefined}
                    errors={report.errorFields?.avatar ?? null}
                    errorRowStyles={styles.mt6}
                    onErrorClose={() => Report.clearAvatarErrors(report.reportID ?? '-1')}
                    shouldUseStyleUtilityForAnchorPosition
                    style={[styles.w100, styles.mb3]}
                />
            );
        }
        return (
            <View style={styles.mb3}>
                <RoomHeaderAvatars
                    icons={icons}
                    reportID={report?.reportID}
                />
            </View>
        );
    }, [report, icons, isMoneyRequestReport, isInvoiceReport, isGroupChat, isThread, styles]);

    const iouTransactionID = ReportActionsUtils.isMoneyRequestAction(requestParentReportAction)
        ? ReportActionsUtils.getOriginalMessage(requestParentReportAction)?.IOUTransactionID ?? ''
        : '';

    const canHoldUnholdReportAction = ReportUtils.canHoldUnholdReportAction(moneyRequestAction);
    const shouldShowHoldAction =
        caseID !== CASES.DEFAULT &&
        (canHoldUnholdReportAction.canHoldRequest || canHoldUnholdReportAction.canUnholdRequest) &&
        !ReportUtils.isArchivedRoom(transactionThreadReportID ? report : parentReport, parentReportNameValuePairs);

    const canJoin = ReportUtils.canJoinChat(report, parentReportAction, policy);

    const promotedActions = useMemo(() => {
        const result: PromotedAction[] = [];

        if (canJoin) {
            result.push(PromotedActions.join(report));
        }

        if (isExpenseReport && shouldShowHoldAction) {
            result.push(
                PromotedActions.hold({
                    isTextHold: canHoldUnholdReportAction.canHoldRequest,
                    reportAction: moneyRequestAction,
                    reportID: transactionThreadReportID ? report.reportID : moneyRequestAction?.childReportID ?? '-1',
                    isDelegateAccessRestricted,
                    setIsNoDelegateAccessMenuVisible,
                    currentSearchHash,
                }),
            );
        }

        if (report) {
            result.push(PromotedActions.pin(report));
        }

        result.push(PromotedActions.share(report, backTo));

        return result;
    }, [
        report,
        moneyRequestAction,
        currentSearchHash,
        canJoin,
        isExpenseReport,
        shouldShowHoldAction,
        canHoldUnholdReportAction.canHoldRequest,
        transactionThreadReportID,
        isDelegateAccessRestricted,
        backTo,
    ]);

    const nameSectionExpenseIOU = (
        <View style={[styles.reportDetailsRoomInfo, styles.mw100]}>
            {shouldDisableRename && (
                <>
                    <View style={[styles.alignSelfCenter, styles.w100, styles.mt1]}>
                        <DisplayNames
                            fullTitle={reportName ?? ''}
                            displayNamesWithTooltips={displayNamesWithTooltips}
                            tooltipEnabled
                            numberOfLines={isChatRoom && !isChatThread ? 0 : 1}
                            textStyles={[styles.textHeadline, styles.textAlignCenter, isChatRoom && !isChatThread ? undefined : styles.pre]}
                            shouldUseFullTitle={shouldUseFullTitle}
                        />
                    </View>
                    {isPolicyAdmin ? (
                        <PressableWithoutFeedback
                            style={[styles.w100]}
                            disabled={policy?.pendingAction === CONST.RED_BRICK_ROAD_PENDING_ACTION.DELETE}
                            role={CONST.ROLE.BUTTON}
                            accessibilityLabel={chatRoomSubtitle ?? ''}
                            accessible
                            onPress={() => {
                                Navigation.navigate(ROUTES.WORKSPACE_INITIAL.getRoute(report?.policyID ?? ''));
                            }}
                        >
                            {chatRoomSubtitleText}
                        </PressableWithoutFeedback>
                    ) : (
                        chatRoomSubtitleText
                    )}
                </>
            )}
            {!isEmptyObject(parentNavigationSubtitleData) && (isMoneyRequestReport || isInvoiceReport || isMoneyRequest || isTaskReport) && (
                <ParentNavigationSubtitle
                    parentNavigationSubtitleData={parentNavigationSubtitleData}
                    parentReportID={report?.parentReportID}
                    parentReportActionID={report?.parentReportActionID}
                    pressableStyles={[styles.mt1, styles.mw100]}
                />
            )}
        </View>
    );

    const nameSectionGroupWorkspace = (
        <OfflineWithFeedback
            pendingAction={report?.pendingFields?.reportName}
            errors={report?.errorFields?.reportName}
            errorRowStyles={[styles.ph5]}
            onClose={() => Report.clearPolicyRoomNameErrors(report?.reportID)}
        >
            <View style={[styles.flex1, !shouldDisableRename && styles.mt3]}>
                <MenuItemWithTopDescription
                    shouldShowRightIcon={!shouldDisableRename}
                    interactive={!shouldDisableRename}
                    title={StringUtils.lineBreaksToSpaces(reportName)}
                    titleStyle={styles.newKansasLarge}
                    titleContainerStyle={shouldDisableRename && styles.alignItemsCenter}
                    shouldCheckActionAllowedOnPress={false}
                    description={!shouldDisableRename ? roomDescription : ''}
                    furtherDetails={chatRoomSubtitle && !isGroupChat ? additionalRoomDetails : ''}
                    onPress={() => Navigation.navigate(ROUTES.REPORT_SETTINGS_NAME.getRoute(report.reportID, backTo))}
                />
            </View>
        </OfflineWithFeedback>
    );

    const titleField = useMemo<OnyxTypes.PolicyReportField | undefined>((): OnyxTypes.PolicyReportField | undefined => {
        const fields = ReportUtils.getAvailableReportFields(report, Object.values(policy?.fieldList ?? {}));
        return fields.find((reportField) => ReportUtils.isReportFieldOfTypeTitle(reportField));
    }, [report, policy?.fieldList]);
    const fieldKey = ReportUtils.getReportFieldKey(titleField?.fieldID ?? '-1');
    const isFieldDisabled = ReportUtils.isReportFieldDisabled(report, titleField, policy);

    const shouldShowTitleField = caseID !== CASES.MONEY_REQUEST && !isFieldDisabled && ReportUtils.isAdminOwnerApproverOrReportOwner(report, policy);

    const nameSectionFurtherDetailsContent = (
        <ParentNavigationSubtitle
            parentNavigationSubtitleData={parentNavigationSubtitleData}
            parentReportID={report?.parentReportID}
            parentReportActionID={report?.parentReportActionID}
            pressableStyles={[styles.mt1, styles.mw100]}
        />
    );

    const nameSectionTitleField = titleField && (
        <OfflineWithFeedback
            pendingAction={report.pendingFields?.[fieldKey] ?? report.pendingFields?.reportName}
            errors={report.errorFields?.[fieldKey] ?? report.errorFields?.reportName}
            errorRowStyles={styles.ph5}
            key={`menuItem-${fieldKey}`}
            onClose={() => {
                if (report.errorFields?.reportName) {
                    Report.clearPolicyRoomNameErrors(report.reportID);
                }
                Report.clearReportFieldKeyErrors(report.reportID, fieldKey);
            }}
        >
            <View style={[styles.flex1]}>
                <MenuItemWithTopDescription
                    shouldShowRightIcon={!isFieldDisabled}
                    interactive={!isFieldDisabled}
                    title={reportName}
                    titleStyle={styles.newKansasLarge}
                    shouldCheckActionAllowedOnPress={false}
                    description={Str.UCFirst(titleField.name)}
                    onPress={() => Navigation.navigate(ROUTES.EDIT_REPORT_FIELD_REQUEST.getRoute(report.reportID, report.policyID ?? '-1', titleField.fieldID ?? '-1', backTo))}
                    furtherDetailsComponent={nameSectionFurtherDetailsContent}
                />
            </View>
        </OfflineWithFeedback>
    );

    // A flag to indicate whether the user choose to delete the transaction or not
    const isTransactionDeleted = useRef<boolean>(false);
    useEffect(() => {
        return () => {
            if (!isTransactionDeleted.current) {
                return;
            }
    
            deleteTransaction();
        };
    }, []);

    const deleteTransaction = useCallback(() => {
        if (caseID === CASES.DEFAULT) {
            Task.deleteTask(report);
            return;
        }

        if (!requestParentReportAction) {
            return;
        }

        const isTrackExpense = ReportActionsUtils.isTrackExpenseAction(requestParentReportAction);

        if (isTrackExpense) {
            IOU.deleteTrackExpense(moneyRequestReport?.reportID ?? '', iouTransactionID, requestParentReportAction, isSingleTransactionView);
        } else {
            IOU.deleteMoneyRequest(iouTransactionID, requestParentReportAction, isSingleTransactionView);
        }
    }, [caseID, iouTransactionID, isSingleTransactionView, moneyRequestReport?.reportID, report, requestParentReportAction]);

    // Where to go back after deleting the transaction and its report.
    const navigateToTargetUrl = useCallback(() => {
        setIsDeleteModalVisible(false);
        isTransactionDeleted.current = true;
<<<<<<< HEAD
    
        let urlToNavigateBack: string | undefined;
    
        if (caseID === CASES.DEFAULT) {
            urlToNavigateBack = IOU.getUrlToNavigateBackForTask(report);
            Onyx.set(ONYXKEYS.NVP_DELETE_TRANSACTION_NAVIGATE_BACK_URL, urlToNavigateBack);
            if (urlToNavigateBack) {
                Navigation.goBack(urlToNavigateBack as Route);
            } else {
                Navigation.dismissModal();
            }
            return;
        }
    
        if (!requestParentReportAction) {
            return;
        }
    
        const isTrackExpense = ReportActionsUtils.isTrackExpenseAction(requestParentReportAction);
        if (isTrackExpense) {
            urlToNavigateBack = IOU.getUrlToNavigateBackForTrackExpense(moneyRequestReport?.reportID ?? '', iouTransactionID, requestParentReportAction, isSingleTransactionView);
        } else {
            urlToNavigateBack = IOU.getUrlToNavigateBackForMoneyRequest(iouTransactionID, requestParentReportAction, isSingleTransactionView);
        }
        Onyx.set(ONYXKEYS.NVP_DELETE_TRANSACTION_NAVIGATE_BACK_URL, urlToNavigateBack);
    
        if (!urlToNavigateBack) {
            Navigation.dismissModal();
        } else {
            ReportUtils.navigateBackAfterDeleteTransaction(urlToNavigateBack as Route, true);
        }
    
    }, [caseID, iouTransactionID, moneyRequestReport?.reportID, report, requestParentReportAction, isSingleTransactionView, setIsDeleteModalVisible, isTransactionDeleted]);
    
=======
    }, [caseID, iouTransactionID, moneyRequestReport?.reportID, report, requestParentReportAction, isSingleTransactionView]);

    const mentionReportContextValue = useMemo(() => ({currentReportID: report.reportID, exactlyMatch: true}), [report.reportID]);

>>>>>>> 8a05a74a
    return (
        <ScreenWrapper testID={ReportDetailsPage.displayName}>
            <FullPageNotFoundView shouldShow={isEmptyObject(report)}>
                <HeaderWithBackButton
                    title={translate('common.details')}
                    onBackButtonPress={() => Navigation.goBack(backTo)}
                />
                <ScrollView style={[styles.flex1]}>
                    <View style={[styles.reportDetailsTitleContainer, styles.pb0]}>
                        {renderedAvatar}
                        {isExpenseReport && (!shouldShowTitleField || !titleField) && nameSectionExpenseIOU}
                    </View>

                    {isExpenseReport && shouldShowTitleField && titleField && nameSectionTitleField}

                    {!isExpenseReport && nameSectionGroupWorkspace}

                    {shouldShowReportDescription && (
                        <OfflineWithFeedback pendingAction={report.pendingFields?.description}>
                            <MentionReportContext.Provider value={mentionReportContextValue}>
                                <MenuItemWithTopDescription
                                    shouldShowRightIcon
                                    interactive
                                    title={report.description}
                                    shouldRenderAsHTML
                                    shouldTruncateTitle
                                    characterLimit={100}
                                    shouldCheckActionAllowedOnPress={false}
                                    description={translate('reportDescriptionPage.roomDescription')}
                                    onPress={() => Navigation.navigate(ROUTES.REPORT_DESCRIPTION.getRoute(report.reportID, Navigation.getActiveRoute()))}
                                />
                            </MentionReportContext.Provider>
                        </OfflineWithFeedback>
                    )}

                    <PromotedActionsBar
                        containerStyle={styles.mt5}
                        promotedActions={promotedActions}
                    />

                    {menuItems.map((item) => (
                        <MenuItem
                            key={item.key}
                            title={translate(item.translationKey)}
                            subtitle={item.subtitle}
                            icon={item.icon}
                            onPress={item.action}
                            isAnonymousAction={item.isAnonymousAction}
                            shouldShowRightIcon={item.shouldShowRightIcon}
                            brickRoadIndicator={item.brickRoadIndicator}
                        />
                    ))}

                    {shouldShowDeleteButton && (
                        <MenuItem
                            key={CONST.REPORT_DETAILS_MENU_ITEM.DELETE}
                            icon={Expensicons.Trashcan}
                            title={caseID === CASES.DEFAULT ? translate('common.delete') : translate('reportActionContextMenu.deleteAction', {action: requestParentReportAction})}
                            onPress={() => setIsDeleteModalVisible(true)}
                        />
                    )}
                </ScrollView>
                <ConfirmModal
                    danger
                    title={translate('groupChat.lastMemberTitle')}
                    isVisible={isLastMemberLeavingGroupModalVisible}
                    onConfirm={() => {
                        setIsLastMemberLeavingGroupModalVisible(false);
                        leaveChat();
                    }}
                    onCancel={() => setIsLastMemberLeavingGroupModalVisible(false)}
                    prompt={translate('groupChat.lastMemberWarning')}
                    confirmText={translate('common.leave')}
                    cancelText={translate('common.cancel')}
                />
                <ConfirmModal
                    title={translate('iou.cancelPayment')}
                    isVisible={isConfirmModalVisible}
                    onConfirm={cancelPayment}
                    onCancel={() => setIsConfirmModalVisible(false)}
                    prompt={translate('iou.cancelPaymentConfirmation')}
                    confirmText={translate('iou.cancelPayment')}
                    cancelText={translate('common.dismiss')}
                    danger
                    shouldEnableNewFocusManagement
                />
                <ConfirmModal
                    title={caseID === CASES.DEFAULT ? translate('task.deleteTask') : translate('iou.deleteExpense', {count: 1})}
                    isVisible={isDeleteModalVisible}
                    onConfirm={navigateToTargetUrl}
                    onCancel={() => setIsDeleteModalVisible(false)}
                    prompt={caseID === CASES.DEFAULT ? translate('task.deleteConfirmation') : translate('iou.deleteConfirmation', {count: 1})}
                    confirmText={translate('common.delete')}
                    cancelText={translate('common.cancel')}
                    danger
                    shouldEnableNewFocusManagement
                />
                <DelegateNoAccessModal
                    isNoDelegateAccessMenuVisible={isNoDelegateAccessMenuVisible}
                    onClose={() => setIsNoDelegateAccessMenuVisible(false)}
                    delegatorEmail={delegatorEmail ?? ''}
                />
                <ConfirmModal
                    title={translate('iou.unapproveReport')}
                    isVisible={isUnapproveModalVisible}
                    danger
                    confirmText={translate('iou.unapproveReport')}
                    onConfirm={() => {
                        setIsUnapproveModalVisible(false);
                        Navigation.dismissModal();
                        IOU.unapproveExpenseReport(moneyRequestReport);
                    }}
                    cancelText={translate('common.cancel')}
                    onCancel={() => setIsUnapproveModalVisible(false)}
                    prompt={unapproveWarningText}
                />
                <DecisionModal
                    title={translate('common.youAppearToBeOffline')}
                    prompt={translate('common.offlinePrompt')}
                    isSmallScreenWidth={isSmallScreenWidth}
                    onSecondOptionSubmit={() => setOfflineModalVisible(false)}
                    secondOptionText={translate('common.buttonConfirm')}
                    isVisible={offlineModalVisible}
                    onClose={() => setOfflineModalVisible(false)}
                />
                <DecisionModal
                    title={translate('common.downloadFailedTitle')}
                    prompt={translate('common.downloadFailedDescription')}
                    isSmallScreenWidth={isSmallScreenWidth}
                    onSecondOptionSubmit={() => setDownloadErrorModalVisible(false)}
                    secondOptionText={translate('common.buttonConfirm')}
                    isVisible={downloadErrorModalVisible}
                    onClose={() => setDownloadErrorModalVisible(false)}
                />
            </FullPageNotFoundView>
        </ScreenWrapper>
    );
}

ReportDetailsPage.displayName = 'ReportDetailsPage';

export default withReportOrNotFound()(ReportDetailsPage);<|MERGE_RESOLUTION|>--- conflicted
+++ resolved
@@ -3,7 +3,7 @@
 import React, {useCallback, useEffect, useMemo, useRef, useState} from 'react';
 import {View} from 'react-native';
 import type {OnyxEntry} from 'react-native-onyx';
-import Onyx, {useOnyx} from 'react-native-onyx';
+import {useOnyx} from 'react-native-onyx';
 import type {ValueOf} from 'type-fest';
 import AvatarWithImagePicker from '@components/AvatarWithImagePicker';
 import FullPageNotFoundView from '@components/BlockingViews/FullPageNotFoundView';
@@ -756,19 +756,14 @@
 
     // A flag to indicate whether the user choose to delete the transaction or not
     const isTransactionDeleted = useRef<boolean>(false);
-    useEffect(() => {
-        return () => {
-            if (!isTransactionDeleted.current) {
-                return;
-            }
-    
-            deleteTransaction();
-        };
-    }, []);
+    // Where to go back after deleting the transaction and its report. It's empty if the transaction report isn't deleted.
+    const navigateBackToAfterDelete = useRef<Route>();
 
     const deleteTransaction = useCallback(() => {
+        setIsDeleteModalVisible(false);
+
         if (caseID === CASES.DEFAULT) {
-            Task.deleteTask(report);
+            navigateBackToAfterDelete.current = Task.deleteTask(report);
             return;
         }
 
@@ -776,60 +771,17 @@
             return;
         }
 
-        const isTrackExpense = ReportActionsUtils.isTrackExpenseAction(requestParentReportAction);
-
-        if (isTrackExpense) {
-            IOU.deleteTrackExpense(moneyRequestReport?.reportID ?? '', iouTransactionID, requestParentReportAction, isSingleTransactionView);
+        if (ReportActionsUtils.isTrackExpenseAction(requestParentReportAction)) {
+            navigateBackToAfterDelete.current = IOU.deleteTrackExpense(moneyRequestReport?.reportID ?? '', iouTransactionID, requestParentReportAction, isSingleTransactionView);
         } else {
-            IOU.deleteMoneyRequest(iouTransactionID, requestParentReportAction, isSingleTransactionView);
-        }
-    }, [caseID, iouTransactionID, isSingleTransactionView, moneyRequestReport?.reportID, report, requestParentReportAction]);
-
-    // Where to go back after deleting the transaction and its report.
-    const navigateToTargetUrl = useCallback(() => {
-        setIsDeleteModalVisible(false);
+            navigateBackToAfterDelete.current = IOU.deleteMoneyRequest(iouTransactionID, requestParentReportAction, isSingleTransactionView);
+        }
+
         isTransactionDeleted.current = true;
-<<<<<<< HEAD
-    
-        let urlToNavigateBack: string | undefined;
-    
-        if (caseID === CASES.DEFAULT) {
-            urlToNavigateBack = IOU.getUrlToNavigateBackForTask(report);
-            Onyx.set(ONYXKEYS.NVP_DELETE_TRANSACTION_NAVIGATE_BACK_URL, urlToNavigateBack);
-            if (urlToNavigateBack) {
-                Navigation.goBack(urlToNavigateBack as Route);
-            } else {
-                Navigation.dismissModal();
-            }
-            return;
-        }
-    
-        if (!requestParentReportAction) {
-            return;
-        }
-    
-        const isTrackExpense = ReportActionsUtils.isTrackExpenseAction(requestParentReportAction);
-        if (isTrackExpense) {
-            urlToNavigateBack = IOU.getUrlToNavigateBackForTrackExpense(moneyRequestReport?.reportID ?? '', iouTransactionID, requestParentReportAction, isSingleTransactionView);
-        } else {
-            urlToNavigateBack = IOU.getUrlToNavigateBackForMoneyRequest(iouTransactionID, requestParentReportAction, isSingleTransactionView);
-        }
-        Onyx.set(ONYXKEYS.NVP_DELETE_TRANSACTION_NAVIGATE_BACK_URL, urlToNavigateBack);
-    
-        if (!urlToNavigateBack) {
-            Navigation.dismissModal();
-        } else {
-            ReportUtils.navigateBackAfterDeleteTransaction(urlToNavigateBack as Route, true);
-        }
-    
-    }, [caseID, iouTransactionID, moneyRequestReport?.reportID, report, requestParentReportAction, isSingleTransactionView, setIsDeleteModalVisible, isTransactionDeleted]);
-    
-=======
     }, [caseID, iouTransactionID, moneyRequestReport?.reportID, report, requestParentReportAction, isSingleTransactionView]);
 
     const mentionReportContextValue = useMemo(() => ({currentReportID: report.reportID, exactlyMatch: true}), [report.reportID]);
 
->>>>>>> 8a05a74a
     return (
         <ScreenWrapper testID={ReportDetailsPage.displayName}>
             <FullPageNotFoundView shouldShow={isEmptyObject(report)}>
@@ -919,8 +871,27 @@
                 <ConfirmModal
                     title={caseID === CASES.DEFAULT ? translate('task.deleteTask') : translate('iou.deleteExpense', {count: 1})}
                     isVisible={isDeleteModalVisible}
-                    onConfirm={navigateToTargetUrl}
+                    onConfirm={deleteTransaction}
                     onCancel={() => setIsDeleteModalVisible(false)}
+                    onModalHide={() => {
+                        // We use isTransactionDeleted to know if the modal hides because the user deletes the transaction.
+                        if (!isTransactionDeleted.current) {
+                            if (caseID === CASES.DEFAULT) {
+                                if (navigateBackToAfterDelete.current) {
+                                    Navigation.goBack(navigateBackToAfterDelete.current);
+                                } else {
+                                    Navigation.dismissModal();
+                                }
+                            }
+                            return;
+                        }
+
+                        if (!navigateBackToAfterDelete.current) {
+                            Navigation.dismissModal();
+                        } else {
+                            ReportUtils.navigateBackAfterDeleteTransaction(navigateBackToAfterDelete.current, true);
+                        }
+                    }}
                     prompt={caseID === CASES.DEFAULT ? translate('task.deleteConfirmation') : translate('iou.deleteConfirmation', {count: 1})}
                     confirmText={translate('common.delete')}
                     cancelText={translate('common.cancel')}
