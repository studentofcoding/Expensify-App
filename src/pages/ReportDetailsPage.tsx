import type {StackScreenProps} from '@react-navigation/stack';
import React, {useCallback, useEffect, useMemo, useRef, useState} from 'react';
import {View} from 'react-native';
import type {OnyxEntry} from 'react-native-onyx';
import {useOnyx, withOnyx} from 'react-native-onyx';
import type {ValueOf} from 'type-fest';
import AvatarWithImagePicker from '@components/AvatarWithImagePicker';
import FullPageNotFoundView from '@components/BlockingViews/FullPageNotFoundView';
import DisplayNames from '@components/DisplayNames';
import HeaderWithBackButton from '@components/HeaderWithBackButton';
import * as Expensicons from '@components/Icon/Expensicons';
import MenuItem from '@components/MenuItem';
import MenuItemWithTopDescription from '@components/MenuItemWithTopDescription';
import MultipleAvatars from '@components/MultipleAvatars';
import OfflineWithFeedback from '@components/OfflineWithFeedback';
import ParentNavigationSubtitle from '@components/ParentNavigationSubtitle';
import PressableWithoutFeedback from '@components/Pressable/PressableWithoutFeedback';
import type {PromotedAction} from '@components/PromotedActionsBar';
import PromotedActionsBar, {PromotedActions} from '@components/PromotedActionsBar';
import RoomHeaderAvatars from '@components/RoomHeaderAvatars';
import ScreenWrapper from '@components/ScreenWrapper';
import ScrollView from '@components/ScrollView';
import useLocalize from '@hooks/useLocalize';
import useNetwork from '@hooks/useNetwork';
import useThemeStyles from '@hooks/useThemeStyles';
import Navigation from '@libs/Navigation/Navigation';
import type {ReportDetailsNavigatorParamList} from '@libs/Navigation/types';
import * as OptionsListUtils from '@libs/OptionsListUtils';
import * as PolicyUtils from '@libs/PolicyUtils';
import * as ReportActionsUtils from '@libs/ReportActionsUtils';
import * as ReportUtils from '@libs/ReportUtils';
import * as IOU from '@userActions/IOU';
import * as Link from '@userActions/Link';
import * as Report from '@userActions/Report';
import * as Session from '@userActions/Session';
import * as Task from '@userActions/Task';
import ConfirmModal from '@src/components/ConfirmModal';
import CONST from '@src/CONST';
import type {TranslationPaths} from '@src/languages/types';
import ONYXKEYS from '@src/ONYXKEYS';
import type {Route} from '@src/ROUTES';
import ROUTES from '@src/ROUTES';
import type SCREENS from '@src/SCREENS';
import type * as OnyxTypes from '@src/types/onyx';
import type DeepValueOf from '@src/types/utils/DeepValueOf';
import {isEmptyObject} from '@src/types/utils/EmptyObject';
import type IconAsset from '@src/types/utils/IconAsset';
import type {WithReportOrNotFoundProps} from './home/report/withReportOrNotFound';
import withReportOrNotFound from './home/report/withReportOrNotFound';

type ReportDetailsPageMenuItem = {
    key: DeepValueOf<typeof CONST.REPORT_DETAILS_MENU_ITEM>;
    translationKey: TranslationPaths;
    icon: IconAsset;
    isAnonymousAction: boolean;
    action: () => void;
    brickRoadIndicator?: ValueOf<typeof CONST.BRICK_ROAD_INDICATOR_STATUS>;
    subtitle?: number;
    shouldShowRightIcon?: boolean;
};

type ReportDetailsPageOnyxProps = {
    /** Personal details of all the users */
    personalDetails: OnyxEntry<OnyxTypes.PersonalDetailsList>;

    /** Session info for the currently logged in user. */
    session: OnyxEntry<OnyxTypes.Session>;
};
type ReportDetailsPageProps = ReportDetailsPageOnyxProps & WithReportOrNotFoundProps & StackScreenProps<ReportDetailsNavigatorParamList, typeof SCREENS.REPORT_DETAILS.ROOT>;

const CASES = {
    DEFAULT: 'default',
    MONEY_REQUEST: 'money_request',
    MONEY_REPORT: 'money_report',
};

type CaseID = ValueOf<typeof CASES>;

function ReportDetailsPage({policies, report, session, personalDetails}: ReportDetailsPageProps) {
    const {translate} = useLocalize();
    const {isOffline} = useNetwork();
    const styles = useThemeStyles();

    // The app would crash due to subscribing to the entire report collection if parentReportID is an empty string. So we should have a fallback ID here.
    // eslint-disable-next-line @typescript-eslint/prefer-nullish-coalescing
    const [parentReport] = useOnyx(`${ONYXKEYS.COLLECTION.REPORT}${report.parentReportID || '-1'}`);
<<<<<<< HEAD
    const {reportActions} = usePaginatedReportActions(report.reportID);
    const [guideCalendarLink] = useOnyx(ONYXKEYS.ACCOUNT, {
        selector: (account) => account?.guideCalendarLink,
    });
=======
    const [sortedAllReportActions = []] = useOnyx(`${ONYXKEYS.COLLECTION.REPORT_ACTIONS}${report.reportID ?? '-1'}`, {
        canEvict: false,
        selector: (allReportActions: OnyxEntry<OnyxTypes.ReportActions>) => ReportActionsUtils.getSortedReportActionsForDisplay(allReportActions, true),
    });

    const reportActions = useMemo(() => {
        if (!sortedAllReportActions.length) {
            return [];
        }
        return ReportActionsUtils.getContinuousReportActionChain(sortedAllReportActions);
    }, [sortedAllReportActions]);
>>>>>>> 551c6cbf

    const transactionThreadReportID = useMemo(
        () => ReportActionsUtils.getOneTransactionThreadReportID(report.reportID, reportActions ?? [], isOffline),
        [report.reportID, reportActions, isOffline],
    );

    const [transactionThreadReport] = useOnyx(`${ONYXKEYS.COLLECTION.REPORT}${transactionThreadReportID}`);

    const [isLastMemberLeavingGroupModalVisible, setIsLastMemberLeavingGroupModalVisible] = useState(false);
    const [isDeleteModalVisible, setIsDeleteModalVisible] = useState(false);
    const policy = useMemo(() => policies?.[`${ONYXKEYS.COLLECTION.POLICY}${report?.policyID ?? '-1'}`], [policies, report?.policyID]);
    const isPolicyAdmin = useMemo(() => PolicyUtils.isPolicyAdmin(policy), [policy]);
    const isPolicyEmployee = useMemo(() => PolicyUtils.isPolicyEmployee(report?.policyID ?? '-1', policies), [report?.policyID, policies]);
    const isPolicyExpenseChat = useMemo(() => ReportUtils.isPolicyExpenseChat(report), [report]);
    const shouldUseFullTitle = useMemo(() => ReportUtils.shouldUseFullTitleToDisplay(report), [report]);
    const isChatRoom = useMemo(() => ReportUtils.isChatRoom(report), [report]);
    const isUserCreatedPolicyRoom = useMemo(() => ReportUtils.isUserCreatedPolicyRoom(report), [report]);
    const isDefaultRoom = useMemo(() => ReportUtils.isDefaultRoom(report), [report]);
    const isChatThread = useMemo(() => ReportUtils.isChatThread(report), [report]);
    const isArchivedRoom = useMemo(() => ReportUtils.isArchivedRoom(report), [report]);
    const isMoneyRequestReport = useMemo(() => ReportUtils.isMoneyRequestReport(report), [report]);
    const isMoneyRequest = useMemo(() => ReportUtils.isMoneyRequest(report), [report]);
    const isInvoiceReport = useMemo(() => ReportUtils.isInvoiceReport(report), [report]);
    const isInvoiceRoom = useMemo(() => ReportUtils.isInvoiceRoom(report), [report]);
    const isTaskReport = useMemo(() => ReportUtils.isTaskReport(report), [report]);
    const parentReportAction = ReportActionsUtils.getReportAction(report?.parentReportID ?? '', report?.parentReportActionID ?? '');
    const isCanceledTaskReport = ReportUtils.isCanceledTaskReport(report, parentReportAction);
    const canEditReportDescription = useMemo(() => ReportUtils.canEditReportDescription(report, policy), [report, policy]);
    const shouldShowReportDescription = isChatRoom && (canEditReportDescription || report.description !== '');
    const isExpenseReport = isMoneyRequestReport || isInvoiceReport || isMoneyRequest;
    const isSingleTransactionView = isMoneyRequest || ReportUtils.isTrackExpenseReport(report);

    const shouldDisableRename = useMemo(() => ReportUtils.shouldDisableRename(report), [report]);
    const parentNavigationSubtitleData = ReportUtils.getParentNavigationSubtitle(report);
    // eslint-disable-next-line react-hooks/exhaustive-deps -- policy is a dependency because `getChatRoomSubtitle` calls `getPolicyName` which in turn retrieves the value from the `policy` value stored in Onyx
    const chatRoomSubtitle = useMemo(() => ReportUtils.getChatRoomSubtitle(report), [report, policy]);
    const isSystemChat = useMemo(() => ReportUtils.isSystemChat(report), [report]);
    const isGroupChat = useMemo(() => ReportUtils.isGroupChat(report), [report]);
    const isThread = useMemo(() => ReportUtils.isThread(report), [report]);
    const participants = useMemo(() => {
        const shouldExcludeHiddenParticipants = !isGroupChat && !isSystemChat;
        return ReportUtils.getParticipantsAccountIDsForDisplay(report, shouldExcludeHiddenParticipants);
    }, [report, isGroupChat, isSystemChat]);

    // Get the active chat members by filtering out the pending members with delete action
    const activeChatMembers = participants.flatMap((accountID) => {
        const pendingMember = report?.pendingChatMembers?.findLast((member) => member.accountID === accountID.toString());
        return !pendingMember || pendingMember.pendingAction !== CONST.RED_BRICK_ROAD_PENDING_ACTION.DELETE ? accountID : [];
    });

    const caseID = useMemo((): CaseID => {
        // 3. MoneyReportHeader
        if (isMoneyRequestReport || isInvoiceReport) {
            return CASES.MONEY_REPORT;
        }
        // 2. MoneyRequestHeader
        if (isSingleTransactionView) {
            return CASES.MONEY_REQUEST;
        }
        // 1. HeaderView
        return CASES.DEFAULT;
    }, [isInvoiceReport, isMoneyRequestReport, isSingleTransactionView]);
    const isPrivateNotesFetchTriggered = report?.isLoadingPrivateNotes !== undefined;

    const isSelfDM = useMemo(() => ReportUtils.isSelfDM(report), [report]);

    const requestParentReportAction = useMemo(() => {
        // 2. MoneyReport case
        if (caseID === CASES.MONEY_REPORT) {
            if (!reportActions || !transactionThreadReport?.parentReportActionID) {
                return null;
            }
            return reportActions.find((action) => action.reportActionID === transactionThreadReport.parentReportActionID);
        }
        return parentReportAction;
    }, [caseID, parentReportAction, reportActions, transactionThreadReport?.parentReportActionID]);

    const isActionOwner =
        typeof requestParentReportAction?.actorAccountID === 'number' && typeof session?.accountID === 'number' && requestParentReportAction.actorAccountID === session?.accountID;
    const isDeletedParentAction = ReportActionsUtils.isDeletedAction(requestParentReportAction);

    const moneyRequestReport = useMemo(() => {
        if (caseID === CASES.MONEY_REQUEST) {
            return parentReport;
        }
        return report;
    }, [caseID, parentReport, report]);

    const canModifyTask = Task.canModifyTask(report, session?.accountID ?? -1);
    const shouldShowTaskDeleteButton =
        isTaskReport &&
        !isCanceledTaskReport &&
        ReportUtils.canWriteInReport(report) &&
        report.stateNum !== CONST.REPORT.STATE_NUM.APPROVED &&
        !ReportUtils.isClosedReport(report) &&
        canModifyTask;
    const canDeleteRequest =
        isActionOwner && (ReportUtils.canAddOrDeleteTransactions(moneyRequestReport) || ReportUtils.isTrackExpenseReport(transactionThreadReport)) && !isDeletedParentAction;
    const shouldShowDeleteButton = shouldShowTaskDeleteButton || canDeleteRequest;

    useEffect(() => {
        if (canDeleteRequest) {
            return;
        }

        setIsDeleteModalVisible(false);
    }, [canDeleteRequest]);

    useEffect(() => {
        // Do not fetch private notes if isLoadingPrivateNotes is already defined, or if the network is offline, or if the report is a self DM.
        if (isPrivateNotesFetchTriggered || isOffline || isSelfDM) {
            return;
        }

        Report.getReportPrivateNote(report?.reportID ?? '-1');
    }, [report?.reportID, isOffline, isPrivateNotesFetchTriggered, isSelfDM]);

    const leaveChat = useCallback(() => {
        Navigation.dismissModal();
        if (isChatRoom) {
            const isWorkspaceMemberLeavingWorkspaceRoom = (report.visibility === CONST.REPORT.VISIBILITY.RESTRICTED || isPolicyExpenseChat) && isPolicyEmployee;
            Report.leaveRoom(report.reportID, isWorkspaceMemberLeavingWorkspaceRoom);
            return;
        }
        Report.leaveGroupChat(report.reportID);
    }, [isChatRoom, isPolicyEmployee, isPolicyExpenseChat, report.reportID, report.visibility]);

    const shouldShowLeaveButton =
        !isThread && (isGroupChat || (isChatRoom && ReportUtils.canLeaveChat(report, policy)) || (isPolicyExpenseChat && !report.isOwnPolicyExpenseChat && !isPolicyAdmin));

    const reportName = ReportUtils.isDeprecatedGroupDM(report) || isGroupChat ? ReportUtils.getGroupChatName(undefined, false, report) : ReportUtils.getReportName(report);

    const additionalRoomDetails =
        (isPolicyExpenseChat && !!report?.isOwnPolicyExpenseChat) || ReportUtils.isExpenseReport(report) || isPolicyExpenseChat || isInvoiceRoom
            ? chatRoomSubtitle
            : `${translate('threads.in')} ${chatRoomSubtitle}`;

    let roomDescription;
    if (caseID === CASES.MONEY_REQUEST) {
        roomDescription = translate('common.name');
    } else if (isGroupChat) {
        roomDescription = translate('groupConfirmPage.groupName');
    } else {
        roomDescription = translate('newRoomPage.roomName');
    }

    const shouldShowNotificationPref = !isMoneyRequestReport && report?.notificationPreference !== CONST.REPORT.NOTIFICATION_PREFERENCE.HIDDEN;
    const shouldShowWriteCapability = !isMoneyRequestReport;
    const shouldShowMenuItem = shouldShowNotificationPref || shouldShowWriteCapability || (!!report?.visibility && report.chatType !== CONST.REPORT.CHAT_TYPE.INVOICE);

    const isConcierge = ReportUtils.isConciergeChatReport(report);

    const menuItems: ReportDetailsPageMenuItem[] = useMemo(() => {
        const items: ReportDetailsPageMenuItem[] = [];

        if (isSelfDM) {
            return [];
        }

        if (isArchivedRoom) {
            return items;
        }

        // The Members page is only shown when:
        // - The report is a thread in a chat report
        // - The report is not a user created room with participants to show i.e. DM, Group Chat, etc
        // - The report is a user created room and the room and the current user is a workspace member i.e. non-workspace members should not see this option.
        if (
            (isGroupChat ||
                (isDefaultRoom && isChatThread && isPolicyEmployee) ||
                (!isUserCreatedPolicyRoom && participants.length) ||
                (isUserCreatedPolicyRoom && (isPolicyEmployee || (isChatThread && !ReportUtils.isPublicRoom(report))))) &&
            !ReportUtils.isConciergeChatReport(report) &&
            !isSystemChat
        ) {
            items.push({
                key: CONST.REPORT_DETAILS_MENU_ITEM.MEMBERS,
                translationKey: 'common.members',
                icon: Expensicons.Users,
                subtitle: activeChatMembers.length,
                isAnonymousAction: false,
                shouldShowRightIcon: true,
                action: () => {
                    if (isUserCreatedPolicyRoom || isChatThread || (isPolicyExpenseChat && isPolicyAdmin)) {
                        Navigation.navigate(ROUTES.ROOM_MEMBERS.getRoute(report?.reportID ?? '-1'));
                    } else {
                        Navigation.navigate(ROUTES.REPORT_PARTICIPANTS.getRoute(report?.reportID ?? '-1'));
                    }
                },
            });
        } else if ((isUserCreatedPolicyRoom && (!participants.length || !isPolicyEmployee)) || ((isDefaultRoom || isPolicyExpenseChat) && isChatThread && !isPolicyEmployee)) {
            items.push({
                key: CONST.REPORT_DETAILS_MENU_ITEM.INVITE,
                translationKey: 'common.invite',
                icon: Expensicons.Users,
                isAnonymousAction: false,
                shouldShowRightIcon: true,
                action: () => {
                    Navigation.navigate(ROUTES.ROOM_INVITE.getRoute(report?.reportID ?? '-1'));
                },
            });
        }

        if (shouldShowMenuItem) {
            items.push({
                key: CONST.REPORT_DETAILS_MENU_ITEM.SETTINGS,
                translationKey: 'common.settings',
                icon: Expensicons.Gear,
                isAnonymousAction: false,
                shouldShowRightIcon: true,
                action: () => {
                    Navigation.navigate(ROUTES.REPORT_SETTINGS.getRoute(report?.reportID ?? '-1'));
                },
            });
        }

        // Prevent displaying private notes option for threads and task reports
        if (!isChatThread && !isMoneyRequestReport && !isInvoiceReport && !isTaskReport) {
            items.push({
                key: CONST.REPORT_DETAILS_MENU_ITEM.PRIVATE_NOTES,
                translationKey: 'privateNotes.title',
                icon: Expensicons.Pencil,
                isAnonymousAction: false,
                shouldShowRightIcon: true,
                action: () => ReportUtils.navigateToPrivateNotes(report, session),
                brickRoadIndicator: Report.hasErrorInPrivateNotes(report) ? CONST.BRICK_ROAD_INDICATOR_STATUS.ERROR : undefined,
            });
        }

        // Show actions related to Task Reports
        if (isTaskReport && !isCanceledTaskReport) {
            if (ReportUtils.isCompletedTaskReport(report) && canModifyTask) {
                items.push({
                    key: CONST.REPORT_DETAILS_MENU_ITEM.MARK_AS_INCOMPLETE,
                    icon: Expensicons.Checkmark,
                    translationKey: 'task.markAsIncomplete',
                    isAnonymousAction: false,
                    action: Session.checkIfActionIsAllowed(() => {
                        Navigation.dismissModal();
                        Task.reopenTask(report);
                    }),
                });
            }
        }

        if (isConcierge && guideCalendarLink) {
            items.push({
                key: CONST.REPORT_DETAILS_MENU_ITEM.BOOK_A_CALL,
                icon: Expensicons.Phone,
                translationKey: 'videoChatButtonAndMenu.tooltip',
                isAnonymousAction: false,
                action: Session.checkIfActionIsAllowed(() => {
                    Link.openExternalLink(guideCalendarLink);
                }),
            });
        }

        if (shouldShowLeaveButton) {
            items.push({
                key: CONST.REPORT_DETAILS_MENU_ITEM.LEAVE_ROOM,
                translationKey: 'common.leave',
                icon: Expensicons.Exit,
                isAnonymousAction: true,
                action: () => {
                    if (ReportUtils.getParticipantsAccountIDsForDisplay(report, false, true).length === 1 && isGroupChat) {
                        setIsLastMemberLeavingGroupModalVisible(true);
                        return;
                    }

                    leaveChat();
                },
            });
        }
        return items;
    }, [
        isSelfDM,
        isArchivedRoom,
        isGroupChat,
        isDefaultRoom,
        isChatThread,
        isPolicyEmployee,
        isUserCreatedPolicyRoom,
        participants.length,
        report,
        canModifyTask,
        isSystemChat,
        isPolicyExpenseChat,
        shouldShowMenuItem,
        isMoneyRequestReport,
        isInvoiceReport,
        isTaskReport,
        isCanceledTaskReport,
        shouldShowLeaveButton,
        activeChatMembers.length,
        isPolicyAdmin,
        isConcierge,
        guideCalendarLink,
        session,
        leaveChat,
    ]);

    const displayNamesWithTooltips = useMemo(() => {
        const hasMultipleParticipants = participants.length > 1;
        return ReportUtils.getDisplayNamesWithTooltips(OptionsListUtils.getPersonalDetailsForAccountIDs(participants, personalDetails), hasMultipleParticipants);
    }, [participants, personalDetails]);

    const icons = useMemo(() => ReportUtils.getIcons(report, personalDetails, null, '', -1, policy), [report, personalDetails, policy]);

    const chatRoomSubtitleText = chatRoomSubtitle ? (
        <DisplayNames
            fullTitle={chatRoomSubtitle}
            tooltipEnabled
            numberOfLines={1}
            textStyles={[styles.sidebarLinkText, styles.textLabelSupporting, styles.pre, styles.mt1, styles.textAlignCenter]}
            shouldUseFullTitle
        />
    ) : null;

    const renderedAvatar = useMemo(() => {
        if (isMoneyRequestReport || isInvoiceReport) {
            return (
                <View style={styles.mb3}>
                    <MultipleAvatars
                        icons={icons}
                        size={CONST.AVATAR_SIZE.LARGE}
                    />
                </View>
            );
        }
        if (isGroupChat && !isThread) {
            return (
                <AvatarWithImagePicker
                    source={icons[0].source}
                    avatarID={icons[0].id}
                    isUsingDefaultAvatar={!report.avatarUrl}
                    size={CONST.AVATAR_SIZE.XLARGE}
                    avatarStyle={styles.avatarXLarge}
                    shouldDisableViewPhoto
                    onImageRemoved={() => {
                        // Calling this without a file will remove the avatar
                        Report.updateGroupChatAvatar(report.reportID ?? '');
                    }}
                    onImageSelected={(file) => Report.updateGroupChatAvatar(report.reportID ?? '-1', file)}
                    editIcon={Expensicons.Camera}
                    editIconStyle={styles.smallEditIconAccount}
                    pendingAction={report.pendingFields?.avatar ?? undefined}
                    errors={report.errorFields?.avatar ?? null}
                    errorRowStyles={styles.mt6}
                    onErrorClose={() => Report.clearAvatarErrors(report.reportID ?? '-1')}
                    shouldUseStyleUtilityForAnchorPosition
                    style={[styles.w100, styles.mb3]}
                />
            );
        }
        return (
            <View style={styles.mb3}>
                <RoomHeaderAvatars
                    icons={icons}
                    reportID={report?.reportID}
                />
            </View>
        );
    }, [report, icons, isMoneyRequestReport, isInvoiceReport, isGroupChat, isThread, styles]);

    const iouTransactionID = ReportActionsUtils.isMoneyRequestAction(requestParentReportAction)
        ? ReportActionsUtils.getOriginalMessage(requestParentReportAction)?.IOUTransactionID ?? ''
        : '';

    const canHoldUnholdReportAction = ReportUtils.canHoldUnholdReportAction(parentReportAction);
    const shouldShowHoldAction =
        caseID !== CASES.MONEY_REPORT && (canHoldUnholdReportAction.canHoldRequest || canHoldUnholdReportAction.canUnholdRequest) && !ReportUtils.isArchivedRoom(parentReport);

    const canJoin = ReportUtils.canJoinChat(report, parentReportAction, policy);

    const promotedActions = useMemo(() => {
        const result: PromotedAction[] = [];

        if (canJoin) {
            result.push(PromotedActions.join(report));
        }

        if (isExpenseReport && shouldShowHoldAction) {
            result.push(PromotedActions.hold({isTextHold: canHoldUnholdReportAction.canHoldRequest, reportAction: parentReportAction}));
        }

        if (report) {
            result.push(PromotedActions.pin(report));
        }

        result.push(PromotedActions.share(report));

        return result;
    }, [report, parentReportAction, canJoin, isExpenseReport, shouldShowHoldAction, canHoldUnholdReportAction.canHoldRequest]);

    const nameSectionExpenseIOU = (
        <View style={[styles.reportDetailsRoomInfo, styles.mw100]}>
            {shouldDisableRename && (
                <>
                    <View style={[styles.alignSelfCenter, styles.w100, styles.mt1]}>
                        <DisplayNames
                            fullTitle={reportName ?? ''}
                            displayNamesWithTooltips={displayNamesWithTooltips}
                            tooltipEnabled
                            numberOfLines={isChatRoom && !isChatThread ? 0 : 1}
                            textStyles={[styles.textHeadline, styles.textAlignCenter, isChatRoom && !isChatThread ? undefined : styles.pre]}
                            shouldUseFullTitle={shouldUseFullTitle}
                        />
                    </View>
                    {isPolicyAdmin ? (
                        <PressableWithoutFeedback
                            style={[styles.w100]}
                            disabled={policy?.pendingAction === CONST.RED_BRICK_ROAD_PENDING_ACTION.DELETE}
                            role={CONST.ROLE.BUTTON}
                            accessibilityLabel={chatRoomSubtitle ?? ''}
                            accessible
                            onPress={() => {
                                Navigation.navigate(ROUTES.WORKSPACE_INITIAL.getRoute(report?.policyID ?? ''));
                            }}
                        >
                            {chatRoomSubtitleText}
                        </PressableWithoutFeedback>
                    ) : (
                        chatRoomSubtitleText
                    )}
                </>
            )}
            {!isEmptyObject(parentNavigationSubtitleData) && (isMoneyRequestReport || isInvoiceReport || isMoneyRequest || isTaskReport) && (
                <ParentNavigationSubtitle
                    parentNavigationSubtitleData={parentNavigationSubtitleData}
                    parentReportID={report?.parentReportID}
                    parentReportActionID={report?.parentReportActionID}
                    pressableStyles={[styles.mt1, styles.mw100]}
                />
            )}
        </View>
    );

    const nameSectionGroupWorkspace = (
        <OfflineWithFeedback
            pendingAction={report?.pendingFields?.reportName}
            errors={report?.errorFields?.reportName}
            errorRowStyles={[styles.ph5]}
            onClose={() => Report.clearPolicyRoomNameErrors(report?.reportID)}
        >
            <View style={[styles.flex1, !shouldDisableRename && styles.mt3]}>
                <MenuItemWithTopDescription
                    shouldShowRightIcon={!shouldDisableRename}
                    interactive={!shouldDisableRename}
                    title={reportName}
                    titleStyle={styles.newKansasLarge}
                    shouldCheckActionAllowedOnPress={false}
                    description={!shouldDisableRename ? roomDescription : ''}
                    furtherDetails={chatRoomSubtitle && !isGroupChat ? additionalRoomDetails : ''}
                    onPress={() => Navigation.navigate(ROUTES.REPORT_SETTINGS_NAME.getRoute(report.reportID))}
                />
            </View>
        </OfflineWithFeedback>
    );

    const navigateBackToAfterDelete = useRef<Route>();

    const deleteTransaction = useCallback(() => {
        setIsDeleteModalVisible(false);

        if (caseID === CASES.DEFAULT) {
            Task.deleteTask(report);
            navigateBackToAfterDelete.current = undefined;
            return;
        }

        if (!requestParentReportAction) {
            return;
        }

        if (ReportActionsUtils.isTrackExpenseAction(requestParentReportAction)) {
            navigateBackToAfterDelete.current = IOU.deleteTrackExpense(moneyRequestReport?.reportID ?? '', iouTransactionID, requestParentReportAction, true);
        } else {
            navigateBackToAfterDelete.current = IOU.deleteMoneyRequest(iouTransactionID, requestParentReportAction, true);
        }
    }, [caseID, iouTransactionID, moneyRequestReport?.reportID, report, requestParentReportAction]);
    return (
        <ScreenWrapper testID={ReportDetailsPage.displayName}>
            <FullPageNotFoundView shouldShow={isEmptyObject(report)}>
                <HeaderWithBackButton title={translate('common.details')} />
                <ScrollView style={[styles.flex1]}>
                    <View style={[styles.reportDetailsTitleContainer, styles.pb0]}>
                        {renderedAvatar}
                        {isExpenseReport && nameSectionExpenseIOU}
                    </View>

                    {!isExpenseReport && nameSectionGroupWorkspace}

                    {shouldShowReportDescription && (
                        <OfflineWithFeedback pendingAction={report.pendingFields?.description}>
                            <MenuItemWithTopDescription
                                shouldShowRightIcon={canEditReportDescription}
                                interactive={canEditReportDescription}
                                title={report.description}
                                shouldRenderAsHTML
                                shouldCheckActionAllowedOnPress={false}
                                description={translate('reportDescriptionPage.roomDescription')}
                                onPress={() => Navigation.navigate(ROUTES.REPORT_DESCRIPTION.getRoute(report.reportID))}
                            />
                        </OfflineWithFeedback>
                    )}

                    <PromotedActionsBar
                        containerStyle={styles.mt5}
                        promotedActions={promotedActions}
                    />

                    {menuItems.map((item) => {
                        const brickRoadIndicator =
                            ReportUtils.hasReportNameError(report) && item.key === CONST.REPORT_DETAILS_MENU_ITEM.SETTINGS ? CONST.BRICK_ROAD_INDICATOR_STATUS.ERROR : undefined;
                        return (
                            <MenuItem
                                key={item.key}
                                title={translate(item.translationKey)}
                                subtitle={item.subtitle}
                                icon={item.icon}
                                onPress={item.action}
                                isAnonymousAction={item.isAnonymousAction}
                                shouldShowRightIcon={item.shouldShowRightIcon}
                                brickRoadIndicator={brickRoadIndicator ?? item.brickRoadIndicator}
                            />
                        );
                    })}

                    {shouldShowDeleteButton && (
                        <MenuItem
                            key={CONST.REPORT_DETAILS_MENU_ITEM.DELETE}
                            icon={Expensicons.Trashcan}
                            title={caseID === CASES.DEFAULT ? translate('common.delete') : translate('reportActionContextMenu.deleteAction', {action: requestParentReportAction})}
                            onPress={() => setIsDeleteModalVisible(true)}
                        />
                    )}
                </ScrollView>
                <ConfirmModal
                    danger
                    title={translate('groupChat.lastMemberTitle')}
                    isVisible={isLastMemberLeavingGroupModalVisible}
                    onConfirm={() => {
                        setIsLastMemberLeavingGroupModalVisible(false);
                        leaveChat();
                    }}
                    onCancel={() => setIsLastMemberLeavingGroupModalVisible(false)}
                    prompt={translate('groupChat.lastMemberWarning')}
                    confirmText={translate('common.leave')}
                    cancelText={translate('common.cancel')}
                />
                <ConfirmModal
                    title={caseID === CASES.DEFAULT ? translate('task.deleteTask') : translate('iou.deleteExpense')}
                    isVisible={isDeleteModalVisible}
                    onConfirm={deleteTransaction}
                    onCancel={() => setIsDeleteModalVisible(false)}
                    onModalHide={() => ReportUtils.navigateBackAfterDeleteTransaction(navigateBackToAfterDelete.current)}
                    prompt={caseID === CASES.DEFAULT ? translate('task.deleteConfirmation') : translate('iou.deleteConfirmation')}
                    confirmText={translate('common.delete')}
                    cancelText={translate('common.cancel')}
                    danger
                    shouldEnableNewFocusManagement
                />
            </FullPageNotFoundView>
        </ScreenWrapper>
    );
}

ReportDetailsPage.displayName = 'ReportDetailsPage';

export default withReportOrNotFound()(
    withOnyx<ReportDetailsPageProps, ReportDetailsPageOnyxProps>({
        personalDetails: {
            key: ONYXKEYS.PERSONAL_DETAILS_LIST,
        },
        session: {
            key: ONYXKEYS.SESSION,
        },
    })(ReportDetailsPage),
);<|MERGE_RESOLUTION|>--- conflicted
+++ resolved
@@ -84,16 +84,13 @@
     // The app would crash due to subscribing to the entire report collection if parentReportID is an empty string. So we should have a fallback ID here.
     // eslint-disable-next-line @typescript-eslint/prefer-nullish-coalescing
     const [parentReport] = useOnyx(`${ONYXKEYS.COLLECTION.REPORT}${report.parentReportID || '-1'}`);
-<<<<<<< HEAD
-    const {reportActions} = usePaginatedReportActions(report.reportID);
-    const [guideCalendarLink] = useOnyx(ONYXKEYS.ACCOUNT, {
-        selector: (account) => account?.guideCalendarLink,
-    });
-=======
     const [sortedAllReportActions = []] = useOnyx(`${ONYXKEYS.COLLECTION.REPORT_ACTIONS}${report.reportID ?? '-1'}`, {
         canEvict: false,
         selector: (allReportActions: OnyxEntry<OnyxTypes.ReportActions>) => ReportActionsUtils.getSortedReportActionsForDisplay(allReportActions, true),
     });
+    const [guideCalendarLink] = useOnyx(ONYXKEYS.ACCOUNT, {
+        selector: (account) => account?.guideCalendarLink,
+    });
 
     const reportActions = useMemo(() => {
         if (!sortedAllReportActions.length) {
@@ -101,7 +98,6 @@
         }
         return ReportActionsUtils.getContinuousReportActionChain(sortedAllReportActions);
     }, [sortedAllReportActions]);
->>>>>>> 551c6cbf
 
     const transactionThreadReportID = useMemo(
         () => ReportActionsUtils.getOneTransactionThreadReportID(report.reportID, reportActions ?? [], isOffline),
