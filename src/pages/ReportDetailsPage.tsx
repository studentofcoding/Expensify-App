--- conflicted
+++ resolved
@@ -365,20 +365,7 @@
                             />
                         </OfflineWithFeedback>
                     )}
-<<<<<<< HEAD
-                    <ChatDetailsQuickActionsBar
-                        report={report}
-                        participants={participants}
-                    />
-=======
-                    {isGroupChat && (
-                        <PromotedActionsBar
-                            report={report}
-                            promotedActions={[PromotedActions.pin(report)]}
-                            shouldShowLeaveButton
-                        />
-                    )}
->>>>>>> 1490cecd
+                    <PromotedActionsBar promotedActions={[PromotedActions.pin(report), PromotedActions.share(report, participants)]} />
                     {menuItems.map((item) => {
                         const brickRoadIndicator =
                             ReportUtils.hasReportNameError(report) && item.key === CONST.REPORT_DETAILS_MENU_ITEM.SETTINGS ? CONST.BRICK_ROAD_INDICATOR_STATUS.ERROR : undefined;
