--- conflicted
+++ resolved
@@ -67,12 +67,8 @@
     const route = useRoute();
     const policy = useMemo(() => policies?.[`${ONYXKEYS.COLLECTION.POLICY}${report?.policyID ?? '-1'}`], [policies, report?.policyID]);
     const isPolicyAdmin = useMemo(() => PolicyUtils.isPolicyAdmin(policy ?? null), [policy]);
-<<<<<<< HEAD
     const isPolicyEmployee = useMemo(() => PolicyUtils.isPolicyEmployee(report?.policyID ?? '-1', policies), [report?.policyID, policies]);
-=======
-    const isPolicyEmployee = useMemo(() => PolicyUtils.isPolicyEmployee(report?.policyID ?? '', policies), [report?.policyID, policies]);
     const isPolicyExpenseChat = ReportUtils.isPolicyExpenseChat(report);
->>>>>>> a3d1dd16
     const shouldUseFullTitle = useMemo(() => ReportUtils.shouldUseFullTitleToDisplay(report), [report]);
     const isChatRoom = useMemo(() => ReportUtils.isChatRoom(report), [report]);
     const isUserCreatedPolicyRoom = useMemo(() => ReportUtils.isUserCreatedPolicyRoom(report), [report]);
@@ -157,13 +153,8 @@
                 subtitle: activeChatMembers.length,
                 isAnonymousAction: false,
                 action: () => {
-<<<<<<< HEAD
-                    if (isUserCreatedPolicyRoom || isChatThread) {
+                    if (isUserCreatedPolicyRoom || isChatThread || isPolicyExpenseChat) {
                         Navigation.navigate(ROUTES.ROOM_MEMBERS.getRoute(report?.reportID ?? '-1'));
-=======
-                    if (isUserCreatedPolicyRoom || isChatThread || isPolicyExpenseChat) {
-                        Navigation.navigate(ROUTES.ROOM_MEMBERS.getRoute(report?.reportID ?? ''));
->>>>>>> a3d1dd16
                     } else {
                         Navigation.navigate(ROUTES.REPORT_PARTICIPANTS.getRoute(report?.reportID ?? '-1'));
                     }
