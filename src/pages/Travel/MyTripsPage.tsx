--- conflicted
+++ resolved
@@ -21,11 +21,7 @@
         >
             <FullPageNotFoundView
                 shouldForceFullScreen
-<<<<<<< HEAD
-                shouldShow={!CONFIG.IS_HYBRID_APP && (!canUseSpotnanaTravel || isBlockedFromSpotnanaTravel)}
-=======
-                shouldShow={!canUseSpotnanaTravel && !NativeModules.HybridAppModule}
->>>>>>> 9d678a00
+                shouldShow={!canUseSpotnanaTravel && !CONFIG.IS_HYBRID_APP}
             >
                 <HeaderWithBackButton
                     title={translate('travel.header')}
