--- conflicted
+++ resolved
@@ -67,7 +67,7 @@
     }, [tempShareFiles]);
 
     const isTextShared = useMemo(() => currentAttachment?.mimeType === 'txt', [currentAttachment]);
-    
+
     const [message, setMessage] = useState(isTextShared ? currentAttachment?.content : '');
 
     const handleShare = () => {
@@ -94,13 +94,8 @@
                     Report.addAttachment(report.reportID, file, message);
                 }
 
-<<<<<<< HEAD
-                const routeToNavigate = ROUTES.REPORT_WITH_ID.getRoute(report.reportID);
-                Navigation.navigate(routeToNavigate);
-=======
                 const routeToNavigate = ROUTES.REPORT_WITH_ID.getRoute(reportID);
                 Navigation.navigate(routeToNavigate, CONST.NAVIGATION.TYPE.UP);
->>>>>>> 68db4127
             },
             () => {},
         );
