import {useIsFocused} from '@react-navigation/native';
import type {StackScreenProps} from '@react-navigation/stack';
import React, {useCallback, useEffect, useMemo, useState} from 'react';
import {View} from 'react-native';
import {withOnyx} from 'react-native-onyx';
import type {OnyxEntry} from 'react-native-onyx';
import FullPageNotFoundView from '@components/BlockingViews/FullPageNotFoundView';
import Button from '@components/Button';
import ConfirmModal from '@components/ConfirmModal';
import HeaderWithBackButton from '@components/HeaderWithBackButton';
import {FallbackAvatar} from '@components/Icon/Expensicons';
import {usePersonalDetails} from '@components/OnyxProvider';
import ScreenWrapper from '@components/ScreenWrapper';
import SelectionList from '@components/SelectionList';
import type {ListItem} from '@components/SelectionList/types';
import UserListItem from '@components/SelectionList/UserListItem';
import type {WithCurrentUserPersonalDetailsProps} from '@components/withCurrentUserPersonalDetails';
import withCurrentUserPersonalDetails from '@components/withCurrentUserPersonalDetails';
import useLocalize from '@hooks/useLocalize';
import useThemeStyles from '@hooks/useThemeStyles';
import * as DeviceCapabilities from '@libs/DeviceCapabilities';
import localeCompare from '@libs/LocaleCompare';
import Log from '@libs/Log';
import Navigation from '@libs/Navigation/Navigation';
import type {RoomMembersNavigatorParamList} from '@libs/Navigation/types';
import * as OptionsListUtils from '@libs/OptionsListUtils';
import * as PersonalDetailsUtils from '@libs/PersonalDetailsUtils';
import * as PolicyUtils from '@libs/PolicyUtils';
import * as ReportUtils from '@libs/ReportUtils';
import * as Report from '@userActions/Report';
import CONST from '@src/CONST';
import ONYXKEYS from '@src/ONYXKEYS';
import ROUTES from '@src/ROUTES';
import type SCREENS from '@src/SCREENS';
import type {Session} from '@src/types/onyx';
import {isEmptyObject} from '@src/types/utils/EmptyObject';
import type {WithReportOrNotFoundProps} from './home/report/withReportOrNotFound';
import withReportOrNotFound from './home/report/withReportOrNotFound';
import SearchInputManager from './workspace/SearchInputManager';

type RoomMembersPageOnyxProps = {
    session: OnyxEntry<Session>;
};

type RoomMembersPageProps = WithReportOrNotFoundProps &
    WithCurrentUserPersonalDetailsProps &
    RoomMembersPageOnyxProps &
    StackScreenProps<RoomMembersNavigatorParamList, typeof SCREENS.ROOM_MEMBERS_ROOT>;

function RoomMembersPage({report, session, policies}: RoomMembersPageProps) {
    const styles = useThemeStyles();
    const {formatPhoneNumber, translate} = useLocalize();
    const [selectedMembers, setSelectedMembers] = useState<number[]>([]);
    const [removeMembersConfirmModalVisible, setRemoveMembersConfirmModalVisible] = useState(false);
    const [searchValue, setSearchValue] = useState('');
    const [didLoadRoomMembers, setDidLoadRoomMembers] = useState(false);
    const personalDetails = usePersonalDetails() || CONST.EMPTY_OBJECT;

    const isFocusedScreen = useIsFocused();

    useEffect(() => {
        setSearchValue(SearchInputManager.searchInput);
    }, [isFocusedScreen]);

    useEffect(
        () => () => {
            SearchInputManager.searchInput = '';
        },
        [],
    );

    /**
     * Get members for the current room
     */
    const getRoomMembers = useCallback(() => {
        if (!report) {
            return;
        }
        Report.openRoomMembersPage(report.reportID);
        setDidLoadRoomMembers(true);
    }, [report]);

    useEffect(() => {
        getRoomMembers();
        // eslint-disable-next-line react-hooks/exhaustive-deps
    }, []);

    /**
     * Open the modal to invite a user
     */
    const inviteUser = () => {
        if (!report) {
            return;
        }
        setSearchValue('');
        Navigation.navigate(ROUTES.ROOM_INVITE.getRoute(report.reportID));
    };

    /**
     * Remove selected users from the room
     * Please see https://github.com/Expensify/App/blob/main/README.md#Security for more details
     */
    const removeUsers = () => {
        if (report) {
            Report.removeFromRoom(report.reportID, selectedMembers);
        }
        setSelectedMembers([]);
        setRemoveMembersConfirmModalVisible(false);
    };

    /**
     * Add user from the selectedMembers list
     */
    const addUser = useCallback((accountID: number) => {
        setSelectedMembers((prevSelected) => [...prevSelected, accountID]);
    }, []);

    /**
     * Remove user from the selectedEmployees list
     */
    const removeUser = useCallback((accountID: number) => {
        setSelectedMembers((prevSelected) => prevSelected.filter((selected) => selected !== accountID));
    }, []);

    /** Toggle user from the selectedMembers list */
    const toggleUser = useCallback(
        ({accountID, pendingAction}: ListItem) => {
            if (pendingAction === CONST.RED_BRICK_ROAD_PENDING_ACTION.DELETE || !accountID) {
                return;
            }

            // Add or remove the user if the checkbox is enabled
            if (selectedMembers.includes(accountID)) {
                removeUser(accountID);
            } else {
                addUser(accountID);
            }
        },
        [selectedMembers, addUser, removeUser],
    );

    /** Add or remove all users passed from the selectedMembers list */
    const toggleAllUsers = (memberList: ListItem[]) => {
        const enabledAccounts = memberList.filter((member) => !member.isDisabled);
        const everyoneSelected = enabledAccounts.every((member) => {
            if (!member.accountID) {
                return false;
            }
            return selectedMembers.includes(member.accountID);
        });

        if (everyoneSelected) {
            setSelectedMembers([]);
        } else {
            const everyAccountId = enabledAccounts.map((member) => member.accountID).filter((accountID): accountID is number => !!accountID);
            setSelectedMembers(everyAccountId);
        }
    };

    /**
     * Show the modal to confirm removal of the selected members
     */
    const askForConfirmationToRemove = () => {
        setRemoveMembersConfirmModalVisible(true);
    };

    const getMemberOptions = (): ListItem[] => {
        let result: ListItem[] = [];

        Object.entries(report.participants ?? {})
            .filter(([, participant]) => participant && !participant.hidden)
            .forEach(([accountIDKey]) => {
                const accountID = Number(accountIDKey);

                const details = personalDetails[accountID];

                if (!details) {
                    Log.hmmm(`[RoomMembersPage] no personal details found for room member with accountID: ${accountID}`);
                    return;
                }

                // If search value is provided, filter out members that don't match the search value
                if (searchValue.trim()) {
                    let memberDetails = '';
                    if (details.login) {
                        memberDetails += ` ${details.login.toLowerCase()}`;
                    }
                    if (details.firstName) {
                        memberDetails += ` ${details.firstName.toLowerCase()}`;
                    }
                    if (details.lastName) {
                        memberDetails += ` ${details.lastName.toLowerCase()}`;
                    }
                    if (details.displayName) {
                        memberDetails += ` ${PersonalDetailsUtils.getDisplayNameOrDefault(details).toLowerCase()}`;
                    }
                    if (details.phoneNumber) {
                        memberDetails += ` ${details.phoneNumber.toLowerCase()}`;
                    }

                    if (!OptionsListUtils.isSearchStringMatch(searchValue.trim(), memberDetails)) {
                        return;
                    }
                }
                const pendingChatMember = report?.pendingChatMembers?.findLast((member) => member.accountID === accountID.toString());

<<<<<<< HEAD
            result.push({
                keyForList: String(accountID),
                accountID,
                isSelected: selectedMembers.includes(accountID),
                isDisabled: accountID === session?.accountID || pendingChatMember?.pendingAction === CONST.RED_BRICK_ROAD_PENDING_ACTION.DELETE,
                text: formatPhoneNumber(PersonalDetailsUtils.getDisplayNameOrDefault(details)),
                alternateText: details?.login ? formatPhoneNumber(details.login) : '',
                icons: [
                    {
                        source: details.avatar ?? FallbackAvatar,
                        name: details.login ?? '',
                        type: CONST.ICON_TYPE_AVATAR,
                        id: Number(accountID),
                    },
                ],
                pendingAction: pendingChatMember?.pendingAction,
=======
                result.push({
                    keyForList: String(accountID),
                    accountID,
                    isSelected: selectedMembers.includes(accountID),
                    isDisabled: accountID === session?.accountID || pendingChatMember?.pendingAction === CONST.RED_BRICK_ROAD_PENDING_ACTION.DELETE,
                    text: formatPhoneNumber(PersonalDetailsUtils.getDisplayNameOrDefault(details)),
                    alternateText: details?.login ? formatPhoneNumber(details.login) : '',
                    icons: [
                        {
                            source: UserUtils.getAvatar(details.avatar, accountID),
                            name: details.login ?? '',
                            type: CONST.ICON_TYPE_AVATAR,
                            id: Number(accountID),
                        },
                    ],
                    pendingAction: pendingChatMember?.pendingAction,
                });
>>>>>>> 8c311667
            });

        result = result.sort((value1, value2) => localeCompare(value1.text ?? '', value2.text ?? ''));

        return result;
    };

    const isPolicyEmployee = useMemo(() => {
        if (!report?.policyID || policies === null) {
            return false;
        }
        return PolicyUtils.isPolicyEmployee(report.policyID, policies);
    }, [report?.policyID, policies]);
    const data = getMemberOptions();
    const headerMessage = searchValue.trim() && !data.length ? translate('roomMembersPage.memberNotFound') : '';
    return (
        <ScreenWrapper
            includeSafeAreaPaddingBottom={false}
            style={[styles.defaultModalContainer]}
            testID={RoomMembersPage.displayName}
        >
            <FullPageNotFoundView
                shouldShow={
                    isEmptyObject(report) || (!ReportUtils.isChatThread(report) && ((ReportUtils.isUserCreatedPolicyRoom(report) && !isPolicyEmployee) || ReportUtils.isDefaultRoom(report)))
                }
                subtitleKey={isEmptyObject(report) ? undefined : 'roomMembersPage.notAuthorized'}
                onBackButtonPress={() => {
                    Navigation.goBack(ROUTES.REPORT_WITH_ID_DETAILS.getRoute(report.reportID));
                }}
            >
                <HeaderWithBackButton
                    title={translate('workspace.common.members')}
                    subtitle={ReportUtils.getReportName(report)}
                    onBackButtonPress={() => {
                        setSearchValue('');
                        Navigation.goBack(ROUTES.REPORT_WITH_ID_DETAILS.getRoute(report.reportID));
                    }}
                />
                <ConfirmModal
                    danger
                    title={translate('workspace.people.removeMembersTitle')}
                    isVisible={removeMembersConfirmModalVisible}
                    onConfirm={removeUsers}
                    onCancel={() => setRemoveMembersConfirmModalVisible(false)}
                    prompt={translate('roomMembersPage.removeMembersPrompt')}
                    confirmText={translate('common.remove')}
                    cancelText={translate('common.cancel')}
                />
                <View style={[styles.w100, styles.flex1]}>
                    <View style={[styles.w100, styles.flexRow, styles.pt3, styles.ph5]}>
                        <Button
                            medium
                            success
                            text={translate('common.invite')}
                            onPress={inviteUser}
                        />
                        <Button
                            medium
                            danger
                            style={[styles.ml2]}
                            isDisabled={selectedMembers.length === 0}
                            text={translate('common.remove')}
                            onPress={askForConfirmationToRemove}
                        />
                    </View>
                    <View style={[styles.w100, styles.mt4, styles.flex1]}>
                        <SelectionList
                            canSelectMultiple
                            sections={[{data, isDisabled: false}]}
                            textInputLabel={translate('optionsSelector.findMember')}
                            disableKeyboardShortcuts={removeMembersConfirmModalVisible}
                            textInputValue={searchValue}
                            onChangeText={(value) => {
                                SearchInputManager.searchInput = value;
                                setSearchValue(value);
                            }}
                            headerMessage={headerMessage}
                            onSelectRow={(item) => toggleUser(item)}
                            onSelectAll={() => toggleAllUsers(data)}
                            showLoadingPlaceholder={!OptionsListUtils.isPersonalDetailsReady(personalDetails) || !didLoadRoomMembers}
                            showScrollIndicator
                            shouldPreventDefaultFocusOnSelectRow={!DeviceCapabilities.canUseTouchScreen()}
                            ListItem={UserListItem}
                        />
                    </View>
                </View>
            </FullPageNotFoundView>
        </ScreenWrapper>
    );
}

RoomMembersPage.displayName = 'RoomMembersPage';

export default withReportOrNotFound()(withCurrentUserPersonalDetails(withOnyx<RoomMembersPageProps, RoomMembersPageOnyxProps>({session: {key: ONYXKEYS.SESSION}})(RoomMembersPage)));<|MERGE_RESOLUTION|>--- conflicted
+++ resolved
@@ -204,24 +204,6 @@
                 }
                 const pendingChatMember = report?.pendingChatMembers?.findLast((member) => member.accountID === accountID.toString());
 
-<<<<<<< HEAD
-            result.push({
-                keyForList: String(accountID),
-                accountID,
-                isSelected: selectedMembers.includes(accountID),
-                isDisabled: accountID === session?.accountID || pendingChatMember?.pendingAction === CONST.RED_BRICK_ROAD_PENDING_ACTION.DELETE,
-                text: formatPhoneNumber(PersonalDetailsUtils.getDisplayNameOrDefault(details)),
-                alternateText: details?.login ? formatPhoneNumber(details.login) : '',
-                icons: [
-                    {
-                        source: details.avatar ?? FallbackAvatar,
-                        name: details.login ?? '',
-                        type: CONST.ICON_TYPE_AVATAR,
-                        id: Number(accountID),
-                    },
-                ],
-                pendingAction: pendingChatMember?.pendingAction,
-=======
                 result.push({
                     keyForList: String(accountID),
                     accountID,
@@ -231,7 +213,7 @@
                     alternateText: details?.login ? formatPhoneNumber(details.login) : '',
                     icons: [
                         {
-                            source: UserUtils.getAvatar(details.avatar, accountID),
+                            source: details.avatar ?? FallbackAvatar,
                             name: details.login ?? '',
                             type: CONST.ICON_TYPE_AVATAR,
                             id: Number(accountID),
@@ -239,7 +221,6 @@
                     ],
                     pendingAction: pendingChatMember?.pendingAction,
                 });
->>>>>>> 8c311667
             });
 
         result = result.sort((value1, value2) => localeCompare(value1.text ?? '', value2.text ?? ''));
