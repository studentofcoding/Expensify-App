import {I18nManager} from 'react-native';
import Onyx from 'react-native-onyx';
import intlPolyfill from '@libs/IntlPolyfill';
import {setDeviceID} from '@userActions/Device';
import initOnyxDerivedValues from '@userActions/OnyxDerived';
import CONST from '@src/CONST';
import ONYXKEYS from '@src/ONYXKEYS';
import addUtilsToWindow from './addUtilsToWindow';
import initializeLastVisitedPath from './initializeLastVisitedPath';
import platformSetup from './platformSetup';

export default function () {
    /*
     * Initialize the Onyx store when the app loads for the first time.
     *
     * Note: This Onyx initialization has been very intentionally placed completely outside of the React lifecycle of the main App component.
     *
     * To understand why we must do this, you must first understand that a typical React Native Android application consists of an Application and an Activity.
     * The project root's index.js runs in the Application, but the main RN `App` component + UI runs in a separate Activity, spawned when you call AppRegistry.registerComponent.
     * When an application launches in a headless JS context (i.e: when woken from a killed state by a push notification), only the Application is available, but not the UI Activity.
     * This means that in a headless context NO REACT CODE IS EXECUTED, and none of your components will mount.
     *
     * However, we still need to use Onyx to update the underlying app data from the headless JS context.
     * Therefore it must be initialized completely outside the React component lifecycle.
     */
    Onyx.init({
        keys: ONYXKEYS,

        // Increase the cached key count so that the app works more consistently for accounts with large numbers of reports
<<<<<<< HEAD
        maxCachedKeysCount: 50000,
        safeEvictionKeys: [ONYXKEYS.COLLECTION.REPORT_ACTIONS],
=======
        maxCachedKeysCount: 20000,
        safeEvictionKeys: [ONYXKEYS.COLLECTION.REPORT_ACTIONS, ONYXKEYS.COLLECTION.SNAPSHOT],
>>>>>>> 248f253b
        initialKeyStates: {
            // Clear any loading and error messages so they do not appear on app startup
            [ONYXKEYS.SESSION]: {loading: false},
            [ONYXKEYS.ACCOUNT]: CONST.DEFAULT_ACCOUNT_DATA,
            [ONYXKEYS.NETWORK]: CONST.DEFAULT_NETWORK_DATA,
            [ONYXKEYS.IS_SIDEBAR_LOADED]: false,
            [ONYXKEYS.SHOULD_SHOW_COMPOSE_INPUT]: true,
            [ONYXKEYS.MODAL]: {
                isVisible: false,
                willAlertModalBecomeVisible: false,
            },
            // Always open the home route on app startup for native platforms by clearing the lastVisitedPath
            [ONYXKEYS.LAST_VISITED_PATH]: initializeLastVisitedPath(),
            [ONYXKEYS.TALK_TO_AI_SALES]: {isLoading: false, isTalkingToAISales: false},
        },
        skippableCollectionMemberIDs: CONST.SKIPPABLE_COLLECTION_MEMBER_IDS,
    });

    initOnyxDerivedValues();

    setDeviceID();

    // Force app layout to work left to right because our design does not currently support devices using this mode
    I18nManager.allowRTL(false);
    I18nManager.forceRTL(false);

    // Polyfill the Intl API if locale data is not as expected
    intlPolyfill();

    // Perform any other platform-specific setup
    platformSetup();

    addUtilsToWindow();
}<|MERGE_RESOLUTION|>--- conflicted
+++ resolved
@@ -27,13 +27,8 @@
         keys: ONYXKEYS,
 
         // Increase the cached key count so that the app works more consistently for accounts with large numbers of reports
-<<<<<<< HEAD
         maxCachedKeysCount: 50000,
-        safeEvictionKeys: [ONYXKEYS.COLLECTION.REPORT_ACTIONS],
-=======
-        maxCachedKeysCount: 20000,
         safeEvictionKeys: [ONYXKEYS.COLLECTION.REPORT_ACTIONS, ONYXKEYS.COLLECTION.SNAPSHOT],
->>>>>>> 248f253b
         initialKeyStates: {
             // Clear any loading and error messages so they do not appear on app startup
             [ONYXKEYS.SESSION]: {loading: false},
