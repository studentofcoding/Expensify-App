import React from 'react';
import PropTypes from 'prop-types';
import _ from 'underscore';
import withIon from '../../../components/withIon';
import IONKEYS from '../../../IONKEYS';
import Str from '../../../lib/Str';
import KeyboardShortcut from '../../../lib/KeyboardShortcut';
import ChatSwitcherList from './ChatSwitcherList';
import ChatSwitcherSearchForm from './ChatSwitcherSearchForm';
import {fetchOrCreateChatReport} from '../../../lib/actions/Report';

const personalDetailsPropTypes = PropTypes.shape({
    // The login of the person (either email or phone number)
    login: PropTypes.string.isRequired,

    // The URL of the person's avatar (there should already be a default avatarURL if
    // the person doesn't have their own avatar uploaded yet)
    avatarURL: PropTypes.string.isRequired,

    // The first name of the person
    firstName: PropTypes.string,

    // The last name of the person
    lastName: PropTypes.string,

    // The combination of `${firstName} ${lastName}` (could be an empty string)
    fullName: PropTypes.string,

    // This is either the user's full name, or their login if full name is an empty string
    displayName: PropTypes.string.isRequired,

    // Either the user's full name and their login, or just the login if the full name is empty
    // `${fullName} (${login})`
    displayNameWithEmail: PropTypes.string.isRequired,
});

const propTypes = {
    // A method that is triggered when the TextInput gets focus
    onFocus: PropTypes.func.isRequired,

    // A method that is triggered when the TextInput loses focus
    onBlur: PropTypes.func.isRequired,

    /* Ion Props */

    // All of the personal details for everyone
    // The keys of this object are the logins of the users, and the values are an object
    // with their details
    personalDetails: PropTypes.objectOf(personalDetailsPropTypes),

<<<<<<< HEAD
        // The URL of the person's avatar (there should already be a default avatarURL if
        // the person doesn't have their own avatar uploaded yet)
        avatarURL: PropTypes.string.isRequired,

        // The first name of the person
        firstName: PropTypes.string,

        // The last name of the person
        lastName: PropTypes.string,

        // The combination of `${firstName} ${lastName}` (could be an empty string)
        fullName: PropTypes.string,

        // This is either the user's full name, or their login if full name is an empty string
        displayName: PropTypes.string.isRequired,

        // Either the user's full name and their login, or just the login if the full name is empty
        // `${fullName} (${login})`
        displayNameWithEmail: PropTypes.string.isRequired,
    })),

    // All reports that have been shared with the user
    reports: PropTypes.objectOf(PropTypes.shape({
        reportID: PropTypes.number,
        reportName: PropTypes.string,
        hasUnread: PropTypes.bool,
    })),
};
const defaultProps = {
    personalDetails: {},
    reports: {},
=======
    // The personal details of the person who is currently logged in
    session: PropTypes.shape({
        // The email of the person who is currently logged in
        email: PropTypes.string.isRequired,
    }),
};
const defaultProps = {
    personalDetails: {},
    session: null,
>>>>>>> 3ee16196
};

class ChatSwitcherView extends React.Component {
    constructor(props) {
        super(props);

        this.maxSearchResults = 10;

        this.handleKeyPress = this.handleKeyPress.bind(this);
        this.reset = this.reset.bind(this);
        this.fetchChatReportAndRedirect = this.fetchChatReportAndRedirect.bind(this);
        this.triggerOnFocusCallback = this.triggerOnFocusCallback.bind(this);
        this.updateSearch = this.updateSearch.bind(this);

        this.state = {
            search: '',
            options: [],
            focusedIndex: 0,
            isLogoVisible: true,
            isClearButtonVisible: false,
        };
    }

    componentDidMount() {
        // Listen for the Command+K key being pressed so the focus can be given to the chat switcher
        KeyboardShortcut.subscribe('K', () => {
            if (this.textInput) {
                this.textInput.focus();
            }
        }, ['meta'], true);
    }

    componentWillUnmount() {
        KeyboardShortcut.unsubscribe('K');
    }

    /**
     * Reset the component to it's default state and blur the input
     *
     * @param {boolean} blurAfterReset
     */
    reset(blurAfterReset = true) {
        this.setState({
            search: '',
            options: [],
            focusedIndex: 0,
            isLogoVisible: blurAfterReset,
            isClearButtonVisible: !blurAfterReset,
        }, () => {
            if (blurAfterReset) {
                this.textInput.blur();
                this.props.onBlur();
            }
        });
    }

    /**
     * When the text input gets focus, the onFocus() callback needs to be called, the keyboard shortcut is disabled
     * and the logo is hidden
     */
    triggerOnFocusCallback() {
        this.props.onFocus();
        this.setState({
            isLogoVisible: false,
            isClearButtonVisible: true,
        });
    }

    /**
     * Fetch the chat report and then redirect to the new report
     *
     * @param {object} option
     * @param {string} option.value
     */
    fetchChatReportAndRedirect(option) {
<<<<<<< HEAD
        if (option.reportID) {
            redirect(option.reportID);
        } else {
            Ion.get(IONKEYS.MY_PERSONAL_DETAILS, 'login')
                .then(currentLogin => fetchOrCreateChatReport([currentLogin, option.login]))
                .then(reportID => redirect(reportID));
        }
=======
        fetchOrCreateChatReport([this.props.session.email, option.login]);
>>>>>>> 3ee16196
        this.reset();
    }

    /**
     * When arrow keys are pressed, the focused option needs to change
     * When enter key is pressed, the highlighted option is selected
     *
     * @param {SyntheticEvent} e
     */
    handleKeyPress(e) {
        let newFocusedIndex;

        switch (e.key) {
            case 'Enter':
                // Select the focused option
                this.fetchChatReportAndRedirect(this.state.options[this.state.focusedIndex]);
                e.preventDefault();
                break;

            case 'ArrowDown':
                newFocusedIndex = this.state.focusedIndex + 1;

                // Wrap around to the top of the list
                if (newFocusedIndex > this.state.options.length - 1) {
                    newFocusedIndex = 0;
                }

                this.setState({focusedIndex: newFocusedIndex});
                e.preventDefault();
                break;

            case 'ArrowUp':
                newFocusedIndex = this.state.focusedIndex - 1;

                // Wrap around to the bottom of the list
                if (newFocusedIndex < 0) {
                    newFocusedIndex = this.state.options.length - 1;
                }

                this.setState({focusedIndex: newFocusedIndex});
                e.preventDefault();
                break;

            case 'Tab':
            case 'Escape':
                this.reset();
                break;

            default:
                break;
        }
    }

    /**
     * Every time the text changes in the TextInput, update the search value in the state
     *
     * @param {string} value
     */
    updateSearch(value) {
        if (value === '') {
            this.reset(false);
            return;
        }

        this.setState({search: value});

        // Search our full list of options. We want:
        // 1) Exact matches first
        // 2) beginning-of-string matches second
        // 3) middle-of-string matches last
        const matchRegexes = [
            new RegExp(`^${Str.escapeForRegExp(value)}$`, 'i'),
            new RegExp(`^${Str.escapeForRegExp(value)}`, 'i'),
            new RegExp(Str.escapeForRegExp(value), 'i'),
        ];

        // Because we want to regexes above to be listed in a specific order, the for loop below will end up adding
        // duplicate options to the list (because one option can match multiple regex patterns).
        // A Set is used here so that duplicate values are automatically removed.
        const matches = new Set();
        const searchOptions = _.values(this.props.personalDetails);

        // Update the personal details options to have generic names for their properties
        _.each(searchOptions, (element, index) => {
            searchOptions[index].text = element.fullName;
            searchOptions[index].alternateText = element.login;
            searchOptions[index].searchText = element.displayNameWithEmail;
        });

        // Get a list of all group chats shared with us
        const reportOptions = _.filter(_.values(this.props.reports), reportData => reportData.reportNameValuePairs && reportData.reportNameValuePairs.type === 'expense');

        // Update the report objects to have generic names for their properties
        _.each(reportOptions, (element, index) => {
            reportOptions[index].alternateText = element.reportName;
            reportOptions[index].searchText = element.reportName;
        });

        searchOptions.push(...reportOptions);

        for (let i = 0; i < matchRegexes.length; i++) {
            if (matches.size < this.maxSearchResults) {
                for (let j = 0; j < searchOptions.length; j++) {
                    const option = searchOptions[j];
                    const valueToSearch = option.searchText.replace(new RegExp(/&nbsp;/g), '');
                    const isMatch = matchRegexes[i].test(valueToSearch);

                    // Make sure we don't include the same option twice (automatically handled be using a `Set`)
                    if (isMatch) {
                        matches.add(option);
                    }

                    if (matches.size === this.maxSearchResults) {
                        break;
                    }
                }
            } else {
                break;
            }
        }

        this.setState({
            options: Array.from(matches),
        });
    }

    render() {
        return (
            <>
                <ChatSwitcherSearchForm
                    ref={el => this.textInput = el}
                    isClearButtonVisible={this.state.isClearButtonVisible}
                    isLogoVisible={this.state.isLogoVisible}
                    searchValue={this.state.search}
                    onBlur={() => {
                        if (this.state.search === '') {
                            this.reset();
                        }
                    }}
                    onChangeText={this.updateSearch}
                    onClearButtonClick={this.reset}
                    onFocus={this.triggerOnFocusCallback}
                    onKeyPress={this.handleKeyPress}
                />

                <ChatSwitcherList
                    onSelect={this.fetchChatReportAndRedirect}
                    focusedIndex={this.state.focusedIndex}
                    options={this.state.options}
                />
            </>
        );
    }
}

ChatSwitcherView.propTypes = propTypes;
ChatSwitcherView.defaultProps = defaultProps;

export default withIon({
    personalDetails: {
        // Exact match for the personal_details key as we don't want
        // myPersonalDetails to overwrite this value
        key: `^${IONKEYS.PERSONAL_DETAILS}$`,
    },
<<<<<<< HEAD
    reports: {
        key: `${IONKEYS.REPORT}_[0-9]+$`,
        addAsCollection: true,
        collectionID: 'reportID',
    }
=======
    session: {
        key: IONKEYS.SESSION,
    },
>>>>>>> 3ee16196
})(ChatSwitcherView);<|MERGE_RESOLUTION|>--- conflicted
+++ resolved
@@ -48,39 +48,12 @@
     // with their details
     personalDetails: PropTypes.objectOf(personalDetailsPropTypes),
 
-<<<<<<< HEAD
-        // The URL of the person's avatar (there should already be a default avatarURL if
-        // the person doesn't have their own avatar uploaded yet)
-        avatarURL: PropTypes.string.isRequired,
-
-        // The first name of the person
-        firstName: PropTypes.string,
-
-        // The last name of the person
-        lastName: PropTypes.string,
-
-        // The combination of `${firstName} ${lastName}` (could be an empty string)
-        fullName: PropTypes.string,
-
-        // This is either the user's full name, or their login if full name is an empty string
-        displayName: PropTypes.string.isRequired,
-
-        // Either the user's full name and their login, or just the login if the full name is empty
-        // `${fullName} (${login})`
-        displayNameWithEmail: PropTypes.string.isRequired,
-    })),
-
     // All reports that have been shared with the user
     reports: PropTypes.objectOf(PropTypes.shape({
         reportID: PropTypes.number,
         reportName: PropTypes.string,
-        hasUnread: PropTypes.bool,
     })),
-};
-const defaultProps = {
-    personalDetails: {},
-    reports: {},
-=======
+
     // The personal details of the person who is currently logged in
     session: PropTypes.shape({
         // The email of the person who is currently logged in
@@ -89,8 +62,8 @@
 };
 const defaultProps = {
     personalDetails: {},
+    reports: {},
     session: null,
->>>>>>> 3ee16196
 };
 
 class ChatSwitcherView extends React.Component {
@@ -166,17 +139,11 @@
      * @param {string} option.value
      */
     fetchChatReportAndRedirect(option) {
-<<<<<<< HEAD
         if (option.reportID) {
             redirect(option.reportID);
         } else {
-            Ion.get(IONKEYS.MY_PERSONAL_DETAILS, 'login')
-                .then(currentLogin => fetchOrCreateChatReport([currentLogin, option.login]))
-                .then(reportID => redirect(reportID));
+            fetchOrCreateChatReport([this.props.session.email, option.login]);
         }
-=======
-        fetchOrCreateChatReport([this.props.session.email, option.login]);
->>>>>>> 3ee16196
         this.reset();
     }
 
@@ -341,15 +308,12 @@
         // myPersonalDetails to overwrite this value
         key: `^${IONKEYS.PERSONAL_DETAILS}$`,
     },
-<<<<<<< HEAD
     reports: {
         key: `${IONKEYS.REPORT}_[0-9]+$`,
         addAsCollection: true,
         collectionID: 'reportID',
-    }
-=======
+    },
     session: {
         key: IONKEYS.SESSION,
     },
->>>>>>> 3ee16196
 })(ChatSwitcherView);