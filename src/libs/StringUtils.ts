import deburr from 'lodash/deburr';
import CONST from '@src/CONST';
import {isSafari} from './Browser';

/**
 * Removes diacritical marks and non-alphabetic and non-latin characters from a string.
 * @param str - The input string to be sanitized.
 * @returns The sanitized string
 */
function sanitizeString(str: string): string {
    return deburr(str).toLowerCase().replaceAll(CONST.REGEX.NON_ALPHABETIC_AND_NON_LATIN_CHARS, '');
}

/**
 *  Check if the string would be empty if all invisible characters were removed.
 */
function isEmptyString(value: string): boolean {
    // \p{C} matches all 'Other' characters
    // \p{Z} matches all separators (spaces etc.)
    // Source: http://www.unicode.org/reports/tr18/#General_Category_Property
    let transformed = value.replace(CONST.REGEX.INVISIBLE_CHARACTERS_GROUPS, '');

    // Remove other invisible characters that are not in the above unicode categories
    transformed = transformed.replace(CONST.REGEX.OTHER_INVISIBLE_CHARACTERS, '');

    // Check if after removing invisible characters the string is empty
    return transformed === '';
}

/**
 *  Remove invisible characters from a string except for spaces and format characters for emoji, and trim it.
 */
function removeInvisibleCharacters(value: string): string {
    let result = value;

    // Remove spaces:
    // - \u200B: zero-width space
    // - \u2060: word joiner
    result = result.replace(/[\u200B\u2060]/g, '');

    const invisibleCharacterRegex = isSafari() ? /([\uD800-\uDBFF][\uDC00-\uDFFF])|[\p{Cc}\p{Co}\p{Cn}]/gu : /[\p{Cc}\p{Cs}\p{Co}\p{Cn}]/gu;

    // The control unicode (Cc) regex removes all newlines,
    // so we first split the string by newline and rejoin it afterward to retain the original line breaks.
    result = result
        .split('\n')
        .map((part) =>
            // Remove all characters from the 'Other' (C) category except for format characters (Cf)
            // because some of them are used for emojis
            part.replace(invisibleCharacterRegex, ''),
        )
        .join('\n');

    // Remove characters from the (Cf) category that are not used for emojis
    result = result.replace(/[\u200E-\u200F]/g, '');

    // Remove all characters from the 'Separator' (Z) category except for Space Separator (Zs)
    result = result.replace(/[\p{Zl}\p{Zp}]/gu, '');

    // If the result consist of only invisible characters, return an empty string
    if (isEmptyString(result)) {
        return '';
    }

    return result.trim();
}

/**
 * Remove accents/diacritics
 * @param text - The input string
 * @returns The string with all accents/diacritics removed
 */
function normalizeAccents(text: string) {
    return text.normalize('NFD').replace(/[\u0300-\u036f]/g, '');
}

/**
 *  Replace all CRLF with LF
 *  @param value - The input string
 *  @returns The string with all CRLF replaced with LF
 */
function normalizeCRLF(value?: string): string | undefined {
    return value?.replace(/\r\n/g, '\n');
}

/**
 * Replace all line breaks with white spaces
 */
function lineBreaksToSpaces(text = '', useNonBreakingSpace = false) {
    return text.replace(CONST.REGEX.LINE_BREAK, useNonBreakingSpace ? '\u00A0' : ' ');
}

/**
 * Get the first line of the string
 */
function getFirstLine(text = '') {
    // Split the input string by newline characters and return the first element of the resulting array
    const lines = text.split('\n');
    return lines.at(0);
}

/**
 * Remove double quotes from the string
 */
function removeDoubleQuotes(text = '') {
    return text.replace(/"/g, '');
}

/**
<<<<<<< HEAD
 * Sort an array of strings by their length.
 * The longest strings will be at the end of the array.
 */
function sortStringArrayByLength(arr: string[]): string[] {
    return arr.sort((a, b) => a.length - b.length);
}

export default {sanitizeString, isEmptyString, removeInvisibleCharacters, normalizeAccents, normalizeCRLF, lineBreaksToSpaces, getFirstLine, removeDoubleQuotes, sortStringArrayByLength};
=======
 * Remove pre tag from the html
 */
function removePreCodeBlock(text = '') {
    return text.replace(/<pre[^>]*>|<\/pre>/g, '');
}

export default {sanitizeString, isEmptyString, removeInvisibleCharacters, normalizeAccents, normalizeCRLF, lineBreaksToSpaces, getFirstLine, removeDoubleQuotes, removePreCodeBlock};
>>>>>>> ea14b5b6
<|MERGE_RESOLUTION|>--- conflicted
+++ resolved
@@ -107,7 +107,6 @@
 }
 
 /**
-<<<<<<< HEAD
  * Sort an array of strings by their length.
  * The longest strings will be at the end of the array.
  */
@@ -115,13 +114,22 @@
     return arr.sort((a, b) => a.length - b.length);
 }
 
-export default {sanitizeString, isEmptyString, removeInvisibleCharacters, normalizeAccents, normalizeCRLF, lineBreaksToSpaces, getFirstLine, removeDoubleQuotes, sortStringArrayByLength};
-=======
+/**
  * Remove pre tag from the html
  */
 function removePreCodeBlock(text = '') {
     return text.replace(/<pre[^>]*>|<\/pre>/g, '');
 }
 
-export default {sanitizeString, isEmptyString, removeInvisibleCharacters, normalizeAccents, normalizeCRLF, lineBreaksToSpaces, getFirstLine, removeDoubleQuotes, removePreCodeBlock};
->>>>>>> ea14b5b6
+export default {
+    sanitizeString,
+    isEmptyString,
+    removeInvisibleCharacters,
+    normalizeAccents,
+    normalizeCRLF,
+    lineBreaksToSpaces,
+    getFirstLine,
+    removeDoubleQuotes,
+    removePreCodeBlock,
+    sortStringArrayByLength,
+};