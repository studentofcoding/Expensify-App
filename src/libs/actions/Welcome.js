--- conflicted
+++ resolved
@@ -122,13 +122,8 @@
         const isDisplayingWorkspaceRoute = topRouteName.toLowerCase().includes('workspace') || exitingToWorkspaceRoute;
 
         // We want to display the Workspace chat first since that means a user is already in a Workspace and doesn't need to create another one
-<<<<<<< HEAD
-        const workspaceChatReport = _.find(allReports, report => ReportUtils.isPolicyExpenseChat(report));
+        const workspaceChatReport = _.find(allReports, report => ReportUtils.isPolicyExpenseChat(report) && report.ownerEmail === email);
         if (workspaceChatReport && !isDisplayingWorkspaceRoute) {
-=======
-        const workspaceChatReport = _.find(allReports, report => ReportUtils.isPolicyExpenseChat(report) && report.ownerEmail === email);
-        if (workspaceChatReport) {
->>>>>>> c7590eaf
             Navigation.navigate(ROUTES.getReportRoute(workspaceChatReport.reportID));
             return;
         }
