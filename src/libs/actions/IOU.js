import {format} from 'date-fns';
import Str from 'expensify-common/lib/str';
import lodashGet from 'lodash/get';
import lodashHas from 'lodash/has';
import Onyx from 'react-native-onyx';
import OnyxUtils from 'react-native-onyx/lib/utils';
import _ from 'underscore';
import ReceiptGeneric from '@assets/images/receipt-generic.png';
import * as API from '@libs/API';
import * as CurrencyUtils from '@libs/CurrencyUtils';
import DateUtils from '@libs/DateUtils';
import * as ErrorUtils from '@libs/ErrorUtils';
import * as FileUtils from '@libs/fileDownload/FileUtils';
import * as IOUUtils from '@libs/IOUUtils';
import * as LocalePhoneNumber from '@libs/LocalePhoneNumber';
import * as Localize from '@libs/Localize';
import Navigation from '@libs/Navigation/Navigation';
import * as NumberUtils from '@libs/NumberUtils';
import * as OptionsListUtils from '@libs/OptionsListUtils';
import Permissions from '@libs/Permissions';
import * as PolicyUtils from '@libs/PolicyUtils';
import * as ReportActionsUtils from '@libs/ReportActionsUtils';
import * as ReportUtils from '@libs/ReportUtils';
import * as TransactionUtils from '@libs/TransactionUtils';
import * as UserUtils from '@libs/UserUtils';
import ViolationsUtils from '@libs/Violations/ViolationsUtils';
import CONST from '@src/CONST';
import ONYXKEYS from '@src/ONYXKEYS';
import ROUTES from '@src/ROUTES';
import * as Policy from './Policy';
import * as Report from './Report';

let betas;
Onyx.connect({
    key: ONYXKEYS.BETAS,
    callback: (val) => (betas = val || []),
});

let allPersonalDetails;
Onyx.connect({
    key: ONYXKEYS.PERSONAL_DETAILS_LIST,
    callback: (val) => {
        allPersonalDetails = val || {};
    },
});

let allReports;
Onyx.connect({
    key: ONYXKEYS.COLLECTION.REPORT,
    waitForCollectionCallback: true,
    callback: (val) => (allReports = val),
});

let allTransactions;
Onyx.connect({
    key: ONYXKEYS.COLLECTION.TRANSACTION,
    waitForCollectionCallback: true,
    callback: (val) => {
        if (!val) {
            allTransactions = {};
            return;
        }

        allTransactions = val;
    },
});

let allTransactionDrafts = {};
Onyx.connect({
    key: ONYXKEYS.COLLECTION.TRANSACTION_DRAFT,
    waitForCollectionCallback: true,
    callback: (val) => {
        allTransactionDrafts = val || {};
    },
});

let allTransactionViolations;
Onyx.connect({
    key: ONYXKEYS.COLLECTION.TRANSACTION_VIOLATIONS,
    waitForCollectionCallback: true,
    callback: (val) => {
        if (!val) {
            allTransactionViolations = {};
            return;
        }

        allTransactionViolations = val;
    },
});

let allDraftSplitTransactions;
Onyx.connect({
    key: ONYXKEYS.COLLECTION.SPLIT_TRANSACTION_DRAFT,
    waitForCollectionCallback: true,
    callback: (val) => {
        allDraftSplitTransactions = val || {};
    },
});

let allNextSteps = {};
Onyx.connect({
    key: ONYXKEYS.COLLECTION.NEXT_STEP,
    waitForCollectionCallback: true,
    callback: (val) => {
        allNextSteps = val || {};
    },
});

let userAccountID = '';
let currentUserEmail = '';
Onyx.connect({
    key: ONYXKEYS.SESSION,
    callback: (val) => {
        currentUserEmail = lodashGet(val, 'email', '');
        userAccountID = lodashGet(val, 'accountID', '');
    },
});

let currentUserPersonalDetails = {};
Onyx.connect({
    key: ONYXKEYS.PERSONAL_DETAILS_LIST,
    callback: (val) => {
        currentUserPersonalDetails = lodashGet(val, userAccountID, {});
    },
});

let currentDate = '';
Onyx.connect({
    key: ONYXKEYS.CURRENT_DATE,
    callback: (val) => {
        currentDate = val;
    },
});

/**
 * Initialize money request info
 * @param {String} reportID to attach the transaction to
 * @param {Boolean} isFromGlobalCreate
 * @param {String} [iouRequestType] one of manual/scan/distance
 */
function startMoneyRequest_temporaryForRefactor(reportID, isFromGlobalCreate, iouRequestType = CONST.IOU.REQUEST_TYPE.MANUAL) {
    // Generate a brand new transactionID
    const newTransactionID = CONST.IOU.OPTIMISTIC_TRANSACTION_ID;
    const created = currentDate || format(new Date(), 'yyyy-MM-dd');
    const comment = {};

    // Add initial empty waypoints when starting a distance request
    if (iouRequestType === CONST.IOU.REQUEST_TYPE.DISTANCE) {
        comment.waypoints = {
            waypoint0: {},
            waypoint1: {},
        };
    }

    // Store the transaction in Onyx and mark it as not saved so it can be cleaned up later
    // Use set() here so that there is no way that data will be leaked between objects when it gets reset
    Onyx.set(`${ONYXKEYS.COLLECTION.TRANSACTION_DRAFT}${newTransactionID}`, {
        amount: 0,
        comment,
        created,
        currency: lodashGet(currentUserPersonalDetails, 'localCurrencyCode', CONST.CURRENCY.USD),
        iouRequestType,
        reportID,
        transactionID: newTransactionID,
        isFromGlobalCreate,
        merchant: CONST.TRANSACTION.PARTIAL_TRANSACTION_MERCHANT,
    });
}

/**
 * @param {String} transactionID
 */
function clearMoneyRequest(transactionID) {
    Onyx.set(`${ONYXKEYS.COLLECTION.TRANSACTION_DRAFT}${transactionID}`, null);
}

/**
 * @param {String} transactionID
 * @param {Number} amount
 * @param {String} currency
 */
function setMoneyRequestAmount_temporaryForRefactor(transactionID, amount, currency) {
    Onyx.merge(`${ONYXKEYS.COLLECTION.TRANSACTION_DRAFT}${transactionID}`, {amount, currency});
}

/**
 * @param {String} transactionID
 * @param {String} created
 */
function setMoneyRequestCreated_temporaryForRefactor(transactionID, created) {
    Onyx.merge(`${ONYXKEYS.COLLECTION.TRANSACTION_DRAFT}${transactionID}`, {created});
}

/**
 * @param {String} transactionID
 * @param {String} currency
 */
function setMoneyRequestCurrency_temporaryForRefactor(transactionID, currency) {
    Onyx.merge(`${ONYXKEYS.COLLECTION.TRANSACTION_DRAFT}${transactionID}`, {currency});
}

/**
 * @param {String} transactionID
 * @param {String} comment
 */
function setMoneyRequestDescription_temporaryForRefactor(transactionID, comment) {
    Onyx.merge(`${ONYXKEYS.COLLECTION.TRANSACTION_DRAFT}${transactionID}`, {comment: {comment: comment.trim()}});
}

/**
 * @param {String} transactionID
 * @param {String} merchant
 */
function setMoneyRequestMerchant_temporaryForRefactor(transactionID, merchant) {
    Onyx.merge(`${ONYXKEYS.COLLECTION.TRANSACTION_DRAFT}${transactionID}`, {merchant: merchant.trim()});
}

/**
 * @param {String} transactionID
 * @param {String} category
 */
function setMoneyRequestCategory_temporaryForRefactor(transactionID, category) {
    Onyx.merge(`${ONYXKEYS.COLLECTION.TRANSACTION_DRAFT}${transactionID}`, {category});
}

/*
 * @param {String} transactionID
 */
function resetMoneyRequestCategory_temporaryForRefactor(transactionID) {
    Onyx.merge(`${ONYXKEYS.COLLECTION.TRANSACTION_DRAFT}${transactionID}`, {category: null});
}

/*
 * @param {String} transactionID
 * @param {String} tag
 */
function setMoneyRequestTag_temporaryForRefactor(transactionID, tag) {
    Onyx.merge(`${ONYXKEYS.COLLECTION.TRANSACTION_DRAFT}${transactionID}`, {tag});
}

/*
 * @param {String} transactionID
 */
function resetMoneyRequestTag_temporaryForRefactor(transactionID) {
    Onyx.merge(`${ONYXKEYS.COLLECTION.TRANSACTION_DRAFT}${transactionID}`, {tag: null});
}

/**
 * @param {String} transactionID
 * @param {Boolean} billable
 */
function setMoneyRequestBillable_temporaryForRefactor(transactionID, billable) {
    Onyx.merge(`${ONYXKEYS.COLLECTION.TRANSACTION_DRAFT}${transactionID}`, {billable});
}

/**
 * @param {String} transactionID
 * @param {Object[]} participants
 */
function setMoneyRequestParticipants_temporaryForRefactor(transactionID, participants) {
    Onyx.merge(`${ONYXKEYS.COLLECTION.TRANSACTION_DRAFT}${transactionID}`, {participants});
}

/**
 * @param {String} transactionID
 * @param {String} source
 * @param {String} filename
 * @param {Boolean} isDraft
 */
function setMoneyRequestReceipt(transactionID, source, filename, isDraft) {
    Onyx.merge(`${isDraft ? ONYXKEYS.COLLECTION.TRANSACTION_DRAFT : ONYXKEYS.COLLECTION.TRANSACTION}${transactionID}`, {
        receipt: {source},
        filename,
    });
}

/**
 * Reset money request info from the store with its initial value
 * @param {String} id
 */
function resetMoneyRequestInfo(id = '') {
    const created = currentDate || format(new Date(), CONST.DATE.FNS_FORMAT_STRING);
    Onyx.merge(ONYXKEYS.IOU, {
        id,
        amount: 0,
        currency: lodashGet(currentUserPersonalDetails, 'localCurrencyCode', CONST.CURRENCY.USD),
        comment: '',
        participants: [],
        merchant: CONST.TRANSACTION.PARTIAL_TRANSACTION_MERCHANT,
        category: '',
        tag: '',
        created,
        receiptPath: '',
        receiptFilename: '',
        transactionID: '',
        billable: null,
        isSplitRequest: false,
    });
}

/**
 *  Helper function to get the receipt error for money requests, or the generic error if there's no receipt
 *
 * @param {Object} receipt
 * @param {String} filename
 * @param {Boolean} [isScanRequest]
 * @returns {Object}
 */
function getReceiptError(receipt, filename, isScanRequest = true) {
    return _.isEmpty(receipt) || !isScanRequest
        ? ErrorUtils.getMicroSecondOnyxError('iou.error.genericCreateFailureMessage')
        : ErrorUtils.getMicroSecondOnyxErrorObject({error: CONST.IOU.RECEIPT_ERROR, source: receipt.source, filename});
}

/**
 * Return the object to update hasOutstandingChildRequest
 * @param {Object} [policy]
 * @param {Boolean} needsToBeManuallySubmitted
 * @returns {Object}
 */
function getOutstandingChildRequest(policy, needsToBeManuallySubmitted) {
    if (!needsToBeManuallySubmitted) {
        return {
            hasOutstandingChildRequest: false,
        };
    }

    if (PolicyUtils.isPolicyAdmin(policy)) {
        return {
            hasOutstandingChildRequest: true,
        };
    }

    // We don't need to update hasOutstandingChildRequest in this case
    return {};
}

/**
 * Builds the Onyx data for a money request.
 *
 * @param {Object} chatReport
 * @param {Object} iouReport
 * @param {Object} transaction
 * @param {Object} chatCreatedAction
 * @param {Object} iouCreatedAction
 * @param {Object} iouAction
 * @param {Object} optimisticPersonalDetailListAction
 * @param {Object} reportPreviewAction
 * @param {Array} optimisticPolicyRecentlyUsedCategories
 * @param {Array} optimisticPolicyRecentlyUsedTags
 * @param {boolean} isNewChatReport
 * @param {boolean} isNewIOUReport
 * @param {Object} policy - May be undefined, an empty object, or an object matching the Policy type (src/types/onyx/Policy.ts)
 * @param {Array} policyTags
 * @param {Array} policyCategories
<<<<<<< HEAD
 * @param {Array} needsToBeManuallySubmitted
=======
 * @param {Boolean} needsToBeManuallySubmitted
>>>>>>> c5ca9a81
 * @returns {Array} - An array containing the optimistic data, success data, and failure data.
 */
function buildOnyxDataForMoneyRequest(
    chatReport,
    iouReport,
    transaction,
    chatCreatedAction,
    iouCreatedAction,
    iouAction,
    optimisticPersonalDetailListAction,
    reportPreviewAction,
    optimisticPolicyRecentlyUsedCategories,
    optimisticPolicyRecentlyUsedTags,
    isNewChatReport,
    isNewIOUReport,
    policy,
    policyTags,
    policyCategories,
<<<<<<< HEAD
    needsToBeManuallySubmitted,
=======
    needsToBeManuallySubmitted = true,
>>>>>>> c5ca9a81
) {
    const isScanRequest = TransactionUtils.isScanRequest(transaction);
    const outstandingChildRequest = getOutstandingChildRequest(needsToBeManuallySubmitted, policy);
    const optimisticData = [
        {
            // Use SET for new reports because it doesn't exist yet, is faster and we need the data to be available when we navigate to the chat page
            onyxMethod: isNewChatReport ? Onyx.METHOD.SET : Onyx.METHOD.MERGE,
            key: `${ONYXKEYS.COLLECTION.REPORT}${chatReport.reportID}`,
            value: {
                ...chatReport,
                lastReadTime: DateUtils.getDBTime(),
                lastMessageTranslationKey: '',
                iouReportID: iouReport.reportID,
<<<<<<< HEAD
                hasOutstandingChildRequest: needsToBeManuallySubmitted && iouReport.managerID === userAccountID && iouReport.total !== 0,
=======
                ...outstandingChildRequest,
>>>>>>> c5ca9a81
                ...(isNewChatReport ? {pendingFields: {createChat: CONST.RED_BRICK_ROAD_PENDING_ACTION.ADD}} : {}),
            },
        },
        {
            onyxMethod: isNewIOUReport ? Onyx.METHOD.SET : Onyx.METHOD.MERGE,
            key: `${ONYXKEYS.COLLECTION.REPORT}${iouReport.reportID}`,
            value: {
                ...iouReport,
                lastMessageText: iouAction.message[0].text,
                lastMessageHtml: iouAction.message[0].html,
                pendingFields: {
                    ...(isNewIOUReport ? {createChat: CONST.RED_BRICK_ROAD_PENDING_ACTION.ADD} : {preview: CONST.RED_BRICK_ROAD_PENDING_ACTION.UPDATE}),
                },
            },
        },
        {
            onyxMethod: Onyx.METHOD.SET,
            key: `${ONYXKEYS.COLLECTION.TRANSACTION}${transaction.transactionID}`,
            value: transaction,
        },
        {
            onyxMethod: isNewChatReport ? Onyx.METHOD.SET : Onyx.METHOD.MERGE,
            key: `${ONYXKEYS.COLLECTION.REPORT_ACTIONS}${chatReport.reportID}`,
            value: {
                ...(isNewChatReport ? {[chatCreatedAction.reportActionID]: chatCreatedAction} : {}),
                [reportPreviewAction.reportActionID]: reportPreviewAction,
            },
        },
        {
            onyxMethod: isNewIOUReport ? Onyx.METHOD.SET : Onyx.METHOD.MERGE,
            key: `${ONYXKEYS.COLLECTION.REPORT_ACTIONS}${iouReport.reportID}`,
            value: {
                ...(isNewIOUReport ? {[iouCreatedAction.reportActionID]: iouCreatedAction} : {}),
                [iouAction.reportActionID]: iouAction,
            },
        },

        // Remove the temporary transaction used during the creation flow
        {
            onyxMethod: Onyx.METHOD.SET,
            key: `${ONYXKEYS.COLLECTION.TRANSACTION_DRAFT}${CONST.IOU.OPTIMISTIC_TRANSACTION_ID}`,
            value: null,
        },
    ];

    if (!_.isEmpty(optimisticPolicyRecentlyUsedCategories)) {
        optimisticData.push({
            onyxMethod: Onyx.METHOD.SET,
            key: `${ONYXKEYS.COLLECTION.POLICY_RECENTLY_USED_CATEGORIES}${iouReport.policyID}`,
            value: optimisticPolicyRecentlyUsedCategories,
        });
    }

    if (!_.isEmpty(optimisticPolicyRecentlyUsedTags)) {
        optimisticData.push({
            onyxMethod: Onyx.METHOD.MERGE,
            key: `${ONYXKEYS.COLLECTION.POLICY_RECENTLY_USED_TAGS}${iouReport.policyID}`,
            value: optimisticPolicyRecentlyUsedTags,
        });
    }

    if (!_.isEmpty(optimisticPersonalDetailListAction)) {
        optimisticData.push({
            onyxMethod: Onyx.METHOD.MERGE,
            key: ONYXKEYS.PERSONAL_DETAILS_LIST,
            value: optimisticPersonalDetailListAction,
        });
    }

    const successData = [
        ...(isNewChatReport
            ? [
                  {
                      onyxMethod: Onyx.METHOD.MERGE,
                      key: `${ONYXKEYS.COLLECTION.REPORT}${chatReport.reportID}`,
                      value: {
                          pendingFields: null,
                          errorFields: null,
                      },
                  },
              ]
            : []),
        {
            onyxMethod: Onyx.METHOD.MERGE,
            key: `${ONYXKEYS.COLLECTION.REPORT}${iouReport.reportID}`,
            value: {
                pendingFields: null,
                errorFields: null,
            },
        },
        {
            onyxMethod: Onyx.METHOD.MERGE,
            key: `${ONYXKEYS.COLLECTION.TRANSACTION}${transaction.transactionID}`,
            value: {
                pendingAction: null,
                pendingFields: null,
            },
        },

        {
            onyxMethod: Onyx.METHOD.MERGE,
            key: `${ONYXKEYS.COLLECTION.REPORT_ACTIONS}${chatReport.reportID}`,
            value: {
                ...(isNewChatReport
                    ? {
                          [chatCreatedAction.reportActionID]: {
                              pendingAction: null,
                              errors: null,
                          },
                      }
                    : {}),
                [reportPreviewAction.reportActionID]: {
                    pendingAction: null,
                },
            },
        },
        {
            onyxMethod: Onyx.METHOD.MERGE,
            key: `${ONYXKEYS.COLLECTION.REPORT_ACTIONS}${iouReport.reportID}`,
            value: {
                ...(isNewIOUReport
                    ? {
                          [iouCreatedAction.reportActionID]: {
                              pendingAction: null,
                              errors: null,
                          },
                      }
                    : {}),
                [iouAction.reportActionID]: {
                    pendingAction: null,
                    errors: null,
                },
            },
        },
    ];

    const failureData = [
        {
            onyxMethod: Onyx.METHOD.MERGE,
            key: `${ONYXKEYS.COLLECTION.REPORT}${chatReport.reportID}`,
            value: {
                iouReportID: chatReport.iouReportID,
                lastReadTime: chatReport.lastReadTime,
                pendingFields: null,
                hasOutstandingChildRequest: chatReport.hasOutstandingChildRequest,
                ...(isNewChatReport
                    ? {
                          errorFields: {
                              createChat: ErrorUtils.getMicroSecondOnyxError('report.genericCreateReportFailureMessage'),
                          },
                      }
                    : {}),
            },
        },
        {
            onyxMethod: Onyx.METHOD.MERGE,
            key: `${ONYXKEYS.COLLECTION.REPORT}${iouReport.reportID}`,
            value: {
                pendingFields: null,
                errorFields: {
                    ...(isNewIOUReport ? {createChat: ErrorUtils.getMicroSecondOnyxError('report.genericCreateReportFailureMessage')} : {}),
                },
            },
        },
        {
            onyxMethod: Onyx.METHOD.MERGE,
            key: `${ONYXKEYS.COLLECTION.TRANSACTION}${transaction.transactionID}`,
            value: {
                errors: ErrorUtils.getMicroSecondOnyxError('iou.error.genericCreateFailureMessage'),
                pendingAction: null,
                pendingFields: null,
            },
        },

        // Remove the temporary transaction used during the creation flow
        {
            onyxMethod: Onyx.METHOD.SET,
            key: `${ONYXKEYS.COLLECTION.TRANSACTION_DRAFT}${CONST.IOU.OPTIMISTIC_TRANSACTION_ID}`,
            value: null,
        },

        {
            onyxMethod: Onyx.METHOD.MERGE,
            key: `${ONYXKEYS.COLLECTION.REPORT_ACTIONS}${chatReport.reportID}`,
            value: {
                ...(isNewChatReport
                    ? {
                          [chatCreatedAction.reportActionID]: {
                              errors: getReceiptError(transaction.receipt, transaction.filename || transaction.receipt.filename, isScanRequest),
                          },
                          [reportPreviewAction.reportActionID]: {
                              errors: ErrorUtils.getMicroSecondOnyxError(null),
                          },
                      }
                    : {
                          [reportPreviewAction.reportActionID]: {
                              created: reportPreviewAction.created,
                              errors: getReceiptError(transaction.receipt, transaction.filename || transaction.receipt.filename, isScanRequest),
                          },
                      }),
            },
        },
        {
            onyxMethod: Onyx.METHOD.MERGE,
            key: `${ONYXKEYS.COLLECTION.REPORT_ACTIONS}${iouReport.reportID}`,
            value: {
                ...(isNewIOUReport
                    ? {
                          [iouCreatedAction.reportActionID]: {
                              errors: getReceiptError(transaction.receipt, transaction.filename || transaction.receipt.filename, isScanRequest),
                          },
                          [iouAction.reportActionID]: {
                              errors: ErrorUtils.getMicroSecondOnyxError(null),
                          },
                      }
                    : {
                          [iouAction.reportActionID]: {
                              errors: getReceiptError(transaction.receipt, transaction.filename || transaction.receipt.filename, isScanRequest),
                          },
                      }),
            },
        },
    ];

    // Policy won't be set for P2P cases for which we don't need to compute violations
    if (!policy || !policy.id) {
        return [optimisticData, successData, failureData];
    }

    const violationsOnyxData = ViolationsUtils.getViolationsOnyxData(transaction, [], policy.requiresTag, policyTags, policy.requiresCategory, policyCategories);

    if (violationsOnyxData) {
        optimisticData.push(violationsOnyxData);
        failureData.push({
            onyxMethod: Onyx.METHOD.SET,
            key: `${ONYXKEYS.COLLECTION.TRANSACTION_VIOLATIONS}${transaction.transactionID}`,
            value: [],
        });
    }

    return [optimisticData, successData, failureData];
}

/**
 * Gathers all the data needed to make a money request. It attempts to find existing reports, iouReports, and receipts. If it doesn't find them, then
 * it creates optimistic versions of them and uses those instead
 *
 * @param {Object} report
 * @param {Object} participant
 * @param {String} comment
 * @param {Number} amount
 * @param {String} currency
 * @param {String} created
 * @param {String} merchant
 * @param {Number} [payeeAccountID]
 * @param {String} [payeeEmail]
 * @param {Object} [receipt]
 * @param {String} [existingTransactionID]
 * @param {String} [category]
 * @param {String} [tag]
 * @param {Boolean} [billable]
 * @param {Object} [policy]
 * @param {Object} [policyTags]
 * @param {Object} [policyCategories]
 * @returns {Object} data
 * @returns {String} data.payerEmail
 * @returns {Object} data.iouReport
 * @returns {Object} data.chatReport
 * @returns {Object} data.transaction
 * @returns {Object} data.iouAction
 * @returns {Object} data.createdChatReportActionID
 * @returns {Object} data.createdIOUReportActionID
 * @returns {Object} data.reportPreviewAction
 * @returns {Object} data.onyxData
 * @returns {Object} data.onyxData.optimisticData
 * @returns {Object} data.onyxData.successData
 * @returns {Object} data.onyxData.failureData
 */
function getMoneyRequestInformation(
    report,
    participant,
    comment,
    amount,
    currency,
    created,
    merchant,
    payeeAccountID = userAccountID,
    payeeEmail = currentUserEmail,
    receipt = undefined,
    existingTransactionID = undefined,
    category = undefined,
    tag = undefined,
    billable = undefined,
    policy = undefined,
    policyTags = undefined,
    policyCategories = undefined,
) {
    const payerEmail = OptionsListUtils.addSMSDomainIfPhoneNumber(participant.login);
    const payerAccountID = Number(participant.accountID);
    const isPolicyExpenseChat = participant.isPolicyExpenseChat;

    // STEP 1: Get existing chat report OR build a new optimistic one
    let isNewChatReport = false;
    let chatReport = lodashGet(report, 'reportID', null) ? report : null;

    // If this is a policyExpenseChat, the chatReport must exist and we can get it from Onyx.
    // report is null if the flow is initiated from the global create menu. However, participant always stores the reportID if it exists, which is the case for policyExpenseChats
    if (!chatReport && isPolicyExpenseChat) {
        chatReport = allReports[`${ONYXKEYS.COLLECTION.REPORT}${participant.reportID}`];
    }

    if (!chatReport) {
        chatReport = ReportUtils.getChatByParticipants([payerAccountID]);
    }

    // If we still don't have a report, it likely doens't exist and we need to build an optimistic one
    if (!chatReport) {
        isNewChatReport = true;
        chatReport = ReportUtils.buildOptimisticChatReport([payerAccountID]);
    }

    // STEP 2: Get existing IOU report and update its total OR build a new optimistic one
    const isNewIOUReport = !chatReport.iouReportID || ReportUtils.hasIOUWaitingOnCurrentUserBankAccount(chatReport);
    let iouReport = isNewIOUReport ? null : allReports[`${ONYXKEYS.COLLECTION.REPORT}${chatReport.iouReportID}`];

    // Check if the Scheduled Submit is enabled in case of expense report
    let needsToBeManuallySubmitted = true;
    let isFromPaidPolicy = false;
    if (isPolicyExpenseChat) {
        isFromPaidPolicy = PolicyUtils.isPaidGroupPolicy(policy);

        // If the scheduled submit is turned off on the policy, user needs to manually submit the report which is indicated by GBR in LHN
        needsToBeManuallySubmitted = isFromPaidPolicy && !(policy.isHarvestingEnabled || false);

        // If the linked expense report on paid policy is not draft, we need to create a new draft expense report
        if (iouReport && isFromPaidPolicy && !ReportUtils.isDraftExpenseReport(iouReport)) {
            iouReport = null;
        }
    }

    if (iouReport) {
        if (isPolicyExpenseChat) {
            iouReport = {...iouReport};
            if (lodashGet(iouReport, 'currency') === currency) {
                // Because of the Expense reports are stored as negative values, we substract the total from the amount
                iouReport.total -= amount;
            }
        } else {
            iouReport = IOUUtils.updateIOUOwnerAndTotal(iouReport, payeeAccountID, amount, currency);
        }
    } else {
        iouReport = isPolicyExpenseChat
            ? ReportUtils.buildOptimisticExpenseReport(chatReport.reportID, chatReport.policyID, payeeAccountID, amount, currency)
            : ReportUtils.buildOptimisticIOUReport(payeeAccountID, payerAccountID, amount, chatReport.reportID, currency);
    }

    // STEP 3: Build optimistic receipt and transaction
    const receiptObject = {};
    let filename;
    if (receipt && receipt.source) {
        receiptObject.source = receipt.source;
        receiptObject.state = receipt.state || CONST.IOU.RECEIPT_STATE.SCANREADY;
        filename = receipt.name;
    }
    let optimisticTransaction = TransactionUtils.buildOptimisticTransaction(
        ReportUtils.isExpenseReport(iouReport) ? -amount : amount,
        currency,
        iouReport.reportID,
        comment,
        created,
        '',
        '',
        merchant,
        receiptObject,
        filename,
        existingTransactionID,
        category,
        tag,
        billable,
    );

    const optimisticPolicyRecentlyUsedCategories = Policy.buildOptimisticPolicyRecentlyUsedCategories(iouReport.policyID, category);

    const optimisticPolicyRecentlyUsedTags = Policy.buildOptimisticPolicyRecentlyUsedTags(iouReport.policyID, tag);

    // If there is an existing transaction (which is the case for distance requests), then the data from the existing transaction
    // needs to be manually merged into the optimistic transaction. This is because buildOnyxDataForMoneyRequest() uses `Onyx.set()` for the transaction
    // data. This is a big can of worms to change it to `Onyx.merge()` as explored in https://expensify.slack.com/archives/C05DWUDHVK7/p1692139468252109.
    // I want to clean this up at some point, but it's possible this will live in the code for a while so I've created https://github.com/Expensify/App/issues/25417
    // to remind me to do this.
    const existingTransaction = allTransactionDrafts[`${ONYXKEYS.COLLECTION.TRANSACTION_DRAFT}${CONST.IOU.OPTIMISTIC_TRANSACTION_ID}`];
    if (existingTransaction && existingTransaction.iouRequestType === CONST.IOU.REQUEST_TYPE.DISTANCE) {
        optimisticTransaction = OnyxUtils.fastMerge(existingTransaction, optimisticTransaction);
    }

    // STEP 4: Build optimistic reportActions. We need:
    // 1. CREATED action for the chatReport
    // 2. CREATED action for the iouReport
    // 3. IOU action for the iouReport
    // 4. REPORTPREVIEW action for the chatReport
    // Note: The CREATED action for the IOU report must be optimistically generated before the IOU action so there's no chance that it appears after the IOU action in the chat
    const currentTime = DateUtils.getDBTime();
    const optimisticCreatedActionForChat = ReportUtils.buildOptimisticCreatedReportAction(payeeEmail);
    const optimisticCreatedActionForIOU = ReportUtils.buildOptimisticCreatedReportAction(payeeEmail, DateUtils.subtractMillisecondsFromDateTime(currentTime, 1));
    const iouAction = ReportUtils.buildOptimisticIOUReportAction(
        CONST.IOU.REPORT_ACTION_TYPE.CREATE,
        amount,
        currency,
        comment,
        [participant],
        optimisticTransaction.transactionID,
        '',
        iouReport.reportID,
        false,
        false,
        receiptObject,
        false,
        currentTime,
    );

    let reportPreviewAction = isNewIOUReport ? null : ReportActionsUtils.getReportPreviewAction(chatReport.reportID, iouReport.reportID);
    if (reportPreviewAction) {
        reportPreviewAction = ReportUtils.updateReportPreview(iouReport, reportPreviewAction, false, comment, optimisticTransaction);
    } else {
        reportPreviewAction = ReportUtils.buildOptimisticReportPreview(chatReport, iouReport, comment, optimisticTransaction);

        // Generated ReportPreview action is a parent report action of the iou report.
        // We are setting the iou report's parentReportActionID to display subtitle correctly in IOU page when offline.
        iouReport.parentReportActionID = reportPreviewAction.reportActionID;
    }

    const shouldCreateOptimisticPersonalDetails = isNewChatReport && !allPersonalDetails[payerAccountID];
    // Add optimistic personal details for participant
    const optimisticPersonalDetailListAction = shouldCreateOptimisticPersonalDetails
        ? {
              [payerAccountID]: {
                  accountID: payerAccountID,
                  avatar: UserUtils.getDefaultAvatarURL(payerAccountID),
                  displayName: LocalePhoneNumber.formatPhoneNumber(participant.displayName || payerEmail),
                  login: participant.login,
                  isOptimisticPersonalDetail: true,
              },
          }
        : undefined;

    // STEP 5: Build Onyx Data
    const [optimisticData, successData, failureData] = buildOnyxDataForMoneyRequest(
        chatReport,
        iouReport,
        optimisticTransaction,
        optimisticCreatedActionForChat,
        optimisticCreatedActionForIOU,
        iouAction,
        optimisticPersonalDetailListAction,
        reportPreviewAction,
        optimisticPolicyRecentlyUsedCategories,
        optimisticPolicyRecentlyUsedTags,
        isNewChatReport,
        isNewIOUReport,
        policy,
        policyTags,
        policyCategories,
        needsToBeManuallySubmitted,
    );

    return {
        payerAccountID,
        payerEmail,
        iouReport,
        chatReport,
        transaction: optimisticTransaction,
        iouAction,
        createdChatReportActionID: isNewChatReport ? optimisticCreatedActionForChat.reportActionID : 0,
        createdIOUReportActionID: isNewIOUReport ? optimisticCreatedActionForIOU.reportActionID : 0,
        reportPreviewAction,
        onyxData: {
            optimisticData,
            successData,
            failureData,
        },
    };
}

/**
 * Requests money based on a distance (eg. mileage from a map)
 *
 * @param {Object} report
 * @param {Object} participant
 * @param {String} comment
 * @param {String} created
 * @param {String} [category]
 * @param {String} [tag]
 * @param {Number} amount
 * @param {String} currency
 * @param {String} merchant
 * @param {Boolean} [billable]
 * @param {Object} validWaypoints
 * @param {Object} policy - May be undefined, an empty object, or an object matching the Policy type (src/types/onyx/Policy.ts)
 * @param {Array} policyTags
 * @param {Array} policyCategories
 */
function createDistanceRequest(report, participant, comment, created, category, tag, amount, currency, merchant, billable, validWaypoints, policy, policyTags, policyCategories) {
    // If the report is an iou or expense report, we should get the linked chat report to be passed to the getMoneyRequestInformation function
    const isMoneyRequestReport = ReportUtils.isMoneyRequestReport(report);
    const currentChatReport = isMoneyRequestReport ? ReportUtils.getReport(report.chatReportID) : report;

    const optimisticReceipt = {
        source: ReceiptGeneric,
        state: CONST.IOU.RECEIPT_STATE.OPEN,
    };
    const {iouReport, chatReport, transaction, iouAction, createdChatReportActionID, createdIOUReportActionID, reportPreviewAction, onyxData} = getMoneyRequestInformation(
        currentChatReport,
        participant,
        comment,
        amount,
        currency,
        created,
        merchant,
        userAccountID,
        currentUserEmail,
        optimisticReceipt,
        undefined,
        category,
        tag,
        billable,
        policy,
        policyTags,
        policyCategories,
    );
    API.write(
        'CreateDistanceRequest',
        {
            comment,
            iouReportID: iouReport.reportID,
            chatReportID: chatReport.reportID,
            transactionID: transaction.transactionID,
            reportActionID: iouAction.reportActionID,
            createdChatReportActionID,
            createdIOUReportActionID,
            reportPreviewReportActionID: reportPreviewAction.reportActionID,
            waypoints: JSON.stringify(validWaypoints),
            created,
            category,
            tag,
            billable,
        },
        onyxData,
    );
    Navigation.dismissModal(isMoneyRequestReport ? report.reportID : chatReport.reportID);
    Report.notifyNewAction(chatReport.reportID, userAccountID);
}

/**
 * @param {String} transactionID
 * @param {String} transactionThreadReportID
 * @param {Object} transactionChanges
 * @param {String} [transactionChanges.created] Present when updated the date field
 * @param {Boolean} onlyIncludeChangedFields
 *                      When 'true', then the returned params will only include the transaction details for the fields that were changed.
 *                      When `false`, then the returned params will include all the transaction details, regardless of which fields were changed.
 *                      This setting is necessary while the UpdateDistanceRequest API is refactored to be fully 1:1:1 in https://github.com/Expensify/App/issues/28358
 * @returns {object}
 */
function getUpdateMoneyRequestParams(transactionID, transactionThreadReportID, transactionChanges, onlyIncludeChangedFields) {
    const optimisticData = [];
    const successData = [];
    const failureData = [];

    // Step 1: Set any "pending fields" (ones updated while the user was offline) to have error messages in the failureData
    const pendingFields = _.mapObject(transactionChanges, () => CONST.RED_BRICK_ROAD_PENDING_ACTION.UPDATE);
    const clearedPendingFields = _.mapObject(transactionChanges, () => null);
    const errorFields = _.mapObject(pendingFields, () => ({
        [DateUtils.getMicroseconds()]: Localize.translateLocal('iou.error.genericEditFailureMessage'),
    }));

    // Step 2: Get all the collections being updated
    const transactionThread = allReports[`${ONYXKEYS.COLLECTION.REPORT}${transactionThreadReportID}`];
    const transaction = allTransactions[`${ONYXKEYS.COLLECTION.TRANSACTION}${transactionID}`];
    const iouReport = allReports[`${ONYXKEYS.COLLECTION.REPORT}${transactionThread.parentReportID}`];
    const isFromExpenseReport = ReportUtils.isExpenseReport(iouReport);
    const isScanning = TransactionUtils.hasReceipt(transaction) && TransactionUtils.isReceiptBeingScanned(transaction);
    const updatedTransaction = TransactionUtils.getUpdatedTransaction(transaction, transactionChanges, isFromExpenseReport);
    const transactionDetails = ReportUtils.getTransactionDetails(updatedTransaction);

    // This needs to be a JSON string since we're sending this to the MapBox API
    transactionDetails.waypoints = JSON.stringify(transactionDetails.waypoints);

    const dataToIncludeInParams = onlyIncludeChangedFields ? _.pick(transactionDetails, _.keys(transactionChanges)) : transactionDetails;

    const params = {
        ...dataToIncludeInParams,
        reportID: iouReport.reportID,
        transactionID,
    };

    // Step 3: Build the modified expense report actions
    // We don't create a modified report action if we're updating the waypoints,
    // since there isn't actually any optimistic data we can create for them and the report action is created on the server
    // with the response from the MapBox API
    if (!_.has(transactionChanges, 'waypoints')) {
        const updatedReportAction = ReportUtils.buildOptimisticModifiedExpenseReportAction(transactionThread, transaction, transactionChanges, isFromExpenseReport);
        params.reportActionID = updatedReportAction.reportActionID;

        optimisticData.push({
            onyxMethod: Onyx.METHOD.MERGE,
            key: `${ONYXKEYS.COLLECTION.REPORT_ACTIONS}${transactionThread.reportID}`,
            value: {
                [updatedReportAction.reportActionID]: updatedReportAction,
            },
        });
        successData.push({
            onyxMethod: Onyx.METHOD.MERGE,
            key: `${ONYXKEYS.COLLECTION.REPORT_ACTIONS}${transactionThread.reportID}`,
            value: {
                [updatedReportAction.reportActionID]: {pendingAction: null},
            },
        });
        failureData.push({
            onyxMethod: Onyx.METHOD.MERGE,
            key: `${ONYXKEYS.COLLECTION.REPORT_ACTIONS}${transactionThread.reportID}`,
            value: {
                [updatedReportAction.reportActionID]: {
                    ...updatedReportAction,
                    errors: ErrorUtils.getMicroSecondOnyxError('iou.error.genericEditFailureMessage'),
                },
            },
        });

        // Step 4: Compute the IOU total and update the report preview message (and report header) so LHN amount owed is correct.
        // Should only update if the transaction matches the currency of the report, else we wait for the update
        // from the server with the currency conversion
        let updatedMoneyRequestReport = {...iouReport};
        if (updatedTransaction.currency === iouReport.currency && updatedTransaction.modifiedAmount) {
            const diff = TransactionUtils.getAmount(transaction, true) - TransactionUtils.getAmount(updatedTransaction, true);
            if (ReportUtils.isExpenseReport(iouReport)) {
                updatedMoneyRequestReport.total += diff;
            } else {
                updatedMoneyRequestReport = IOUUtils.updateIOUOwnerAndTotal(iouReport, updatedReportAction.actorAccountID, diff, TransactionUtils.getCurrency(transaction), false);
            }

            updatedMoneyRequestReport.cachedTotal = CurrencyUtils.convertToDisplayString(updatedMoneyRequestReport.total, updatedTransaction.currency);
            optimisticData.push({
                onyxMethod: Onyx.METHOD.MERGE,
                key: `${ONYXKEYS.COLLECTION.REPORT}${iouReport.reportID}`,
                value: updatedMoneyRequestReport,
            });
            successData.push({
                onyxMethod: Onyx.METHOD.MERGE,
                key: `${ONYXKEYS.COLLECTION.REPORT}${iouReport.reportID}`,
                value: {pendingAction: null},
            });
        }
    }

    // Optimistically modify the transaction
    optimisticData.push({
        onyxMethod: Onyx.METHOD.MERGE,
        key: `${ONYXKEYS.COLLECTION.TRANSACTION}${transactionID}`,
        value: {
            ...updatedTransaction,
            pendingFields,
            isLoading: _.has(transactionChanges, 'waypoints'),
            errorFields: null,
        },
    });

    if (isScanning && (_.has(transactionChanges, 'amount') || _.has(transactionChanges, 'currency'))) {
        optimisticData.push(
            ...[
                {
                    onyxMethod: Onyx.METHOD.MERGE,
                    key: `${ONYXKEYS.COLLECTION.REPORT_ACTIONS}${iouReport.reportID}`,
                    value: {
                        [transactionThread.parentReportActionID]: {
                            whisperedToAccountIDs: [],
                        },
                    },
                },
                {
                    onyxMethod: Onyx.METHOD.MERGE,
                    key: `${ONYXKEYS.COLLECTION.REPORT_ACTIONS}${iouReport.parentReportID}`,
                    value: {
                        [iouReport.parentReportActionID]: {
                            whisperedToAccountIDs: [],
                        },
                    },
                },
            ],
        );
    }
    // Update recently used categories if the category is changed
    if (_.has(transactionChanges, 'category')) {
        const optimisticPolicyRecentlyUsedCategories = Policy.buildOptimisticPolicyRecentlyUsedCategories(iouReport.policyID, transactionChanges.category);
        if (!_.isEmpty(optimisticPolicyRecentlyUsedCategories)) {
            optimisticData.push({
                onyxMethod: Onyx.METHOD.SET,
                key: `${ONYXKEYS.COLLECTION.POLICY_RECENTLY_USED_CATEGORIES}${iouReport.policyID}`,
                value: optimisticPolicyRecentlyUsedCategories,
            });
        }
    }

    // Update recently used categories if the tag is changed
    if (_.has(transactionChanges, 'tag')) {
        const optimisticPolicyRecentlyUsedTags = Policy.buildOptimisticPolicyRecentlyUsedTags(iouReport.policyID, transactionChanges.tag);
        if (!_.isEmpty(optimisticPolicyRecentlyUsedTags)) {
            optimisticData.push({
                onyxMethod: Onyx.METHOD.MERGE,
                key: `${ONYXKEYS.COLLECTION.POLICY_RECENTLY_USED_TAGS}${iouReport.policyID}`,
                value: optimisticPolicyRecentlyUsedTags,
            });
        }
    }

    // Clear out the error fields and loading states on success
    successData.push({
        onyxMethod: Onyx.METHOD.MERGE,
        key: `${ONYXKEYS.COLLECTION.TRANSACTION}${transactionID}`,
        value: {
            pendingFields: clearedPendingFields,
            isLoading: false,
            errorFields: null,
        },
    });

    if (_.has(transactionChanges, 'waypoints')) {
        // Delete the draft transaction when editing waypoints when the server responds successfully and there are no errors
        successData.push({
            onyxMethod: Onyx.METHOD.SET,
            key: `${ONYXKEYS.COLLECTION.TRANSACTION_DRAFT}${transactionID}`,
            value: null,
        });
    }

    // Clear out loading states, pending fields, and add the error fields
    failureData.push({
        onyxMethod: Onyx.METHOD.MERGE,
        key: `${ONYXKEYS.COLLECTION.TRANSACTION}${transactionID}`,
        value: {
            pendingFields: clearedPendingFields,
            isLoading: false,
            errorFields,
        },
    });

    // Reset the iouReport to it's original state
    failureData.push({
        onyxMethod: Onyx.METHOD.MERGE,
        key: `${ONYXKEYS.COLLECTION.REPORT}${iouReport.reportID}`,
        value: iouReport,
    });

    return {
        params,
        onyxData: {optimisticData, successData, failureData},
    };
}

/**
 * Updates the created date of a money request
 *
 * @param {String} transactionID
 * @param {String} transactionThreadReportID
 * @param {String} val
 */
function updateMoneyRequestDate(transactionID, transactionThreadReportID, val) {
    const transactionChanges = {
        created: val,
    };
    const {params, onyxData} = getUpdateMoneyRequestParams(transactionID, transactionThreadReportID, transactionChanges, true);
    API.write('UpdateMoneyRequestDate', params, onyxData);
}

/**
 * Updates the billable field of a money request
 *
 * @param {String} transactionID
 * @param {Number} transactionThreadReportID
 * @param {String} val
 */
function updateMoneyRequestBillable(transactionID, transactionThreadReportID, val) {
    const transactionChanges = {
        billable: val,
    };
    const {params, onyxData} = getUpdateMoneyRequestParams(transactionID, transactionThreadReportID, transactionChanges, true);
    API.write('UpdateMoneyRequestBillable', params, onyxData);
}

/**
 * Updates the merchant field of a money request
 *
 * @param {String} transactionID
 * @param {Number} transactionThreadReportID
 * @param {String} val
 */
function updateMoneyRequestMerchant(transactionID, transactionThreadReportID, val) {
    const transactionChanges = {
        merchant: val,
    };
    const {params, onyxData} = getUpdateMoneyRequestParams(transactionID, transactionThreadReportID, transactionChanges, true);
    API.write('UpdateMoneyRequestMerchant', params, onyxData);
}

/**
 * Updates the tag of a money request
 *
 * @param {String} transactionID
 * @param {Number} transactionThreadReportID
 * @param {String} tag
 */
function updateMoneyRequestTag(transactionID, transactionThreadReportID, tag) {
    const transactionChanges = {
        tag,
    };
    const {params, onyxData} = getUpdateMoneyRequestParams(transactionID, transactionThreadReportID, transactionChanges, true);
    API.write('UpdateMoneyRequestTag', params, onyxData);
}

/**
 * Updates the waypoints of a distance money request
 *
 * @param {String} transactionID
 * @param {Number} transactionThreadReportID
 * @param {Object} waypoints
 */
function updateMoneyRequestDistance(transactionID, transactionThreadReportID, waypoints) {
    const transactionChanges = {
        waypoints,
    };
    const {params, onyxData} = getUpdateMoneyRequestParams(transactionID, transactionThreadReportID, transactionChanges, true);
    API.write('UpdateMoneyRequestDistance', params, onyxData);
}

/**
 * Updates the category of a money request
 *
 * @param {String} transactionID
 * @param {Number} transactionThreadReportID
 * @param {String} category
 */
function updateMoneyRequestCategory(transactionID, transactionThreadReportID, category) {
    const transactionChanges = {
        category,
    };
    const {params, onyxData} = getUpdateMoneyRequestParams(transactionID, transactionThreadReportID, transactionChanges, true);
    API.write('UpdateMoneyRequestCategory', params, onyxData);
}

/**
 * Updates the description of a money request
 *
 * @param {String} transactionID
 * @param {Number} transactionThreadReportID
 * @param {String} comment
 */
function updateMoneyRequestDescription(transactionID, transactionThreadReportID, comment) {
    const transactionChanges = {
        comment,
    };
    const {params, onyxData} = getUpdateMoneyRequestParams(transactionID, transactionThreadReportID, transactionChanges, true);
    API.write('UpdateMoneyRequestDescription', params, onyxData);
}

/**
 * Edits an existing distance request
 *
 * @param {String} transactionID
 * @param {String} transactionThreadReportID
 * @param {Object} transactionChanges
 * @param {String} [transactionChanges.created]
 * @param {Number} [transactionChanges.amount]
 * @param {Object} [transactionChanges.comment]
 * @param {Object} [transactionChanges.waypoints]
 *
 */
function updateDistanceRequest(transactionID, transactionThreadReportID, transactionChanges) {
    const {params, onyxData} = getUpdateMoneyRequestParams(transactionID, transactionThreadReportID, transactionChanges, false);
    API.write('UpdateDistanceRequest', params, onyxData);
}

/**
 * Request money from another user
 *
 * @param {Object} report
 * @param {Number} amount - always in the smallest unit of the currency
 * @param {String} currency
 * @param {String} created
 * @param {String} merchant
 * @param {String} payeeEmail
 * @param {Number} payeeAccountID
 * @param {Object} participant
 * @param {String} comment
 * @param {Object} [receipt]
 * @param {String} [category]
 * @param {String} [tag]
 * @param {String} [taxCode]
 * @param {Number} [taxAmount]
 * @param {Boolean} [billable]
 * @param {Object} [policy]
 * @param {Object} [policyTags]
 * @param {Object} [policyCategories]
 */
function requestMoney(
    report,
    amount,
    currency,
    created,
    merchant,
    payeeEmail,
    payeeAccountID,
    participant,
    comment,
    receipt = undefined,
    category = undefined,
    tag = undefined,
    taxCode = '',
    taxAmount = 0,
    billable = undefined,
    policy = undefined,
    policyTags = undefined,
    policyCategories = undefined,
) {
    // If the report is iou or expense report, we should get the linked chat report to be passed to the getMoneyRequestInformation function
    const isMoneyRequestReport = ReportUtils.isMoneyRequestReport(report);
    const currentChatReport = isMoneyRequestReport ? ReportUtils.getReport(report.chatReportID) : report;
    const {payerAccountID, payerEmail, iouReport, chatReport, transaction, iouAction, createdChatReportActionID, createdIOUReportActionID, reportPreviewAction, onyxData} =
        getMoneyRequestInformation(
            currentChatReport,
            participant,
            comment,
            amount,
            currency,
            created,
            merchant,
            payeeAccountID,
            payeeEmail,
            receipt,
            undefined,
            category,
            tag,
            billable,
            policy,
            policyTags,
            policyCategories,
        );
    const activeReportID = isMoneyRequestReport ? report.reportID : chatReport.reportID;

    API.write(
        'RequestMoney',
        {
            debtorEmail: payerEmail,
            debtorAccountID: payerAccountID,
            amount,
            currency,
            comment,
            created,
            merchant,
            iouReportID: iouReport.reportID,
            chatReportID: chatReport.reportID,
            transactionID: transaction.transactionID,
            reportActionID: iouAction.reportActionID,
            createdChatReportActionID,
            createdIOUReportActionID,
            reportPreviewReportActionID: reportPreviewAction.reportActionID,
            receipt,
            receiptState: lodashGet(receipt, 'state'),
            category,
            tag,
            taxCode,
            taxAmount,
            billable,
        },
        onyxData,
    );
    resetMoneyRequestInfo();
    Navigation.dismissModal(activeReportID);
    Report.notifyNewAction(activeReportID, payeeAccountID);
}

/**
 * Build the Onyx data and IOU split necessary for splitting a bill with 3+ users.
 * 1. Build the optimistic Onyx data for the group chat, i.e. chatReport and iouReportAction creating the former if it doesn't yet exist.
 * 2. Loop over the group chat participant list, building optimistic or updating existing chatReports, iouReports and iouReportActions between the user and each participant.
 * We build both Onyx data and the IOU split that is sent as a request param and is used by Auth to create the chatReports, iouReports and iouReportActions in the database.
 * The IOU split has the following shape:
 *  [
 *      {email: 'currentUser', amount: 100},
 *      {email: 'user2', amount: 100, iouReportID: '100', chatReportID: '110', transactionID: '120', reportActionID: '130'},
 *      {email: 'user3', amount: 100, iouReportID: '200', chatReportID: '210', transactionID: '220', reportActionID: '230'}
 *  ]
 * @param {Array} participants
 * @param {String} currentUserLogin
 * @param {Number} currentUserAccountID
 * @param {Number} amount - always in the smallest unit of the currency
 * @param {String} comment
 * @param {String} currency
 * @param {String} merchant
 * @param {String} category
 * @param {String} tag
 * @param {String} existingSplitChatReportID - the report ID where the split bill happens, could be a group chat or a workspace chat
 *
 * @return {Object}
 */
function createSplitsAndOnyxData(participants, currentUserLogin, currentUserAccountID, amount, comment, currency, merchant, category, tag, existingSplitChatReportID = '') {
    const currentUserEmailForIOUSplit = OptionsListUtils.addSMSDomainIfPhoneNumber(currentUserLogin);
    const participantAccountIDs = _.map(participants, (participant) => Number(participant.accountID));
    const existingSplitChatReport =
        existingSplitChatReportID || participants[0].reportID
            ? allReports[`${ONYXKEYS.COLLECTION.REPORT}${existingSplitChatReportID || participants[0].reportID}`]
            : ReportUtils.getChatByParticipants(participantAccountIDs);
    const splitChatReport = existingSplitChatReport || ReportUtils.buildOptimisticChatReport(participantAccountIDs);
    const isOwnPolicyExpenseChat = splitChatReport.isOwnPolicyExpenseChat;

    const splitTransaction = TransactionUtils.buildOptimisticTransaction(
        amount,
        currency,
        CONST.REPORT.SPLIT_REPORTID,
        comment,
        '',
        '',
        '',
        merchant || Localize.translateLocal('iou.request'),
        undefined,
        undefined,
        undefined,
        category,
        tag,
    );

    // Note: The created action must be optimistically generated before the IOU action so there's no chance that the created action appears after the IOU action in the chat
    const splitCreatedReportAction = ReportUtils.buildOptimisticCreatedReportAction(currentUserEmailForIOUSplit);
    const splitIOUReportAction = ReportUtils.buildOptimisticIOUReportAction(
        CONST.IOU.REPORT_ACTION_TYPE.SPLIT,
        amount,
        currency,
        comment,
        participants,
        splitTransaction.transactionID,
        '',
        '',
        false,
        false,
        {},
        isOwnPolicyExpenseChat,
    );

    splitChatReport.lastReadTime = DateUtils.getDBTime();
    splitChatReport.lastMessageText = splitIOUReportAction.message[0].text;
    splitChatReport.lastMessageHtml = splitIOUReportAction.message[0].html;

    // If we have an existing splitChatReport (group chat or workspace) use it's pending fields, otherwise indicate that we are adding a chat
    if (!existingSplitChatReport) {
        splitChatReport.pendingFields = {
            createChat: CONST.RED_BRICK_ROAD_PENDING_ACTION.ADD,
        };
    }

    const optimisticData = [
        {
            // Use set for new reports because it doesn't exist yet, is faster,
            // and we need the data to be available when we navigate to the chat page
            onyxMethod: existingSplitChatReport ? Onyx.METHOD.MERGE : Onyx.METHOD.SET,
            key: `${ONYXKEYS.COLLECTION.REPORT}${splitChatReport.reportID}`,
            value: splitChatReport,
        },
        {
            onyxMethod: existingSplitChatReport ? Onyx.METHOD.MERGE : Onyx.METHOD.SET,
            key: `${ONYXKEYS.COLLECTION.REPORT_ACTIONS}${splitChatReport.reportID}`,
            value: {
                ...(existingSplitChatReport ? {} : {[splitCreatedReportAction.reportActionID]: splitCreatedReportAction}),
                [splitIOUReportAction.reportActionID]: splitIOUReportAction,
            },
        },
        {
            onyxMethod: Onyx.METHOD.SET,
            key: `${ONYXKEYS.COLLECTION.TRANSACTION}${splitTransaction.transactionID}`,
            value: splitTransaction,
        },
    ];

    const successData = [
        {
            onyxMethod: Onyx.METHOD.MERGE,
            key: `${ONYXKEYS.COLLECTION.REPORT_ACTIONS}${splitChatReport.reportID}`,
            value: {
                ...(existingSplitChatReport ? {} : {[splitCreatedReportAction.reportActionID]: {pendingAction: null}}),
                [splitIOUReportAction.reportActionID]: {pendingAction: null},
            },
        },
        {
            onyxMethod: Onyx.METHOD.MERGE,
            key: `${ONYXKEYS.COLLECTION.TRANSACTION}${splitTransaction.transactionID}`,
            value: {pendingAction: null},
        },
        {
            onyxMethod: Onyx.METHOD.MERGE,
            key: `${ONYXKEYS.COLLECTION.TRANSACTION_DRAFT}${CONST.IOU.OPTIMISTIC_TRANSACTION_ID}`,
            value: null,
        },
    ];

    if (!existingSplitChatReport) {
        successData.push({
            onyxMethod: Onyx.METHOD.MERGE,
            key: `${ONYXKEYS.COLLECTION.REPORT}${splitChatReport.reportID}`,
            value: {pendingFields: {createChat: null}},
        });
    }

    const failureData = [
        {
            onyxMethod: Onyx.METHOD.MERGE,
            key: `${ONYXKEYS.COLLECTION.TRANSACTION}${splitTransaction.transactionID}`,
            value: {
                errors: ErrorUtils.getMicroSecondOnyxError('iou.error.genericCreateFailureMessage'),
            },
        },
        {
            onyxMethod: Onyx.METHOD.MERGE,
            key: `${ONYXKEYS.COLLECTION.TRANSACTION_DRAFT}${CONST.IOU.OPTIMISTIC_TRANSACTION_ID}`,
            value: null,
        },
    ];

    if (existingSplitChatReport) {
        failureData.push({
            onyxMethod: Onyx.METHOD.MERGE,
            key: `${ONYXKEYS.COLLECTION.REPORT_ACTIONS}${splitChatReport.reportID}`,
            value: {
                [splitIOUReportAction.reportActionID]: {
                    errors: ErrorUtils.getMicroSecondOnyxError('iou.error.genericCreateFailureMessage'),
                },
            },
        });
    } else {
        failureData.push(
            {
                onyxMethod: Onyx.METHOD.MERGE,
                key: `${ONYXKEYS.COLLECTION.REPORT}${splitChatReport.reportID}`,
                value: {
                    errorFields: {
                        createChat: ErrorUtils.getMicroSecondOnyxError('report.genericCreateReportFailureMessage'),
                    },
                },
            },
            {
                onyxMethod: Onyx.METHOD.MERGE,
                key: `${ONYXKEYS.COLLECTION.REPORT_ACTIONS}${splitChatReport.reportID}`,
                value: {
                    [splitIOUReportAction.reportActionID]: {
                        errors: ErrorUtils.getMicroSecondOnyxError(null),
                    },
                },
            },
        );
    }

    // Loop through participants creating individual chats, iouReports and reportActionIDs as needed
    const splitAmount = IOUUtils.calculateAmount(participants.length, amount, currency, false);
    const splits = [{email: currentUserEmailForIOUSplit, accountID: currentUserAccountID, amount: IOUUtils.calculateAmount(participants.length, amount, currency, true)}];

    const hasMultipleParticipants = participants.length > 1;
    _.each(participants, (participant) => {
        // In a case when a participant is a workspace, even when a current user is not an owner of the workspace
        const isPolicyExpenseChat = ReportUtils.isPolicyExpenseChat(participant);

        // In case the participant is a workspace, email & accountID should remain undefined and won't be used in the rest of this code
        // participant.login is undefined when the request is initiated from a group DM with an unknown user, so we need to add a default
        const email = isOwnPolicyExpenseChat || isPolicyExpenseChat ? '' : OptionsListUtils.addSMSDomainIfPhoneNumber(participant.login || '').toLowerCase();
        const accountID = isOwnPolicyExpenseChat || isPolicyExpenseChat ? 0 : Number(participant.accountID);
        if (email === currentUserEmailForIOUSplit) {
            return;
        }

        // STEP 1: Get existing chat report OR build a new optimistic one
        // If we only have one participant and the request was initiated from the global create menu, i.e. !existingGroupChatReportID, the oneOnOneChatReport is the groupChatReport
        let oneOnOneChatReport;
        let isNewOneOnOneChatReport = false;
        let shouldCreateOptimisticPersonalDetails = false;
        const personalDetailExists = lodashHas(allPersonalDetails, accountID);

        // If this is a split between two people only and the function
        // wasn't provided with an existing group chat report id
        // or, if the split is being made from the workspace chat, then the oneOnOneChatReport is the same as the splitChatReport
        // in this case existingSplitChatReport will belong to the policy expense chat and we won't be
        // entering code that creates optimistic personal details
        if ((!hasMultipleParticipants && !existingSplitChatReportID) || isOwnPolicyExpenseChat) {
            oneOnOneChatReport = splitChatReport;
            shouldCreateOptimisticPersonalDetails = !existingSplitChatReport && !personalDetailExists;
        } else {
            const existingChatReport = ReportUtils.getChatByParticipants([accountID]);
            isNewOneOnOneChatReport = !existingChatReport;
            shouldCreateOptimisticPersonalDetails = isNewOneOnOneChatReport && !personalDetailExists;
            oneOnOneChatReport = existingChatReport || ReportUtils.buildOptimisticChatReport([accountID]);
        }

        // STEP 2: Get existing IOU/Expense report and update its total OR build a new optimistic one
        // For Control policy expense chats, if the report is already approved, create a new expense report
        let oneOnOneIOUReport = oneOnOneChatReport.iouReportID ? lodashGet(allReports, `${ONYXKEYS.COLLECTION.REPORT}${oneOnOneChatReport.iouReportID}`, undefined) : undefined;
        const shouldCreateNewOneOnOneIOUReport =
            _.isUndefined(oneOnOneIOUReport) || (isOwnPolicyExpenseChat && ReportUtils.isControlPolicyExpenseReport(oneOnOneIOUReport) && ReportUtils.isReportApproved(oneOnOneIOUReport));

        if (shouldCreateNewOneOnOneIOUReport) {
            oneOnOneIOUReport = isOwnPolicyExpenseChat
                ? ReportUtils.buildOptimisticExpenseReport(oneOnOneChatReport.reportID, oneOnOneChatReport.policyID, currentUserAccountID, splitAmount, currency)
                : ReportUtils.buildOptimisticIOUReport(currentUserAccountID, accountID, splitAmount, oneOnOneChatReport.reportID, currency);
        } else if (isOwnPolicyExpenseChat) {
            // Because of the Expense reports are stored as negative values, we subtract the total from the amount
            oneOnOneIOUReport.total -= splitAmount;
        } else {
            oneOnOneIOUReport = IOUUtils.updateIOUOwnerAndTotal(oneOnOneIOUReport, currentUserAccountID, splitAmount, currency);
        }

        // STEP 3: Build optimistic transaction
        const oneOnOneTransaction = TransactionUtils.buildOptimisticTransaction(
            ReportUtils.isExpenseReport(oneOnOneIOUReport) ? -splitAmount : splitAmount,
            currency,
            oneOnOneIOUReport.reportID,
            comment,
            '',
            CONST.IOU.TYPE.SPLIT,
            splitTransaction.transactionID,
            merchant || Localize.translateLocal('iou.request'),
            undefined,
            undefined,
            undefined,
            category,
            tag,
        );

        // STEP 4: Build optimistic reportActions. We need:
        // 1. CREATED action for the chatReport
        // 2. CREATED action for the iouReport
        // 3. IOU action for the iouReport
        // 4. REPORTPREVIEW action for the chatReport
        // Note: The CREATED action for the IOU report must be optimistically generated before the IOU action so there's no chance that it appears after the IOU action in the chat
        const currentTime = DateUtils.getDBTime();
        const oneOnOneCreatedActionForChat = ReportUtils.buildOptimisticCreatedReportAction(currentUserEmailForIOUSplit);
        const oneOnOneCreatedActionForIOU = ReportUtils.buildOptimisticCreatedReportAction(currentUserEmailForIOUSplit, DateUtils.subtractMillisecondsFromDateTime(currentTime, 1));
        const oneOnOneIOUAction = ReportUtils.buildOptimisticIOUReportAction(
            CONST.IOU.REPORT_ACTION_TYPE.CREATE,
            splitAmount,
            currency,
            comment,
            [participant],
            oneOnOneTransaction.transactionID,
            '',
            oneOnOneIOUReport.reportID,
            undefined,
            undefined,
            undefined,
            undefined,
            currentTime,
        );

        // Add optimistic personal details for new participants
        const oneOnOnePersonalDetailListAction = shouldCreateOptimisticPersonalDetails
            ? {
                  [accountID]: {
                      accountID,
                      avatar: UserUtils.getDefaultAvatarURL(accountID),
                      displayName: LocalePhoneNumber.formatPhoneNumber(participant.displayName || email),
                      login: participant.login,
                      isOptimisticPersonalDetail: true,
                  },
              }
            : undefined;

        let oneOnOneReportPreviewAction = ReportActionsUtils.getReportPreviewAction(oneOnOneChatReport.reportID, oneOnOneIOUReport.reportID);
        if (oneOnOneReportPreviewAction) {
            oneOnOneReportPreviewAction = ReportUtils.updateReportPreview(oneOnOneIOUReport, oneOnOneReportPreviewAction);
        } else {
            oneOnOneReportPreviewAction = ReportUtils.buildOptimisticReportPreview(oneOnOneChatReport, oneOnOneIOUReport);
        }

        // Add category to optimistic policy recently used categories when a participant is a workspace
        const optimisticPolicyRecentlyUsedCategories = isPolicyExpenseChat ? Policy.buildOptimisticPolicyRecentlyUsedCategories(participant.policyID, category) : [];

        // Add tag to optimistic policy recently used tags when a participant is a workspace
        const optimisticPolicyRecentlyUsedTags = isPolicyExpenseChat ? Policy.buildOptimisticPolicyRecentlyUsedTags(participant.policyID, tag) : {};

        // STEP 5: Build Onyx Data
        const [oneOnOneOptimisticData, oneOnOneSuccessData, oneOnOneFailureData] = buildOnyxDataForMoneyRequest(
            oneOnOneChatReport,
            oneOnOneIOUReport,
            oneOnOneTransaction,
            oneOnOneCreatedActionForChat,
            oneOnOneCreatedActionForIOU,
            oneOnOneIOUAction,
            oneOnOnePersonalDetailListAction,
            oneOnOneReportPreviewAction,
            optimisticPolicyRecentlyUsedCategories,
            optimisticPolicyRecentlyUsedTags,
            isNewOneOnOneChatReport,
            shouldCreateNewOneOnOneIOUReport,
        );

        const individualSplit = {
            email,
            accountID,
            amount: splitAmount,
            iouReportID: oneOnOneIOUReport.reportID,
            chatReportID: oneOnOneChatReport.reportID,
            transactionID: oneOnOneTransaction.transactionID,
            reportActionID: oneOnOneIOUAction.reportActionID,
            createdChatReportActionID: oneOnOneCreatedActionForChat.reportActionID,
            createdIOUReportActionID: oneOnOneCreatedActionForIOU.reportActionID,
            reportPreviewReportActionID: oneOnOneReportPreviewAction.reportActionID,
        };

        splits.push(individualSplit);
        optimisticData.push(...oneOnOneOptimisticData);
        successData.push(...oneOnOneSuccessData);
        failureData.push(...oneOnOneFailureData);
    });

    const splitData = {
        chatReportID: splitChatReport.reportID,
        transactionID: splitTransaction.transactionID,
        reportActionID: splitIOUReportAction.reportActionID,
        policyID: splitChatReport.policyID,
    };

    if (_.isEmpty(existingSplitChatReport)) {
        splitData.createdReportActionID = splitCreatedReportAction.reportActionID;
    }

    return {
        splitData,
        splits,
        onyxData: {optimisticData, successData, failureData},
    };
}

/**
 * @param {Array} participants
 * @param {String} currentUserLogin
 * @param {Number} currentUserAccountID
 * @param {Number} amount - always in smallest currency unit
 * @param {String} comment
 * @param {String} currency
 * @param {String} merchant
 * @param {String} category
 * @param {String} tag
 * @param {String} existingSplitChatReportID - Either a group DM or a workspace chat
 */
function splitBill(participants, currentUserLogin, currentUserAccountID, amount, comment, currency, merchant, category, tag, existingSplitChatReportID = '') {
    const {splitData, splits, onyxData} = createSplitsAndOnyxData(
        participants,
        currentUserLogin,
        currentUserAccountID,
        amount,
        comment,
        currency,
        merchant,
        category,
        tag,
        existingSplitChatReportID,
    );
    API.write(
        'SplitBill',
        {
            reportID: splitData.chatReportID,
            amount,
            splits: JSON.stringify(splits),
            currency,
            comment,
            category,
            merchant,
            tag,
            transactionID: splitData.transactionID,
            reportActionID: splitData.reportActionID,
            createdReportActionID: splitData.createdReportActionID,
            policyID: splitData.policyID,
        },
        onyxData,
    );

    resetMoneyRequestInfo();
    Navigation.dismissModal();
    Report.notifyNewAction(splitData.chatReportID, currentUserAccountID);
}

/**
 * @param {Array} participants
 * @param {String} currentUserLogin
 * @param {Number} currentUserAccountID
 * @param {Number} amount - always in smallest currency unit
 * @param {String} comment
 * @param {String} currency
 * @param {String} merchant
 * @param {String} category
 * @param {String} tag
 */
function splitBillAndOpenReport(participants, currentUserLogin, currentUserAccountID, amount, comment, currency, merchant, category, tag) {
    const {splitData, splits, onyxData} = createSplitsAndOnyxData(participants, currentUserLogin, currentUserAccountID, amount, comment, currency, merchant, category, tag);

    API.write(
        'SplitBillAndOpenReport',
        {
            reportID: splitData.chatReportID,
            amount,
            splits: JSON.stringify(splits),
            currency,
            merchant,
            comment,
            category,
            tag,
            transactionID: splitData.transactionID,
            reportActionID: splitData.reportActionID,
            createdReportActionID: splitData.createdReportActionID,
            policyID: splitData.policyID,
        },
        onyxData,
    );

    resetMoneyRequestInfo();
    Navigation.dismissModal(splitData.chatReportID);
    Report.notifyNewAction(splitData.chatReportID, currentUserAccountID);
}

/** Used exclusively for starting a split bill request that contains a receipt, the split request will be completed once the receipt is scanned
 *  or user enters details manually.
 *
 * @param {Array} participants
 * @param {String} currentUserLogin
 * @param {Number} currentUserAccountID
 * @param {String} comment
 * @param {String} category
 * @param {String} tag
 * @param {Object} receipt
 * @param {String} existingSplitChatReportID - Either a group DM or a workspace chat
 */
function startSplitBill(participants, currentUserLogin, currentUserAccountID, comment, category, tag, receipt, existingSplitChatReportID = '') {
    const currentUserEmailForIOUSplit = OptionsListUtils.addSMSDomainIfPhoneNumber(currentUserLogin);
    const participantAccountIDs = _.map(participants, (participant) => Number(participant.accountID));
    const existingSplitChatReport =
        existingSplitChatReportID || participants[0].reportID
            ? allReports[`${ONYXKEYS.COLLECTION.REPORT}${existingSplitChatReportID || participants[0].reportID}`]
            : ReportUtils.getChatByParticipants(participantAccountIDs);
    const splitChatReport = existingSplitChatReport || ReportUtils.buildOptimisticChatReport(participantAccountIDs);
    const isOwnPolicyExpenseChat = splitChatReport.isOwnPolicyExpenseChat || false;

    const {name: filename, source, state = CONST.IOU.RECEIPT_STATE.SCANREADY} = receipt;
    const receiptObject = {state, source};

    // ReportID is -2 (aka "deleted") on the group transaction
    const splitTransaction = TransactionUtils.buildOptimisticTransaction(
        0,
        CONST.CURRENCY.USD,
        CONST.REPORT.SPLIT_REPORTID,
        comment,
        '',
        '',
        '',
        CONST.TRANSACTION.PARTIAL_TRANSACTION_MERCHANT,
        receiptObject,
        filename,
        undefined,
        category,
        tag,
    );

    // Note: The created action must be optimistically generated before the IOU action so there's no chance that the created action appears after the IOU action in the chat
    const splitChatCreatedReportAction = ReportUtils.buildOptimisticCreatedReportAction(currentUserEmailForIOUSplit);
    const splitIOUReportAction = ReportUtils.buildOptimisticIOUReportAction(
        CONST.IOU.REPORT_ACTION_TYPE.SPLIT,
        0,
        CONST.CURRENCY.USD,
        comment,
        participants,
        splitTransaction.transactionID,
        '',
        '',
        false,
        false,
        receiptObject,
        isOwnPolicyExpenseChat,
    );

    splitChatReport.lastReadTime = DateUtils.getDBTime();
    splitChatReport.lastMessageText = splitIOUReportAction.message[0].text;
    splitChatReport.lastMessageHtml = splitIOUReportAction.message[0].html;

    // If we have an existing splitChatReport (group chat or workspace) use it's pending fields, otherwise indicate that we are adding a chat
    if (!existingSplitChatReport) {
        splitChatReport.pendingFields = {
            createChat: CONST.RED_BRICK_ROAD_PENDING_ACTION.ADD,
        };
    }

    const optimisticData = [
        {
            // Use set for new reports because it doesn't exist yet, is faster,
            // and we need the data to be available when we navigate to the chat page
            onyxMethod: existingSplitChatReport ? Onyx.METHOD.MERGE : Onyx.METHOD.SET,
            key: `${ONYXKEYS.COLLECTION.REPORT}${splitChatReport.reportID}`,
            value: splitChatReport,
        },
        {
            onyxMethod: existingSplitChatReport ? Onyx.METHOD.MERGE : Onyx.METHOD.SET,
            key: `${ONYXKEYS.COLLECTION.REPORT_ACTIONS}${splitChatReport.reportID}`,
            value: {
                ...(existingSplitChatReport ? {} : {[splitChatCreatedReportAction.reportActionID]: splitChatCreatedReportAction}),
                [splitIOUReportAction.reportActionID]: splitIOUReportAction,
            },
        },
        {
            onyxMethod: Onyx.METHOD.SET,
            key: `${ONYXKEYS.COLLECTION.TRANSACTION}${splitTransaction.transactionID}`,
            value: splitTransaction,
        },
    ];

    const successData = [
        {
            onyxMethod: Onyx.METHOD.MERGE,
            key: `${ONYXKEYS.COLLECTION.REPORT_ACTIONS}${splitChatReport.reportID}`,
            value: {
                ...(existingSplitChatReport ? {} : {[splitChatCreatedReportAction.reportActionID]: {pendingAction: null}}),
                [splitIOUReportAction.reportActionID]: {pendingAction: null},
            },
        },
        {
            onyxMethod: Onyx.METHOD.MERGE,
            key: `${ONYXKEYS.COLLECTION.TRANSACTION}${splitTransaction.transactionID}`,
            value: {pendingAction: null},
        },
    ];

    if (!existingSplitChatReport) {
        successData.push({
            onyxMethod: Onyx.METHOD.MERGE,
            key: `${ONYXKEYS.COLLECTION.REPORT}${splitChatReport.reportID}`,
            value: {pendingFields: {createChat: null}},
        });
    }

    const failureData = [
        {
            onyxMethod: Onyx.METHOD.MERGE,
            key: `${ONYXKEYS.COLLECTION.TRANSACTION}${splitTransaction.transactionID}`,
            value: {
                errors: ErrorUtils.getMicroSecondOnyxError('iou.error.genericCreateFailureMessage'),
            },
        },
    ];

    if (existingSplitChatReport) {
        failureData.push({
            onyxMethod: Onyx.METHOD.MERGE,
            key: `${ONYXKEYS.COLLECTION.REPORT_ACTIONS}${splitChatReport.reportID}`,
            value: {
                [splitIOUReportAction.reportActionID]: {
                    errors: getReceiptError(receipt, filename),
                },
            },
        });
    } else {
        failureData.push(
            {
                onyxMethod: Onyx.METHOD.MERGE,
                key: `${ONYXKEYS.COLLECTION.REPORT}${splitChatReport.reportID}`,
                value: {
                    errorFields: {
                        createChat: ErrorUtils.getMicroSecondOnyxError('report.genericCreateReportFailureMessage'),
                    },
                },
            },
            {
                onyxMethod: Onyx.METHOD.MERGE,
                key: `${ONYXKEYS.COLLECTION.REPORT_ACTIONS}${splitChatReport.reportID}`,
                value: {
                    [splitChatCreatedReportAction.reportActionID]: {
                        errors: ErrorUtils.getMicroSecondOnyxError('report.genericCreateReportFailureMessage'),
                    },
                    [splitIOUReportAction.reportActionID]: {
                        errors: getReceiptError(receipt, filename),
                    },
                },
            },
        );
    }

    const splits = [{email: currentUserEmailForIOUSplit, accountID: currentUserAccountID}];

    _.each(participants, (participant) => {
        const email = participant.isOwnPolicyExpenseChat ? '' : OptionsListUtils.addSMSDomainIfPhoneNumber(participant.login || participant.text).toLowerCase();
        const accountID = participant.isOwnPolicyExpenseChat ? 0 : Number(participant.accountID);
        if (email === currentUserEmailForIOUSplit) {
            return;
        }

        // When splitting with a workspace chat, we only need to supply the policyID and the workspace reportID as it's needed so we can update the report preview
        if (participant.isOwnPolicyExpenseChat) {
            splits.push({
                policyID: participant.policyID,
                chatReportID: splitChatReport.reportID,
            });
            return;
        }

        const participantPersonalDetails = allPersonalDetails[participant.accountID];
        if (!participantPersonalDetails) {
            optimisticData.push({
                onyxMethod: Onyx.METHOD.MERGE,
                key: ONYXKEYS.PERSONAL_DETAILS_LIST,
                value: {
                    [accountID]: {
                        accountID,
                        avatar: UserUtils.getDefaultAvatarURL(accountID),
                        displayName: LocalePhoneNumber.formatPhoneNumber(participant.displayName || email),
                        login: participant.login || participant.text,
                        isOptimisticPersonalDetail: true,
                    },
                },
            });
        }

        splits.push({
            email,
            accountID,
        });
    });

    _.each(participants, (participant) => {
        const isPolicyExpenseChat = ReportUtils.isPolicyExpenseChat(participant);
        if (!isPolicyExpenseChat) {
            return;
        }

        const optimisticPolicyRecentlyUsedCategories = Policy.buildOptimisticPolicyRecentlyUsedCategories(participant.policyID, category);
        const optimisticPolicyRecentlyUsedTags = Policy.buildOptimisticPolicyRecentlyUsedTags(participant.policyID, tag);

        if (!_.isEmpty(optimisticPolicyRecentlyUsedCategories)) {
            optimisticData.push({
                onyxMethod: Onyx.METHOD.SET,
                key: `${ONYXKEYS.COLLECTION.POLICY_RECENTLY_USED_CATEGORIES}${participant.policyID}`,
                value: optimisticPolicyRecentlyUsedCategories,
            });
        }

        if (!_.isEmpty(optimisticPolicyRecentlyUsedTags)) {
            optimisticData.push({
                onyxMethod: Onyx.METHOD.MERGE,
                key: `${ONYXKEYS.COLLECTION.POLICY_RECENTLY_USED_TAGS}${participant.policyID}`,
                value: optimisticPolicyRecentlyUsedTags,
            });
        }
    });

    // Save the new splits array into the transaction's comment in case the user calls CompleteSplitBill while offline
    optimisticData.push({
        onyxMethod: Onyx.METHOD.MERGE,
        key: `${ONYXKEYS.COLLECTION.TRANSACTION}${splitTransaction.transactionID}`,
        value: {
            comment: {
                splits,
            },
        },
    });

    API.write(
        'StartSplitBill',
        {
            chatReportID: splitChatReport.reportID,
            reportActionID: splitIOUReportAction.reportActionID,
            transactionID: splitTransaction.transactionID,
            splits: JSON.stringify(splits),
            receipt,
            comment,
            category,
            tag,
            isFromGroupDM: !existingSplitChatReport,
            ...(existingSplitChatReport ? {} : {createdReportActionID: splitChatCreatedReportAction.reportActionID}),
        },
        {optimisticData, successData, failureData},
    );

    resetMoneyRequestInfo();
    Navigation.dismissModal(splitChatReport.reportID);
    Report.notifyNewAction(splitChatReport.chatReportID, currentUserAccountID);
}

/** Used for editing a split bill while it's still scanning or when SmartScan fails, it completes a split bill started by startSplitBill above.
 *
 * @param {number} chatReportID - The group chat or workspace reportID
 * @param {Object} reportAction - The split action that lives in the chatReport above
 * @param {Object} updatedTransaction - The updated **draft** split transaction
 * @param {Number} sessionAccountID - accountID of the current user
 * @param {String} sessionEmail - email of the current user
 */
function completeSplitBill(chatReportID, reportAction, updatedTransaction, sessionAccountID, sessionEmail) {
    const currentUserEmailForIOUSplit = OptionsListUtils.addSMSDomainIfPhoneNumber(sessionEmail);
    const {transactionID} = updatedTransaction;
    const unmodifiedTransaction = allTransactions[`${ONYXKEYS.COLLECTION.TRANSACTION}${transactionID}`];

    // Save optimistic updated transaction and action
    const optimisticData = [
        {
            onyxMethod: Onyx.METHOD.MERGE,
            key: `${ONYXKEYS.COLLECTION.TRANSACTION}${transactionID}`,
            value: {
                ...updatedTransaction,
                receipt: {
                    state: CONST.IOU.RECEIPT_STATE.OPEN,
                },
            },
        },
        {
            onyxMethod: Onyx.METHOD.MERGE,
            key: `${ONYXKEYS.COLLECTION.REPORT_ACTIONS}${chatReportID}`,
            value: {
                [reportAction.reportActionID]: {
                    lastModified: DateUtils.getDBTime(),
                    whisperedToAccountIDs: [],
                },
            },
        },
    ];

    const successData = [
        {
            onyxMethod: Onyx.METHOD.MERGE,
            key: `${ONYXKEYS.COLLECTION.TRANSACTION}${transactionID}`,
            value: {pendingAction: null},
        },
        {
            onyxMethod: Onyx.METHOD.MERGE,
            key: `${ONYXKEYS.COLLECTION.SPLIT_TRANSACTION_DRAFT}${transactionID}`,
            value: null,
        },
    ];

    const failureData = [
        {
            onyxMethod: Onyx.METHOD.MERGE,
            key: `${ONYXKEYS.COLLECTION.TRANSACTION}${transactionID}`,
            value: {
                ...unmodifiedTransaction,
                errors: ErrorUtils.getMicroSecondOnyxError('iou.error.genericCreateFailureMessage'),
            },
        },
        {
            onyxMethod: Onyx.METHOD.MERGE,
            key: `${ONYXKEYS.COLLECTION.REPORT_ACTIONS}${chatReportID}`,
            value: {
                [reportAction.reportActionID]: {
                    ...reportAction,
                    errors: ErrorUtils.getMicroSecondOnyxError('iou.error.genericCreateFailureMessage'),
                },
            },
        },
    ];

    const splitParticipants = updatedTransaction.comment.splits;
    const {modifiedAmount: amount, modifiedCurrency: currency} = updatedTransaction;

    // Exclude the current user when calculating the split amount, `calculateAmount` takes it into account
    const splitAmount = IOUUtils.calculateAmount(splitParticipants.length - 1, amount, currency, false);

    const splits = [{email: currentUserEmailForIOUSplit}];
    _.each(splitParticipants, (participant) => {
        // Skip creating the transaction for the current user
        if (participant.email === currentUserEmailForIOUSplit) {
            return;
        }
        const isPolicyExpenseChat = !_.isEmpty(participant.policyID);

        if (!isPolicyExpenseChat) {
            // In case this is still the optimistic accountID saved in the splits array, return early as we cannot know
            // if there is an existing chat between the split creator and this participant
            // Instead, we will rely on Auth generating the report IDs and the user won't see any optimistic chats or reports created
            const participantPersonalDetails = allPersonalDetails[participant.accountID] || {};
            if (!participantPersonalDetails || participantPersonalDetails.isOptimisticPersonalDetail) {
                splits.push({
                    email: participant.email,
                });
                return;
            }
        }

        let oneOnOneChatReport;
        let isNewOneOnOneChatReport = false;
        if (isPolicyExpenseChat) {
            // The workspace chat reportID is saved in the splits array when starting a split bill with a workspace
            oneOnOneChatReport = allReports[`${ONYXKEYS.COLLECTION.REPORT}${participant.chatReportID}`];
        } else {
            const existingChatReport = ReportUtils.getChatByParticipants([participant.accountID]);
            isNewOneOnOneChatReport = !existingChatReport;
            oneOnOneChatReport = existingChatReport || ReportUtils.buildOptimisticChatReport([participant.accountID]);
        }

        let oneOnOneIOUReport = oneOnOneChatReport.iouReportID ? lodashGet(allReports, `${ONYXKEYS.COLLECTION.REPORT}${oneOnOneChatReport.iouReportID}`, undefined) : undefined;
        const shouldCreateNewOneOnOneIOUReport =
            _.isUndefined(oneOnOneIOUReport) || (isPolicyExpenseChat && ReportUtils.isControlPolicyExpenseReport(oneOnOneIOUReport) && ReportUtils.isReportApproved(oneOnOneIOUReport));

        if (shouldCreateNewOneOnOneIOUReport) {
            oneOnOneIOUReport = isPolicyExpenseChat
                ? ReportUtils.buildOptimisticExpenseReport(oneOnOneChatReport.reportID, participant.policyID, sessionAccountID, splitAmount, currency)
                : ReportUtils.buildOptimisticIOUReport(sessionAccountID, participant.accountID, splitAmount, oneOnOneChatReport.reportID, currency);
        } else if (isPolicyExpenseChat) {
            // Because of the Expense reports are stored as negative values, we subtract the total from the amount
            oneOnOneIOUReport.total -= splitAmount;
        } else {
            oneOnOneIOUReport = IOUUtils.updateIOUOwnerAndTotal(oneOnOneIOUReport, sessionAccountID, splitAmount, currency);
        }

        const oneOnOneTransaction = TransactionUtils.buildOptimisticTransaction(
            isPolicyExpenseChat ? -splitAmount : splitAmount,
            currency,
            oneOnOneIOUReport.reportID,
            updatedTransaction.comment.comment,
            updatedTransaction.modifiedCreated,
            CONST.IOU.TYPE.SPLIT,
            transactionID,
            updatedTransaction.modifiedMerchant,
            {...updatedTransaction.receipt, state: CONST.IOU.RECEIPT_STATE.OPEN},
            updatedTransaction.filename,
        );

        const oneOnOneCreatedActionForChat = ReportUtils.buildOptimisticCreatedReportAction(currentUserEmailForIOUSplit);
        const oneOnOneCreatedActionForIOU = ReportUtils.buildOptimisticCreatedReportAction(currentUserEmailForIOUSplit);
        const oneOnOneIOUAction = ReportUtils.buildOptimisticIOUReportAction(
            CONST.IOU.REPORT_ACTION_TYPE.CREATE,
            splitAmount,
            currency,
            updatedTransaction.comment.comment,
            [participant],
            oneOnOneTransaction.transactionID,
            '',
            oneOnOneIOUReport.reportID,
        );

        let oneOnOneReportPreviewAction = ReportActionsUtils.getReportPreviewAction(oneOnOneChatReport.reportID, oneOnOneIOUReport.reportID);
        if (oneOnOneReportPreviewAction) {
            oneOnOneReportPreviewAction = ReportUtils.updateReportPreview(oneOnOneIOUReport, oneOnOneReportPreviewAction);
        } else {
            oneOnOneReportPreviewAction = ReportUtils.buildOptimisticReportPreview(oneOnOneChatReport, oneOnOneIOUReport, '', oneOnOneTransaction);
        }

        const [oneOnOneOptimisticData, oneOnOneSuccessData, oneOnOneFailureData] = buildOnyxDataForMoneyRequest(
            oneOnOneChatReport,
            oneOnOneIOUReport,
            oneOnOneTransaction,
            oneOnOneCreatedActionForChat,
            oneOnOneCreatedActionForIOU,
            oneOnOneIOUAction,
            {},
            oneOnOneReportPreviewAction,
            {},
            {},
            isNewOneOnOneChatReport,
            shouldCreateNewOneOnOneIOUReport,
        );

        splits.push({
            email: participant.email,
            accountID: participant.accountID,
            policyID: participant.policyID,
            iouReportID: oneOnOneIOUReport.reportID,
            chatReportID: oneOnOneChatReport.reportID,
            transactionID: oneOnOneTransaction.transactionID,
            reportActionID: oneOnOneIOUAction.reportActionID,
            createdChatReportActionID: oneOnOneCreatedActionForChat.reportActionID,
            createdIOUReportActionID: oneOnOneCreatedActionForIOU.reportActionID,
            reportPreviewReportActionID: oneOnOneReportPreviewAction.reportActionID,
        });

        optimisticData.push(...oneOnOneOptimisticData);
        successData.push(...oneOnOneSuccessData);
        failureData.push(...oneOnOneFailureData);
    });

    const {
        amount: transactionAmount,
        currency: transactionCurrency,
        created: transactionCreated,
        merchant: transactionMerchant,
        comment: transactionComment,
        category: transactionCategory,
        tag: transactionTag,
    } = ReportUtils.getTransactionDetails(updatedTransaction);

    API.write(
        'CompleteSplitBill',
        {
            transactionID,
            amount: transactionAmount,
            currency: transactionCurrency,
            created: transactionCreated,
            merchant: transactionMerchant,
            comment: transactionComment,
            category: transactionCategory,
            tag: transactionTag,
            splits: JSON.stringify(splits),
        },
        {optimisticData, successData, failureData},
    );
    Navigation.dismissModal(chatReportID);
    Report.notifyNewAction(chatReportID, sessionAccountID);
}

/**
 * @param {String} transactionID
 * @param {Object} transactionChanges
 */
function setDraftSplitTransaction(transactionID, transactionChanges = {}) {
    let draftSplitTransaction = allDraftSplitTransactions[`${ONYXKEYS.COLLECTION.SPLIT_TRANSACTION_DRAFT}${transactionID}`];

    if (!draftSplitTransaction) {
        draftSplitTransaction = allTransactions[`${ONYXKEYS.COLLECTION.TRANSACTION}${transactionID}`];
    }

    const updatedTransaction = TransactionUtils.getUpdatedTransaction(draftSplitTransaction, transactionChanges, false, false);

    Onyx.merge(`${ONYXKEYS.COLLECTION.SPLIT_TRANSACTION_DRAFT}${transactionID}`, updatedTransaction);
}

/**
 * @param {String} transactionID
 * @param {Number} transactionThreadReportID
 * @param {Object} transactionChanges
 */
function editRegularMoneyRequest(transactionID, transactionThreadReportID, transactionChanges) {
    // STEP 1: Get all collections we're updating
    const transactionThread = allReports[`${ONYXKEYS.COLLECTION.REPORT}${transactionThreadReportID}`];
    const transaction = allTransactions[`${ONYXKEYS.COLLECTION.TRANSACTION}${transactionID}`];
    const iouReport = allReports[`${ONYXKEYS.COLLECTION.REPORT}${transactionThread.parentReportID}`];
    const chatReport = allReports[`${ONYXKEYS.COLLECTION.REPORT}${iouReport.chatReportID}`];
    const isFromExpenseReport = ReportUtils.isExpenseReport(iouReport);

    // STEP 2: Build new modified expense report action.
    const updatedReportAction = ReportUtils.buildOptimisticModifiedExpenseReportAction(transactionThread, transaction, transactionChanges, isFromExpenseReport);
    const updatedTransaction = TransactionUtils.getUpdatedTransaction(transaction, transactionChanges, isFromExpenseReport);

    // STEP 3: Compute the IOU total and update the report preview message so LHN amount owed is correct
    // Should only update if the transaction matches the currency of the report, else we wait for the update
    // from the server with the currency conversion
    let updatedMoneyRequestReport = {...iouReport};
    const updatedChatReport = {...chatReport};
    const diff = TransactionUtils.getAmount(transaction, true) - TransactionUtils.getAmount(updatedTransaction, true);
    if (updatedTransaction.currency === iouReport.currency && updatedTransaction.modifiedAmount && diff !== 0) {
        if (ReportUtils.isExpenseReport(iouReport)) {
            updatedMoneyRequestReport.total += diff;
        } else {
            updatedMoneyRequestReport = IOUUtils.updateIOUOwnerAndTotal(iouReport, updatedReportAction.actorAccountID, diff, TransactionUtils.getCurrency(transaction), false);
        }

        updatedMoneyRequestReport.cachedTotal = CurrencyUtils.convertToDisplayString(updatedMoneyRequestReport.total, updatedTransaction.currency);

        // Update the last message of the IOU report
        const lastMessage = ReportUtils.getIOUReportActionMessage(
            iouReport.reportID,
            CONST.IOU.REPORT_ACTION_TYPE.CREATE,
            updatedMoneyRequestReport.total,
            '',
            updatedTransaction.currency,
            '',
            false,
        );
        updatedMoneyRequestReport.lastMessageText = lastMessage[0].text;
        updatedMoneyRequestReport.lastMessageHtml = lastMessage[0].html;

        // Update the last message of the chat report
        const hasNonReimbursableTransactions = ReportUtils.hasNonReimbursableTransactions(iouReport);
        const messageText = Localize.translateLocal(hasNonReimbursableTransactions ? 'iou.payerSpentAmount' : 'iou.payerOwesAmount', {
            payer: ReportUtils.getPersonalDetailsForAccountID(updatedMoneyRequestReport.managerID).login || '',
            amount: CurrencyUtils.convertToDisplayString(updatedMoneyRequestReport.total, updatedMoneyRequestReport.currency),
        });
        updatedChatReport.lastMessageText = messageText;
        updatedChatReport.lastMessageHtml = messageText;
    }

    const isScanning = TransactionUtils.hasReceipt(updatedTransaction) && TransactionUtils.isReceiptBeingScanned(updatedTransaction);

    // STEP 4: Compose the optimistic data
    const currentTime = DateUtils.getDBTime();
    const optimisticData = [
        {
            onyxMethod: Onyx.METHOD.MERGE,
            key: `${ONYXKEYS.COLLECTION.REPORT_ACTIONS}${transactionThread.reportID}`,
            value: {
                [updatedReportAction.reportActionID]: updatedReportAction,
            },
        },
        {
            onyxMethod: Onyx.METHOD.MERGE,
            key: `${ONYXKEYS.COLLECTION.TRANSACTION}${transactionID}`,
            value: updatedTransaction,
        },
        {
            onyxMethod: Onyx.METHOD.MERGE,
            key: `${ONYXKEYS.COLLECTION.REPORT}${iouReport.reportID}`,
            value: updatedMoneyRequestReport,
        },
        {
            onyxMethod: Onyx.METHOD.MERGE,
            key: `${ONYXKEYS.COLLECTION.REPORT}${iouReport.chatReportID}`,
            value: updatedChatReport,
        },
        {
            onyxMethod: Onyx.METHOD.MERGE,
            key: `${ONYXKEYS.COLLECTION.REPORT}${transactionThreadReportID}`,
            value: {
                lastReadTime: currentTime,
                lastVisibleActionCreated: currentTime,
            },
        },
        ...(!isScanning
            ? [
                  {
                      onyxMethod: Onyx.METHOD.MERGE,
                      key: `${ONYXKEYS.COLLECTION.REPORT_ACTIONS}${iouReport.reportID}`,
                      value: {
                          [transactionThread.parentReportActionID]: {
                              whisperedToAccountIDs: [],
                          },
                      },
                  },
                  {
                      onyxMethod: Onyx.METHOD.MERGE,
                      key: `${ONYXKEYS.COLLECTION.REPORT_ACTIONS}${iouReport.parentReportID}`,
                      value: {
                          [iouReport.parentReportActionID]: {
                              whisperedToAccountIDs: [],
                          },
                      },
                  },
              ]
            : []),
    ];

    // Update recently used categories if the category is changed
    if (_.has(transactionChanges, 'category')) {
        const optimisticPolicyRecentlyUsedCategories = Policy.buildOptimisticPolicyRecentlyUsedCategories(iouReport.policyID, transactionChanges.category);
        if (!_.isEmpty(optimisticPolicyRecentlyUsedCategories)) {
            optimisticData.push({
                onyxMethod: Onyx.METHOD.SET,
                key: `${ONYXKEYS.COLLECTION.POLICY_RECENTLY_USED_CATEGORIES}${iouReport.policyID}`,
                value: optimisticPolicyRecentlyUsedCategories,
            });
        }
    }

    // Update recently used categories if the tag is changed
    if (_.has(transactionChanges, 'tag')) {
        const optimisticPolicyRecentlyUsedTags = Policy.buildOptimisticPolicyRecentlyUsedTags(iouReport.policyID, transactionChanges.tag);
        if (!_.isEmpty(optimisticPolicyRecentlyUsedTags)) {
            optimisticData.push({
                onyxMethod: Onyx.METHOD.MERGE,
                key: `${ONYXKEYS.COLLECTION.POLICY_RECENTLY_USED_TAGS}${iouReport.policyID}`,
                value: optimisticPolicyRecentlyUsedTags,
            });
        }
    }

    const successData = [
        {
            onyxMethod: Onyx.METHOD.MERGE,
            key: `${ONYXKEYS.COLLECTION.REPORT_ACTIONS}${transactionThread.reportID}`,
            value: {
                [updatedReportAction.reportActionID]: {pendingAction: null},
            },
        },
        {
            onyxMethod: Onyx.METHOD.MERGE,
            key: `${ONYXKEYS.COLLECTION.TRANSACTION}${transactionID}`,
            value: {
                pendingFields: {
                    comment: null,
                    amount: null,
                    created: null,
                    currency: null,
                    merchant: null,
                    billable: null,
                    category: null,
                    tag: null,
                },
            },
        },
        {
            onyxMethod: Onyx.METHOD.MERGE,
            key: `${ONYXKEYS.COLLECTION.REPORT}${iouReport.reportID}`,
            value: {pendingAction: null},
        },
    ];

    const failureData = [
        {
            onyxMethod: Onyx.METHOD.MERGE,
            key: `${ONYXKEYS.COLLECTION.REPORT_ACTIONS}${transactionThread.reportID}`,
            value: {
                [updatedReportAction.reportActionID]: {
                    errors: ErrorUtils.getMicroSecondOnyxError('iou.error.genericEditFailureMessage'),
                },
            },
        },
        {
            onyxMethod: Onyx.METHOD.MERGE,
            key: `${ONYXKEYS.COLLECTION.TRANSACTION}${transactionID}`,
            value: {
                ...transaction,
                modifiedCreated: transaction.modifiedCreated ? transaction.modifiedCreated : null,
                modifiedAmount: transaction.modifiedAmount ? transaction.modifiedAmount : null,
                modifiedCurrency: transaction.modifiedCurrency ? transaction.modifiedCurrency : null,
                modifiedMerchant: transaction.modifiedMerchant ? transaction.modifiedMerchant : null,
                modifiedWaypoints: transaction.modifiedWaypoints ? transaction.modifiedWaypoints : null,
                pendingFields: null,
            },
        },
        {
            onyxMethod: Onyx.METHOD.MERGE,
            key: `${ONYXKEYS.COLLECTION.REPORT}${iouReport.reportID}`,
            value: {
                ...iouReport,
                cachedTotal: iouReport.cachedTotal ? iouReport.cachedTotal : null,
            },
        },
        {
            onyxMethod: Onyx.METHOD.MERGE,
            key: `${ONYXKEYS.COLLECTION.REPORT}${iouReport.chatReportID}`,
            value: chatReport,
        },
        {
            onyxMethod: Onyx.METHOD.MERGE,
            key: `${ONYXKEYS.COLLECTION.REPORT}${transactionThreadReportID}`,
            value: {
                lastReadTime: transactionThread.lastReadTime,
                lastVisibleActionCreated: transactionThread.lastVisibleActionCreated,
            },
        },
    ];

    // STEP 6: Call the API endpoint
    const {created, amount, currency, comment, merchant, category, billable, tag} = ReportUtils.getTransactionDetails(updatedTransaction);
    API.write(
        'EditMoneyRequest',
        {
            transactionID,
            reportActionID: updatedReportAction.reportActionID,
            created,
            amount,
            currency,
            comment,
            merchant,
            category,
            billable,
            tag,
        },
        {optimisticData, successData, failureData},
    );
}

/**
 * @param {object} transaction
 * @param {String} transactionThreadReportID
 * @param {Object} transactionChanges
 */
function editMoneyRequest(transaction, transactionThreadReportID, transactionChanges) {
    if (TransactionUtils.isDistanceRequest(transaction)) {
        updateDistanceRequest(transaction.transactionID, transactionThreadReportID, transactionChanges);
    } else {
        editRegularMoneyRequest(transaction.transactionID, transactionThreadReportID, transactionChanges);
    }
}

/**
 * Updates the amount and currency fields of a money request
 *
 * @param {String} transactionID
 * @param {String} transactionThreadReportID
 * @param {String} currency
 * @param {Number} amount
 */
function updateMoneyRequestAmountAndCurrency(transactionID, transactionThreadReportID, currency, amount) {
    const transactionChanges = {
        amount,
        currency,
    };
    const {params, onyxData} = getUpdateMoneyRequestParams(transactionID, transactionThreadReportID, transactionChanges, true);
    API.write('UpdateMoneyRequestAmountAndCurrency', params, onyxData);
}

/**
 * @param {String | undefined} transactionID
 * @param {Object} reportAction - the money request reportAction we are deleting
 * @param {Boolean} isSingleTransactionView
 */
function deleteMoneyRequest(transactionID, reportAction, isSingleTransactionView = false) {
    // STEP 1: Get all collections we're updating
    const iouReport = allReports[`${ONYXKEYS.COLLECTION.REPORT}${reportAction.originalMessage.IOUReportID}`];
    const chatReport = allReports[`${ONYXKEYS.COLLECTION.REPORT}${iouReport.chatReportID}`];
    const reportPreviewAction = ReportActionsUtils.getReportPreviewAction(iouReport.chatReportID, iouReport.reportID);
    const transaction = allTransactions[`${ONYXKEYS.COLLECTION.TRANSACTION}${transactionID}`];
    const transactionViolations = allTransactionViolations[`${ONYXKEYS.COLLECTION.TRANSACTION_VIOLATIONS}${transactionID}`];
    const transactionThreadID = reportAction.childReportID;
    let transactionThread = null;
    if (transactionThreadID) {
        transactionThread = allReports[`${ONYXKEYS.COLLECTION.REPORT}${transactionThreadID}`];
    }

    // STEP 2: Decide if we need to:
    // 1. Delete the transactionThread - delete if there are no visible comments in the thread
    // 2. Update the moneyRequestPreview to show [Deleted request] - update if the transactionThread exists AND it isn't being deleted
    const shouldDeleteTransactionThread = transactionThreadID ? lodashGet(reportAction, 'childVisibleActionCount', 0) === 0 : false;
    const shouldShowDeletedRequestMessage = transactionThreadID && !shouldDeleteTransactionThread;

    // STEP 3: Update the IOU reportAction and decide if the iouReport should be deleted. We delete the iouReport if there are no visible comments left in the report.
    const updatedReportAction = {
        [reportAction.reportActionID]: {
            pendingAction: shouldShowDeletedRequestMessage ? CONST.RED_BRICK_ROAD_PENDING_ACTION.UPDATE : CONST.RED_BRICK_ROAD_PENDING_ACTION.DELETE,
            previousMessage: reportAction.message,
            message: [
                {
                    type: 'COMMENT',
                    html: '',
                    text: '',
                    isEdited: true,
                    isDeletedParentAction: shouldShowDeletedRequestMessage,
                },
            ],
            originalMessage: {
                IOUTransactionID: null,
            },
            errors: null,
        },
    };

    const lastVisibleAction = ReportActionsUtils.getLastVisibleAction(iouReport.reportID, updatedReportAction);
    const iouReportLastMessageText = ReportActionsUtils.getLastVisibleMessage(iouReport.reportID, updatedReportAction).lastMessageText;
    const shouldDeleteIOUReport =
        iouReportLastMessageText.length === 0 && !ReportActionsUtils.isDeletedParentAction(lastVisibleAction) && (!transactionThreadID || shouldDeleteTransactionThread);

    // STEP 4: Update the iouReport and reportPreview with new totals and messages if it wasn't deleted
    let updatedIOUReport = {...iouReport};
    const updatedReportPreviewAction = {...reportPreviewAction};
    updatedReportPreviewAction.pendingAction = shouldDeleteIOUReport ? CONST.RED_BRICK_ROAD_PENDING_ACTION.DELETE : CONST.RED_BRICK_ROAD_PENDING_ACTION.UPDATE;

    const isPolicyExpenseChat = ReportUtils.isExpenseReport(iouReport);

    let needsToBeManuallySubmitted = true;
    if (isPolicyExpenseChat) {
        const policy = ReportUtils.getPolicy(iouReport.policyID);
        const isFromPaidPolicy = PolicyUtils.isPaidGroupPolicy(policy);

        // If the scheduled submit is turned off on the policy, user needs to manually submit the report which is indicated by GBR in LHN
        needsToBeManuallySubmitted = isFromPaidPolicy && !(policy.isHarvestingEnabled || false);
    }

    if (isPolicyExpenseChat) {
        updatedIOUReport = {...iouReport};

        // Because of the Expense reports are stored as negative values, we add the total from the amount
        updatedIOUReport.total += TransactionUtils.getAmount(transaction, true);
    } else {
        updatedIOUReport = IOUUtils.updateIOUOwnerAndTotal(
            iouReport,
            reportAction.actorAccountID,
            TransactionUtils.getAmount(transaction, false),
            TransactionUtils.getCurrency(transaction),
            true,
        );
    }

    updatedIOUReport.lastMessageText = iouReportLastMessageText;
    updatedIOUReport.lastVisibleActionCreated = lodashGet(lastVisibleAction, 'created');

    const hasNonReimbursableTransactions = ReportUtils.hasNonReimbursableTransactions(iouReport);
    const messageText = Localize.translateLocal(hasNonReimbursableTransactions ? 'iou.payerSpentAmount' : 'iou.payerOwesAmount', {
        payer: ReportUtils.getPersonalDetailsForAccountID(updatedIOUReport.managerID).login || '',
        amount: CurrencyUtils.convertToDisplayString(updatedIOUReport.total, updatedIOUReport.currency),
    });
    updatedReportPreviewAction.message[0].text = messageText;
    updatedReportPreviewAction.message[0].html = shouldDeleteIOUReport ? '' : messageText;

    if (reportPreviewAction.childMoneyRequestCount > 0) {
        updatedReportPreviewAction.childMoneyRequestCount = reportPreviewAction.childMoneyRequestCount - 1;
    }

    // STEP 5: Build Onyx data
    const optimisticData = [
        {
            onyxMethod: Onyx.METHOD.SET,
            key: `${ONYXKEYS.COLLECTION.TRANSACTION}${transactionID}`,
            value: null,
        },
        ...(Permissions.canUseViolations(betas)
            ? [
                  {
                      onyxMethod: Onyx.METHOD.SET,
                      key: `${ONYXKEYS.COLLECTION.TRANSACTION_VIOLATIONS}${transactionID}`,
                      value: null,
                  },
              ]
            : []),
        ...(shouldDeleteTransactionThread
            ? [
                  {
                      onyxMethod: Onyx.METHOD.SET,
                      key: `${ONYXKEYS.COLLECTION.REPORT}${transactionThreadID}`,
                      value: null,
                  },
                  {
                      onyxMethod: Onyx.METHOD.SET,
                      key: `${ONYXKEYS.COLLECTION.REPORT_ACTIONS}${transactionThreadID}`,
                      value: null,
                  },
              ]
            : []),
        {
            onyxMethod: Onyx.METHOD.MERGE,
            key: `${ONYXKEYS.COLLECTION.REPORT_ACTIONS}${iouReport.reportID}`,
            value: updatedReportAction,
        },
        {
            onyxMethod: Onyx.METHOD.MERGE,
            key: `${ONYXKEYS.COLLECTION.REPORT}${iouReport.reportID}`,
            value: updatedIOUReport,
        },
        {
            onyxMethod: Onyx.METHOD.MERGE,
            key: `${ONYXKEYS.COLLECTION.REPORT_ACTIONS}${chatReport.reportID}`,
            value: {
                [reportPreviewAction.reportActionID]: updatedReportPreviewAction,
            },
        },
        ...(!shouldDeleteIOUReport && updatedReportPreviewAction.childMoneyRequestCount === 0
            ? [
                  {
                      onyxMethod: Onyx.METHOD.MERGE,
                      key: `${ONYXKEYS.COLLECTION.REPORT}${chatReport.reportID}`,
                      value: {
                          hasOutstandingChildRequest: false,
                      },
                  },
              ]
            : []),
        ...(shouldDeleteIOUReport
            ? [
                  {
                      onyxMethod: Onyx.METHOD.MERGE,
                      key: `${ONYXKEYS.COLLECTION.REPORT}${chatReport.reportID}`,
                      value: {
                          hasOutstandingChildRequest: false,
                          iouReportID: null,
                          lastMessageText: ReportActionsUtils.getLastVisibleMessage(iouReport.chatReportID, {[reportPreviewAction.reportActionID]: null}).lastMessageText,
                          lastVisibleActionCreated: lodashGet(ReportActionsUtils.getLastVisibleAction(iouReport.chatReportID, {[reportPreviewAction.reportActionID]: null}), 'created'),
                      },
                  },
              ]
            : []),
        {
            onyxMethod: Onyx.METHOD.MERGE,
            key: `${ONYXKEYS.COLLECTION.REPORT}${chatReport.reportID}`,
            value: {
                hasOutstandingChildRequest: needsToBeManuallySubmitted && updatedIOUReport.managerID === userAccountID && updatedIOUReport.total !== 0,
            },
        },
    ];

    const successData = [
        {
            onyxMethod: Onyx.METHOD.MERGE,
            key: `${ONYXKEYS.COLLECTION.REPORT_ACTIONS}${iouReport.reportID}`,
            value: {
                [reportAction.reportActionID]: shouldDeleteIOUReport
                    ? null
                    : {
                          pendingAction: null,
                      },
            },
        },
        {
            onyxMethod: Onyx.METHOD.MERGE,
            key: `${ONYXKEYS.COLLECTION.REPORT_ACTIONS}${chatReport.reportID}`,
            value: {
                [reportPreviewAction.reportActionID]: shouldDeleteIOUReport
                    ? null
                    : {
                          pendingAction: null,
                          errors: null,
                      },
            },
        },
        ...(shouldDeleteIOUReport
            ? [
                  {
                      onyxMethod: Onyx.METHOD.SET,
                      key: `${ONYXKEYS.COLLECTION.REPORT}${iouReport.reportID}`,
                      value: null,
                  },
              ]
            : []),
    ];

    const failureData = [
        {
            onyxMethod: Onyx.METHOD.SET,
            key: `${ONYXKEYS.COLLECTION.TRANSACTION}${transactionID}`,
            value: transaction,
        },
        ...(Permissions.canUseViolations(betas)
            ? [
                  {
                      onyxMethod: Onyx.METHOD.SET,
                      key: `${ONYXKEYS.COLLECTION.TRANSACTION_VIOLATIONS}${transactionID}`,
                      value: transactionViolations,
                  },
              ]
            : []),
        ...(shouldDeleteTransactionThread
            ? [
                  {
                      onyxMethod: Onyx.METHOD.SET,
                      key: `${ONYXKEYS.COLLECTION.REPORT}${transactionThreadID}`,
                      value: transactionThread,
                  },
              ]
            : []),
        {
            onyxMethod: Onyx.METHOD.MERGE,
            key: `${ONYXKEYS.COLLECTION.REPORT_ACTIONS}${iouReport.reportID}`,
            value: {
                [reportAction.reportActionID]: {
                    ...reportAction,
                    pendingAction: null,
                    errors: ErrorUtils.getMicroSecondOnyxError('iou.error.genericDeleteFailureMessage'),
                },
            },
        },
        {
            onyxMethod: shouldDeleteIOUReport ? Onyx.METHOD.SET : Onyx.METHOD.MERGE,
            key: `${ONYXKEYS.COLLECTION.REPORT}${iouReport.reportID}`,
            value: iouReport,
        },
        {
            onyxMethod: Onyx.METHOD.MERGE,
            key: `${ONYXKEYS.COLLECTION.REPORT_ACTIONS}${chatReport.reportID}`,
            value: {
                [reportPreviewAction.reportActionID]: {
                    ...reportPreviewAction,
                    errors: ErrorUtils.getMicroSecondOnyxError('iou.error.genericDeleteFailureMessage'),
                },
            },
        },
        ...(shouldDeleteIOUReport
            ? [
                  {
                      onyxMethod: Onyx.METHOD.MERGE,
                      key: `${ONYXKEYS.COLLECTION.REPORT}${chatReport.reportID}`,
                      value: chatReport,
                  },
              ]
            : []),
        ...(!shouldDeleteIOUReport && updatedReportPreviewAction.childMoneyRequestCount === 0
            ? [
                  {
                      onyxMethod: Onyx.METHOD.MERGE,
                      key: `${ONYXKEYS.COLLECTION.REPORT}${chatReport.reportID}`,
                      value: {
                          hasOutstandingChildRequest: true,
                      },
                  },
              ]
            : []),
    ];

    // STEP 6: Make the API request
    API.write(
        'DeleteMoneyRequest',
        {
            transactionID,
            reportActionID: reportAction.reportActionID,
        },
        {optimisticData, successData, failureData},
    );

    // STEP 7: Navigate the user depending on which page they are on and which resources were deleted
    if (isSingleTransactionView && shouldDeleteTransactionThread && !shouldDeleteIOUReport) {
        // Pop the deleted report screen before navigating. This prevents navigating to the Concierge chat due to the missing report.
        Navigation.goBack(ROUTES.REPORT_WITH_ID.getRoute(iouReport.reportID));
        return;
    }

    if (shouldDeleteIOUReport) {
        // Pop the deleted report screen before navigating. This prevents navigating to the Concierge chat due to the missing report.
        Navigation.goBack(ROUTES.REPORT_WITH_ID.getRoute(iouReport.chatReportID));
    }
}

/**
 * @param {Object} report
 * @param {Number} amount
 * @param {String} currency
 * @param {String} comment
 * @param {String} paymentMethodType
 * @param {String} managerID - Account ID of the person sending the money
 * @param {Object} recipient - The user receiving the money
 * @returns {Object}
 */
function getSendMoneyParams(report, amount, currency, comment, paymentMethodType, managerID, recipient) {
    const recipientEmail = OptionsListUtils.addSMSDomainIfPhoneNumber(recipient.login);
    const recipientAccountID = Number(recipient.accountID);
    const newIOUReportDetails = JSON.stringify({
        amount,
        currency,
        requestorEmail: recipientEmail,
        requestorAccountID: recipientAccountID,
        comment,
        idempotencyKey: Str.guid(),
    });

    let chatReport = report.reportID ? report : null;
    let isNewChat = false;
    if (!chatReport) {
        chatReport = ReportUtils.getChatByParticipants([recipientAccountID]);
    }
    if (!chatReport) {
        chatReport = ReportUtils.buildOptimisticChatReport([recipientAccountID]);
        isNewChat = true;
    }
    const optimisticIOUReport = ReportUtils.buildOptimisticIOUReport(recipientAccountID, managerID, amount, chatReport.reportID, currency, true);

    const optimisticTransaction = TransactionUtils.buildOptimisticTransaction(amount, currency, optimisticIOUReport.reportID, comment);
    const optimisticTransactionData = {
        onyxMethod: Onyx.METHOD.SET,
        key: `${ONYXKEYS.COLLECTION.TRANSACTION}${optimisticTransaction.transactionID}`,
        value: optimisticTransaction,
    };

    // Note: The created action must be optimistically generated before the IOU action so there's no chance that the created action appears after the IOU action in the chat
    const optimisticCreatedAction = ReportUtils.buildOptimisticCreatedReportAction(recipientEmail);
    const optimisticIOUReportAction = ReportUtils.buildOptimisticIOUReportAction(
        CONST.IOU.REPORT_ACTION_TYPE.PAY,
        amount,
        currency,
        comment,
        [recipient],
        optimisticTransaction.transactionID,
        paymentMethodType,
        optimisticIOUReport.reportID,
        false,
        true,
    );

    const reportPreviewAction = ReportUtils.buildOptimisticReportPreview(chatReport, optimisticIOUReport);

    // First, add data that will be used in all cases
    const optimisticChatReportData = {
        onyxMethod: Onyx.METHOD.MERGE,
        key: `${ONYXKEYS.COLLECTION.REPORT}${chatReport.reportID}`,
        value: {
            ...chatReport,
            lastReadTime: DateUtils.getDBTime(),
            lastVisibleActionCreated: reportPreviewAction.created,
        },
    };
    const optimisticIOUReportData = {
        onyxMethod: Onyx.METHOD.SET,
        key: `${ONYXKEYS.COLLECTION.REPORT}${optimisticIOUReport.reportID}`,
        value: {
            ...optimisticIOUReport,
            lastMessageText: optimisticIOUReportAction.message[0].text,
            lastMessageHtml: optimisticIOUReportAction.message[0].html,
        },
    };
    const optimisticIOUReportActionsData = {
        onyxMethod: Onyx.METHOD.MERGE,
        key: `${ONYXKEYS.COLLECTION.REPORT_ACTIONS}${optimisticIOUReport.reportID}`,
        value: {
            [optimisticIOUReportAction.reportActionID]: {
                ...optimisticIOUReportAction,
                pendingAction: CONST.RED_BRICK_ROAD_PENDING_ACTION.ADD,
            },
        },
    };
    const optimisticChatReportActionsData = {
        onyxMethod: Onyx.METHOD.MERGE,
        key: `${ONYXKEYS.COLLECTION.REPORT_ACTIONS}${chatReport.reportID}`,
        value: {
            [reportPreviewAction.reportActionID]: reportPreviewAction,
        },
    };

    const successData = [
        {
            onyxMethod: Onyx.METHOD.MERGE,
            key: `${ONYXKEYS.COLLECTION.REPORT_ACTIONS}${optimisticIOUReport.reportID}`,
            value: {
                [optimisticIOUReportAction.reportActionID]: {
                    pendingAction: null,
                },
            },
        },
        {
            onyxMethod: Onyx.METHOD.MERGE,
            key: `${ONYXKEYS.COLLECTION.TRANSACTION}${optimisticTransaction.transactionID}`,
            value: {pendingAction: null},
        },
        {
            onyxMethod: Onyx.METHOD.MERGE,
            key: `${ONYXKEYS.COLLECTION.REPORT_ACTIONS}${chatReport.reportID}`,
            value: {
                [reportPreviewAction.reportActionID]: {
                    pendingAction: null,
                },
            },
        },
    ];

    const failureData = [
        {
            onyxMethod: Onyx.METHOD.MERGE,
            key: `${ONYXKEYS.COLLECTION.TRANSACTION}${optimisticTransaction.transactionID}`,
            value: {
                errors: ErrorUtils.getMicroSecondOnyxError('iou.error.other'),
            },
        },
    ];

    let optimisticPersonalDetailListData = {};

    // Now, let's add the data we need just when we are creating a new chat report
    if (isNewChat) {
        // Change the method to set for new reports because it doesn't exist yet, is faster,
        // and we need the data to be available when we navigate to the chat page
        optimisticChatReportData.onyxMethod = Onyx.METHOD.SET;
        optimisticIOUReportData.onyxMethod = Onyx.METHOD.SET;

        // Set and clear pending fields on the chat report
        optimisticChatReportData.value.pendingFields = {createChat: CONST.RED_BRICK_ROAD_PENDING_ACTION.ADD};
        successData.push({
            onyxMethod: Onyx.METHOD.MERGE,
            key: optimisticChatReportData.key,
            value: {pendingFields: null},
        });
        failureData.push(
            {
                onyxMethod: Onyx.METHOD.MERGE,
                key: optimisticChatReportData.key,
                value: {
                    errorFields: {
                        createChat: ErrorUtils.getMicroSecondOnyxError('report.genericCreateReportFailureMessage'),
                    },
                },
            },
            {
                onyxMethod: Onyx.METHOD.MERGE,
                key: `${ONYXKEYS.COLLECTION.REPORT_ACTIONS}${optimisticIOUReport.reportID}`,
                value: {
                    [optimisticIOUReportAction.reportActionID]: {
                        errors: ErrorUtils.getMicroSecondOnyxError(null),
                    },
                },
            },
        );

        // Add optimistic personal details for recipient
        optimisticPersonalDetailListData = {
            onyxMethod: Onyx.METHOD.MERGE,
            key: ONYXKEYS.PERSONAL_DETAILS_LIST,
            value: {
                [recipientAccountID]: {
                    accountID: recipientAccountID,
                    avatar: UserUtils.getDefaultAvatarURL(recipient.accountID),
                    displayName: recipient.displayName || recipient.login,
                    login: recipient.login,
                },
            },
        };

        // Add an optimistic created action to the optimistic chat reportActions data
        optimisticChatReportActionsData.value[optimisticCreatedAction.reportActionID] = optimisticCreatedAction;
    } else {
        failureData.push({
            onyxMethod: Onyx.METHOD.MERGE,
            key: `${ONYXKEYS.COLLECTION.REPORT_ACTIONS}${optimisticIOUReport.reportID}`,
            value: {
                [optimisticIOUReportAction.reportActionID]: {
                    errors: ErrorUtils.getMicroSecondOnyxError('iou.error.other'),
                },
            },
        });
    }

    const optimisticData = [optimisticChatReportData, optimisticIOUReportData, optimisticChatReportActionsData, optimisticIOUReportActionsData, optimisticTransactionData];
    if (!_.isEmpty(optimisticPersonalDetailListData)) {
        optimisticData.push(optimisticPersonalDetailListData);
    }

    return {
        params: {
            iouReportID: optimisticIOUReport.reportID,
            chatReportID: chatReport.reportID,
            reportActionID: optimisticIOUReportAction.reportActionID,
            paymentMethodType,
            transactionID: optimisticTransaction.transactionID,
            newIOUReportDetails,
            createdReportActionID: isNewChat ? optimisticCreatedAction.reportActionID : 0,
            reportPreviewReportActionID: reportPreviewAction.reportActionID,
        },
        optimisticData,
        successData,
        failureData,
    };
}

/**
 * @param {Object} chatReport
 * @param {Object} iouReport
 * @param {Object} recipient
 * @param {String} paymentMethodType
 * @returns {Object}
 */
function getPayMoneyRequestParams(chatReport, iouReport, recipient, paymentMethodType) {
    const optimisticIOUReportAction = ReportUtils.buildOptimisticIOUReportAction(
        CONST.IOU.REPORT_ACTION_TYPE.PAY,
        -iouReport.total,
        iouReport.currency,
        '',
        [recipient],
        '',
        paymentMethodType,
        iouReport.reportID,
        true,
    );

    // In some instances, the report preview action might not be available to the payer (only whispered to the requestor)
    // hence we need to make the updates to the action safely.
    let optimisticReportPreviewAction = null;
    const reportPreviewAction = ReportActionsUtils.getReportPreviewAction(chatReport.reportID, iouReport.reportID);
    if (reportPreviewAction) {
        optimisticReportPreviewAction = ReportUtils.updateReportPreview(iouReport, reportPreviewAction, true);
    }

    const currentNextStep = lodashGet(allNextSteps, `${ONYXKEYS.COLLECTION.NEXT_STEP}${iouReport.reportID}`, null);

    const optimisticData = [
        {
            onyxMethod: Onyx.METHOD.MERGE,
            key: `${ONYXKEYS.COLLECTION.REPORT}${chatReport.reportID}`,
            value: {
                ...chatReport,
                lastReadTime: DateUtils.getDBTime(),
                lastVisibleActionCreated: optimisticIOUReportAction.created,
                hasOutstandingChildRequest: false,
                iouReportID: null,
                lastMessageText: optimisticIOUReportAction.message[0].text,
                lastMessageHtml: optimisticIOUReportAction.message[0].html,
            },
        },
        {
            onyxMethod: Onyx.METHOD.MERGE,
            key: `${ONYXKEYS.COLLECTION.REPORT_ACTIONS}${iouReport.reportID}`,
            value: {
                [optimisticIOUReportAction.reportActionID]: {
                    ...optimisticIOUReportAction,
                    pendingAction: CONST.RED_BRICK_ROAD_PENDING_ACTION.ADD,
                },
            },
        },
        {
            onyxMethod: Onyx.METHOD.MERGE,
            key: `${ONYXKEYS.COLLECTION.REPORT}${iouReport.reportID}`,
            value: {
                ...iouReport,
                lastMessageText: optimisticIOUReportAction.message[0].text,
                lastMessageHtml: optimisticIOUReportAction.message[0].html,
                hasOutstandingChildRequest: false,
                statusNum: CONST.REPORT.STATUS_NUM.REIMBURSED,
            },
        },
        {
            onyxMethod: Onyx.METHOD.MERGE,
            key: ONYXKEYS.NVP_LAST_PAYMENT_METHOD,
            value: {[iouReport.policyID]: paymentMethodType},
        },
    ];

    const successData = [
        {
            onyxMethod: Onyx.METHOD.MERGE,
            key: `${ONYXKEYS.COLLECTION.REPORT_ACTIONS}${iouReport.reportID}`,
            value: {
                [optimisticIOUReportAction.reportActionID]: {
                    pendingAction: null,
                },
            },
        },
    ];

    const failureData = [
        {
            onyxMethod: Onyx.METHOD.MERGE,
            key: `${ONYXKEYS.COLLECTION.REPORT_ACTIONS}${iouReport.reportID}`,
            value: {
                [optimisticIOUReportAction.reportActionID]: {
                    errors: ErrorUtils.getMicroSecondOnyxError('iou.error.other'),
                },
            },
        },
        {
            onyxMethod: Onyx.METHOD.MERGE,
            key: `${ONYXKEYS.COLLECTION.REPORT}${iouReport.reportID}`,
            value: iouReport,
        },
        {
            onyxMethod: Onyx.METHOD.MERGE,
            key: `${ONYXKEYS.COLLECTION.REPORT}${chatReport.reportID}`,
            value: chatReport,
        },
    ];

    if (!_.isNull(currentNextStep)) {
        optimisticData.push({
            onyxMethod: Onyx.METHOD.SET,
            key: `${ONYXKEYS.COLLECTION.NEXT_STEP}${iouReport.reportID}`,
            value: null,
        });
        failureData.push({
            onyxMethod: Onyx.METHOD.MERGE,
            key: `${ONYXKEYS.COLLECTION.NEXT_STEP}${iouReport.reportID}`,
            value: currentNextStep,
        });
    }

    // In case the report preview action is loaded locally, let's update it.
    if (optimisticReportPreviewAction) {
        optimisticData.push({
            onyxMethod: Onyx.METHOD.MERGE,
            key: `${ONYXKEYS.COLLECTION.REPORT_ACTIONS}${chatReport.reportID}`,
            value: {
                [optimisticReportPreviewAction.reportActionID]: optimisticReportPreviewAction,
            },
        });
        failureData.push({
            onyxMethod: Onyx.METHOD.MERGE,
            key: `${ONYXKEYS.COLLECTION.REPORT_ACTIONS}${chatReport.reportID}`,
            value: {
                [optimisticReportPreviewAction.reportActionID]: {
                    created: optimisticReportPreviewAction.created,
                },
            },
        });
    }

    return {
        params: {
            iouReportID: iouReport.reportID,
            chatReportID: chatReport.reportID,
            reportActionID: optimisticIOUReportAction.reportActionID,
            paymentMethodType,
        },
        optimisticData,
        successData,
        failureData,
    };
}

/**
 * @param {Object} report
 * @param {Number} amount
 * @param {String} currency
 * @param {String} comment
 * @param {String} managerID - Account ID of the person sending the money
 * @param {Object} recipient - The user receiving the money
 */
function sendMoneyElsewhere(report, amount, currency, comment, managerID, recipient) {
    const {params, optimisticData, successData, failureData} = getSendMoneyParams(report, amount, currency, comment, CONST.IOU.PAYMENT_TYPE.ELSEWHERE, managerID, recipient);

    API.write('SendMoneyElsewhere', params, {optimisticData, successData, failureData});

    resetMoneyRequestInfo();
    Navigation.dismissModal(params.chatReportID);
    Report.notifyNewAction(params.chatReportID, managerID);
}

/**
 * @param {Object} report
 * @param {Number} amount
 * @param {String} currency
 * @param {String} comment
 * @param {String} managerID - Account ID of the person sending the money
 * @param {Object} recipient - The user receiving the money
 */
function sendMoneyWithWallet(report, amount, currency, comment, managerID, recipient) {
    const {params, optimisticData, successData, failureData} = getSendMoneyParams(report, amount, currency, comment, CONST.IOU.PAYMENT_TYPE.EXPENSIFY, managerID, recipient);

    API.write('SendMoneyWithWallet', params, {optimisticData, successData, failureData});

    resetMoneyRequestInfo();
    Navigation.dismissModal(params.chatReportID);
    Report.notifyNewAction(params.chatReportID, managerID);
}

function approveMoneyRequest(expenseReport) {
    const currentNextStep = lodashGet(allNextSteps, `${ONYXKEYS.COLLECTION.NEXT_STEP}${expenseReport.reportID}`, null);

    const optimisticApprovedReportAction = ReportUtils.buildOptimisticApprovedReportAction(expenseReport.total, expenseReport.currency, expenseReport.reportID);

    const optimisticReportActionsData = {
        onyxMethod: Onyx.METHOD.MERGE,
        key: `${ONYXKEYS.COLLECTION.REPORT_ACTIONS}${expenseReport.reportID}`,
        value: {
            [optimisticApprovedReportAction.reportActionID]: {
                ...optimisticApprovedReportAction,
                pendingAction: CONST.RED_BRICK_ROAD_PENDING_ACTION.ADD,
            },
        },
    };
    const optimisticIOUReportData = {
        onyxMethod: Onyx.METHOD.MERGE,
        key: `${ONYXKEYS.COLLECTION.REPORT}${expenseReport.reportID}`,
        value: {
            ...expenseReport,
            lastMessageText: optimisticApprovedReportAction.message[0].text,
            lastMessageHtml: optimisticApprovedReportAction.message[0].html,
            stateNum: CONST.REPORT.STATE_NUM.APPROVED,
            statusNum: CONST.REPORT.STATUS_NUM.APPROVED,
        },
    };
    const optimisticData = [optimisticIOUReportData, optimisticReportActionsData];

    const successData = [
        {
            onyxMethod: Onyx.METHOD.MERGE,
            key: `${ONYXKEYS.COLLECTION.REPORT_ACTIONS}${expenseReport.reportID}`,
            value: {
                [optimisticApprovedReportAction.reportActionID]: {
                    pendingAction: null,
                },
            },
        },
    ];

    const failureData = [
        {
            onyxMethod: Onyx.METHOD.MERGE,
            key: `${ONYXKEYS.COLLECTION.REPORT_ACTIONS}${expenseReport.reportID}`,
            value: {
                [expenseReport.reportActionID]: {
                    errors: ErrorUtils.getMicroSecondOnyxError('iou.error.other'),
                },
            },
        },
    ];

    if (!_.isNull(currentNextStep)) {
        optimisticData.push({
            onyxMethod: Onyx.METHOD.SET,
            key: `${ONYXKEYS.COLLECTION.NEXT_STEP}${expenseReport.reportID}`,
            value: null,
        });
        failureData.push({
            onyxMethod: Onyx.METHOD.MERGE,
            key: `${ONYXKEYS.COLLECTION.NEXT_STEP}${expenseReport.reportID}`,
            value: currentNextStep,
        });
    }

    API.write('ApproveMoneyRequest', {reportID: expenseReport.reportID, approvedReportActionID: optimisticApprovedReportAction.reportActionID}, {optimisticData, successData, failureData});
}

/**
 * @param {Object} expenseReport
 */
function submitReport(expenseReport) {
    const currentNextStep = lodashGet(allNextSteps, `${ONYXKEYS.COLLECTION.NEXT_STEP}${expenseReport.reportID}`, null);

    const optimisticSubmittedReportAction = ReportUtils.buildOptimisticSubmittedReportAction(expenseReport.total, expenseReport.currency, expenseReport.reportID);
    const parentReport = ReportUtils.getReport(expenseReport.parentReportID);
    const policy = ReportUtils.getPolicy(expenseReport.policyID);
    const isCurrentUserManager = currentUserPersonalDetails.accountID === expenseReport.managerID;

    const optimisticData = [
        {
            onyxMethod: Onyx.METHOD.MERGE,
            key: `${ONYXKEYS.COLLECTION.REPORT_ACTIONS}${expenseReport.reportID}`,
            value: {
                [optimisticSubmittedReportAction.reportActionID]: {
                    ...optimisticSubmittedReportAction,
                    pendingAction: CONST.RED_BRICK_ROAD_PENDING_ACTION.ADD,
                },
            },
        },
        {
            onyxMethod: Onyx.METHOD.MERGE,
            key: `${ONYXKEYS.COLLECTION.REPORT}${expenseReport.reportID}`,
            value: {
                ...expenseReport,
                lastMessageText: lodashGet(optimisticSubmittedReportAction, 'message.0.text', ''),
                lastMessageHtml: lodashGet(optimisticSubmittedReportAction, 'message.0.html', ''),
                stateNum: CONST.REPORT.STATE_NUM.SUBMITTED,
                statusNum: CONST.REPORT.STATUS_NUM.SUBMITTED,
            },
        },
        ...(parentReport.reportID
            ? [
                  {
                      onyxMethod: Onyx.METHOD.MERGE,
                      key: `${ONYXKEYS.COLLECTION.REPORT}${parentReport.reportID}`,
                      value: {
                          ...parentReport,

                          // In case its a manager who force submitted the report, they are the next user who needs to take an action
                          hasOutstandingChildRequest: isCurrentUserManager,
                          iouReportID: null,
                      },
                  },
              ]
            : []),
    ];

    const successData = [
        {
            onyxMethod: Onyx.METHOD.MERGE,
            key: `${ONYXKEYS.COLLECTION.REPORT_ACTIONS}${expenseReport.reportID}`,
            value: {
                [optimisticSubmittedReportAction.reportActionID]: {
                    pendingAction: null,
                },
            },
        },
    ];

    const failureData = [
        {
            onyxMethod: Onyx.METHOD.MERGE,
            key: `${ONYXKEYS.COLLECTION.REPORT_ACTIONS}${expenseReport.reportID}`,
            value: {
                [optimisticSubmittedReportAction.reportActionID]: {
                    errors: ErrorUtils.getMicroSecondOnyxError('iou.error.other'),
                },
            },
        },
        {
            onyxMethod: Onyx.METHOD.MERGE,
            key: `${ONYXKEYS.COLLECTION.REPORT}${expenseReport.reportID}`,
            value: {
                statusNum: CONST.REPORT.STATUS_NUM.OPEN,
                stateNum: CONST.REPORT.STATE_NUM.OPEN,
            },
        },
        ...(parentReport.reportID
            ? [
                  {
                      onyxMethod: Onyx.METHOD.MERGE,
                      key: `${ONYXKEYS.COLLECTION.REPORT}${parentReport.reportID}`,
                      value: {
                          hasOutstandingChildRequest: parentReport.hasOutstandingChildRequest,
                          iouReportID: expenseReport.reportID,
                      },
                  },
              ]
            : []),
    ];

    if (!_.isNull(currentNextStep)) {
        optimisticData.push({
            onyxMethod: Onyx.METHOD.SET,
            key: `${ONYXKEYS.COLLECTION.NEXT_STEP}${expenseReport.reportID}`,
            value: null,
        });
        failureData.push({
            onyxMethod: Onyx.METHOD.MERGE,
            key: `${ONYXKEYS.COLLECTION.NEXT_STEP}${expenseReport.reportID}`,
            value: currentNextStep,
        });
    }

    API.write(
        'SubmitReport',
        {
            reportID: expenseReport.reportID,
            managerAccountID: policy.submitsTo || expenseReport.managerID,
            reportActionID: optimisticSubmittedReportAction.reportActionID,
        },
        {optimisticData, successData, failureData},
    );
}

/**
 * @param {String} paymentType
 * @param {Object} chatReport
 * @param {Object} iouReport
 * @param {String} reimbursementBankAccountState
 */
function payMoneyRequest(paymentType, chatReport, iouReport) {
    const recipient = {accountID: iouReport.ownerAccountID};
    const {params, optimisticData, successData, failureData} = getPayMoneyRequestParams(chatReport, iouReport, recipient, paymentType);

    // For now we need to call the PayMoneyRequestWithWallet API since PayMoneyRequest was not updated to work with
    // Expensify Wallets.
    const apiCommand = paymentType === CONST.IOU.PAYMENT_TYPE.EXPENSIFY ? 'PayMoneyRequestWithWallet' : 'PayMoneyRequest';

    API.write(apiCommand, params, {optimisticData, successData, failureData});
    Navigation.dismissModal(chatReport.reportID);
}

function detachReceipt(transactionID) {
    const transaction = allTransactions[`${ONYXKEYS.COLLECTION.TRANSACTION}${transactionID}`] || {};
    const newTransaction = {...transaction, filename: '', receipt: {}};

    const optimisticData = [
        {
            onyxMethod: Onyx.METHOD.SET,
            key: `${ONYXKEYS.COLLECTION.TRANSACTION}${transactionID}`,
            value: newTransaction,
        },
    ];

    const failureData = [
        {
            onyxMethod: Onyx.METHOD.MERGE,
            key: `${ONYXKEYS.COLLECTION.TRANSACTION}${transactionID}`,
            value: transaction,
        },
    ];

    API.write('DetachReceipt', {transactionID}, {optimisticData, failureData});
}

/**
 * @param {String} transactionID
 * @param {Object} file
 * @param {String} source
 */
function replaceReceipt(transactionID, file, source) {
    const transaction = lodashGet(allTransactions, 'transactionID', {});
    const oldReceipt = lodashGet(transaction, 'receipt', {});

    const optimisticData = [
        {
            onyxMethod: Onyx.METHOD.MERGE,
            key: `${ONYXKEYS.COLLECTION.TRANSACTION}${transactionID}`,
            value: {
                receipt: {
                    source,
                    state: CONST.IOU.RECEIPT_STATE.OPEN,
                },
                filename: file.name,
            },
        },
    ];

    const failureData = [
        {
            onyxMethod: Onyx.METHOD.MERGE,
            key: `${ONYXKEYS.COLLECTION.TRANSACTION}${transactionID}`,
            value: {
                receipt: oldReceipt,
                filename: transaction.filename,
            },
        },
    ];

    API.write('ReplaceReceipt', {transactionID, receipt: file}, {optimisticData, failureData});
}

/**
 * Finds the participants for an IOU based on the attached report
 * @param {String} transactionID of the transaction to set the participants of
 * @param {Object} report attached to the transaction
 */
function setMoneyRequestParticipantsFromReport(transactionID, report) {
    // If the report is iou or expense report, we should get the chat report to set participant for request money
    const chatReport = ReportUtils.isMoneyRequestReport(report) ? ReportUtils.getReport(report.chatReportID) : report;
    const currentUserAccountID = currentUserPersonalDetails.accountID;
    const participants = ReportUtils.isPolicyExpenseChat(chatReport)
        ? [{reportID: chatReport.reportID, isPolicyExpenseChat: true, selected: true}]
        : _.chain(chatReport.participantAccountIDs)
              .filter((accountID) => currentUserAccountID !== accountID)
              .map((accountID) => ({accountID, selected: true}))
              .value();
    Onyx.merge(`${ONYXKEYS.COLLECTION.TRANSACTION_DRAFT}${transactionID}`, {participants, participantsAutoAssigned: true});
}

/**
 * Initialize money request info and navigate to the MoneyRequest page
 * @param {String} iouType
 * @param {String} reportID
 */
function startMoneyRequest(iouType, reportID = '') {
    resetMoneyRequestInfo(`${iouType}${reportID}`);
    Navigation.navigate(ROUTES.MONEY_REQUEST.getRoute(iouType, reportID));
}

/**
 * @param {String} id
 */
function setMoneyRequestId(id) {
    Onyx.merge(ONYXKEYS.IOU, {id});
}

/**
 * @param {Number} amount
 */
function setMoneyRequestAmount(amount) {
    Onyx.merge(ONYXKEYS.IOU, {amount});
}

/**
 * @param {String} created
 */
function setMoneyRequestCreated(created) {
    Onyx.merge(ONYXKEYS.IOU, {created});
}

/**
 * @param {String} currency
 */
function setMoneyRequestCurrency(currency) {
    Onyx.merge(ONYXKEYS.IOU, {currency});
}

/**
 * @param {String} comment
 */
function setMoneyRequestDescription(comment) {
    Onyx.merge(ONYXKEYS.IOU, {comment: comment.trim()});
}

/**
 * @param {String} merchant
 */
function setMoneyRequestMerchant(merchant) {
    Onyx.merge(ONYXKEYS.IOU, {merchant: merchant.trim()});
}

/**
 * @param {String} category
 */
function setMoneyRequestCategory(category) {
    Onyx.merge(ONYXKEYS.IOU, {category});
}

function resetMoneyRequestCategory() {
    Onyx.merge(ONYXKEYS.IOU, {category: ''});
}

/*
 * @param {String} tag
 */
function setMoneyRequestTag(tag) {
    Onyx.merge(ONYXKEYS.IOU, {tag});
}

function resetMoneyRequestTag() {
    Onyx.merge(ONYXKEYS.IOU, {tag: ''});
}

/**
 * @param {String} transactionID
 * @param {Object} taxRate
 */
function setMoneyRequestTaxRate(transactionID, taxRate) {
    Onyx.merge(`${ONYXKEYS.COLLECTION.TRANSACTION_DRAFT}${transactionID}`, {taxRate});
}

/**
 * @param {String} transactionID
 * @param {Number} taxAmount
 */
function setMoneyRequestTaxAmount(transactionID, taxAmount) {
    Onyx.merge(`${ONYXKEYS.COLLECTION.TRANSACTION_DRAFT}${transactionID}`, {taxAmount});
}

/**
 * @param {Boolean} billable
 */
function setMoneyRequestBillable(billable) {
    Onyx.merge(ONYXKEYS.IOU, {billable});
}

/**
 * @param {Object[]} participants
 * @param {Boolean} isSplitRequest
 */
function setMoneyRequestParticipants(participants, isSplitRequest) {
    Onyx.merge(ONYXKEYS.IOU, {participants, isSplitRequest});
}

function setUpDistanceTransaction() {
    const transactionID = NumberUtils.rand64();
    Onyx.merge(`${ONYXKEYS.COLLECTION.TRANSACTION}${transactionID}`, {
        transactionID,
        comment: {type: CONST.TRANSACTION.TYPE.CUSTOM_UNIT, customUnit: {name: CONST.CUSTOM_UNITS.NAME_DISTANCE}},
    });
    Onyx.merge(ONYXKEYS.IOU, {transactionID});
}

/**
 * Navigates to the next IOU page based on where the IOU request was started
 *
 * @param {Object} iou
 * @param {String} iouType
 * @param {Object} report
 * @param {String} report.reportID
 * @param {String} path
 */
function navigateToNextPage(iou, iouType, report, path = '') {
    const moneyRequestID = `${iouType}${report.reportID || ''}`;
    const shouldReset = iou.id !== moneyRequestID && !_.isEmpty(report.reportID);

    // If the money request ID in Onyx does not match the ID from params, we want to start a new request
    // with the ID from params. We need to clear the participants in case the new request is initiated from FAB.
    if (shouldReset) {
        resetMoneyRequestInfo(moneyRequestID);
    }

    // If we're adding a receipt, that means the user came from the confirmation page and we need to navigate back to it.
    if (path.slice(1) === ROUTES.MONEY_REQUEST_RECEIPT.getRoute(iouType, report.reportID)) {
        Navigation.navigate(ROUTES.MONEY_REQUEST_CONFIRMATION.getRoute(iouType, report.reportID));
        return;
    }

    // If a request is initiated on a report, skip the participants selection step and navigate to the confirmation page.
    if (report.reportID) {
        // If the report is iou or expense report, we should get the chat report to set participant for request money
        const chatReport = ReportUtils.isMoneyRequestReport(report) ? ReportUtils.getReport(report.chatReportID) : report;
        // Reinitialize the participants when the money request ID in Onyx does not match the ID from params
        if (_.isEmpty(iou.participants) || shouldReset) {
            const currentUserAccountID = currentUserPersonalDetails.accountID;
            const participants = ReportUtils.isPolicyExpenseChat(chatReport)
                ? [{reportID: chatReport.reportID, isPolicyExpenseChat: true, selected: true}]
                : _.chain(chatReport.participantAccountIDs)
                      .filter((accountID) => currentUserAccountID !== accountID)
                      .map((accountID) => ({accountID, selected: true}))
                      .value();
            setMoneyRequestParticipants(participants);
            resetMoneyRequestCategory();
            resetMoneyRequestTag();
        }
        Navigation.navigate(ROUTES.MONEY_REQUEST_CONFIRMATION.getRoute(iouType, report.reportID));
        return;
    }
    Navigation.navigate(ROUTES.MONEY_REQUEST_PARTICIPANTS.getRoute(iouType));
}

/**
 *  When the money request or split bill creation flow is initialized via FAB, the reportID is not passed as a navigation
 * parameter.
 * Gets a report id from the first participant of the IOU object stored in Onyx.
 * @param {Object} iou
 * @param {Array} iou.participants
 * @param {Object} route
 * @param {Object} route.params
 * @param {String} [route.params.reportID]
 * @returns {String}
 */
function getIOUReportID(iou, route) {
    return lodashGet(route, 'params.reportID') || lodashGet(iou, 'participants.0.reportID', '');
}

/**
 * @param {String} receiptFilename
 * @param {String} receiptPath
 * @param {Function} onSuccess
 * @param {String} requestType
 * @param {String} iouType
 * @param {String} transactionID
 * @param {String} reportID
 */
// eslint-disable-next-line rulesdir/no-negated-variables
function navigateToStartStepIfScanFileCannotBeRead(receiptFilename, receiptPath, onSuccess, requestType, iouType, transactionID, reportID) {
    if (!receiptFilename || !receiptPath) {
        return;
    }

    const onFailure = () => {
        setMoneyRequestReceipt(transactionID, '', '', true);
        if (requestType === CONST.IOU.REQUEST_TYPE.MANUAL) {
            Navigation.navigate(ROUTES.MONEY_REQUEST_STEP_SCAN.getRoute(CONST.IOU.ACTION.CREATE, iouType, transactionID, reportID, Navigation.getActiveRouteWithoutParams()));
            return;
        }
        IOUUtils.navigateToStartMoneyRequestStep(requestType, iouType, transactionID, reportID);
    };
    FileUtils.readFileAsync(receiptPath, receiptFilename, onSuccess, onFailure);
}

export {
    setMoneyRequestParticipants,
    createDistanceRequest,
    deleteMoneyRequest,
    splitBill,
    splitBillAndOpenReport,
    setDraftSplitTransaction,
    startSplitBill,
    completeSplitBill,
    requestMoney,
    sendMoneyElsewhere,
    approveMoneyRequest,
    submitReport,
    payMoneyRequest,
    sendMoneyWithWallet,
    startMoneyRequest,
    startMoneyRequest_temporaryForRefactor,
    resetMoneyRequestCategory,
    resetMoneyRequestCategory_temporaryForRefactor,
    resetMoneyRequestInfo,
    resetMoneyRequestTag,
    resetMoneyRequestTag_temporaryForRefactor,
    clearMoneyRequest,
    setMoneyRequestAmount_temporaryForRefactor,
    setMoneyRequestBillable_temporaryForRefactor,
    setMoneyRequestCategory_temporaryForRefactor,
    setMoneyRequestCreated_temporaryForRefactor,
    setMoneyRequestCurrency_temporaryForRefactor,
    setMoneyRequestDescription_temporaryForRefactor,
    setMoneyRequestMerchant_temporaryForRefactor,
    setMoneyRequestParticipants_temporaryForRefactor,
    setMoneyRequestReceipt,
    setMoneyRequestTag_temporaryForRefactor,
    setMoneyRequestAmount,
    setMoneyRequestBillable,
    setMoneyRequestCategory,
    setMoneyRequestCreated,
    setMoneyRequestCurrency,
    setMoneyRequestDescription,
    setMoneyRequestId,
    setMoneyRequestMerchant,
    setMoneyRequestParticipantsFromReport,
    setMoneyRequestTag,
    setMoneyRequestTaxAmount,
    setMoneyRequestTaxRate,
    setUpDistanceTransaction,
    navigateToNextPage,
    updateMoneyRequestDate,
    updateMoneyRequestBillable,
    updateMoneyRequestMerchant,
    updateMoneyRequestTag,
    updateMoneyRequestDistance,
    updateMoneyRequestCategory,
    updateMoneyRequestAmountAndCurrency,
    updateMoneyRequestDescription,
    replaceReceipt,
    detachReceipt,
    getIOUReportID,
    editMoneyRequest,
    navigateToStartStepIfScanFileCannotBeRead,
};<|MERGE_RESOLUTION|>--- conflicted
+++ resolved
@@ -315,10 +315,11 @@
 /**
  * Return the object to update hasOutstandingChildRequest
  * @param {Object} [policy]
+ * @param {Object} iouReport
  * @param {Boolean} needsToBeManuallySubmitted
  * @returns {Object}
  */
-function getOutstandingChildRequest(policy, needsToBeManuallySubmitted) {
+function getOutstandingChildRequest(policy, iouReport, needsToBeManuallySubmitted) {
     if (!needsToBeManuallySubmitted) {
         return {
             hasOutstandingChildRequest: false,
@@ -331,8 +332,9 @@
         };
     }
 
-    // We don't need to update hasOutstandingChildRequest in this case
-    return {};
+    return {
+        hasOutstandingChildRequest: iouReport.managerID === userAccountID && iouReport.total !== 0,
+    };
 }
 
 /**
@@ -353,11 +355,7 @@
  * @param {Object} policy - May be undefined, an empty object, or an object matching the Policy type (src/types/onyx/Policy.ts)
  * @param {Array} policyTags
  * @param {Array} policyCategories
-<<<<<<< HEAD
- * @param {Array} needsToBeManuallySubmitted
-=======
  * @param {Boolean} needsToBeManuallySubmitted
->>>>>>> c5ca9a81
  * @returns {Array} - An array containing the optimistic data, success data, and failure data.
  */
 function buildOnyxDataForMoneyRequest(
@@ -376,14 +374,10 @@
     policy,
     policyTags,
     policyCategories,
-<<<<<<< HEAD
-    needsToBeManuallySubmitted,
-=======
     needsToBeManuallySubmitted = true,
->>>>>>> c5ca9a81
 ) {
     const isScanRequest = TransactionUtils.isScanRequest(transaction);
-    const outstandingChildRequest = getOutstandingChildRequest(needsToBeManuallySubmitted, policy);
+    const outstandingChildRequest = getOutstandingChildRequest(needsToBeManuallySubmitted, policy, iouReport);
     const optimisticData = [
         {
             // Use SET for new reports because it doesn't exist yet, is faster and we need the data to be available when we navigate to the chat page
@@ -394,11 +388,7 @@
                 lastReadTime: DateUtils.getDBTime(),
                 lastMessageTranslationKey: '',
                 iouReportID: iouReport.reportID,
-<<<<<<< HEAD
-                hasOutstandingChildRequest: needsToBeManuallySubmitted && iouReport.managerID === userAccountID && iouReport.total !== 0,
-=======
                 ...outstandingChildRequest,
->>>>>>> c5ca9a81
                 ...(isNewChatReport ? {pendingFields: {createChat: CONST.RED_BRICK_ROAD_PENDING_ACTION.ADD}} : {}),
             },
         },
