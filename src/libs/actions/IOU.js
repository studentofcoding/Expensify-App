--- conflicted
+++ resolved
@@ -606,18 +606,12 @@
  * @param {String} [category]
  * @param {Boolean} [billable]
  */
-<<<<<<< HEAD
-function requestMoney(report, amount, currency, created, merchant, payeeEmail, payeeAccountID, participant, comment, receipt = undefined) {
-    const {payerAccountID, payerEmail, iouReport, chatReport, transaction, iouAction, createdChatReportActionID, createdIOUReportActionID, reportPreviewAction, onyxData} = getMoneyRequestInformation(
-        report,
-=======
 function requestMoney(report, amount, currency, created, merchant, payeeEmail, payeeAccountID, participant, comment, receipt = undefined, category = undefined, billable = undefined) {
     // If the report is iou or expense report, we should get the linked chat report to be passed to the getMoneyRequestInformation function
     const isMoneyRequestReport = ReportUtils.isMoneyRequestReport(report);
     const currentChatReport = isMoneyRequestReport ? ReportUtils.getReport(report.chatReportID) : report;
-    const {payerEmail, iouReport, chatReport, transaction, iouAction, createdChatReportActionID, createdIOUReportActionID, reportPreviewAction, onyxData} = getMoneyRequestInformation(
+    const {payerAccountID, payerEmail, iouReport, chatReport, transaction, iouAction, createdChatReportActionID, createdIOUReportActionID, reportPreviewAction, onyxData} = getMoneyRequestInformation(
         currentChatReport,
->>>>>>> b10e0bc6
         participant,
         comment,
         amount,
