--- conflicted
+++ resolved
@@ -660,12 +660,6 @@
  * @param {Number} [transactionChanges.amount]
  * @param {Object} [transactionChanges.comment]
  * @param {Object} [transactionChanges.waypoints]
-<<<<<<< HEAD
- * @param {String} temporaryTransactionID the ID of the transaction that all of the edits were changed to. This is needed because it is what determines the loading state of the save button in DistanceRequest
- *
- */
-function updateDistanceRequest(transactionID, transactionThreadReportID, transactionChanges, temporaryTransactionID) {
-=======
  *
  */
 function updateDistanceRequest(transactionID, transactionThreadReportID, transactionChanges) {
@@ -673,7 +667,6 @@
     const successData = [];
     const failureData = [];
 
->>>>>>> b94c32c1
     // Step 1: Set any "pending fields" (ones updated while the user was offline) to have error messages in the failureData
     const pendingFields = _.mapObject(transactionChanges, () => CONST.RED_BRICK_ROAD_PENDING_ACTION.UPDATE);
     const clearedPendingFields = _.mapObject(transactionChanges, () => null);
@@ -689,21 +682,6 @@
     const updatedTransaction = TransactionUtils.getUpdatedTransaction(transaction, transactionChanges, isFromExpenseReport);
     const transactionDetails = ReportUtils.getTransactionDetails(updatedTransaction);
 
-<<<<<<< HEAD
-    // This needs to be a JSON object since we're sending this to the MapBox API
-    transactionDetails.waypoints = JSON.stringify(transactionDetails.waypoints);
-
-    const params = {transactionID, ...transactionDetails};
-
-    // Step 3: Build the modified expense report actions
-    // We don't create a modified report action if we're updating the waypoints,
-    // since there isn't actually any optimistic data we can create for them.
-    const modifiedReportActionOptimisticData = [];
-    const modifiedReportActionSuccessData = [];
-    const modifiedReportActionFailureData = [];
-    const modifiedMoneyRequestReportOptimisticData = [];
-    const modifiedMoneyRequestReportSuccessData = [];
-=======
     const params = {
         ...transactionDetails,
         transactionID,
@@ -715,38 +693,25 @@
     // We don't create a modified report action if we're updating the waypoints,
     // since there isn't actually any optimistic data we can create for them and the report action is created on the server
     // with the response from the MapBox API
->>>>>>> b94c32c1
     if (!_.has(transactionChanges, 'waypoints')) {
         const updatedReportAction = ReportUtils.buildOptimisticModifiedExpenseReportAction(transactionThread, transaction, transactionChanges, isFromExpenseReport);
         params.reportActionID = updatedReportAction.reportActionID;
 
-<<<<<<< HEAD
-        modifiedReportActionOptimisticData.push({
-=======
         optimisticData.push({
->>>>>>> b94c32c1
             onyxMethod: Onyx.METHOD.MERGE,
             key: `${ONYXKEYS.COLLECTION.REPORT_ACTIONS}${transactionThread.reportID}`,
             value: {
                 [updatedReportAction.reportActionID]: updatedReportAction,
             },
         });
-<<<<<<< HEAD
-        modifiedReportActionSuccessData.push({
-=======
         successData.push({
->>>>>>> b94c32c1
             onyxMethod: Onyx.METHOD.MERGE,
             key: `${ONYXKEYS.COLLECTION.REPORT_ACTIONS}${transactionThread.reportID}`,
             value: {
                 [updatedReportAction.reportActionID]: {pendingAction: null},
             },
         });
-<<<<<<< HEAD
-        modifiedReportActionFailureData.push({
-=======
         failureData.push({
->>>>>>> b94c32c1
             onyxMethod: Onyx.METHOD.MERGE,
             key: `${ONYXKEYS.COLLECTION.REPORT_ACTIONS}${transactionThread.reportID}`,
             value: {
@@ -754,11 +719,7 @@
             },
         });
 
-<<<<<<< HEAD
-        // Step 4: Comput the IOU total and update the report preview message (and report header) so LHN amount owed is correct.
-=======
         // Step 4: Compute the IOU total and update the report preview message (and report header) so LHN amount owed is correct.
->>>>>>> b94c32c1
         // Should only update if the transaction matches the currency of the report, else we wait for the update
         // from the server with the currency conversion
         let updatedMoneyRequestReport = {...iouReport};
@@ -771,20 +732,12 @@
             }
 
             updatedMoneyRequestReport.cachedTotal = CurrencyUtils.convertToDisplayString(updatedMoneyRequestReport.total, updatedTransaction.currency);
-<<<<<<< HEAD
-            modifiedMoneyRequestReportOptimisticData.push({
-=======
             optimisticData.push({
->>>>>>> b94c32c1
                 onyxMethod: Onyx.METHOD.MERGE,
                 key: `${ONYXKEYS.COLLECTION.REPORT}${iouReport.reportID}`,
                 value: updatedMoneyRequestReport,
             });
-<<<<<<< HEAD
-            modifiedMoneyRequestReportSuccessData.push({
-=======
             successData.push({
->>>>>>> b94c32c1
                 onyxMethod: Onyx.METHOD.MERGE,
                 key: `${ONYXKEYS.COLLECTION.REPORT}${iouReport.reportID}`,
                 value: {pendingAction: null},
@@ -792,81 +745,6 @@
         }
     }
 
-<<<<<<< HEAD
-    API.write(
-        'UpdateDistanceRequest',
-        {
-            transactionID,
-            ...transactionDetails,
-        },
-        {
-            optimisticData: [
-                {
-                    onyxMethod: Onyx.METHOD.MERGE,
-                    key: `${ONYXKEYS.COLLECTION.TRANSACTION}${transactionID}`,
-                    value: {
-                        comment: {
-                            waypoints: null,
-                        },
-                        errorFields: null,
-                    },
-                },
-                {
-                    onyxMethod: Onyx.METHOD.MERGE,
-                    key: `${ONYXKEYS.COLLECTION.TRANSACTION}${temporaryTransactionID}`,
-                    value: {
-                        pendingFields,
-                        isLoading: true,
-                        errorFields: null,
-                    },
-                },
-                ...modifiedReportActionOptimisticData,
-                ...modifiedMoneyRequestReportOptimisticData,
-            ],
-            successData: [
-                {
-                    onyxMethod: Onyx.METHOD.MERGE,
-                    key: `${ONYXKEYS.COLLECTION.TRANSACTION}${transactionID}`,
-                    value: {
-                        comment: {
-                            waypoints: {
-                                ...transactionDetails.comment.waypoints,
-                            },
-                        },
-                        errorFields: null,
-                    },
-                },
-                {
-                    onyxMethod: Onyx.METHOD.MERGE,
-                    key: `${ONYXKEYS.COLLECTION.TRANSACTION}${temporaryTransactionID}`,
-                    value: {
-                        pendingFields: clearedPendingFields,
-                        isLoading: false,
-                        errorFields: null,
-                    },
-                },
-                ...modifiedReportActionSuccessData,
-                ...modifiedMoneyRequestReportSuccessData,
-            ],
-            failureData: [
-                {
-                    onyxMethod: Onyx.METHOD.MERGE,
-                    key: `${ONYXKEYS.COLLECTION.TRANSACTION}${temporaryTransactionID}`,
-                    value: {
-                        pendingFields: clearedPendingFields,
-                        isLoading: false,
-                    },
-                },
-                {
-                    onyxMethod: Onyx.METHOD.MERGE,
-                    key: `${ONYXKEYS.COLLECTION.REPORT}${iouReport.reportID}`,
-                    value: iouReport,
-                },
-                ...modifiedReportActionFailureData,
-            ],
-        },
-    );
-=======
     // Optimistically modify the transaction
     optimisticData.push({
         onyxMethod: Onyx.METHOD.MERGE,
@@ -918,7 +796,6 @@
     });
 
     API.write('UpdateDistanceRequest', params, {optimisticData, successData, failureData});
->>>>>>> b94c32c1
 }
 
 /**
@@ -2386,14 +2263,9 @@
  * @param {String} iouType
  * @param {Object} report
  * @param {String} report.reportID
-<<<<<<< HEAD
- */
-function navigateToNextPage(iou, iouType, report) {
-=======
  * @param {String} path
  */
 function navigateToNextPage(iou, iouType, report, path = '') {
->>>>>>> b94c32c1
     const moneyRequestID = `${iouType}${report.reportID || ''}`;
     const shouldReset = iou.id !== moneyRequestID;
 
@@ -2424,11 +2296,7 @@
                       .value();
             setMoneyRequestParticipants(participants);
         }
-<<<<<<< HEAD
-        Navigation.navigate(ROUTES.getMoneyRequestConfirmationRoute(iouType, report.reportID));
-=======
         Navigation.navigate(ROUTES.MONEY_REQUEST_CONFIRMATION.getRoute(iouType, report.reportID));
->>>>>>> b94c32c1
         return;
     }
     Navigation.navigate(ROUTES.MONEY_REQUEST_PARTICIPANTS.getRoute(iouType));
