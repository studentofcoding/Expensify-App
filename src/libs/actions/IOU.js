--- conflicted
+++ resolved
@@ -115,13 +115,8 @@
             },
         },
         {
-<<<<<<< HEAD
-            onyxMethod: CONST.ONYX.METHOD.MERGE,
+            onyxMethod: originalIOUStatus ? CONST.ONYX.METHOD.MERGE : CONST.ONYX.METHOD.SET,
             key: `${ONYXKEYS.COLLECTION.REPORT}${iouReport.reportID}`,
-=======
-            onyxMethod: originalIOUStatus ? CONST.ONYX.METHOD.MERGE : CONST.ONYX.METHOD.SET,
-            key: `${ONYXKEYS.COLLECTION.REPORT_IOUS}${iouReport.reportID}`,
->>>>>>> 39b2f992
             value: iouReport,
         },
     ];
