import Onyx from 'react-native-onyx';
import _ from 'underscore';
import lodashGet from 'lodash/get';
import CONST from '../../CONST';
import ONYXKEYS from '../../ONYXKEYS';
import ROUTES from '../../ROUTES';
import * as DeprecatedAPI from '../deprecatedAPI';
import * as Report from './Report';
import Navigation from '../Navigation/Navigation';
import Growl from '../Growl';
import * as Localize from '../Localize';
import asyncOpenURL from '../asyncOpenURL';
<<<<<<< HEAD
import * as API from '../API';
import * as ReportUtils from '../ReportUtils';

let chatReports;
Onyx.connect({
    key: ONYXKEYS.COLLECTION.REPORT,
    waitForCollectionCallback: true,
    callback: val => chatReports = val,
});

const iouReports = {};
Onyx.connect({
    key: ONYXKEYS.COLLECTION.REPORT_IOUS,
    callback: (iouReport, key) => {
        if (!iouReport || !key || !iouReport.ownerEmail) {
            return;
        }

        iouReports[key] = iouReport;
    },
});

// const reportActions = {};
// Onyx.connect({
//     key: ONYXKEYS.COLLECTION.REPORT_ACTIONS,
//     waitForCollectionCallback: true,
//     callback: val => reportActions = val,

    // callback: (actions, key) => {
    //     if (!key || !actions) {
    //         return;
    //     }
    //     const reportID = CollectionUtils.extractCollectionItemID(key);
    //     lastReportActions[reportID] = _.last(_.toArray(actions));
    //     reportActions[key] = actions;
    // },
// });
=======
import Log from '../Log';
import * as API from '../API';
import * as ReportUtils from '../ReportUtils';
import * as NumberUtils from '../NumberUtils';
import * as IOUUtils from '../IOUUtils';
import DateUtils from '../DateUtils';

let iouReports;
Onyx.connect({
    key: ONYXKEYS.COLLECTION.REPORT_IOUS,
    waitForCollectionCallback: true,
    callback: val => iouReports = val,
});

let preferredLocale = CONST.DEFAULT_LOCALE;
Onyx.connect({
    key: ONYXKEYS.NVP_PREFERRED_LOCALE,
    callback: (val) => {
        if (!val) {
            return;
        }

        preferredLocale = val;
    },
});
>>>>>>> 137d1bb2

/**
 * Gets the IOU Reports for new transaction
 *
 * @param {Object[]} requestParams
 * @param {Number} requestParams.reportID the ID of the IOU report
 * @param {Number} requestParams.chatReportID the ID of the chat report that the IOU report belongs to
 */
function getIOUReportsForNewTransaction(requestParams) {
    DeprecatedAPI.Get({
        returnValueList: 'reportStuff',
        reportIDList: _.pluck(requestParams, 'reportID').join(','),
        shouldLoadOptionalKeys: true,
        includePinnedReports: true,
    })
        .then((response) => {
            if (response.jsonCode !== 200) {
                Onyx.merge(ONYXKEYS.IOU, {error: true});
                return;
            }

            const chatReportsToUpdate = {};
            const iouReportsToUpdate = {};

            _.each(response.reports, (reportData) => {
                // First, the existing chat report needs to be updated with the details about the new IOU
                const paramsForIOUReport = _.findWhere(requestParams, {reportID: reportData.reportID});
                if (paramsForIOUReport && paramsForIOUReport.chatReportID) {
                    const chatReportID = paramsForIOUReport.chatReportID;
                    const chatReportKey = `${ONYXKEYS.COLLECTION.REPORT}${chatReportID}`;
                    chatReportsToUpdate[chatReportKey] = {
                        iouReportID: reportData.reportID,
                        total: reportData.total,
                        stateNum: reportData.stateNum,
                        hasOutstandingIOU: true,
                    };

                    // Second, the IOU report needs to be updated with the new IOU details too
                    const iouReportKey = `${ONYXKEYS.COLLECTION.REPORT_IOUS}${reportData.reportID}`;
                    iouReportsToUpdate[iouReportKey] = Report.getSimplifiedIOUReport(reportData, chatReportID);
                }
            });

            Onyx.mergeCollection(ONYXKEYS.COLLECTION.REPORT, chatReportsToUpdate);
            Onyx.mergeCollection(ONYXKEYS.COLLECTION.REPORT_IOUS, iouReportsToUpdate);
        })
        .finally(() => Onyx.merge(ONYXKEYS.IOU, {loading: false, creatingIOUTransaction: false}));
}

/**
 * Returns IOU Transaction Error Messages
 *
 * @param {Object} response
 * @returns {String}
 */
function getIOUErrorMessage(response) {
    if (response && response.jsonCode) {
        if (response.jsonCode === 405) {
            return Localize.translateLocal('common.error.invalidAmount');
        }

        if (response.jsonCode === 404) {
            return Localize.translateLocal('iou.error.invalidSplit');
        }

        if (response.jsonCode === 402) {
            return Localize.translateLocal('common.error.phoneNumber');
        }
    }
    return Localize.translateLocal('iou.error.other');
}

/**
 * @param {Object} response
 */
function processIOUErrorResponse(response) {
    Onyx.merge(ONYXKEYS.IOU, {
        loading: false,
        creatingIOUTransaction: false,
        error: true,
    });
    Growl.error(getIOUErrorMessage(response));
}

function startLoadingAndResetError() {
    Onyx.merge(ONYXKEYS.IOU, {loading: true, creatingIOUTransaction: true, error: false});
}

/**
 * Request money from another user
 *
 * @param {Object} report
 * @param {Number} amount
 * @param {String} currency
 * @param {String} recipientEmail
 * @param {String} debtorEmail
 * @param {String} comment
 */
function requestMoney(report, amount, currency, recipientEmail, debtorEmail, comment) {
    let chatReport = lodashGet(report, 'reportID', null) ? report : null;
    let isNewChat = false;
    if (!chatReport) {
        chatReport = ReportUtils.getChatByParticipants([debtorEmail]);
    }
    if (!chatReport) {
        chatReport = ReportUtils.buildOptimisticChatReport([debtorEmail]);
        isNewChat = true;
    }
    let iouReport;
    const originalIOUStatus = chatReport.hasOutstandingIOU;
    if (originalIOUStatus) {
        iouReport = IOUUtils.updateIOUOwnerAndTotal(
            iouReports[`${ONYXKEYS.COLLECTION.REPORT_IOUS}${chatReport.iouReportID}`],
            recipientEmail,
            amount,
        );
    } else {
        iouReport = ReportUtils.buildOptimisticIOUReport(recipientEmail, debtorEmail, amount, chatReport.reportID, currency, preferredLocale);
    }
    const newSequenceNumber = Report.getMaxSequenceNumber(chatReport.reportID) + 1;
    const optimisticReportAction = ReportUtils.buildOptimisticIOUReportAction(
        newSequenceNumber,
        CONST.IOU.REPORT_ACTION_TYPE.CREATE,
        amount,
        currency,
        comment,
        '',
        '',
        iouReport.reportID,
        debtorEmail,
        preferredLocale,
    );

    // First, add data that will be used in all cases
    const optimisticData = [
        {
            onyxMethod: CONST.ONYX.METHOD.MERGE,
            key: `${ONYXKEYS.COLLECTION.REPORT}${chatReport.reportID}`,
            value: {
                ...chatReport,
                lastVisitedTimestamp: Date.now(),
                lastReadSequenceNumber: newSequenceNumber,
                maxSequenceNumber: newSequenceNumber,
                lastMessageText: optimisticReportAction.message[0].text,
                lastMessageHtml: optimisticReportAction.message[0].html,
                hasOutstandingIOU: iouReport.total !== 0,
                iouReportID: iouReport.reportID,
            },
        },
        {
            onyxMethod: CONST.ONYX.METHOD.MERGE,
            key: `${ONYXKEYS.COLLECTION.REPORT_ACTIONS}${chatReport.reportID}`,
            value: {
                [optimisticReportAction.sequenceNumber]: optimisticReportAction,
            },
        },
        {
            onyxMethod: CONST.ONYX.METHOD.MERGE,
            key: `${ONYXKEYS.COLLECTION.REPORT_IOUS}${iouReport.reportID}`,
            value: iouReport,
        },
    ];

    const successData = [
        {
            onyxMethod: CONST.ONYX.METHOD.MERGE,
            key: `${ONYXKEYS.COLLECTION.REPORT_ACTIONS}${chatReport.reportID}`,
            value: {
                [optimisticReportAction.sequenceNumber]: {
                    pendingAction: null,
                },
            },
        },
    ];
    const failureData = [
        {
            onyxMethod: CONST.ONYX.METHOD.MERGE,
            key: `${ONYXKEYS.COLLECTION.REPORT}${chatReport.reportID}`,
            value: {
                hasOutstandingIOU: originalIOUStatus,
            },
        },
        {
            onyxMethod: CONST.ONYX.METHOD.MERGE,
            key: `${ONYXKEYS.COLLECTION.REPORT_ACTIONS}${chatReport.reportID}`,
            value: {
                [optimisticReportAction.sequenceNumber]: {
                    ...optimisticReportAction,
                    pendingAction: null,
                    errors: {
                        [DateUtils.getMicroseconds()]: Localize.translateLocal('iou.error.genericCreateFailureMessage'),
                    },
                },
            },
        },
    ];

    // Now, let's add the data we need just when we are creating a new chat report
    if (isNewChat) {
        const optimisticCreateAction = ReportUtils.buildOptimisticCreatedReportAction(recipientEmail);

        // Change the method to set for new reports because it doesn't exist yet, is faster,
        // and we need the data to be available when we navigate to the chat page
        optimisticData[0].onyxMethod = CONST.ONYX.METHOD.SET;
        optimisticData[0].value = {
            ...optimisticData[0].value,
            pendingFields: {createChat: CONST.RED_BRICK_ROAD_PENDING_ACTION.ADD},
        };
        optimisticData[1].onyxMethod = CONST.ONYX.METHOD.SET;
        optimisticData[1].value = {
            ...optimisticCreateAction,
            ...optimisticData[1].value,
        };
        optimisticData[2].onyxMethod = CONST.ONYX.METHOD.SET;
        successData.push(
            {
                onyxMethod: CONST.ONYX.METHOD.MERGE,
                key: `${ONYXKEYS.COLLECTION.REPORT}${chatReport.reportID}`,
                value: {
                    pendingFields: null,
                    errorFields: null,
                },
            },
            {
                onyxMethod: CONST.ONYX.METHOD.MERGE,
                key: `${ONYXKEYS.COLLECTION.REPORT_ACTIONS}${chatReport.reportID}`,
                value: {
                    0: {
                        pendingAction: null,
                    },
                },
            },
        );

        failureData.push(
            {
                onyxMethod: CONST.ONYX.METHOD.MERGE,
                key: `${ONYXKEYS.COLLECTION.REPORT}${chatReport.reportID}`,
                value: {
                    pendingFields: null,
                },
            },
            {
                onyxMethod: CONST.ONYX.METHOD.MERGE,
                key: `${ONYXKEYS.COLLECTION.REPORT_ACTIONS}${chatReport.reportID}`,
                value: {
                    0: {
                        pendingAction: null,
                    },
                },
            },
        );
    }
    API.write('RequestMoney', {
        debtorEmail,
        amount,
        currency,
        comment,
        iouReportID: iouReport.reportID,
        chatReportID: chatReport.reportID,
        transactionID: NumberUtils.rand64(),
        reportActionID: optimisticReportAction.reportActionID,
        clientID: optimisticReportAction.sequenceNumber,
    }, {optimisticData, successData, failureData});
    Navigation.navigate(ROUTES.getReportRoute(chatReport.reportID));
}

/**
 * Creates IOUSplit Transaction
 *
 * @param {Object} params
 * @param {Array} params.splits
 * @param {String} params.comment
 * @param {Number} params.amount
 * @param {String} params.currency
 */
function createIOUSplit(params) {
    startLoadingAndResetError();

    let chatReportID;
    DeprecatedAPI.CreateChatReport({
        emailList: _.map(params.splits, participant => participant.email).join(','),
    })
        .then((response) => {
            if (response.jsonCode !== 200) {
                return response;
            }

            chatReportID = response.reportID;
            return DeprecatedAPI.CreateIOUSplit({
                ...params,
                splits: JSON.stringify(params.splits),
                reportID: response.reportID,
            });
        })
        .then((response) => {
            if (response.jsonCode !== 200) {
                processIOUErrorResponse(response);
                return;
            }

            // This data needs to go from this:
            // {reportIDList: [1, 2], chatReportIDList: [3, 4]}
            // to this:
            // [{reportID: 1, chatReportID: 3}, {reportID: 2, chatReportID: 4}]
            // in order for getIOUReportsForNewTransaction to know which IOU reports are associated with which
            // chat reports
            const reportParams = [];
            for (let i = 0; i < response.reportIDList.length; i++) {
                reportParams.push({
                    reportID: response.reportIDList[i],
                    chatReportID: response.chatReportIDList[i],
                });
            }
            getIOUReportsForNewTransaction(reportParams);
            Navigation.navigate(ROUTES.getReportRoute(chatReportID));
        });
}

/**
 * Creates IOUSplit Transaction for Group DM
 *
 * @param {Object} params
 * @param {Array} params.splits
 * @param {String} params.comment
 * @param {Number} params.amount
 * @param {String} params.currency
 * @param {String} params.reportID
 */
function createIOUSplitGroup(params) {
    startLoadingAndResetError();

    DeprecatedAPI.CreateIOUSplit({
        ...params,
        splits: JSON.stringify(params.splits),
    })
        .then((response) => {
            if (response.jsonCode !== 200) {
                Onyx.merge(ONYXKEYS.IOU, {error: true});
                return;
            }

            Onyx.merge(ONYXKEYS.IOU, {loading: false, creatingIOUTransaction: false});
        });
}

/**
 * Cancels or declines a transaction in iouReport.
 * Declining and cancelling transactions are done via the same Auth command.
 *
 * @param {String} chatReportID
 * @param {String} iouReportID
 * @param {String} type - cancel|decline
 * @param {Object} moneyRequestAction - the create IOU action we are cancelling
 */
function cancelMoneyRequest(chatReportID, iouReportID, type, moneyRequestAction) {
    const chatReport = chatReports[`${ONYXKEYS.COLLECTION.REPORT}${chatReportID}`];
    const iouReport = iouReports[`${ONYXKEYS.COLLECTION.REPORT_IOUS}${iouReportID}`];
    console.log("iouReport ", iouReport);
    const transactionID = moneyRequestAction.originalMessage.IOUTransactionID;

    // Get the amount we are cancelling
    const amount = moneyRequestAction.originalMessage.amount;

    const newSequenceNumber = Report.getMaxSequenceNumber(chatReport.reportID) + 1;
    chatReport.maxSequenceNumber = newSequenceNumber;
    const optimisticReportAction = ReportUtils.buildOptimisticIOUReportAction(
        newSequenceNumber,
        type,
        amount,
        moneyRequestAction.originalMessage.currency,
        moneyRequestAction.originalMessage.comment,
        '',
        transactionID,
        iouReportID,
        '',
    );

    const currentUserEmail = optimisticReportAction.actorEmail;

    // The owner of the IOU report is the account who is owed money,
    // hence if current user is the owner, cancelling a request will lower the total and vice versa for declining
    // or if the current user is not an owner of the report.
    if (currentUserEmail === iouReport.ownerEmail) {
        iouReport.total += type === CONST.IOU.REPORT_ACTION_TYPE.CANCEL ? -amount : amount;
    } else {
        iouReport.total += type === CONST.IOU.REPORT_ACTION_TYPE.CANCEL ? amount : -amount;
    }

    // If we are cancelling the
    if (iouReport.total === 0) {
        chatReport.hasOutstandingIOU = false;
    } else if (iouReport.total < 0) {
        // The total sign has changed and hence we need to flip the manager and owner of the report.
        const oldOwnerEmail = iouReport.ownerEmail;
        iouReport.ownerEmail = iouReport.managerEmail;
        iouReport.managerEmail = oldOwnerEmail;
        iouReport.total = -iouReport.total;
    }

    const optimisticData = [
        {
            onyxMethod: CONST.ONYX.METHOD.MERGE,
            key: `${ONYXKEYS.COLLECTION.REPORT_ACTIONS}${chatReportID}`,
            value: {
                [optimisticReportAction.sequenceNumber]: {
                    ...optimisticReportAction,
                    pendingAction: CONST.RED_BRICK_ROAD_PENDING_ACTION.ADD,
                },
            },
        },
        {
            onyxMethod: CONST.ONYX.METHOD.MERGE,
            key: `${ONYXKEYS.COLLECTION.REPORT}${chatReportID}`,
            value: chatReport,
        },
        {
            onyxMethod: CONST.ONYX.METHOD.MERGE,
            key: `${ONYXKEYS.COLLECTION.REPORT_IOUS}${iouReportID}`,
            value: iouReport,
        },
    ];
    const successData = [
        {
            onyxMethod: CONST.ONYX.METHOD.MERGE,
            key: `${ONYXKEYS.COLLECTION.REPORT_ACTIONS}${chatReportID}`,
            value: {
                [optimisticReportAction.sequenceNumber]: {
                    pendingAction: null,
                },
            },
        },
    ];
    const failureData = [
        {
            onyxMethod: CONST.ONYX.METHOD.MERGE,
            key: `${ONYXKEYS.COLLECTION.REPORT_ACTIONS}${chatReportID}`,
            value: {
                [optimisticReportAction.sequenceNumber]: {
                    ...optimisticReportAction,
                    pendingAction: null,
                    error: Localize.translateLocal('iou.error.genericCreateFailureMessage'),
                },
            },
        },
    ];
    API.write('CancelMoneyRequest', {
        transactionID,
        iouReportID: iouReport.reportID,
        comment: '',
        clientID: optimisticReportAction.sequenceNumber,
        cancelMoneyRequestReportActionID: optimisticReportAction.reportActionID,
    }, {optimisticData, successData, failureData});
    Navigation.navigate(ROUTES.getReportRoute(chatReportID));
}

/**
 * Sets IOU'S selected currency
 *
 * @param {String} selectedCurrencyCode
 */
function setIOUSelectedCurrency(selectedCurrencyCode) {
    Onyx.merge(ONYXKEYS.IOU, {selectedCurrencyCode});
}

/**
 * @param {Number} amount
 * @param {String} submitterPayPalMeAddress
 * @param {String} currency
 * @returns {String}
 */
function buildPayPalPaymentUrl(amount, submitterPayPalMeAddress, currency) {
    return `https://paypal.me/${submitterPayPalMeAddress}/${(amount / 100)}${currency}`;
}

/**
 * Pays an IOU Report and then retrieves the iou and chat reports to trigger updates to the UI.
 *
 * @param {Object} params
 * @param {Number} params.chatReportID
 * @param {String} params.reportID
 * @param {String} params.paymentMethodType - one of CONST.IOU.PAYMENT_TYPE
 * @param {Number} params.amount
 * @param {String} params.currency
 * @param {String} [params.requestorPayPalMeAddress]
 * @param {String} [params.newIOUReportDetails] - Extra details required only for send money flow
 *
 * @return {Promise}
 */
function payIOUReport({
    chatReportID,
    reportID,
    paymentMethodType,
    amount,
    currency,
    requestorPayPalMeAddress,
    newIOUReportDetails,
}) {
    Onyx.merge(ONYXKEYS.IOU, {loading: true, error: false});

    const payIOUPromise = paymentMethodType === CONST.IOU.PAYMENT_TYPE.EXPENSIFY
        ? DeprecatedAPI.PayWithWallet({reportID, newIOUReportDetails})
        : DeprecatedAPI.PayIOU({reportID, paymentMethodType, newIOUReportDetails});

    // Build the url for Paypal.me if they have selected it instead of a manual settlement or Expensify Wallet
    let url;
    if (paymentMethodType === CONST.IOU.PAYMENT_TYPE.PAYPAL_ME) {
        url = buildPayPalPaymentUrl(amount, requestorPayPalMeAddress, currency);
    }

    const promiseWithHandlers = payIOUPromise
        .then((response) => {
            if (response.jsonCode !== 200) {
                switch (response.message) {
                    case 'You cannot pay via Expensify Wallet until you have either a verified deposit bank account or debit card.':
                        Growl.error(Localize.translateLocal('bankAccount.error.noDefaultDepositAccountOrDebitCardAvailable'), 5000);
                        break;
                    case 'This report doesn\'t have reimbursable expenses.':
                        Growl.error(Localize.translateLocal('iou.noReimbursableExpenses'), 5000);
                        break;
                    default:
                        Growl.error(response.message, 5000);
                }
                Onyx.merge(ONYXKEYS.IOU, {error: true});
                return;
            }

            const chatReportStuff = response.reports[chatReportID];
            const iouReportStuff = response.reports[reportID];
            Report.syncChatAndIOUReports(chatReportStuff, iouReportStuff);
        })
        .finally(() => {
            Onyx.merge(ONYXKEYS.IOU, {loading: false});
        });
    asyncOpenURL(promiseWithHandlers, url);
    return promiseWithHandlers;
}

export {
<<<<<<< HEAD
    cancelMoneyRequest,
    createIOUTransaction,
    createIOUSplit,
    createIOUSplitGroup,
=======
    createIOUSplit,
    createIOUSplitGroup,
    rejectTransaction,
    requestMoney,
>>>>>>> 137d1bb2
    payIOUReport,
    setIOUSelectedCurrency,
};<|MERGE_RESOLUTION|>--- conflicted
+++ resolved
@@ -10,9 +10,11 @@
 import Growl from '../Growl';
 import * as Localize from '../Localize';
 import asyncOpenURL from '../asyncOpenURL';
-<<<<<<< HEAD
 import * as API from '../API';
 import * as ReportUtils from '../ReportUtils';
+import * as NumberUtils from '../NumberUtils';
+import * as IOUUtils from '../IOUUtils';
+import DateUtils from '../DateUtils';
 
 let chatReports;
 Onyx.connect({
@@ -20,41 +22,6 @@
     waitForCollectionCallback: true,
     callback: val => chatReports = val,
 });
-
-const iouReports = {};
-Onyx.connect({
-    key: ONYXKEYS.COLLECTION.REPORT_IOUS,
-    callback: (iouReport, key) => {
-        if (!iouReport || !key || !iouReport.ownerEmail) {
-            return;
-        }
-
-        iouReports[key] = iouReport;
-    },
-});
-
-// const reportActions = {};
-// Onyx.connect({
-//     key: ONYXKEYS.COLLECTION.REPORT_ACTIONS,
-//     waitForCollectionCallback: true,
-//     callback: val => reportActions = val,
-
-    // callback: (actions, key) => {
-    //     if (!key || !actions) {
-    //         return;
-    //     }
-    //     const reportID = CollectionUtils.extractCollectionItemID(key);
-    //     lastReportActions[reportID] = _.last(_.toArray(actions));
-    //     reportActions[key] = actions;
-    // },
-// });
-=======
-import Log from '../Log';
-import * as API from '../API';
-import * as ReportUtils from '../ReportUtils';
-import * as NumberUtils from '../NumberUtils';
-import * as IOUUtils from '../IOUUtils';
-import DateUtils from '../DateUtils';
 
 let iouReports;
 Onyx.connect({
@@ -74,7 +41,6 @@
         preferredLocale = val;
     },
 });
->>>>>>> 137d1bb2
 
 /**
  * Gets the IOU Reports for new transaction
@@ -433,7 +399,6 @@
 function cancelMoneyRequest(chatReportID, iouReportID, type, moneyRequestAction) {
     const chatReport = chatReports[`${ONYXKEYS.COLLECTION.REPORT}${chatReportID}`];
     const iouReport = iouReports[`${ONYXKEYS.COLLECTION.REPORT_IOUS}${iouReportID}`];
-    console.log("iouReport ", iouReport);
     const transactionID = moneyRequestAction.originalMessage.IOUTransactionID;
 
     // Get the amount we are cancelling
@@ -614,17 +579,10 @@
 }
 
 export {
-<<<<<<< HEAD
     cancelMoneyRequest,
-    createIOUTransaction,
     createIOUSplit,
     createIOUSplitGroup,
-=======
-    createIOUSplit,
-    createIOUSplitGroup,
-    rejectTransaction,
     requestMoney,
->>>>>>> 137d1bb2
     payIOUReport,
     setIOUSelectedCurrency,
 };