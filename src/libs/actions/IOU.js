import {format} from 'date-fns';
import Str from 'expensify-common/lib/str';
import lodashGet from 'lodash/get';
import lodashHas from 'lodash/has';
import Onyx from 'react-native-onyx';
import OnyxUtils from 'react-native-onyx/lib/utils';
import _ from 'underscore';
import ReceiptGeneric from '@assets/images/receipt-generic.png';
import * as API from '@libs/API';
import * as CurrencyUtils from '@libs/CurrencyUtils';
import DateUtils from '@libs/DateUtils';
import * as ErrorUtils from '@libs/ErrorUtils';
import * as IOUUtils from '@libs/IOUUtils';
import * as LocalePhoneNumber from '@libs/LocalePhoneNumber';
import * as Localize from '@libs/Localize';
import Navigation from '@libs/Navigation/Navigation';
import * as NumberUtils from '@libs/NumberUtils';
import * as OptionsListUtils from '@libs/OptionsListUtils';
import Permissions from '@libs/Permissions';
import * as PolicyUtils from '@libs/PolicyUtils';
import * as ReportActionsUtils from '@libs/ReportActionsUtils';
import * as ReportUtils from '@libs/ReportUtils';
import * as TransactionUtils from '@libs/TransactionUtils';
import * as UserUtils from '@libs/UserUtils';
import ViolationsUtils from '@libs/Violations/ViolationsUtils';
import CONST from '@src/CONST';
import ONYXKEYS from '@src/ONYXKEYS';
import ROUTES from '@src/ROUTES';
import * as Policy from './Policy';
import * as Report from './Report';

let betas;
Onyx.connect({
    key: ONYXKEYS.BETAS,
    callback: (val) => (betas = val || []),
});

let allPersonalDetails;
Onyx.connect({
    key: ONYXKEYS.PERSONAL_DETAILS_LIST,
    callback: (val) => {
        allPersonalDetails = val || {};
    },
});

let allReports;
Onyx.connect({
    key: ONYXKEYS.COLLECTION.REPORT,
    waitForCollectionCallback: true,
    callback: (val) => (allReports = val),
});

let allTransactions;
Onyx.connect({
    key: ONYXKEYS.COLLECTION.TRANSACTION,
    waitForCollectionCallback: true,
    callback: (val) => {
        if (!val) {
            allTransactions = {};
            return;
        }

        allTransactions = val;
    },
});

let allTransactionDrafts = {};
Onyx.connect({
    key: ONYXKEYS.COLLECTION.TRANSACTION_DRAFT,
    waitForCollectionCallback: true,
    callback: (val) => {
        allTransactionDrafts = val || {};
    },
});

let allTransactionViolations;
Onyx.connect({
    key: ONYXKEYS.COLLECTION.TRANSACTION_VIOLATIONS,
    waitForCollectionCallback: true,
    callback: (val) => {
        if (!val) {
            allTransactionViolations = {};
            return;
        }

        allTransactionViolations = val;
    },
});

let allDraftSplitTransactions;
Onyx.connect({
    key: ONYXKEYS.COLLECTION.SPLIT_TRANSACTION_DRAFT,
    waitForCollectionCallback: true,
    callback: (val) => {
        allDraftSplitTransactions = val || {};
    },
});

let allNextSteps = {};
Onyx.connect({
    key: ONYXKEYS.COLLECTION.NEXT_STEP,
    waitForCollectionCallback: true,
    callback: (val) => {
        allNextSteps = val || {};
    },
});

let userAccountID = '';
let currentUserEmail = '';
Onyx.connect({
    key: ONYXKEYS.SESSION,
    callback: (val) => {
        currentUserEmail = lodashGet(val, 'email', '');
        userAccountID = lodashGet(val, 'accountID', '');
    },
});

let currentUserPersonalDetails = {};
Onyx.connect({
    key: ONYXKEYS.PERSONAL_DETAILS_LIST,
    callback: (val) => {
        currentUserPersonalDetails = lodashGet(val, userAccountID, {});
    },
});

let currentDate = '';
Onyx.connect({
    key: ONYXKEYS.CURRENT_DATE,
    callback: (val) => {
        currentDate = val;
    },
});

/**
 * Initialize money request info
 * @param {String} reportID to attach the transaction to
 * @param {Boolean} isFromGlobalCreate
 * @param {String} [iouRequestType] one of manual/scan/distance
 */
function startMoneyRequest_temporaryForRefactor(reportID, isFromGlobalCreate, iouRequestType = CONST.IOU.REQUEST_TYPE.MANUAL) {
    // Generate a brand new transactionID
    const newTransactionID = CONST.IOU.OPTIMISTIC_TRANSACTION_ID;
    const created = currentDate || format(new Date(), 'yyyy-MM-dd');
    const comment = {};

    // Add initial empty waypoints when starting a distance request
    if (iouRequestType === CONST.IOU.REQUEST_TYPE.DISTANCE) {
        comment.waypoints = {
            waypoint0: {},
            waypoint1: {},
        };
    }

    // Store the transaction in Onyx and mark it as not saved so it can be cleaned up later
    // Use set() here so that there is no way that data will be leaked between objects when it gets reset
    Onyx.set(`${ONYXKEYS.COLLECTION.TRANSACTION_DRAFT}${newTransactionID}`, {
        amount: 0,
        comment,
        created,
        currency: lodashGet(currentUserPersonalDetails, 'localCurrencyCode', CONST.CURRENCY.USD),
        iouRequestType,
        reportID,
        transactionID: newTransactionID,
        isFromGlobalCreate,
        merchant: CONST.TRANSACTION.PARTIAL_TRANSACTION_MERCHANT,
    });
}

/**
 * @param {String} transactionID
 */
function clearMoneyRequest(transactionID) {
    Onyx.set(`${ONYXKEYS.COLLECTION.TRANSACTION_DRAFT}${transactionID}`, null);
}

/**
 * @param {String} transactionID
 * @param {Number} amount
 * @param {String} currency
 */
function setMoneyRequestAmount_temporaryForRefactor(transactionID, amount, currency) {
    Onyx.merge(`${ONYXKEYS.COLLECTION.TRANSACTION_DRAFT}${transactionID}`, {amount, currency});
}

/**
 * @param {String} transactionID
 * @param {String} created
 */
function setMoneyRequestCreated_temporaryForRefactor(transactionID, created) {
    Onyx.merge(`${ONYXKEYS.COLLECTION.TRANSACTION_DRAFT}${transactionID}`, {created});
}

/**
 * @param {String} transactionID
 * @param {String} currency
 */
function setMoneyRequestCurrency_temporaryForRefactor(transactionID, currency) {
    Onyx.merge(`${ONYXKEYS.COLLECTION.TRANSACTION_DRAFT}${transactionID}`, {currency});
}

/**
 * @param {String} transactionID
 * @param {String} comment
 */
function setMoneyRequestDescription_temporaryForRefactor(transactionID, comment) {
    Onyx.merge(`${ONYXKEYS.COLLECTION.TRANSACTION_DRAFT}${transactionID}`, {comment: {comment: comment.trim()}});
}

/**
 * @param {String} transactionID
 * @param {String} merchant
 */
function setMoneyRequestMerchant_temporaryForRefactor(transactionID, merchant) {
    Onyx.merge(`${ONYXKEYS.COLLECTION.TRANSACTION_DRAFT}${transactionID}`, {merchant: merchant.trim()});
}

/**
 * @param {String} transactionID
 * @param {String} category
 */
function setMoneyRequestCategory_temporaryForRefactor(transactionID, category) {
    Onyx.merge(`${ONYXKEYS.COLLECTION.TRANSACTION_DRAFT}${transactionID}`, {category});
}

/*
 * @param {String} transactionID
 */
function resetMoneyRequestCategory_temporaryForRefactor(transactionID) {
    Onyx.merge(`${ONYXKEYS.COLLECTION.TRANSACTION_DRAFT}${transactionID}`, {category: null});
}

/*
 * @param {String} transactionID
 * @param {String} tag
 */
function setMoneyRequestTag_temporaryForRefactor(transactionID, tag) {
    Onyx.merge(`${ONYXKEYS.COLLECTION.TRANSACTION_DRAFT}${transactionID}`, {tag});
}

/*
 * @param {String} transactionID
 */
function resetMoneyRequestTag_temporaryForRefactor(transactionID) {
    Onyx.merge(`${ONYXKEYS.COLLECTION.TRANSACTION_DRAFT}${transactionID}`, {tag: null});
}

/**
 * @param {String} transactionID
 * @param {Boolean} billable
 */
function setMoneyRequestBillable_temporaryForRefactor(transactionID, billable) {
    Onyx.merge(`${ONYXKEYS.COLLECTION.TRANSACTION_DRAFT}${transactionID}`, {billable});
}

/**
 * @param {String} transactionID
 * @param {Object[]} participants
 */
function setMoneyRequestParticipants_temporaryForRefactor(transactionID, participants) {
    Onyx.merge(`${ONYXKEYS.COLLECTION.TRANSACTION_DRAFT}${transactionID}`, {participants});
}

/**
 * @param {String} transactionID
 * @param {String} source
 * @param {String} filename
 * @param {Boolean} isDraft
 */
function setMoneyRequestReceipt(transactionID, source, filename, isDraft) {
    Onyx.merge(`${isDraft ? ONYXKEYS.COLLECTION.TRANSACTION_DRAFT : ONYXKEYS.COLLECTION.TRANSACTION}${transactionID}`, {
        receipt: {source},
        filename,
    });
}

/**
 * Reset money request info from the store with its initial value
 * @param {String} id
 */
function resetMoneyRequestInfo(id = '') {
    const created = currentDate || format(new Date(), CONST.DATE.FNS_FORMAT_STRING);
    Onyx.merge(ONYXKEYS.IOU, {
        id,
        amount: 0,
        currency: lodashGet(currentUserPersonalDetails, 'localCurrencyCode', CONST.CURRENCY.USD),
        comment: '',
        participants: [],
        merchant: CONST.TRANSACTION.PARTIAL_TRANSACTION_MERCHANT,
        category: '',
        tag: '',
        created,
        receiptPath: '',
        receiptFilename: '',
        transactionID: '',
        billable: null,
        isSplitRequest: false,
    });
}

/**
 *  Helper function to get the receipt error for money requests, or the generic error if there's no receipt
 *
 * @param {Object} receipt
 * @param {String} filename
 * @param {Boolean} [isScanRequest]
 * @returns {Object}
 */
function getReceiptError(receipt, filename, isScanRequest = true) {
    return _.isEmpty(receipt) || !isScanRequest
        ? ErrorUtils.getMicroSecondOnyxError('iou.error.genericCreateFailureMessage')
        : ErrorUtils.getMicroSecondOnyxErrorObject({error: CONST.IOU.RECEIPT_ERROR, source: receipt.source, filename});
}

/**
 * Builds the Onyx data for a money request.
 *
 * @param {Object} chatReport
 * @param {Object} iouReport
 * @param {Object} transaction
 * @param {Object} chatCreatedAction
 * @param {Object} iouCreatedAction
 * @param {Object} iouAction
 * @param {Object} optimisticPersonalDetailListAction
 * @param {Object} reportPreviewAction
 * @param {Array} optimisticPolicyRecentlyUsedCategories
 * @param {Array} optimisticPolicyRecentlyUsedTags
 * @param {boolean} isNewChatReport
 * @param {boolean} isNewIOUReport
 * @param {Object} policy - May be undefined, an empty object, or an object matching the Policy type (src/types/onyx/Policy.ts)
 * @param {Array} policyTags
 * @param {Array} policyCategories
 * @param {Boolean} hasOutstandingChildRequest
 * @returns {Array} - An array containing the optimistic data, success data, and failure data.
 */
function buildOnyxDataForMoneyRequest(
    chatReport,
    iouReport,
    transaction,
    chatCreatedAction,
    iouCreatedAction,
    iouAction,
    optimisticPersonalDetailListAction,
    reportPreviewAction,
    optimisticPolicyRecentlyUsedCategories,
    optimisticPolicyRecentlyUsedTags,
    isNewChatReport,
    isNewIOUReport,
    policy,
    policyTags,
    policyCategories,
    hasOutstandingChildRequest = false,
) {
    const isScanRequest = TransactionUtils.isScanRequest(transaction);
    const optimisticData = [
        {
            // Use SET for new reports because it doesn't exist yet, is faster and we need the data to be available when we navigate to the chat page
            onyxMethod: isNewChatReport ? Onyx.METHOD.SET : Onyx.METHOD.MERGE,
            key: `${ONYXKEYS.COLLECTION.REPORT}${chatReport.reportID}`,
            value: {
                ...chatReport,
                lastReadTime: DateUtils.getDBTime(),
                lastMessageTranslationKey: '',
                iouReportID: iouReport.reportID,
                hasOutstandingChildRequest,
                ...(isNewChatReport ? {pendingFields: {createChat: CONST.RED_BRICK_ROAD_PENDING_ACTION.ADD}} : {}),
            },
        },
        {
            onyxMethod: isNewIOUReport ? Onyx.METHOD.SET : Onyx.METHOD.MERGE,
            key: `${ONYXKEYS.COLLECTION.REPORT}${iouReport.reportID}`,
            value: {
                ...iouReport,
                lastMessageText: iouAction.message[0].text,
                lastMessageHtml: iouAction.message[0].html,
                pendingFields: {
                    ...(isNewIOUReport ? {createChat: CONST.RED_BRICK_ROAD_PENDING_ACTION.ADD} : {preview: CONST.RED_BRICK_ROAD_PENDING_ACTION.UPDATE}),
                },
            },
        },
        {
            onyxMethod: Onyx.METHOD.SET,
            key: `${ONYXKEYS.COLLECTION.TRANSACTION}${transaction.transactionID}`,
            value: transaction,
        },
        {
            onyxMethod: isNewChatReport ? Onyx.METHOD.SET : Onyx.METHOD.MERGE,
            key: `${ONYXKEYS.COLLECTION.REPORT_ACTIONS}${chatReport.reportID}`,
            value: {
                ...(isNewChatReport ? {[chatCreatedAction.reportActionID]: chatCreatedAction} : {}),
                [reportPreviewAction.reportActionID]: reportPreviewAction,
            },
        },
        {
            onyxMethod: isNewIOUReport ? Onyx.METHOD.SET : Onyx.METHOD.MERGE,
            key: `${ONYXKEYS.COLLECTION.REPORT_ACTIONS}${iouReport.reportID}`,
            value: {
                ...(isNewIOUReport ? {[iouCreatedAction.reportActionID]: iouCreatedAction} : {}),
                [iouAction.reportActionID]: iouAction,
            },
        },

        // Remove the temporary transaction used during the creation flow
        {
            onyxMethod: Onyx.METHOD.SET,
            key: `${ONYXKEYS.COLLECTION.TRANSACTION_DRAFT}${CONST.IOU.OPTIMISTIC_TRANSACTION_ID}`,
            value: null,
        },
    ];

    if (!_.isEmpty(optimisticPolicyRecentlyUsedCategories)) {
        optimisticData.push({
            onyxMethod: Onyx.METHOD.SET,
            key: `${ONYXKEYS.COLLECTION.POLICY_RECENTLY_USED_CATEGORIES}${iouReport.policyID}`,
            value: optimisticPolicyRecentlyUsedCategories,
        });
    }

    if (!_.isEmpty(optimisticPolicyRecentlyUsedTags)) {
        optimisticData.push({
            onyxMethod: Onyx.METHOD.MERGE,
            key: `${ONYXKEYS.COLLECTION.POLICY_RECENTLY_USED_TAGS}${iouReport.policyID}`,
            value: optimisticPolicyRecentlyUsedTags,
        });
    }

    if (!_.isEmpty(optimisticPersonalDetailListAction)) {
        optimisticData.push({
            onyxMethod: Onyx.METHOD.MERGE,
            key: ONYXKEYS.PERSONAL_DETAILS_LIST,
            value: optimisticPersonalDetailListAction,
        });
    }

    const successData = [
        ...(isNewChatReport
            ? [
                  {
                      onyxMethod: Onyx.METHOD.MERGE,
                      key: `${ONYXKEYS.COLLECTION.REPORT}${chatReport.reportID}`,
                      value: {
                          pendingFields: null,
                          errorFields: null,
                      },
                  },
              ]
            : []),
        {
            onyxMethod: Onyx.METHOD.MERGE,
            key: `${ONYXKEYS.COLLECTION.REPORT}${iouReport.reportID}`,
            value: {
                pendingFields: null,
                errorFields: null,
            },
        },
        {
            onyxMethod: Onyx.METHOD.MERGE,
            key: `${ONYXKEYS.COLLECTION.TRANSACTION}${transaction.transactionID}`,
            value: {
                pendingAction: null,
                pendingFields: null,
            },
        },

        {
            onyxMethod: Onyx.METHOD.MERGE,
            key: `${ONYXKEYS.COLLECTION.REPORT_ACTIONS}${chatReport.reportID}`,
            value: {
                ...(isNewChatReport
                    ? {
                          [chatCreatedAction.reportActionID]: {
                              pendingAction: null,
                              errors: null,
                          },
                      }
                    : {}),
                [reportPreviewAction.reportActionID]: {
                    pendingAction: null,
                },
            },
        },
        {
            onyxMethod: Onyx.METHOD.MERGE,
            key: `${ONYXKEYS.COLLECTION.REPORT_ACTIONS}${iouReport.reportID}`,
            value: {
                ...(isNewIOUReport
                    ? {
                          [iouCreatedAction.reportActionID]: {
                              pendingAction: null,
                              errors: null,
                          },
                      }
                    : {}),
                [iouAction.reportActionID]: {
                    pendingAction: null,
                    errors: null,
                },
            },
        },
    ];

    const failureData = [
        {
            onyxMethod: Onyx.METHOD.MERGE,
            key: `${ONYXKEYS.COLLECTION.REPORT}${chatReport.reportID}`,
            value: {
                iouReportID: chatReport.iouReportID,
                lastReadTime: chatReport.lastReadTime,
                pendingFields: null,
                ...(isNewChatReport
                    ? {
                          errorFields: {
                              createChat: ErrorUtils.getMicroSecondOnyxError('report.genericCreateReportFailureMessage'),
                          },
                      }
                    : {}),
            },
        },
        {
            onyxMethod: Onyx.METHOD.MERGE,
            key: `${ONYXKEYS.COLLECTION.REPORT}${iouReport.reportID}`,
            value: {
                pendingFields: null,
                errorFields: {
                    ...(isNewIOUReport ? {createChat: ErrorUtils.getMicroSecondOnyxError('report.genericCreateReportFailureMessage')} : {}),
                },
            },
        },
        {
            onyxMethod: Onyx.METHOD.MERGE,
            key: `${ONYXKEYS.COLLECTION.TRANSACTION}${transaction.transactionID}`,
            value: {
                errors: ErrorUtils.getMicroSecondOnyxError('iou.error.genericCreateFailureMessage'),
                pendingAction: null,
                pendingFields: null,
            },
        },

        // Remove the temporary transaction used during the creation flow
        {
            onyxMethod: Onyx.METHOD.SET,
            key: `${ONYXKEYS.COLLECTION.TRANSACTION_DRAFT}${CONST.IOU.OPTIMISTIC_TRANSACTION_ID}`,
            value: null,
        },

        {
            onyxMethod: Onyx.METHOD.MERGE,
            key: `${ONYXKEYS.COLLECTION.REPORT_ACTIONS}${chatReport.reportID}`,
            value: {
                ...(isNewChatReport
                    ? {
                          [chatCreatedAction.reportActionID]: {
                              errors: getReceiptError(transaction.receipt, transaction.filename || transaction.receipt.filename, isScanRequest),
                          },
                          [reportPreviewAction.reportActionID]: {
                              errors: ErrorUtils.getMicroSecondOnyxError(null),
                          },
                      }
                    : {
                          [reportPreviewAction.reportActionID]: {
                              created: reportPreviewAction.created,
                              errors: getReceiptError(transaction.receipt, transaction.filename || transaction.receipt.filename, isScanRequest),
                          },
                      }),
            },
        },
        {
            onyxMethod: Onyx.METHOD.MERGE,
            key: `${ONYXKEYS.COLLECTION.REPORT_ACTIONS}${iouReport.reportID}`,
            value: {
                ...(isNewIOUReport
                    ? {
                          [iouCreatedAction.reportActionID]: {
                              errors: getReceiptError(transaction.receipt, transaction.filename || transaction.receipt.filename, isScanRequest),
                          },
                          [iouAction.reportActionID]: {
                              errors: ErrorUtils.getMicroSecondOnyxError(null),
                          },
                      }
                    : {
                          [iouAction.reportActionID]: {
                              errors: getReceiptError(transaction.receipt, transaction.filename || transaction.receipt.filename, isScanRequest),
                          },
                      }),
            },
        },
    ];

    // Policy won't be set for P2P cases for which we don't need to compute violations
    if (!policy || !policy.id) {
        return [optimisticData, successData, failureData];
    }

    const violationsOnyxData = ViolationsUtils.getViolationsOnyxData(transaction, [], policy.requiresTag, policyTags, policy.requiresCategory, policyCategories);

    if (violationsOnyxData) {
        optimisticData.push(violationsOnyxData);
        failureData.push({
            onyxMethod: Onyx.METHOD.SET,
            key: `${ONYXKEYS.COLLECTION.TRANSACTION_VIOLATIONS}${transaction.transactionID}`,
            value: [],
        });
    }

    return [optimisticData, successData, failureData];
}

/**
 * Gathers all the data needed to make a money request. It attempts to find existing reports, iouReports, and receipts. If it doesn't find them, then
 * it creates optimistic versions of them and uses those instead
 *
 * @param {Object} report
 * @param {Object} participant
 * @param {String} comment
 * @param {Number} amount
 * @param {String} currency
 * @param {String} created
 * @param {String} merchant
 * @param {Number} [payeeAccountID]
 * @param {String} [payeeEmail]
 * @param {Object} [receipt]
 * @param {String} [existingTransactionID]
 * @param {String} [category]
 * @param {String} [tag]
 * @param {Boolean} [billable]
 * @param {Object} [policy]
 * @param {Object} [policyTags]
 * @param {Object} [policyCategories]
 * @returns {Object} data
 * @returns {String} data.payerEmail
 * @returns {Object} data.iouReport
 * @returns {Object} data.chatReport
 * @returns {Object} data.transaction
 * @returns {Object} data.iouAction
 * @returns {Object} data.createdChatReportActionID
 * @returns {Object} data.createdIOUReportActionID
 * @returns {Object} data.reportPreviewAction
 * @returns {Object} data.onyxData
 * @returns {Object} data.onyxData.optimisticData
 * @returns {Object} data.onyxData.successData
 * @returns {Object} data.onyxData.failureData
 */
function getMoneyRequestInformation(
    report,
    participant,
    comment,
    amount,
    currency,
    created,
    merchant,
    payeeAccountID = userAccountID,
    payeeEmail = currentUserEmail,
    receipt = undefined,
    existingTransactionID = undefined,
    category = undefined,
    tag = undefined,
    billable = undefined,
    policy = undefined,
    policyTags = undefined,
    policyCategories = undefined,
) {
    const payerEmail = OptionsListUtils.addSMSDomainIfPhoneNumber(participant.login);
    const payerAccountID = Number(participant.accountID);
    const isPolicyExpenseChat = participant.isPolicyExpenseChat;

    // STEP 1: Get existing chat report OR build a new optimistic one
    let isNewChatReport = false;
    let chatReport = lodashGet(report, 'reportID', null) ? report : null;

    // If this is a policyExpenseChat, the chatReport must exist and we can get it from Onyx.
    // report is null if the flow is initiated from the global create menu. However, participant always stores the reportID if it exists, which is the case for policyExpenseChats
    if (!chatReport && isPolicyExpenseChat) {
        chatReport = allReports[`${ONYXKEYS.COLLECTION.REPORT}${participant.reportID}`];
    }

    if (!chatReport) {
        chatReport = ReportUtils.getChatByParticipants([payerAccountID]);
    }

    // If we still don't have a report, it likely doens't exist and we need to build an optimistic one
    if (!chatReport) {
        isNewChatReport = true;
        chatReport = ReportUtils.buildOptimisticChatReport([payerAccountID]);
    }

    // STEP 2: Get existing IOU report and update its total OR build a new optimistic one
    const isNewIOUReport = !chatReport.iouReportID || ReportUtils.hasIOUWaitingOnCurrentUserBankAccount(chatReport);
    let iouReport = isNewIOUReport ? null : allReports[`${ONYXKEYS.COLLECTION.REPORT}${chatReport.iouReportID}`];

    // Check if the Scheduled Submit is enabled in case of expense report
    let needsToBeManuallySubmitted = false;
    let isFromPaidPolicy = false;
    if (isPolicyExpenseChat) {
        isFromPaidPolicy = PolicyUtils.isPaidGroupPolicy(policy);

        // If the scheduled submit is turned off on the policy, user needs to manually submit the report which is indicated by GBR in LHN
        needsToBeManuallySubmitted = isFromPaidPolicy && !(policy.isHarvestingEnabled || false);

        // If the linked expense report on paid policy is not draft, we need to create a new draft expense report
        if (iouReport && isFromPaidPolicy && !ReportUtils.isDraftExpenseReport(iouReport)) {
            iouReport = null;
        }
    }

    if (iouReport) {
        if (isPolicyExpenseChat) {
            iouReport = {...iouReport};
            if (lodashGet(iouReport, 'currency') === currency) {
                // Because of the Expense reports are stored as negative values, we substract the total from the amount
                iouReport.total -= amount;
            }
        } else {
            iouReport = IOUUtils.updateIOUOwnerAndTotal(iouReport, payeeAccountID, amount, currency);
        }
    } else {
        iouReport = isPolicyExpenseChat
            ? ReportUtils.buildOptimisticExpenseReport(chatReport.reportID, chatReport.policyID, payeeAccountID, amount, currency)
            : ReportUtils.buildOptimisticIOUReport(payeeAccountID, payerAccountID, amount, chatReport.reportID, currency);
    }

    // STEP 3: Build optimistic receipt and transaction
    const receiptObject = {};
    let filename;
    if (receipt && receipt.source) {
        receiptObject.source = receipt.source;
        receiptObject.state = receipt.state || CONST.IOU.RECEIPT_STATE.SCANREADY;
        filename = receipt.name;
    }
    let optimisticTransaction = TransactionUtils.buildOptimisticTransaction(
        ReportUtils.isExpenseReport(iouReport) ? -amount : amount,
        currency,
        iouReport.reportID,
        comment,
        created,
        '',
        '',
        merchant,
        receiptObject,
        filename,
        existingTransactionID,
        category,
        tag,
        billable,
    );

    const optimisticPolicyRecentlyUsedCategories = Policy.buildOptimisticPolicyRecentlyUsedCategories(iouReport.policyID, category);

    const optimisticPolicyRecentlyUsedTags = Policy.buildOptimisticPolicyRecentlyUsedTags(iouReport.policyID, tag);

    // If there is an existing transaction (which is the case for distance requests), then the data from the existing transaction
    // needs to be manually merged into the optimistic transaction. This is because buildOnyxDataForMoneyRequest() uses `Onyx.set()` for the transaction
    // data. This is a big can of worms to change it to `Onyx.merge()` as explored in https://expensify.slack.com/archives/C05DWUDHVK7/p1692139468252109.
    // I want to clean this up at some point, but it's possible this will live in the code for a while so I've created https://github.com/Expensify/App/issues/25417
    // to remind me to do this.
    const existingTransaction = allTransactionDrafts[`${ONYXKEYS.COLLECTION.TRANSACTION_DRAFT}${CONST.IOU.OPTIMISTIC_TRANSACTION_ID}`];
    if (existingTransaction && existingTransaction.iouRequestType === CONST.IOU.REQUEST_TYPE.DISTANCE) {
        optimisticTransaction = OnyxUtils.fastMerge(existingTransaction, optimisticTransaction);
    }

    // STEP 4: Build optimistic reportActions. We need:
    // 1. CREATED action for the chatReport
    // 2. CREATED action for the iouReport
    // 3. IOU action for the iouReport
    // 4. REPORTPREVIEW action for the chatReport
    // Note: The CREATED action for the IOU report must be optimistically generated before the IOU action so there's no chance that it appears after the IOU action in the chat
    const currentTime = DateUtils.getDBTime();
    const optimisticCreatedActionForChat = ReportUtils.buildOptimisticCreatedReportAction(payeeEmail);
    const optimisticCreatedActionForIOU = ReportUtils.buildOptimisticCreatedReportAction(payeeEmail, DateUtils.subtractMillisecondsFromDateTime(currentTime, 1));
    const iouAction = ReportUtils.buildOptimisticIOUReportAction(
        CONST.IOU.REPORT_ACTION_TYPE.CREATE,
        amount,
        currency,
        comment,
        [participant],
        optimisticTransaction.transactionID,
        '',
        iouReport.reportID,
        false,
        false,
        receiptObject,
        false,
        currentTime,
    );

    let reportPreviewAction = isNewIOUReport ? null : ReportActionsUtils.getReportPreviewAction(chatReport.reportID, iouReport.reportID);
    if (reportPreviewAction) {
        reportPreviewAction = ReportUtils.updateReportPreview(iouReport, reportPreviewAction, false, comment, optimisticTransaction);
    } else {
        reportPreviewAction = ReportUtils.buildOptimisticReportPreview(chatReport, iouReport, comment, optimisticTransaction);

        // Generated ReportPreview action is a parent report action of the iou report.
        // We are setting the iou report's parentReportActionID to display subtitle correctly in IOU page when offline.
        iouReport.parentReportActionID = reportPreviewAction.reportActionID;
    }

    const shouldCreateOptimisticPersonalDetails = isNewChatReport && !allPersonalDetails[payerAccountID];
    // Add optimistic personal details for participant
    const optimisticPersonalDetailListAction = shouldCreateOptimisticPersonalDetails
        ? {
              [payerAccountID]: {
                  accountID: payerAccountID,
                  avatar: UserUtils.getDefaultAvatarURL(payerAccountID),
                  displayName: LocalePhoneNumber.formatPhoneNumber(participant.displayName || payerEmail),
                  login: participant.login,
                  isOptimisticPersonalDetail: true,
              },
          }
        : undefined;

    // The policy expense chat should have the GBR only when its a paid policy and the scheduled submit is turned off
    // so the employee has to submit to their manager manually.
    const hasOutstandingChildRequest = isPolicyExpenseChat && needsToBeManuallySubmitted;

    // STEP 5: Build Onyx Data
    const [optimisticData, successData, failureData] = buildOnyxDataForMoneyRequest(
        chatReport,
        iouReport,
        optimisticTransaction,
        optimisticCreatedActionForChat,
        optimisticCreatedActionForIOU,
        iouAction,
        optimisticPersonalDetailListAction,
        reportPreviewAction,
        optimisticPolicyRecentlyUsedCategories,
        optimisticPolicyRecentlyUsedTags,
        isNewChatReport,
        isNewIOUReport,
        policy,
        policyTags,
        policyCategories,
        hasOutstandingChildRequest,
    );

    return {
        payerAccountID,
        payerEmail,
        iouReport,
        chatReport,
        transaction: optimisticTransaction,
        iouAction,
        createdChatReportActionID: isNewChatReport ? optimisticCreatedActionForChat.reportActionID : 0,
        createdIOUReportActionID: isNewIOUReport ? optimisticCreatedActionForIOU.reportActionID : 0,
        reportPreviewAction,
        onyxData: {
            optimisticData,
            successData,
            failureData,
        },
    };
}

/**
 * Requests money based on a distance (eg. mileage from a map)
 *
 * @param {Object} report
 * @param {Object} participant
 * @param {String} comment
 * @param {String} created
 * @param {String} [category]
 * @param {String} [tag]
 * @param {Number} amount
 * @param {String} currency
 * @param {String} merchant
 * @param {Boolean} [billable]
 * @param {Object} validWaypoints
 * @param {Object} policy - May be undefined, an empty object, or an object matching the Policy type (src/types/onyx/Policy.ts)
 * @param {Array} policyTags
 * @param {Array} policyCategories
 */
function createDistanceRequest(report, participant, comment, created, category, tag, amount, currency, merchant, billable, validWaypoints, policy, policyTags, policyCategories) {
    // If the report is an iou or expense report, we should get the linked chat report to be passed to the getMoneyRequestInformation function
    const isMoneyRequestReport = ReportUtils.isMoneyRequestReport(report);
    const currentChatReport = isMoneyRequestReport ? ReportUtils.getReport(report.chatReportID) : report;

    const optimisticReceipt = {
        source: ReceiptGeneric,
        state: CONST.IOU.RECEIPT_STATE.OPEN,
    };
    const {iouReport, chatReport, transaction, iouAction, createdChatReportActionID, createdIOUReportActionID, reportPreviewAction, onyxData} = getMoneyRequestInformation(
        currentChatReport,
        participant,
        comment,
        amount,
        currency,
        created,
        merchant,
        userAccountID,
        currentUserEmail,
        optimisticReceipt,
        undefined,
        category,
        tag,
        billable,
        policy,
        policyTags,
        policyCategories,
    );
    API.write(
        'CreateDistanceRequest',
        {
            comment,
            iouReportID: iouReport.reportID,
            chatReportID: chatReport.reportID,
            transactionID: transaction.transactionID,
            reportActionID: iouAction.reportActionID,
            createdChatReportActionID,
            createdIOUReportActionID,
            reportPreviewReportActionID: reportPreviewAction.reportActionID,
            waypoints: JSON.stringify(validWaypoints),
            created,
            category,
            tag,
            billable,
        },
        onyxData,
    );
    Navigation.dismissModal(isMoneyRequestReport ? report.reportID : chatReport.reportID);
    Report.notifyNewAction(chatReport.reportID, userAccountID);
}

/**
 * @param {String} transactionID
 * @param {String} transactionThreadReportID
 * @param {Object} transactionChanges
 * @param {String} [transactionChanges.created] Present when updated the date field
 * @param {Boolean} onlyIncludeChangedFields
 *                      When 'true', then the returned params will only include the transaction details for the fields that were changed.
 *                      When `false`, then the returned params will include all the transaction details, regardless of which fields were changed.
 *                      This setting is necessary while the UpdateDistanceRequest API is refactored to be fully 1:1:1 in https://github.com/Expensify/App/issues/28358
 * @returns {object}
 */
function getUpdateMoneyRequestParams(transactionID, transactionThreadReportID, transactionChanges, onlyIncludeChangedFields) {
    const optimisticData = [];
    const successData = [];
    const failureData = [];

    // Step 1: Set any "pending fields" (ones updated while the user was offline) to have error messages in the failureData
    const pendingFields = _.mapObject(transactionChanges, () => CONST.RED_BRICK_ROAD_PENDING_ACTION.UPDATE);
    const clearedPendingFields = _.mapObject(transactionChanges, () => null);
    const errorFields = _.mapObject(pendingFields, () => ({
        [DateUtils.getMicroseconds()]: Localize.translateLocal('iou.error.genericEditFailureMessage'),
    }));

    // Step 2: Get all the collections being updated
    const transactionThread = allReports[`${ONYXKEYS.COLLECTION.REPORT}${transactionThreadReportID}`];
    const transaction = allTransactions[`${ONYXKEYS.COLLECTION.TRANSACTION}${transactionID}`];
    const iouReport = allReports[`${ONYXKEYS.COLLECTION.REPORT}${transactionThread.parentReportID}`];
    const isFromExpenseReport = ReportUtils.isExpenseReport(iouReport);
    const isScanning = TransactionUtils.hasReceipt(transaction) && TransactionUtils.isReceiptBeingScanned(transaction);
    const updatedTransaction = TransactionUtils.getUpdatedTransaction(transaction, transactionChanges, isFromExpenseReport);
    const transactionDetails = ReportUtils.getTransactionDetails(updatedTransaction);

    // This needs to be a JSON string since we're sending this to the MapBox API
    transactionDetails.waypoints = JSON.stringify(transactionDetails.waypoints);

    const dataToIncludeInParams = onlyIncludeChangedFields ? _.pick(transactionDetails, _.keys(transactionChanges)) : transactionDetails;

    const params = {
        ...dataToIncludeInParams,
        reportID: iouReport.reportID,
        transactionID,
    };

    // Step 3: Build the modified expense report actions
    // We don't create a modified report action if we're updating the waypoints,
    // since there isn't actually any optimistic data we can create for them and the report action is created on the server
    // with the response from the MapBox API
    if (!_.has(transactionChanges, 'waypoints')) {
        const updatedReportAction = ReportUtils.buildOptimisticModifiedExpenseReportAction(transactionThread, transaction, transactionChanges, isFromExpenseReport);
        params.reportActionID = updatedReportAction.reportActionID;

        optimisticData.push({
            onyxMethod: Onyx.METHOD.MERGE,
            key: `${ONYXKEYS.COLLECTION.REPORT_ACTIONS}${transactionThread.reportID}`,
            value: {
                [updatedReportAction.reportActionID]: updatedReportAction,
            },
        });
        successData.push({
            onyxMethod: Onyx.METHOD.MERGE,
            key: `${ONYXKEYS.COLLECTION.REPORT_ACTIONS}${transactionThread.reportID}`,
            value: {
                [updatedReportAction.reportActionID]: {pendingAction: null},
            },
        });
        failureData.push({
            onyxMethod: Onyx.METHOD.MERGE,
            key: `${ONYXKEYS.COLLECTION.REPORT_ACTIONS}${transactionThread.reportID}`,
            value: {
                [updatedReportAction.reportActionID]: {
                    ...updatedReportAction,
                    errors: ErrorUtils.getMicroSecondOnyxError('iou.error.genericEditFailureMessage'),
                },
            },
        });

        // Step 4: Compute the IOU total and update the report preview message (and report header) so LHN amount owed is correct.
        // Should only update if the transaction matches the currency of the report, else we wait for the update
        // from the server with the currency conversion
        let updatedMoneyRequestReport = {...iouReport};
        if (updatedTransaction.currency === iouReport.currency && updatedTransaction.modifiedAmount) {
            const diff = TransactionUtils.getAmount(transaction, true) - TransactionUtils.getAmount(updatedTransaction, true);
            if (ReportUtils.isExpenseReport(iouReport)) {
                updatedMoneyRequestReport.total += diff;
            } else {
                updatedMoneyRequestReport = IOUUtils.updateIOUOwnerAndTotal(iouReport, updatedReportAction.actorAccountID, diff, TransactionUtils.getCurrency(transaction), false);
            }

            updatedMoneyRequestReport.cachedTotal = CurrencyUtils.convertToDisplayString(updatedMoneyRequestReport.total, updatedTransaction.currency);
            optimisticData.push({
                onyxMethod: Onyx.METHOD.MERGE,
                key: `${ONYXKEYS.COLLECTION.REPORT}${iouReport.reportID}`,
                value: updatedMoneyRequestReport,
            });
            successData.push({
                onyxMethod: Onyx.METHOD.MERGE,
                key: `${ONYXKEYS.COLLECTION.REPORT}${iouReport.reportID}`,
                value: {pendingAction: null},
            });
        }
    }

    // Optimistically modify the transaction
    optimisticData.push({
        onyxMethod: Onyx.METHOD.MERGE,
        key: `${ONYXKEYS.COLLECTION.TRANSACTION}${transactionID}`,
        value: {
            ...updatedTransaction,
            pendingFields,
            isLoading: _.has(transactionChanges, 'waypoints'),
            errorFields: null,
        },
    });

    if (isScanning && (_.has(transactionChanges, 'amount') || _.has(transactionChanges, 'currency'))) {
        optimisticData.push(
            ...[
                {
                    onyxMethod: Onyx.METHOD.MERGE,
                    key: `${ONYXKEYS.COLLECTION.REPORT_ACTIONS}${iouReport.reportID}`,
                    value: {
                        [transactionThread.parentReportActionID]: {
                            whisperedToAccountIDs: [],
                        },
                    },
                },
                {
                    onyxMethod: Onyx.METHOD.MERGE,
                    key: `${ONYXKEYS.COLLECTION.REPORT_ACTIONS}${iouReport.parentReportID}`,
                    value: {
                        [iouReport.parentReportActionID]: {
                            whisperedToAccountIDs: [],
                        },
                    },
                },
            ],
        );
    }
    // Update recently used categories if the category is changed
    if (_.has(transactionChanges, 'category')) {
        const optimisticPolicyRecentlyUsedCategories = Policy.buildOptimisticPolicyRecentlyUsedCategories(iouReport.policyID, transactionChanges.category);
        if (!_.isEmpty(optimisticPolicyRecentlyUsedCategories)) {
            optimisticData.push({
                onyxMethod: Onyx.METHOD.SET,
                key: `${ONYXKEYS.COLLECTION.POLICY_RECENTLY_USED_CATEGORIES}${iouReport.policyID}`,
                value: optimisticPolicyRecentlyUsedCategories,
            });
        }
    }

    // Update recently used categories if the tag is changed
    if (_.has(transactionChanges, 'tag')) {
        const optimisticPolicyRecentlyUsedTags = Policy.buildOptimisticPolicyRecentlyUsedTags(iouReport.policyID, transactionChanges.tag);
        if (!_.isEmpty(optimisticPolicyRecentlyUsedTags)) {
            optimisticData.push({
                onyxMethod: Onyx.METHOD.MERGE,
                key: `${ONYXKEYS.COLLECTION.POLICY_RECENTLY_USED_TAGS}${iouReport.policyID}`,
                value: optimisticPolicyRecentlyUsedTags,
            });
        }
    }

    // Clear out the error fields and loading states on success
    successData.push({
        onyxMethod: Onyx.METHOD.MERGE,
        key: `${ONYXKEYS.COLLECTION.TRANSACTION}${transactionID}`,
        value: {
            pendingFields: clearedPendingFields,
            isLoading: false,
            errorFields: null,
        },
    });

    if (_.has(transactionChanges, 'waypoints')) {
        // Delete the draft transaction when editing waypoints when the server responds successfully and there are no errors
        successData.push({
            onyxMethod: Onyx.METHOD.SET,
            key: `${ONYXKEYS.COLLECTION.TRANSACTION_DRAFT}${transactionID}`,
            value: null,
        });
    }

    // Clear out loading states, pending fields, and add the error fields
    failureData.push({
        onyxMethod: Onyx.METHOD.MERGE,
        key: `${ONYXKEYS.COLLECTION.TRANSACTION}${transactionID}`,
        value: {
            pendingFields: clearedPendingFields,
            isLoading: false,
            errorFields,
        },
    });

    // Reset the iouReport to it's original state
    failureData.push({
        onyxMethod: Onyx.METHOD.MERGE,
        key: `${ONYXKEYS.COLLECTION.REPORT}${iouReport.reportID}`,
        value: iouReport,
    });

    return {
        params,
        onyxData: {optimisticData, successData, failureData},
    };
}

/**
 * Updates the created date of a money request
 *
 * @param {String} transactionID
 * @param {String} transactionThreadReportID
 * @param {String} val
 */
function updateMoneyRequestDate(transactionID, transactionThreadReportID, val) {
    const transactionChanges = {
        created: val,
    };
    const {params, onyxData} = getUpdateMoneyRequestParams(transactionID, transactionThreadReportID, transactionChanges, true);
    API.write('UpdateMoneyRequestDate', params, onyxData);
}

/**
 * Updates the billable field of a money request
 *
 * @param {String} transactionID
 * @param {Number} transactionThreadReportID
 * @param {String} val
 */
function updateMoneyRequestBillable(transactionID, transactionThreadReportID, val) {
    const transactionChanges = {
        billable: val,
    };
    const {params, onyxData} = getUpdateMoneyRequestParams(transactionID, transactionThreadReportID, transactionChanges, true);
    API.write('UpdateMoneyRequestBillable', params, onyxData);
}

/**
 * Updates the merchant field of a money request
 *
 * @param {String} transactionID
 * @param {Number} transactionThreadReportID
 * @param {String} val
 */
function updateMoneyRequestMerchant(transactionID, transactionThreadReportID, val) {
    const transactionChanges = {
        merchant: val,
    };
    const {params, onyxData} = getUpdateMoneyRequestParams(transactionID, transactionThreadReportID, transactionChanges, true);
    API.write('UpdateMoneyRequestMerchant', params, onyxData);
}

/**
 * Updates the tag of a money request
 *
 * @param {String} transactionID
 * @param {Number} transactionThreadReportID
 * @param {String} tag
 */
function updateMoneyRequestTag(transactionID, transactionThreadReportID, tag) {
    const transactionChanges = {
        tag,
    };
    const {params, onyxData} = getUpdateMoneyRequestParams(transactionID, transactionThreadReportID, transactionChanges, true);
    API.write('UpdateMoneyRequestTag', params, onyxData);
}

/**
<<<<<<< HEAD
 * Updates the waypoints of a distance money request
 *
 * @param {String} transactionID
 * @param {Number} transactionThreadReportID
 * @param {Object} waypoints
 */
function updateMoneyRequestDistance(transactionID, transactionThreadReportID, waypoints) {
    const transactionChanges = {
        waypoints,
    };
    const {params, onyxData} = getUpdateMoneyRequestParams(transactionID, transactionThreadReportID, transactionChanges, true);
    API.write('UpdateMoneyRequestDistance', params, onyxData);
=======
 * Updates the category of a money request
 *
 * @param {String} transactionID
 * @param {Number} transactionThreadReportID
 * @param {String} category
 */
function updateMoneyRequestCategory(transactionID, transactionThreadReportID, category) {
    const transactionChanges = {
        category,
    };
    const {params, onyxData} = getUpdateMoneyRequestParams(transactionID, transactionThreadReportID, transactionChanges, true);
    API.write('UpdateMoneyRequestCategory', params, onyxData);
>>>>>>> 6cfdd6f4
}

/**
 * Updates the description of a money request
 *
 * @param {String} transactionID
 * @param {Number} transactionThreadReportID
 * @param {String} comment
 */
function updateMoneyRequestDescription(transactionID, transactionThreadReportID, comment) {
    const transactionChanges = {
        comment,
    };
    const {params, onyxData} = getUpdateMoneyRequestParams(transactionID, transactionThreadReportID, transactionChanges, true);
    API.write('UpdateMoneyRequestDescription', params, onyxData);
}

/**
 * Edits an existing distance request
 *
 * @param {String} transactionID
 * @param {String} transactionThreadReportID
 * @param {Object} transactionChanges
 * @param {String} [transactionChanges.created]
 * @param {Number} [transactionChanges.amount]
 * @param {Object} [transactionChanges.comment]
 * @param {Object} [transactionChanges.waypoints]
 *
 */
function updateDistanceRequest(transactionID, transactionThreadReportID, transactionChanges) {
    const {params, onyxData} = getUpdateMoneyRequestParams(transactionID, transactionThreadReportID, transactionChanges, false);
    API.write('UpdateDistanceRequest', params, onyxData);
}

/**
 * Request money from another user
 *
 * @param {Object} report
 * @param {Number} amount - always in the smallest unit of the currency
 * @param {String} currency
 * @param {String} created
 * @param {String} merchant
 * @param {String} payeeEmail
 * @param {Number} payeeAccountID
 * @param {Object} participant
 * @param {String} comment
 * @param {Object} [receipt]
 * @param {String} [category]
 * @param {String} [tag]
 * @param {String} [taxCode]
 * @param {Number} [taxAmount]
 * @param {Boolean} [billable]
 * @param {Object} [policy]
 * @param {Object} [policyTags]
 * @param {Object} [policyCategories]
 */
function requestMoney(
    report,
    amount,
    currency,
    created,
    merchant,
    payeeEmail,
    payeeAccountID,
    participant,
    comment,
    receipt = undefined,
    category = undefined,
    tag = undefined,
    taxCode = '',
    taxAmount = 0,
    billable = undefined,
    policy = undefined,
    policyTags = undefined,
    policyCategories = undefined,
) {
    // If the report is iou or expense report, we should get the linked chat report to be passed to the getMoneyRequestInformation function
    const isMoneyRequestReport = ReportUtils.isMoneyRequestReport(report);
    const currentChatReport = isMoneyRequestReport ? ReportUtils.getReport(report.chatReportID) : report;
    const {payerAccountID, payerEmail, iouReport, chatReport, transaction, iouAction, createdChatReportActionID, createdIOUReportActionID, reportPreviewAction, onyxData} =
        getMoneyRequestInformation(
            currentChatReport,
            participant,
            comment,
            amount,
            currency,
            created,
            merchant,
            payeeAccountID,
            payeeEmail,
            receipt,
            undefined,
            category,
            tag,
            billable,
            policy,
            policyTags,
            policyCategories,
        );
    const activeReportID = isMoneyRequestReport ? report.reportID : chatReport.reportID;

    API.write(
        'RequestMoney',
        {
            debtorEmail: payerEmail,
            debtorAccountID: payerAccountID,
            amount,
            currency,
            comment,
            created,
            merchant,
            iouReportID: iouReport.reportID,
            chatReportID: chatReport.reportID,
            transactionID: transaction.transactionID,
            reportActionID: iouAction.reportActionID,
            createdChatReportActionID,
            createdIOUReportActionID,
            reportPreviewReportActionID: reportPreviewAction.reportActionID,
            receipt,
            receiptState: lodashGet(receipt, 'state'),
            category,
            tag,
            taxCode,
            taxAmount,
            billable,
        },
        onyxData,
    );
    resetMoneyRequestInfo();
    Navigation.dismissModal(activeReportID);
    Report.notifyNewAction(activeReportID, payeeAccountID);
}

/**
 * Build the Onyx data and IOU split necessary for splitting a bill with 3+ users.
 * 1. Build the optimistic Onyx data for the group chat, i.e. chatReport and iouReportAction creating the former if it doesn't yet exist.
 * 2. Loop over the group chat participant list, building optimistic or updating existing chatReports, iouReports and iouReportActions between the user and each participant.
 * We build both Onyx data and the IOU split that is sent as a request param and is used by Auth to create the chatReports, iouReports and iouReportActions in the database.
 * The IOU split has the following shape:
 *  [
 *      {email: 'currentUser', amount: 100},
 *      {email: 'user2', amount: 100, iouReportID: '100', chatReportID: '110', transactionID: '120', reportActionID: '130'},
 *      {email: 'user3', amount: 100, iouReportID: '200', chatReportID: '210', transactionID: '220', reportActionID: '230'}
 *  ]
 * @param {Array} participants
 * @param {String} currentUserLogin
 * @param {Number} currentUserAccountID
 * @param {Number} amount - always in the smallest unit of the currency
 * @param {String} comment
 * @param {String} currency
 * @param {String} merchant
 * @param {String} category
 * @param {String} tag
 * @param {String} existingSplitChatReportID - the report ID where the split bill happens, could be a group chat or a workspace chat
 *
 * @return {Object}
 */
function createSplitsAndOnyxData(participants, currentUserLogin, currentUserAccountID, amount, comment, currency, merchant, category, tag, existingSplitChatReportID = '') {
    const currentUserEmailForIOUSplit = OptionsListUtils.addSMSDomainIfPhoneNumber(currentUserLogin);
    const participantAccountIDs = _.map(participants, (participant) => Number(participant.accountID));
    const existingSplitChatReport =
        existingSplitChatReportID || participants[0].reportID
            ? allReports[`${ONYXKEYS.COLLECTION.REPORT}${existingSplitChatReportID || participants[0].reportID}`]
            : ReportUtils.getChatByParticipants(participantAccountIDs);
    const splitChatReport = existingSplitChatReport || ReportUtils.buildOptimisticChatReport(participantAccountIDs);
    const isOwnPolicyExpenseChat = splitChatReport.isOwnPolicyExpenseChat;

    const splitTransaction = TransactionUtils.buildOptimisticTransaction(
        amount,
        currency,
        CONST.REPORT.SPLIT_REPORTID,
        comment,
        '',
        '',
        '',
        merchant || Localize.translateLocal('iou.request'),
        undefined,
        undefined,
        undefined,
        category,
        tag,
    );

    // Note: The created action must be optimistically generated before the IOU action so there's no chance that the created action appears after the IOU action in the chat
    const splitCreatedReportAction = ReportUtils.buildOptimisticCreatedReportAction(currentUserEmailForIOUSplit);
    const splitIOUReportAction = ReportUtils.buildOptimisticIOUReportAction(
        CONST.IOU.REPORT_ACTION_TYPE.SPLIT,
        amount,
        currency,
        comment,
        participants,
        splitTransaction.transactionID,
        '',
        '',
        false,
        false,
        {},
        isOwnPolicyExpenseChat,
    );

    splitChatReport.lastReadTime = DateUtils.getDBTime();
    splitChatReport.lastMessageText = splitIOUReportAction.message[0].text;
    splitChatReport.lastMessageHtml = splitIOUReportAction.message[0].html;

    // If we have an existing splitChatReport (group chat or workspace) use it's pending fields, otherwise indicate that we are adding a chat
    if (!existingSplitChatReport) {
        splitChatReport.pendingFields = {
            createChat: CONST.RED_BRICK_ROAD_PENDING_ACTION.ADD,
        };
    }

    const optimisticData = [
        {
            // Use set for new reports because it doesn't exist yet, is faster,
            // and we need the data to be available when we navigate to the chat page
            onyxMethod: existingSplitChatReport ? Onyx.METHOD.MERGE : Onyx.METHOD.SET,
            key: `${ONYXKEYS.COLLECTION.REPORT}${splitChatReport.reportID}`,
            value: splitChatReport,
        },
        {
            onyxMethod: existingSplitChatReport ? Onyx.METHOD.MERGE : Onyx.METHOD.SET,
            key: `${ONYXKEYS.COLLECTION.REPORT_ACTIONS}${splitChatReport.reportID}`,
            value: {
                ...(existingSplitChatReport ? {} : {[splitCreatedReportAction.reportActionID]: splitCreatedReportAction}),
                [splitIOUReportAction.reportActionID]: splitIOUReportAction,
            },
        },
        {
            onyxMethod: Onyx.METHOD.SET,
            key: `${ONYXKEYS.COLLECTION.TRANSACTION}${splitTransaction.transactionID}`,
            value: splitTransaction,
        },
    ];

    const successData = [
        {
            onyxMethod: Onyx.METHOD.MERGE,
            key: `${ONYXKEYS.COLLECTION.REPORT_ACTIONS}${splitChatReport.reportID}`,
            value: {
                ...(existingSplitChatReport ? {} : {[splitCreatedReportAction.reportActionID]: {pendingAction: null}}),
                [splitIOUReportAction.reportActionID]: {pendingAction: null},
            },
        },
        {
            onyxMethod: Onyx.METHOD.MERGE,
            key: `${ONYXKEYS.COLLECTION.TRANSACTION}${splitTransaction.transactionID}`,
            value: {pendingAction: null},
        },
        {
            onyxMethod: Onyx.METHOD.MERGE,
            key: `${ONYXKEYS.COLLECTION.TRANSACTION_DRAFT}${CONST.IOU.OPTIMISTIC_TRANSACTION_ID}`,
            value: null,
        },
    ];

    if (!existingSplitChatReport) {
        successData.push({
            onyxMethod: Onyx.METHOD.MERGE,
            key: `${ONYXKEYS.COLLECTION.REPORT}${splitChatReport.reportID}`,
            value: {pendingFields: {createChat: null}},
        });
    }

    const failureData = [
        {
            onyxMethod: Onyx.METHOD.MERGE,
            key: `${ONYXKEYS.COLLECTION.TRANSACTION}${splitTransaction.transactionID}`,
            value: {
                errors: ErrorUtils.getMicroSecondOnyxError('iou.error.genericCreateFailureMessage'),
            },
        },
        {
            onyxMethod: Onyx.METHOD.MERGE,
            key: `${ONYXKEYS.COLLECTION.TRANSACTION_DRAFT}${CONST.IOU.OPTIMISTIC_TRANSACTION_ID}`,
            value: null,
        },
    ];

    if (existingSplitChatReport) {
        failureData.push({
            onyxMethod: Onyx.METHOD.MERGE,
            key: `${ONYXKEYS.COLLECTION.REPORT_ACTIONS}${splitChatReport.reportID}`,
            value: {
                [splitIOUReportAction.reportActionID]: {
                    errors: ErrorUtils.getMicroSecondOnyxError('iou.error.genericCreateFailureMessage'),
                },
            },
        });
    } else {
        failureData.push(
            {
                onyxMethod: Onyx.METHOD.MERGE,
                key: `${ONYXKEYS.COLLECTION.REPORT}${splitChatReport.reportID}`,
                value: {
                    errorFields: {
                        createChat: ErrorUtils.getMicroSecondOnyxError('report.genericCreateReportFailureMessage'),
                    },
                },
            },
            {
                onyxMethod: Onyx.METHOD.MERGE,
                key: `${ONYXKEYS.COLLECTION.REPORT_ACTIONS}${splitChatReport.reportID}`,
                value: {
                    [splitIOUReportAction.reportActionID]: {
                        errors: ErrorUtils.getMicroSecondOnyxError(null),
                    },
                },
            },
        );
    }

    // Loop through participants creating individual chats, iouReports and reportActionIDs as needed
    const splitAmount = IOUUtils.calculateAmount(participants.length, amount, currency, false);
    const splits = [{email: currentUserEmailForIOUSplit, accountID: currentUserAccountID, amount: IOUUtils.calculateAmount(participants.length, amount, currency, true)}];

    const hasMultipleParticipants = participants.length > 1;
    _.each(participants, (participant) => {
        // In a case when a participant is a workspace, even when a current user is not an owner of the workspace
        const isPolicyExpenseChat = ReportUtils.isPolicyExpenseChat(participant);

        // In case the participant is a workspace, email & accountID should remain undefined and won't be used in the rest of this code
        // participant.login is undefined when the request is initiated from a group DM with an unknown user, so we need to add a default
        const email = isOwnPolicyExpenseChat || isPolicyExpenseChat ? '' : OptionsListUtils.addSMSDomainIfPhoneNumber(participant.login || '').toLowerCase();
        const accountID = isOwnPolicyExpenseChat || isPolicyExpenseChat ? 0 : Number(participant.accountID);
        if (email === currentUserEmailForIOUSplit) {
            return;
        }

        // STEP 1: Get existing chat report OR build a new optimistic one
        // If we only have one participant and the request was initiated from the global create menu, i.e. !existingGroupChatReportID, the oneOnOneChatReport is the groupChatReport
        let oneOnOneChatReport;
        let isNewOneOnOneChatReport = false;
        let shouldCreateOptimisticPersonalDetails = false;
        const personalDetailExists = lodashHas(allPersonalDetails, accountID);

        // If this is a split between two people only and the function
        // wasn't provided with an existing group chat report id
        // or, if the split is being made from the workspace chat, then the oneOnOneChatReport is the same as the splitChatReport
        // in this case existingSplitChatReport will belong to the policy expense chat and we won't be
        // entering code that creates optimistic personal details
        if ((!hasMultipleParticipants && !existingSplitChatReportID) || isOwnPolicyExpenseChat) {
            oneOnOneChatReport = splitChatReport;
            shouldCreateOptimisticPersonalDetails = !existingSplitChatReport && !personalDetailExists;
        } else {
            const existingChatReport = ReportUtils.getChatByParticipants([accountID]);
            isNewOneOnOneChatReport = !existingChatReport;
            shouldCreateOptimisticPersonalDetails = isNewOneOnOneChatReport && !personalDetailExists;
            oneOnOneChatReport = existingChatReport || ReportUtils.buildOptimisticChatReport([accountID]);
        }

        // STEP 2: Get existing IOU/Expense report and update its total OR build a new optimistic one
        // For Control policy expense chats, if the report is already approved, create a new expense report
        let oneOnOneIOUReport = oneOnOneChatReport.iouReportID ? lodashGet(allReports, `${ONYXKEYS.COLLECTION.REPORT}${oneOnOneChatReport.iouReportID}`, undefined) : undefined;
        const shouldCreateNewOneOnOneIOUReport =
            _.isUndefined(oneOnOneIOUReport) || (isOwnPolicyExpenseChat && ReportUtils.isControlPolicyExpenseReport(oneOnOneIOUReport) && ReportUtils.isReportApproved(oneOnOneIOUReport));

        if (shouldCreateNewOneOnOneIOUReport) {
            oneOnOneIOUReport = isOwnPolicyExpenseChat
                ? ReportUtils.buildOptimisticExpenseReport(oneOnOneChatReport.reportID, oneOnOneChatReport.policyID, currentUserAccountID, splitAmount, currency)
                : ReportUtils.buildOptimisticIOUReport(currentUserAccountID, accountID, splitAmount, oneOnOneChatReport.reportID, currency);
        } else if (isOwnPolicyExpenseChat) {
            // Because of the Expense reports are stored as negative values, we subtract the total from the amount
            oneOnOneIOUReport.total -= splitAmount;
        } else {
            oneOnOneIOUReport = IOUUtils.updateIOUOwnerAndTotal(oneOnOneIOUReport, currentUserAccountID, splitAmount, currency);
        }

        // STEP 3: Build optimistic transaction
        const oneOnOneTransaction = TransactionUtils.buildOptimisticTransaction(
            ReportUtils.isExpenseReport(oneOnOneIOUReport) ? -splitAmount : splitAmount,
            currency,
            oneOnOneIOUReport.reportID,
            comment,
            '',
            CONST.IOU.TYPE.SPLIT,
            splitTransaction.transactionID,
            merchant || Localize.translateLocal('iou.request'),
            undefined,
            undefined,
            undefined,
            category,
            tag,
        );

        // STEP 4: Build optimistic reportActions. We need:
        // 1. CREATED action for the chatReport
        // 2. CREATED action for the iouReport
        // 3. IOU action for the iouReport
        // 4. REPORTPREVIEW action for the chatReport
        // Note: The CREATED action for the IOU report must be optimistically generated before the IOU action so there's no chance that it appears after the IOU action in the chat
        const currentTime = DateUtils.getDBTime();
        const oneOnOneCreatedActionForChat = ReportUtils.buildOptimisticCreatedReportAction(currentUserEmailForIOUSplit);
        const oneOnOneCreatedActionForIOU = ReportUtils.buildOptimisticCreatedReportAction(currentUserEmailForIOUSplit, DateUtils.subtractMillisecondsFromDateTime(currentTime, 1));
        const oneOnOneIOUAction = ReportUtils.buildOptimisticIOUReportAction(
            CONST.IOU.REPORT_ACTION_TYPE.CREATE,
            splitAmount,
            currency,
            comment,
            [participant],
            oneOnOneTransaction.transactionID,
            '',
            oneOnOneIOUReport.reportID,
            undefined,
            undefined,
            undefined,
            undefined,
            currentTime,
        );

        // Add optimistic personal details for new participants
        const oneOnOnePersonalDetailListAction = shouldCreateOptimisticPersonalDetails
            ? {
                  [accountID]: {
                      accountID,
                      avatar: UserUtils.getDefaultAvatarURL(accountID),
                      displayName: LocalePhoneNumber.formatPhoneNumber(participant.displayName || email),
                      login: participant.login,
                      isOptimisticPersonalDetail: true,
                  },
              }
            : undefined;

        let oneOnOneReportPreviewAction = ReportActionsUtils.getReportPreviewAction(oneOnOneChatReport.reportID, oneOnOneIOUReport.reportID);
        if (oneOnOneReportPreviewAction) {
            oneOnOneReportPreviewAction = ReportUtils.updateReportPreview(oneOnOneIOUReport, oneOnOneReportPreviewAction);
        } else {
            oneOnOneReportPreviewAction = ReportUtils.buildOptimisticReportPreview(oneOnOneChatReport, oneOnOneIOUReport);
        }

        // Add category to optimistic policy recently used categories when a participant is a workspace
        const optimisticPolicyRecentlyUsedCategories = isPolicyExpenseChat ? Policy.buildOptimisticPolicyRecentlyUsedCategories(participant.policyID, category) : [];

        // Add tag to optimistic policy recently used tags when a participant is a workspace
        const optimisticPolicyRecentlyUsedTags = isPolicyExpenseChat ? Policy.buildOptimisticPolicyRecentlyUsedTags(participant.policyID, tag) : {};

        // STEP 5: Build Onyx Data
        const [oneOnOneOptimisticData, oneOnOneSuccessData, oneOnOneFailureData] = buildOnyxDataForMoneyRequest(
            oneOnOneChatReport,
            oneOnOneIOUReport,
            oneOnOneTransaction,
            oneOnOneCreatedActionForChat,
            oneOnOneCreatedActionForIOU,
            oneOnOneIOUAction,
            oneOnOnePersonalDetailListAction,
            oneOnOneReportPreviewAction,
            optimisticPolicyRecentlyUsedCategories,
            optimisticPolicyRecentlyUsedTags,
            isNewOneOnOneChatReport,
            shouldCreateNewOneOnOneIOUReport,
        );

        const individualSplit = {
            email,
            accountID,
            amount: splitAmount,
            iouReportID: oneOnOneIOUReport.reportID,
            chatReportID: oneOnOneChatReport.reportID,
            transactionID: oneOnOneTransaction.transactionID,
            reportActionID: oneOnOneIOUAction.reportActionID,
            createdChatReportActionID: oneOnOneCreatedActionForChat.reportActionID,
            createdIOUReportActionID: oneOnOneCreatedActionForIOU.reportActionID,
            reportPreviewReportActionID: oneOnOneReportPreviewAction.reportActionID,
        };

        splits.push(individualSplit);
        optimisticData.push(...oneOnOneOptimisticData);
        successData.push(...oneOnOneSuccessData);
        failureData.push(...oneOnOneFailureData);
    });

    const splitData = {
        chatReportID: splitChatReport.reportID,
        transactionID: splitTransaction.transactionID,
        reportActionID: splitIOUReportAction.reportActionID,
        policyID: splitChatReport.policyID,
    };

    if (_.isEmpty(existingSplitChatReport)) {
        splitData.createdReportActionID = splitCreatedReportAction.reportActionID;
    }

    return {
        splitData,
        splits,
        onyxData: {optimisticData, successData, failureData},
    };
}

/**
 * @param {Array} participants
 * @param {String} currentUserLogin
 * @param {Number} currentUserAccountID
 * @param {Number} amount - always in smallest currency unit
 * @param {String} comment
 * @param {String} currency
 * @param {String} merchant
 * @param {String} category
 * @param {String} tag
 * @param {String} existingSplitChatReportID - Either a group DM or a workspace chat
 */
function splitBill(participants, currentUserLogin, currentUserAccountID, amount, comment, currency, merchant, category, tag, existingSplitChatReportID = '') {
    const {splitData, splits, onyxData} = createSplitsAndOnyxData(
        participants,
        currentUserLogin,
        currentUserAccountID,
        amount,
        comment,
        currency,
        merchant,
        category,
        tag,
        existingSplitChatReportID,
    );
    API.write(
        'SplitBill',
        {
            reportID: splitData.chatReportID,
            amount,
            splits: JSON.stringify(splits),
            currency,
            comment,
            category,
            merchant,
            tag,
            transactionID: splitData.transactionID,
            reportActionID: splitData.reportActionID,
            createdReportActionID: splitData.createdReportActionID,
            policyID: splitData.policyID,
        },
        onyxData,
    );

    resetMoneyRequestInfo();
    Navigation.dismissModal();
    Report.notifyNewAction(splitData.chatReportID, currentUserAccountID);
}

/**
 * @param {Array} participants
 * @param {String} currentUserLogin
 * @param {Number} currentUserAccountID
 * @param {Number} amount - always in smallest currency unit
 * @param {String} comment
 * @param {String} currency
 * @param {String} merchant
 * @param {String} category
 * @param {String} tag
 */
function splitBillAndOpenReport(participants, currentUserLogin, currentUserAccountID, amount, comment, currency, merchant, category, tag) {
    const {splitData, splits, onyxData} = createSplitsAndOnyxData(participants, currentUserLogin, currentUserAccountID, amount, comment, currency, merchant, category, tag);

    API.write(
        'SplitBillAndOpenReport',
        {
            reportID: splitData.chatReportID,
            amount,
            splits: JSON.stringify(splits),
            currency,
            merchant,
            comment,
            category,
            tag,
            transactionID: splitData.transactionID,
            reportActionID: splitData.reportActionID,
            createdReportActionID: splitData.createdReportActionID,
            policyID: splitData.policyID,
        },
        onyxData,
    );

    resetMoneyRequestInfo();
    Navigation.dismissModal(splitData.chatReportID);
    Report.notifyNewAction(splitData.chatReportID, currentUserAccountID);
}

/** Used exclusively for starting a split bill request that contains a receipt, the split request will be completed once the receipt is scanned
 *  or user enters details manually.
 *
 * @param {Array} participants
 * @param {String} currentUserLogin
 * @param {Number} currentUserAccountID
 * @param {String} comment
 * @param {String} category
 * @param {String} tag
 * @param {Object} receipt
 * @param {String} existingSplitChatReportID - Either a group DM or a workspace chat
 */
function startSplitBill(participants, currentUserLogin, currentUserAccountID, comment, category, tag, receipt, existingSplitChatReportID = '') {
    const currentUserEmailForIOUSplit = OptionsListUtils.addSMSDomainIfPhoneNumber(currentUserLogin);
    const participantAccountIDs = _.map(participants, (participant) => Number(participant.accountID));
    const existingSplitChatReport =
        existingSplitChatReportID || participants[0].reportID
            ? allReports[`${ONYXKEYS.COLLECTION.REPORT}${existingSplitChatReportID || participants[0].reportID}`]
            : ReportUtils.getChatByParticipants(participantAccountIDs);
    const splitChatReport = existingSplitChatReport || ReportUtils.buildOptimisticChatReport(participantAccountIDs);
    const isOwnPolicyExpenseChat = splitChatReport.isOwnPolicyExpenseChat || false;

    const {name: filename, source, state = CONST.IOU.RECEIPT_STATE.SCANREADY} = receipt;
    const receiptObject = {state, source};

    // ReportID is -2 (aka "deleted") on the group transaction
    const splitTransaction = TransactionUtils.buildOptimisticTransaction(
        0,
        CONST.CURRENCY.USD,
        CONST.REPORT.SPLIT_REPORTID,
        comment,
        '',
        '',
        '',
        CONST.TRANSACTION.PARTIAL_TRANSACTION_MERCHANT,
        receiptObject,
        filename,
    );

    // Note: The created action must be optimistically generated before the IOU action so there's no chance that the created action appears after the IOU action in the chat
    const splitChatCreatedReportAction = ReportUtils.buildOptimisticCreatedReportAction(currentUserEmailForIOUSplit);
    const splitIOUReportAction = ReportUtils.buildOptimisticIOUReportAction(
        CONST.IOU.REPORT_ACTION_TYPE.SPLIT,
        0,
        CONST.CURRENCY.USD,
        comment,
        participants,
        splitTransaction.transactionID,
        '',
        '',
        false,
        false,
        receiptObject,
        isOwnPolicyExpenseChat,
    );

    splitChatReport.lastReadTime = DateUtils.getDBTime();
    splitChatReport.lastMessageText = splitIOUReportAction.message[0].text;
    splitChatReport.lastMessageHtml = splitIOUReportAction.message[0].html;

    // If we have an existing splitChatReport (group chat or workspace) use it's pending fields, otherwise indicate that we are adding a chat
    if (!existingSplitChatReport) {
        splitChatReport.pendingFields = {
            createChat: CONST.RED_BRICK_ROAD_PENDING_ACTION.ADD,
        };
    }

    const optimisticData = [
        {
            // Use set for new reports because it doesn't exist yet, is faster,
            // and we need the data to be available when we navigate to the chat page
            onyxMethod: existingSplitChatReport ? Onyx.METHOD.MERGE : Onyx.METHOD.SET,
            key: `${ONYXKEYS.COLLECTION.REPORT}${splitChatReport.reportID}`,
            value: splitChatReport,
        },
        {
            onyxMethod: existingSplitChatReport ? Onyx.METHOD.MERGE : Onyx.METHOD.SET,
            key: `${ONYXKEYS.COLLECTION.REPORT_ACTIONS}${splitChatReport.reportID}`,
            value: {
                ...(existingSplitChatReport ? {} : {[splitChatCreatedReportAction.reportActionID]: splitChatCreatedReportAction}),
                [splitIOUReportAction.reportActionID]: splitIOUReportAction,
            },
        },
        {
            onyxMethod: Onyx.METHOD.SET,
            key: `${ONYXKEYS.COLLECTION.TRANSACTION}${splitTransaction.transactionID}`,
            value: splitTransaction,
        },
    ];

    const successData = [
        {
            onyxMethod: Onyx.METHOD.MERGE,
            key: `${ONYXKEYS.COLLECTION.REPORT_ACTIONS}${splitChatReport.reportID}`,
            value: {
                ...(existingSplitChatReport ? {} : {[splitChatCreatedReportAction.reportActionID]: {pendingAction: null}}),
                [splitIOUReportAction.reportActionID]: {pendingAction: null},
            },
        },
        {
            onyxMethod: Onyx.METHOD.MERGE,
            key: `${ONYXKEYS.COLLECTION.TRANSACTION}${splitTransaction.transactionID}`,
            value: {pendingAction: null},
        },
    ];

    if (!existingSplitChatReport) {
        successData.push({
            onyxMethod: Onyx.METHOD.MERGE,
            key: `${ONYXKEYS.COLLECTION.REPORT}${splitChatReport.reportID}`,
            value: {pendingFields: {createChat: null}},
        });
    }

    const failureData = [
        {
            onyxMethod: Onyx.METHOD.MERGE,
            key: `${ONYXKEYS.COLLECTION.TRANSACTION}${splitTransaction.transactionID}`,
            value: {
                errors: ErrorUtils.getMicroSecondOnyxError('iou.error.genericCreateFailureMessage'),
            },
        },
    ];

    if (existingSplitChatReport) {
        failureData.push({
            onyxMethod: Onyx.METHOD.MERGE,
            key: `${ONYXKEYS.COLLECTION.REPORT_ACTIONS}${splitChatReport.reportID}`,
            value: {
                [splitIOUReportAction.reportActionID]: {
                    errors: getReceiptError(receipt, filename),
                },
            },
        });
    } else {
        failureData.push(
            {
                onyxMethod: Onyx.METHOD.MERGE,
                key: `${ONYXKEYS.COLLECTION.REPORT}${splitChatReport.reportID}`,
                value: {
                    errorFields: {
                        createChat: ErrorUtils.getMicroSecondOnyxError('report.genericCreateReportFailureMessage'),
                    },
                },
            },
            {
                onyxMethod: Onyx.METHOD.MERGE,
                key: `${ONYXKEYS.COLLECTION.REPORT_ACTIONS}${splitChatReport.reportID}`,
                value: {
                    [splitChatCreatedReportAction.reportActionID]: {
                        errors: ErrorUtils.getMicroSecondOnyxError('report.genericCreateReportFailureMessage'),
                    },
                    [splitIOUReportAction.reportActionID]: {
                        errors: getReceiptError(receipt, filename),
                    },
                },
            },
        );
    }

    const splits = [{email: currentUserEmailForIOUSplit, accountID: currentUserAccountID}];

    _.each(participants, (participant) => {
        const email = participant.isOwnPolicyExpenseChat ? '' : OptionsListUtils.addSMSDomainIfPhoneNumber(participant.login || participant.text).toLowerCase();
        const accountID = participant.isOwnPolicyExpenseChat ? 0 : Number(participant.accountID);
        if (email === currentUserEmailForIOUSplit) {
            return;
        }

        // When splitting with a workspace chat, we only need to supply the policyID and the workspace reportID as it's needed so we can update the report preview
        if (participant.isOwnPolicyExpenseChat) {
            splits.push({
                policyID: participant.policyID,
                chatReportID: splitChatReport.reportID,
            });
            return;
        }

        const participantPersonalDetails = allPersonalDetails[participant.accountID];
        if (!participantPersonalDetails) {
            optimisticData.push({
                onyxMethod: Onyx.METHOD.MERGE,
                key: ONYXKEYS.PERSONAL_DETAILS_LIST,
                value: {
                    [accountID]: {
                        accountID,
                        avatar: UserUtils.getDefaultAvatarURL(accountID),
                        displayName: LocalePhoneNumber.formatPhoneNumber(participant.displayName || email),
                        login: participant.login || participant.text,
                        isOptimisticPersonalDetail: true,
                    },
                },
            });
        }

        splits.push({
            email,
            accountID,
        });
    });

    _.each(participants, (participant) => {
        const isPolicyExpenseChat = ReportUtils.isPolicyExpenseChat(participant);
        if (!isPolicyExpenseChat) {
            return;
        }

        const optimisticPolicyRecentlyUsedCategories = Policy.buildOptimisticPolicyRecentlyUsedCategories(participant.policyID, category);
        const optimisticPolicyRecentlyUsedTags = Policy.buildOptimisticPolicyRecentlyUsedTags(participant.policyID, tag);

        if (!_.isEmpty(optimisticPolicyRecentlyUsedCategories)) {
            optimisticData.push({
                onyxMethod: Onyx.METHOD.SET,
                key: `${ONYXKEYS.COLLECTION.POLICY_RECENTLY_USED_CATEGORIES}${participant.policyID}`,
                value: optimisticPolicyRecentlyUsedCategories,
            });
        }

        if (!_.isEmpty(optimisticPolicyRecentlyUsedTags)) {
            optimisticData.push({
                onyxMethod: Onyx.METHOD.MERGE,
                key: `${ONYXKEYS.COLLECTION.POLICY_RECENTLY_USED_TAGS}${participant.policyID}`,
                value: optimisticPolicyRecentlyUsedTags,
            });
        }
    });

    // Save the new splits array into the transaction's comment in case the user calls CompleteSplitBill while offline
    optimisticData.push({
        onyxMethod: Onyx.METHOD.MERGE,
        key: `${ONYXKEYS.COLLECTION.TRANSACTION}${splitTransaction.transactionID}`,
        value: {
            comment: {
                splits,
            },
        },
    });

    API.write(
        'StartSplitBill',
        {
            chatReportID: splitChatReport.reportID,
            reportActionID: splitIOUReportAction.reportActionID,
            transactionID: splitTransaction.transactionID,
            splits: JSON.stringify(splits),
            receipt,
            comment,
            category,
            tag,
            isFromGroupDM: !existingSplitChatReport,
            ...(existingSplitChatReport ? {} : {createdReportActionID: splitChatCreatedReportAction.reportActionID}),
        },
        {optimisticData, successData, failureData},
    );

    resetMoneyRequestInfo();
    Navigation.dismissModal(splitChatReport.reportID);
    Report.notifyNewAction(splitChatReport.chatReportID, currentUserAccountID);
}

/** Used for editing a split bill while it's still scanning or when SmartScan fails, it completes a split bill started by startSplitBill above.
 *
 * @param {number} chatReportID - The group chat or workspace reportID
 * @param {Object} reportAction - The split action that lives in the chatReport above
 * @param {Object} updatedTransaction - The updated **draft** split transaction
 * @param {Number} sessionAccountID - accountID of the current user
 * @param {String} sessionEmail - email of the current user
 */
function completeSplitBill(chatReportID, reportAction, updatedTransaction, sessionAccountID, sessionEmail) {
    const currentUserEmailForIOUSplit = OptionsListUtils.addSMSDomainIfPhoneNumber(sessionEmail);
    const {transactionID} = updatedTransaction;
    const unmodifiedTransaction = allTransactions[`${ONYXKEYS.COLLECTION.TRANSACTION}${transactionID}`];

    // Save optimistic updated transaction and action
    const optimisticData = [
        {
            onyxMethod: Onyx.METHOD.MERGE,
            key: `${ONYXKEYS.COLLECTION.TRANSACTION}${transactionID}`,
            value: {
                ...updatedTransaction,
                receipt: {
                    state: CONST.IOU.RECEIPT_STATE.OPEN,
                },
            },
        },
        {
            onyxMethod: Onyx.METHOD.MERGE,
            key: `${ONYXKEYS.COLLECTION.REPORT_ACTIONS}${chatReportID}`,
            value: {
                [reportAction.reportActionID]: {
                    lastModified: DateUtils.getDBTime(),
                    whisperedToAccountIDs: [],
                },
            },
        },
    ];

    const successData = [
        {
            onyxMethod: Onyx.METHOD.MERGE,
            key: `${ONYXKEYS.COLLECTION.TRANSACTION}${transactionID}`,
            value: {pendingAction: null},
        },
        {
            onyxMethod: Onyx.METHOD.MERGE,
            key: `${ONYXKEYS.COLLECTION.SPLIT_TRANSACTION_DRAFT}${transactionID}`,
            value: null,
        },
    ];

    const failureData = [
        {
            onyxMethod: Onyx.METHOD.MERGE,
            key: `${ONYXKEYS.COLLECTION.TRANSACTION}${transactionID}`,
            value: {
                ...unmodifiedTransaction,
                errors: ErrorUtils.getMicroSecondOnyxError('iou.error.genericCreateFailureMessage'),
            },
        },
        {
            onyxMethod: Onyx.METHOD.MERGE,
            key: `${ONYXKEYS.COLLECTION.REPORT_ACTIONS}${chatReportID}`,
            value: {
                [reportAction.reportActionID]: {
                    ...reportAction,
                    errors: ErrorUtils.getMicroSecondOnyxError('iou.error.genericCreateFailureMessage'),
                },
            },
        },
    ];

    const splitParticipants = updatedTransaction.comment.splits;
    const {modifiedAmount: amount, modifiedCurrency: currency} = updatedTransaction;

    // Exclude the current user when calculating the split amount, `calculateAmount` takes it into account
    const splitAmount = IOUUtils.calculateAmount(splitParticipants.length - 1, amount, currency, false);

    const splits = [{email: currentUserEmailForIOUSplit}];
    _.each(splitParticipants, (participant) => {
        // Skip creating the transaction for the current user
        if (participant.email === currentUserEmailForIOUSplit) {
            return;
        }
        const isPolicyExpenseChat = !_.isEmpty(participant.policyID);

        if (!isPolicyExpenseChat) {
            // In case this is still the optimistic accountID saved in the splits array, return early as we cannot know
            // if there is an existing chat between the split creator and this participant
            // Instead, we will rely on Auth generating the report IDs and the user won't see any optimistic chats or reports created
            const participantPersonalDetails = allPersonalDetails[participant.accountID] || {};
            if (!participantPersonalDetails || participantPersonalDetails.isOptimisticPersonalDetail) {
                splits.push({
                    email: participant.email,
                });
                return;
            }
        }

        let oneOnOneChatReport;
        let isNewOneOnOneChatReport = false;
        if (isPolicyExpenseChat) {
            // The workspace chat reportID is saved in the splits array when starting a split bill with a workspace
            oneOnOneChatReport = allReports[`${ONYXKEYS.COLLECTION.REPORT}${participant.chatReportID}`];
        } else {
            const existingChatReport = ReportUtils.getChatByParticipants([participant.accountID]);
            isNewOneOnOneChatReport = !existingChatReport;
            oneOnOneChatReport = existingChatReport || ReportUtils.buildOptimisticChatReport([participant.accountID]);
        }

        let oneOnOneIOUReport = oneOnOneChatReport.iouReportID ? lodashGet(allReports, `${ONYXKEYS.COLLECTION.REPORT}${oneOnOneChatReport.iouReportID}`, undefined) : undefined;
        const shouldCreateNewOneOnOneIOUReport =
            _.isUndefined(oneOnOneIOUReport) || (isPolicyExpenseChat && ReportUtils.isControlPolicyExpenseReport(oneOnOneIOUReport) && ReportUtils.isReportApproved(oneOnOneIOUReport));

        if (shouldCreateNewOneOnOneIOUReport) {
            oneOnOneIOUReport = isPolicyExpenseChat
                ? ReportUtils.buildOptimisticExpenseReport(oneOnOneChatReport.reportID, participant.policyID, sessionAccountID, splitAmount, currency)
                : ReportUtils.buildOptimisticIOUReport(sessionAccountID, participant.accountID, splitAmount, oneOnOneChatReport.reportID, currency);
        } else if (isPolicyExpenseChat) {
            // Because of the Expense reports are stored as negative values, we subtract the total from the amount
            oneOnOneIOUReport.total -= splitAmount;
        } else {
            oneOnOneIOUReport = IOUUtils.updateIOUOwnerAndTotal(oneOnOneIOUReport, sessionAccountID, splitAmount, currency);
        }

        const oneOnOneTransaction = TransactionUtils.buildOptimisticTransaction(
            isPolicyExpenseChat ? -splitAmount : splitAmount,
            currency,
            oneOnOneIOUReport.reportID,
            updatedTransaction.comment.comment,
            updatedTransaction.modifiedCreated,
            CONST.IOU.TYPE.SPLIT,
            transactionID,
            updatedTransaction.modifiedMerchant,
            {...updatedTransaction.receipt, state: CONST.IOU.RECEIPT_STATE.OPEN},
            updatedTransaction.filename,
        );

        const oneOnOneCreatedActionForChat = ReportUtils.buildOptimisticCreatedReportAction(currentUserEmailForIOUSplit);
        const oneOnOneCreatedActionForIOU = ReportUtils.buildOptimisticCreatedReportAction(currentUserEmailForIOUSplit);
        const oneOnOneIOUAction = ReportUtils.buildOptimisticIOUReportAction(
            CONST.IOU.REPORT_ACTION_TYPE.CREATE,
            splitAmount,
            currency,
            updatedTransaction.comment.comment,
            [participant],
            oneOnOneTransaction.transactionID,
            '',
            oneOnOneIOUReport.reportID,
        );

        let oneOnOneReportPreviewAction = ReportActionsUtils.getReportPreviewAction(oneOnOneChatReport.reportID, oneOnOneIOUReport.reportID);
        if (oneOnOneReportPreviewAction) {
            oneOnOneReportPreviewAction = ReportUtils.updateReportPreview(oneOnOneIOUReport, oneOnOneReportPreviewAction);
        } else {
            oneOnOneReportPreviewAction = ReportUtils.buildOptimisticReportPreview(oneOnOneChatReport, oneOnOneIOUReport, '', oneOnOneTransaction);
        }

        const [oneOnOneOptimisticData, oneOnOneSuccessData, oneOnOneFailureData] = buildOnyxDataForMoneyRequest(
            oneOnOneChatReport,
            oneOnOneIOUReport,
            oneOnOneTransaction,
            oneOnOneCreatedActionForChat,
            oneOnOneCreatedActionForIOU,
            oneOnOneIOUAction,
            {},
            oneOnOneReportPreviewAction,
            {},
            {},
            isNewOneOnOneChatReport,
            shouldCreateNewOneOnOneIOUReport,
        );

        splits.push({
            email: participant.email,
            accountID: participant.accountID,
            policyID: participant.policyID,
            iouReportID: oneOnOneIOUReport.reportID,
            chatReportID: oneOnOneChatReport.reportID,
            transactionID: oneOnOneTransaction.transactionID,
            reportActionID: oneOnOneIOUAction.reportActionID,
            createdChatReportActionID: oneOnOneCreatedActionForChat.reportActionID,
            createdIOUReportActionID: oneOnOneCreatedActionForIOU.reportActionID,
            reportPreviewReportActionID: oneOnOneReportPreviewAction.reportActionID,
        });

        optimisticData.push(...oneOnOneOptimisticData);
        successData.push(...oneOnOneSuccessData);
        failureData.push(...oneOnOneFailureData);
    });

    const {
        amount: transactionAmount,
        currency: transactionCurrency,
        created: transactionCreated,
        merchant: transactionMerchant,
        comment: transactionComment,
        category: transactionCategory,
        tag: transactionTag,
    } = ReportUtils.getTransactionDetails(updatedTransaction);

    API.write(
        'CompleteSplitBill',
        {
            transactionID,
            amount: transactionAmount,
            currency: transactionCurrency,
            created: transactionCreated,
            merchant: transactionMerchant,
            comment: transactionComment,
            category: transactionCategory,
            tag: transactionTag,
            splits: JSON.stringify(splits),
        },
        {optimisticData, successData, failureData},
    );
    Navigation.dismissModal(chatReportID);
    Report.notifyNewAction(chatReportID, sessionAccountID);
}

/**
 * @param {String} transactionID
 * @param {Object} transactionChanges
 */
function setDraftSplitTransaction(transactionID, transactionChanges = {}) {
    let draftSplitTransaction = allDraftSplitTransactions[`${ONYXKEYS.COLLECTION.SPLIT_TRANSACTION_DRAFT}${transactionID}`];

    if (!draftSplitTransaction) {
        draftSplitTransaction = allTransactions[`${ONYXKEYS.COLLECTION.TRANSACTION}${transactionID}`];
    }

    const updatedTransaction = TransactionUtils.getUpdatedTransaction(draftSplitTransaction, transactionChanges, false, false);

    Onyx.merge(`${ONYXKEYS.COLLECTION.SPLIT_TRANSACTION_DRAFT}${transactionID}`, updatedTransaction);
}

/**
 * @param {String} transactionID
 * @param {Number} transactionThreadReportID
 * @param {Object} transactionChanges
 */
function editRegularMoneyRequest(transactionID, transactionThreadReportID, transactionChanges) {
    // STEP 1: Get all collections we're updating
    const transactionThread = allReports[`${ONYXKEYS.COLLECTION.REPORT}${transactionThreadReportID}`];
    const transaction = allTransactions[`${ONYXKEYS.COLLECTION.TRANSACTION}${transactionID}`];
    const iouReport = allReports[`${ONYXKEYS.COLLECTION.REPORT}${transactionThread.parentReportID}`];
    const chatReport = allReports[`${ONYXKEYS.COLLECTION.REPORT}${iouReport.chatReportID}`];
    const isFromExpenseReport = ReportUtils.isExpenseReport(iouReport);

    // STEP 2: Build new modified expense report action.
    const updatedReportAction = ReportUtils.buildOptimisticModifiedExpenseReportAction(transactionThread, transaction, transactionChanges, isFromExpenseReport);
    const updatedTransaction = TransactionUtils.getUpdatedTransaction(transaction, transactionChanges, isFromExpenseReport);

    // STEP 3: Compute the IOU total and update the report preview message so LHN amount owed is correct
    // Should only update if the transaction matches the currency of the report, else we wait for the update
    // from the server with the currency conversion
    let updatedMoneyRequestReport = {...iouReport};
    const updatedChatReport = {...chatReport};
    const diff = TransactionUtils.getAmount(transaction, true) - TransactionUtils.getAmount(updatedTransaction, true);
    if (updatedTransaction.currency === iouReport.currency && updatedTransaction.modifiedAmount && diff !== 0) {
        if (ReportUtils.isExpenseReport(iouReport)) {
            updatedMoneyRequestReport.total += diff;
        } else {
            updatedMoneyRequestReport = IOUUtils.updateIOUOwnerAndTotal(iouReport, updatedReportAction.actorAccountID, diff, TransactionUtils.getCurrency(transaction), false);
        }

        updatedMoneyRequestReport.cachedTotal = CurrencyUtils.convertToDisplayString(updatedMoneyRequestReport.total, updatedTransaction.currency);

        // Update the last message of the IOU report
        const lastMessage = ReportUtils.getIOUReportActionMessage(
            iouReport.reportID,
            CONST.IOU.REPORT_ACTION_TYPE.CREATE,
            updatedMoneyRequestReport.total,
            '',
            updatedTransaction.currency,
            '',
            false,
        );
        updatedMoneyRequestReport.lastMessageText = lastMessage[0].text;
        updatedMoneyRequestReport.lastMessageHtml = lastMessage[0].html;

        // Update the last message of the chat report
        const hasNonReimbursableTransactions = ReportUtils.hasNonReimbursableTransactions(iouReport);
        const messageText = Localize.translateLocal(hasNonReimbursableTransactions ? 'iou.payerSpentAmount' : 'iou.payerOwesAmount', {
            payer: ReportUtils.getPersonalDetailsForAccountID(updatedMoneyRequestReport.managerID).login || '',
            amount: CurrencyUtils.convertToDisplayString(updatedMoneyRequestReport.total, updatedMoneyRequestReport.currency),
        });
        updatedChatReport.lastMessageText = messageText;
        updatedChatReport.lastMessageHtml = messageText;
    }

    const isScanning = TransactionUtils.hasReceipt(updatedTransaction) && TransactionUtils.isReceiptBeingScanned(updatedTransaction);

    // STEP 4: Compose the optimistic data
    const currentTime = DateUtils.getDBTime();
    const optimisticData = [
        {
            onyxMethod: Onyx.METHOD.MERGE,
            key: `${ONYXKEYS.COLLECTION.REPORT_ACTIONS}${transactionThread.reportID}`,
            value: {
                [updatedReportAction.reportActionID]: updatedReportAction,
            },
        },
        {
            onyxMethod: Onyx.METHOD.MERGE,
            key: `${ONYXKEYS.COLLECTION.TRANSACTION}${transactionID}`,
            value: updatedTransaction,
        },
        {
            onyxMethod: Onyx.METHOD.MERGE,
            key: `${ONYXKEYS.COLLECTION.REPORT}${iouReport.reportID}`,
            value: updatedMoneyRequestReport,
        },
        {
            onyxMethod: Onyx.METHOD.MERGE,
            key: `${ONYXKEYS.COLLECTION.REPORT}${iouReport.chatReportID}`,
            value: updatedChatReport,
        },
        {
            onyxMethod: Onyx.METHOD.MERGE,
            key: `${ONYXKEYS.COLLECTION.REPORT}${transactionThreadReportID}`,
            value: {
                lastReadTime: currentTime,
                lastVisibleActionCreated: currentTime,
            },
        },
        ...(!isScanning
            ? [
                  {
                      onyxMethod: Onyx.METHOD.MERGE,
                      key: `${ONYXKEYS.COLLECTION.REPORT_ACTIONS}${iouReport.reportID}`,
                      value: {
                          [transactionThread.parentReportActionID]: {
                              whisperedToAccountIDs: [],
                          },
                      },
                  },
                  {
                      onyxMethod: Onyx.METHOD.MERGE,
                      key: `${ONYXKEYS.COLLECTION.REPORT_ACTIONS}${iouReport.parentReportID}`,
                      value: {
                          [iouReport.parentReportActionID]: {
                              whisperedToAccountIDs: [],
                          },
                      },
                  },
              ]
            : []),
    ];

    // Update recently used categories if the category is changed
    if (_.has(transactionChanges, 'category')) {
        const optimisticPolicyRecentlyUsedCategories = Policy.buildOptimisticPolicyRecentlyUsedCategories(iouReport.policyID, transactionChanges.category);
        if (!_.isEmpty(optimisticPolicyRecentlyUsedCategories)) {
            optimisticData.push({
                onyxMethod: Onyx.METHOD.SET,
                key: `${ONYXKEYS.COLLECTION.POLICY_RECENTLY_USED_CATEGORIES}${iouReport.policyID}`,
                value: optimisticPolicyRecentlyUsedCategories,
            });
        }
    }

    // Update recently used categories if the tag is changed
    if (_.has(transactionChanges, 'tag')) {
        const optimisticPolicyRecentlyUsedTags = Policy.buildOptimisticPolicyRecentlyUsedTags(iouReport.policyID, transactionChanges.tag);
        if (!_.isEmpty(optimisticPolicyRecentlyUsedTags)) {
            optimisticData.push({
                onyxMethod: Onyx.METHOD.MERGE,
                key: `${ONYXKEYS.COLLECTION.POLICY_RECENTLY_USED_TAGS}${iouReport.policyID}`,
                value: optimisticPolicyRecentlyUsedTags,
            });
        }
    }

    const successData = [
        {
            onyxMethod: Onyx.METHOD.MERGE,
            key: `${ONYXKEYS.COLLECTION.REPORT_ACTIONS}${transactionThread.reportID}`,
            value: {
                [updatedReportAction.reportActionID]: {pendingAction: null},
            },
        },
        {
            onyxMethod: Onyx.METHOD.MERGE,
            key: `${ONYXKEYS.COLLECTION.TRANSACTION}${transactionID}`,
            value: {
                pendingFields: {
                    comment: null,
                    amount: null,
                    created: null,
                    currency: null,
                    merchant: null,
                    billable: null,
                    category: null,
                    tag: null,
                },
            },
        },
        {
            onyxMethod: Onyx.METHOD.MERGE,
            key: `${ONYXKEYS.COLLECTION.REPORT}${iouReport.reportID}`,
            value: {pendingAction: null},
        },
    ];

    const failureData = [
        {
            onyxMethod: Onyx.METHOD.MERGE,
            key: `${ONYXKEYS.COLLECTION.REPORT_ACTIONS}${transactionThread.reportID}`,
            value: {
                [updatedReportAction.reportActionID]: {
                    errors: ErrorUtils.getMicroSecondOnyxError('iou.error.genericEditFailureMessage'),
                },
            },
        },
        {
            onyxMethod: Onyx.METHOD.MERGE,
            key: `${ONYXKEYS.COLLECTION.TRANSACTION}${transactionID}`,
            value: {
                ...transaction,
                modifiedCreated: transaction.modifiedCreated ? transaction.modifiedCreated : null,
                modifiedAmount: transaction.modifiedAmount ? transaction.modifiedAmount : null,
                modifiedCurrency: transaction.modifiedCurrency ? transaction.modifiedCurrency : null,
                modifiedMerchant: transaction.modifiedMerchant ? transaction.modifiedMerchant : null,
                modifiedWaypoints: transaction.modifiedWaypoints ? transaction.modifiedWaypoints : null,
                pendingFields: null,
            },
        },
        {
            onyxMethod: Onyx.METHOD.MERGE,
            key: `${ONYXKEYS.COLLECTION.REPORT}${iouReport.reportID}`,
            value: {
                ...iouReport,
                cachedTotal: iouReport.cachedTotal ? iouReport.cachedTotal : null,
            },
        },
        {
            onyxMethod: Onyx.METHOD.MERGE,
            key: `${ONYXKEYS.COLLECTION.REPORT}${iouReport.chatReportID}`,
            value: chatReport,
        },
        {
            onyxMethod: Onyx.METHOD.MERGE,
            key: `${ONYXKEYS.COLLECTION.REPORT}${transactionThreadReportID}`,
            value: {
                lastReadTime: transactionThread.lastReadTime,
                lastVisibleActionCreated: transactionThread.lastVisibleActionCreated,
            },
        },
    ];

    // STEP 6: Call the API endpoint
    const {created, amount, currency, comment, merchant, category, billable, tag} = ReportUtils.getTransactionDetails(updatedTransaction);
    API.write(
        'EditMoneyRequest',
        {
            transactionID,
            reportActionID: updatedReportAction.reportActionID,
            created,
            amount,
            currency,
            comment,
            merchant,
            category,
            billable,
            tag,
        },
        {optimisticData, successData, failureData},
    );
}

/**
 * @param {object} transaction
 * @param {String} transactionThreadReportID
 * @param {Object} transactionChanges
 */
function editMoneyRequest(transaction, transactionThreadReportID, transactionChanges) {
    if (TransactionUtils.isDistanceRequest(transaction)) {
        updateDistanceRequest(transaction.transactionID, transactionThreadReportID, transactionChanges);
    } else {
        editRegularMoneyRequest(transaction.transactionID, transactionThreadReportID, transactionChanges);
    }
}

/**
 * Updates the amount and currency fields of a money request
 *
 * @param {String} transactionID
 * @param {String} transactionThreadReportID
 * @param {String} currency
 * @param {Number} amount
 */
function updateMoneyRequestAmountAndCurrency(transactionID, transactionThreadReportID, currency, amount) {
    const transactionChanges = {
        amount,
        currency,
    };
    const {params, onyxData} = getUpdateMoneyRequestParams(transactionID, transactionThreadReportID, transactionChanges, true);
    API.write('UpdateMoneyRequestAmountAndCurrency', params, onyxData);
}

/**
 * @param {String | undefined} transactionID
 * @param {Object} reportAction - the money request reportAction we are deleting
 * @param {Boolean} isSingleTransactionView
 */
function deleteMoneyRequest(transactionID, reportAction, isSingleTransactionView = false) {
    // STEP 1: Get all collections we're updating
    const iouReport = allReports[`${ONYXKEYS.COLLECTION.REPORT}${reportAction.originalMessage.IOUReportID}`];
    const chatReport = allReports[`${ONYXKEYS.COLLECTION.REPORT}${iouReport.chatReportID}`];
    const reportPreviewAction = ReportActionsUtils.getReportPreviewAction(iouReport.chatReportID, iouReport.reportID);
    const transaction = allTransactions[`${ONYXKEYS.COLLECTION.TRANSACTION}${transactionID}`];
    const transactionViolations = allTransactionViolations[`${ONYXKEYS.COLLECTION.TRANSACTION_VIOLATIONS}${transactionID}`];
    const transactionThreadID = reportAction.childReportID;
    let transactionThread = null;
    if (transactionThreadID) {
        transactionThread = allReports[`${ONYXKEYS.COLLECTION.REPORT}${transactionThreadID}`];
    }

    // STEP 2: Decide if we need to:
    // 1. Delete the transactionThread - delete if there are no visible comments in the thread
    // 2. Update the moneyRequestPreview to show [Deleted request] - update if the transactionThread exists AND it isn't being deleted
    const shouldDeleteTransactionThread = transactionThreadID ? lodashGet(reportAction, 'childVisibleActionCount', 0) === 0 : false;
    const shouldShowDeletedRequestMessage = transactionThreadID && !shouldDeleteTransactionThread;

    // STEP 3: Update the IOU reportAction and decide if the iouReport should be deleted. We delete the iouReport if there are no visible comments left in the report.
    const updatedReportAction = {
        [reportAction.reportActionID]: {
            pendingAction: shouldShowDeletedRequestMessage ? CONST.RED_BRICK_ROAD_PENDING_ACTION.UPDATE : CONST.RED_BRICK_ROAD_PENDING_ACTION.DELETE,
            previousMessage: reportAction.message,
            message: [
                {
                    type: 'COMMENT',
                    html: '',
                    text: '',
                    isEdited: true,
                    isDeletedParentAction: shouldShowDeletedRequestMessage,
                },
            ],
            originalMessage: {
                IOUTransactionID: null,
            },
            errors: null,
        },
    };

    const lastVisibleAction = ReportActionsUtils.getLastVisibleAction(iouReport.reportID, updatedReportAction);
    const iouReportLastMessageText = ReportActionsUtils.getLastVisibleMessage(iouReport.reportID, updatedReportAction).lastMessageText;
    const shouldDeleteIOUReport =
        iouReportLastMessageText.length === 0 && !ReportActionsUtils.isDeletedParentAction(lastVisibleAction) && (!transactionThreadID || shouldDeleteTransactionThread);

    // STEP 4: Update the iouReport and reportPreview with new totals and messages if it wasn't deleted
    let updatedIOUReport = {...iouReport};
    const updatedReportPreviewAction = {...reportPreviewAction};
    updatedReportPreviewAction.pendingAction = shouldDeleteIOUReport ? CONST.RED_BRICK_ROAD_PENDING_ACTION.DELETE : CONST.RED_BRICK_ROAD_PENDING_ACTION.UPDATE;
    if (ReportUtils.isExpenseReport(iouReport)) {
        updatedIOUReport = {...iouReport};

        // Because of the Expense reports are stored as negative values, we add the total from the amount
        updatedIOUReport.total += TransactionUtils.getAmount(transaction, true);
    } else {
        updatedIOUReport = IOUUtils.updateIOUOwnerAndTotal(
            iouReport,
            reportAction.actorAccountID,
            TransactionUtils.getAmount(transaction, false),
            TransactionUtils.getCurrency(transaction),
            true,
        );
    }

    updatedIOUReport.lastMessageText = iouReportLastMessageText;
    updatedIOUReport.lastVisibleActionCreated = lodashGet(lastVisibleAction, 'created');

    const hasNonReimbursableTransactions = ReportUtils.hasNonReimbursableTransactions(iouReport);
    const messageText = Localize.translateLocal(hasNonReimbursableTransactions ? 'iou.payerSpentAmount' : 'iou.payerOwesAmount', {
        payer: ReportUtils.getPersonalDetailsForAccountID(updatedIOUReport.managerID).login || '',
        amount: CurrencyUtils.convertToDisplayString(updatedIOUReport.total, updatedIOUReport.currency),
    });
    updatedReportPreviewAction.message[0].text = messageText;
    updatedReportPreviewAction.message[0].html = messageText;

    if (reportPreviewAction.childMoneyRequestCount > 0) {
        updatedReportPreviewAction.childMoneyRequestCount = reportPreviewAction.childMoneyRequestCount - 1;
    }

    // STEP 5: Build Onyx data
    const optimisticData = [
        {
            onyxMethod: Onyx.METHOD.SET,
            key: `${ONYXKEYS.COLLECTION.TRANSACTION}${transactionID}`,
            value: null,
        },
        ...(Permissions.canUseViolations(betas)
            ? [
                  {
                      onyxMethod: Onyx.METHOD.SET,
                      key: `${ONYXKEYS.COLLECTION.TRANSACTION_VIOLATIONS}${transactionID}`,
                      value: null,
                  },
              ]
            : []),
        ...(shouldDeleteTransactionThread
            ? [
                  {
                      onyxMethod: Onyx.METHOD.SET,
                      key: `${ONYXKEYS.COLLECTION.REPORT}${transactionThreadID}`,
                      value: null,
                  },
                  {
                      onyxMethod: Onyx.METHOD.SET,
                      key: `${ONYXKEYS.COLLECTION.REPORT_ACTIONS}${transactionThreadID}`,
                      value: null,
                  },
              ]
            : []),
        {
            onyxMethod: Onyx.METHOD.MERGE,
            key: `${ONYXKEYS.COLLECTION.REPORT_ACTIONS}${iouReport.reportID}`,
            value: updatedReportAction,
        },
        {
            onyxMethod: Onyx.METHOD.MERGE,
            key: `${ONYXKEYS.COLLECTION.REPORT}${iouReport.reportID}`,
            value: updatedIOUReport,
        },
        {
            onyxMethod: Onyx.METHOD.MERGE,
            key: `${ONYXKEYS.COLLECTION.REPORT_ACTIONS}${chatReport.reportID}`,
            value: {
                [reportPreviewAction.reportActionID]: updatedReportPreviewAction,
            },
        },
        ...(!shouldDeleteIOUReport && updatedReportPreviewAction.childMoneyRequestCount === 0
            ? [
                  {
                      onyxMethod: Onyx.METHOD.MERGE,
                      key: `${ONYXKEYS.COLLECTION.REPORT}${chatReport.reportID}`,
                      value: {
                          hasOutstandingChildRequest: false,
                      },
                  },
              ]
            : []),
        ...(shouldDeleteIOUReport
            ? [
                  {
                      onyxMethod: Onyx.METHOD.MERGE,
                      key: `${ONYXKEYS.COLLECTION.REPORT}${chatReport.reportID}`,
                      value: {
                          hasOutstandingChildRequest: false,
                          iouReportID: null,
                          lastMessageText: ReportActionsUtils.getLastVisibleMessage(iouReport.chatReportID, {[reportPreviewAction.reportActionID]: null}).lastMessageText,
                          lastVisibleActionCreated: lodashGet(ReportActionsUtils.getLastVisibleAction(iouReport.chatReportID, {[reportPreviewAction.reportActionID]: null}), 'created'),
                      },
                  },
              ]
            : []),
    ];

    const successData = [
        {
            onyxMethod: Onyx.METHOD.MERGE,
            key: `${ONYXKEYS.COLLECTION.REPORT_ACTIONS}${iouReport.reportID}`,
            value: {
                [reportAction.reportActionID]: shouldDeleteIOUReport
                    ? null
                    : {
                          pendingAction: null,
                      },
            },
        },
        {
            onyxMethod: Onyx.METHOD.MERGE,
            key: `${ONYXKEYS.COLLECTION.REPORT_ACTIONS}${chatReport.reportID}`,
            value: {
                [reportPreviewAction.reportActionID]: shouldDeleteIOUReport
                    ? null
                    : {
                          pendingAction: null,
                          errors: null,
                      },
            },
        },
        ...(shouldDeleteIOUReport
            ? [
                  {
                      onyxMethod: Onyx.METHOD.SET,
                      key: `${ONYXKEYS.COLLECTION.REPORT}${iouReport.reportID}`,
                      value: null,
                  },
              ]
            : []),
    ];

    const failureData = [
        {
            onyxMethod: Onyx.METHOD.SET,
            key: `${ONYXKEYS.COLLECTION.TRANSACTION}${transactionID}`,
            value: transaction,
        },
        ...(Permissions.canUseViolations(betas)
            ? [
                  {
                      onyxMethod: Onyx.METHOD.SET,
                      key: `${ONYXKEYS.COLLECTION.TRANSACTION_VIOLATIONS}${transactionID}`,
                      value: transactionViolations,
                  },
              ]
            : []),
        ...(shouldDeleteTransactionThread
            ? [
                  {
                      onyxMethod: Onyx.METHOD.SET,
                      key: `${ONYXKEYS.COLLECTION.REPORT}${transactionThreadID}`,
                      value: transactionThread,
                  },
              ]
            : []),
        {
            onyxMethod: Onyx.METHOD.MERGE,
            key: `${ONYXKEYS.COLLECTION.REPORT_ACTIONS}${iouReport.reportID}`,
            value: {
                [reportAction.reportActionID]: {
                    ...reportAction,
                    pendingAction: null,
                    errors: ErrorUtils.getMicroSecondOnyxError('iou.error.genericDeleteFailureMessage'),
                },
            },
        },
        {
            onyxMethod: shouldDeleteIOUReport ? Onyx.METHOD.SET : Onyx.METHOD.MERGE,
            key: `${ONYXKEYS.COLLECTION.REPORT}${iouReport.reportID}`,
            value: iouReport,
        },
        {
            onyxMethod: Onyx.METHOD.MERGE,
            key: `${ONYXKEYS.COLLECTION.REPORT_ACTIONS}${chatReport.reportID}`,
            value: {
                [reportPreviewAction.reportActionID]: {
                    ...reportPreviewAction,
                    errors: ErrorUtils.getMicroSecondOnyxError('iou.error.genericDeleteFailureMessage'),
                },
            },
        },
        ...(shouldDeleteIOUReport
            ? [
                  {
                      onyxMethod: Onyx.METHOD.MERGE,
                      key: `${ONYXKEYS.COLLECTION.REPORT}${chatReport.reportID}`,
                      value: chatReport,
                  },
              ]
            : []),
        ...(!shouldDeleteIOUReport && updatedReportPreviewAction.childMoneyRequestCount === 0
            ? [
                  {
                      onyxMethod: Onyx.METHOD.MERGE,
                      key: `${ONYXKEYS.COLLECTION.REPORT}${chatReport.reportID}`,
                      value: {
                          hasOutstandingChildRequest: true,
                      },
                  },
              ]
            : []),
    ];

    // STEP 6: Make the API request
    API.write(
        'DeleteMoneyRequest',
        {
            transactionID,
            reportActionID: reportAction.reportActionID,
        },
        {optimisticData, successData, failureData},
    );

    // STEP 7: Navigate the user depending on which page they are on and which resources were deleted
    if (isSingleTransactionView && shouldDeleteTransactionThread && !shouldDeleteIOUReport) {
        // Pop the deleted report screen before navigating. This prevents navigating to the Concierge chat due to the missing report.
        Navigation.goBack(ROUTES.REPORT_WITH_ID.getRoute(iouReport.reportID));
        return;
    }

    if (shouldDeleteIOUReport) {
        // Pop the deleted report screen before navigating. This prevents navigating to the Concierge chat due to the missing report.
        Navigation.goBack(ROUTES.REPORT_WITH_ID.getRoute(iouReport.chatReportID));
    }
}

/**
 * @param {Object} report
 * @param {Number} amount
 * @param {String} currency
 * @param {String} comment
 * @param {String} paymentMethodType
 * @param {String} managerID - Account ID of the person sending the money
 * @param {Object} recipient - The user receiving the money
 * @returns {Object}
 */
function getSendMoneyParams(report, amount, currency, comment, paymentMethodType, managerID, recipient) {
    const recipientEmail = OptionsListUtils.addSMSDomainIfPhoneNumber(recipient.login);
    const recipientAccountID = Number(recipient.accountID);
    const newIOUReportDetails = JSON.stringify({
        amount,
        currency,
        requestorEmail: recipientEmail,
        requestorAccountID: recipientAccountID,
        comment,
        idempotencyKey: Str.guid(),
    });

    let chatReport = report.reportID ? report : null;
    let isNewChat = false;
    if (!chatReport) {
        chatReport = ReportUtils.getChatByParticipants([recipientAccountID]);
    }
    if (!chatReport) {
        chatReport = ReportUtils.buildOptimisticChatReport([recipientAccountID]);
        isNewChat = true;
    }
    const optimisticIOUReport = ReportUtils.buildOptimisticIOUReport(recipientAccountID, managerID, amount, chatReport.reportID, currency, true);

    const optimisticTransaction = TransactionUtils.buildOptimisticTransaction(amount, currency, optimisticIOUReport.reportID, comment);
    const optimisticTransactionData = {
        onyxMethod: Onyx.METHOD.SET,
        key: `${ONYXKEYS.COLLECTION.TRANSACTION}${optimisticTransaction.transactionID}`,
        value: optimisticTransaction,
    };

    // Note: The created action must be optimistically generated before the IOU action so there's no chance that the created action appears after the IOU action in the chat
    const optimisticCreatedAction = ReportUtils.buildOptimisticCreatedReportAction(recipientEmail);
    const optimisticIOUReportAction = ReportUtils.buildOptimisticIOUReportAction(
        CONST.IOU.REPORT_ACTION_TYPE.PAY,
        amount,
        currency,
        comment,
        [recipient],
        optimisticTransaction.transactionID,
        paymentMethodType,
        optimisticIOUReport.reportID,
        false,
        true,
    );

    const reportPreviewAction = ReportUtils.buildOptimisticReportPreview(chatReport, optimisticIOUReport);

    // First, add data that will be used in all cases
    const optimisticChatReportData = {
        onyxMethod: Onyx.METHOD.MERGE,
        key: `${ONYXKEYS.COLLECTION.REPORT}${chatReport.reportID}`,
        value: {
            ...chatReport,
            lastReadTime: DateUtils.getDBTime(),
            lastVisibleActionCreated: reportPreviewAction.created,
        },
    };
    const optimisticIOUReportData = {
        onyxMethod: Onyx.METHOD.SET,
        key: `${ONYXKEYS.COLLECTION.REPORT}${optimisticIOUReport.reportID}`,
        value: {
            ...optimisticIOUReport,
            lastMessageText: optimisticIOUReportAction.message[0].text,
            lastMessageHtml: optimisticIOUReportAction.message[0].html,
        },
    };
    const optimisticIOUReportActionsData = {
        onyxMethod: Onyx.METHOD.MERGE,
        key: `${ONYXKEYS.COLLECTION.REPORT_ACTIONS}${optimisticIOUReport.reportID}`,
        value: {
            [optimisticIOUReportAction.reportActionID]: {
                ...optimisticIOUReportAction,
                pendingAction: CONST.RED_BRICK_ROAD_PENDING_ACTION.ADD,
            },
        },
    };
    const optimisticChatReportActionsData = {
        onyxMethod: Onyx.METHOD.MERGE,
        key: `${ONYXKEYS.COLLECTION.REPORT_ACTIONS}${chatReport.reportID}`,
        value: {
            [reportPreviewAction.reportActionID]: reportPreviewAction,
        },
    };

    const successData = [
        {
            onyxMethod: Onyx.METHOD.MERGE,
            key: `${ONYXKEYS.COLLECTION.REPORT_ACTIONS}${optimisticIOUReport.reportID}`,
            value: {
                [optimisticIOUReportAction.reportActionID]: {
                    pendingAction: null,
                },
            },
        },
        {
            onyxMethod: Onyx.METHOD.MERGE,
            key: `${ONYXKEYS.COLLECTION.TRANSACTION}${optimisticTransaction.transactionID}`,
            value: {pendingAction: null},
        },
        {
            onyxMethod: Onyx.METHOD.MERGE,
            key: `${ONYXKEYS.COLLECTION.REPORT_ACTIONS}${chatReport.reportID}`,
            value: {
                [reportPreviewAction.reportActionID]: {
                    pendingAction: null,
                },
            },
        },
    ];

    const failureData = [
        {
            onyxMethod: Onyx.METHOD.MERGE,
            key: `${ONYXKEYS.COLLECTION.TRANSACTION}${optimisticTransaction.transactionID}`,
            value: {
                errors: ErrorUtils.getMicroSecondOnyxError('iou.error.other'),
            },
        },
    ];

    let optimisticPersonalDetailListData = {};

    // Now, let's add the data we need just when we are creating a new chat report
    if (isNewChat) {
        // Change the method to set for new reports because it doesn't exist yet, is faster,
        // and we need the data to be available when we navigate to the chat page
        optimisticChatReportData.onyxMethod = Onyx.METHOD.SET;
        optimisticIOUReportData.onyxMethod = Onyx.METHOD.SET;

        // Set and clear pending fields on the chat report
        optimisticChatReportData.value.pendingFields = {createChat: CONST.RED_BRICK_ROAD_PENDING_ACTION.ADD};
        successData.push({
            onyxMethod: Onyx.METHOD.MERGE,
            key: optimisticChatReportData.key,
            value: {pendingFields: null},
        });
        failureData.push(
            {
                onyxMethod: Onyx.METHOD.MERGE,
                key: optimisticChatReportData.key,
                value: {
                    errorFields: {
                        createChat: ErrorUtils.getMicroSecondOnyxError('report.genericCreateReportFailureMessage'),
                    },
                },
            },
            {
                onyxMethod: Onyx.METHOD.MERGE,
                key: `${ONYXKEYS.COLLECTION.REPORT_ACTIONS}${optimisticIOUReport.reportID}`,
                value: {
                    [optimisticIOUReportAction.reportActionID]: {
                        errors: ErrorUtils.getMicroSecondOnyxError(null),
                    },
                },
            },
        );

        // Add optimistic personal details for recipient
        optimisticPersonalDetailListData = {
            onyxMethod: Onyx.METHOD.MERGE,
            key: ONYXKEYS.PERSONAL_DETAILS_LIST,
            value: {
                [recipientAccountID]: {
                    accountID: recipientAccountID,
                    avatar: UserUtils.getDefaultAvatarURL(recipient.accountID),
                    displayName: recipient.displayName || recipient.login,
                    login: recipient.login,
                },
            },
        };

        // Add an optimistic created action to the optimistic chat reportActions data
        optimisticChatReportActionsData.value[optimisticCreatedAction.reportActionID] = optimisticCreatedAction;
    } else {
        failureData.push({
            onyxMethod: Onyx.METHOD.MERGE,
            key: `${ONYXKEYS.COLLECTION.REPORT_ACTIONS}${optimisticIOUReport.reportID}`,
            value: {
                [optimisticIOUReportAction.reportActionID]: {
                    errors: ErrorUtils.getMicroSecondOnyxError('iou.error.other'),
                },
            },
        });
    }

    const optimisticData = [optimisticChatReportData, optimisticIOUReportData, optimisticChatReportActionsData, optimisticIOUReportActionsData, optimisticTransactionData];
    if (!_.isEmpty(optimisticPersonalDetailListData)) {
        optimisticData.push(optimisticPersonalDetailListData);
    }

    return {
        params: {
            iouReportID: optimisticIOUReport.reportID,
            chatReportID: chatReport.reportID,
            reportActionID: optimisticIOUReportAction.reportActionID,
            paymentMethodType,
            transactionID: optimisticTransaction.transactionID,
            newIOUReportDetails,
            createdReportActionID: isNewChat ? optimisticCreatedAction.reportActionID : 0,
            reportPreviewReportActionID: reportPreviewAction.reportActionID,
        },
        optimisticData,
        successData,
        failureData,
    };
}

/**
 * @param {Object} chatReport
 * @param {Object} iouReport
 * @param {Object} recipient
 * @param {String} paymentMethodType
 * @returns {Object}
 */
function getPayMoneyRequestParams(chatReport, iouReport, recipient, paymentMethodType) {
    const optimisticIOUReportAction = ReportUtils.buildOptimisticIOUReportAction(
        CONST.IOU.REPORT_ACTION_TYPE.PAY,
        -iouReport.total,
        iouReport.currency,
        '',
        [recipient],
        '',
        paymentMethodType,
        iouReport.reportID,
        true,
    );

    // In some instances, the report preview action might not be available to the payer (only whispered to the requestor)
    // hence we need to make the updates to the action safely.
    let optimisticReportPreviewAction = null;
    const reportPreviewAction = ReportActionsUtils.getReportPreviewAction(chatReport.reportID, iouReport.reportID);
    if (reportPreviewAction) {
        optimisticReportPreviewAction = ReportUtils.updateReportPreview(iouReport, reportPreviewAction, true);
    }

    const currentNextStep = lodashGet(allNextSteps, `${ONYXKEYS.COLLECTION.NEXT_STEP}${iouReport.reportID}`, null);

    const optimisticData = [
        {
            onyxMethod: Onyx.METHOD.MERGE,
            key: `${ONYXKEYS.COLLECTION.REPORT}${chatReport.reportID}`,
            value: {
                ...chatReport,
                lastReadTime: DateUtils.getDBTime(),
                lastVisibleActionCreated: optimisticIOUReportAction.created,
                hasOutstandingChildRequest: false,
                iouReportID: null,
                lastMessageText: optimisticIOUReportAction.message[0].text,
                lastMessageHtml: optimisticIOUReportAction.message[0].html,
            },
        },
        {
            onyxMethod: Onyx.METHOD.MERGE,
            key: `${ONYXKEYS.COLLECTION.REPORT_ACTIONS}${iouReport.reportID}`,
            value: {
                [optimisticIOUReportAction.reportActionID]: {
                    ...optimisticIOUReportAction,
                    pendingAction: CONST.RED_BRICK_ROAD_PENDING_ACTION.ADD,
                },
            },
        },
        {
            onyxMethod: Onyx.METHOD.MERGE,
            key: `${ONYXKEYS.COLLECTION.REPORT}${iouReport.reportID}`,
            value: {
                ...iouReport,
                lastMessageText: optimisticIOUReportAction.message[0].text,
                lastMessageHtml: optimisticIOUReportAction.message[0].html,
                hasOutstandingChildRequest: false,
                statusNum: CONST.REPORT.STATUS_NUM.REIMBURSED,
            },
        },
        {
            onyxMethod: Onyx.METHOD.MERGE,
            key: ONYXKEYS.NVP_LAST_PAYMENT_METHOD,
            value: {[iouReport.policyID]: paymentMethodType},
        },
    ];

    const successData = [
        {
            onyxMethod: Onyx.METHOD.MERGE,
            key: `${ONYXKEYS.COLLECTION.REPORT_ACTIONS}${iouReport.reportID}`,
            value: {
                [optimisticIOUReportAction.reportActionID]: {
                    pendingAction: null,
                },
            },
        },
    ];

    const failureData = [
        {
            onyxMethod: Onyx.METHOD.MERGE,
            key: `${ONYXKEYS.COLLECTION.REPORT_ACTIONS}${iouReport.reportID}`,
            value: {
                [optimisticIOUReportAction.reportActionID]: {
                    errors: ErrorUtils.getMicroSecondOnyxError('iou.error.other'),
                },
            },
        },
        {
            onyxMethod: Onyx.METHOD.MERGE,
            key: `${ONYXKEYS.COLLECTION.REPORT}${iouReport.reportID}`,
            value: iouReport,
        },
        {
            onyxMethod: Onyx.METHOD.MERGE,
            key: `${ONYXKEYS.COLLECTION.REPORT}${chatReport.reportID}`,
            value: chatReport,
        },
    ];

    if (!_.isNull(currentNextStep)) {
        optimisticData.push({
            onyxMethod: Onyx.METHOD.SET,
            key: `${ONYXKEYS.COLLECTION.NEXT_STEP}${iouReport.reportID}`,
            value: null,
        });
        failureData.push({
            onyxMethod: Onyx.METHOD.MERGE,
            key: `${ONYXKEYS.COLLECTION.NEXT_STEP}${iouReport.reportID}`,
            value: currentNextStep,
        });
    }

    // In case the report preview action is loaded locally, let's update it.
    if (optimisticReportPreviewAction) {
        optimisticData.push({
            onyxMethod: Onyx.METHOD.MERGE,
            key: `${ONYXKEYS.COLLECTION.REPORT_ACTIONS}${chatReport.reportID}`,
            value: {
                [optimisticReportPreviewAction.reportActionID]: optimisticReportPreviewAction,
            },
        });
        failureData.push({
            onyxMethod: Onyx.METHOD.MERGE,
            key: `${ONYXKEYS.COLLECTION.REPORT_ACTIONS}${chatReport.reportID}`,
            value: {
                [optimisticReportPreviewAction.reportActionID]: {
                    created: optimisticReportPreviewAction.created,
                },
            },
        });
    }

    return {
        params: {
            iouReportID: iouReport.reportID,
            chatReportID: chatReport.reportID,
            reportActionID: optimisticIOUReportAction.reportActionID,
            paymentMethodType,
        },
        optimisticData,
        successData,
        failureData,
    };
}

/**
 * @param {Object} report
 * @param {Number} amount
 * @param {String} currency
 * @param {String} comment
 * @param {String} managerID - Account ID of the person sending the money
 * @param {Object} recipient - The user receiving the money
 */
function sendMoneyElsewhere(report, amount, currency, comment, managerID, recipient) {
    const {params, optimisticData, successData, failureData} = getSendMoneyParams(report, amount, currency, comment, CONST.IOU.PAYMENT_TYPE.ELSEWHERE, managerID, recipient);

    API.write('SendMoneyElsewhere', params, {optimisticData, successData, failureData});

    resetMoneyRequestInfo();
    Navigation.dismissModal(params.chatReportID);
    Report.notifyNewAction(params.chatReportID, managerID);
}

/**
 * @param {Object} report
 * @param {Number} amount
 * @param {String} currency
 * @param {String} comment
 * @param {String} managerID - Account ID of the person sending the money
 * @param {Object} recipient - The user receiving the money
 */
function sendMoneyWithWallet(report, amount, currency, comment, managerID, recipient) {
    const {params, optimisticData, successData, failureData} = getSendMoneyParams(report, amount, currency, comment, CONST.IOU.PAYMENT_TYPE.EXPENSIFY, managerID, recipient);

    API.write('SendMoneyWithWallet', params, {optimisticData, successData, failureData});

    resetMoneyRequestInfo();
    Navigation.dismissModal(params.chatReportID);
    Report.notifyNewAction(params.chatReportID, managerID);
}

function approveMoneyRequest(expenseReport) {
    const currentNextStep = lodashGet(allNextSteps, `${ONYXKEYS.COLLECTION.NEXT_STEP}${expenseReport.reportID}`, null);

    const optimisticApprovedReportAction = ReportUtils.buildOptimisticApprovedReportAction(expenseReport.total, expenseReport.currency, expenseReport.reportID);

    const optimisticReportActionsData = {
        onyxMethod: Onyx.METHOD.MERGE,
        key: `${ONYXKEYS.COLLECTION.REPORT_ACTIONS}${expenseReport.reportID}`,
        value: {
            [optimisticApprovedReportAction.reportActionID]: {
                ...optimisticApprovedReportAction,
                pendingAction: CONST.RED_BRICK_ROAD_PENDING_ACTION.ADD,
            },
        },
    };
    const optimisticIOUReportData = {
        onyxMethod: Onyx.METHOD.MERGE,
        key: `${ONYXKEYS.COLLECTION.REPORT}${expenseReport.reportID}`,
        value: {
            ...expenseReport,
            lastMessageText: optimisticApprovedReportAction.message[0].text,
            lastMessageHtml: optimisticApprovedReportAction.message[0].html,
            stateNum: CONST.REPORT.STATE_NUM.APPROVED,
            statusNum: CONST.REPORT.STATUS_NUM.APPROVED,
        },
    };
    const optimisticData = [optimisticIOUReportData, optimisticReportActionsData];

    const successData = [
        {
            onyxMethod: Onyx.METHOD.MERGE,
            key: `${ONYXKEYS.COLLECTION.REPORT_ACTIONS}${expenseReport.reportID}`,
            value: {
                [optimisticApprovedReportAction.reportActionID]: {
                    pendingAction: null,
                },
            },
        },
    ];

    const failureData = [
        {
            onyxMethod: Onyx.METHOD.MERGE,
            key: `${ONYXKEYS.COLLECTION.REPORT_ACTIONS}${expenseReport.reportID}`,
            value: {
                [expenseReport.reportActionID]: {
                    errors: ErrorUtils.getMicroSecondOnyxError('iou.error.other'),
                },
            },
        },
    ];

    if (!_.isNull(currentNextStep)) {
        optimisticData.push({
            onyxMethod: Onyx.METHOD.SET,
            key: `${ONYXKEYS.COLLECTION.NEXT_STEP}${expenseReport.reportID}`,
            value: null,
        });
        failureData.push({
            onyxMethod: Onyx.METHOD.MERGE,
            key: `${ONYXKEYS.COLLECTION.NEXT_STEP}${expenseReport.reportID}`,
            value: currentNextStep,
        });
    }

    API.write('ApproveMoneyRequest', {reportID: expenseReport.reportID, approvedReportActionID: optimisticApprovedReportAction.reportActionID}, {optimisticData, successData, failureData});
}

/**
 * @param {Object} expenseReport
 */
function submitReport(expenseReport) {
    const currentNextStep = lodashGet(allNextSteps, `${ONYXKEYS.COLLECTION.NEXT_STEP}${expenseReport.reportID}`, null);

    const optimisticSubmittedReportAction = ReportUtils.buildOptimisticSubmittedReportAction(expenseReport.total, expenseReport.currency, expenseReport.reportID);
    const parentReport = ReportUtils.getReport(expenseReport.parentReportID);
    const policy = ReportUtils.getPolicy(expenseReport.policyID);
    const isCurrentUserManager = currentUserPersonalDetails.accountID === expenseReport.managerID;

    const optimisticData = [
        {
            onyxMethod: Onyx.METHOD.MERGE,
            key: `${ONYXKEYS.COLLECTION.REPORT_ACTIONS}${expenseReport.reportID}`,
            value: {
                [optimisticSubmittedReportAction.reportActionID]: {
                    ...optimisticSubmittedReportAction,
                    pendingAction: CONST.RED_BRICK_ROAD_PENDING_ACTION.ADD,
                },
            },
        },
        {
            onyxMethod: Onyx.METHOD.MERGE,
            key: `${ONYXKEYS.COLLECTION.REPORT}${expenseReport.reportID}`,
            value: {
                ...expenseReport,
                lastMessageText: lodashGet(optimisticSubmittedReportAction, 'message.0.text', ''),
                lastMessageHtml: lodashGet(optimisticSubmittedReportAction, 'message.0.html', ''),
                stateNum: CONST.REPORT.STATE_NUM.SUBMITTED,
                statusNum: CONST.REPORT.STATUS_NUM.SUBMITTED,
            },
        },
        ...(parentReport.reportID
            ? [
                  {
                      onyxMethod: Onyx.METHOD.MERGE,
                      key: `${ONYXKEYS.COLLECTION.REPORT}${parentReport.reportID}`,
                      value: {
                          ...parentReport,

                          // In case its a manager who force submitted the report, they are the next user who needs to take an action
                          hasOutstandingChildRequest: isCurrentUserManager,
                          iouReportID: null,
                      },
                  },
              ]
            : []),
    ];

    const successData = [
        {
            onyxMethod: Onyx.METHOD.MERGE,
            key: `${ONYXKEYS.COLLECTION.REPORT_ACTIONS}${expenseReport.reportID}`,
            value: {
                [optimisticSubmittedReportAction.reportActionID]: {
                    pendingAction: null,
                },
            },
        },
    ];

    const failureData = [
        {
            onyxMethod: Onyx.METHOD.MERGE,
            key: `${ONYXKEYS.COLLECTION.REPORT_ACTIONS}${expenseReport.reportID}`,
            value: {
                [optimisticSubmittedReportAction.reportActionID]: {
                    errors: ErrorUtils.getMicroSecondOnyxError('iou.error.other'),
                },
            },
        },
        {
            onyxMethod: Onyx.METHOD.MERGE,
            key: `${ONYXKEYS.COLLECTION.REPORT}${expenseReport.reportID}`,
            value: {
                statusNum: CONST.REPORT.STATUS_NUM.OPEN,
                stateNum: CONST.REPORT.STATE_NUM.OPEN,
            },
        },
        ...(parentReport.reportID
            ? [
                  {
                      onyxMethod: Onyx.METHOD.MERGE,
                      key: `${ONYXKEYS.COLLECTION.REPORT}${parentReport.reportID}`,
                      value: {
                          hasOutstandingChildRequest: parentReport.hasOutstandingChildRequest,
                          iouReportID: expenseReport.reportID,
                      },
                  },
              ]
            : []),
    ];

    if (!_.isNull(currentNextStep)) {
        optimisticData.push({
            onyxMethod: Onyx.METHOD.SET,
            key: `${ONYXKEYS.COLLECTION.NEXT_STEP}${expenseReport.reportID}`,
            value: null,
        });
        failureData.push({
            onyxMethod: Onyx.METHOD.MERGE,
            key: `${ONYXKEYS.COLLECTION.NEXT_STEP}${expenseReport.reportID}`,
            value: currentNextStep,
        });
    }

    API.write(
        'SubmitReport',
        {
            reportID: expenseReport.reportID,
            managerAccountID: policy.submitsTo || expenseReport.managerID,
            reportActionID: optimisticSubmittedReportAction.reportActionID,
        },
        {optimisticData, successData, failureData},
    );
}

/**
 * @param {String} paymentType
 * @param {Object} chatReport
 * @param {Object} iouReport
 * @param {String} reimbursementBankAccountState
 */
function payMoneyRequest(paymentType, chatReport, iouReport) {
    const recipient = {accountID: iouReport.ownerAccountID};
    const {params, optimisticData, successData, failureData} = getPayMoneyRequestParams(chatReport, iouReport, recipient, paymentType);

    // For now we need to call the PayMoneyRequestWithWallet API since PayMoneyRequest was not updated to work with
    // Expensify Wallets.
    const apiCommand = paymentType === CONST.IOU.PAYMENT_TYPE.EXPENSIFY ? 'PayMoneyRequestWithWallet' : 'PayMoneyRequest';

    API.write(apiCommand, params, {optimisticData, successData, failureData});
    Navigation.dismissModal(chatReport.reportID);
}

function detachReceipt(transactionID) {
    const transaction = allTransactions[`${ONYXKEYS.COLLECTION.TRANSACTION}${transactionID}`] || {};
    const newTransaction = {...transaction, filename: '', receipt: {}};

    const optimisticData = [
        {
            onyxMethod: Onyx.METHOD.SET,
            key: `${ONYXKEYS.COLLECTION.TRANSACTION}${transactionID}`,
            value: newTransaction,
        },
    ];

    const failureData = [
        {
            onyxMethod: Onyx.METHOD.MERGE,
            key: `${ONYXKEYS.COLLECTION.TRANSACTION}${transactionID}`,
            value: transaction,
        },
    ];

    API.write('DetachReceipt', {transactionID}, {optimisticData, failureData});
}

/**
 * @param {String} transactionID
 * @param {Object} file
 * @param {String} source
 */
function replaceReceipt(transactionID, file, source) {
    const transaction = lodashGet(allTransactions, 'transactionID', {});
    const oldReceipt = lodashGet(transaction, 'receipt', {});

    const optimisticData = [
        {
            onyxMethod: Onyx.METHOD.MERGE,
            key: `${ONYXKEYS.COLLECTION.TRANSACTION}${transactionID}`,
            value: {
                receipt: {
                    source,
                    state: CONST.IOU.RECEIPT_STATE.OPEN,
                },
                filename: file.name,
            },
        },
    ];

    const failureData = [
        {
            onyxMethod: Onyx.METHOD.MERGE,
            key: `${ONYXKEYS.COLLECTION.TRANSACTION}${transactionID}`,
            value: {
                receipt: oldReceipt,
                filename: transaction.filename,
            },
        },
    ];

    API.write('ReplaceReceipt', {transactionID, receipt: file}, {optimisticData, failureData});
}

/**
 * Finds the participants for an IOU based on the attached report
 * @param {String} transactionID of the transaction to set the participants of
 * @param {Object} report attached to the transaction
 */
function setMoneyRequestParticipantsFromReport(transactionID, report) {
    // If the report is iou or expense report, we should get the chat report to set participant for request money
    const chatReport = ReportUtils.isMoneyRequestReport(report) ? ReportUtils.getReport(report.chatReportID) : report;
    const currentUserAccountID = currentUserPersonalDetails.accountID;
    const participants = ReportUtils.isPolicyExpenseChat(chatReport)
        ? [{reportID: chatReport.reportID, isPolicyExpenseChat: true, selected: true}]
        : _.chain(chatReport.participantAccountIDs)
              .filter((accountID) => currentUserAccountID !== accountID)
              .map((accountID) => ({accountID, selected: true}))
              .value();
    Onyx.merge(`${ONYXKEYS.COLLECTION.TRANSACTION_DRAFT}${transactionID}`, {participants, participantsAutoAssigned: true});
}

/**
 * Initialize money request info and navigate to the MoneyRequest page
 * @param {String} iouType
 * @param {String} reportID
 */
function startMoneyRequest(iouType, reportID = '') {
    resetMoneyRequestInfo(`${iouType}${reportID}`);
    Navigation.navigate(ROUTES.MONEY_REQUEST.getRoute(iouType, reportID));
}

/**
 * @param {String} id
 */
function setMoneyRequestId(id) {
    Onyx.merge(ONYXKEYS.IOU, {id});
}

/**
 * @param {Number} amount
 */
function setMoneyRequestAmount(amount) {
    Onyx.merge(ONYXKEYS.IOU, {amount});
}

/**
 * @param {String} created
 */
function setMoneyRequestCreated(created) {
    Onyx.merge(ONYXKEYS.IOU, {created});
}

/**
 * @param {String} currency
 */
function setMoneyRequestCurrency(currency) {
    Onyx.merge(ONYXKEYS.IOU, {currency});
}

/**
 * @param {String} comment
 */
function setMoneyRequestDescription(comment) {
    Onyx.merge(ONYXKEYS.IOU, {comment: comment.trim()});
}

/**
 * @param {String} merchant
 */
function setMoneyRequestMerchant(merchant) {
    Onyx.merge(ONYXKEYS.IOU, {merchant: merchant.trim()});
}

/**
 * @param {String} category
 */
function setMoneyRequestCategory(category) {
    Onyx.merge(ONYXKEYS.IOU, {category});
}

function resetMoneyRequestCategory() {
    Onyx.merge(ONYXKEYS.IOU, {category: ''});
}

/*
 * @param {String} tag
 */
function setMoneyRequestTag(tag) {
    Onyx.merge(ONYXKEYS.IOU, {tag});
}

function resetMoneyRequestTag() {
    Onyx.merge(ONYXKEYS.IOU, {tag: ''});
}

/**
 * @param {String} transactionID
 * @param {Object} taxRate
 */
function setMoneyRequestTaxRate(transactionID, taxRate) {
    Onyx.merge(`${ONYXKEYS.COLLECTION.TRANSACTION_DRAFT}${transactionID}`, {taxRate});
}

/**
 * @param {String} transactionID
 * @param {Number} taxAmount
 */
function setMoneyRequestTaxAmount(transactionID, taxAmount) {
    Onyx.merge(`${ONYXKEYS.COLLECTION.TRANSACTION_DRAFT}${transactionID}`, {taxAmount});
}

/**
 * @param {Boolean} billable
 */
function setMoneyRequestBillable(billable) {
    Onyx.merge(ONYXKEYS.IOU, {billable});
}

/**
 * @param {Object[]} participants
 * @param {Boolean} isSplitRequest
 */
function setMoneyRequestParticipants(participants, isSplitRequest) {
    Onyx.merge(ONYXKEYS.IOU, {participants, isSplitRequest});
}

function setUpDistanceTransaction() {
    const transactionID = NumberUtils.rand64();
    Onyx.merge(`${ONYXKEYS.COLLECTION.TRANSACTION}${transactionID}`, {
        transactionID,
        comment: {type: CONST.TRANSACTION.TYPE.CUSTOM_UNIT, customUnit: {name: CONST.CUSTOM_UNITS.NAME_DISTANCE}},
    });
    Onyx.merge(ONYXKEYS.IOU, {transactionID});
}

/**
 * Navigates to the next IOU page based on where the IOU request was started
 *
 * @param {Object} iou
 * @param {String} iouType
 * @param {Object} report
 * @param {String} report.reportID
 * @param {String} path
 */
function navigateToNextPage(iou, iouType, report, path = '') {
    const moneyRequestID = `${iouType}${report.reportID || ''}`;
    const shouldReset = iou.id !== moneyRequestID && !_.isEmpty(report.reportID);

    // If the money request ID in Onyx does not match the ID from params, we want to start a new request
    // with the ID from params. We need to clear the participants in case the new request is initiated from FAB.
    if (shouldReset) {
        resetMoneyRequestInfo(moneyRequestID);
    }

    // If we're adding a receipt, that means the user came from the confirmation page and we need to navigate back to it.
    if (path.slice(1) === ROUTES.MONEY_REQUEST_RECEIPT.getRoute(iouType, report.reportID)) {
        Navigation.navigate(ROUTES.MONEY_REQUEST_CONFIRMATION.getRoute(iouType, report.reportID));
        return;
    }

    // If a request is initiated on a report, skip the participants selection step and navigate to the confirmation page.
    if (report.reportID) {
        // If the report is iou or expense report, we should get the chat report to set participant for request money
        const chatReport = ReportUtils.isMoneyRequestReport(report) ? ReportUtils.getReport(report.chatReportID) : report;
        // Reinitialize the participants when the money request ID in Onyx does not match the ID from params
        if (_.isEmpty(iou.participants) || shouldReset) {
            const currentUserAccountID = currentUserPersonalDetails.accountID;
            const participants = ReportUtils.isPolicyExpenseChat(chatReport)
                ? [{reportID: chatReport.reportID, isPolicyExpenseChat: true, selected: true}]
                : _.chain(chatReport.participantAccountIDs)
                      .filter((accountID) => currentUserAccountID !== accountID)
                      .map((accountID) => ({accountID, selected: true}))
                      .value();
            setMoneyRequestParticipants(participants);
            resetMoneyRequestCategory();
            resetMoneyRequestTag();
        }
        Navigation.navigate(ROUTES.MONEY_REQUEST_CONFIRMATION.getRoute(iouType, report.reportID));
        return;
    }
    Navigation.navigate(ROUTES.MONEY_REQUEST_PARTICIPANTS.getRoute(iouType));
}

/**
 *  When the money request or split bill creation flow is initialized via FAB, the reportID is not passed as a navigation
 * parameter.
 * Gets a report id from the first participant of the IOU object stored in Onyx.
 * @param {Object} iou
 * @param {Array} iou.participants
 * @param {Object} route
 * @param {Object} route.params
 * @param {String} [route.params.reportID]
 * @returns {String}
 */
function getIOUReportID(iou, route) {
    return lodashGet(route, 'params.reportID') || lodashGet(iou, 'participants.0.reportID', '');
}

export {
    setMoneyRequestParticipants,
    createDistanceRequest,
    deleteMoneyRequest,
    splitBill,
    splitBillAndOpenReport,
    setDraftSplitTransaction,
    startSplitBill,
    completeSplitBill,
    requestMoney,
    sendMoneyElsewhere,
    approveMoneyRequest,
    submitReport,
    payMoneyRequest,
    sendMoneyWithWallet,
    startMoneyRequest,
    startMoneyRequest_temporaryForRefactor,
    resetMoneyRequestCategory,
    resetMoneyRequestCategory_temporaryForRefactor,
    resetMoneyRequestInfo,
    resetMoneyRequestTag,
    resetMoneyRequestTag_temporaryForRefactor,
    clearMoneyRequest,
    setMoneyRequestAmount_temporaryForRefactor,
    setMoneyRequestBillable_temporaryForRefactor,
    setMoneyRequestCategory_temporaryForRefactor,
    setMoneyRequestCreated_temporaryForRefactor,
    setMoneyRequestCurrency_temporaryForRefactor,
    setMoneyRequestDescription_temporaryForRefactor,
    setMoneyRequestMerchant_temporaryForRefactor,
    setMoneyRequestParticipants_temporaryForRefactor,
    setMoneyRequestReceipt,
    setMoneyRequestTag_temporaryForRefactor,
    setMoneyRequestAmount,
    setMoneyRequestBillable,
    setMoneyRequestCategory,
    setMoneyRequestCreated,
    setMoneyRequestCurrency,
    setMoneyRequestDescription,
    setMoneyRequestId,
    setMoneyRequestMerchant,
    setMoneyRequestParticipantsFromReport,
    setMoneyRequestTag,
    setMoneyRequestTaxAmount,
    setMoneyRequestTaxRate,
    setUpDistanceTransaction,
    navigateToNextPage,
    updateMoneyRequestDate,
    updateMoneyRequestBillable,
    updateMoneyRequestMerchant,
    updateMoneyRequestTag,
<<<<<<< HEAD
    updateMoneyRequestDistance,
=======
    updateMoneyRequestCategory,
>>>>>>> 6cfdd6f4
    updateMoneyRequestAmountAndCurrency,
    updateMoneyRequestDescription,
    replaceReceipt,
    detachReceipt,
    getIOUReportID,
    editMoneyRequest,
};<|MERGE_RESOLUTION|>--- conflicted
+++ resolved
@@ -1184,7 +1184,6 @@
 }
 
 /**
-<<<<<<< HEAD
  * Updates the waypoints of a distance money request
  *
  * @param {String} transactionID
@@ -1197,7 +1196,9 @@
     };
     const {params, onyxData} = getUpdateMoneyRequestParams(transactionID, transactionThreadReportID, transactionChanges, true);
     API.write('UpdateMoneyRequestDistance', params, onyxData);
-=======
+}
+
+/**
  * Updates the category of a money request
  *
  * @param {String} transactionID
@@ -1210,7 +1211,6 @@
     };
     const {params, onyxData} = getUpdateMoneyRequestParams(transactionID, transactionThreadReportID, transactionChanges, true);
     API.write('UpdateMoneyRequestCategory', params, onyxData);
->>>>>>> 6cfdd6f4
 }
 
 /**
@@ -3749,11 +3749,8 @@
     updateMoneyRequestBillable,
     updateMoneyRequestMerchant,
     updateMoneyRequestTag,
-<<<<<<< HEAD
     updateMoneyRequestDistance,
-=======
     updateMoneyRequestCategory,
->>>>>>> 6cfdd6f4
     updateMoneyRequestAmountAndCurrency,
     updateMoneyRequestDescription,
     replaceReceipt,
