import {format} from 'date-fns';
import Str from 'expensify-common/lib/str';
import lodashGet from 'lodash/get';
import lodashHas from 'lodash/has';
import Onyx from 'react-native-onyx';
import OnyxUtils from 'react-native-onyx/lib/utils';
import _ from 'underscore';
import ReceiptGeneric from '@assets/images/receipt-generic.png';
import * as API from '@libs/API';
import * as CurrencyUtils from '@libs/CurrencyUtils';
import DateUtils from '@libs/DateUtils';
import * as ErrorUtils from '@libs/ErrorUtils';
import * as IOUUtils from '@libs/IOUUtils';
import * as LocalePhoneNumber from '@libs/LocalePhoneNumber';
import * as Localize from '@libs/Localize';
import Navigation from '@libs/Navigation/Navigation';
import * as NumberUtils from '@libs/NumberUtils';
import * as OptionsListUtils from '@libs/OptionsListUtils';
import Permissions from '@libs/Permissions';
import * as PolicyUtils from '@libs/PolicyUtils';
import * as ReportActionsUtils from '@libs/ReportActionsUtils';
import * as ReportUtils from '@libs/ReportUtils';
import * as TransactionUtils from '@libs/TransactionUtils';
import * as UserUtils from '@libs/UserUtils';
import CONST from '@src/CONST';
import ONYXKEYS from '@src/ONYXKEYS';
import ROUTES from '@src/ROUTES';
import * as Policy from './Policy';
import * as Report from './Report';

let betas;
Onyx.connect({
    key: ONYXKEYS.BETAS,
    callback: (val) => (betas = val || []),
});

let allPersonalDetails;
Onyx.connect({
    key: ONYXKEYS.PERSONAL_DETAILS_LIST,
    callback: (val) => {
        allPersonalDetails = val || {};
    },
});

let allReports;
Onyx.connect({
    key: ONYXKEYS.COLLECTION.REPORT,
    waitForCollectionCallback: true,
    callback: (val) => (allReports = val),
});

let allTransactions;
Onyx.connect({
    key: ONYXKEYS.COLLECTION.TRANSACTION,
    waitForCollectionCallback: true,
    callback: (val) => {
        if (!val) {
            allTransactions = {};
            return;
        }

        allTransactions = val;
    },
});

let allTransactionDrafts = {};
Onyx.connect({
    key: ONYXKEYS.COLLECTION.TRANSACTION_DRAFT,
    waitForCollectionCallback: true,
    callback: (val) => {
        allTransactionDrafts = val || {};
    },
});

let allTransactionViolations;
Onyx.connect({
    key: ONYXKEYS.COLLECTION.TRANSACTION_VIOLATIONS,
    waitForCollectionCallback: true,
    callback: (val) => {
        if (!val) {
            allTransactionViolations = {};
            return;
        }

        allTransactionViolations = val;
    },
});

let allDraftSplitTransactions;
Onyx.connect({
    key: ONYXKEYS.COLLECTION.SPLIT_TRANSACTION_DRAFT,
    waitForCollectionCallback: true,
    callback: (val) => {
        allDraftSplitTransactions = val || {};
    },
});

let allNextSteps = {};
Onyx.connect({
    key: ONYXKEYS.COLLECTION.NEXT_STEP,
    waitForCollectionCallback: true,
    callback: (val) => {
        allNextSteps = val || {};
    },
});

let userAccountID = '';
let currentUserEmail = '';
Onyx.connect({
    key: ONYXKEYS.SESSION,
    callback: (val) => {
        currentUserEmail = lodashGet(val, 'email', '');
        userAccountID = lodashGet(val, 'accountID', '');
    },
});

let currentUserPersonalDetails = {};
Onyx.connect({
    key: ONYXKEYS.PERSONAL_DETAILS_LIST,
    callback: (val) => {
        currentUserPersonalDetails = lodashGet(val, userAccountID, {});
    },
});

let currentDate = '';
Onyx.connect({
    key: ONYXKEYS.CURRENT_DATE,
    callback: (val) => {
        currentDate = val;
    },
});

/**
 * Initialize money request info
 * @param {String} reportID to attach the transaction to
 * @param {Boolean} isFromGlobalCreate
 * @param {String} [iouRequestType] one of manual/scan/distance
 */
function startMoneyRequest_temporaryForRefactor(reportID, isFromGlobalCreate, iouRequestType = CONST.IOU.REQUEST_TYPE.MANUAL) {
    // Generate a brand new transactionID
    const newTransactionID = CONST.IOU.OPTIMISTIC_TRANSACTION_ID;
    const created = currentDate || format(new Date(), 'yyyy-MM-dd');
    const comment = {};

    // Add initial empty waypoints when starting a distance request
    if (iouRequestType === CONST.IOU.REQUEST_TYPE.DISTANCE) {
        comment.waypoints = {
            waypoint0: {},
            waypoint1: {},
        };
    }

    // Store the transaction in Onyx and mark it as not saved so it can be cleaned up later
    // Use set() here so that there is no way that data will be leaked between objects when it gets reset
    Onyx.set(`${ONYXKEYS.COLLECTION.TRANSACTION_DRAFT}${newTransactionID}`, {
        amount: 0,
        comment,
        created,
        currency: lodashGet(currentUserPersonalDetails, 'localCurrencyCode', CONST.CURRENCY.USD),
        iouRequestType,
        reportID,
        transactionID: newTransactionID,
        isFromGlobalCreate,
        merchant: CONST.TRANSACTION.PARTIAL_TRANSACTION_MERCHANT,
    });
}

/**
 * @param {String} transactionID
 */
function clearMoneyRequest(transactionID) {
    Onyx.set(`${ONYXKEYS.COLLECTION.TRANSACTION_DRAFT}${transactionID}`, null);
}

/**
 * @param {String} transactionID
 * @param {Number} amount
 * @param {String} currency
 */
function setMoneyRequestAmount_temporaryForRefactor(transactionID, amount, currency) {
    Onyx.merge(`${ONYXKEYS.COLLECTION.TRANSACTION_DRAFT}${transactionID}`, {amount, currency});
}

/**
 * Reset the money request amount, discarding the user-provided value. In the case of distance requests, this will effectively re-enable the default behavior of automatic amount calculation.
 * @param {String} transactionID
 */
function resetMoneyRequestAmount_temporaryForRefactor(transactionID) {
    Onyx.merge(`${ONYXKEYS.COLLECTION.TRANSACTION_DRAFT}${transactionID}`, {amount: CONST.IOU.DEFAULT_AMOUNT});
}

/**
 * @param {String} transactionID
 * @param {String} created
 */
function setMoneyRequestCreated_temporaryForRefactor(transactionID, created) {
    Onyx.merge(`${ONYXKEYS.COLLECTION.TRANSACTION_DRAFT}${transactionID}`, {created});
}

/**
 * @param {String} transactionID
 * @param {String} currency
 */
function setMoneyRequestCurrency_temporaryForRefactor(transactionID, currency) {
    Onyx.merge(`${ONYXKEYS.COLLECTION.TRANSACTION_DRAFT}${transactionID}`, {currency});
}

/**
 * @param {String} transactionID
 * @param {String} comment
 */
function setMoneyRequestDescription_temporaryForRefactor(transactionID, comment) {
    Onyx.merge(`${ONYXKEYS.COLLECTION.TRANSACTION_DRAFT}${transactionID}`, {comment: {comment: comment.trim()}});
}

/**
 * @param {String} transactionID
 * @param {String} merchant
 */
function setMoneyRequestMerchant_temporaryForRefactor(transactionID, merchant) {
    Onyx.merge(`${ONYXKEYS.COLLECTION.TRANSACTION_DRAFT}${transactionID}`, {merchant: merchant.trim()});
}

/**
 * @param {String} transactionID
 * @param {String} category
 */
function setMoneyRequestCategory_temporaryForRefactor(transactionID, category) {
    Onyx.merge(`${ONYXKEYS.COLLECTION.TRANSACTION_DRAFT}${transactionID}`, {category});
}

/*
 * @param {String} transactionID
 */
function resetMoneyRequestCategory_temporaryForRefactor(transactionID) {
    Onyx.merge(`${ONYXKEYS.COLLECTION.TRANSACTION_DRAFT}${transactionID}`, {category: null});
}

/*
 * @param {String} transactionID
 * @param {String} tag
 */
function setMoneyRequestTag_temporaryForRefactor(transactionID, tag) {
    Onyx.merge(`${ONYXKEYS.COLLECTION.TRANSACTION_DRAFT}${transactionID}`, {tag});
}

/*
 * @param {String} transactionID
 */
function resetMoneyRequestTag_temporaryForRefactor(transactionID) {
    Onyx.merge(`${ONYXKEYS.COLLECTION.TRANSACTION_DRAFT}${transactionID}`, {tag: null});
}

/**
 * @param {String} transactionID
 * @param {Boolean} billable
 */
function setMoneyRequestBillable_temporaryForRefactor(transactionID, billable) {
    Onyx.merge(`${ONYXKEYS.COLLECTION.TRANSACTION_DRAFT}${transactionID}`, {billable});
}

/**
 * @param {String} transactionID
 * @param {Object[]} participants
 */
function setMoneyRequestParticipants_temporaryForRefactor(transactionID, participants) {
    Onyx.merge(`${ONYXKEYS.COLLECTION.TRANSACTION_DRAFT}${transactionID}`, {participants});
}

/**
 * @param {String} transactionID
 * @param {String} source
 * @param {String} filename
 */
function setMoneyRequestReceipt_temporaryForRefactor(transactionID, source, filename) {
    Onyx.merge(`${ONYXKEYS.COLLECTION.TRANSACTION_DRAFT}${transactionID}`, {receipt: {source}, filename});
}

/**
 * Reset money request info from the store with its initial value
 * @param {String} id
 */
function resetMoneyRequestInfo(id = '') {
    const created = currentDate || format(new Date(), CONST.DATE.FNS_FORMAT_STRING);
    Onyx.merge(ONYXKEYS.IOU, {
        id,
        amount: 0,
        currency: lodashGet(currentUserPersonalDetails, 'localCurrencyCode', CONST.CURRENCY.USD),
        comment: '',
        participants: [],
        merchant: CONST.TRANSACTION.PARTIAL_TRANSACTION_MERCHANT,
        category: '',
        tag: '',
        created,
        receiptPath: '',
        receiptFilename: '',
        transactionID: '',
        billable: null,
        isSplitRequest: false,
    });
}

/**
 *  Helper function to get the receipt error for money requests, or the generic error if there's no receipt
 *
 * @param {Object} receipt
 * @param {String} filename
 * @param {Boolean} [isScanRequest]
 * @returns {Object}
 */
function getReceiptError(receipt, filename, isScanRequest = true) {
    return _.isEmpty(receipt) || !isScanRequest
        ? ErrorUtils.getMicroSecondOnyxError('iou.error.genericCreateFailureMessage')
        : ErrorUtils.getMicroSecondOnyxErrorObject({error: CONST.IOU.RECEIPT_ERROR, source: receipt.source, filename});
}

function buildOnyxDataForMoneyRequest(
    chatReport,
    iouReport,
    transaction,
    chatCreatedAction,
    iouCreatedAction,
    iouAction,
    optimisticPersonalDetailListAction,
    reportPreviewAction,
    optimisticPolicyRecentlyUsedCategories,
    optimisticPolicyRecentlyUsedTags,
    isNewChatReport,
    isNewIOUReport,
    hasOutstandingChildRequest = false,
) {
    const isScanRequest = TransactionUtils.isScanRequest(transaction);
    const optimisticData = [
        {
            // Use SET for new reports because it doesn't exist yet, is faster and we need the data to be available when we navigate to the chat page
            onyxMethod: isNewChatReport ? Onyx.METHOD.SET : Onyx.METHOD.MERGE,
            key: `${ONYXKEYS.COLLECTION.REPORT}${chatReport.reportID}`,
            value: {
                ...chatReport,
                lastReadTime: DateUtils.getDBTime(),
                lastMessageTranslationKey: '',
                iouReportID: iouReport.reportID,
                hasOutstandingChildRequest,
                ...(isNewChatReport ? {pendingFields: {createChat: CONST.RED_BRICK_ROAD_PENDING_ACTION.ADD}} : {}),
            },
        },
        {
            onyxMethod: isNewIOUReport ? Onyx.METHOD.SET : Onyx.METHOD.MERGE,
            key: `${ONYXKEYS.COLLECTION.REPORT}${iouReport.reportID}`,
            value: {
                ...iouReport,
                lastMessageText: iouAction.message[0].text,
                lastMessageHtml: iouAction.message[0].html,
                pendingFields: {
                    ...(isNewIOUReport ? {createChat: CONST.RED_BRICK_ROAD_PENDING_ACTION.ADD} : {preview: CONST.RED_BRICK_ROAD_PENDING_ACTION.UPDATE}),
                },
            },
        },
        {
            onyxMethod: Onyx.METHOD.SET,
            key: `${ONYXKEYS.COLLECTION.TRANSACTION}${transaction.transactionID}`,
            value: transaction,
        },
        {
            onyxMethod: isNewChatReport ? Onyx.METHOD.SET : Onyx.METHOD.MERGE,
            key: `${ONYXKEYS.COLLECTION.REPORT_ACTIONS}${chatReport.reportID}`,
            value: {
                ...(isNewChatReport ? {[chatCreatedAction.reportActionID]: chatCreatedAction} : {}),
                [reportPreviewAction.reportActionID]: reportPreviewAction,
            },
        },
        {
            onyxMethod: isNewIOUReport ? Onyx.METHOD.SET : Onyx.METHOD.MERGE,
            key: `${ONYXKEYS.COLLECTION.REPORT_ACTIONS}${iouReport.reportID}`,
            value: {
                ...(isNewIOUReport ? {[iouCreatedAction.reportActionID]: iouCreatedAction} : {}),
                [iouAction.reportActionID]: iouAction,
            },
        },

        // Remove the temporary transaction used during the creation flow
        {
            onyxMethod: Onyx.METHOD.SET,
            key: `${ONYXKEYS.COLLECTION.TRANSACTION_DRAFT}${CONST.IOU.OPTIMISTIC_TRANSACTION_ID}`,
            value: null,
        },
    ];

    if (!_.isEmpty(optimisticPolicyRecentlyUsedCategories)) {
        optimisticData.push({
            onyxMethod: Onyx.METHOD.SET,
            key: `${ONYXKEYS.COLLECTION.POLICY_RECENTLY_USED_CATEGORIES}${iouReport.policyID}`,
            value: optimisticPolicyRecentlyUsedCategories,
        });
    }

    if (!_.isEmpty(optimisticPolicyRecentlyUsedTags)) {
        optimisticData.push({
            onyxMethod: Onyx.METHOD.MERGE,
            key: `${ONYXKEYS.COLLECTION.POLICY_RECENTLY_USED_TAGS}${iouReport.policyID}`,
            value: optimisticPolicyRecentlyUsedTags,
        });
    }

    if (!_.isEmpty(optimisticPersonalDetailListAction)) {
        optimisticData.push({
            onyxMethod: Onyx.METHOD.MERGE,
            key: ONYXKEYS.PERSONAL_DETAILS_LIST,
            value: optimisticPersonalDetailListAction,
        });
    }

    const successData = [
        ...(isNewChatReport
            ? [
                  {
                      onyxMethod: Onyx.METHOD.MERGE,
                      key: `${ONYXKEYS.COLLECTION.REPORT}${chatReport.reportID}`,
                      value: {
                          pendingFields: null,
                          errorFields: null,
                      },
                  },
              ]
            : []),
        {
            onyxMethod: Onyx.METHOD.MERGE,
            key: `${ONYXKEYS.COLLECTION.REPORT}${iouReport.reportID}`,
            value: {
                pendingFields: null,
                errorFields: null,
            },
        },
        {
            onyxMethod: Onyx.METHOD.MERGE,
            key: `${ONYXKEYS.COLLECTION.TRANSACTION}${transaction.transactionID}`,
            value: {
                pendingAction: null,
                pendingFields: null,
            },
        },

        {
            onyxMethod: Onyx.METHOD.MERGE,
            key: `${ONYXKEYS.COLLECTION.REPORT_ACTIONS}${chatReport.reportID}`,
            value: {
                ...(isNewChatReport
                    ? {
                          [chatCreatedAction.reportActionID]: {
                              pendingAction: null,
                              errors: null,
                          },
                      }
                    : {}),
                [reportPreviewAction.reportActionID]: {
                    pendingAction: null,
                },
            },
        },
        {
            onyxMethod: Onyx.METHOD.MERGE,
            key: `${ONYXKEYS.COLLECTION.REPORT_ACTIONS}${iouReport.reportID}`,
            value: {
                ...(isNewIOUReport
                    ? {
                          [iouCreatedAction.reportActionID]: {
                              pendingAction: null,
                              errors: null,
                          },
                      }
                    : {}),
                [iouAction.reportActionID]: {
                    pendingAction: null,
                    errors: null,
                },
            },
        },
    ];

    const failureData = [
        {
            onyxMethod: Onyx.METHOD.MERGE,
            key: `${ONYXKEYS.COLLECTION.REPORT}${chatReport.reportID}`,
            value: {
                iouReportID: chatReport.iouReportID,
                lastReadTime: chatReport.lastReadTime,
                pendingFields: null,
                ...(isNewChatReport
                    ? {
                          errorFields: {
                              createChat: ErrorUtils.getMicroSecondOnyxError('report.genericCreateReportFailureMessage'),
                          },
                      }
                    : {}),
            },
        },
        {
            onyxMethod: Onyx.METHOD.MERGE,
            key: `${ONYXKEYS.COLLECTION.REPORT}${iouReport.reportID}`,
            value: {
                pendingFields: null,
                errorFields: {
                    ...(isNewIOUReport ? {createChat: ErrorUtils.getMicroSecondOnyxError('report.genericCreateReportFailureMessage')} : {}),
                },
            },
        },
        {
            onyxMethod: Onyx.METHOD.MERGE,
            key: `${ONYXKEYS.COLLECTION.TRANSACTION}${transaction.transactionID}`,
            value: {
                errors: ErrorUtils.getMicroSecondOnyxError('iou.error.genericCreateFailureMessage'),
                pendingAction: null,
                pendingFields: null,
            },
        },

        // Remove the temporary transaction used during the creation flow
        {
            onyxMethod: Onyx.METHOD.SET,
            key: `${ONYXKEYS.COLLECTION.TRANSACTION_DRAFT}${CONST.IOU.OPTIMISTIC_TRANSACTION_ID}`,
            value: null,
        },

        {
            onyxMethod: Onyx.METHOD.MERGE,
            key: `${ONYXKEYS.COLLECTION.REPORT_ACTIONS}${chatReport.reportID}`,
            value: {
                ...(isNewChatReport
                    ? {
                          [chatCreatedAction.reportActionID]: {
                              errors: getReceiptError(transaction.receipt, transaction.filename || transaction.receipt.filename, isScanRequest),
                          },
                          [reportPreviewAction.reportActionID]: {
                              errors: ErrorUtils.getMicroSecondOnyxError(null),
                          },
                      }
                    : {
                          [reportPreviewAction.reportActionID]: {
                              created: reportPreviewAction.created,
                              errors: getReceiptError(transaction.receipt, transaction.filename || transaction.receipt.filename, isScanRequest),
                          },
                      }),
            },
        },
        {
            onyxMethod: Onyx.METHOD.MERGE,
            key: `${ONYXKEYS.COLLECTION.REPORT_ACTIONS}${iouReport.reportID}`,
            value: {
                ...(isNewIOUReport
                    ? {
                          [iouCreatedAction.reportActionID]: {
                              errors: getReceiptError(transaction.receipt, transaction.filename || transaction.receipt.filename, isScanRequest),
                          },
                          [iouAction.reportActionID]: {
                              errors: ErrorUtils.getMicroSecondOnyxError(null),
                          },
                      }
                    : {
                          [iouAction.reportActionID]: {
                              errors: getReceiptError(transaction.receipt, transaction.filename || transaction.receipt.filename, isScanRequest),
                          },
                      }),
            },
        },
    ];

    return [optimisticData, successData, failureData];
}

/**
 * Gathers all the data needed to make a money request. It attempts to find existing reports, iouReports, and receipts. If it doesn't find them, then
 * it creates optimistic versions of them and uses those instead
 *
 * @param {Object} report
 * @param {Object} participant
 * @param {String} comment
 * @param {Number} amount
 * @param {String} currency
 * @param {String} created
 * @param {String} merchant
 * @param {Number} [payeeAccountID]
 * @param {String} [payeeEmail]
 * @param {Object} [receipt]
 * @param {String} [existingTransactionID]
 * @param {String} [category]
 * @param {String} [tag]
 * @param {Boolean} [billable]
 * @returns {Object} data
 * @returns {String} data.payerEmail
 * @returns {Object} data.iouReport
 * @returns {Object} data.chatReport
 * @returns {Object} data.transaction
 * @returns {Object} data.iouAction
 * @returns {Object} data.createdChatReportActionID
 * @returns {Object} data.createdIOUReportActionID
 * @returns {Object} data.reportPreviewAction
 * @returns {Object} data.onyxData
 * @returns {Object} data.onyxData.optimisticData
 * @returns {Object} data.onyxData.successData
 * @returns {Object} data.onyxData.failureData
 */
function getMoneyRequestInformation(
    report,
    participant,
    comment,
    amount,
    currency,
    created,
    merchant,
    payeeAccountID = userAccountID,
    payeeEmail = currentUserEmail,
    receipt = undefined,
    existingTransactionID = undefined,
    category = undefined,
    tag = undefined,
    billable = undefined,
) {
    const payerEmail = OptionsListUtils.addSMSDomainIfPhoneNumber(participant.login);
    const payerAccountID = Number(participant.accountID);
    const isPolicyExpenseChat = participant.isPolicyExpenseChat;

    // STEP 1: Get existing chat report OR build a new optimistic one
    let isNewChatReport = false;
    let chatReport = lodashGet(report, 'reportID', null) ? report : null;

    // If this is a policyExpenseChat, the chatReport must exist and we can get it from Onyx.
    // report is null if the flow is initiated from the global create menu. However, participant always stores the reportID if it exists, which is the case for policyExpenseChats
    if (!chatReport && isPolicyExpenseChat) {
        chatReport = allReports[`${ONYXKEYS.COLLECTION.REPORT}${participant.reportID}`];
    }

    if (!chatReport) {
        chatReport = ReportUtils.getChatByParticipants([payerAccountID]);
    }

    // If we still don't have a report, it likely doens't exist and we need to build an optimistic one
    if (!chatReport) {
        isNewChatReport = true;
        chatReport = ReportUtils.buildOptimisticChatReport([payerAccountID]);
    }

    // STEP 2: Get existing IOU report and update its total OR build a new optimistic one
    const isNewIOUReport = !chatReport.iouReportID || ReportUtils.hasIOUWaitingOnCurrentUserBankAccount(chatReport);
    let iouReport = isNewIOUReport ? null : allReports[`${ONYXKEYS.COLLECTION.REPORT}${chatReport.iouReportID}`];

    // Check if the Scheduled Submit is enabled in case of expense report
    let needsToBeManuallySubmitted = false;
    let isFromPaidPolicy = false;
    if (isPolicyExpenseChat) {
        const policy = ReportUtils.getPolicy(chatReport.policyID);
        isFromPaidPolicy = PolicyUtils.isPaidGroupPolicy(policy);

        // If the scheduled submit is turned off on the policy, user needs to manually submit the report which is indicated by GBR in LHN
        needsToBeManuallySubmitted = isFromPaidPolicy && !(policy.isHarvestingEnabled || false);

        // If the linked expense report on paid policy is not draft, we need to create a new draft expense report
        if (iouReport && isFromPaidPolicy && !ReportUtils.isDraftExpenseReport(iouReport)) {
            iouReport = null;
        }
    }

    if (iouReport) {
        if (isPolicyExpenseChat) {
            iouReport = {...iouReport};
            if (lodashGet(iouReport, 'currency') === currency) {
                // Because of the Expense reports are stored as negative values, we substract the total from the amount
                iouReport.total -= amount;
            }
        } else {
            iouReport = IOUUtils.updateIOUOwnerAndTotal(iouReport, payeeAccountID, amount, currency);
        }
    } else {
        iouReport = isPolicyExpenseChat
            ? ReportUtils.buildOptimisticExpenseReport(chatReport.reportID, chatReport.policyID, payeeAccountID, amount, currency)
            : ReportUtils.buildOptimisticIOUReport(payeeAccountID, payerAccountID, amount, chatReport.reportID, currency);
    }

    // STEP 3: Build optimistic receipt and transaction
    const receiptObject = {};
    let filename;
    if (receipt && receipt.source) {
        receiptObject.source = receipt.source;
        receiptObject.state = receipt.state || CONST.IOU.RECEIPT_STATE.SCANREADY;
        filename = receipt.name;
    }
    let optimisticTransaction = TransactionUtils.buildOptimisticTransaction(
        ReportUtils.isExpenseReport(iouReport) ? -amount : amount,
        currency,
        iouReport.reportID,
        comment,
        created,
        '',
        '',
        merchant,
        receiptObject,
        filename,
        existingTransactionID,
        category,
        tag,
        billable,
    );

    const optimisticPolicyRecentlyUsedCategories = Policy.buildOptimisticPolicyRecentlyUsedCategories(iouReport.policyID, category);

    const optimisticPolicyRecentlyUsedTags = Policy.buildOptimisticPolicyRecentlyUsedTags(iouReport.policyID, tag);

    // If there is an existing transaction (which is the case for distance requests), then the data from the existing transaction
    // needs to be manually merged into the optimistic transaction. This is because buildOnyxDataForMoneyRequest() uses `Onyx.set()` for the transaction
    // data. This is a big can of worms to change it to `Onyx.merge()` as explored in https://expensify.slack.com/archives/C05DWUDHVK7/p1692139468252109.
    // I want to clean this up at some point, but it's possible this will live in the code for a while so I've created https://github.com/Expensify/App/issues/25417
    // to remind me to do this.
    const existingTransaction = allTransactionDrafts[`${ONYXKEYS.COLLECTION.TRANSACTION_DRAFT}${CONST.IOU.OPTIMISTIC_TRANSACTION_ID}`];
    if (existingTransaction && existingTransaction.iouRequestType === CONST.IOU.REQUEST_TYPE.DISTANCE) {
        optimisticTransaction = OnyxUtils.fastMerge(existingTransaction, optimisticTransaction);
    }

    // STEP 4: Build optimistic reportActions. We need:
    // 1. CREATED action for the chatReport
    // 2. CREATED action for the iouReport
    // 3. IOU action for the iouReport
    // 4. REPORTPREVIEW action for the chatReport
    // Note: The CREATED action for the IOU report must be optimistically generated before the IOU action so there's no chance that it appears after the IOU action in the chat
    const currentTime = DateUtils.getDBTime();
    const optimisticCreatedActionForChat = ReportUtils.buildOptimisticCreatedReportAction(payeeEmail);
    const optimisticCreatedActionForIOU = ReportUtils.buildOptimisticCreatedReportAction(payeeEmail, DateUtils.subtractMillisecondsFromDateTime(currentTime, 1));
    const iouAction = ReportUtils.buildOptimisticIOUReportAction(
        CONST.IOU.REPORT_ACTION_TYPE.CREATE,
        amount,
        currency,
        comment,
        [participant],
        optimisticTransaction.transactionID,
        '',
        iouReport.reportID,
        false,
        false,
        receiptObject,
        false,
        currentTime,
    );

    let reportPreviewAction = isNewIOUReport ? null : ReportActionsUtils.getReportPreviewAction(chatReport.reportID, iouReport.reportID);
    if (reportPreviewAction) {
        reportPreviewAction = ReportUtils.updateReportPreview(iouReport, reportPreviewAction, false, comment, optimisticTransaction);
    } else {
        reportPreviewAction = ReportUtils.buildOptimisticReportPreview(chatReport, iouReport, comment, optimisticTransaction);

        // Generated ReportPreview action is a parent report action of the iou report.
        // We are setting the iou report's parentReportActionID to display subtitle correctly in IOU page when offline.
        iouReport.parentReportActionID = reportPreviewAction.reportActionID;
    }

    const shouldCreateOptimisticPersonalDetails = isNewChatReport && !allPersonalDetails[payerAccountID];
    // Add optimistic personal details for participant
    const optimisticPersonalDetailListAction = shouldCreateOptimisticPersonalDetails
        ? {
              [payerAccountID]: {
                  accountID: payerAccountID,
                  avatar: UserUtils.getDefaultAvatarURL(payerAccountID),
                  displayName: LocalePhoneNumber.formatPhoneNumber(participant.displayName || payerEmail),
                  login: participant.login,
                  isOptimisticPersonalDetail: true,
              },
          }
        : undefined;

    // The policy expense chat should have the GBR only when its a paid policy and the scheduled submit is turned off
    // so the employee has to submit to their manager manually.
    const hasOutstandingChildRequest = isPolicyExpenseChat && needsToBeManuallySubmitted;

    // STEP 5: Build Onyx Data
    const [optimisticData, successData, failureData] = buildOnyxDataForMoneyRequest(
        chatReport,
        iouReport,
        optimisticTransaction,
        optimisticCreatedActionForChat,
        optimisticCreatedActionForIOU,
        iouAction,
        optimisticPersonalDetailListAction,
        reportPreviewAction,
        optimisticPolicyRecentlyUsedCategories,
        optimisticPolicyRecentlyUsedTags,
        isNewChatReport,
        isNewIOUReport,
        hasOutstandingChildRequest,
    );

    return {
        payerAccountID,
        payerEmail,
        iouReport,
        chatReport,
        transaction: optimisticTransaction,
        iouAction,
        createdChatReportActionID: isNewChatReport ? optimisticCreatedActionForChat.reportActionID : 0,
        createdIOUReportActionID: isNewIOUReport ? optimisticCreatedActionForIOU.reportActionID : 0,
        reportPreviewAction,
        onyxData: {
            optimisticData,
            successData,
            failureData,
        },
    };
}

/**
 * Requests money based on a distance (eg. mileage from a map)
 *
 * @param {Object} report
 * @param {Object} participant
 * @param {String} comment
 * @param {String} created
 * @param {String} [category]
 * @param {String} [tag]
 * @param {Number} amount
 * @param {String} currency
 * @param {String} merchant
 * @param {Boolean} [billable]
 * @param {Obejct} validWaypoints
 */
function createDistanceRequest(report, participant, comment, created, category, tag, amount, currency, merchant, billable, validWaypoints) {
    // If the report is an iou or expense report, we should get the linked chat report to be passed to the getMoneyRequestInformation function
    const isMoneyRequestReport = ReportUtils.isMoneyRequestReport(report);
    const currentChatReport = isMoneyRequestReport ? ReportUtils.getReport(report.chatReportID) : report;

    const optimisticReceipt = {
        source: ReceiptGeneric,
        state: CONST.IOU.RECEIPT_STATE.OPEN,
    };
    const {iouReport, chatReport, transaction, iouAction, createdChatReportActionID, createdIOUReportActionID, reportPreviewAction, onyxData} = getMoneyRequestInformation(
        currentChatReport,
        participant,
        comment,
        amount,
        currency,
        created,
        merchant,
        userAccountID,
        currentUserEmail,
        optimisticReceipt,
        undefined,
        category,
        tag,
        billable,
    );
    API.write(
        'CreateDistanceRequest',
        {
            comment,
            iouReportID: iouReport.reportID,
            chatReportID: chatReport.reportID,
            transactionID: transaction.transactionID,
            reportActionID: iouAction.reportActionID,
            createdChatReportActionID,
            createdIOUReportActionID,
            reportPreviewReportActionID: reportPreviewAction.reportActionID,
            waypoints: JSON.stringify(validWaypoints),
            created,
            category,
            tag,
            billable,
        },
        onyxData,
    );
    Navigation.dismissModal(isMoneyRequestReport ? report.reportID : chatReport.reportID);
    Report.notifyNewAction(chatReport.reportID, userAccountID);
}

/**
 * @param {String} transactionID
 * @param {String} transactionThreadReportID
 * @param {Object} transactionChanges
 * @param {String} [transactionChanges.created] Present when updated the date field
 * @param {Boolean} onlyIncludeChangedFields
 *                      When 'true', then the returned params will only include the transaction details for the fields that were changed.
 *                      When `false`, then the returned params will include all the transaction details, regardless of which fields were changed.
 *                      This setting is necessary while the UpdateDistanceRequest API is refactored to be fully 1:1:1 in https://github.com/Expensify/App/issues/28358
 * @returns {object}
 */
function getUpdateMoneyRequestParams(transactionID, transactionThreadReportID, transactionChanges, onlyIncludeChangedFields) {
    const optimisticData = [];
    const successData = [];
    const failureData = [];

    // Step 1: Set any "pending fields" (ones updated while the user was offline) to have error messages in the failureData
    const pendingFields = _.mapObject(transactionChanges, () => CONST.RED_BRICK_ROAD_PENDING_ACTION.UPDATE);
    const clearedPendingFields = _.mapObject(transactionChanges, () => null);
    const errorFields = _.mapObject(pendingFields, () => ({
        [DateUtils.getMicroseconds()]: Localize.translateLocal('iou.error.genericEditFailureMessage'),
    }));

    // Step 2: Get all the collections being updated
    const transactionThread = allReports[`${ONYXKEYS.COLLECTION.REPORT}${transactionThreadReportID}`];
    const transaction = allTransactions[`${ONYXKEYS.COLLECTION.TRANSACTION}${transactionID}`];
    const iouReport = allReports[`${ONYXKEYS.COLLECTION.REPORT}${transactionThread.parentReportID}`];
    const isFromExpenseReport = ReportUtils.isExpenseReport(iouReport);
    const updatedTransaction = TransactionUtils.getUpdatedTransaction(transaction, transactionChanges, isFromExpenseReport);
    const transactionDetails = ReportUtils.getTransactionDetails(updatedTransaction);

    // This needs to be a JSON string since we're sending this to the MapBox API
    transactionDetails.waypoints = JSON.stringify(transactionDetails.waypoints);

    const dataToIncludeInParams = onlyIncludeChangedFields ? _.pick(transactionDetails, _.keys(transactionChanges)) : transactionDetails;

    const params = {
        ...dataToIncludeInParams,
        reportID: iouReport.reportID,
        transactionID,
    };

    // Step 3: Build the modified expense report actions
    // We don't create a modified report action if we're updating the waypoints,
    // since there isn't actually any optimistic data we can create for them and the report action is created on the server
    // with the response from the MapBox API
    if (!_.has(transactionChanges, 'waypoints')) {
        const updatedReportAction = ReportUtils.buildOptimisticModifiedExpenseReportAction(transactionThread, transaction, transactionChanges, isFromExpenseReport);
        params.reportActionID = updatedReportAction.reportActionID;

        optimisticData.push({
            onyxMethod: Onyx.METHOD.MERGE,
            key: `${ONYXKEYS.COLLECTION.REPORT_ACTIONS}${transactionThread.reportID}`,
            value: {
                [updatedReportAction.reportActionID]: updatedReportAction,
            },
        });
        successData.push({
            onyxMethod: Onyx.METHOD.MERGE,
            key: `${ONYXKEYS.COLLECTION.REPORT_ACTIONS}${transactionThread.reportID}`,
            value: {
                [updatedReportAction.reportActionID]: {pendingAction: null},
            },
        });
        failureData.push({
            onyxMethod: Onyx.METHOD.MERGE,
            key: `${ONYXKEYS.COLLECTION.REPORT_ACTIONS}${transactionThread.reportID}`,
            value: {
                [updatedReportAction.reportActionID]: updatedReportAction,
            },
        });

        // Step 4: Compute the IOU total and update the report preview message (and report header) so LHN amount owed is correct.
        // Should only update if the transaction matches the currency of the report, else we wait for the update
        // from the server with the currency conversion
        let updatedMoneyRequestReport = {...iouReport};
        if (updatedTransaction.currency === iouReport.currency && updatedTransaction.modifiedAmount) {
            const diff = TransactionUtils.getAmount(transaction, true) - TransactionUtils.getAmount(updatedTransaction, true);
            if (ReportUtils.isExpenseReport(iouReport)) {
                updatedMoneyRequestReport.total += diff;
            } else {
                updatedMoneyRequestReport = IOUUtils.updateIOUOwnerAndTotal(iouReport, updatedReportAction.actorAccountID, diff, TransactionUtils.getCurrency(transaction), false);
            }

            updatedMoneyRequestReport.cachedTotal = CurrencyUtils.convertToDisplayString(updatedMoneyRequestReport.total, updatedTransaction.currency);
            optimisticData.push({
                onyxMethod: Onyx.METHOD.MERGE,
                key: `${ONYXKEYS.COLLECTION.REPORT}${iouReport.reportID}`,
                value: updatedMoneyRequestReport,
            });
            successData.push({
                onyxMethod: Onyx.METHOD.MERGE,
                key: `${ONYXKEYS.COLLECTION.REPORT}${iouReport.reportID}`,
                value: {pendingAction: null},
            });
        }
    }

    // Optimistically modify the transaction
    optimisticData.push({
        onyxMethod: Onyx.METHOD.MERGE,
        key: `${ONYXKEYS.COLLECTION.TRANSACTION}${transactionID}`,
        value: {
            ...updatedTransaction,
            pendingFields,
            isLoading: _.has(transactionChanges, 'waypoints'),
            errorFields: null,
        },
    });

    // Update recently used categories if the category is changed
    if (_.has(transactionChanges, 'category')) {
        const optimisticPolicyRecentlyUsedCategories = Policy.buildOptimisticPolicyRecentlyUsedCategories(iouReport.policyID, transactionChanges.category);
        if (!_.isEmpty(optimisticPolicyRecentlyUsedCategories)) {
            optimisticData.push({
                onyxMethod: Onyx.METHOD.SET,
                key: `${ONYXKEYS.COLLECTION.POLICY_RECENTLY_USED_CATEGORIES}${iouReport.policyID}`,
                value: optimisticPolicyRecentlyUsedCategories,
            });
        }
    }

    // Update recently used categories if the tag is changed
    if (_.has(transactionChanges, 'tag')) {
        const optimisticPolicyRecentlyUsedTags = Policy.buildOptimisticPolicyRecentlyUsedTags(iouReport.policyID, transactionChanges.tag);
        if (!_.isEmpty(optimisticPolicyRecentlyUsedTags)) {
            optimisticData.push({
                onyxMethod: Onyx.METHOD.MERGE,
                key: `${ONYXKEYS.COLLECTION.POLICY_RECENTLY_USED_TAGS}${iouReport.policyID}`,
                value: optimisticPolicyRecentlyUsedTags,
            });
        }
    }

    // Clear out the error fields and loading states on success
    successData.push({
        onyxMethod: Onyx.METHOD.MERGE,
        key: `${ONYXKEYS.COLLECTION.TRANSACTION}${transactionID}`,
        value: {
            pendingFields: clearedPendingFields,
            isLoading: false,
            errorFields: null,
        },
    });

    if (_.has(transactionChanges, 'waypoints')) {
        // Delete the draft transaction when editing waypoints when the server responds successfully and there are no errors
        successData.push({
            onyxMethod: Onyx.METHOD.SET,
            key: `${ONYXKEYS.COLLECTION.TRANSACTION_DRAFT}${transactionID}`,
            value: null,
        });
    }

    // Clear out loading states, pending fields, and add the error fields
    failureData.push({
        onyxMethod: Onyx.METHOD.MERGE,
        key: `${ONYXKEYS.COLLECTION.TRANSACTION}${transactionID}`,
        value: {
            pendingFields: clearedPendingFields,
            isLoading: false,
            errorFields,
        },
    });

    // Reset the iouReport to it's original state
    failureData.push({
        onyxMethod: Onyx.METHOD.MERGE,
        key: `${ONYXKEYS.COLLECTION.REPORT}${iouReport.reportID}`,
        value: iouReport,
    });

    return {
        params,
        onyxData: {optimisticData, successData, failureData},
    };
}

/**
 * Updates the created date of a money request
 *
 * @param {String} transactionID
 * @param {String} transactionThreadReportID
 * @param {String} val
 */
function updateMoneyRequestDate(transactionID, transactionThreadReportID, val) {
    const transactionChanges = {
        created: val,
    };
    const {params, onyxData} = getUpdateMoneyRequestParams(transactionID, transactionThreadReportID, transactionChanges, true);
    API.write('UpdateMoneyRequestDate', params, onyxData);
}

/**
 * Edits an existing distance request
 *
 * @param {String} transactionID
 * @param {String} transactionThreadReportID
 * @param {Object} transactionChanges
 * @param {String} [transactionChanges.created]
 * @param {Number} [transactionChanges.amount]
 * @param {Object} [transactionChanges.comment]
 * @param {Object} [transactionChanges.waypoints]
 *
 */
function updateDistanceRequest(transactionID, transactionThreadReportID, transactionChanges) {
    const {params, onyxData} = getUpdateMoneyRequestParams(transactionID, transactionThreadReportID, transactionChanges, false);
    API.write('UpdateDistanceRequest', params, onyxData);
}

/**
 * Request money from another user
 *
 * @param {Object} report
 * @param {Number} amount - always in the smallest unit of the currency
 * @param {String} currency
 * @param {String} created
 * @param {String} merchant
 * @param {String} payeeEmail
 * @param {Number} payeeAccountID
 * @param {Object} participant
 * @param {String} comment
 * @param {Object} [receipt]
 * @param {String} [category]
 * @param {String} [tag]
 * @param {String} [taxCode]
 * @param {Number} [taxAmount]
 * @param {Boolean} [billable]
 */
function requestMoney(
    report,
    amount,
    currency,
    created,
    merchant,
    payeeEmail,
    payeeAccountID,
    participant,
    comment,
    receipt = undefined,
    category = undefined,
    tag = undefined,
    taxCode = '',
    taxAmount = 0,
    billable = undefined,
) {
    // If the report is iou or expense report, we should get the linked chat report to be passed to the getMoneyRequestInformation function
    const isMoneyRequestReport = ReportUtils.isMoneyRequestReport(report);
    const currentChatReport = isMoneyRequestReport ? ReportUtils.getReport(report.chatReportID) : report;
    const {payerAccountID, payerEmail, iouReport, chatReport, transaction, iouAction, createdChatReportActionID, createdIOUReportActionID, reportPreviewAction, onyxData} =
        getMoneyRequestInformation(currentChatReport, participant, comment, amount, currency, created, merchant, payeeAccountID, payeeEmail, receipt, undefined, category, tag, billable);
    const activeReportID = isMoneyRequestReport ? report.reportID : chatReport.reportID;

    API.write(
        'RequestMoney',
        {
            debtorEmail: payerEmail,
            debtorAccountID: payerAccountID,
            amount,
            currency,
            comment,
            created,
            merchant,
            iouReportID: iouReport.reportID,
            chatReportID: chatReport.reportID,
            transactionID: transaction.transactionID,
            reportActionID: iouAction.reportActionID,
            createdChatReportActionID,
            createdIOUReportActionID,
            reportPreviewReportActionID: reportPreviewAction.reportActionID,
            receipt,
            receiptState: lodashGet(receipt, 'state'),
            category,
            tag,
            taxCode,
            taxAmount,
            billable,
        },
        onyxData,
    );
    resetMoneyRequestInfo();
    Navigation.dismissModal(activeReportID);
    Report.notifyNewAction(activeReportID, payeeAccountID);
}

/**
 * Build the Onyx data and IOU split necessary for splitting a bill with 3+ users.
 * 1. Build the optimistic Onyx data for the group chat, i.e. chatReport and iouReportAction creating the former if it doesn't yet exist.
 * 2. Loop over the group chat participant list, building optimistic or updating existing chatReports, iouReports and iouReportActions between the user and each participant.
 * We build both Onyx data and the IOU split that is sent as a request param and is used by Auth to create the chatReports, iouReports and iouReportActions in the database.
 * The IOU split has the following shape:
 *  [
 *      {email: 'currentUser', amount: 100},
 *      {email: 'user2', amount: 100, iouReportID: '100', chatReportID: '110', transactionID: '120', reportActionID: '130'},
 *      {email: 'user3', amount: 100, iouReportID: '200', chatReportID: '210', transactionID: '220', reportActionID: '230'}
 *  ]
 * @param {Array} participants
 * @param {String} currentUserLogin
 * @param {Number} currentUserAccountID
 * @param {Number} amount - always in the smallest unit of the currency
 * @param {String} comment
 * @param {String} currency
 * @param {String} merchant
 * @param {String} category
 * @param {String} tag
 * @param {String} existingSplitChatReportID - the report ID where the split bill happens, could be a group chat or a workspace chat
 *
 * @return {Object}
 */
function createSplitsAndOnyxData(participants, currentUserLogin, currentUserAccountID, amount, comment, currency, merchant, category, tag, existingSplitChatReportID = '') {
    const currentUserEmailForIOUSplit = OptionsListUtils.addSMSDomainIfPhoneNumber(currentUserLogin);
    const participantAccountIDs = _.map(participants, (participant) => Number(participant.accountID));
    const existingSplitChatReport =
        existingSplitChatReportID || participants[0].reportID
            ? allReports[`${ONYXKEYS.COLLECTION.REPORT}${existingSplitChatReportID || participants[0].reportID}`]
            : ReportUtils.getChatByParticipants(participantAccountIDs);
    const splitChatReport = existingSplitChatReport || ReportUtils.buildOptimisticChatReport(participantAccountIDs);
    const isOwnPolicyExpenseChat = splitChatReport.isOwnPolicyExpenseChat;

    const splitTransaction = TransactionUtils.buildOptimisticTransaction(
        amount,
        currency,
        CONST.REPORT.SPLIT_REPORTID,
        comment,
        '',
        '',
        '',
        merchant || Localize.translateLocal('iou.request'),
        undefined,
        undefined,
        undefined,
        category,
        tag,
    );

    // Note: The created action must be optimistically generated before the IOU action so there's no chance that the created action appears after the IOU action in the chat
    const splitCreatedReportAction = ReportUtils.buildOptimisticCreatedReportAction(currentUserEmailForIOUSplit);
    const splitIOUReportAction = ReportUtils.buildOptimisticIOUReportAction(
        CONST.IOU.REPORT_ACTION_TYPE.SPLIT,
        amount,
        currency,
        comment,
        participants,
        splitTransaction.transactionID,
        '',
        '',
        false,
        false,
        {},
        isOwnPolicyExpenseChat,
    );

    splitChatReport.lastReadTime = DateUtils.getDBTime();
    splitChatReport.lastMessageText = splitIOUReportAction.message[0].text;
    splitChatReport.lastMessageHtml = splitIOUReportAction.message[0].html;

    // If we have an existing splitChatReport (group chat or workspace) use it's pending fields, otherwise indicate that we are adding a chat
    if (!existingSplitChatReport) {
        splitChatReport.pendingFields = {
            createChat: CONST.RED_BRICK_ROAD_PENDING_ACTION.ADD,
        };
    }

    const optimisticData = [
        {
            // Use set for new reports because it doesn't exist yet, is faster,
            // and we need the data to be available when we navigate to the chat page
            onyxMethod: existingSplitChatReport ? Onyx.METHOD.MERGE : Onyx.METHOD.SET,
            key: `${ONYXKEYS.COLLECTION.REPORT}${splitChatReport.reportID}`,
            value: splitChatReport,
        },
        {
            onyxMethod: existingSplitChatReport ? Onyx.METHOD.MERGE : Onyx.METHOD.SET,
            key: `${ONYXKEYS.COLLECTION.REPORT_ACTIONS}${splitChatReport.reportID}`,
            value: {
                ...(existingSplitChatReport ? {} : {[splitCreatedReportAction.reportActionID]: splitCreatedReportAction}),
                [splitIOUReportAction.reportActionID]: splitIOUReportAction,
            },
        },
        {
            onyxMethod: Onyx.METHOD.SET,
            key: `${ONYXKEYS.COLLECTION.TRANSACTION}${splitTransaction.transactionID}`,
            value: splitTransaction,
        },
    ];

    const successData = [
        {
            onyxMethod: Onyx.METHOD.MERGE,
            key: `${ONYXKEYS.COLLECTION.REPORT_ACTIONS}${splitChatReport.reportID}`,
            value: {
                ...(existingSplitChatReport ? {} : {[splitCreatedReportAction.reportActionID]: {pendingAction: null}}),
                [splitIOUReportAction.reportActionID]: {pendingAction: null},
            },
        },
        {
            onyxMethod: Onyx.METHOD.MERGE,
            key: `${ONYXKEYS.COLLECTION.TRANSACTION}${splitTransaction.transactionID}`,
            value: {pendingAction: null},
        },
        {
            onyxMethod: Onyx.METHOD.MERGE,
            key: `${ONYXKEYS.COLLECTION.TRANSACTION_DRAFT}${CONST.IOU.OPTIMISTIC_TRANSACTION_ID}`,
            value: null,
        },
    ];

    if (!existingSplitChatReport) {
        successData.push({
            onyxMethod: Onyx.METHOD.MERGE,
            key: `${ONYXKEYS.COLLECTION.REPORT}${splitChatReport.reportID}`,
            value: {pendingFields: {createChat: null}},
        });
    }

    const failureData = [
        {
            onyxMethod: Onyx.METHOD.MERGE,
            key: `${ONYXKEYS.COLLECTION.TRANSACTION}${splitTransaction.transactionID}`,
            value: {
                errors: ErrorUtils.getMicroSecondOnyxError('iou.error.genericCreateFailureMessage'),
            },
        },
        {
            onyxMethod: Onyx.METHOD.MERGE,
            key: `${ONYXKEYS.COLLECTION.TRANSACTION_DRAFT}${CONST.IOU.OPTIMISTIC_TRANSACTION_ID}`,
            value: null,
        },
    ];

    if (existingSplitChatReport) {
        failureData.push({
            onyxMethod: Onyx.METHOD.MERGE,
            key: `${ONYXKEYS.COLLECTION.REPORT_ACTIONS}${splitChatReport.reportID}`,
            value: {
                [splitIOUReportAction.reportActionID]: {
                    errors: ErrorUtils.getMicroSecondOnyxError('iou.error.genericCreateFailureMessage'),
                },
            },
        });
    } else {
        failureData.push(
            {
                onyxMethod: Onyx.METHOD.MERGE,
                key: `${ONYXKEYS.COLLECTION.REPORT}${splitChatReport.reportID}`,
                value: {
                    errorFields: {
                        createChat: ErrorUtils.getMicroSecondOnyxError('report.genericCreateReportFailureMessage'),
                    },
                },
            },
            {
                onyxMethod: Onyx.METHOD.MERGE,
                key: `${ONYXKEYS.COLLECTION.REPORT_ACTIONS}${splitChatReport.reportID}`,
                value: {
                    [splitIOUReportAction.reportActionID]: {
                        errors: ErrorUtils.getMicroSecondOnyxError(null),
                    },
                },
            },
        );
    }

    // Loop through participants creating individual chats, iouReports and reportActionIDs as needed
    const splitAmount = IOUUtils.calculateAmount(participants.length, amount, currency, false);
    const splits = [{email: currentUserEmailForIOUSplit, accountID: currentUserAccountID, amount: IOUUtils.calculateAmount(participants.length, amount, currency, true)}];

    const hasMultipleParticipants = participants.length > 1;
    _.each(participants, (participant) => {
        // In a case when a participant is a workspace, even when a current user is not an owner of the workspace
        const isPolicyExpenseChat = ReportUtils.isPolicyExpenseChat(participant);

        // In case the participant is a workspace, email & accountID should remain undefined and won't be used in the rest of this code
        // participant.login is undefined when the request is initiated from a group DM with an unknown user, so we need to add a default
        const email = isOwnPolicyExpenseChat || isPolicyExpenseChat ? '' : OptionsListUtils.addSMSDomainIfPhoneNumber(participant.login || '').toLowerCase();
        const accountID = isOwnPolicyExpenseChat || isPolicyExpenseChat ? 0 : Number(participant.accountID);
        if (email === currentUserEmailForIOUSplit) {
            return;
        }

        // STEP 1: Get existing chat report OR build a new optimistic one
        // If we only have one participant and the request was initiated from the global create menu, i.e. !existingGroupChatReportID, the oneOnOneChatReport is the groupChatReport
        let oneOnOneChatReport;
        let isNewOneOnOneChatReport = false;
        let shouldCreateOptimisticPersonalDetails = false;
        const personalDetailExists = lodashHas(allPersonalDetails, accountID);

        // If this is a split between two people only and the function
        // wasn't provided with an existing group chat report id
        // or, if the split is being made from the workspace chat, then the oneOnOneChatReport is the same as the splitChatReport
        // in this case existingSplitChatReport will belong to the policy expense chat and we won't be
        // entering code that creates optimistic personal details
        if ((!hasMultipleParticipants && !existingSplitChatReportID) || isOwnPolicyExpenseChat) {
            oneOnOneChatReport = splitChatReport;
            shouldCreateOptimisticPersonalDetails = !existingSplitChatReport && !personalDetailExists;
        } else {
            const existingChatReport = ReportUtils.getChatByParticipants([accountID]);
            isNewOneOnOneChatReport = !existingChatReport;
            shouldCreateOptimisticPersonalDetails = isNewOneOnOneChatReport && !personalDetailExists;
            oneOnOneChatReport = existingChatReport || ReportUtils.buildOptimisticChatReport([accountID]);
        }

        // STEP 2: Get existing IOU/Expense report and update its total OR build a new optimistic one
        // For Control policy expense chats, if the report is already approved, create a new expense report
        let oneOnOneIOUReport = oneOnOneChatReport.iouReportID ? lodashGet(allReports, `${ONYXKEYS.COLLECTION.REPORT}${oneOnOneChatReport.iouReportID}`, undefined) : undefined;
        const shouldCreateNewOneOnOneIOUReport =
            _.isUndefined(oneOnOneIOUReport) || (isOwnPolicyExpenseChat && ReportUtils.isControlPolicyExpenseReport(oneOnOneIOUReport) && ReportUtils.isReportApproved(oneOnOneIOUReport));

        if (shouldCreateNewOneOnOneIOUReport) {
            oneOnOneIOUReport = isOwnPolicyExpenseChat
                ? ReportUtils.buildOptimisticExpenseReport(oneOnOneChatReport.reportID, oneOnOneChatReport.policyID, currentUserAccountID, splitAmount, currency)
                : ReportUtils.buildOptimisticIOUReport(currentUserAccountID, accountID, splitAmount, oneOnOneChatReport.reportID, currency);
        } else if (isOwnPolicyExpenseChat) {
            // Because of the Expense reports are stored as negative values, we subtract the total from the amount
            oneOnOneIOUReport.total -= splitAmount;
        } else {
            oneOnOneIOUReport = IOUUtils.updateIOUOwnerAndTotal(oneOnOneIOUReport, currentUserAccountID, splitAmount, currency);
        }

        // STEP 3: Build optimistic transaction
        const oneOnOneTransaction = TransactionUtils.buildOptimisticTransaction(
            ReportUtils.isExpenseReport(oneOnOneIOUReport) ? -splitAmount : splitAmount,
            currency,
            oneOnOneIOUReport.reportID,
            comment,
            '',
            CONST.IOU.TYPE.SPLIT,
            splitTransaction.transactionID,
            merchant || Localize.translateLocal('iou.request'),
            undefined,
            undefined,
            undefined,
            category,
            tag,
        );

        // STEP 4: Build optimistic reportActions. We need:
        // 1. CREATED action for the chatReport
        // 2. CREATED action for the iouReport
        // 3. IOU action for the iouReport
        // 4. REPORTPREVIEW action for the chatReport
        // Note: The CREATED action for the IOU report must be optimistically generated before the IOU action so there's no chance that it appears after the IOU action in the chat
        const currentTime = DateUtils.getDBTime();
        const oneOnOneCreatedActionForChat = ReportUtils.buildOptimisticCreatedReportAction(currentUserEmailForIOUSplit);
        const oneOnOneCreatedActionForIOU = ReportUtils.buildOptimisticCreatedReportAction(currentUserEmailForIOUSplit, DateUtils.subtractMillisecondsFromDateTime(currentTime, 1));
        const oneOnOneIOUAction = ReportUtils.buildOptimisticIOUReportAction(
            CONST.IOU.REPORT_ACTION_TYPE.CREATE,
            splitAmount,
            currency,
            comment,
            [participant],
            oneOnOneTransaction.transactionID,
            '',
            oneOnOneIOUReport.reportID,
            undefined,
            undefined,
            undefined,
            undefined,
            currentTime,
        );

        // Add optimistic personal details for new participants
        const oneOnOnePersonalDetailListAction = shouldCreateOptimisticPersonalDetails
            ? {
                  [accountID]: {
                      accountID,
                      avatar: UserUtils.getDefaultAvatarURL(accountID),
                      displayName: LocalePhoneNumber.formatPhoneNumber(participant.displayName || email),
                      login: participant.login,
                      isOptimisticPersonalDetail: true,
                  },
              }
            : undefined;

        let oneOnOneReportPreviewAction = ReportActionsUtils.getReportPreviewAction(oneOnOneChatReport.reportID, oneOnOneIOUReport.reportID);
        if (oneOnOneReportPreviewAction) {
            oneOnOneReportPreviewAction = ReportUtils.updateReportPreview(oneOnOneIOUReport, oneOnOneReportPreviewAction);
        } else {
            oneOnOneReportPreviewAction = ReportUtils.buildOptimisticReportPreview(oneOnOneChatReport, oneOnOneIOUReport);
        }

        // Add category to optimistic policy recently used categories when a participant is a workspace
        const optimisticPolicyRecentlyUsedCategories = isPolicyExpenseChat ? Policy.buildOptimisticPolicyRecentlyUsedCategories(participant.policyID, category) : [];

        // Add tag to optimistic policy recently used tags when a participant is a workspace
        const optimisticPolicyRecentlyUsedTags = isPolicyExpenseChat ? Policy.buildOptimisticPolicyRecentlyUsedTags(participant.policyID, tag) : {};

        // STEP 5: Build Onyx Data
        const [oneOnOneOptimisticData, oneOnOneSuccessData, oneOnOneFailureData] = buildOnyxDataForMoneyRequest(
            oneOnOneChatReport,
            oneOnOneIOUReport,
            oneOnOneTransaction,
            oneOnOneCreatedActionForChat,
            oneOnOneCreatedActionForIOU,
            oneOnOneIOUAction,
            oneOnOnePersonalDetailListAction,
            oneOnOneReportPreviewAction,
            optimisticPolicyRecentlyUsedCategories,
            optimisticPolicyRecentlyUsedTags,
            isNewOneOnOneChatReport,
            shouldCreateNewOneOnOneIOUReport,
        );

        const individualSplit = {
            email,
            accountID,
            amount: splitAmount,
            iouReportID: oneOnOneIOUReport.reportID,
            chatReportID: oneOnOneChatReport.reportID,
            transactionID: oneOnOneTransaction.transactionID,
            reportActionID: oneOnOneIOUAction.reportActionID,
            createdChatReportActionID: oneOnOneCreatedActionForChat.reportActionID,
            createdIOUReportActionID: oneOnOneCreatedActionForIOU.reportActionID,
            reportPreviewReportActionID: oneOnOneReportPreviewAction.reportActionID,
        };

        splits.push(individualSplit);
        optimisticData.push(...oneOnOneOptimisticData);
        successData.push(...oneOnOneSuccessData);
        failureData.push(...oneOnOneFailureData);
    });

    const splitData = {
        chatReportID: splitChatReport.reportID,
        transactionID: splitTransaction.transactionID,
        reportActionID: splitIOUReportAction.reportActionID,
        policyID: splitChatReport.policyID,
    };

    if (_.isEmpty(existingSplitChatReport)) {
        splitData.createdReportActionID = splitCreatedReportAction.reportActionID;
    }

    return {
        splitData,
        splits,
        onyxData: {optimisticData, successData, failureData},
    };
}

/**
 * @param {Array} participants
 * @param {String} currentUserLogin
 * @param {Number} currentUserAccountID
 * @param {Number} amount - always in smallest currency unit
 * @param {String} comment
 * @param {String} currency
 * @param {String} merchant
 * @param {String} category
 * @param {String} tag
 * @param {String} existingSplitChatReportID - Either a group DM or a workspace chat
 */
function splitBill(participants, currentUserLogin, currentUserAccountID, amount, comment, currency, merchant, category, tag, existingSplitChatReportID = '') {
    const {splitData, splits, onyxData} = createSplitsAndOnyxData(
        participants,
        currentUserLogin,
        currentUserAccountID,
        amount,
        comment,
        currency,
        merchant,
        category,
        tag,
        existingSplitChatReportID,
    );
    API.write(
        'SplitBill',
        {
            reportID: splitData.chatReportID,
            amount,
            splits: JSON.stringify(splits),
            currency,
            comment,
            category,
            merchant,
            tag,
            transactionID: splitData.transactionID,
            reportActionID: splitData.reportActionID,
            createdReportActionID: splitData.createdReportActionID,
            policyID: splitData.policyID,
        },
        onyxData,
    );

    resetMoneyRequestInfo();
    Navigation.dismissModal();
    Report.notifyNewAction(splitData.chatReportID, currentUserAccountID);
}

/**
 * @param {Array} participants
 * @param {String} currentUserLogin
 * @param {Number} currentUserAccountID
 * @param {Number} amount - always in smallest currency unit
 * @param {String} comment
 * @param {String} currency
 * @param {String} merchant
 * @param {String} category
 * @param {String} tag
 */
function splitBillAndOpenReport(participants, currentUserLogin, currentUserAccountID, amount, comment, currency, merchant, category, tag) {
    const {splitData, splits, onyxData} = createSplitsAndOnyxData(participants, currentUserLogin, currentUserAccountID, amount, comment, currency, merchant, category, tag);

    API.write(
        'SplitBillAndOpenReport',
        {
            reportID: splitData.chatReportID,
            amount,
            splits: JSON.stringify(splits),
            currency,
            merchant,
            comment,
            category,
            tag,
            transactionID: splitData.transactionID,
            reportActionID: splitData.reportActionID,
            createdReportActionID: splitData.createdReportActionID,
            policyID: splitData.policyID,
        },
        onyxData,
    );

    resetMoneyRequestInfo();
    Navigation.dismissModal(splitData.chatReportID);
    Report.notifyNewAction(splitData.chatReportID, currentUserAccountID);
}

/** Used exclusively for starting a split bill request that contains a receipt, the split request will be completed once the receipt is scanned
 *  or user enters details manually.
 *
 * @param {Array} participants
 * @param {String} currentUserLogin
 * @param {Number} currentUserAccountID
 * @param {String} comment
 * @param {String} category
 * @param {String} tag
 * @param {Object} receipt
 * @param {String} existingSplitChatReportID - Either a group DM or a workspace chat
 */
function startSplitBill(participants, currentUserLogin, currentUserAccountID, comment, category, tag, receipt, existingSplitChatReportID = '') {
    const currentUserEmailForIOUSplit = OptionsListUtils.addSMSDomainIfPhoneNumber(currentUserLogin);
    const participantAccountIDs = _.map(participants, (participant) => Number(participant.accountID));
    const existingSplitChatReport =
        existingSplitChatReportID || participants[0].reportID
            ? allReports[`${ONYXKEYS.COLLECTION.REPORT}${existingSplitChatReportID || participants[0].reportID}`]
            : ReportUtils.getChatByParticipants(participantAccountIDs);
    const splitChatReport = existingSplitChatReport || ReportUtils.buildOptimisticChatReport(participantAccountIDs);
    const isOwnPolicyExpenseChat = splitChatReport.isOwnPolicyExpenseChat || false;

    const {name: filename, source, state = CONST.IOU.RECEIPT_STATE.SCANREADY} = receipt;
    const receiptObject = {state, source};

    // ReportID is -2 (aka "deleted") on the group transaction
    const splitTransaction = TransactionUtils.buildOptimisticTransaction(
        0,
        CONST.CURRENCY.USD,
        CONST.REPORT.SPLIT_REPORTID,
        comment,
        '',
        '',
        '',
        CONST.TRANSACTION.PARTIAL_TRANSACTION_MERCHANT,
        receiptObject,
        filename,
    );

    // Note: The created action must be optimistically generated before the IOU action so there's no chance that the created action appears after the IOU action in the chat
    const splitChatCreatedReportAction = ReportUtils.buildOptimisticCreatedReportAction(currentUserEmailForIOUSplit);
    const splitIOUReportAction = ReportUtils.buildOptimisticIOUReportAction(
        CONST.IOU.REPORT_ACTION_TYPE.SPLIT,
        0,
        CONST.CURRENCY.USD,
        comment,
        participants,
        splitTransaction.transactionID,
        '',
        '',
        false,
        false,
        receiptObject,
        isOwnPolicyExpenseChat,
    );

    splitChatReport.lastReadTime = DateUtils.getDBTime();
    splitChatReport.lastMessageText = splitIOUReportAction.message[0].text;
    splitChatReport.lastMessageHtml = splitIOUReportAction.message[0].html;

    // If we have an existing splitChatReport (group chat or workspace) use it's pending fields, otherwise indicate that we are adding a chat
    if (!existingSplitChatReport) {
        splitChatReport.pendingFields = {
            createChat: CONST.RED_BRICK_ROAD_PENDING_ACTION.ADD,
        };
    }

    const optimisticData = [
        {
            // Use set for new reports because it doesn't exist yet, is faster,
            // and we need the data to be available when we navigate to the chat page
            onyxMethod: existingSplitChatReport ? Onyx.METHOD.MERGE : Onyx.METHOD.SET,
            key: `${ONYXKEYS.COLLECTION.REPORT}${splitChatReport.reportID}`,
            value: splitChatReport,
        },
        {
            onyxMethod: existingSplitChatReport ? Onyx.METHOD.MERGE : Onyx.METHOD.SET,
            key: `${ONYXKEYS.COLLECTION.REPORT_ACTIONS}${splitChatReport.reportID}`,
            value: {
                ...(existingSplitChatReport ? {} : {[splitChatCreatedReportAction.reportActionID]: splitChatCreatedReportAction}),
                [splitIOUReportAction.reportActionID]: splitIOUReportAction,
            },
        },
        {
            onyxMethod: Onyx.METHOD.SET,
            key: `${ONYXKEYS.COLLECTION.TRANSACTION}${splitTransaction.transactionID}`,
            value: splitTransaction,
        },
    ];

    const successData = [
        {
            onyxMethod: Onyx.METHOD.MERGE,
            key: `${ONYXKEYS.COLLECTION.REPORT_ACTIONS}${splitChatReport.reportID}`,
            value: {
                ...(existingSplitChatReport ? {} : {[splitChatCreatedReportAction.reportActionID]: {pendingAction: null}}),
                [splitIOUReportAction.reportActionID]: {pendingAction: null},
            },
        },
        {
            onyxMethod: Onyx.METHOD.MERGE,
            key: `${ONYXKEYS.COLLECTION.TRANSACTION}${splitTransaction.transactionID}`,
            value: {pendingAction: null},
        },
    ];

    if (!existingSplitChatReport) {
        successData.push({
            onyxMethod: Onyx.METHOD.MERGE,
            key: `${ONYXKEYS.COLLECTION.REPORT}${splitChatReport.reportID}`,
            value: {pendingFields: {createChat: null}},
        });
    }

    const failureData = [
        {
            onyxMethod: Onyx.METHOD.MERGE,
            key: `${ONYXKEYS.COLLECTION.TRANSACTION}${splitTransaction.transactionID}`,
            value: {
                errors: ErrorUtils.getMicroSecondOnyxError('iou.error.genericCreateFailureMessage'),
            },
        },
    ];

    if (existingSplitChatReport) {
        failureData.push({
            onyxMethod: Onyx.METHOD.MERGE,
            key: `${ONYXKEYS.COLLECTION.REPORT_ACTIONS}${splitChatReport.reportID}`,
            value: {
                [splitIOUReportAction.reportActionID]: {
                    errors: getReceiptError(receipt, filename),
                },
            },
        });
    } else {
        failureData.push(
            {
                onyxMethod: Onyx.METHOD.MERGE,
                key: `${ONYXKEYS.COLLECTION.REPORT}${splitChatReport.reportID}`,
                value: {
                    errorFields: {
                        createChat: ErrorUtils.getMicroSecondOnyxError('report.genericCreateReportFailureMessage'),
                    },
                },
            },
            {
                onyxMethod: Onyx.METHOD.MERGE,
                key: `${ONYXKEYS.COLLECTION.REPORT_ACTIONS}${splitChatReport.reportID}`,
                value: {
                    [splitChatCreatedReportAction.reportActionID]: {
                        errors: ErrorUtils.getMicroSecondOnyxError('report.genericCreateReportFailureMessage'),
                    },
                    [splitIOUReportAction.reportActionID]: {
                        errors: getReceiptError(receipt, filename),
                    },
                },
            },
        );
    }

    const splits = [{email: currentUserEmailForIOUSplit, accountID: currentUserAccountID}];

    _.each(participants, (participant) => {
        const email = participant.isOwnPolicyExpenseChat ? '' : OptionsListUtils.addSMSDomainIfPhoneNumber(participant.login || participant.text).toLowerCase();
        const accountID = participant.isOwnPolicyExpenseChat ? 0 : Number(participant.accountID);
        if (email === currentUserEmailForIOUSplit) {
            return;
        }

        // When splitting with a workspace chat, we only need to supply the policyID and the workspace reportID as it's needed so we can update the report preview
        if (participant.isOwnPolicyExpenseChat) {
            splits.push({
                policyID: participant.policyID,
                chatReportID: splitChatReport.reportID,
            });
            return;
        }

        const participantPersonalDetails = allPersonalDetails[participant.accountID];
        if (!participantPersonalDetails) {
            optimisticData.push({
                onyxMethod: Onyx.METHOD.MERGE,
                key: ONYXKEYS.PERSONAL_DETAILS_LIST,
                value: {
                    [accountID]: {
                        accountID,
                        avatar: UserUtils.getDefaultAvatarURL(accountID),
                        displayName: LocalePhoneNumber.formatPhoneNumber(participant.displayName || email),
                        login: participant.login || participant.text,
                        isOptimisticPersonalDetail: true,
                    },
                },
            });
        }

        splits.push({
            email,
            accountID,
        });
    });

    // Save the new splits array into the transaction's comment in case the user calls CompleteSplitBill while offline
    optimisticData.push({
        onyxMethod: Onyx.METHOD.MERGE,
        key: `${ONYXKEYS.COLLECTION.TRANSACTION}${splitTransaction.transactionID}`,
        value: {
            comment: {
                splits,
            },
        },
    });

    API.write(
        'StartSplitBill',
        {
            chatReportID: splitChatReport.reportID,
            reportActionID: splitIOUReportAction.reportActionID,
            transactionID: splitTransaction.transactionID,
            splits: JSON.stringify(splits),
            receipt,
            comment,
            category,
            tag,
            isFromGroupDM: !existingSplitChatReport,
            ...(existingSplitChatReport ? {} : {createdReportActionID: splitChatCreatedReportAction.reportActionID}),
        },
        {optimisticData, successData, failureData},
    );

    resetMoneyRequestInfo();
    Navigation.dismissModal(splitChatReport.reportID);
    Report.notifyNewAction(splitChatReport.chatReportID, currentUserAccountID);
}

/** Used for editing a split bill while it's still scanning or when SmartScan fails, it completes a split bill started by startSplitBill above.
 *
 * @param {number} chatReportID - The group chat or workspace reportID
 * @param {Object} reportAction - The split action that lives in the chatReport above
 * @param {Object} updatedTransaction - The updated **draft** split transaction
 * @param {Number} sessionAccountID - accountID of the current user
 * @param {String} sessionEmail - email of the current user
 */
function completeSplitBill(chatReportID, reportAction, updatedTransaction, sessionAccountID, sessionEmail) {
    const currentUserEmailForIOUSplit = OptionsListUtils.addSMSDomainIfPhoneNumber(sessionEmail);
    const {transactionID} = updatedTransaction;
    const unmodifiedTransaction = allTransactions[`${ONYXKEYS.COLLECTION.TRANSACTION}${transactionID}`];

    // Save optimistic updated transaction and action
    const optimisticData = [
        {
            onyxMethod: Onyx.METHOD.MERGE,
            key: `${ONYXKEYS.COLLECTION.TRANSACTION}${transactionID}`,
            value: {
                ...updatedTransaction,
                receipt: {
                    state: CONST.IOU.RECEIPT_STATE.OPEN,
                },
            },
        },
        {
            onyxMethod: Onyx.METHOD.MERGE,
            key: `${ONYXKEYS.COLLECTION.REPORT_ACTIONS}${chatReportID}`,
            value: {
                [reportAction.reportActionID]: {
                    lastModified: DateUtils.getDBTime(),
                    whisperedToAccountIDs: [],
                },
            },
        },
    ];

    const successData = [
        {
            onyxMethod: Onyx.METHOD.MERGE,
            key: `${ONYXKEYS.COLLECTION.TRANSACTION}${transactionID}`,
            value: {pendingAction: null},
        },
        {
            onyxMethod: Onyx.METHOD.MERGE,
            key: `${ONYXKEYS.COLLECTION.SPLIT_TRANSACTION_DRAFT}${transactionID}`,
            value: null,
        },
    ];

    const failureData = [
        {
            onyxMethod: Onyx.METHOD.MERGE,
            key: `${ONYXKEYS.COLLECTION.TRANSACTION}${transactionID}`,
            value: {
                ...unmodifiedTransaction,
                errors: ErrorUtils.getMicroSecondOnyxError('iou.error.genericCreateFailureMessage'),
            },
        },
        {
            onyxMethod: Onyx.METHOD.MERGE,
            key: `${ONYXKEYS.COLLECTION.REPORT_ACTIONS}${chatReportID}`,
            value: {
                [reportAction.reportActionID]: {
                    ...reportAction,
                    errors: ErrorUtils.getMicroSecondOnyxError('iou.error.genericCreateFailureMessage'),
                },
            },
        },
    ];

    const splitParticipants = updatedTransaction.comment.splits;
    const {modifiedAmount: amount, modifiedCurrency: currency} = updatedTransaction;

    // Exclude the current user when calculating the split amount, `calculateAmount` takes it into account
    const splitAmount = IOUUtils.calculateAmount(splitParticipants.length - 1, amount, currency, false);

    const splits = [{email: currentUserEmailForIOUSplit}];
    _.each(splitParticipants, (participant) => {
        // Skip creating the transaction for the current user
        if (participant.email === currentUserEmailForIOUSplit) {
            return;
        }
        const isPolicyExpenseChat = !_.isEmpty(participant.policyID);

        if (!isPolicyExpenseChat) {
            // In case this is still the optimistic accountID saved in the splits array, return early as we cannot know
            // if there is an existing chat between the split creator and this participant
            // Instead, we will rely on Auth generating the report IDs and the user won't see any optimistic chats or reports created
            const participantPersonalDetails = allPersonalDetails[participant.accountID] || {};
            if (!participantPersonalDetails || participantPersonalDetails.isOptimisticPersonalDetail) {
                splits.push({
                    email: participant.email,
                });
                return;
            }
        }

        let oneOnOneChatReport;
        let isNewOneOnOneChatReport = false;
        if (isPolicyExpenseChat) {
            // The workspace chat reportID is saved in the splits array when starting a split bill with a workspace
            oneOnOneChatReport = allReports[`${ONYXKEYS.COLLECTION.REPORT}${participant.chatReportID}`];
        } else {
            const existingChatReport = ReportUtils.getChatByParticipants([participant.accountID]);
            isNewOneOnOneChatReport = !existingChatReport;
            oneOnOneChatReport = existingChatReport || ReportUtils.buildOptimisticChatReport([participant.accountID]);
        }

        let oneOnOneIOUReport = oneOnOneChatReport.iouReportID ? lodashGet(allReports, `${ONYXKEYS.COLLECTION.REPORT}${oneOnOneChatReport.iouReportID}`, undefined) : undefined;
        const shouldCreateNewOneOnOneIOUReport =
            _.isUndefined(oneOnOneIOUReport) || (isPolicyExpenseChat && ReportUtils.isControlPolicyExpenseReport(oneOnOneIOUReport) && ReportUtils.isReportApproved(oneOnOneIOUReport));

        if (shouldCreateNewOneOnOneIOUReport) {
            oneOnOneIOUReport = isPolicyExpenseChat
                ? ReportUtils.buildOptimisticExpenseReport(oneOnOneChatReport.reportID, participant.policyID, sessionAccountID, splitAmount, currency)
                : ReportUtils.buildOptimisticIOUReport(sessionAccountID, participant.accountID, splitAmount, oneOnOneChatReport.reportID, currency);
        } else if (isPolicyExpenseChat) {
            // Because of the Expense reports are stored as negative values, we subtract the total from the amount
            oneOnOneIOUReport.total -= splitAmount;
        } else {
            oneOnOneIOUReport = IOUUtils.updateIOUOwnerAndTotal(oneOnOneIOUReport, sessionAccountID, splitAmount, currency);
        }

        const oneOnOneTransaction = TransactionUtils.buildOptimisticTransaction(
            isPolicyExpenseChat ? -splitAmount : splitAmount,
            currency,
            oneOnOneIOUReport.reportID,
            updatedTransaction.comment.comment,
            updatedTransaction.modifiedCreated,
            CONST.IOU.TYPE.SPLIT,
            transactionID,
            updatedTransaction.modifiedMerchant,
            {...updatedTransaction.receipt, state: CONST.IOU.RECEIPT_STATE.OPEN},
            updatedTransaction.filename,
        );

        const oneOnOneCreatedActionForChat = ReportUtils.buildOptimisticCreatedReportAction(currentUserEmailForIOUSplit);
        const oneOnOneCreatedActionForIOU = ReportUtils.buildOptimisticCreatedReportAction(currentUserEmailForIOUSplit);
        const oneOnOneIOUAction = ReportUtils.buildOptimisticIOUReportAction(
            CONST.IOU.REPORT_ACTION_TYPE.CREATE,
            splitAmount,
            currency,
            updatedTransaction.comment.comment,
            [participant],
            oneOnOneTransaction.transactionID,
            '',
            oneOnOneIOUReport.reportID,
        );

        let oneOnOneReportPreviewAction = ReportActionsUtils.getReportPreviewAction(oneOnOneChatReport.reportID, oneOnOneIOUReport.reportID);
        if (oneOnOneReportPreviewAction) {
            oneOnOneReportPreviewAction = ReportUtils.updateReportPreview(oneOnOneIOUReport, oneOnOneReportPreviewAction);
        } else {
            oneOnOneReportPreviewAction = ReportUtils.buildOptimisticReportPreview(oneOnOneChatReport, oneOnOneIOUReport, '', oneOnOneTransaction);
        }

        const [oneOnOneOptimisticData, oneOnOneSuccessData, oneOnOneFailureData] = buildOnyxDataForMoneyRequest(
            oneOnOneChatReport,
            oneOnOneIOUReport,
            oneOnOneTransaction,
            oneOnOneCreatedActionForChat,
            oneOnOneCreatedActionForIOU,
            oneOnOneIOUAction,
            {},
            oneOnOneReportPreviewAction,
            {},
            {},
            isNewOneOnOneChatReport,
            shouldCreateNewOneOnOneIOUReport,
        );

        splits.push({
            email: participant.email,
            accountID: participant.accountID,
            policyID: participant.policyID,
            iouReportID: oneOnOneIOUReport.reportID,
            chatReportID: oneOnOneChatReport.reportID,
            transactionID: oneOnOneTransaction.transactionID,
            reportActionID: oneOnOneIOUAction.reportActionID,
            createdChatReportActionID: oneOnOneCreatedActionForChat.reportActionID,
            createdIOUReportActionID: oneOnOneCreatedActionForIOU.reportActionID,
            reportPreviewReportActionID: oneOnOneReportPreviewAction.reportActionID,
        });

        optimisticData.push(...oneOnOneOptimisticData);
        successData.push(...oneOnOneSuccessData);
        failureData.push(...oneOnOneFailureData);
    });

    const {
        amount: transactionAmount,
        currency: transactionCurrency,
        created: transactionCreated,
        merchant: transactionMerchant,
        comment: transactionComment,
        category: transactionCategory,
        tag: transactionTag,
    } = ReportUtils.getTransactionDetails(updatedTransaction);

    API.write(
        'CompleteSplitBill',
        {
            transactionID,
            amount: transactionAmount,
            currency: transactionCurrency,
            created: transactionCreated,
            merchant: transactionMerchant,
            comment: transactionComment,
            category: transactionCategory,
            tag: transactionTag,
            splits: JSON.stringify(splits),
        },
        {optimisticData, successData, failureData},
    );
    Navigation.dismissModal(chatReportID);
    Report.notifyNewAction(chatReportID, sessionAccountID);
}

/**
 * @param {String} transactionID
 * @param {Object} transactionChanges
 */
function setDraftSplitTransaction(transactionID, transactionChanges = {}) {
    let draftSplitTransaction = allDraftSplitTransactions[`${ONYXKEYS.COLLECTION.SPLIT_TRANSACTION_DRAFT}${transactionID}`];

    if (!draftSplitTransaction) {
        draftSplitTransaction = allTransactions[`${ONYXKEYS.COLLECTION.TRANSACTION}${transactionID}`];
    }

    const updatedTransaction = TransactionUtils.getUpdatedTransaction(draftSplitTransaction, transactionChanges, false, false);

    Onyx.merge(`${ONYXKEYS.COLLECTION.SPLIT_TRANSACTION_DRAFT}${transactionID}`, updatedTransaction);
}

/**
 * @param {String} transactionID
 * @param {Number} transactionThreadReportID
 * @param {Object} transactionChanges
 */
function editRegularMoneyRequest(transactionID, transactionThreadReportID, transactionChanges) {
    // STEP 1: Get all collections we're updating
    const transactionThread = allReports[`${ONYXKEYS.COLLECTION.REPORT}${transactionThreadReportID}`];
    const transaction = allTransactions[`${ONYXKEYS.COLLECTION.TRANSACTION}${transactionID}`];
    const iouReport = allReports[`${ONYXKEYS.COLLECTION.REPORT}${transactionThread.parentReportID}`];
    const chatReport = allReports[`${ONYXKEYS.COLLECTION.REPORT}${iouReport.chatReportID}`];
    const isFromExpenseReport = ReportUtils.isExpenseReport(iouReport);

    // STEP 2: Build new modified expense report action.
    const updatedReportAction = ReportUtils.buildOptimisticModifiedExpenseReportAction(transactionThread, transaction, transactionChanges, isFromExpenseReport);
    const updatedTransaction = TransactionUtils.getUpdatedTransaction(transaction, transactionChanges, isFromExpenseReport);

    // STEP 3: Compute the IOU total and update the report preview message so LHN amount owed is correct
    // Should only update if the transaction matches the currency of the report, else we wait for the update
    // from the server with the currency conversion
    let updatedMoneyRequestReport = {...iouReport};
    const updatedChatReport = {...chatReport};
    const diff = TransactionUtils.getAmount(transaction, true) - TransactionUtils.getAmount(updatedTransaction, true);
    if (updatedTransaction.currency === iouReport.currency && updatedTransaction.modifiedAmount && diff !== 0) {
        if (ReportUtils.isExpenseReport(iouReport)) {
            updatedMoneyRequestReport.total += diff;
        } else {
            updatedMoneyRequestReport = IOUUtils.updateIOUOwnerAndTotal(iouReport, updatedReportAction.actorAccountID, diff, TransactionUtils.getCurrency(transaction), false);
        }

        updatedMoneyRequestReport.cachedTotal = CurrencyUtils.convertToDisplayString(updatedMoneyRequestReport.total, updatedTransaction.currency);

        // Update the last message of the IOU report
        const lastMessage = ReportUtils.getIOUReportActionMessage(
            iouReport.reportID,
            CONST.IOU.REPORT_ACTION_TYPE.CREATE,
            updatedMoneyRequestReport.total,
            '',
            updatedTransaction.currency,
            '',
            false,
        );
        updatedMoneyRequestReport.lastMessageText = lastMessage[0].text;
        updatedMoneyRequestReport.lastMessageHtml = lastMessage[0].html;

        // Update the last message of the chat report
        const hasNonReimbursableTransactions = ReportUtils.hasNonReimbursableTransactions(iouReport);
        const messageText = Localize.translateLocal(hasNonReimbursableTransactions ? 'iou.payerSpentAmount' : 'iou.payerOwesAmount', {
            payer: ReportUtils.getPersonalDetailsForAccountID(updatedMoneyRequestReport.managerID).login || '',
            amount: CurrencyUtils.convertToDisplayString(updatedMoneyRequestReport.total, updatedMoneyRequestReport.currency),
        });
        updatedChatReport.lastMessageText = messageText;
        updatedChatReport.lastMessageHtml = messageText;
    }

    const isScanning = TransactionUtils.hasReceipt(updatedTransaction) && TransactionUtils.isReceiptBeingScanned(updatedTransaction);

    // STEP 4: Compose the optimistic data
    const currentTime = DateUtils.getDBTime();
    const optimisticData = [
        {
            onyxMethod: Onyx.METHOD.MERGE,
            key: `${ONYXKEYS.COLLECTION.REPORT_ACTIONS}${transactionThread.reportID}`,
            value: {
                [updatedReportAction.reportActionID]: updatedReportAction,
            },
        },
        {
            onyxMethod: Onyx.METHOD.MERGE,
            key: `${ONYXKEYS.COLLECTION.TRANSACTION}${transactionID}`,
            value: updatedTransaction,
        },
        {
            onyxMethod: Onyx.METHOD.MERGE,
            key: `${ONYXKEYS.COLLECTION.REPORT}${iouReport.reportID}`,
            value: updatedMoneyRequestReport,
        },
        {
            onyxMethod: Onyx.METHOD.MERGE,
            key: `${ONYXKEYS.COLLECTION.REPORT}${iouReport.chatReportID}`,
            value: updatedChatReport,
        },
        {
            onyxMethod: Onyx.METHOD.MERGE,
            key: `${ONYXKEYS.COLLECTION.REPORT}${transactionThreadReportID}`,
            value: {
                lastReadTime: currentTime,
                lastVisibleActionCreated: currentTime,
            },
        },
        ...(!isScanning
            ? [
                  {
                      onyxMethod: Onyx.METHOD.MERGE,
                      key: `${ONYXKEYS.COLLECTION.REPORT_ACTIONS}${iouReport.reportID}`,
                      value: {
                          [transactionThread.parentReportActionID]: {
                              whisperedToAccountIDs: [],
                          },
                      },
                  },
                  {
                      onyxMethod: Onyx.METHOD.MERGE,
                      key: `${ONYXKEYS.COLLECTION.REPORT_ACTIONS}${iouReport.parentReportID}`,
                      value: {
                          [iouReport.parentReportActionID]: {
                              whisperedToAccountIDs: [],
                          },
                      },
                  },
              ]
            : []),
    ];

    // Update recently used categories if the category is changed
    if (_.has(transactionChanges, 'category')) {
        const optimisticPolicyRecentlyUsedCategories = Policy.buildOptimisticPolicyRecentlyUsedCategories(iouReport.policyID, transactionChanges.category);
        if (!_.isEmpty(optimisticPolicyRecentlyUsedCategories)) {
            optimisticData.push({
                onyxMethod: Onyx.METHOD.SET,
                key: `${ONYXKEYS.COLLECTION.POLICY_RECENTLY_USED_CATEGORIES}${iouReport.policyID}`,
                value: optimisticPolicyRecentlyUsedCategories,
            });
        }
    }

    // Update recently used categories if the tag is changed
    if (_.has(transactionChanges, 'tag')) {
        const optimisticPolicyRecentlyUsedTags = Policy.buildOptimisticPolicyRecentlyUsedTags(iouReport.policyID, transactionChanges.tag);
        if (!_.isEmpty(optimisticPolicyRecentlyUsedTags)) {
            optimisticData.push({
                onyxMethod: Onyx.METHOD.MERGE,
                key: `${ONYXKEYS.COLLECTION.POLICY_RECENTLY_USED_TAGS}${iouReport.policyID}`,
                value: optimisticPolicyRecentlyUsedTags,
            });
        }
    }

    const successData = [
        {
            onyxMethod: Onyx.METHOD.MERGE,
            key: `${ONYXKEYS.COLLECTION.REPORT_ACTIONS}${transactionThread.reportID}`,
            value: {
                [updatedReportAction.reportActionID]: {pendingAction: null},
            },
        },
        {
            onyxMethod: Onyx.METHOD.MERGE,
            key: `${ONYXKEYS.COLLECTION.TRANSACTION}${transactionID}`,
            value: {
                pendingFields: {
                    comment: null,
                    amount: null,
                    created: null,
                    currency: null,
                    merchant: null,
                    billable: null,
                    category: null,
                    tag: null,
                },
            },
        },
        {
            onyxMethod: Onyx.METHOD.MERGE,
            key: `${ONYXKEYS.COLLECTION.REPORT}${iouReport.reportID}`,
            value: {pendingAction: null},
        },
    ];

    const failureData = [
        {
            onyxMethod: Onyx.METHOD.MERGE,
            key: `${ONYXKEYS.COLLECTION.REPORT_ACTIONS}${transactionThread.reportID}`,
            value: {
                [updatedReportAction.reportActionID]: {
                    errors: ErrorUtils.getMicroSecondOnyxError('iou.error.genericEditFailureMessage'),
                },
            },
        },
        {
            onyxMethod: Onyx.METHOD.MERGE,
            key: `${ONYXKEYS.COLLECTION.TRANSACTION}${transactionID}`,
            value: {
                ...transaction,
                modifiedCreated: transaction.modifiedCreated ? transaction.modifiedCreated : null,
                modifiedAmount: transaction.modifiedAmount ? transaction.modifiedAmount : null,
                modifiedCurrency: transaction.modifiedCurrency ? transaction.modifiedCurrency : null,
                modifiedMerchant: transaction.modifiedMerchant ? transaction.modifiedMerchant : null,
                modifiedWaypoints: transaction.modifiedWaypoints ? transaction.modifiedWaypoints : null,
                pendingFields: null,
            },
        },
        {
            onyxMethod: Onyx.METHOD.MERGE,
            key: `${ONYXKEYS.COLLECTION.REPORT}${iouReport.reportID}`,
            value: {
                ...iouReport,
                cachedTotal: iouReport.cachedTotal ? iouReport.cachedTotal : null,
            },
        },
        {
            onyxMethod: Onyx.METHOD.MERGE,
            key: `${ONYXKEYS.COLLECTION.REPORT}${iouReport.chatReportID}`,
            value: chatReport,
        },
        {
            onyxMethod: Onyx.METHOD.MERGE,
            key: `${ONYXKEYS.COLLECTION.REPORT}${transactionThreadReportID}`,
            value: {
                lastReadTime: transactionThread.lastReadTime,
                lastVisibleActionCreated: transactionThread.lastVisibleActionCreated,
            },
        },
    ];

    // STEP 6: Call the API endpoint
    const {created, amount, currency, comment, merchant, category, billable, tag} = ReportUtils.getTransactionDetails(updatedTransaction);
    API.write(
        'EditMoneyRequest',
        {
            transactionID,
            reportActionID: updatedReportAction.reportActionID,
            created,
            amount,
            currency,
            comment,
            merchant,
            category,
            billable,
            tag,
        },
        {optimisticData, successData, failureData},
    );
}

/**
 * @param {object} transaction
 * @param {String} transactionThreadReportID
 * @param {Object} transactionChanges
 */
function editMoneyRequest(transaction, transactionThreadReportID, transactionChanges) {
    if (TransactionUtils.isDistanceRequest(transaction)) {
        updateDistanceRequest(transaction.transactionID, transactionThreadReportID, transactionChanges);
    } else {
        editRegularMoneyRequest(transaction.transactionID, transactionThreadReportID, transactionChanges);
    }
}

/**
 * Updates the amount and currency fields of a money request
 *
 * @param {String} transactionID
 * @param {String} transactionThreadReportID
 * @param {String} currency
 * @param {Number} amount
 */
function updateMoneyRequestAmountAndCurrency(transactionID, transactionThreadReportID, currency, amount) {
    const transactionChanges = {
        amount,
        currency,
    };
    const {params, onyxData} = getUpdateMoneyRequestParams(transactionID, transactionThreadReportID, transactionChanges, true);
    API.write('UpdateMoneyRequestAmountAndCurrency', params, onyxData);
}

/**
 * @param {String} transactionID
 * @param {Object} reportAction - the money request reportAction we are deleting
 * @param {Boolean} isSingleTransactionView
 */
function deleteMoneyRequest(transactionID, reportAction, isSingleTransactionView = false) {
    // STEP 1: Get all collections we're updating
    const iouReport = allReports[`${ONYXKEYS.COLLECTION.REPORT}${reportAction.originalMessage.IOUReportID}`];
    const chatReport = allReports[`${ONYXKEYS.COLLECTION.REPORT}${iouReport.chatReportID}`];
    const reportPreviewAction = ReportActionsUtils.getReportPreviewAction(iouReport.chatReportID, iouReport.reportID);
    const transaction = allTransactions[`${ONYXKEYS.COLLECTION.TRANSACTION}${transactionID}`];
    const transactionViolations = allTransactionViolations[`${ONYXKEYS.COLLECTION.TRANSACTION_VIOLATIONS}${transactionID}`];
    const transactionThreadID = reportAction.childReportID;
    let transactionThread = null;
    if (transactionThreadID) {
        transactionThread = allReports[`${ONYXKEYS.COLLECTION.REPORT}${transactionThreadID}`];
    }

    // STEP 2: Decide if we need to:
    // 1. Delete the transactionThread - delete if there are no visible comments in the thread
    // 2. Update the moneyRequestPreview to show [Deleted request] - update if the transactionThread exists AND it isn't being deleted
    const shouldDeleteTransactionThread = transactionThreadID ? ReportActionsUtils.getLastVisibleMessage(transactionThreadID).lastMessageText.length === 0 : false;
    const shouldShowDeletedRequestMessage = transactionThreadID && !shouldDeleteTransactionThread;

    // STEP 3: Update the IOU reportAction and decide if the iouReport should be deleted. We delete the iouReport if there are no visible comments left in the report.
    const updatedReportAction = {
        [reportAction.reportActionID]: {
            pendingAction: shouldShowDeletedRequestMessage ? CONST.RED_BRICK_ROAD_PENDING_ACTION.UPDATE : CONST.RED_BRICK_ROAD_PENDING_ACTION.DELETE,
            previousMessage: reportAction.message,
            message: [
                {
                    type: 'COMMENT',
                    html: '',
                    text: '',
                    isEdited: true,
                    isDeletedParentAction: shouldShowDeletedRequestMessage,
                },
            ],
            originalMessage: {
                IOUTransactionID: null,
            },
            errors: null,
        },
    };

    const lastVisibleAction = ReportActionsUtils.getLastVisibleAction(iouReport.reportID, updatedReportAction);
    const iouReportLastMessageText = ReportActionsUtils.getLastVisibleMessage(iouReport.reportID, updatedReportAction).lastMessageText;
    const shouldDeleteIOUReport =
        iouReportLastMessageText.length === 0 && !ReportActionsUtils.isDeletedParentAction(lastVisibleAction) && (!transactionThreadID || shouldDeleteTransactionThread);

    // STEP 4: Update the iouReport and reportPreview with new totals and messages if it wasn't deleted
    let updatedIOUReport = null;
    let updatedReportPreviewAction = null;
    if (!shouldDeleteIOUReport) {
        if (ReportUtils.isExpenseReport(iouReport)) {
            updatedIOUReport = {...iouReport};

            // Because of the Expense reports are stored as negative values, we add the total from the amount
            updatedIOUReport.total += TransactionUtils.getAmount(transaction, true);
        } else {
            updatedIOUReport = IOUUtils.updateIOUOwnerAndTotal(
                iouReport,
                reportAction.actorAccountID,
                TransactionUtils.getAmount(transaction, false),
                TransactionUtils.getCurrency(transaction),
                true,
            );
        }

        updatedIOUReport.lastMessageText = iouReportLastMessageText;
        updatedIOUReport.lastVisibleActionCreated = lodashGet(lastVisibleAction, 'created');

        updatedReportPreviewAction = {...reportPreviewAction};
        const hasNonReimbursableTransactions = ReportUtils.hasNonReimbursableTransactions(iouReport);
        const messageText = Localize.translateLocal(hasNonReimbursableTransactions ? 'iou.payerSpentAmount' : 'iou.payerOwesAmount', {
            payer: ReportUtils.getPersonalDetailsForAccountID(updatedIOUReport.managerID).login || '',
            amount: CurrencyUtils.convertToDisplayString(updatedIOUReport.total, updatedIOUReport.currency),
        });
        updatedReportPreviewAction.message[0].text = messageText;
        updatedReportPreviewAction.message[0].html = messageText;
        if (reportPreviewAction.childMoneyRequestCount > 0) {
            updatedReportPreviewAction.childMoneyRequestCount = reportPreviewAction.childMoneyRequestCount - 1;
        }
    }

    // STEP 5: Build Onyx data
    const optimisticData = [
        {
            onyxMethod: Onyx.METHOD.SET,
            key: `${ONYXKEYS.COLLECTION.TRANSACTION}${transactionID}`,
            value: null,
        },
        ...(Permissions.canUseViolations(betas)
            ? [
                  {
                      onyxMethod: Onyx.METHOD.SET,
                      key: `${ONYXKEYS.COLLECTION.TRANSACTION_VIOLATIONS}${transactionID}`,
                      value: null,
                  },
              ]
            : []),
        ...(shouldDeleteTransactionThread
            ? [
                  {
                      onyxMethod: Onyx.METHOD.SET,
                      key: `${ONYXKEYS.COLLECTION.REPORT}${transactionThreadID}`,
                      value: null,
                  },
                  {
                      onyxMethod: Onyx.METHOD.SET,
                      key: `${ONYXKEYS.COLLECTION.REPORT_ACTIONS}${transactionThreadID}`,
                      value: null,
                  },
              ]
            : []),
        {
            onyxMethod: shouldDeleteIOUReport ? Onyx.METHOD.SET : Onyx.METHOD.MERGE,
            key: `${ONYXKEYS.COLLECTION.REPORT_ACTIONS}${iouReport.reportID}`,
            value: shouldDeleteIOUReport ? null : updatedReportAction,
        },
        {
            onyxMethod: shouldDeleteIOUReport ? Onyx.METHOD.SET : Onyx.METHOD.MERGE,
            key: `${ONYXKEYS.COLLECTION.REPORT}${iouReport.reportID}`,
            value: updatedIOUReport,
        },
        {
            onyxMethod: Onyx.METHOD.MERGE,
            key: `${ONYXKEYS.COLLECTION.REPORT_ACTIONS}${chatReport.reportID}`,
            value: {
                [reportPreviewAction.reportActionID]: updatedReportPreviewAction,
            },
        },
        ...(!shouldDeleteIOUReport && updatedReportPreviewAction.childMoneyRequestCount === 0
            ? [
                  {
                      onyxMethod: Onyx.METHOD.MERGE,
                      key: `${ONYXKEYS.COLLECTION.REPORT}${chatReport.reportID}`,
                      value: {
                          hasOutstandingChildRequest: false,
                      },
                  },
              ]
            : []),
        ...(shouldDeleteIOUReport
            ? [
                  {
                      onyxMethod: Onyx.METHOD.MERGE,
                      key: `${ONYXKEYS.COLLECTION.REPORT}${chatReport.reportID}`,
                      value: {
                          hasOutstandingChildRequest: false,
                          iouReportID: null,
                          lastMessageText: ReportActionsUtils.getLastVisibleMessage(iouReport.chatReportID, {[reportPreviewAction.reportActionID]: null}).lastMessageText,
                          lastVisibleActionCreated: lodashGet(ReportActionsUtils.getLastVisibleAction(iouReport.chatReportID, {[reportPreviewAction.reportActionID]: null}), 'created'),
                      },
                  },
              ]
            : []),
    ];

    const successData = [
        {
            onyxMethod: Onyx.METHOD.MERGE,
            key: `${ONYXKEYS.COLLECTION.REPORT_ACTIONS}${iouReport.reportID}`,
            value: {
                [reportAction.reportActionID]: {pendingAction: null},
            },
        },
    ];

    const failureData = [
        {
            onyxMethod: Onyx.METHOD.SET,
            key: `${ONYXKEYS.COLLECTION.TRANSACTION}${transactionID}`,
            value: transaction,
        },
        ...(Permissions.canUseViolations(betas)
            ? [
                  {
                      onyxMethod: Onyx.METHOD.SET,
                      key: `${ONYXKEYS.COLLECTION.TRANSACTION_VIOLATIONS}${transactionID}`,
                      value: transactionViolations,
                  },
              ]
            : []),
        ...(shouldDeleteTransactionThread
            ? [
                  {
                      onyxMethod: Onyx.METHOD.SET,
                      key: `${ONYXKEYS.COLLECTION.REPORT}${transactionThreadID}`,
                      value: transactionThread,
                  },
              ]
            : []),
        {
            onyxMethod: Onyx.METHOD.MERGE,
            key: `${ONYXKEYS.COLLECTION.REPORT_ACTIONS}${iouReport.reportID}`,
            value: {
                [reportAction.reportActionID]: {
                    ...reportAction,
                    errors: ErrorUtils.getMicroSecondOnyxError('iou.error.genericDeleteFailureMessage'),
                },
            },
        },
        {
            onyxMethod: shouldDeleteIOUReport ? Onyx.METHOD.SET : Onyx.METHOD.MERGE,
            key: `${ONYXKEYS.COLLECTION.REPORT}${iouReport.reportID}`,
            value: iouReport,
        },
        {
            onyxMethod: Onyx.METHOD.MERGE,
            key: `${ONYXKEYS.COLLECTION.REPORT_ACTIONS}${chatReport.reportID}`,
            value: {
                [reportPreviewAction.reportActionID]: reportPreviewAction,
            },
        },
        ...(shouldDeleteIOUReport
            ? [
                  {
                      onyxMethod: Onyx.METHOD.MERGE,
                      key: `${ONYXKEYS.COLLECTION.REPORT}${chatReport.reportID}`,
                      value: chatReport,
                  },
              ]
            : []),
        ...(!shouldDeleteIOUReport && updatedReportPreviewAction.childMoneyRequestCount === 0
            ? [
                  {
                      onyxMethod: Onyx.METHOD.MERGE,
                      key: `${ONYXKEYS.COLLECTION.REPORT}${chatReport.reportID}`,
                      value: {
                          hasOutstandingChildRequest: true,
                      },
                  },
              ]
            : []),
    ];

    // STEP 6: Make the API request
    API.write(
        'DeleteMoneyRequest',
        {
            transactionID,
            reportActionID: reportAction.reportActionID,
        },
        {optimisticData, successData, failureData},
    );

    // STEP 7: Navigate the user depending on which page they are on and which resources were deleted
    if (isSingleTransactionView && shouldDeleteTransactionThread && !shouldDeleteIOUReport) {
        // Pop the deleted report screen before navigating. This prevents navigating to the Concierge chat due to the missing report.
        Navigation.goBack(ROUTES.REPORT_WITH_ID.getRoute(iouReport.reportID));
        return;
    }

    if (shouldDeleteIOUReport) {
        // Pop the deleted report screen before navigating. This prevents navigating to the Concierge chat due to the missing report.
        Navigation.goBack(ROUTES.REPORT_WITH_ID.getRoute(iouReport.chatReportID));
    }
}

/**
 * @param {Object} report
 * @param {Number} amount
 * @param {String} currency
 * @param {String} comment
 * @param {String} paymentMethodType
 * @param {String} managerID - Account ID of the person sending the money
 * @param {Object} recipient - The user receiving the money
 * @returns {Object}
 */
function getSendMoneyParams(report, amount, currency, comment, paymentMethodType, managerID, recipient) {
    const recipientEmail = OptionsListUtils.addSMSDomainIfPhoneNumber(recipient.login);
    const recipientAccountID = Number(recipient.accountID);
    const newIOUReportDetails = JSON.stringify({
        amount,
        currency,
        requestorEmail: recipientEmail,
        requestorAccountID: recipientAccountID,
        comment,
        idempotencyKey: Str.guid(),
    });

    let chatReport = report.reportID ? report : null;
    let isNewChat = false;
    if (!chatReport) {
        chatReport = ReportUtils.getChatByParticipants([recipientAccountID]);
    }
    if (!chatReport) {
        chatReport = ReportUtils.buildOptimisticChatReport([recipientAccountID]);
        isNewChat = true;
    }
    const optimisticIOUReport = ReportUtils.buildOptimisticIOUReport(recipientAccountID, managerID, amount, chatReport.reportID, currency, true);

    const optimisticTransaction = TransactionUtils.buildOptimisticTransaction(amount, currency, optimisticIOUReport.reportID, comment);
    const optimisticTransactionData = {
        onyxMethod: Onyx.METHOD.SET,
        key: `${ONYXKEYS.COLLECTION.TRANSACTION}${optimisticTransaction.transactionID}`,
        value: optimisticTransaction,
    };

    // Note: The created action must be optimistically generated before the IOU action so there's no chance that the created action appears after the IOU action in the chat
    const optimisticCreatedAction = ReportUtils.buildOptimisticCreatedReportAction(recipientEmail);
    const optimisticIOUReportAction = ReportUtils.buildOptimisticIOUReportAction(
        CONST.IOU.REPORT_ACTION_TYPE.PAY,
        amount,
        currency,
        comment,
        [recipient],
        optimisticTransaction.transactionID,
        paymentMethodType,
        optimisticIOUReport.reportID,
        false,
        true,
    );

    const reportPreviewAction = ReportUtils.buildOptimisticReportPreview(chatReport, optimisticIOUReport);

    // First, add data that will be used in all cases
    const optimisticChatReportData = {
        onyxMethod: Onyx.METHOD.MERGE,
        key: `${ONYXKEYS.COLLECTION.REPORT}${chatReport.reportID}`,
        value: {
            ...chatReport,
            lastReadTime: DateUtils.getDBTime(),
            lastVisibleActionCreated: reportPreviewAction.created,
        },
    };
    const optimisticIOUReportData = {
        onyxMethod: Onyx.METHOD.SET,
        key: `${ONYXKEYS.COLLECTION.REPORT}${optimisticIOUReport.reportID}`,
        value: {
            ...optimisticIOUReport,
            lastMessageText: optimisticIOUReportAction.message[0].text,
            lastMessageHtml: optimisticIOUReportAction.message[0].html,
        },
    };
    const optimisticIOUReportActionsData = {
        onyxMethod: Onyx.METHOD.MERGE,
        key: `${ONYXKEYS.COLLECTION.REPORT_ACTIONS}${optimisticIOUReport.reportID}`,
        value: {
            [optimisticIOUReportAction.reportActionID]: {
                ...optimisticIOUReportAction,
                pendingAction: CONST.RED_BRICK_ROAD_PENDING_ACTION.ADD,
            },
        },
    };
    const optimisticChatReportActionsData = {
        onyxMethod: Onyx.METHOD.MERGE,
        key: `${ONYXKEYS.COLLECTION.REPORT_ACTIONS}${chatReport.reportID}`,
        value: {
            [reportPreviewAction.reportActionID]: reportPreviewAction,
        },
    };

    const successData = [
        {
            onyxMethod: Onyx.METHOD.MERGE,
            key: `${ONYXKEYS.COLLECTION.REPORT_ACTIONS}${optimisticIOUReport.reportID}`,
            value: {
                [optimisticIOUReportAction.reportActionID]: {
                    pendingAction: null,
                },
            },
        },
        {
            onyxMethod: Onyx.METHOD.MERGE,
            key: `${ONYXKEYS.COLLECTION.TRANSACTION}${optimisticTransaction.transactionID}`,
            value: {pendingAction: null},
        },
        {
            onyxMethod: Onyx.METHOD.MERGE,
            key: `${ONYXKEYS.COLLECTION.REPORT_ACTIONS}${chatReport.reportID}`,
            value: {
                [reportPreviewAction.reportActionID]: {
                    pendingAction: null,
                },
            },
        },
    ];

    const failureData = [
        {
            onyxMethod: Onyx.METHOD.MERGE,
            key: `${ONYXKEYS.COLLECTION.TRANSACTION}${optimisticTransaction.transactionID}`,
            value: {
                errors: ErrorUtils.getMicroSecondOnyxError('iou.error.other'),
            },
        },
    ];

    let optimisticPersonalDetailListData = {};

    // Now, let's add the data we need just when we are creating a new chat report
    if (isNewChat) {
        // Change the method to set for new reports because it doesn't exist yet, is faster,
        // and we need the data to be available when we navigate to the chat page
        optimisticChatReportData.onyxMethod = Onyx.METHOD.SET;
        optimisticIOUReportData.onyxMethod = Onyx.METHOD.SET;

        // Set and clear pending fields on the chat report
        optimisticChatReportData.value.pendingFields = {createChat: CONST.RED_BRICK_ROAD_PENDING_ACTION.ADD};
        successData.push({
            onyxMethod: Onyx.METHOD.MERGE,
            key: optimisticChatReportData.key,
            value: {pendingFields: null},
        });
        failureData.push(
            {
                onyxMethod: Onyx.METHOD.MERGE,
                key: optimisticChatReportData.key,
                value: {
                    errorFields: {
                        createChat: ErrorUtils.getMicroSecondOnyxError('report.genericCreateReportFailureMessage'),
                    },
                },
            },
            {
                onyxMethod: Onyx.METHOD.MERGE,
                key: `${ONYXKEYS.COLLECTION.REPORT_ACTIONS}${optimisticIOUReport.reportID}`,
                value: {
                    [optimisticIOUReportAction.reportActionID]: {
                        errors: ErrorUtils.getMicroSecondOnyxError(null),
                    },
                },
            },
        );

        // Add optimistic personal details for recipient
        optimisticPersonalDetailListData = {
            onyxMethod: Onyx.METHOD.MERGE,
            key: ONYXKEYS.PERSONAL_DETAILS_LIST,
            value: {
                [recipientAccountID]: {
                    accountID: recipientAccountID,
                    avatar: UserUtils.getDefaultAvatarURL(recipient.accountID),
                    displayName: recipient.displayName || recipient.login,
                    login: recipient.login,
                },
            },
        };

        // Add an optimistic created action to the optimistic chat reportActions data
        optimisticChatReportActionsData.value[optimisticCreatedAction.reportActionID] = optimisticCreatedAction;
    } else {
        failureData.push({
            onyxMethod: Onyx.METHOD.MERGE,
            key: `${ONYXKEYS.COLLECTION.REPORT_ACTIONS}${optimisticIOUReport.reportID}`,
            value: {
                [optimisticIOUReportAction.reportActionID]: {
                    errors: ErrorUtils.getMicroSecondOnyxError('iou.error.other'),
                },
            },
        });
    }

    const optimisticData = [optimisticChatReportData, optimisticIOUReportData, optimisticChatReportActionsData, optimisticIOUReportActionsData, optimisticTransactionData];
    if (!_.isEmpty(optimisticPersonalDetailListData)) {
        optimisticData.push(optimisticPersonalDetailListData);
    }

    return {
        params: {
            iouReportID: optimisticIOUReport.reportID,
            chatReportID: chatReport.reportID,
            reportActionID: optimisticIOUReportAction.reportActionID,
            paymentMethodType,
            transactionID: optimisticTransaction.transactionID,
            newIOUReportDetails,
            createdReportActionID: isNewChat ? optimisticCreatedAction.reportActionID : 0,
            reportPreviewReportActionID: reportPreviewAction.reportActionID,
        },
        optimisticData,
        successData,
        failureData,
    };
}

/**
 * @param {Object} chatReport
 * @param {Object} iouReport
 * @param {Object} recipient
 * @param {String} paymentMethodType
 * @param {Boolean} full
 * @returns {Object}
 */
function getPayMoneyRequestParams(chatReport, iouReport, recipient, paymentMethodType, full) {
    const optimisticIOUReportAction = ReportUtils.buildOptimisticIOUReportAction(
        CONST.IOU.REPORT_ACTION_TYPE.PAY,
        -iouReport.total,
        iouReport.currency,
        '',
        [recipient],
        '',
        paymentMethodType,
        iouReport.reportID,
        true,
    );

    // In some instances, the report preview action might not be available to the payer (only whispered to the requestor)
    // hence we need to make the updates to the action safely.
    let optimisticReportPreviewAction = null;
    const reportPreviewAction = ReportActionsUtils.getReportPreviewAction(chatReport.reportID, iouReport.reportID);
    if (reportPreviewAction) {
        optimisticReportPreviewAction = ReportUtils.updateReportPreview(iouReport, reportPreviewAction, true);
    }

    const currentNextStep = lodashGet(allNextSteps, `${ONYXKEYS.COLLECTION.NEXT_STEP}${iouReport.reportID}`, null);

    const optimisticData = [
        {
            onyxMethod: Onyx.METHOD.MERGE,
            key: `${ONYXKEYS.COLLECTION.REPORT}${chatReport.reportID}`,
            value: {
                ...chatReport,
                lastReadTime: DateUtils.getDBTime(),
                lastVisibleActionCreated: optimisticIOUReportAction.created,
                hasOutstandingChildRequest: false,
                iouReportID: null,
                lastMessageText: optimisticIOUReportAction.message[0].text,
                lastMessageHtml: optimisticIOUReportAction.message[0].html,
            },
        },
        {
            onyxMethod: Onyx.METHOD.MERGE,
            key: `${ONYXKEYS.COLLECTION.REPORT_ACTIONS}${iouReport.reportID}`,
            value: {
                [optimisticIOUReportAction.reportActionID]: {
                    ...optimisticIOUReportAction,
                    pendingAction: CONST.RED_BRICK_ROAD_PENDING_ACTION.ADD,
                },
            },
        },
        {
            onyxMethod: Onyx.METHOD.MERGE,
            key: `${ONYXKEYS.COLLECTION.REPORT}${iouReport.reportID}`,
            value: {
                ...iouReport,
                lastMessageText: optimisticIOUReportAction.message[0].text,
                lastMessageHtml: optimisticIOUReportAction.message[0].html,
                hasOutstandingChildRequest: false,
                statusNum: CONST.REPORT.STATUS.REIMBURSED,
            },
        },
        {
            onyxMethod: Onyx.METHOD.MERGE,
            key: ONYXKEYS.NVP_LAST_PAYMENT_METHOD,
            value: {[iouReport.policyID]: paymentMethodType},
        },
    ];

    const successData = [
        {
            onyxMethod: Onyx.METHOD.MERGE,
            key: `${ONYXKEYS.COLLECTION.REPORT_ACTIONS}${iouReport.reportID}`,
            value: {
                [optimisticIOUReportAction.reportActionID]: {
                    pendingAction: null,
                },
            },
        },
    ];

    const failureData = [
        {
            onyxMethod: Onyx.METHOD.MERGE,
            key: `${ONYXKEYS.COLLECTION.REPORT_ACTIONS}${iouReport.reportID}`,
            value: {
                [optimisticIOUReportAction.reportActionID]: {
                    errors: ErrorUtils.getMicroSecondOnyxError('iou.error.other'),
                },
            },
        },
    ];

    if (!_.isNull(currentNextStep)) {
        optimisticData.push({
            onyxMethod: Onyx.METHOD.SET,
            key: `${ONYXKEYS.COLLECTION.NEXT_STEP}${iouReport.reportID}`,
            value: null,
        });
        failureData.push({
            onyxMethod: Onyx.METHOD.MERGE,
            key: `${ONYXKEYS.COLLECTION.NEXT_STEP}${iouReport.reportID}`,
            value: currentNextStep,
        });
    }

    // In case the report preview action is loaded locally, let's update it.
    if (optimisticReportPreviewAction) {
        optimisticData.push({
            onyxMethod: Onyx.METHOD.MERGE,
            key: `${ONYXKEYS.COLLECTION.REPORT_ACTIONS}${chatReport.reportID}`,
            value: {
                [optimisticReportPreviewAction.reportActionID]: optimisticReportPreviewAction,
            },
        });
        failureData.push({
            onyxMethod: Onyx.METHOD.MERGE,
            key: `${ONYXKEYS.COLLECTION.REPORT_ACTIONS}${chatReport.reportID}`,
            value: {
                [optimisticReportPreviewAction.reportActionID]: {
                    created: optimisticReportPreviewAction.created,
                },
            },
        });
    }

    return {
        params: {
            iouReportID: iouReport.reportID,
            chatReportID: chatReport.reportID,
            reportActionID: optimisticIOUReportAction.reportActionID,
            paymentMethodType,
            full,
        },
        optimisticData,
        successData,
        failureData,
    };
}

/**
 * @param {Object} report
 * @param {Number} amount
 * @param {String} currency
 * @param {String} comment
 * @param {String} managerID - Account ID of the person sending the money
 * @param {Object} recipient - The user receiving the money
 */
function sendMoneyElsewhere(report, amount, currency, comment, managerID, recipient) {
    const {params, optimisticData, successData, failureData} = getSendMoneyParams(report, amount, currency, comment, CONST.IOU.PAYMENT_TYPE.ELSEWHERE, managerID, recipient);

    API.write('SendMoneyElsewhere', params, {optimisticData, successData, failureData});

    resetMoneyRequestInfo();
    Navigation.dismissModal(params.chatReportID);
    Report.notifyNewAction(params.chatReportID, managerID);
}

/**
 * @param {Object} report
 * @param {Number} amount
 * @param {String} currency
 * @param {String} comment
 * @param {String} managerID - Account ID of the person sending the money
 * @param {Object} recipient - The user receiving the money
 */
function sendMoneyWithWallet(report, amount, currency, comment, managerID, recipient) {
    const {params, optimisticData, successData, failureData} = getSendMoneyParams(report, amount, currency, comment, CONST.IOU.PAYMENT_TYPE.EXPENSIFY, managerID, recipient);

    API.write('SendMoneyWithWallet', params, {optimisticData, successData, failureData});

    resetMoneyRequestInfo();
    Navigation.dismissModal(params.chatReportID);
    Report.notifyNewAction(params.chatReportID, managerID);
}

function approveMoneyRequest(expenseReport, full = true) {
    const currentNextStep = lodashGet(allNextSteps, `${ONYXKEYS.COLLECTION.NEXT_STEP}${expenseReport.reportID}`, null);

    const optimisticApprovedReportAction = ReportUtils.buildOptimisticApprovedReportAction(expenseReport.total, expenseReport.currency, expenseReport.reportID);

    const optimisticReportActionsData = {
        onyxMethod: Onyx.METHOD.MERGE,
        key: `${ONYXKEYS.COLLECTION.REPORT_ACTIONS}${expenseReport.reportID}`,
        value: {
            [optimisticApprovedReportAction.reportActionID]: {
                ...optimisticApprovedReportAction,
                pendingAction: CONST.RED_BRICK_ROAD_PENDING_ACTION.ADD,
            },
        },
    };
    const optimisticIOUReportData = {
        onyxMethod: Onyx.METHOD.MERGE,
        key: `${ONYXKEYS.COLLECTION.REPORT}${expenseReport.reportID}`,
        value: {
            ...expenseReport,
            lastMessageText: optimisticApprovedReportAction.message[0].text,
            lastMessageHtml: optimisticApprovedReportAction.message[0].html,
            stateNum: CONST.REPORT.STATE_NUM.SUBMITTED,
            statusNum: CONST.REPORT.STATUS.APPROVED,
        },
    };
    const optimisticData = [optimisticIOUReportData, optimisticReportActionsData];

    const successData = [
        {
            onyxMethod: Onyx.METHOD.MERGE,
            key: `${ONYXKEYS.COLLECTION.REPORT_ACTIONS}${expenseReport.reportID}`,
            value: {
                [optimisticApprovedReportAction.reportActionID]: {
                    pendingAction: null,
                },
            },
        },
    ];

    const failureData = [
        {
            onyxMethod: Onyx.METHOD.MERGE,
            key: `${ONYXKEYS.COLLECTION.REPORT_ACTIONS}${expenseReport.reportID}`,
            value: {
                [expenseReport.reportActionID]: {
                    errors: ErrorUtils.getMicroSecondOnyxError('iou.error.other'),
                },
            },
        },
    ];

    if (!_.isNull(currentNextStep)) {
        optimisticData.push({
            onyxMethod: Onyx.METHOD.SET,
            key: `${ONYXKEYS.COLLECTION.NEXT_STEP}${expenseReport.reportID}`,
            value: null,
        });
        failureData.push({
            onyxMethod: Onyx.METHOD.MERGE,
            key: `${ONYXKEYS.COLLECTION.NEXT_STEP}${expenseReport.reportID}`,
            value: currentNextStep,
        });
    }

    API.write(
        'ApproveMoneyRequest',
        {reportID: expenseReport.reportID, approvedReportActionID: optimisticApprovedReportAction.reportActionID, full},
        {optimisticData, successData, failureData},
    );
}

/**
 * @param {Object} expenseReport
 */
function submitReport(expenseReport) {
    const currentNextStep = lodashGet(allNextSteps, `${ONYXKEYS.COLLECTION.NEXT_STEP}${expenseReport.reportID}`, null);

    const optimisticSubmittedReportAction = ReportUtils.buildOptimisticSubmittedReportAction(expenseReport.total, expenseReport.currency, expenseReport.reportID);
    const parentReport = ReportUtils.getReport(expenseReport.parentReportID);
    const isCurrentUserManager = currentUserPersonalDetails.accountID === expenseReport.managerID;

    const optimisticData = [
        {
            onyxMethod: Onyx.METHOD.MERGE,
            key: `${ONYXKEYS.COLLECTION.REPORT_ACTIONS}${expenseReport.reportID}`,
            value: {
                [optimisticSubmittedReportAction.reportActionID]: {
                    ...optimisticSubmittedReportAction,
                    pendingAction: CONST.RED_BRICK_ROAD_PENDING_ACTION.ADD,
                },
            },
        },
        {
            onyxMethod: Onyx.METHOD.MERGE,
            key: `${ONYXKEYS.COLLECTION.REPORT}${expenseReport.reportID}`,
            value: {
                ...expenseReport,
                lastMessageText: lodashGet(optimisticSubmittedReportAction, 'message.0.text', ''),
                lastMessageHtml: lodashGet(optimisticSubmittedReportAction, 'message.0.html', ''),
                state: CONST.REPORT.STATE.SUBMITTED,
                stateNum: CONST.REPORT.STATE_NUM.PROCESSING,
                statusNum: CONST.REPORT.STATUS.SUBMITTED,
            },
        },
        ...(parentReport.reportID
            ? [
                  {
                      onyxMethod: Onyx.METHOD.MERGE,
                      key: `${ONYXKEYS.COLLECTION.REPORT}${parentReport.reportID}`,
                      value: {
                          ...parentReport,

                          // In case its a manager who force submitted the report, they are the next user who needs to take an action
                          hasOutstandingChildRequest: isCurrentUserManager,
                          iouReportID: null,
                      },
                  },
              ]
            : []),
    ];

    const successData = [
        {
            onyxMethod: Onyx.METHOD.MERGE,
            key: `${ONYXKEYS.COLLECTION.REPORT_ACTIONS}${expenseReport.reportID}`,
            value: {
                [optimisticSubmittedReportAction.reportActionID]: {
                    pendingAction: null,
                },
            },
        },
    ];

    const failureData = [
        {
            onyxMethod: Onyx.METHOD.MERGE,
            key: `${ONYXKEYS.COLLECTION.REPORT_ACTIONS}${expenseReport.reportID}`,
            value: {
                [expenseReport.reportActionID]: {
                    errors: ErrorUtils.getMicroSecondOnyxError('iou.error.other'),
                },
            },
        },
        {
            onyxMethod: Onyx.METHOD.MERGE,
            key: `${ONYXKEYS.COLLECTION.REPORT}${expenseReport.reportID}`,
            value: {
                statusNum: CONST.REPORT.STATUS.OPEN,
                stateNum: CONST.REPORT.STATE_NUM.OPEN,
            },
        },
        ...(parentReport.reportID
            ? [
                  {
                      onyxMethod: Onyx.METHOD.MERGE,
                      key: `${ONYXKEYS.COLLECTION.REPORT}${parentReport.reportID}`,
                      value: {
                          hasOutstandingChildRequest: parentReport.hasOutstandingChildRequest,
                          iouReportID: expenseReport.reportID,
                      },
                  },
              ]
            : []),
    ];

    if (!_.isNull(currentNextStep)) {
        optimisticData.push({
            onyxMethod: Onyx.METHOD.SET,
            key: `${ONYXKEYS.COLLECTION.NEXT_STEP}${expenseReport.reportID}`,
            value: null,
        });
        failureData.push({
            onyxMethod: Onyx.METHOD.MERGE,
            key: `${ONYXKEYS.COLLECTION.NEXT_STEP}${expenseReport.reportID}`,
            value: currentNextStep,
        });
    }

    API.write(
        'SubmitReport',
        {
            reportID: expenseReport.reportID,
            managerAccountID: expenseReport.managerID,
            reportActionID: optimisticSubmittedReportAction.reportActionID,
        },
        {optimisticData, successData, failureData},
    );
}

/**
 * @param {String} paymentType
 * @param {Object} chatReport
 * @param {Object} iouReport
 * @param {Boolean} full
 */
function payMoneyRequest(paymentType, chatReport, iouReport, full) {
    const recipient = {accountID: iouReport.ownerAccountID};
    const {params, optimisticData, successData, failureData} = getPayMoneyRequestParams(chatReport, iouReport, recipient, paymentType, full);

    // For now we need to call the PayMoneyRequestWithWallet API since PayMoneyRequest was not updated to work with
    // Expensify Wallets.
    const apiCommand = paymentType === CONST.IOU.PAYMENT_TYPE.EXPENSIFY ? 'PayMoneyRequestWithWallet' : 'PayMoneyRequest';

    API.write(apiCommand, params, {optimisticData, successData, failureData});
    Navigation.dismissModal(chatReport.reportID);
}

function detachReceipt(transactionID) {
    const transaction = allTransactions[`${ONYXKEYS.COLLECTION.TRANSACTION}${transactionID}`] || {};
    const newTransaction = {...transaction, filename: '', receipt: {}};

    const optimisticData = [
        {
            onyxMethod: Onyx.METHOD.SET,
            key: `${ONYXKEYS.COLLECTION.TRANSACTION}${transactionID}`,
            value: newTransaction,
        },
    ];

    const failureData = [
        {
            onyxMethod: Onyx.METHOD.MERGE,
            key: `${ONYXKEYS.COLLECTION.TRANSACTION}${transactionID}`,
            value: transaction,
        },
    ];

    API.write('DetachReceipt', {transactionID}, {optimisticData, failureData});
}

/**
 * @param {String} transactionID
 * @param {Object} receipt
 * @param {String} filePath
 */
function replaceReceipt(transactionID, receipt, filePath) {
    const transaction = lodashGet(allTransactions, 'transactionID', {});
    const oldReceipt = lodashGet(transaction, 'receipt', {});

    const optimisticData = [
        {
            onyxMethod: Onyx.METHOD.MERGE,
            key: `${ONYXKEYS.COLLECTION.TRANSACTION}${transactionID}`,
            value: {
                receipt: {
                    source: filePath,
                    state: CONST.IOU.RECEIPT_STATE.OPEN,
                },
                filename: receipt.name,
            },
        },
    ];

    const failureData = [
        {
            onyxMethod: Onyx.METHOD.MERGE,
            key: `${ONYXKEYS.COLLECTION.TRANSACTION}${transactionID}`,
            value: {
                receipt: oldReceipt,
                filename: transaction.filename,
            },
        },
    ];

    API.write('ReplaceReceipt', {transactionID, receipt}, {optimisticData, failureData});
}

/**
 * Finds the participants for an IOU based on the attached report
 * @param {String} transactionID of the transaction to set the participants of
 * @param {Object} report attached to the transaction
 */
function setMoneyRequestParticipantsFromReport(transactionID, report) {
    // If the report is iou or expense report, we should get the chat report to set participant for request money
    const chatReport = ReportUtils.isMoneyRequestReport(report) ? ReportUtils.getReport(report.chatReportID) : report;
    const currentUserAccountID = currentUserPersonalDetails.accountID;
    const participants = ReportUtils.isPolicyExpenseChat(chatReport)
        ? [{reportID: chatReport.reportID, isPolicyExpenseChat: true, selected: true}]
        : _.chain(chatReport.participantAccountIDs)
              .filter((accountID) => currentUserAccountID !== accountID)
              .map((accountID) => ({accountID, selected: true}))
              .value();
    Onyx.merge(`${ONYXKEYS.COLLECTION.TRANSACTION_DRAFT}${transactionID}`, {participants, participantsAutoAssigned: true});
}

/**
 * Initialize money request info and navigate to the MoneyRequest page
 * @param {String} iouType
 * @param {String} reportID
 */
function startMoneyRequest(iouType, reportID = '') {
    resetMoneyRequestInfo(`${iouType}${reportID}`);
    Navigation.navigate(ROUTES.MONEY_REQUEST.getRoute(iouType, reportID));
}

/**
 * @param {String} id
 */
function setMoneyRequestId(id) {
    Onyx.merge(ONYXKEYS.IOU, {id});
}

/**
 * @param {Number} amount
 */
function setMoneyRequestAmount(amount) {
    Onyx.merge(ONYXKEYS.IOU, {amount});
}

/**
 * @param {String} created
 */
function setMoneyRequestCreated(created) {
    Onyx.merge(ONYXKEYS.IOU, {created});
}

/**
 * @param {String} currency
 */
function setMoneyRequestCurrency(currency) {
    Onyx.merge(ONYXKEYS.IOU, {currency});
}

/**
 * @param {String} comment
 */
function setMoneyRequestDescription(comment) {
    Onyx.merge(ONYXKEYS.IOU, {comment: comment.trim()});
}

/**
 * @param {String} merchant
 */
function setMoneyRequestMerchant(merchant) {
    Onyx.merge(ONYXKEYS.IOU, {merchant: merchant.trim()});
}

/**
 * @param {String} category
 */
function setMoneyRequestCategory(category) {
    Onyx.merge(ONYXKEYS.IOU, {category});
}

function resetMoneyRequestCategory() {
    Onyx.merge(ONYXKEYS.IOU, {category: ''});
}

/*
 * @param {String} tag
 */
function setMoneyRequestTag(tag) {
    Onyx.merge(ONYXKEYS.IOU, {tag});
}

function resetMoneyRequestTag() {
    Onyx.merge(ONYXKEYS.IOU, {tag: ''});
}

/**
 * @param {String} transactionID
 * @param {Object} taxRate
 */
function setMoneyRequestTaxRate(transactionID, taxRate) {
    Onyx.merge(`${ONYXKEYS.COLLECTION.TRANSACTION_DRAFT}${transactionID}`, {taxRate});
}

/**
 * @param {String} transactionID
 * @param {Number} taxAmount
 */
function setMoneyRequestTaxAmount(transactionID, taxAmount) {
    Onyx.merge(`${ONYXKEYS.COLLECTION.TRANSACTION_DRAFT}${transactionID}`, {taxAmount});
}

/**
 * @param {Boolean} billable
 */
function setMoneyRequestBillable(billable) {
    Onyx.merge(ONYXKEYS.IOU, {billable});
}

/**
 * @param {Object[]} participants
 * @param {Boolean} isSplitRequest
 */
function setMoneyRequestParticipants(participants, isSplitRequest) {
    Onyx.merge(ONYXKEYS.IOU, {participants, isSplitRequest});
}

/**
 * @param {String} receiptPath
 * @param {String} receiptFilename
 */
function setMoneyRequestReceipt(receiptPath, receiptFilename) {
    Onyx.merge(ONYXKEYS.IOU, {receiptPath, receiptFilename, merchant: ''});
}

function setUpDistanceTransaction() {
    const transactionID = NumberUtils.rand64();
    Onyx.merge(`${ONYXKEYS.COLLECTION.TRANSACTION}${transactionID}`, {
        transactionID,
        comment: {type: CONST.TRANSACTION.TYPE.CUSTOM_UNIT, customUnit: {name: CONST.CUSTOM_UNITS.NAME_DISTANCE}},
    });
    Onyx.merge(ONYXKEYS.IOU, {transactionID});
}

/**
 * Navigates to the next IOU page based on where the IOU request was started
 *
 * @param {Object} iou
 * @param {String} iouType
 * @param {Object} report
 * @param {String} report.reportID
 * @param {String} path
 */
function navigateToNextPage(iou, iouType, report, path = '') {
    const moneyRequestID = `${iouType}${report.reportID || ''}`;
    const shouldReset = iou.id !== moneyRequestID && !_.isEmpty(report.reportID);

    // If the money request ID in Onyx does not match the ID from params, we want to start a new request
    // with the ID from params. We need to clear the participants in case the new request is initiated from FAB.
    if (shouldReset) {
        resetMoneyRequestInfo(moneyRequestID);
    }

    // If we're adding a receipt, that means the user came from the confirmation page and we need to navigate back to it.
    if (path.slice(1) === ROUTES.MONEY_REQUEST_RECEIPT.getRoute(iouType, report.reportID)) {
        Navigation.navigate(ROUTES.MONEY_REQUEST_CONFIRMATION.getRoute(iouType, report.reportID));
        return;
    }

    // If a request is initiated on a report, skip the participants selection step and navigate to the confirmation page.
    if (report.reportID) {
        // If the report is iou or expense report, we should get the chat report to set participant for request money
        const chatReport = ReportUtils.isMoneyRequestReport(report) ? ReportUtils.getReport(report.chatReportID) : report;
        // Reinitialize the participants when the money request ID in Onyx does not match the ID from params
        if (_.isEmpty(iou.participants) || shouldReset) {
            const currentUserAccountID = currentUserPersonalDetails.accountID;
            const participants = ReportUtils.isPolicyExpenseChat(chatReport)
                ? [{reportID: chatReport.reportID, isPolicyExpenseChat: true, selected: true}]
                : _.chain(chatReport.participantAccountIDs)
                      .filter((accountID) => currentUserAccountID !== accountID)
                      .map((accountID) => ({accountID, selected: true}))
                      .value();
            setMoneyRequestParticipants(participants);
            resetMoneyRequestCategory();
            resetMoneyRequestTag();
        }
        Navigation.navigate(ROUTES.MONEY_REQUEST_CONFIRMATION.getRoute(iouType, report.reportID));
        return;
    }
    Navigation.navigate(ROUTES.MONEY_REQUEST_PARTICIPANTS.getRoute(iouType));
}

/**
 *  When the money request or split bill creation flow is initialized via FAB, the reportID is not passed as a navigation
 * parameter.
 * Gets a report id from the first participant of the IOU object stored in Onyx.
 * @param {Object} iou
 * @param {Array} iou.participants
 * @param {Object} route
 * @param {Object} route.params
 * @param {String} [route.params.reportID]
 * @returns {String}
 */
function getIOUReportID(iou, route) {
    return lodashGet(route, 'params.reportID') || lodashGet(iou, 'participants.0.reportID', '');
}

/**
 * Put money request on HOLD
 * @param {string} transactionID
 * @param {string} comment
 * @param {string} reportID
 */
function putOnHold(transactionID, comment, reportID) {
    const createdDate = new Date();
    const createdReportAction = ReportUtils.buildOptimisticHoldReportAction(createdDate);
    const createdCommentReportAction = ReportUtils.buildOptimisticHoldReportActionComment(comment, new Date(createdDate.getTime() + 1));
    const transaction = allTransactions[`${ONYXKEYS.COLLECTION.TRANSACTION}${transactionID}`];
    const transactionDetails = ReportUtils.getTransactionDetails(transaction);

    const optimisticData = [
        {
            onyxMethod: Onyx.METHOD.MERGE,
            key: `${ONYXKEYS.COLLECTION.REPORT_ACTIONS}${reportID}`,
            value: {
                [createdReportAction.reportActionID]: createdReportAction,
                [createdCommentReportAction.reportActionID]: createdCommentReportAction,
            },
        },
        {
            onyxMethod: Onyx.METHOD.MERGE,
            key: `${ONYXKEYS.COLLECTION.TRANSACTION}${transactionID}`,
            value: {
                comment: {
                    hold: createdReportAction.reportActionID,
                },
            },
        },
    ];

    const failureData = [
        {
            onyxMethod: Onyx.METHOD.MERGE,
            key: `${ONYXKEYS.COLLECTION.TRANSACTION}${transactionID}`,
            value: {
                comment: {
                    hold: null,
                },
            },
        },
    ];

    API.write(
        'HoldRequest',
        {
            ...transactionDetails,
            transactionID,
            comment,
        },
        {optimisticData, successData: [], failureData},
    );
}

/**
 * Remove money request from HOLD
 * @param {string} transactionID
 * @param {string} reportID
 */
function unholdRequest(transactionID, reportID) {
    const createdReportAction = ReportUtils.buildOptimisticUnHoldReportAction();
    const transaction = allTransactions[`${ONYXKEYS.COLLECTION.TRANSACTION}${transactionID}`];
    const transactionDetails = ReportUtils.getTransactionDetails(transaction);

    const optimisticData = [
        {
            onyxMethod: Onyx.METHOD.MERGE,
            key: `${ONYXKEYS.COLLECTION.REPORT_ACTIONS}${reportID}`,
            value: {
                [createdReportAction.reportActionID]: createdReportAction,
            },
        },
        {
            onyxMethod: Onyx.METHOD.MERGE,
            key: `${ONYXKEYS.COLLECTION.TRANSACTION}${transactionID}`,
            value: {
                comment: {
                    hold: null,
                },
            },
        },
    ];

    const successData = [
        {
            onyxMethod: Onyx.METHOD.MERGE,
            key: `${ONYXKEYS.COLLECTION.TRANSACTION}${transactionID}`,
            value: {
                comment: {
                    hold: null,
                },
            },
        },
    ];

    API.write(
        'UnHoldRequest',
        {
            ...transactionDetails,
            transactionID,
        },
        {optimisticData, successData, failureData: []},
    );
}

export {
    setMoneyRequestParticipants,
    createDistanceRequest,
    deleteMoneyRequest,
    splitBill,
    splitBillAndOpenReport,
    setDraftSplitTransaction,
    startSplitBill,
    completeSplitBill,
    requestMoney,
    sendMoneyElsewhere,
    approveMoneyRequest,
    submitReport,
    payMoneyRequest,
    sendMoneyWithWallet,
    startMoneyRequest,
    startMoneyRequest_temporaryForRefactor,
    resetMoneyRequestCategory,
    resetMoneyRequestCategory_temporaryForRefactor,
    resetMoneyRequestInfo,
    resetMoneyRequestTag,
    resetMoneyRequestTag_temporaryForRefactor,
    clearMoneyRequest,
    setMoneyRequestAmount_temporaryForRefactor,
    setMoneyRequestBillable_temporaryForRefactor,
    setMoneyRequestCategory_temporaryForRefactor,
    setMoneyRequestCreated_temporaryForRefactor,
    setMoneyRequestCurrency_temporaryForRefactor,
    setMoneyRequestDescription_temporaryForRefactor,
    setMoneyRequestMerchant_temporaryForRefactor,
    setMoneyRequestParticipants_temporaryForRefactor,
    setMoneyRequestReceipt_temporaryForRefactor,
    setMoneyRequestTag_temporaryForRefactor,
    setMoneyRequestAmount,
    setMoneyRequestBillable,
    setMoneyRequestCategory,
    setMoneyRequestCreated,
    setMoneyRequestCurrency,
    setMoneyRequestDescription,
    setMoneyRequestId,
    setMoneyRequestMerchant,
    setMoneyRequestParticipantsFromReport,
    setMoneyRequestReceipt,
    setMoneyRequestTag,
    setMoneyRequestTaxAmount,
    setMoneyRequestTaxRate,
    setUpDistanceTransaction,
    navigateToNextPage,
    updateMoneyRequestDate,
    updateMoneyRequestAmountAndCurrency,
    replaceReceipt,
    detachReceipt,
    getIOUReportID,
    editMoneyRequest,
<<<<<<< HEAD
    putOnHold,
    unholdRequest,
=======
    resetMoneyRequestAmount_temporaryForRefactor,
>>>>>>> 4a860664
};<|MERGE_RESOLUTION|>--- conflicted
+++ resolved
@@ -3616,10 +3616,7 @@
     detachReceipt,
     getIOUReportID,
     editMoneyRequest,
-<<<<<<< HEAD
     putOnHold,
     unholdRequest,
-=======
     resetMoneyRequestAmount_temporaryForRefactor,
->>>>>>> 4a860664
 };