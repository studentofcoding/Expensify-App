import {format} from 'date-fns';
import fastMerge from 'expensify-common/lib/fastMerge';
import Str from 'expensify-common/lib/str';
import lodashGet from 'lodash/get';
import lodashHas from 'lodash/has';
import Onyx from 'react-native-onyx';
import _ from 'underscore';
import ReceiptGeneric from '@assets/images/receipt-generic.png';
import * as API from '@libs/API';
import * as CurrencyUtils from '@libs/CurrencyUtils';
import DateUtils from '@libs/DateUtils';
import * as ErrorUtils from '@libs/ErrorUtils';
import * as FileUtils from '@libs/fileDownload/FileUtils';
import * as IOUUtils from '@libs/IOUUtils';
import * as LocalePhoneNumber from '@libs/LocalePhoneNumber';
import * as Localize from '@libs/Localize';
import Navigation from '@libs/Navigation/Navigation';
import * as NumberUtils from '@libs/NumberUtils';
import * as OptionsListUtils from '@libs/OptionsListUtils';
import Permissions from '@libs/Permissions';
import * as PolicyUtils from '@libs/PolicyUtils';
import * as ReportActionsUtils from '@libs/ReportActionsUtils';
import * as ReportUtils from '@libs/ReportUtils';
import * as TransactionUtils from '@libs/TransactionUtils';
import * as UserUtils from '@libs/UserUtils';
import ViolationsUtils from '@libs/Violations/ViolationsUtils';
import CONST from '@src/CONST';
import ONYXKEYS from '@src/ONYXKEYS';
import ROUTES from '@src/ROUTES';
import * as Policy from './Policy';
import * as Report from './Report';

let betas;
Onyx.connect({
    key: ONYXKEYS.BETAS,
    callback: (val) => (betas = val || []),
});

let allPersonalDetails;
Onyx.connect({
    key: ONYXKEYS.PERSONAL_DETAILS_LIST,
    callback: (val) => {
        allPersonalDetails = val || {};
    },
});

let allReports;
Onyx.connect({
    key: ONYXKEYS.COLLECTION.REPORT,
    waitForCollectionCallback: true,
    callback: (val) => (allReports = val),
});

let allTransactions;
Onyx.connect({
    key: ONYXKEYS.COLLECTION.TRANSACTION,
    waitForCollectionCallback: true,
    callback: (val) => {
        if (!val) {
            allTransactions = {};
            return;
        }

        allTransactions = val;
    },
});

let allTransactionDrafts = {};
Onyx.connect({
    key: ONYXKEYS.COLLECTION.TRANSACTION_DRAFT,
    waitForCollectionCallback: true,
    callback: (val) => {
        allTransactionDrafts = val || {};
    },
});

let allTransactionViolations;
Onyx.connect({
    key: ONYXKEYS.COLLECTION.TRANSACTION_VIOLATIONS,
    waitForCollectionCallback: true,
    callback: (val) => {
        if (!val) {
            allTransactionViolations = {};
            return;
        }

        allTransactionViolations = val;
    },
});

let allDraftSplitTransactions;
Onyx.connect({
    key: ONYXKEYS.COLLECTION.SPLIT_TRANSACTION_DRAFT,
    waitForCollectionCallback: true,
    callback: (val) => {
        allDraftSplitTransactions = val || {};
    },
});

let allNextSteps = {};
Onyx.connect({
    key: ONYXKEYS.COLLECTION.NEXT_STEP,
    waitForCollectionCallback: true,
    callback: (val) => {
        allNextSteps = val || {};
    },
});

let userAccountID = '';
let currentUserEmail = '';
Onyx.connect({
    key: ONYXKEYS.SESSION,
    callback: (val) => {
        currentUserEmail = lodashGet(val, 'email', '');
        userAccountID = lodashGet(val, 'accountID', '');
    },
});

let currentUserPersonalDetails = {};
Onyx.connect({
    key: ONYXKEYS.PERSONAL_DETAILS_LIST,
    callback: (val) => {
        currentUserPersonalDetails = lodashGet(val, userAccountID, {});
    },
});

let currentDate = '';
Onyx.connect({
    key: ONYXKEYS.CURRENT_DATE,
    callback: (val) => {
        currentDate = val;
    },
});

/**
 * Initialize money request info
 * @param {String} reportID to attach the transaction to
 * @param {Boolean} isFromGlobalCreate
 * @param {String} [iouRequestType] one of manual/scan/distance
 */
function startMoneyRequest_temporaryForRefactor(reportID, isFromGlobalCreate, iouRequestType = CONST.IOU.REQUEST_TYPE.MANUAL) {
    // Generate a brand new transactionID
    const newTransactionID = CONST.IOU.OPTIMISTIC_TRANSACTION_ID;
    const created = currentDate || format(new Date(), 'yyyy-MM-dd');
    const comment = {};

    // Add initial empty waypoints when starting a distance request
    if (iouRequestType === CONST.IOU.REQUEST_TYPE.DISTANCE) {
        comment.waypoints = {
            waypoint0: {},
            waypoint1: {},
        };
    }

    // Store the transaction in Onyx and mark it as not saved so it can be cleaned up later
    // Use set() here so that there is no way that data will be leaked between objects when it gets reset
    Onyx.set(`${ONYXKEYS.COLLECTION.TRANSACTION_DRAFT}${newTransactionID}`, {
        amount: 0,
        comment,
        created,
        currency: lodashGet(currentUserPersonalDetails, 'localCurrencyCode', CONST.CURRENCY.USD),
        iouRequestType,
        reportID,
        transactionID: newTransactionID,
        isFromGlobalCreate,
        merchant: CONST.TRANSACTION.PARTIAL_TRANSACTION_MERCHANT,
    });
}

/**
 * @param {String} transactionID
 */
function clearMoneyRequest(transactionID) {
    Onyx.set(`${ONYXKEYS.COLLECTION.TRANSACTION_DRAFT}${transactionID}`, null);
}

/**
 * @param {String} transactionID
 * @param {Number} amount
 * @param {String} currency
 */
function setMoneyRequestAmount_temporaryForRefactor(transactionID, amount, currency) {
    Onyx.merge(`${ONYXKEYS.COLLECTION.TRANSACTION_DRAFT}${transactionID}`, {amount, currency});
}

/**
 * @param {String} transactionID
 * @param {String} created
 */
function setMoneyRequestCreated_temporaryForRefactor(transactionID, created) {
    Onyx.merge(`${ONYXKEYS.COLLECTION.TRANSACTION_DRAFT}${transactionID}`, {created});
}

/**
 * @param {String} transactionID
 * @param {String} currency
 */
function setMoneyRequestCurrency_temporaryForRefactor(transactionID, currency) {
    Onyx.merge(`${ONYXKEYS.COLLECTION.TRANSACTION_DRAFT}${transactionID}`, {currency});
}

/**
 * @param {String} transactionID
 * @param {String} comment
 */
function setMoneyRequestDescription_temporaryForRefactor(transactionID, comment) {
    Onyx.merge(`${ONYXKEYS.COLLECTION.TRANSACTION_DRAFT}${transactionID}`, {comment: {comment: comment.trim()}});
}

/**
 * @param {String} transactionID
 * @param {String} merchant
 */
function setMoneyRequestMerchant_temporaryForRefactor(transactionID, merchant) {
    Onyx.merge(`${ONYXKEYS.COLLECTION.TRANSACTION_DRAFT}${transactionID}`, {merchant: merchant.trim()});
}

/**
 * @param {String} transactionID
 * @param {String} category
 */
function setMoneyRequestCategory_temporaryForRefactor(transactionID, category) {
    Onyx.merge(`${ONYXKEYS.COLLECTION.TRANSACTION_DRAFT}${transactionID}`, {category});
}

/*
 * @param {String} transactionID
 */
function resetMoneyRequestCategory_temporaryForRefactor(transactionID) {
    Onyx.merge(`${ONYXKEYS.COLLECTION.TRANSACTION_DRAFT}${transactionID}`, {category: null});
}

/*
 * @param {String} transactionID
 * @param {String} tag
 */
function setMoneyRequestTag_temporaryForRefactor(transactionID, tag) {
    Onyx.merge(`${ONYXKEYS.COLLECTION.TRANSACTION_DRAFT}${transactionID}`, {tag});
}

/*
 * @param {String} transactionID
 */
function resetMoneyRequestTag_temporaryForRefactor(transactionID) {
    Onyx.merge(`${ONYXKEYS.COLLECTION.TRANSACTION_DRAFT}${transactionID}`, {tag: null});
}

/**
 * @param {String} transactionID
 * @param {Boolean} billable
 */
function setMoneyRequestBillable_temporaryForRefactor(transactionID, billable) {
    Onyx.merge(`${ONYXKEYS.COLLECTION.TRANSACTION_DRAFT}${transactionID}`, {billable});
}

/**
 * @param {String} transactionID
 * @param {Object[]} participants
 */
function setMoneyRequestParticipants_temporaryForRefactor(transactionID, participants) {
    Onyx.merge(`${ONYXKEYS.COLLECTION.TRANSACTION_DRAFT}${transactionID}`, {participants});
}

/**
 * @param {String} transactionID
 * @param {String} source
 * @param {String} filename
 * @param {Boolean} isDraft
 */
function setMoneyRequestReceipt(transactionID, source, filename, isDraft) {
    Onyx.merge(`${isDraft ? ONYXKEYS.COLLECTION.TRANSACTION_DRAFT : ONYXKEYS.COLLECTION.TRANSACTION}${transactionID}`, {
        receipt: {source},
        filename,
    });
}

/**
 * Reset money request info from the store with its initial value
 * @param {String} id
 */
function resetMoneyRequestInfo(id = '') {
    const created = currentDate || format(new Date(), CONST.DATE.FNS_FORMAT_STRING);
    Onyx.merge(ONYXKEYS.IOU, {
        id,
        amount: 0,
        currency: lodashGet(currentUserPersonalDetails, 'localCurrencyCode', CONST.CURRENCY.USD),
        comment: '',
        participants: [],
        merchant: CONST.TRANSACTION.PARTIAL_TRANSACTION_MERCHANT,
        category: '',
        tag: '',
        created,
        receiptPath: '',
        receiptFilename: '',
        transactionID: '',
        billable: null,
        isSplitRequest: false,
    });
}

/**
 *  Helper function to get the receipt error for money requests, or the generic error if there's no receipt
 *
 * @param {Object} receipt
 * @param {String} filename
 * @param {Boolean} [isScanRequest]
 * @returns {Object}
 */
function getReceiptError(receipt, filename, isScanRequest = true) {
    return _.isEmpty(receipt) || !isScanRequest
        ? ErrorUtils.getMicroSecondOnyxError('iou.error.genericCreateFailureMessage')
        : ErrorUtils.getMicroSecondOnyxErrorObject({error: CONST.IOU.RECEIPT_ERROR, source: receipt.source, filename});
}

/**
 * Return the object to update hasOutstandingChildRequest
 * @param {Object} [policy]
 * @param {Boolean} needsToBeManuallySubmitted
 * @returns {Object}
 */
function getOutstandingChildRequest(policy, needsToBeManuallySubmitted) {
    if (!needsToBeManuallySubmitted) {
        return {
            hasOutstandingChildRequest: false,
        };
    }

    if (PolicyUtils.isPolicyAdmin(policy)) {
        return {
            hasOutstandingChildRequest: true,
        };
    }

    // We don't need to update hasOutstandingChildRequest in this case
    return {};
}

/**
 * Builds the Onyx data for a money request.
 *
 * @param {Object} chatReport
 * @param {Object} iouReport
 * @param {Object} transaction
 * @param {Object} chatCreatedAction
 * @param {Object} iouCreatedAction
 * @param {Object} iouAction
 * @param {Object} optimisticPersonalDetailListAction
 * @param {Object} reportPreviewAction
 * @param {Array} optimisticPolicyRecentlyUsedCategories
 * @param {Array} optimisticPolicyRecentlyUsedTags
 * @param {boolean} isNewChatReport
 * @param {boolean} shouldCreateNewMoneyRequestReport
 * @param {Object} policy - May be undefined, an empty object, or an object matching the Policy type (src/types/onyx/Policy.ts)
 * @param {Array} policyTags
 * @param {Array} policyCategories
 * @param {Boolean} needsToBeManuallySubmitted
 * @returns {Array} - An array containing the optimistic data, success data, and failure data.
 */
function buildOnyxDataForMoneyRequest(
    chatReport,
    iouReport,
    transaction,
    chatCreatedAction,
    iouCreatedAction,
    iouAction,
    optimisticPersonalDetailListAction,
    reportPreviewAction,
    optimisticPolicyRecentlyUsedCategories,
    optimisticPolicyRecentlyUsedTags,
    isNewChatReport,
    shouldCreateNewMoneyRequestReport,
    policy,
    policyTags,
    policyCategories,
    needsToBeManuallySubmitted = true,
) {
    const isScanRequest = TransactionUtils.isScanRequest(transaction);
    const outstandingChildRequest = getOutstandingChildRequest(needsToBeManuallySubmitted, policy);
    const optimisticData = [
        {
            // Use SET for new reports because it doesn't exist yet, is faster and we need the data to be available when we navigate to the chat page
            onyxMethod: isNewChatReport ? Onyx.METHOD.SET : Onyx.METHOD.MERGE,
            key: `${ONYXKEYS.COLLECTION.REPORT}${chatReport.reportID}`,
            value: {
                ...chatReport,
                lastReadTime: DateUtils.getDBTime(),
                lastMessageTranslationKey: '',
                iouReportID: iouReport.reportID,
                ...outstandingChildRequest,
                ...(isNewChatReport ? {pendingFields: {createChat: CONST.RED_BRICK_ROAD_PENDING_ACTION.ADD}} : {}),
            },
        },
        {
            onyxMethod: shouldCreateNewMoneyRequestReport ? Onyx.METHOD.SET : Onyx.METHOD.MERGE,
            key: `${ONYXKEYS.COLLECTION.REPORT}${iouReport.reportID}`,
            value: {
                ...iouReport,
                lastMessageText: iouAction.message[0].text,
                lastMessageHtml: iouAction.message[0].html,
                pendingFields: {
                    ...(shouldCreateNewMoneyRequestReport ? {createChat: CONST.RED_BRICK_ROAD_PENDING_ACTION.ADD} : {preview: CONST.RED_BRICK_ROAD_PENDING_ACTION.UPDATE}),
                },
            },
        },
        {
            onyxMethod: Onyx.METHOD.SET,
            key: `${ONYXKEYS.COLLECTION.TRANSACTION}${transaction.transactionID}`,
            value: transaction,
        },
        {
            onyxMethod: isNewChatReport ? Onyx.METHOD.SET : Onyx.METHOD.MERGE,
            key: `${ONYXKEYS.COLLECTION.REPORT_ACTIONS}${chatReport.reportID}`,
            value: {
                ...(isNewChatReport ? {[chatCreatedAction.reportActionID]: chatCreatedAction} : {}),
                [reportPreviewAction.reportActionID]: reportPreviewAction,
            },
        },
        {
            onyxMethod: shouldCreateNewMoneyRequestReport ? Onyx.METHOD.SET : Onyx.METHOD.MERGE,
            key: `${ONYXKEYS.COLLECTION.REPORT_ACTIONS}${iouReport.reportID}`,
            value: {
                ...(shouldCreateNewMoneyRequestReport ? {[iouCreatedAction.reportActionID]: iouCreatedAction} : {}),
                [iouAction.reportActionID]: iouAction,
            },
        },

        // Remove the temporary transaction used during the creation flow
        {
            onyxMethod: Onyx.METHOD.SET,
            key: `${ONYXKEYS.COLLECTION.TRANSACTION_DRAFT}${CONST.IOU.OPTIMISTIC_TRANSACTION_ID}`,
            value: null,
        },
    ];

    if (!_.isEmpty(optimisticPolicyRecentlyUsedCategories)) {
        optimisticData.push({
            onyxMethod: Onyx.METHOD.SET,
            key: `${ONYXKEYS.COLLECTION.POLICY_RECENTLY_USED_CATEGORIES}${iouReport.policyID}`,
            value: optimisticPolicyRecentlyUsedCategories,
        });
    }

    if (!_.isEmpty(optimisticPolicyRecentlyUsedTags)) {
        optimisticData.push({
            onyxMethod: Onyx.METHOD.MERGE,
            key: `${ONYXKEYS.COLLECTION.POLICY_RECENTLY_USED_TAGS}${iouReport.policyID}`,
            value: optimisticPolicyRecentlyUsedTags,
        });
    }

    if (!_.isEmpty(optimisticPersonalDetailListAction)) {
        optimisticData.push({
            onyxMethod: Onyx.METHOD.MERGE,
            key: ONYXKEYS.PERSONAL_DETAILS_LIST,
            value: optimisticPersonalDetailListAction,
        });
    }

    const successData = [
        ...(isNewChatReport
            ? [
                  {
                      onyxMethod: Onyx.METHOD.MERGE,
                      key: `${ONYXKEYS.COLLECTION.REPORT}${chatReport.reportID}`,
                      value: {
                          pendingFields: null,
                          errorFields: null,
                      },
                  },
              ]
            : []),
        {
            onyxMethod: Onyx.METHOD.MERGE,
            key: `${ONYXKEYS.COLLECTION.REPORT}${iouReport.reportID}`,
            value: {
                pendingFields: null,
                errorFields: null,
            },
        },
        {
            onyxMethod: Onyx.METHOD.MERGE,
            key: `${ONYXKEYS.COLLECTION.TRANSACTION}${transaction.transactionID}`,
            value: {
                pendingAction: null,
                pendingFields: null,
            },
        },

        {
            onyxMethod: Onyx.METHOD.MERGE,
            key: `${ONYXKEYS.COLLECTION.REPORT_ACTIONS}${chatReport.reportID}`,
            value: {
                ...(isNewChatReport
                    ? {
                          [chatCreatedAction.reportActionID]: {
                              pendingAction: null,
                              errors: null,
                          },
                      }
                    : {}),
                [reportPreviewAction.reportActionID]: {
                    pendingAction: null,
                },
            },
        },
        {
            onyxMethod: Onyx.METHOD.MERGE,
            key: `${ONYXKEYS.COLLECTION.REPORT_ACTIONS}${iouReport.reportID}`,
            value: {
                ...(shouldCreateNewMoneyRequestReport
                    ? {
                          [iouCreatedAction.reportActionID]: {
                              pendingAction: null,
                              errors: null,
                          },
                      }
                    : {}),
                [iouAction.reportActionID]: {
                    pendingAction: null,
                    errors: null,
                },
            },
        },
    ];

    const failureData = [
        {
            onyxMethod: Onyx.METHOD.MERGE,
            key: `${ONYXKEYS.COLLECTION.REPORT}${chatReport.reportID}`,
            value: {
                iouReportID: chatReport.iouReportID,
                lastReadTime: chatReport.lastReadTime,
                pendingFields: null,
                hasOutstandingChildRequest: chatReport.hasOutstandingChildRequest,
                ...(isNewChatReport
                    ? {
                          errorFields: {
                              createChat: ErrorUtils.getMicroSecondOnyxError('report.genericCreateReportFailureMessage'),
                          },
                      }
                    : {}),
            },
        },
        {
            onyxMethod: Onyx.METHOD.MERGE,
            key: `${ONYXKEYS.COLLECTION.REPORT}${iouReport.reportID}`,
            value: {
                pendingFields: null,
                errorFields: {
                    ...(shouldCreateNewMoneyRequestReport ? {createChat: ErrorUtils.getMicroSecondOnyxError('report.genericCreateReportFailureMessage')} : {}),
                },
            },
        },
        {
            onyxMethod: Onyx.METHOD.MERGE,
            key: `${ONYXKEYS.COLLECTION.TRANSACTION}${transaction.transactionID}`,
            value: {
                errors: ErrorUtils.getMicroSecondOnyxError('iou.error.genericCreateFailureMessage'),
                pendingAction: null,
                pendingFields: null,
            },
        },

        // Remove the temporary transaction used during the creation flow
        {
            onyxMethod: Onyx.METHOD.SET,
            key: `${ONYXKEYS.COLLECTION.TRANSACTION_DRAFT}${CONST.IOU.OPTIMISTIC_TRANSACTION_ID}`,
            value: null,
        },

        {
            onyxMethod: Onyx.METHOD.MERGE,
            key: `${ONYXKEYS.COLLECTION.REPORT_ACTIONS}${chatReport.reportID}`,
            value: {
                ...(isNewChatReport
                    ? {
                          [chatCreatedAction.reportActionID]: {
                              errors: getReceiptError(transaction.receipt, transaction.filename || transaction.receipt.filename, isScanRequest),
                          },
                          [reportPreviewAction.reportActionID]: {
                              errors: ErrorUtils.getMicroSecondOnyxError(null),
                          },
                      }
                    : {
                          [reportPreviewAction.reportActionID]: {
                              created: reportPreviewAction.created,
                              errors: getReceiptError(transaction.receipt, transaction.filename || transaction.receipt.filename, isScanRequest),
                          },
                      }),
            },
        },
        {
            onyxMethod: Onyx.METHOD.MERGE,
            key: `${ONYXKEYS.COLLECTION.REPORT_ACTIONS}${iouReport.reportID}`,
            value: {
                ...(shouldCreateNewMoneyRequestReport
                    ? {
                          [iouCreatedAction.reportActionID]: {
                              errors: getReceiptError(transaction.receipt, transaction.filename || transaction.receipt.filename, isScanRequest),
                          },
                          [iouAction.reportActionID]: {
                              errors: ErrorUtils.getMicroSecondOnyxError(null),
                          },
                      }
                    : {
                          [iouAction.reportActionID]: {
                              errors: getReceiptError(transaction.receipt, transaction.filename || transaction.receipt.filename, isScanRequest),
                          },
                      }),
            },
        },
    ];

    // Policy won't be set for P2P cases for which we don't need to compute violations
    if (!policy || !policy.id) {
        return [optimisticData, successData, failureData];
    }

    const violationsOnyxData = ViolationsUtils.getViolationsOnyxData(transaction, [], policy.requiresTag, policyTags, policy.requiresCategory, policyCategories);

    if (violationsOnyxData) {
        optimisticData.push(violationsOnyxData);
        failureData.push({
            onyxMethod: Onyx.METHOD.SET,
            key: `${ONYXKEYS.COLLECTION.TRANSACTION_VIOLATIONS}${transaction.transactionID}`,
            value: [],
        });
    }

    return [optimisticData, successData, failureData];
}

/**
 * Gathers all the data needed to make a money request. It attempts to find existing reports, iouReports, and receipts. If it doesn't find them, then
 * it creates optimistic versions of them and uses those instead
 *
 * @param {Object} parentChatReport
 * @param {Object} participant
 * @param {String} comment
 * @param {Number} amount
 * @param {String} currency
 * @param {String} created
 * @param {String} merchant
 * @param {Number} [payeeAccountID]
 * @param {String} [payeeEmail]
 * @param {Object} [receipt]
 * @param {String} [existingTransactionID]
 * @param {String} [category]
 * @param {String} [tag]
 * @param {Boolean} [billable]
 * @param {Object} [policy]
 * @param {Object} [policyTags]
 * @param {Object} [policyCategories]
 * @param {Number} [moneyRequestReportID] - If user requests money via the report composer on some money request report, we always add a request to that specific report.
 * @returns {Object} data
 * @returns {String} data.payerEmail
 * @returns {Object} data.iouReport
 * @returns {Object} data.chatReport
 * @returns {Object} data.transaction
 * @returns {Object} data.iouAction
 * @returns {Object} data.createdChatReportActionID
 * @returns {Object} data.createdIOUReportActionID
 * @returns {Object} data.reportPreviewAction
 * @returns {Object} data.onyxData
 * @returns {Object} data.onyxData.optimisticData
 * @returns {Object} data.onyxData.successData
 * @returns {Object} data.onyxData.failureData
 */
function getMoneyRequestInformation(
    parentChatReport,
    participant,
    comment,
    amount,
    currency,
    created,
    merchant,
    payeeAccountID = userAccountID,
    payeeEmail = currentUserEmail,
    receipt = undefined,
    existingTransactionID = undefined,
    category = undefined,
    tag = undefined,
    billable = undefined,
    policy = undefined,
    policyTags = undefined,
    policyCategories = undefined,
    moneyRequestReportID = 0,
) {
    const payerEmail = OptionsListUtils.addSMSDomainIfPhoneNumber(participant.login);
    const payerAccountID = Number(participant.accountID);
    const isPolicyExpenseChat = participant.isPolicyExpenseChat;

    // STEP 1: Get existing chat report OR build a new optimistic one
    let isNewChatReport = false;
    let chatReport = lodashGet(parentChatReport, 'reportID', null) ? parentChatReport : null;

    // If this is a policyExpenseChat, the chatReport must exist and we can get it from Onyx.
    // report is null if the flow is initiated from the global create menu. However, participant always stores the reportID if it exists, which is the case for policyExpenseChats
    if (!chatReport && isPolicyExpenseChat) {
        chatReport = allReports[`${ONYXKEYS.COLLECTION.REPORT}${participant.reportID}`];
    }

    if (!chatReport) {
        chatReport = ReportUtils.getChatByParticipants([payerAccountID]);
    }

    // If we still don't have a report, it likely doens't exist and we need to build an optimistic one
    if (!chatReport) {
        isNewChatReport = true;
        chatReport = ReportUtils.buildOptimisticChatReport([payerAccountID]);
    }

    // STEP 2: Get the money request report. If the moneyRequestReportID has been provided, we want to add the transaction to this specific report.
    // If no such reportID has been provided, let's use the chatReport.iouReportID property. In case that is not present, build a new optimistic money request report.
    let iouReport = null;
    const shouldCreateNewMoneyRequestReport = !moneyRequestReportID && (!chatReport.iouReportID || ReportUtils.hasIOUWaitingOnCurrentUserBankAccount(chatReport));
    if (moneyRequestReportID > 0) {
        iouReport = allReports[`${ONYXKEYS.COLLECTION.REPORT}${moneyRequestReportID}`];
    } else if (!shouldCreateNewMoneyRequestReport) {
        iouReport = allReports[`${ONYXKEYS.COLLECTION.REPORT}${chatReport.iouReportID}`];
    }

    // Check if the Scheduled Submit is enabled in case of expense report
    let needsToBeManuallySubmitted = true;
    let isFromPaidPolicy = false;
    if (isPolicyExpenseChat) {
        isFromPaidPolicy = PolicyUtils.isPaidGroupPolicy(policy);

        // If the scheduled submit is turned off on the policy, user needs to manually submit the report which is indicated by GBR in LHN
        needsToBeManuallySubmitted = isFromPaidPolicy && !(lodashGet(policy, 'harvesting.enabled', policy.isHarvestingEnabled) || false);

        // If the linked expense report on paid policy is not draft, we need to create a new draft expense report
        if (iouReport && isFromPaidPolicy && !ReportUtils.isDraftExpenseReport(iouReport)) {
            iouReport = null;
        }
    }

    if (iouReport) {
        if (isPolicyExpenseChat) {
            iouReport = {...iouReport};
            if (lodashGet(iouReport, 'currency') === currency) {
                // Because of the Expense reports are stored as negative values, we substract the total from the amount
                iouReport.total -= amount;
            }
        } else {
            iouReport = IOUUtils.updateIOUOwnerAndTotal(iouReport, payeeAccountID, amount, currency);
        }
    } else {
        iouReport = isPolicyExpenseChat
            ? ReportUtils.buildOptimisticExpenseReport(chatReport.reportID, chatReport.policyID, payeeAccountID, amount, currency)
            : ReportUtils.buildOptimisticIOUReport(payeeAccountID, payerAccountID, amount, chatReport.reportID, currency);
    }

    // STEP 3: Build optimistic receipt and transaction
    const receiptObject = {};
    let filename;
    if (receipt && receipt.source) {
        receiptObject.source = receipt.source;
        receiptObject.state = receipt.state || CONST.IOU.RECEIPT_STATE.SCANREADY;
        filename = receipt.name;
    }
    let optimisticTransaction = TransactionUtils.buildOptimisticTransaction(
        ReportUtils.isExpenseReport(iouReport) ? -amount : amount,
        currency,
        iouReport.reportID,
        comment,
        created,
        '',
        '',
        merchant,
        receiptObject,
        filename,
        existingTransactionID,
        category,
        tag,
        billable,
    );

    const optimisticPolicyRecentlyUsedCategories = Policy.buildOptimisticPolicyRecentlyUsedCategories(iouReport.policyID, category);

    const optimisticPolicyRecentlyUsedTags = Policy.buildOptimisticPolicyRecentlyUsedTags(iouReport.policyID, tag);

    // If there is an existing transaction (which is the case for distance requests), then the data from the existing transaction
    // needs to be manually merged into the optimistic transaction. This is because buildOnyxDataForMoneyRequest() uses `Onyx.set()` for the transaction
    // data. This is a big can of worms to change it to `Onyx.merge()` as explored in https://expensify.slack.com/archives/C05DWUDHVK7/p1692139468252109.
    // I want to clean this up at some point, but it's possible this will live in the code for a while so I've created https://github.com/Expensify/App/issues/25417
    // to remind me to do this.
    const existingTransaction = allTransactionDrafts[`${ONYXKEYS.COLLECTION.TRANSACTION_DRAFT}${CONST.IOU.OPTIMISTIC_TRANSACTION_ID}`];
    if (existingTransaction && existingTransaction.iouRequestType === CONST.IOU.REQUEST_TYPE.DISTANCE) {
        optimisticTransaction = fastMerge(existingTransaction, optimisticTransaction);
    }

    // STEP 4: Build optimistic reportActions. We need:
    // 1. CREATED action for the chatReport
    // 2. CREATED action for the iouReport
    // 3. IOU action for the iouReport
    // 4. REPORTPREVIEW action for the chatReport
    // Note: The CREATED action for the IOU report must be optimistically generated before the IOU action so there's no chance that it appears after the IOU action in the chat
    const currentTime = DateUtils.getDBTime();
    const optimisticCreatedActionForChat = ReportUtils.buildOptimisticCreatedReportAction(payeeEmail);
    const optimisticCreatedActionForIOU = ReportUtils.buildOptimisticCreatedReportAction(payeeEmail, DateUtils.subtractMillisecondsFromDateTime(currentTime, 1));
    const iouAction = ReportUtils.buildOptimisticIOUReportAction(
        CONST.IOU.REPORT_ACTION_TYPE.CREATE,
        amount,
        currency,
        comment,
        [participant],
        optimisticTransaction.transactionID,
        '',
        iouReport.reportID,
        false,
        false,
        receiptObject,
        false,
        currentTime,
    );

    let reportPreviewAction = shouldCreateNewMoneyRequestReport ? null : ReportActionsUtils.getReportPreviewAction(chatReport.reportID, iouReport.reportID);
    if (reportPreviewAction) {
        reportPreviewAction = ReportUtils.updateReportPreview(iouReport, reportPreviewAction, false, comment, optimisticTransaction);
    } else {
        reportPreviewAction = ReportUtils.buildOptimisticReportPreview(chatReport, iouReport, comment, optimisticTransaction);

        // Generated ReportPreview action is a parent report action of the iou report.
        // We are setting the iou report's parentReportActionID to display subtitle correctly in IOU page when offline.
        iouReport.parentReportActionID = reportPreviewAction.reportActionID;
    }

    const shouldCreateOptimisticPersonalDetails = isNewChatReport && !allPersonalDetails[payerAccountID];
    // Add optimistic personal details for participant
    const optimisticPersonalDetailListAction = shouldCreateOptimisticPersonalDetails
        ? {
              [payerAccountID]: {
                  accountID: payerAccountID,
                  avatar: UserUtils.getDefaultAvatarURL(payerAccountID),
                  displayName: LocalePhoneNumber.formatPhoneNumber(participant.displayName || payerEmail),
                  login: participant.login,
                  isOptimisticPersonalDetail: true,
              },
          }
        : undefined;

    // STEP 5: Build Onyx Data
    const [optimisticData, successData, failureData] = buildOnyxDataForMoneyRequest(
        chatReport,
        iouReport,
        optimisticTransaction,
        optimisticCreatedActionForChat,
        optimisticCreatedActionForIOU,
        iouAction,
        optimisticPersonalDetailListAction,
        reportPreviewAction,
        optimisticPolicyRecentlyUsedCategories,
        optimisticPolicyRecentlyUsedTags,
        isNewChatReport,
        shouldCreateNewMoneyRequestReport,
        policy,
        policyTags,
        policyCategories,
        needsToBeManuallySubmitted,
    );

    return {
        payerAccountID,
        payerEmail,
        iouReport,
        chatReport,
        transaction: optimisticTransaction,
        iouAction,
        createdChatReportActionID: isNewChatReport ? optimisticCreatedActionForChat.reportActionID : 0,
        createdIOUReportActionID: shouldCreateNewMoneyRequestReport ? optimisticCreatedActionForIOU.reportActionID : 0,
        reportPreviewAction,
        onyxData: {
            optimisticData,
            successData,
            failureData,
        },
    };
}

/**
 * Requests money based on a distance (eg. mileage from a map)
 *
 * @param {Object} report
 * @param {Object} participant
 * @param {String} comment
 * @param {String} created
 * @param {String} [category]
 * @param {String} [tag]
 * @param {Number} amount
 * @param {String} currency
 * @param {String} merchant
 * @param {Boolean} [billable]
 * @param {Object} validWaypoints
 * @param {Object} policy - May be undefined, an empty object, or an object matching the Policy type (src/types/onyx/Policy.ts)
 * @param {Array} policyTags
 * @param {Array} policyCategories
 */
function createDistanceRequest(report, participant, comment, created, category, tag, amount, currency, merchant, billable, validWaypoints, policy, policyTags, policyCategories) {
    // If the report is an iou or expense report, we should get the linked chat report to be passed to the getMoneyRequestInformation function
    const isMoneyRequestReport = ReportUtils.isMoneyRequestReport(report);
    const currentChatReport = isMoneyRequestReport ? ReportUtils.getReport(report.chatReportID) : report;
    const moneyRequestReportID = isMoneyRequestReport ? report.reportID : 0;
    const currentCreated = DateUtils.enrichMoneyRequestTimestamp(created);

    const optimisticReceipt = {
        source: ReceiptGeneric,
        state: CONST.IOU.RECEIPT_STATE.OPEN,
    };
    const {iouReport, chatReport, transaction, iouAction, createdChatReportActionID, createdIOUReportActionID, reportPreviewAction, onyxData} = getMoneyRequestInformation(
        currentChatReport,
        participant,
        comment,
        amount,
        currency,
        currentCreated,
        merchant,
        userAccountID,
        currentUserEmail,
        optimisticReceipt,
        undefined,
        category,
        tag,
        billable,
        policy,
        policyTags,
        policyCategories,
        moneyRequestReportID,
    );
    API.write(
        'CreateDistanceRequest',
        {
            comment,
            iouReportID: iouReport.reportID,
            chatReportID: chatReport.reportID,
            transactionID: transaction.transactionID,
            reportActionID: iouAction.reportActionID,
            createdChatReportActionID,
            createdIOUReportActionID,
            reportPreviewReportActionID: reportPreviewAction.reportActionID,
            waypoints: JSON.stringify(validWaypoints),
            created: currentCreated,
            category,
            tag,
            billable,
        },
        onyxData,
    );
    Navigation.dismissModal(isMoneyRequestReport ? report.reportID : chatReport.reportID);
    Report.notifyNewAction(chatReport.reportID, userAccountID);
}

/**
 * @param {String} transactionID
 * @param {String} transactionThreadReportID
 * @param {Object} transactionChanges
 * @param {String} [transactionChanges.created] Present when updated the date field
 * @param {Boolean} onlyIncludeChangedFields
 *                      When 'true', then the returned params will only include the transaction details for the fields that were changed.
 *                      When `false`, then the returned params will include all the transaction details, regardless of which fields were changed.
 *                      This setting is necessary while the UpdateDistanceRequest API is refactored to be fully 1:1:1 in https://github.com/Expensify/App/issues/28358
 * @returns {object}
 */
function getUpdateMoneyRequestParams(transactionID, transactionThreadReportID, transactionChanges, onlyIncludeChangedFields) {
    const optimisticData = [];
    const successData = [];
    const failureData = [];

    // Step 1: Set any "pending fields" (ones updated while the user was offline) to have error messages in the failureData
    const pendingFields = _.mapObject(transactionChanges, () => CONST.RED_BRICK_ROAD_PENDING_ACTION.UPDATE);
    const clearedPendingFields = _.mapObject(transactionChanges, () => null);
    const errorFields = _.mapObject(pendingFields, () => ({
        [DateUtils.getMicroseconds()]: Localize.translateLocal('iou.error.genericEditFailureMessage'),
    }));

    // Step 2: Get all the collections being updated
    const transactionThread = allReports[`${ONYXKEYS.COLLECTION.REPORT}${transactionThreadReportID}`];
    const transaction = allTransactions[`${ONYXKEYS.COLLECTION.TRANSACTION}${transactionID}`];
    const iouReport = allReports[`${ONYXKEYS.COLLECTION.REPORT}${transactionThread.parentReportID}`];
    const isFromExpenseReport = ReportUtils.isExpenseReport(iouReport);
    const isScanning = TransactionUtils.hasReceipt(transaction) && TransactionUtils.isReceiptBeingScanned(transaction);
    const updatedTransaction = TransactionUtils.getUpdatedTransaction(transaction, transactionChanges, isFromExpenseReport);
    const transactionDetails = ReportUtils.getTransactionDetails(updatedTransaction);

    // This needs to be a JSON string since we're sending this to the MapBox API
    transactionDetails.waypoints = JSON.stringify(transactionDetails.waypoints);

    const dataToIncludeInParams = onlyIncludeChangedFields ? _.pick(transactionDetails, _.keys(transactionChanges)) : transactionDetails;

    const params = {
        ...dataToIncludeInParams,
        reportID: iouReport.reportID,
        transactionID,
    };

    // Step 3: Build the modified expense report actions
    // We don't create a modified report action if we're updating the waypoints,
    // since there isn't actually any optimistic data we can create for them and the report action is created on the server
    // with the response from the MapBox API
    if (!_.has(transactionChanges, 'waypoints')) {
        const updatedReportAction = ReportUtils.buildOptimisticModifiedExpenseReportAction(transactionThread, transaction, transactionChanges, isFromExpenseReport);
        params.reportActionID = updatedReportAction.reportActionID;

        optimisticData.push({
            onyxMethod: Onyx.METHOD.MERGE,
            key: `${ONYXKEYS.COLLECTION.REPORT_ACTIONS}${transactionThread.reportID}`,
            value: {
                [updatedReportAction.reportActionID]: updatedReportAction,
            },
        });
        successData.push({
            onyxMethod: Onyx.METHOD.MERGE,
            key: `${ONYXKEYS.COLLECTION.REPORT_ACTIONS}${transactionThread.reportID}`,
            value: {
                [updatedReportAction.reportActionID]: {pendingAction: null},
            },
        });
        failureData.push({
            onyxMethod: Onyx.METHOD.MERGE,
            key: `${ONYXKEYS.COLLECTION.REPORT_ACTIONS}${transactionThread.reportID}`,
            value: {
                [updatedReportAction.reportActionID]: {
                    ...updatedReportAction,
                    errors: ErrorUtils.getMicroSecondOnyxError('iou.error.genericEditFailureMessage'),
                },
            },
        });

        // Step 4: Compute the IOU total and update the report preview message (and report header) so LHN amount owed is correct.
        // Should only update if the transaction matches the currency of the report, else we wait for the update
        // from the server with the currency conversion
        let updatedMoneyRequestReport = {...iouReport};
        if (updatedTransaction.currency === iouReport.currency && updatedTransaction.modifiedAmount) {
            const diff = TransactionUtils.getAmount(transaction, true) - TransactionUtils.getAmount(updatedTransaction, true);
            if (ReportUtils.isExpenseReport(iouReport)) {
                updatedMoneyRequestReport.total += diff;
            } else {
                updatedMoneyRequestReport = IOUUtils.updateIOUOwnerAndTotal(iouReport, updatedReportAction.actorAccountID, diff, TransactionUtils.getCurrency(transaction), false);
            }

            updatedMoneyRequestReport.cachedTotal = CurrencyUtils.convertToDisplayString(updatedMoneyRequestReport.total, updatedTransaction.currency);
            optimisticData.push({
                onyxMethod: Onyx.METHOD.MERGE,
                key: `${ONYXKEYS.COLLECTION.REPORT}${iouReport.reportID}`,
                value: updatedMoneyRequestReport,
            });
            successData.push({
                onyxMethod: Onyx.METHOD.MERGE,
                key: `${ONYXKEYS.COLLECTION.REPORT}${iouReport.reportID}`,
                value: {pendingAction: null},
            });
        }
    }

    // Optimistically modify the transaction
    optimisticData.push({
        onyxMethod: Onyx.METHOD.MERGE,
        key: `${ONYXKEYS.COLLECTION.TRANSACTION}${transactionID}`,
        value: {
            ...updatedTransaction,
            pendingFields,
            isLoading: _.has(transactionChanges, 'waypoints'),
            errorFields: null,
        },
    });

    if (isScanning && (_.has(transactionChanges, 'amount') || _.has(transactionChanges, 'currency'))) {
        optimisticData.push(
            ...[
                {
                    onyxMethod: Onyx.METHOD.MERGE,
                    key: `${ONYXKEYS.COLLECTION.REPORT_ACTIONS}${iouReport.reportID}`,
                    value: {
                        [transactionThread.parentReportActionID]: {
                            whisperedToAccountIDs: [],
                        },
                    },
                },
                {
                    onyxMethod: Onyx.METHOD.MERGE,
                    key: `${ONYXKEYS.COLLECTION.REPORT_ACTIONS}${iouReport.parentReportID}`,
                    value: {
                        [iouReport.parentReportActionID]: {
                            whisperedToAccountIDs: [],
                        },
                    },
                },
            ],
        );
    }
    // Update recently used categories if the category is changed
    if (_.has(transactionChanges, 'category')) {
        const optimisticPolicyRecentlyUsedCategories = Policy.buildOptimisticPolicyRecentlyUsedCategories(iouReport.policyID, transactionChanges.category);
        if (!_.isEmpty(optimisticPolicyRecentlyUsedCategories)) {
            optimisticData.push({
                onyxMethod: Onyx.METHOD.SET,
                key: `${ONYXKEYS.COLLECTION.POLICY_RECENTLY_USED_CATEGORIES}${iouReport.policyID}`,
                value: optimisticPolicyRecentlyUsedCategories,
            });
        }
    }

    // Update recently used categories if the tag is changed
    if (_.has(transactionChanges, 'tag')) {
        const optimisticPolicyRecentlyUsedTags = Policy.buildOptimisticPolicyRecentlyUsedTags(iouReport.policyID, transactionChanges.tag);
        if (!_.isEmpty(optimisticPolicyRecentlyUsedTags)) {
            optimisticData.push({
                onyxMethod: Onyx.METHOD.MERGE,
                key: `${ONYXKEYS.COLLECTION.POLICY_RECENTLY_USED_TAGS}${iouReport.policyID}`,
                value: optimisticPolicyRecentlyUsedTags,
            });
        }
    }

    // Clear out the error fields and loading states on success
    successData.push({
        onyxMethod: Onyx.METHOD.MERGE,
        key: `${ONYXKEYS.COLLECTION.TRANSACTION}${transactionID}`,
        value: {
            pendingFields: clearedPendingFields,
            isLoading: false,
            errorFields: null,
        },
    });

    if (_.has(transactionChanges, 'waypoints')) {
        // Delete the draft transaction when editing waypoints when the server responds successfully and there are no errors
        successData.push({
            onyxMethod: Onyx.METHOD.SET,
            key: `${ONYXKEYS.COLLECTION.TRANSACTION_DRAFT}${transactionID}`,
            value: null,
        });
    }

    // Clear out loading states, pending fields, and add the error fields
    failureData.push({
        onyxMethod: Onyx.METHOD.MERGE,
        key: `${ONYXKEYS.COLLECTION.TRANSACTION}${transactionID}`,
        value: {
            pendingFields: clearedPendingFields,
            isLoading: false,
            errorFields,
        },
    });

    // Reset the iouReport to it's original state
    failureData.push({
        onyxMethod: Onyx.METHOD.MERGE,
        key: `${ONYXKEYS.COLLECTION.REPORT}${iouReport.reportID}`,
        value: iouReport,
    });

    return {
        params,
        onyxData: {optimisticData, successData, failureData},
    };
}

/**
 * Updates the created date of a money request
 *
 * @param {String} transactionID
 * @param {String} transactionThreadReportID
 * @param {String} val
 */
function updateMoneyRequestDate(transactionID, transactionThreadReportID, val) {
    const transactionChanges = {
        created: val,
    };
    const {params, onyxData} = getUpdateMoneyRequestParams(transactionID, transactionThreadReportID, transactionChanges, true);
    API.write('UpdateMoneyRequestDate', params, onyxData);
}

/**
<<<<<<< HEAD
=======
 * Updates the billable field of a money request
 *
 * @param {String} transactionID
 * @param {String} transactionThreadReportID
 * @param {Boolean} val
 */
function updateMoneyRequestBillable(transactionID, transactionThreadReportID, val) {
    const transactionChanges = {
        billable: val,
    };
    const {params, onyxData} = getUpdateMoneyRequestParams(transactionID, transactionThreadReportID, transactionChanges, true);
    API.write('UpdateMoneyRequestBillable', params, onyxData);
}

/**
>>>>>>> 3ab4e6e1
 * Updates the merchant field of a money request
 *
 * @param {String} transactionID
 * @param {Number} transactionThreadReportID
 * @param {String} val
 */
function updateMoneyRequestMerchant(transactionID, transactionThreadReportID, val) {
    const transactionChanges = {
        merchant: val,
    };
    const {params, onyxData} = getUpdateMoneyRequestParams(transactionID, transactionThreadReportID, transactionChanges, true);
    API.write('UpdateMoneyRequestMerchant', params, onyxData);
}

/**
 * Updates the tag of a money request
 *
 * @param {String} transactionID
 * @param {Number} transactionThreadReportID
 * @param {String} tag
 */
function updateMoneyRequestTag(transactionID, transactionThreadReportID, tag) {
    const transactionChanges = {
        tag,
    };
    const {params, onyxData} = getUpdateMoneyRequestParams(transactionID, transactionThreadReportID, transactionChanges, true);
    API.write('UpdateMoneyRequestTag', params, onyxData);
}

/**
 * Updates the waypoints of a distance money request
 *
 * @param {String} transactionID
 * @param {Number} transactionThreadReportID
 * @param {Object} waypoints
 */
function updateMoneyRequestDistance(transactionID, transactionThreadReportID, waypoints) {
    const transactionChanges = {
        waypoints,
    };
    const {params, onyxData} = getUpdateMoneyRequestParams(transactionID, transactionThreadReportID, transactionChanges, true);
    API.write('UpdateMoneyRequestDistance', params, onyxData);
}

/**
 * Updates the category of a money request
 *
 * @param {String} transactionID
 * @param {Number} transactionThreadReportID
 * @param {String} category
 */
function updateMoneyRequestCategory(transactionID, transactionThreadReportID, category) {
    const transactionChanges = {
        category,
    };
    const {params, onyxData} = getUpdateMoneyRequestParams(transactionID, transactionThreadReportID, transactionChanges, true);
    API.write('UpdateMoneyRequestCategory', params, onyxData);
}

/**
 * Updates the description of a money request
 *
 * @param {String} transactionID
 * @param {Number} transactionThreadReportID
 * @param {String} comment
 */
function updateMoneyRequestDescription(transactionID, transactionThreadReportID, comment) {
    const transactionChanges = {
        comment,
    };
    const {params, onyxData} = getUpdateMoneyRequestParams(transactionID, transactionThreadReportID, transactionChanges, true);
    API.write('UpdateMoneyRequestDescription', params, onyxData);
}

/**
 * Edits an existing distance request
 *
 * @param {String} transactionID
 * @param {String} transactionThreadReportID
 * @param {Object} transactionChanges
 * @param {String} [transactionChanges.created]
 * @param {Number} [transactionChanges.amount]
 * @param {Object} [transactionChanges.comment]
 * @param {Object} [transactionChanges.waypoints]
 *
 */
function updateDistanceRequest(transactionID, transactionThreadReportID, transactionChanges) {
    const {params, onyxData} = getUpdateMoneyRequestParams(transactionID, transactionThreadReportID, transactionChanges, false);
    API.write('UpdateDistanceRequest', params, onyxData);
}

/**
 * Request money from another user
 *
 * @param {Object} report
 * @param {Number} amount - always in the smallest unit of the currency
 * @param {String} currency
 * @param {String} created
 * @param {String} merchant
 * @param {String} payeeEmail
 * @param {Number} payeeAccountID
 * @param {Object} participant
 * @param {String} comment
 * @param {Object} [receipt]
 * @param {String} [category]
 * @param {String} [tag]
 * @param {String} [taxCode]
 * @param {Number} [taxAmount]
 * @param {Boolean} [billable]
 * @param {Object} [policy]
 * @param {Object} [policyTags]
 * @param {Object} [policyCategories]
 */
function requestMoney(
    report,
    amount,
    currency,
    created,
    merchant,
    payeeEmail,
    payeeAccountID,
    participant,
    comment,
    receipt = undefined,
    category = undefined,
    tag = undefined,
    taxCode = '',
    taxAmount = 0,
    billable = undefined,
    policy = undefined,
    policyTags = undefined,
    policyCategories = undefined,
) {
    // If the report is iou or expense report, we should get the linked chat report to be passed to the getMoneyRequestInformation function
    const isMoneyRequestReport = ReportUtils.isMoneyRequestReport(report);
    const currentChatReport = isMoneyRequestReport ? ReportUtils.getReport(report.chatReportID) : report;
    const moneyRequestReportID = isMoneyRequestReport ? report.reportID : 0;
    const currentCreated = DateUtils.enrichMoneyRequestTimestamp(created);
    const {payerAccountID, payerEmail, iouReport, chatReport, transaction, iouAction, createdChatReportActionID, createdIOUReportActionID, reportPreviewAction, onyxData} =
        getMoneyRequestInformation(
            currentChatReport,
            participant,
            comment,
            amount,
            currency,
            currentCreated,
            merchant,
            payeeAccountID,
            payeeEmail,
            receipt,
            undefined,
            category,
            tag,
            billable,
            policy,
            policyTags,
            policyCategories,
            moneyRequestReportID,
        );
    const activeReportID = isMoneyRequestReport ? report.reportID : chatReport.reportID;

    API.write(
        'RequestMoney',
        {
            debtorEmail: payerEmail,
            debtorAccountID: payerAccountID,
            amount,
            currency,
            comment,
            created: currentCreated,
            merchant,
            iouReportID: iouReport.reportID,
            chatReportID: chatReport.reportID,
            transactionID: transaction.transactionID,
            reportActionID: iouAction.reportActionID,
            createdChatReportActionID,
            createdIOUReportActionID,
            reportPreviewReportActionID: reportPreviewAction.reportActionID,
            receipt,
            receiptState: lodashGet(receipt, 'state'),
            category,
            tag,
            taxCode,
            taxAmount,
            billable,
        },
        onyxData,
    );
    resetMoneyRequestInfo();
    Navigation.dismissModal(activeReportID);
    Report.notifyNewAction(activeReportID, payeeAccountID);
}

/**
 * Build the Onyx data and IOU split necessary for splitting a bill with 3+ users.
 * 1. Build the optimistic Onyx data for the group chat, i.e. chatReport and iouReportAction creating the former if it doesn't yet exist.
 * 2. Loop over the group chat participant list, building optimistic or updating existing chatReports, iouReports and iouReportActions between the user and each participant.
 * We build both Onyx data and the IOU split that is sent as a request param and is used by Auth to create the chatReports, iouReports and iouReportActions in the database.
 * The IOU split has the following shape:
 *  [
 *      {email: 'currentUser', amount: 100},
 *      {email: 'user2', amount: 100, iouReportID: '100', chatReportID: '110', transactionID: '120', reportActionID: '130'},
 *      {email: 'user3', amount: 100, iouReportID: '200', chatReportID: '210', transactionID: '220', reportActionID: '230'}
 *  ]
 * @param {Array} participants
 * @param {String} currentUserLogin
 * @param {Number} currentUserAccountID
 * @param {Number} amount - always in the smallest unit of the currency
 * @param {String} comment
 * @param {String} currency
 * @param {String} merchant
 * @param {String} category
 * @param {String} tag
 * @param {String} existingSplitChatReportID - the report ID where the split bill happens, could be a group chat or a workspace chat
 * @param {Boolean} billable
 *
 * @return {Object}
 */
function createSplitsAndOnyxData(participants, currentUserLogin, currentUserAccountID, amount, comment, currency, merchant, category, tag, existingSplitChatReportID = '', billable = false) {
    const currentUserEmailForIOUSplit = OptionsListUtils.addSMSDomainIfPhoneNumber(currentUserLogin);
    const participantAccountIDs = _.map(participants, (participant) => Number(participant.accountID));
    const existingSplitChatReport =
        existingSplitChatReportID || participants[0].reportID
            ? allReports[`${ONYXKEYS.COLLECTION.REPORT}${existingSplitChatReportID || participants[0].reportID}`]
            : ReportUtils.getChatByParticipants(participantAccountIDs);
    const splitChatReport = existingSplitChatReport || ReportUtils.buildOptimisticChatReport(participantAccountIDs);
    const isOwnPolicyExpenseChat = splitChatReport.isOwnPolicyExpenseChat;

    const splitTransaction = TransactionUtils.buildOptimisticTransaction(
        amount,
        currency,
        CONST.REPORT.SPLIT_REPORTID,
        comment,
        '',
        '',
        '',
        merchant || Localize.translateLocal('iou.request'),
        undefined,
        undefined,
        undefined,
        category,
        tag,
        billable,
    );

    // Note: The created action must be optimistically generated before the IOU action so there's no chance that the created action appears after the IOU action in the chat
    const splitCreatedReportAction = ReportUtils.buildOptimisticCreatedReportAction(currentUserEmailForIOUSplit);
    const splitIOUReportAction = ReportUtils.buildOptimisticIOUReportAction(
        CONST.IOU.REPORT_ACTION_TYPE.SPLIT,
        amount,
        currency,
        comment,
        participants,
        splitTransaction.transactionID,
        '',
        '',
        false,
        false,
        {},
        isOwnPolicyExpenseChat,
    );

    splitChatReport.lastReadTime = DateUtils.getDBTime();
    splitChatReport.lastMessageText = splitIOUReportAction.message[0].text;
    splitChatReport.lastMessageHtml = splitIOUReportAction.message[0].html;

    // If we have an existing splitChatReport (group chat or workspace) use it's pending fields, otherwise indicate that we are adding a chat
    if (!existingSplitChatReport) {
        splitChatReport.pendingFields = {
            createChat: CONST.RED_BRICK_ROAD_PENDING_ACTION.ADD,
        };
    }

    const optimisticData = [
        {
            // Use set for new reports because it doesn't exist yet, is faster,
            // and we need the data to be available when we navigate to the chat page
            onyxMethod: existingSplitChatReport ? Onyx.METHOD.MERGE : Onyx.METHOD.SET,
            key: `${ONYXKEYS.COLLECTION.REPORT}${splitChatReport.reportID}`,
            value: splitChatReport,
        },
        {
            onyxMethod: existingSplitChatReport ? Onyx.METHOD.MERGE : Onyx.METHOD.SET,
            key: `${ONYXKEYS.COLLECTION.REPORT_ACTIONS}${splitChatReport.reportID}`,
            value: {
                ...(existingSplitChatReport ? {} : {[splitCreatedReportAction.reportActionID]: splitCreatedReportAction}),
                [splitIOUReportAction.reportActionID]: splitIOUReportAction,
            },
        },
        {
            onyxMethod: Onyx.METHOD.SET,
            key: `${ONYXKEYS.COLLECTION.TRANSACTION}${splitTransaction.transactionID}`,
            value: splitTransaction,
        },
    ];

    const successData = [
        {
            onyxMethod: Onyx.METHOD.MERGE,
            key: `${ONYXKEYS.COLLECTION.REPORT_ACTIONS}${splitChatReport.reportID}`,
            value: {
                ...(existingSplitChatReport ? {} : {[splitCreatedReportAction.reportActionID]: {pendingAction: null}}),
                [splitIOUReportAction.reportActionID]: {pendingAction: null},
            },
        },
        {
            onyxMethod: Onyx.METHOD.MERGE,
            key: `${ONYXKEYS.COLLECTION.TRANSACTION}${splitTransaction.transactionID}`,
            value: {pendingAction: null},
        },
        {
            onyxMethod: Onyx.METHOD.MERGE,
            key: `${ONYXKEYS.COLLECTION.TRANSACTION_DRAFT}${CONST.IOU.OPTIMISTIC_TRANSACTION_ID}`,
            value: null,
        },
    ];

    if (!existingSplitChatReport) {
        successData.push({
            onyxMethod: Onyx.METHOD.MERGE,
            key: `${ONYXKEYS.COLLECTION.REPORT}${splitChatReport.reportID}`,
            value: {pendingFields: {createChat: null}},
        });
    }

    const failureData = [
        {
            onyxMethod: Onyx.METHOD.MERGE,
            key: `${ONYXKEYS.COLLECTION.TRANSACTION}${splitTransaction.transactionID}`,
            value: {
                errors: ErrorUtils.getMicroSecondOnyxError('iou.error.genericCreateFailureMessage'),
            },
        },
        {
            onyxMethod: Onyx.METHOD.MERGE,
            key: `${ONYXKEYS.COLLECTION.TRANSACTION_DRAFT}${CONST.IOU.OPTIMISTIC_TRANSACTION_ID}`,
            value: null,
        },
    ];

    if (existingSplitChatReport) {
        failureData.push({
            onyxMethod: Onyx.METHOD.MERGE,
            key: `${ONYXKEYS.COLLECTION.REPORT_ACTIONS}${splitChatReport.reportID}`,
            value: {
                [splitIOUReportAction.reportActionID]: {
                    errors: ErrorUtils.getMicroSecondOnyxError('iou.error.genericCreateFailureMessage'),
                },
            },
        });
    } else {
        failureData.push(
            {
                onyxMethod: Onyx.METHOD.MERGE,
                key: `${ONYXKEYS.COLLECTION.REPORT}${splitChatReport.reportID}`,
                value: {
                    errorFields: {
                        createChat: ErrorUtils.getMicroSecondOnyxError('report.genericCreateReportFailureMessage'),
                    },
                },
            },
            {
                onyxMethod: Onyx.METHOD.MERGE,
                key: `${ONYXKEYS.COLLECTION.REPORT_ACTIONS}${splitChatReport.reportID}`,
                value: {
                    [splitIOUReportAction.reportActionID]: {
                        errors: ErrorUtils.getMicroSecondOnyxError(null),
                    },
                },
            },
        );
    }

    // Loop through participants creating individual chats, iouReports and reportActionIDs as needed
    const splitAmount = IOUUtils.calculateAmount(participants.length, amount, currency, false);
    const splits = [{email: currentUserEmailForIOUSplit, accountID: currentUserAccountID, amount: IOUUtils.calculateAmount(participants.length, amount, currency, true)}];

    const hasMultipleParticipants = participants.length > 1;
    _.each(participants, (participant) => {
        // In a case when a participant is a workspace, even when a current user is not an owner of the workspace
        const isPolicyExpenseChat = ReportUtils.isPolicyExpenseChat(participant);

        // In case the participant is a workspace, email & accountID should remain undefined and won't be used in the rest of this code
        // participant.login is undefined when the request is initiated from a group DM with an unknown user, so we need to add a default
        const email = isOwnPolicyExpenseChat || isPolicyExpenseChat ? '' : OptionsListUtils.addSMSDomainIfPhoneNumber(participant.login || '').toLowerCase();
        const accountID = isOwnPolicyExpenseChat || isPolicyExpenseChat ? 0 : Number(participant.accountID);
        if (email === currentUserEmailForIOUSplit) {
            return;
        }

        // STEP 1: Get existing chat report OR build a new optimistic one
        // If we only have one participant and the request was initiated from the global create menu, i.e. !existingGroupChatReportID, the oneOnOneChatReport is the groupChatReport
        let oneOnOneChatReport;
        let isNewOneOnOneChatReport = false;
        let shouldCreateOptimisticPersonalDetails = false;
        const personalDetailExists = lodashHas(allPersonalDetails, accountID);

        // If this is a split between two people only and the function
        // wasn't provided with an existing group chat report id
        // or, if the split is being made from the workspace chat, then the oneOnOneChatReport is the same as the splitChatReport
        // in this case existingSplitChatReport will belong to the policy expense chat and we won't be
        // entering code that creates optimistic personal details
        if ((!hasMultipleParticipants && !existingSplitChatReportID) || isOwnPolicyExpenseChat) {
            oneOnOneChatReport = splitChatReport;
            shouldCreateOptimisticPersonalDetails = !existingSplitChatReport && !personalDetailExists;
        } else {
            const existingChatReport = ReportUtils.getChatByParticipants([accountID]);
            isNewOneOnOneChatReport = !existingChatReport;
            shouldCreateOptimisticPersonalDetails = isNewOneOnOneChatReport && !personalDetailExists;
            oneOnOneChatReport = existingChatReport || ReportUtils.buildOptimisticChatReport([accountID]);
        }

        // STEP 2: Get existing IOU/Expense report and update its total OR build a new optimistic one
        // For Control policy expense chats, if the report is already approved, create a new expense report
        let oneOnOneIOUReport = oneOnOneChatReport.iouReportID ? lodashGet(allReports, `${ONYXKEYS.COLLECTION.REPORT}${oneOnOneChatReport.iouReportID}`, undefined) : undefined;
        const shouldCreateNewOneOnOneIOUReport =
            _.isUndefined(oneOnOneIOUReport) || (isOwnPolicyExpenseChat && ReportUtils.isControlPolicyExpenseReport(oneOnOneIOUReport) && ReportUtils.isReportApproved(oneOnOneIOUReport));

        if (shouldCreateNewOneOnOneIOUReport) {
            oneOnOneIOUReport = isOwnPolicyExpenseChat
                ? ReportUtils.buildOptimisticExpenseReport(oneOnOneChatReport.reportID, oneOnOneChatReport.policyID, currentUserAccountID, splitAmount, currency)
                : ReportUtils.buildOptimisticIOUReport(currentUserAccountID, accountID, splitAmount, oneOnOneChatReport.reportID, currency);
        } else if (isOwnPolicyExpenseChat) {
            // Because of the Expense reports are stored as negative values, we subtract the total from the amount
            oneOnOneIOUReport.total -= splitAmount;
        } else {
            oneOnOneIOUReport = IOUUtils.updateIOUOwnerAndTotal(oneOnOneIOUReport, currentUserAccountID, splitAmount, currency);
        }

        // STEP 3: Build optimistic transaction
        const oneOnOneTransaction = TransactionUtils.buildOptimisticTransaction(
            ReportUtils.isExpenseReport(oneOnOneIOUReport) ? -splitAmount : splitAmount,
            currency,
            oneOnOneIOUReport.reportID,
            comment,
            '',
            CONST.IOU.TYPE.SPLIT,
            splitTransaction.transactionID,
            merchant || Localize.translateLocal('iou.request'),
            undefined,
            undefined,
            undefined,
            category,
            tag,
            billable,
        );

        // STEP 4: Build optimistic reportActions. We need:
        // 1. CREATED action for the chatReport
        // 2. CREATED action for the iouReport
        // 3. IOU action for the iouReport
        // 4. REPORTPREVIEW action for the chatReport
        // Note: The CREATED action for the IOU report must be optimistically generated before the IOU action so there's no chance that it appears after the IOU action in the chat
        const currentTime = DateUtils.getDBTime();
        const oneOnOneCreatedActionForChat = ReportUtils.buildOptimisticCreatedReportAction(currentUserEmailForIOUSplit);
        const oneOnOneCreatedActionForIOU = ReportUtils.buildOptimisticCreatedReportAction(currentUserEmailForIOUSplit, DateUtils.subtractMillisecondsFromDateTime(currentTime, 1));
        const oneOnOneIOUAction = ReportUtils.buildOptimisticIOUReportAction(
            CONST.IOU.REPORT_ACTION_TYPE.CREATE,
            splitAmount,
            currency,
            comment,
            [participant],
            oneOnOneTransaction.transactionID,
            '',
            oneOnOneIOUReport.reportID,
            undefined,
            undefined,
            undefined,
            undefined,
            currentTime,
        );

        // Add optimistic personal details for new participants
        const oneOnOnePersonalDetailListAction = shouldCreateOptimisticPersonalDetails
            ? {
                  [accountID]: {
                      accountID,
                      avatar: UserUtils.getDefaultAvatarURL(accountID),
                      displayName: LocalePhoneNumber.formatPhoneNumber(participant.displayName || email),
                      login: participant.login,
                      isOptimisticPersonalDetail: true,
                  },
              }
            : undefined;

        let oneOnOneReportPreviewAction = ReportActionsUtils.getReportPreviewAction(oneOnOneChatReport.reportID, oneOnOneIOUReport.reportID);
        if (oneOnOneReportPreviewAction) {
            oneOnOneReportPreviewAction = ReportUtils.updateReportPreview(oneOnOneIOUReport, oneOnOneReportPreviewAction);
        } else {
            oneOnOneReportPreviewAction = ReportUtils.buildOptimisticReportPreview(oneOnOneChatReport, oneOnOneIOUReport);
        }

        // Add category to optimistic policy recently used categories when a participant is a workspace
        const optimisticPolicyRecentlyUsedCategories = isPolicyExpenseChat ? Policy.buildOptimisticPolicyRecentlyUsedCategories(participant.policyID, category) : [];

        // Add tag to optimistic policy recently used tags when a participant is a workspace
        const optimisticPolicyRecentlyUsedTags = isPolicyExpenseChat ? Policy.buildOptimisticPolicyRecentlyUsedTags(participant.policyID, tag) : {};

        // STEP 5: Build Onyx Data
        const [oneOnOneOptimisticData, oneOnOneSuccessData, oneOnOneFailureData] = buildOnyxDataForMoneyRequest(
            oneOnOneChatReport,
            oneOnOneIOUReport,
            oneOnOneTransaction,
            oneOnOneCreatedActionForChat,
            oneOnOneCreatedActionForIOU,
            oneOnOneIOUAction,
            oneOnOnePersonalDetailListAction,
            oneOnOneReportPreviewAction,
            optimisticPolicyRecentlyUsedCategories,
            optimisticPolicyRecentlyUsedTags,
            isNewOneOnOneChatReport,
            shouldCreateNewOneOnOneIOUReport,
        );

        const individualSplit = {
            email,
            accountID,
            amount: splitAmount,
            iouReportID: oneOnOneIOUReport.reportID,
            chatReportID: oneOnOneChatReport.reportID,
            transactionID: oneOnOneTransaction.transactionID,
            reportActionID: oneOnOneIOUAction.reportActionID,
            createdChatReportActionID: oneOnOneCreatedActionForChat.reportActionID,
            createdIOUReportActionID: oneOnOneCreatedActionForIOU.reportActionID,
            reportPreviewReportActionID: oneOnOneReportPreviewAction.reportActionID,
        };

        splits.push(individualSplit);
        optimisticData.push(...oneOnOneOptimisticData);
        successData.push(...oneOnOneSuccessData);
        failureData.push(...oneOnOneFailureData);
    });

    const splitData = {
        chatReportID: splitChatReport.reportID,
        transactionID: splitTransaction.transactionID,
        reportActionID: splitIOUReportAction.reportActionID,
        policyID: splitChatReport.policyID,
    };

    if (_.isEmpty(existingSplitChatReport)) {
        splitData.createdReportActionID = splitCreatedReportAction.reportActionID;
    }

    return {
        splitData,
        splits,
        onyxData: {optimisticData, successData, failureData},
    };
}

/**
 * @param {Array} participants
 * @param {String} currentUserLogin
 * @param {Number} currentUserAccountID
 * @param {Number} amount - always in smallest currency unit
 * @param {String} comment
 * @param {String} currency
 * @param {String} merchant
 * @param {String} category
 * @param {String} tag
 * @param {String} existingSplitChatReportID - Either a group DM or a workspace chat
 * @param {Boolean} billable
 */
function splitBill(participants, currentUserLogin, currentUserAccountID, amount, comment, currency, merchant, category, tag, existingSplitChatReportID = '', billable = false) {
    const {splitData, splits, onyxData} = createSplitsAndOnyxData(
        participants,
        currentUserLogin,
        currentUserAccountID,
        amount,
        comment,
        currency,
        merchant,
        category,
        tag,
        existingSplitChatReportID,
        billable,
    );
    API.write(
        'SplitBill',
        {
            reportID: splitData.chatReportID,
            amount,
            splits: JSON.stringify(splits),
            currency,
            comment,
            category,
            merchant,
            tag,
            billable,
            transactionID: splitData.transactionID,
            reportActionID: splitData.reportActionID,
            createdReportActionID: splitData.createdReportActionID,
            policyID: splitData.policyID,
        },
        onyxData,
    );

    resetMoneyRequestInfo();
    Navigation.dismissModal();
    Report.notifyNewAction(splitData.chatReportID, currentUserAccountID);
}

/**
 * @param {Array} participants
 * @param {String} currentUserLogin
 * @param {Number} currentUserAccountID
 * @param {Number} amount - always in smallest currency unit
 * @param {String} comment
 * @param {String} currency
 * @param {String} merchant
 * @param {String} category
 * @param {String} tag
 * @param {Boolean} billable
 */
function splitBillAndOpenReport(participants, currentUserLogin, currentUserAccountID, amount, comment, currency, merchant, category, tag, billable) {
    const {splitData, splits, onyxData} = createSplitsAndOnyxData(participants, currentUserLogin, currentUserAccountID, amount, comment, currency, merchant, category, tag, billable);

    API.write(
        'SplitBillAndOpenReport',
        {
            reportID: splitData.chatReportID,
            amount,
            splits: JSON.stringify(splits),
            currency,
            merchant,
            comment,
            category,
            tag,
            billable,
            transactionID: splitData.transactionID,
            reportActionID: splitData.reportActionID,
            createdReportActionID: splitData.createdReportActionID,
            policyID: splitData.policyID,
        },
        onyxData,
    );

    resetMoneyRequestInfo();
    Navigation.dismissModal(splitData.chatReportID);
    Report.notifyNewAction(splitData.chatReportID, currentUserAccountID);
}

/** Used exclusively for starting a split bill request that contains a receipt, the split request will be completed once the receipt is scanned
 *  or user enters details manually.
 *
 * @param {Array} participants
 * @param {String} currentUserLogin
 * @param {Number} currentUserAccountID
 * @param {String} comment
 * @param {String} category
 * @param {String} tag
 * @param {Object} receipt
 * @param {String} existingSplitChatReportID - Either a group DM or a workspace chat
 * @param {Boolean} billable
 */
function startSplitBill(participants, currentUserLogin, currentUserAccountID, comment, category, tag, receipt, existingSplitChatReportID = '', billable = false) {
    const currentUserEmailForIOUSplit = OptionsListUtils.addSMSDomainIfPhoneNumber(currentUserLogin);
    const participantAccountIDs = _.map(participants, (participant) => Number(participant.accountID));
    const existingSplitChatReport =
        existingSplitChatReportID || participants[0].reportID
            ? allReports[`${ONYXKEYS.COLLECTION.REPORT}${existingSplitChatReportID || participants[0].reportID}`]
            : ReportUtils.getChatByParticipants(participantAccountIDs);
    const splitChatReport = existingSplitChatReport || ReportUtils.buildOptimisticChatReport(participantAccountIDs);
    const isOwnPolicyExpenseChat = splitChatReport.isOwnPolicyExpenseChat || false;

    const {name: filename, source, state = CONST.IOU.RECEIPT_STATE.SCANREADY} = receipt;
    const receiptObject = {state, source};

    // ReportID is -2 (aka "deleted") on the group transaction
    const splitTransaction = TransactionUtils.buildOptimisticTransaction(
        0,
        CONST.CURRENCY.USD,
        CONST.REPORT.SPLIT_REPORTID,
        comment,
        '',
        '',
        '',
        CONST.TRANSACTION.PARTIAL_TRANSACTION_MERCHANT,
        receiptObject,
        filename,
        undefined,
        category,
        tag,
        billable,
    );

    // Note: The created action must be optimistically generated before the IOU action so there's no chance that the created action appears after the IOU action in the chat
    const splitChatCreatedReportAction = ReportUtils.buildOptimisticCreatedReportAction(currentUserEmailForIOUSplit);
    const splitIOUReportAction = ReportUtils.buildOptimisticIOUReportAction(
        CONST.IOU.REPORT_ACTION_TYPE.SPLIT,
        0,
        CONST.CURRENCY.USD,
        comment,
        participants,
        splitTransaction.transactionID,
        '',
        '',
        false,
        false,
        receiptObject,
        isOwnPolicyExpenseChat,
    );

    splitChatReport.lastReadTime = DateUtils.getDBTime();
    splitChatReport.lastMessageText = splitIOUReportAction.message[0].text;
    splitChatReport.lastMessageHtml = splitIOUReportAction.message[0].html;

    // If we have an existing splitChatReport (group chat or workspace) use it's pending fields, otherwise indicate that we are adding a chat
    if (!existingSplitChatReport) {
        splitChatReport.pendingFields = {
            createChat: CONST.RED_BRICK_ROAD_PENDING_ACTION.ADD,
        };
    }

    const optimisticData = [
        {
            // Use set for new reports because it doesn't exist yet, is faster,
            // and we need the data to be available when we navigate to the chat page
            onyxMethod: existingSplitChatReport ? Onyx.METHOD.MERGE : Onyx.METHOD.SET,
            key: `${ONYXKEYS.COLLECTION.REPORT}${splitChatReport.reportID}`,
            value: splitChatReport,
        },
        {
            onyxMethod: existingSplitChatReport ? Onyx.METHOD.MERGE : Onyx.METHOD.SET,
            key: `${ONYXKEYS.COLLECTION.REPORT_ACTIONS}${splitChatReport.reportID}`,
            value: {
                ...(existingSplitChatReport ? {} : {[splitChatCreatedReportAction.reportActionID]: splitChatCreatedReportAction}),
                [splitIOUReportAction.reportActionID]: splitIOUReportAction,
            },
        },
        {
            onyxMethod: Onyx.METHOD.SET,
            key: `${ONYXKEYS.COLLECTION.TRANSACTION}${splitTransaction.transactionID}`,
            value: splitTransaction,
        },
    ];

    const successData = [
        {
            onyxMethod: Onyx.METHOD.MERGE,
            key: `${ONYXKEYS.COLLECTION.REPORT_ACTIONS}${splitChatReport.reportID}`,
            value: {
                ...(existingSplitChatReport ? {} : {[splitChatCreatedReportAction.reportActionID]: {pendingAction: null}}),
                [splitIOUReportAction.reportActionID]: {pendingAction: null},
            },
        },
        {
            onyxMethod: Onyx.METHOD.MERGE,
            key: `${ONYXKEYS.COLLECTION.TRANSACTION}${splitTransaction.transactionID}`,
            value: {pendingAction: null},
        },
    ];

    if (!existingSplitChatReport) {
        successData.push({
            onyxMethod: Onyx.METHOD.MERGE,
            key: `${ONYXKEYS.COLLECTION.REPORT}${splitChatReport.reportID}`,
            value: {pendingFields: {createChat: null}},
        });
    }

    const failureData = [
        {
            onyxMethod: Onyx.METHOD.MERGE,
            key: `${ONYXKEYS.COLLECTION.TRANSACTION}${splitTransaction.transactionID}`,
            value: {
                errors: ErrorUtils.getMicroSecondOnyxError('iou.error.genericCreateFailureMessage'),
            },
        },
    ];

    if (existingSplitChatReport) {
        failureData.push({
            onyxMethod: Onyx.METHOD.MERGE,
            key: `${ONYXKEYS.COLLECTION.REPORT_ACTIONS}${splitChatReport.reportID}`,
            value: {
                [splitIOUReportAction.reportActionID]: {
                    errors: getReceiptError(receipt, filename),
                },
            },
        });
    } else {
        failureData.push(
            {
                onyxMethod: Onyx.METHOD.MERGE,
                key: `${ONYXKEYS.COLLECTION.REPORT}${splitChatReport.reportID}`,
                value: {
                    errorFields: {
                        createChat: ErrorUtils.getMicroSecondOnyxError('report.genericCreateReportFailureMessage'),
                    },
                },
            },
            {
                onyxMethod: Onyx.METHOD.MERGE,
                key: `${ONYXKEYS.COLLECTION.REPORT_ACTIONS}${splitChatReport.reportID}`,
                value: {
                    [splitChatCreatedReportAction.reportActionID]: {
                        errors: ErrorUtils.getMicroSecondOnyxError('report.genericCreateReportFailureMessage'),
                    },
                    [splitIOUReportAction.reportActionID]: {
                        errors: getReceiptError(receipt, filename),
                    },
                },
            },
        );
    }

    const splits = [{email: currentUserEmailForIOUSplit, accountID: currentUserAccountID}];

    _.each(participants, (participant) => {
        const email = participant.isOwnPolicyExpenseChat ? '' : OptionsListUtils.addSMSDomainIfPhoneNumber(participant.login || participant.text).toLowerCase();
        const accountID = participant.isOwnPolicyExpenseChat ? 0 : Number(participant.accountID);
        if (email === currentUserEmailForIOUSplit) {
            return;
        }

        // When splitting with a workspace chat, we only need to supply the policyID and the workspace reportID as it's needed so we can update the report preview
        if (participant.isOwnPolicyExpenseChat) {
            splits.push({
                policyID: participant.policyID,
                chatReportID: splitChatReport.reportID,
            });
            return;
        }

        const participantPersonalDetails = allPersonalDetails[participant.accountID];
        if (!participantPersonalDetails) {
            optimisticData.push({
                onyxMethod: Onyx.METHOD.MERGE,
                key: ONYXKEYS.PERSONAL_DETAILS_LIST,
                value: {
                    [accountID]: {
                        accountID,
                        avatar: UserUtils.getDefaultAvatarURL(accountID),
                        displayName: LocalePhoneNumber.formatPhoneNumber(participant.displayName || email),
                        login: participant.login || participant.text,
                        isOptimisticPersonalDetail: true,
                    },
                },
            });
        }

        splits.push({
            email,
            accountID,
        });
    });

    _.each(participants, (participant) => {
        const isPolicyExpenseChat = ReportUtils.isPolicyExpenseChat(participant);
        if (!isPolicyExpenseChat) {
            return;
        }

        const optimisticPolicyRecentlyUsedCategories = Policy.buildOptimisticPolicyRecentlyUsedCategories(participant.policyID, category);
        const optimisticPolicyRecentlyUsedTags = Policy.buildOptimisticPolicyRecentlyUsedTags(participant.policyID, tag);

        if (!_.isEmpty(optimisticPolicyRecentlyUsedCategories)) {
            optimisticData.push({
                onyxMethod: Onyx.METHOD.SET,
                key: `${ONYXKEYS.COLLECTION.POLICY_RECENTLY_USED_CATEGORIES}${participant.policyID}`,
                value: optimisticPolicyRecentlyUsedCategories,
            });
        }

        if (!_.isEmpty(optimisticPolicyRecentlyUsedTags)) {
            optimisticData.push({
                onyxMethod: Onyx.METHOD.MERGE,
                key: `${ONYXKEYS.COLLECTION.POLICY_RECENTLY_USED_TAGS}${participant.policyID}`,
                value: optimisticPolicyRecentlyUsedTags,
            });
        }
    });

    // Save the new splits array into the transaction's comment in case the user calls CompleteSplitBill while offline
    optimisticData.push({
        onyxMethod: Onyx.METHOD.MERGE,
        key: `${ONYXKEYS.COLLECTION.TRANSACTION}${splitTransaction.transactionID}`,
        value: {
            comment: {
                splits,
            },
        },
    });

    API.write(
        'StartSplitBill',
        {
            chatReportID: splitChatReport.reportID,
            reportActionID: splitIOUReportAction.reportActionID,
            transactionID: splitTransaction.transactionID,
            splits: JSON.stringify(splits),
            receipt,
            comment,
            category,
            tag,
            isFromGroupDM: !existingSplitChatReport,
            billable,
            ...(existingSplitChatReport ? {} : {createdReportActionID: splitChatCreatedReportAction.reportActionID}),
        },
        {optimisticData, successData, failureData},
    );

    resetMoneyRequestInfo();
    Navigation.dismissModalWithReport(splitChatReport);
    Report.notifyNewAction(splitChatReport.chatReportID, currentUserAccountID);
}

/** Used for editing a split bill while it's still scanning or when SmartScan fails, it completes a split bill started by startSplitBill above.
 *
 * @param {number} chatReportID - The group chat or workspace reportID
 * @param {Object} reportAction - The split action that lives in the chatReport above
 * @param {Object} updatedTransaction - The updated **draft** split transaction
 * @param {Number} sessionAccountID - accountID of the current user
 * @param {String} sessionEmail - email of the current user
 */
function completeSplitBill(chatReportID, reportAction, updatedTransaction, sessionAccountID, sessionEmail) {
    const currentUserEmailForIOUSplit = OptionsListUtils.addSMSDomainIfPhoneNumber(sessionEmail);
    const {transactionID} = updatedTransaction;
    const unmodifiedTransaction = allTransactions[`${ONYXKEYS.COLLECTION.TRANSACTION}${transactionID}`];

    // Save optimistic updated transaction and action
    const optimisticData = [
        {
            onyxMethod: Onyx.METHOD.MERGE,
            key: `${ONYXKEYS.COLLECTION.TRANSACTION}${transactionID}`,
            value: {
                ...updatedTransaction,
                receipt: {
                    state: CONST.IOU.RECEIPT_STATE.OPEN,
                },
            },
        },
        {
            onyxMethod: Onyx.METHOD.MERGE,
            key: `${ONYXKEYS.COLLECTION.REPORT_ACTIONS}${chatReportID}`,
            value: {
                [reportAction.reportActionID]: {
                    lastModified: DateUtils.getDBTime(),
                    whisperedToAccountIDs: [],
                },
            },
        },
    ];

    const successData = [
        {
            onyxMethod: Onyx.METHOD.MERGE,
            key: `${ONYXKEYS.COLLECTION.TRANSACTION}${transactionID}`,
            value: {pendingAction: null},
        },
        {
            onyxMethod: Onyx.METHOD.MERGE,
            key: `${ONYXKEYS.COLLECTION.SPLIT_TRANSACTION_DRAFT}${transactionID}`,
            value: null,
        },
    ];

    const failureData = [
        {
            onyxMethod: Onyx.METHOD.MERGE,
            key: `${ONYXKEYS.COLLECTION.TRANSACTION}${transactionID}`,
            value: {
                ...unmodifiedTransaction,
                errors: ErrorUtils.getMicroSecondOnyxError('iou.error.genericCreateFailureMessage'),
            },
        },
        {
            onyxMethod: Onyx.METHOD.MERGE,
            key: `${ONYXKEYS.COLLECTION.REPORT_ACTIONS}${chatReportID}`,
            value: {
                [reportAction.reportActionID]: {
                    ...reportAction,
                    errors: ErrorUtils.getMicroSecondOnyxError('iou.error.genericCreateFailureMessage'),
                },
            },
        },
    ];

    const splitParticipants = updatedTransaction.comment.splits;
    const {modifiedAmount: amount, modifiedCurrency: currency} = updatedTransaction;

    // Exclude the current user when calculating the split amount, `calculateAmount` takes it into account
    const splitAmount = IOUUtils.calculateAmount(splitParticipants.length - 1, amount, currency, false);

    const splits = [{email: currentUserEmailForIOUSplit}];
    _.each(splitParticipants, (participant) => {
        // Skip creating the transaction for the current user
        if (participant.email === currentUserEmailForIOUSplit) {
            return;
        }
        const isPolicyExpenseChat = !_.isEmpty(participant.policyID);

        if (!isPolicyExpenseChat) {
            // In case this is still the optimistic accountID saved in the splits array, return early as we cannot know
            // if there is an existing chat between the split creator and this participant
            // Instead, we will rely on Auth generating the report IDs and the user won't see any optimistic chats or reports created
            const participantPersonalDetails = allPersonalDetails[participant.accountID] || {};
            if (!participantPersonalDetails || participantPersonalDetails.isOptimisticPersonalDetail) {
                splits.push({
                    email: participant.email,
                });
                return;
            }
        }

        let oneOnOneChatReport;
        let isNewOneOnOneChatReport = false;
        if (isPolicyExpenseChat) {
            // The workspace chat reportID is saved in the splits array when starting a split bill with a workspace
            oneOnOneChatReport = allReports[`${ONYXKEYS.COLLECTION.REPORT}${participant.chatReportID}`];
        } else {
            const existingChatReport = ReportUtils.getChatByParticipants([participant.accountID]);
            isNewOneOnOneChatReport = !existingChatReport;
            oneOnOneChatReport = existingChatReport || ReportUtils.buildOptimisticChatReport([participant.accountID]);
        }

        let oneOnOneIOUReport = oneOnOneChatReport.iouReportID ? lodashGet(allReports, `${ONYXKEYS.COLLECTION.REPORT}${oneOnOneChatReport.iouReportID}`, undefined) : undefined;
        const shouldCreateNewOneOnOneIOUReport =
            _.isUndefined(oneOnOneIOUReport) || (isPolicyExpenseChat && ReportUtils.isControlPolicyExpenseReport(oneOnOneIOUReport) && ReportUtils.isReportApproved(oneOnOneIOUReport));

        if (shouldCreateNewOneOnOneIOUReport) {
            oneOnOneIOUReport = isPolicyExpenseChat
                ? ReportUtils.buildOptimisticExpenseReport(oneOnOneChatReport.reportID, participant.policyID, sessionAccountID, splitAmount, currency)
                : ReportUtils.buildOptimisticIOUReport(sessionAccountID, participant.accountID, splitAmount, oneOnOneChatReport.reportID, currency);
        } else if (isPolicyExpenseChat) {
            // Because of the Expense reports are stored as negative values, we subtract the total from the amount
            oneOnOneIOUReport.total -= splitAmount;
        } else {
            oneOnOneIOUReport = IOUUtils.updateIOUOwnerAndTotal(oneOnOneIOUReport, sessionAccountID, splitAmount, currency);
        }

        const oneOnOneTransaction = TransactionUtils.buildOptimisticTransaction(
            isPolicyExpenseChat ? -splitAmount : splitAmount,
            currency,
            oneOnOneIOUReport.reportID,
            updatedTransaction.comment.comment,
            updatedTransaction.modifiedCreated,
            CONST.IOU.TYPE.SPLIT,
            transactionID,
            updatedTransaction.modifiedMerchant,
            {...updatedTransaction.receipt, state: CONST.IOU.RECEIPT_STATE.OPEN},
            updatedTransaction.filename,
        );

        const oneOnOneCreatedActionForChat = ReportUtils.buildOptimisticCreatedReportAction(currentUserEmailForIOUSplit);
        const oneOnOneCreatedActionForIOU = ReportUtils.buildOptimisticCreatedReportAction(currentUserEmailForIOUSplit);
        const oneOnOneIOUAction = ReportUtils.buildOptimisticIOUReportAction(
            CONST.IOU.REPORT_ACTION_TYPE.CREATE,
            splitAmount,
            currency,
            updatedTransaction.comment.comment,
            [participant],
            oneOnOneTransaction.transactionID,
            '',
            oneOnOneIOUReport.reportID,
        );

        let oneOnOneReportPreviewAction = ReportActionsUtils.getReportPreviewAction(oneOnOneChatReport.reportID, oneOnOneIOUReport.reportID);
        if (oneOnOneReportPreviewAction) {
            oneOnOneReportPreviewAction = ReportUtils.updateReportPreview(oneOnOneIOUReport, oneOnOneReportPreviewAction);
        } else {
            oneOnOneReportPreviewAction = ReportUtils.buildOptimisticReportPreview(oneOnOneChatReport, oneOnOneIOUReport, '', oneOnOneTransaction);
        }

        const [oneOnOneOptimisticData, oneOnOneSuccessData, oneOnOneFailureData] = buildOnyxDataForMoneyRequest(
            oneOnOneChatReport,
            oneOnOneIOUReport,
            oneOnOneTransaction,
            oneOnOneCreatedActionForChat,
            oneOnOneCreatedActionForIOU,
            oneOnOneIOUAction,
            {},
            oneOnOneReportPreviewAction,
            {},
            {},
            isNewOneOnOneChatReport,
            shouldCreateNewOneOnOneIOUReport,
        );

        splits.push({
            email: participant.email,
            accountID: participant.accountID,
            policyID: participant.policyID,
            iouReportID: oneOnOneIOUReport.reportID,
            chatReportID: oneOnOneChatReport.reportID,
            transactionID: oneOnOneTransaction.transactionID,
            reportActionID: oneOnOneIOUAction.reportActionID,
            createdChatReportActionID: oneOnOneCreatedActionForChat.reportActionID,
            createdIOUReportActionID: oneOnOneCreatedActionForIOU.reportActionID,
            reportPreviewReportActionID: oneOnOneReportPreviewAction.reportActionID,
        });

        optimisticData.push(...oneOnOneOptimisticData);
        successData.push(...oneOnOneSuccessData);
        failureData.push(...oneOnOneFailureData);
    });

    const {
        amount: transactionAmount,
        currency: transactionCurrency,
        created: transactionCreated,
        merchant: transactionMerchant,
        comment: transactionComment,
        category: transactionCategory,
        tag: transactionTag,
    } = ReportUtils.getTransactionDetails(updatedTransaction);

    API.write(
        'CompleteSplitBill',
        {
            transactionID,
            amount: transactionAmount,
            currency: transactionCurrency,
            created: transactionCreated,
            merchant: transactionMerchant,
            comment: transactionComment,
            category: transactionCategory,
            tag: transactionTag,
            splits: JSON.stringify(splits),
        },
        {optimisticData, successData, failureData},
    );
    Navigation.dismissModal(chatReportID);
    Report.notifyNewAction(chatReportID, sessionAccountID);
}

/**
 * @param {String} transactionID
 * @param {Object} transactionChanges
 */
function setDraftSplitTransaction(transactionID, transactionChanges = {}) {
    let draftSplitTransaction = allDraftSplitTransactions[`${ONYXKEYS.COLLECTION.SPLIT_TRANSACTION_DRAFT}${transactionID}`];

    if (!draftSplitTransaction) {
        draftSplitTransaction = allTransactions[`${ONYXKEYS.COLLECTION.TRANSACTION}${transactionID}`];
    }

    const updatedTransaction = TransactionUtils.getUpdatedTransaction(draftSplitTransaction, transactionChanges, false, false);

    Onyx.merge(`${ONYXKEYS.COLLECTION.SPLIT_TRANSACTION_DRAFT}${transactionID}`, updatedTransaction);
}

/**
 * @param {String} transactionID
 * @param {Number} transactionThreadReportID
 * @param {Object} transactionChanges
 */
function editRegularMoneyRequest(transactionID, transactionThreadReportID, transactionChanges) {
    // STEP 1: Get all collections we're updating
    const transactionThread = allReports[`${ONYXKEYS.COLLECTION.REPORT}${transactionThreadReportID}`];
    const transaction = allTransactions[`${ONYXKEYS.COLLECTION.TRANSACTION}${transactionID}`];
    const iouReport = allReports[`${ONYXKEYS.COLLECTION.REPORT}${transactionThread.parentReportID}`];
    const chatReport = allReports[`${ONYXKEYS.COLLECTION.REPORT}${iouReport.chatReportID}`];
    const isFromExpenseReport = ReportUtils.isExpenseReport(iouReport);

    // STEP 2: Build new modified expense report action.
    const updatedReportAction = ReportUtils.buildOptimisticModifiedExpenseReportAction(transactionThread, transaction, transactionChanges, isFromExpenseReport);
    const updatedTransaction = TransactionUtils.getUpdatedTransaction(transaction, transactionChanges, isFromExpenseReport);

    // STEP 3: Compute the IOU total and update the report preview message so LHN amount owed is correct
    // Should only update if the transaction matches the currency of the report, else we wait for the update
    // from the server with the currency conversion
    let updatedMoneyRequestReport = {...iouReport};
    const updatedChatReport = {...chatReport};
    const diff = TransactionUtils.getAmount(transaction, true) - TransactionUtils.getAmount(updatedTransaction, true);
    if (updatedTransaction.currency === iouReport.currency && updatedTransaction.modifiedAmount && diff !== 0) {
        if (ReportUtils.isExpenseReport(iouReport)) {
            updatedMoneyRequestReport.total += diff;
        } else {
            updatedMoneyRequestReport = IOUUtils.updateIOUOwnerAndTotal(iouReport, updatedReportAction.actorAccountID, diff, TransactionUtils.getCurrency(transaction), false);
        }

        updatedMoneyRequestReport.cachedTotal = CurrencyUtils.convertToDisplayString(updatedMoneyRequestReport.total, updatedTransaction.currency);

        // Update the last message of the IOU report
        const lastMessage = ReportUtils.getIOUReportActionMessage(
            iouReport.reportID,
            CONST.IOU.REPORT_ACTION_TYPE.CREATE,
            updatedMoneyRequestReport.total,
            '',
            updatedTransaction.currency,
            '',
            false,
        );
        updatedMoneyRequestReport.lastMessageText = lastMessage[0].text;
        updatedMoneyRequestReport.lastMessageHtml = lastMessage[0].html;

        // Update the last message of the chat report
        const hasNonReimbursableTransactions = ReportUtils.hasNonReimbursableTransactions(iouReport);
        const messageText = Localize.translateLocal(hasNonReimbursableTransactions ? 'iou.payerSpentAmount' : 'iou.payerOwesAmount', {
            payer: ReportUtils.getPersonalDetailsForAccountID(updatedMoneyRequestReport.managerID).login || '',
            amount: CurrencyUtils.convertToDisplayString(updatedMoneyRequestReport.total, updatedMoneyRequestReport.currency),
        });
        updatedChatReport.lastMessageText = messageText;
        updatedChatReport.lastMessageHtml = messageText;
    }

    const isScanning = TransactionUtils.hasReceipt(updatedTransaction) && TransactionUtils.isReceiptBeingScanned(updatedTransaction);

    // STEP 4: Compose the optimistic data
    const currentTime = DateUtils.getDBTime();
    const optimisticData = [
        {
            onyxMethod: Onyx.METHOD.MERGE,
            key: `${ONYXKEYS.COLLECTION.REPORT_ACTIONS}${transactionThread.reportID}`,
            value: {
                [updatedReportAction.reportActionID]: updatedReportAction,
            },
        },
        {
            onyxMethod: Onyx.METHOD.MERGE,
            key: `${ONYXKEYS.COLLECTION.TRANSACTION}${transactionID}`,
            value: updatedTransaction,
        },
        {
            onyxMethod: Onyx.METHOD.MERGE,
            key: `${ONYXKEYS.COLLECTION.REPORT}${iouReport.reportID}`,
            value: updatedMoneyRequestReport,
        },
        {
            onyxMethod: Onyx.METHOD.MERGE,
            key: `${ONYXKEYS.COLLECTION.REPORT}${iouReport.chatReportID}`,
            value: updatedChatReport,
        },
        {
            onyxMethod: Onyx.METHOD.MERGE,
            key: `${ONYXKEYS.COLLECTION.REPORT}${transactionThreadReportID}`,
            value: {
                lastReadTime: currentTime,
                lastVisibleActionCreated: currentTime,
            },
        },
        ...(!isScanning
            ? [
                  {
                      onyxMethod: Onyx.METHOD.MERGE,
                      key: `${ONYXKEYS.COLLECTION.REPORT_ACTIONS}${iouReport.reportID}`,
                      value: {
                          [transactionThread.parentReportActionID]: {
                              whisperedToAccountIDs: [],
                          },
                      },
                  },
                  {
                      onyxMethod: Onyx.METHOD.MERGE,
                      key: `${ONYXKEYS.COLLECTION.REPORT_ACTIONS}${iouReport.parentReportID}`,
                      value: {
                          [iouReport.parentReportActionID]: {
                              whisperedToAccountIDs: [],
                          },
                      },
                  },
              ]
            : []),
    ];

    // Update recently used categories if the category is changed
    if (_.has(transactionChanges, 'category')) {
        const optimisticPolicyRecentlyUsedCategories = Policy.buildOptimisticPolicyRecentlyUsedCategories(iouReport.policyID, transactionChanges.category);
        if (!_.isEmpty(optimisticPolicyRecentlyUsedCategories)) {
            optimisticData.push({
                onyxMethod: Onyx.METHOD.SET,
                key: `${ONYXKEYS.COLLECTION.POLICY_RECENTLY_USED_CATEGORIES}${iouReport.policyID}`,
                value: optimisticPolicyRecentlyUsedCategories,
            });
        }
    }

    // Update recently used categories if the tag is changed
    if (_.has(transactionChanges, 'tag')) {
        const optimisticPolicyRecentlyUsedTags = Policy.buildOptimisticPolicyRecentlyUsedTags(iouReport.policyID, transactionChanges.tag);
        if (!_.isEmpty(optimisticPolicyRecentlyUsedTags)) {
            optimisticData.push({
                onyxMethod: Onyx.METHOD.MERGE,
                key: `${ONYXKEYS.COLLECTION.POLICY_RECENTLY_USED_TAGS}${iouReport.policyID}`,
                value: optimisticPolicyRecentlyUsedTags,
            });
        }
    }

    const successData = [
        {
            onyxMethod: Onyx.METHOD.MERGE,
            key: `${ONYXKEYS.COLLECTION.REPORT_ACTIONS}${transactionThread.reportID}`,
            value: {
                [updatedReportAction.reportActionID]: {pendingAction: null},
            },
        },
        {
            onyxMethod: Onyx.METHOD.MERGE,
            key: `${ONYXKEYS.COLLECTION.TRANSACTION}${transactionID}`,
            value: {
                pendingFields: {
                    comment: null,
                    amount: null,
                    created: null,
                    currency: null,
                    merchant: null,
                    billable: null,
                    category: null,
                    tag: null,
                },
            },
        },
        {
            onyxMethod: Onyx.METHOD.MERGE,
            key: `${ONYXKEYS.COLLECTION.REPORT}${iouReport.reportID}`,
            value: {pendingAction: null},
        },
    ];

    const failureData = [
        {
            onyxMethod: Onyx.METHOD.MERGE,
            key: `${ONYXKEYS.COLLECTION.REPORT_ACTIONS}${transactionThread.reportID}`,
            value: {
                [updatedReportAction.reportActionID]: {
                    errors: ErrorUtils.getMicroSecondOnyxError('iou.error.genericEditFailureMessage'),
                },
            },
        },
        {
            onyxMethod: Onyx.METHOD.MERGE,
            key: `${ONYXKEYS.COLLECTION.TRANSACTION}${transactionID}`,
            value: {
                ...transaction,
                modifiedCreated: transaction.modifiedCreated ? transaction.modifiedCreated : null,
                modifiedAmount: transaction.modifiedAmount ? transaction.modifiedAmount : null,
                modifiedCurrency: transaction.modifiedCurrency ? transaction.modifiedCurrency : null,
                modifiedMerchant: transaction.modifiedMerchant ? transaction.modifiedMerchant : null,
                modifiedWaypoints: transaction.modifiedWaypoints ? transaction.modifiedWaypoints : null,
                pendingFields: null,
            },
        },
        {
            onyxMethod: Onyx.METHOD.MERGE,
            key: `${ONYXKEYS.COLLECTION.REPORT}${iouReport.reportID}`,
            value: {
                ...iouReport,
                cachedTotal: iouReport.cachedTotal ? iouReport.cachedTotal : null,
            },
        },
        {
            onyxMethod: Onyx.METHOD.MERGE,
            key: `${ONYXKEYS.COLLECTION.REPORT}${iouReport.chatReportID}`,
            value: chatReport,
        },
        {
            onyxMethod: Onyx.METHOD.MERGE,
            key: `${ONYXKEYS.COLLECTION.REPORT}${transactionThreadReportID}`,
            value: {
                lastReadTime: transactionThread.lastReadTime,
                lastVisibleActionCreated: transactionThread.lastVisibleActionCreated,
            },
        },
    ];

    // STEP 6: Call the API endpoint
    const {created, amount, currency, comment, merchant, category, billable, tag} = ReportUtils.getTransactionDetails(updatedTransaction);
    API.write(
        'EditMoneyRequest',
        {
            transactionID,
            reportActionID: updatedReportAction.reportActionID,
            created,
            amount,
            currency,
            comment,
            merchant,
            category,
            billable,
            tag,
        },
        {optimisticData, successData, failureData},
    );
}

/**
 * @param {object} transaction
 * @param {String} transactionThreadReportID
 * @param {Object} transactionChanges
 */
function editMoneyRequest(transaction, transactionThreadReportID, transactionChanges) {
    if (TransactionUtils.isDistanceRequest(transaction)) {
        updateDistanceRequest(transaction.transactionID, transactionThreadReportID, transactionChanges);
    } else {
        editRegularMoneyRequest(transaction.transactionID, transactionThreadReportID, transactionChanges);
    }
}

/**
 * Updates the amount and currency fields of a money request
 *
 * @param {String} transactionID
 * @param {String} transactionThreadReportID
 * @param {String} currency
 * @param {Number} amount
 */
function updateMoneyRequestAmountAndCurrency(transactionID, transactionThreadReportID, currency, amount) {
    const transactionChanges = {
        amount,
        currency,
    };
    const {params, onyxData} = getUpdateMoneyRequestParams(transactionID, transactionThreadReportID, transactionChanges, true);
    API.write('UpdateMoneyRequestAmountAndCurrency', params, onyxData);
}

/**
 * @param {String | undefined} transactionID
 * @param {Object} reportAction - the money request reportAction we are deleting
 * @param {Boolean} isSingleTransactionView
 */
function deleteMoneyRequest(transactionID, reportAction, isSingleTransactionView = false) {
    // STEP 1: Get all collections we're updating
    const iouReport = allReports[`${ONYXKEYS.COLLECTION.REPORT}${reportAction.originalMessage.IOUReportID}`];
    const chatReport = allReports[`${ONYXKEYS.COLLECTION.REPORT}${iouReport.chatReportID}`];
    const reportPreviewAction = ReportActionsUtils.getReportPreviewAction(iouReport.chatReportID, iouReport.reportID);
    const transaction = allTransactions[`${ONYXKEYS.COLLECTION.TRANSACTION}${transactionID}`];
    const transactionViolations = allTransactionViolations[`${ONYXKEYS.COLLECTION.TRANSACTION_VIOLATIONS}${transactionID}`];
    const transactionThreadID = reportAction.childReportID;
    let transactionThread = null;
    if (transactionThreadID) {
        transactionThread = allReports[`${ONYXKEYS.COLLECTION.REPORT}${transactionThreadID}`];
    }

    // STEP 2: Decide if we need to:
    // 1. Delete the transactionThread - delete if there are no visible comments in the thread
    // 2. Update the moneyRequestPreview to show [Deleted request] - update if the transactionThread exists AND it isn't being deleted
    const shouldDeleteTransactionThread = transactionThreadID ? lodashGet(reportAction, 'childVisibleActionCount', 0) === 0 : false;
    const shouldShowDeletedRequestMessage = transactionThreadID && !shouldDeleteTransactionThread;

    // STEP 3: Update the IOU reportAction and decide if the iouReport should be deleted. We delete the iouReport if there are no visible comments left in the report.
    const updatedReportAction = {
        [reportAction.reportActionID]: {
            pendingAction: shouldShowDeletedRequestMessage ? CONST.RED_BRICK_ROAD_PENDING_ACTION.UPDATE : CONST.RED_BRICK_ROAD_PENDING_ACTION.DELETE,
            previousMessage: reportAction.message,
            message: [
                {
                    type: 'COMMENT',
                    html: '',
                    text: '',
                    isEdited: true,
                    isDeletedParentAction: shouldShowDeletedRequestMessage,
                },
            ],
            originalMessage: {
                IOUTransactionID: null,
            },
            errors: null,
        },
    };

    const lastVisibleAction = ReportActionsUtils.getLastVisibleAction(iouReport.reportID, updatedReportAction);
    const iouReportLastMessageText = ReportActionsUtils.getLastVisibleMessage(iouReport.reportID, updatedReportAction).lastMessageText;
    const shouldDeleteIOUReport =
        iouReportLastMessageText.length === 0 && !ReportActionsUtils.isDeletedParentAction(lastVisibleAction) && (!transactionThreadID || shouldDeleteTransactionThread);

    // STEP 4: Update the iouReport and reportPreview with new totals and messages if it wasn't deleted
    let updatedIOUReport = null;
    let updatedReportPreviewAction = null;
    if (!shouldDeleteIOUReport) {
        if (ReportUtils.isExpenseReport(iouReport)) {
            updatedIOUReport = {...iouReport};

            // Because of the Expense reports are stored as negative values, we add the total from the amount
            updatedIOUReport.total += TransactionUtils.getAmount(transaction, true);
        } else {
            updatedIOUReport = IOUUtils.updateIOUOwnerAndTotal(
                iouReport,
                reportAction.actorAccountID,
                TransactionUtils.getAmount(transaction, false),
                TransactionUtils.getCurrency(transaction),
                true,
            );
        }

<<<<<<< HEAD
        updatedIOUReport.lastMessageText = iouReportLastMessageText;
        updatedIOUReport.lastVisibleActionCreated = lodashGet(lastVisibleAction, 'created');
=======
    const hasNonReimbursableTransactions = ReportUtils.hasNonReimbursableTransactions(iouReport);
    const messageText = Localize.translateLocal(hasNonReimbursableTransactions ? 'iou.payerSpentAmount' : 'iou.payerOwesAmount', {
        payer: ReportUtils.getPersonalDetailsForAccountID(updatedIOUReport.managerID).login || '',
        amount: CurrencyUtils.convertToDisplayString(updatedIOUReport.total, updatedIOUReport.currency),
    });
    updatedReportPreviewAction.message[0].text = messageText;
    updatedReportPreviewAction.message[0].html = shouldDeleteIOUReport ? '' : messageText;
>>>>>>> 3ab4e6e1

        updatedReportPreviewAction = {...reportPreviewAction};
        const hasNonReimbursableTransactions = ReportUtils.hasNonReimbursableTransactions(iouReport);
        const messageText = Localize.translateLocal(hasNonReimbursableTransactions ? 'iou.payerSpentAmount' : 'iou.payerOwesAmount', {
            payer: ReportUtils.getPersonalDetailsForAccountID(updatedIOUReport.managerID).login || '',
            amount: CurrencyUtils.convertToDisplayString(updatedIOUReport.total, updatedIOUReport.currency),
        });
        updatedReportPreviewAction.message[0].text = messageText;
        updatedReportPreviewAction.message[0].html = messageText;
        if (reportPreviewAction.childMoneyRequestCount > 0) {
            updatedReportPreviewAction.childMoneyRequestCount = reportPreviewAction.childMoneyRequestCount - 1;
        }
    }

    // STEP 5: Build Onyx data
    const optimisticData = [
        {
            onyxMethod: Onyx.METHOD.SET,
            key: `${ONYXKEYS.COLLECTION.TRANSACTION}${transactionID}`,
            value: null,
        },
        ...(Permissions.canUseViolations(betas)
            ? [
                  {
                      onyxMethod: Onyx.METHOD.SET,
                      key: `${ONYXKEYS.COLLECTION.TRANSACTION_VIOLATIONS}${transactionID}`,
                      value: null,
                  },
              ]
            : []),
        ...(shouldDeleteTransactionThread
            ? [
                  {
                      onyxMethod: Onyx.METHOD.SET,
                      key: `${ONYXKEYS.COLLECTION.REPORT}${transactionThreadID}`,
                      value: null,
                  },
                  {
                      onyxMethod: Onyx.METHOD.SET,
                      key: `${ONYXKEYS.COLLECTION.REPORT_ACTIONS}${transactionThreadID}`,
                      value: null,
                  },
              ]
            : []),
        {
            onyxMethod: shouldDeleteIOUReport ? Onyx.METHOD.SET : Onyx.METHOD.MERGE,
            key: `${ONYXKEYS.COLLECTION.REPORT_ACTIONS}${iouReport.reportID}`,
            value: shouldDeleteIOUReport ? null : updatedReportAction,
        },
        {
            onyxMethod: shouldDeleteIOUReport ? Onyx.METHOD.SET : Onyx.METHOD.MERGE,
            key: `${ONYXKEYS.COLLECTION.REPORT}${iouReport.reportID}`,
            value: updatedIOUReport,
        },
        {
            onyxMethod: Onyx.METHOD.MERGE,
            key: `${ONYXKEYS.COLLECTION.REPORT_ACTIONS}${chatReport.reportID}`,
            value: {
                [reportPreviewAction.reportActionID]: updatedReportPreviewAction,
            },
        },
        ...(!shouldDeleteIOUReport && updatedReportPreviewAction.childMoneyRequestCount === 0
            ? [
                  {
                      onyxMethod: Onyx.METHOD.MERGE,
                      key: `${ONYXKEYS.COLLECTION.REPORT}${chatReport.reportID}`,
                      value: {
                          hasOutstandingChildRequest: false,
                      },
                  },
              ]
            : []),
        ...(shouldDeleteIOUReport
            ? [
                  {
                      onyxMethod: Onyx.METHOD.MERGE,
                      key: `${ONYXKEYS.COLLECTION.REPORT}${chatReport.reportID}`,
                      value: {
                          hasOutstandingChildRequest: false,
                          iouReportID: null,
                          lastMessageText: ReportActionsUtils.getLastVisibleMessage(iouReport.chatReportID, {[reportPreviewAction.reportActionID]: null}).lastMessageText,
                          lastVisibleActionCreated: lodashGet(ReportActionsUtils.getLastVisibleAction(iouReport.chatReportID, {[reportPreviewAction.reportActionID]: null}), 'created'),
                      },
                  },
              ]
            : []),
    ];

    const successData = [
        {
            onyxMethod: Onyx.METHOD.MERGE,
            key: `${ONYXKEYS.COLLECTION.REPORT_ACTIONS}${iouReport.reportID}`,
            value: {
                [reportAction.reportActionID]: {pendingAction: null},
            },
        },
    ];

    const failureData = [
        {
            onyxMethod: Onyx.METHOD.SET,
            key: `${ONYXKEYS.COLLECTION.TRANSACTION}${transactionID}`,
            value: transaction,
        },
        ...(Permissions.canUseViolations(betas)
            ? [
                  {
                      onyxMethod: Onyx.METHOD.SET,
                      key: `${ONYXKEYS.COLLECTION.TRANSACTION_VIOLATIONS}${transactionID}`,
                      value: transactionViolations,
                  },
              ]
            : []),
        ...(shouldDeleteTransactionThread
            ? [
                  {
                      onyxMethod: Onyx.METHOD.SET,
                      key: `${ONYXKEYS.COLLECTION.REPORT}${transactionThreadID}`,
                      value: transactionThread,
                  },
              ]
            : []),
        {
            onyxMethod: Onyx.METHOD.MERGE,
            key: `${ONYXKEYS.COLLECTION.REPORT_ACTIONS}${iouReport.reportID}`,
            value: {
                [reportAction.reportActionID]: {
                    ...reportAction,
                    pendingAction: null,
                    errors: ErrorUtils.getMicroSecondOnyxError('iou.error.genericDeleteFailureMessage'),
                },
            },
        },
        {
            onyxMethod: shouldDeleteIOUReport ? Onyx.METHOD.SET : Onyx.METHOD.MERGE,
            key: `${ONYXKEYS.COLLECTION.REPORT}${iouReport.reportID}`,
            value: iouReport,
        },
        {
            onyxMethod: Onyx.METHOD.MERGE,
            key: `${ONYXKEYS.COLLECTION.REPORT_ACTIONS}${chatReport.reportID}`,
            value: {
                [reportPreviewAction.reportActionID]: {
                    ...reportPreviewAction,
                    errors: ErrorUtils.getMicroSecondOnyxError('iou.error.genericDeleteFailureMessage'),
                },
            },
        },
        ...(shouldDeleteIOUReport
            ? [
                  {
                      onyxMethod: Onyx.METHOD.MERGE,
                      key: `${ONYXKEYS.COLLECTION.REPORT}${chatReport.reportID}`,
                      value: chatReport,
                  },
              ]
            : []),
        ...(!shouldDeleteIOUReport && updatedReportPreviewAction.childMoneyRequestCount === 0
            ? [
                  {
                      onyxMethod: Onyx.METHOD.MERGE,
                      key: `${ONYXKEYS.COLLECTION.REPORT}${chatReport.reportID}`,
                      value: {
                          hasOutstandingChildRequest: true,
                      },
                  },
              ]
            : []),
    ];

    // STEP 6: Make the API request
    API.write(
        'DeleteMoneyRequest',
        {
            transactionID,
            reportActionID: reportAction.reportActionID,
        },
        {optimisticData, successData, failureData},
    );

    // STEP 7: Navigate the user depending on which page they are on and which resources were deleted
    if (isSingleTransactionView && shouldDeleteTransactionThread && !shouldDeleteIOUReport) {
        // Pop the deleted report screen before navigating. This prevents navigating to the Concierge chat due to the missing report.
        Navigation.goBack(ROUTES.REPORT_WITH_ID.getRoute(iouReport.reportID));
        return;
    }

    if (shouldDeleteIOUReport) {
        // Pop the deleted report screen before navigating. This prevents navigating to the Concierge chat due to the missing report.
        Navigation.goBack(ROUTES.REPORT_WITH_ID.getRoute(iouReport.chatReportID));
    }
}

/**
 * @param {Object} report
 * @param {Number} amount
 * @param {String} currency
 * @param {String} comment
 * @param {String} paymentMethodType
 * @param {String} managerID - Account ID of the person sending the money
 * @param {Object} recipient - The user receiving the money
 * @returns {Object}
 */
function getSendMoneyParams(report, amount, currency, comment, paymentMethodType, managerID, recipient) {
    const recipientEmail = OptionsListUtils.addSMSDomainIfPhoneNumber(recipient.login);
    const recipientAccountID = Number(recipient.accountID);
    const newIOUReportDetails = JSON.stringify({
        amount,
        currency,
        requestorEmail: recipientEmail,
        requestorAccountID: recipientAccountID,
        comment,
        idempotencyKey: Str.guid(),
    });

    let chatReport = report.reportID ? report : null;
    let isNewChat = false;
    if (!chatReport) {
        chatReport = ReportUtils.getChatByParticipants([recipientAccountID]);
    }
    if (!chatReport) {
        chatReport = ReportUtils.buildOptimisticChatReport([recipientAccountID]);
        isNewChat = true;
    }
    const optimisticIOUReport = ReportUtils.buildOptimisticIOUReport(recipientAccountID, managerID, amount, chatReport.reportID, currency, true);

    const optimisticTransaction = TransactionUtils.buildOptimisticTransaction(amount, currency, optimisticIOUReport.reportID, comment);
    const optimisticTransactionData = {
        onyxMethod: Onyx.METHOD.SET,
        key: `${ONYXKEYS.COLLECTION.TRANSACTION}${optimisticTransaction.transactionID}`,
        value: optimisticTransaction,
    };

    // Note: The created action must be optimistically generated before the IOU action so there's no chance that the created action appears after the IOU action in the chat
    const optimisticCreatedAction = ReportUtils.buildOptimisticCreatedReportAction(recipientEmail);
    const optimisticIOUReportAction = ReportUtils.buildOptimisticIOUReportAction(
        CONST.IOU.REPORT_ACTION_TYPE.PAY,
        amount,
        currency,
        comment,
        [recipient],
        optimisticTransaction.transactionID,
        paymentMethodType,
        optimisticIOUReport.reportID,
        false,
        true,
    );

    const reportPreviewAction = ReportUtils.buildOptimisticReportPreview(chatReport, optimisticIOUReport);

    // First, add data that will be used in all cases
    const optimisticChatReportData = {
        onyxMethod: Onyx.METHOD.MERGE,
        key: `${ONYXKEYS.COLLECTION.REPORT}${chatReport.reportID}`,
        value: {
            ...chatReport,
            lastReadTime: DateUtils.getDBTime(),
            lastVisibleActionCreated: reportPreviewAction.created,
        },
    };
    const optimisticIOUReportData = {
        onyxMethod: Onyx.METHOD.SET,
        key: `${ONYXKEYS.COLLECTION.REPORT}${optimisticIOUReport.reportID}`,
        value: {
            ...optimisticIOUReport,
            lastMessageText: optimisticIOUReportAction.message[0].text,
            lastMessageHtml: optimisticIOUReportAction.message[0].html,
        },
    };
    const optimisticIOUReportActionsData = {
        onyxMethod: Onyx.METHOD.MERGE,
        key: `${ONYXKEYS.COLLECTION.REPORT_ACTIONS}${optimisticIOUReport.reportID}`,
        value: {
            [optimisticIOUReportAction.reportActionID]: {
                ...optimisticIOUReportAction,
                pendingAction: CONST.RED_BRICK_ROAD_PENDING_ACTION.ADD,
            },
        },
    };
    const optimisticChatReportActionsData = {
        onyxMethod: Onyx.METHOD.MERGE,
        key: `${ONYXKEYS.COLLECTION.REPORT_ACTIONS}${chatReport.reportID}`,
        value: {
            [reportPreviewAction.reportActionID]: reportPreviewAction,
        },
    };

    const successData = [
        {
            onyxMethod: Onyx.METHOD.MERGE,
            key: `${ONYXKEYS.COLLECTION.REPORT_ACTIONS}${optimisticIOUReport.reportID}`,
            value: {
                [optimisticIOUReportAction.reportActionID]: {
                    pendingAction: null,
                },
            },
        },
        {
            onyxMethod: Onyx.METHOD.MERGE,
            key: `${ONYXKEYS.COLLECTION.TRANSACTION}${optimisticTransaction.transactionID}`,
            value: {pendingAction: null},
        },
        {
            onyxMethod: Onyx.METHOD.MERGE,
            key: `${ONYXKEYS.COLLECTION.REPORT_ACTIONS}${chatReport.reportID}`,
            value: {
                [reportPreviewAction.reportActionID]: {
                    pendingAction: null,
                },
            },
        },
    ];

    const failureData = [
        {
            onyxMethod: Onyx.METHOD.MERGE,
            key: `${ONYXKEYS.COLLECTION.TRANSACTION}${optimisticTransaction.transactionID}`,
            value: {
                errors: ErrorUtils.getMicroSecondOnyxError('iou.error.other'),
            },
        },
    ];

    let optimisticPersonalDetailListData = {};

    // Now, let's add the data we need just when we are creating a new chat report
    if (isNewChat) {
        // Change the method to set for new reports because it doesn't exist yet, is faster,
        // and we need the data to be available when we navigate to the chat page
        optimisticChatReportData.onyxMethod = Onyx.METHOD.SET;
        optimisticIOUReportData.onyxMethod = Onyx.METHOD.SET;

        // Set and clear pending fields on the chat report
        optimisticChatReportData.value.pendingFields = {createChat: CONST.RED_BRICK_ROAD_PENDING_ACTION.ADD};
        successData.push({
            onyxMethod: Onyx.METHOD.MERGE,
            key: optimisticChatReportData.key,
            value: {pendingFields: null},
        });
        failureData.push(
            {
                onyxMethod: Onyx.METHOD.MERGE,
                key: optimisticChatReportData.key,
                value: {
                    errorFields: {
                        createChat: ErrorUtils.getMicroSecondOnyxError('report.genericCreateReportFailureMessage'),
                    },
                },
            },
            {
                onyxMethod: Onyx.METHOD.MERGE,
                key: `${ONYXKEYS.COLLECTION.REPORT_ACTIONS}${optimisticIOUReport.reportID}`,
                value: {
                    [optimisticIOUReportAction.reportActionID]: {
                        errors: ErrorUtils.getMicroSecondOnyxError(null),
                    },
                },
            },
        );

        // Add optimistic personal details for recipient
        optimisticPersonalDetailListData = {
            onyxMethod: Onyx.METHOD.MERGE,
            key: ONYXKEYS.PERSONAL_DETAILS_LIST,
            value: {
                [recipientAccountID]: {
                    accountID: recipientAccountID,
                    avatar: UserUtils.getDefaultAvatarURL(recipient.accountID),
                    displayName: recipient.displayName || recipient.login,
                    login: recipient.login,
                },
            },
        };

        // Add an optimistic created action to the optimistic chat reportActions data
        optimisticChatReportActionsData.value[optimisticCreatedAction.reportActionID] = optimisticCreatedAction;
    } else {
        failureData.push({
            onyxMethod: Onyx.METHOD.MERGE,
            key: `${ONYXKEYS.COLLECTION.REPORT_ACTIONS}${optimisticIOUReport.reportID}`,
            value: {
                [optimisticIOUReportAction.reportActionID]: {
                    errors: ErrorUtils.getMicroSecondOnyxError('iou.error.other'),
                },
            },
        });
    }

    const optimisticData = [optimisticChatReportData, optimisticIOUReportData, optimisticChatReportActionsData, optimisticIOUReportActionsData, optimisticTransactionData];
    if (!_.isEmpty(optimisticPersonalDetailListData)) {
        optimisticData.push(optimisticPersonalDetailListData);
    }

    return {
        params: {
            iouReportID: optimisticIOUReport.reportID,
            chatReportID: chatReport.reportID,
            reportActionID: optimisticIOUReportAction.reportActionID,
            paymentMethodType,
            transactionID: optimisticTransaction.transactionID,
            newIOUReportDetails,
            createdReportActionID: isNewChat ? optimisticCreatedAction.reportActionID : 0,
            reportPreviewReportActionID: reportPreviewAction.reportActionID,
        },
        optimisticData,
        successData,
        failureData,
    };
}

/**
 * @param {Object} chatReport
 * @param {Object} iouReport
 * @param {Object} recipient
 * @param {String} paymentMethodType
 * @param {Boolean} full
 * @returns {Object}
 */
function getPayMoneyRequestParams(chatReport, iouReport, recipient, paymentMethodType, full) {
    const optimisticIOUReportAction = ReportUtils.buildOptimisticIOUReportAction(
        CONST.IOU.REPORT_ACTION_TYPE.PAY,
        -iouReport.total,
        iouReport.currency,
        '',
        [recipient],
        '',
        paymentMethodType,
        iouReport.reportID,
        true,
    );

    // In some instances, the report preview action might not be available to the payer (only whispered to the requestor)
    // hence we need to make the updates to the action safely.
    let optimisticReportPreviewAction = null;
    const reportPreviewAction = ReportActionsUtils.getReportPreviewAction(chatReport.reportID, iouReport.reportID);
    if (reportPreviewAction) {
        optimisticReportPreviewAction = ReportUtils.updateReportPreview(iouReport, reportPreviewAction, true);
    }

    const currentNextStep = lodashGet(allNextSteps, `${ONYXKEYS.COLLECTION.NEXT_STEP}${iouReport.reportID}`, null);

    const optimisticData = [
        {
            onyxMethod: Onyx.METHOD.MERGE,
            key: `${ONYXKEYS.COLLECTION.REPORT}${chatReport.reportID}`,
            value: {
                ...chatReport,
                lastReadTime: DateUtils.getDBTime(),
                lastVisibleActionCreated: optimisticIOUReportAction.created,
                hasOutstandingChildRequest: false,
                iouReportID: null,
                lastMessageText: optimisticIOUReportAction.message[0].text,
                lastMessageHtml: optimisticIOUReportAction.message[0].html,
            },
        },
        {
            onyxMethod: Onyx.METHOD.MERGE,
            key: `${ONYXKEYS.COLLECTION.REPORT_ACTIONS}${iouReport.reportID}`,
            value: {
                [optimisticIOUReportAction.reportActionID]: {
                    ...optimisticIOUReportAction,
                    pendingAction: CONST.RED_BRICK_ROAD_PENDING_ACTION.ADD,
                },
            },
        },
        {
            onyxMethod: Onyx.METHOD.MERGE,
            key: `${ONYXKEYS.COLLECTION.REPORT}${iouReport.reportID}`,
            value: {
                ...iouReport,
                lastMessageText: optimisticIOUReportAction.message[0].text,
                lastMessageHtml: optimisticIOUReportAction.message[0].html,
                optimisticFlowStatus: CONST.REPORT.OPTIMISTIC_FLOW_STATUS[full ? 'FULL' : 'PARTIAL'],
                hasOutstandingChildRequest: false,
                statusNum: CONST.REPORT.STATUS_NUM.REIMBURSED,
            },
        },
        {
            onyxMethod: Onyx.METHOD.MERGE,
            key: ONYXKEYS.NVP_LAST_PAYMENT_METHOD,
            value: {[iouReport.policyID]: paymentMethodType},
        },
    ];

    const successData = [
        {
            onyxMethod: Onyx.METHOD.MERGE,
            key: `${ONYXKEYS.COLLECTION.REPORT_ACTIONS}${iouReport.reportID}`,
            value: {
                [optimisticIOUReportAction.reportActionID]: {
                    pendingAction: null,
                },
            },
        },
        {
            onyxMethod: Onyx.METHOD.MERGE,
            key: `${ONYXKEYS.COLLECTION.REPORT}${iouReport.reportID}`,
            value: {
                optimisticFlowStatus: null,
            },
        },
    ];

    const failureData = [
        {
            onyxMethod: Onyx.METHOD.MERGE,
            key: `${ONYXKEYS.COLLECTION.REPORT_ACTIONS}${iouReport.reportID}`,
            value: {
                [optimisticIOUReportAction.reportActionID]: {
                    errors: ErrorUtils.getMicroSecondOnyxError('iou.error.other'),
                },
            },
        },
        {
            onyxMethod: Onyx.METHOD.MERGE,
            key: `${ONYXKEYS.COLLECTION.REPORT}${iouReport.reportID}`,
<<<<<<< HEAD
            value: {
                optimisticFlowStatus: null,
            },
=======
            value: iouReport,
        },
        {
            onyxMethod: Onyx.METHOD.MERGE,
            key: `${ONYXKEYS.COLLECTION.REPORT}${chatReport.reportID}`,
            value: chatReport,
>>>>>>> 3ab4e6e1
        },
    ];

    if (!_.isNull(currentNextStep)) {
        optimisticData.push({
            onyxMethod: Onyx.METHOD.SET,
            key: `${ONYXKEYS.COLLECTION.NEXT_STEP}${iouReport.reportID}`,
            value: null,
        });
        failureData.push({
            onyxMethod: Onyx.METHOD.MERGE,
            key: `${ONYXKEYS.COLLECTION.NEXT_STEP}${iouReport.reportID}`,
            value: currentNextStep,
        });
    }

    // In case the report preview action is loaded locally, let's update it.
    if (optimisticReportPreviewAction) {
        optimisticData.push({
            onyxMethod: Onyx.METHOD.MERGE,
            key: `${ONYXKEYS.COLLECTION.REPORT_ACTIONS}${chatReport.reportID}`,
            value: {
                [optimisticReportPreviewAction.reportActionID]: optimisticReportPreviewAction,
            },
        });
        failureData.push({
            onyxMethod: Onyx.METHOD.MERGE,
            key: `${ONYXKEYS.COLLECTION.REPORT_ACTIONS}${chatReport.reportID}`,
            value: {
                [optimisticReportPreviewAction.reportActionID]: {
                    created: optimisticReportPreviewAction.created,
                },
            },
        });
    }

    return {
        params: {
            iouReportID: iouReport.reportID,
            chatReportID: chatReport.reportID,
            reportActionID: optimisticIOUReportAction.reportActionID,
            paymentMethodType,
            full,
        },
        optimisticData,
        successData,
        failureData,
    };
}

/**
 * @param {Object} report
 * @param {Number} amount
 * @param {String} currency
 * @param {String} comment
 * @param {String} managerID - Account ID of the person sending the money
 * @param {Object} recipient - The user receiving the money
 */
function sendMoneyElsewhere(report, amount, currency, comment, managerID, recipient) {
    const {params, optimisticData, successData, failureData} = getSendMoneyParams(report, amount, currency, comment, CONST.IOU.PAYMENT_TYPE.ELSEWHERE, managerID, recipient);

    API.write('SendMoneyElsewhere', params, {optimisticData, successData, failureData});

    resetMoneyRequestInfo();
    Navigation.dismissModal(params.chatReportID);
    Report.notifyNewAction(params.chatReportID, managerID);
}

/**
 * @param {Object} report
 * @param {Number} amount
 * @param {String} currency
 * @param {String} comment
 * @param {String} managerID - Account ID of the person sending the money
 * @param {Object} recipient - The user receiving the money
 */
function sendMoneyWithWallet(report, amount, currency, comment, managerID, recipient) {
    const {params, optimisticData, successData, failureData} = getSendMoneyParams(report, amount, currency, comment, CONST.IOU.PAYMENT_TYPE.EXPENSIFY, managerID, recipient);

    API.write('SendMoneyWithWallet', params, {optimisticData, successData, failureData});

    resetMoneyRequestInfo();
    Navigation.dismissModal(params.chatReportID);
    Report.notifyNewAction(params.chatReportID, managerID);
}

function approveMoneyRequest(expenseReport, full) {
    const currentNextStep = lodashGet(allNextSteps, `${ONYXKEYS.COLLECTION.NEXT_STEP}${expenseReport.reportID}`, null);

    const optimisticApprovedReportAction = ReportUtils.buildOptimisticApprovedReportAction(expenseReport.total, expenseReport.currency, expenseReport.reportID);

    const optimisticReportActionsData = {
        onyxMethod: Onyx.METHOD.MERGE,
        key: `${ONYXKEYS.COLLECTION.REPORT_ACTIONS}${expenseReport.reportID}`,
        value: {
            [optimisticApprovedReportAction.reportActionID]: {
                ...optimisticApprovedReportAction,
                pendingAction: CONST.RED_BRICK_ROAD_PENDING_ACTION.ADD,
            },
        },
    };
    const optimisticIOUReportData = {
        onyxMethod: Onyx.METHOD.MERGE,
        key: `${ONYXKEYS.COLLECTION.REPORT}${expenseReport.reportID}`,
        value: {
            ...expenseReport,
            lastMessageText: optimisticApprovedReportAction.message[0].text,
            lastMessageHtml: optimisticApprovedReportAction.message[0].html,
<<<<<<< HEAD
            stateNum: CONST.REPORT.STATE_NUM.SUBMITTED,
            statusNum: CONST.REPORT.STATUS.APPROVED,
            optimisticFlowStatus: CONST.REPORT.OPTIMISTIC_FLOW_STATUS[full ? 'FULL' : 'PARTIAL'],
=======
            stateNum: CONST.REPORT.STATE_NUM.APPROVED,
            statusNum: CONST.REPORT.STATUS_NUM.APPROVED,
>>>>>>> 3ab4e6e1
        },
    };
    const optimisticData = [optimisticIOUReportData, optimisticReportActionsData];

    const successData = [
        {
            onyxMethod: Onyx.METHOD.MERGE,
            key: `${ONYXKEYS.COLLECTION.REPORT_ACTIONS}${expenseReport.reportID}`,
            value: {
                [optimisticApprovedReportAction.reportActionID]: {
                    pendingAction: null,
                },
            },
        },
        {
            onyxMethod: Onyx.METHOD.MERGE,
            key: `${ONYXKEYS.COLLECTION.REPORT}${expenseReport.reportID}`,
            value: {
                optimisticFlowStatus: null,
            },
        },
    ];

    const failureData = [
        {
            onyxMethod: Onyx.METHOD.MERGE,
            key: `${ONYXKEYS.COLLECTION.REPORT_ACTIONS}${expenseReport.reportID}`,
            value: {
                [expenseReport.reportActionID]: {
                    errors: ErrorUtils.getMicroSecondOnyxError('iou.error.other'),
                },
            },
        },
        {
            onyxMethod: Onyx.METHOD.MERGE,
            key: `${ONYXKEYS.COLLECTION.REPORT}${expenseReport.reportID}`,
            value: {
                optimisticFlowStatus: null,
            },
        },
    ];

    if (!_.isNull(currentNextStep)) {
        optimisticData.push({
            onyxMethod: Onyx.METHOD.SET,
            key: `${ONYXKEYS.COLLECTION.NEXT_STEP}${expenseReport.reportID}`,
            value: null,
        });
        failureData.push({
            onyxMethod: Onyx.METHOD.MERGE,
            key: `${ONYXKEYS.COLLECTION.NEXT_STEP}${expenseReport.reportID}`,
            value: currentNextStep,
        });
    }

    API.write('ApproveMoneyRequest', {reportID: expenseReport.reportID, approvedReportActionID: optimisticApprovedReportAction.reportActionID}, {optimisticData, successData, failureData});
}

/**
 * @param {Object} expenseReport
 */
function submitReport(expenseReport) {
    const currentNextStep = lodashGet(allNextSteps, `${ONYXKEYS.COLLECTION.NEXT_STEP}${expenseReport.reportID}`, null);

    const optimisticSubmittedReportAction = ReportUtils.buildOptimisticSubmittedReportAction(expenseReport.total, expenseReport.currency, expenseReport.reportID);
    const parentReport = ReportUtils.getReport(expenseReport.parentReportID);
    const policy = ReportUtils.getPolicy(expenseReport.policyID);
    const isCurrentUserManager = currentUserPersonalDetails.accountID === expenseReport.managerID;

    const optimisticData = [
        {
            onyxMethod: Onyx.METHOD.MERGE,
            key: `${ONYXKEYS.COLLECTION.REPORT_ACTIONS}${expenseReport.reportID}`,
            value: {
                [optimisticSubmittedReportAction.reportActionID]: {
                    ...optimisticSubmittedReportAction,
                    pendingAction: CONST.RED_BRICK_ROAD_PENDING_ACTION.ADD,
                },
            },
        },
        {
            onyxMethod: Onyx.METHOD.MERGE,
            key: `${ONYXKEYS.COLLECTION.REPORT}${expenseReport.reportID}`,
            value: {
                ...expenseReport,
                lastMessageText: lodashGet(optimisticSubmittedReportAction, 'message.0.text', ''),
                lastMessageHtml: lodashGet(optimisticSubmittedReportAction, 'message.0.html', ''),
                stateNum: CONST.REPORT.STATE_NUM.SUBMITTED,
                statusNum: CONST.REPORT.STATUS_NUM.SUBMITTED,
            },
        },
        ...(parentReport.reportID
            ? [
                  {
                      onyxMethod: Onyx.METHOD.MERGE,
                      key: `${ONYXKEYS.COLLECTION.REPORT}${parentReport.reportID}`,
                      value: {
                          ...parentReport,

                          // In case its a manager who force submitted the report, they are the next user who needs to take an action
                          hasOutstandingChildRequest: isCurrentUserManager,
                          iouReportID: null,
                      },
                  },
              ]
            : []),
    ];

    const successData = [
        {
            onyxMethod: Onyx.METHOD.MERGE,
            key: `${ONYXKEYS.COLLECTION.REPORT_ACTIONS}${expenseReport.reportID}`,
            value: {
                [optimisticSubmittedReportAction.reportActionID]: {
                    pendingAction: null,
                },
            },
        },
    ];

    const failureData = [
        {
            onyxMethod: Onyx.METHOD.MERGE,
            key: `${ONYXKEYS.COLLECTION.REPORT_ACTIONS}${expenseReport.reportID}`,
            value: {
                [expenseReport.reportActionID]: {
                    errors: ErrorUtils.getMicroSecondOnyxError('iou.error.other'),
                },
            },
        },
        {
            onyxMethod: Onyx.METHOD.MERGE,
            key: `${ONYXKEYS.COLLECTION.REPORT}${expenseReport.reportID}`,
            value: {
                statusNum: CONST.REPORT.STATUS_NUM.OPEN,
                stateNum: CONST.REPORT.STATE_NUM.OPEN,
            },
        },
        ...(parentReport.reportID
            ? [
                  {
                      onyxMethod: Onyx.METHOD.MERGE,
                      key: `${ONYXKEYS.COLLECTION.REPORT}${parentReport.reportID}`,
                      value: {
                          hasOutstandingChildRequest: parentReport.hasOutstandingChildRequest,
                          iouReportID: expenseReport.reportID,
                      },
                  },
              ]
            : []),
    ];

    if (!_.isNull(currentNextStep)) {
        optimisticData.push({
            onyxMethod: Onyx.METHOD.SET,
            key: `${ONYXKEYS.COLLECTION.NEXT_STEP}${expenseReport.reportID}`,
            value: null,
        });
        failureData.push({
            onyxMethod: Onyx.METHOD.MERGE,
            key: `${ONYXKEYS.COLLECTION.NEXT_STEP}${expenseReport.reportID}`,
            value: currentNextStep,
        });
    }

    API.write(
        'SubmitReport',
        {
            reportID: expenseReport.reportID,
            managerAccountID: policy.submitsTo || expenseReport.managerID,
            reportActionID: optimisticSubmittedReportAction.reportActionID,
        },
        {optimisticData, successData, failureData},
    );
}

/**
 * @param {String} paymentType
 * @param {Object} chatReport
 * @param {Object} iouReport
 * @param {Boolean} full
 */
function payMoneyRequest(paymentType, chatReport, iouReport, full = true) {
    const recipient = {accountID: iouReport.ownerAccountID};
    const {params, optimisticData, successData, failureData} = getPayMoneyRequestParams(chatReport, iouReport, recipient, paymentType, full);

    // For now we need to call the PayMoneyRequestWithWallet API since PayMoneyRequest was not updated to work with
    // Expensify Wallets.
    const apiCommand = paymentType === CONST.IOU.PAYMENT_TYPE.EXPENSIFY ? 'PayMoneyRequestWithWallet' : 'PayMoneyRequest';

    API.write(apiCommand, params, {optimisticData, successData, failureData});
    Navigation.dismissModalWithReport(chatReport);
}

function detachReceipt(transactionID) {
    const transaction = allTransactions[`${ONYXKEYS.COLLECTION.TRANSACTION}${transactionID}`] || {};
    const newTransaction = {...transaction, filename: '', receipt: {}};

    const optimisticData = [
        {
            onyxMethod: Onyx.METHOD.SET,
            key: `${ONYXKEYS.COLLECTION.TRANSACTION}${transactionID}`,
            value: newTransaction,
        },
    ];

    const failureData = [
        {
            onyxMethod: Onyx.METHOD.MERGE,
            key: `${ONYXKEYS.COLLECTION.TRANSACTION}${transactionID}`,
            value: transaction,
        },
    ];

    API.write('DetachReceipt', {transactionID}, {optimisticData, failureData});
}

/**
 * @param {String} transactionID
 * @param {Object} file
 * @param {String} source
 */
function replaceReceipt(transactionID, file, source) {
    const transaction = allTransactions[`${ONYXKEYS.COLLECTION.TRANSACTION}${transactionID}`] || {};
    const oldReceipt = lodashGet(transaction, 'receipt', {});
    const receiptOptimistic = {
        source,
        state: CONST.IOU.RECEIPT_STATE.OPEN,
    };
    const optimisticData = [
        {
            onyxMethod: Onyx.METHOD.MERGE,
            key: `${ONYXKEYS.COLLECTION.TRANSACTION}${transactionID}`,
            value: {
                receipt: receiptOptimistic,
                filename: file.name,
            },
        },
    ];

    const failureData = [
        {
            onyxMethod: Onyx.METHOD.MERGE,
            key: `${ONYXKEYS.COLLECTION.TRANSACTION}${transactionID}`,
            value: {
                receipt: oldReceipt,
                filename: transaction.filename,
                errors: getReceiptError(receiptOptimistic, file.name),
            },
        },
    ];

    API.write('ReplaceReceipt', {transactionID, receipt: file}, {optimisticData, failureData});
}

/**
 * Finds the participants for an IOU based on the attached report
 * @param {String} transactionID of the transaction to set the participants of
 * @param {Object} report attached to the transaction
 */
function setMoneyRequestParticipantsFromReport(transactionID, report) {
    // If the report is iou or expense report, we should get the chat report to set participant for request money
    const chatReport = ReportUtils.isMoneyRequestReport(report) ? ReportUtils.getReport(report.chatReportID) : report;
    const currentUserAccountID = currentUserPersonalDetails.accountID;
    const participants = ReportUtils.isPolicyExpenseChat(chatReport)
        ? [{reportID: chatReport.reportID, isPolicyExpenseChat: true, selected: true}]
        : _.chain(chatReport.participantAccountIDs)
              .filter((accountID) => currentUserAccountID !== accountID)
              .map((accountID) => ({accountID, selected: true}))
              .value();
    Onyx.merge(`${ONYXKEYS.COLLECTION.TRANSACTION_DRAFT}${transactionID}`, {participants, participantsAutoAssigned: true});
}

/**
 * Initialize money request info and navigate to the MoneyRequest page
 * @param {String} iouType
 * @param {String} reportID
 */
function startMoneyRequest(iouType, reportID = '') {
    resetMoneyRequestInfo(`${iouType}${reportID}`);
    Navigation.navigate(ROUTES.MONEY_REQUEST.getRoute(iouType, reportID));
}

/**
 * @param {String} id
 */
function setMoneyRequestId(id) {
    Onyx.merge(ONYXKEYS.IOU, {id});
}

/**
 * @param {Number} amount
 */
function setMoneyRequestAmount(amount) {
    Onyx.merge(ONYXKEYS.IOU, {amount});
}

/**
 * @param {String} created
 */
function setMoneyRequestCreated(created) {
    Onyx.merge(ONYXKEYS.IOU, {created});
}

/**
 * @param {String} currency
 */
function setMoneyRequestCurrency(currency) {
    Onyx.merge(ONYXKEYS.IOU, {currency});
}

/**
 * @param {String} comment
 */
function setMoneyRequestDescription(comment) {
    Onyx.merge(ONYXKEYS.IOU, {comment: comment.trim()});
}

/**
 * @param {String} merchant
 */
function setMoneyRequestMerchant(merchant) {
    Onyx.merge(ONYXKEYS.IOU, {merchant: merchant.trim()});
}

/**
 * @param {String} category
 */
function setMoneyRequestCategory(category) {
    Onyx.merge(ONYXKEYS.IOU, {category});
}

function resetMoneyRequestCategory() {
    Onyx.merge(ONYXKEYS.IOU, {category: ''});
}

/*
 * @param {String} tag
 */
function setMoneyRequestTag(tag) {
    Onyx.merge(ONYXKEYS.IOU, {tag});
}

function resetMoneyRequestTag() {
    Onyx.merge(ONYXKEYS.IOU, {tag: ''});
}

/**
 * @param {String} transactionID
 * @param {Object} taxRate
 */
function setMoneyRequestTaxRate(transactionID, taxRate) {
    Onyx.merge(`${ONYXKEYS.COLLECTION.TRANSACTION_DRAFT}${transactionID}`, {taxRate});
}

/**
 * @param {String} transactionID
 * @param {Number} taxAmount
 */
function setMoneyRequestTaxAmount(transactionID, taxAmount) {
    Onyx.merge(`${ONYXKEYS.COLLECTION.TRANSACTION_DRAFT}${transactionID}`, {taxAmount});
}

/**
 * @param {Boolean} billable
 */
function setMoneyRequestBillable(billable) {
    Onyx.merge(ONYXKEYS.IOU, {billable});
}

/**
 * @param {Object[]} participants
 * @param {Boolean} isSplitRequest
 */
function setMoneyRequestParticipants(participants, isSplitRequest) {
    Onyx.merge(ONYXKEYS.IOU, {participants, isSplitRequest});
}

function setUpDistanceTransaction() {
    const transactionID = NumberUtils.rand64();
    Onyx.merge(`${ONYXKEYS.COLLECTION.TRANSACTION}${transactionID}`, {
        transactionID,
        comment: {type: CONST.TRANSACTION.TYPE.CUSTOM_UNIT, customUnit: {name: CONST.CUSTOM_UNITS.NAME_DISTANCE}},
    });
    Onyx.merge(ONYXKEYS.IOU, {transactionID});
}

/**
 * Navigates to the next IOU page based on where the IOU request was started
 *
 * @param {Object} iou
 * @param {String} iouType
 * @param {Object} report
 * @param {String} report.reportID
 * @param {String} path
 */
function navigateToNextPage(iou, iouType, report, path = '') {
    const moneyRequestID = `${iouType}${report.reportID || ''}`;
    const shouldReset = iou.id !== moneyRequestID && !_.isEmpty(report.reportID);

    // If the money request ID in Onyx does not match the ID from params, we want to start a new request
    // with the ID from params. We need to clear the participants in case the new request is initiated from FAB.
    if (shouldReset) {
        resetMoneyRequestInfo(moneyRequestID);
    }

    // If we're adding a receipt, that means the user came from the confirmation page and we need to navigate back to it.
    if (path.slice(1) === ROUTES.MONEY_REQUEST_RECEIPT.getRoute(iouType, report.reportID)) {
        Navigation.navigate(ROUTES.MONEY_REQUEST_CONFIRMATION.getRoute(iouType, report.reportID));
        return;
    }

    // If a request is initiated on a report, skip the participants selection step and navigate to the confirmation page.
    if (report.reportID) {
        // If the report is iou or expense report, we should get the chat report to set participant for request money
        const chatReport = ReportUtils.isMoneyRequestReport(report) ? ReportUtils.getReport(report.chatReportID) : report;
        // Reinitialize the participants when the money request ID in Onyx does not match the ID from params
        if (_.isEmpty(iou.participants) || shouldReset) {
            const currentUserAccountID = currentUserPersonalDetails.accountID;
            const participants = ReportUtils.isPolicyExpenseChat(chatReport)
                ? [{reportID: chatReport.reportID, isPolicyExpenseChat: true, selected: true}]
                : _.chain(chatReport.participantAccountIDs)
                      .filter((accountID) => currentUserAccountID !== accountID)
                      .map((accountID) => ({accountID, selected: true}))
                      .value();
            setMoneyRequestParticipants(participants);
            resetMoneyRequestCategory();
            resetMoneyRequestTag();
        }
        Navigation.navigate(ROUTES.MONEY_REQUEST_CONFIRMATION.getRoute(iouType, report.reportID));
        return;
    }
    Navigation.navigate(ROUTES.MONEY_REQUEST_PARTICIPANTS.getRoute(iouType));
}

/**
 *  When the money request or split bill creation flow is initialized via FAB, the reportID is not passed as a navigation
 * parameter.
 * Gets a report id from the first participant of the IOU object stored in Onyx.
 * @param {Object} iou
 * @param {Array} iou.participants
 * @param {Object} route
 * @param {Object} route.params
 * @param {String} [route.params.reportID]
 * @returns {String}
 */
function getIOUReportID(iou, route) {
    return lodashGet(route, 'params.reportID') || lodashGet(iou, 'participants.0.reportID', '');
}

/**
<<<<<<< HEAD
 * Put money request on HOLD
 * @param {string} transactionID
 * @param {string} comment
 * @param {string} reportID
 */
function putOnHold(transactionID, comment, reportID) {
    const createdDate = new Date();
    const createdReportAction = ReportUtils.buildOptimisticHoldReportAction(comment, DateUtils.getDBTime(createdDate));
    const transaction = allTransactions[`${ONYXKEYS.COLLECTION.TRANSACTION}${transactionID}`];
    const transactionDetails = ReportUtils.getTransactionDetails(transaction);

    const optimisticData = [
        {
            onyxMethod: Onyx.METHOD.MERGE,
            key: `${ONYXKEYS.COLLECTION.REPORT_ACTIONS}${reportID}`,
            value: {
                [createdReportAction.reportActionID]: createdReportAction,
            },
        },
        {
            onyxMethod: Onyx.METHOD.MERGE,
            key: `${ONYXKEYS.COLLECTION.TRANSACTION}${transactionID}`,
            value: {
                comment: {
                    hold: createdReportAction.reportActionID,
                },
            },
        },
    ];

    const successData = [
        {
            onyxMethod: Onyx.METHOD.MERGE,
            key: `${ONYXKEYS.COLLECTION.REPORT_ACTIONS}${reportID}`,
            value: {
                [createdReportAction.reportActionID]: null,
            },
        },
    ];

    const failureData = [
        {
            onyxMethod: Onyx.METHOD.MERGE,
            key: `${ONYXKEYS.COLLECTION.TRANSACTION}${transactionID}`,
            value: {
                comment: {
                    hold: null,
                },
            },
        },
    ];

    API.write(
        'HoldRequest',
        {
            ...transactionDetails,
            transactionID,
            comment,
        },
        {optimisticData, successData, failureData},
    );
}

/**
 * Remove money request from HOLD
 * @param {string} transactionID
 * @param {string} reportID
 */
function unholdRequest(transactionID, reportID) {
    const createdReportAction = ReportUtils.buildOptimisticUnHoldReportAction();
    const transaction = allTransactions[`${ONYXKEYS.COLLECTION.TRANSACTION}${transactionID}`];
    const transactionDetails = ReportUtils.getTransactionDetails(transaction);

    const optimisticData = [
        {
            onyxMethod: Onyx.METHOD.MERGE,
            key: `${ONYXKEYS.COLLECTION.REPORT_ACTIONS}${reportID}`,
            value: {
                [createdReportAction.reportActionID]: createdReportAction,
            },
        },
        {
            onyxMethod: Onyx.METHOD.MERGE,
            key: `${ONYXKEYS.COLLECTION.TRANSACTION}${transactionID}`,
            value: {
                comment: {
                    hold: null,
                },
            },
        },
    ];

    const successData = [
        {
            onyxMethod: Onyx.METHOD.MERGE,
            key: `${ONYXKEYS.COLLECTION.REPORT_ACTIONS}${reportID}`,
            value: {
                [createdReportAction.reportActionID]: null,
            },
        },
        {
            onyxMethod: Onyx.METHOD.MERGE,
            key: `${ONYXKEYS.COLLECTION.TRANSACTION}${transactionID}`,
            value: {
                comment: {
                    hold: null,
                },
            },
        },
    ];

    API.write(
        'UnHoldRequest',
        {
            ...transactionDetails,
            transactionID,
        },
        {optimisticData, successData, failureData: []},
    );
=======
 * @param {String} receiptFilename
 * @param {String} receiptPath
 * @param {Function} onSuccess
 * @param {String} requestType
 * @param {String} iouType
 * @param {String} transactionID
 * @param {String} reportID
 */
// eslint-disable-next-line rulesdir/no-negated-variables
function navigateToStartStepIfScanFileCannotBeRead(receiptFilename, receiptPath, onSuccess, requestType, iouType, transactionID, reportID) {
    if (!receiptFilename || !receiptPath) {
        return;
    }

    const onFailure = () => {
        setMoneyRequestReceipt(transactionID, '', '', true);
        if (requestType === CONST.IOU.REQUEST_TYPE.MANUAL) {
            Navigation.navigate(ROUTES.MONEY_REQUEST_STEP_SCAN.getRoute(CONST.IOU.ACTION.CREATE, iouType, transactionID, reportID, Navigation.getActiveRouteWithoutParams()));
            return;
        }
        IOUUtils.navigateToStartMoneyRequestStep(requestType, iouType, transactionID, reportID);
    };
    FileUtils.readFileAsync(receiptPath, receiptFilename, onSuccess, onFailure);
}

/**
 * Save the preferred payment method for a policy
 * @param {String} policyID
 * @param {String} paymentMethod
 */
function savePreferredPaymentMethod(policyID, paymentMethod) {
    Onyx.merge(`${ONYXKEYS.NVP_LAST_PAYMENT_METHOD}`, {[policyID]: paymentMethod});
>>>>>>> 3ab4e6e1
}

export {
    setMoneyRequestParticipants,
    createDistanceRequest,
    deleteMoneyRequest,
    splitBill,
    splitBillAndOpenReport,
    setDraftSplitTransaction,
    startSplitBill,
    completeSplitBill,
    requestMoney,
    sendMoneyElsewhere,
    approveMoneyRequest,
    submitReport,
    payMoneyRequest,
    sendMoneyWithWallet,
    startMoneyRequest,
    startMoneyRequest_temporaryForRefactor,
    resetMoneyRequestCategory,
    resetMoneyRequestCategory_temporaryForRefactor,
    resetMoneyRequestInfo,
    resetMoneyRequestTag,
    resetMoneyRequestTag_temporaryForRefactor,
    clearMoneyRequest,
    setMoneyRequestAmount_temporaryForRefactor,
    setMoneyRequestBillable_temporaryForRefactor,
    setMoneyRequestCategory_temporaryForRefactor,
    setMoneyRequestCreated_temporaryForRefactor,
    setMoneyRequestCurrency_temporaryForRefactor,
    setMoneyRequestDescription_temporaryForRefactor,
    setMoneyRequestMerchant_temporaryForRefactor,
    setMoneyRequestParticipants_temporaryForRefactor,
    setMoneyRequestReceipt,
    setMoneyRequestTag_temporaryForRefactor,
    setMoneyRequestAmount,
    setMoneyRequestBillable,
    setMoneyRequestCategory,
    setMoneyRequestCreated,
    setMoneyRequestCurrency,
    setMoneyRequestDescription,
    setMoneyRequestId,
    setMoneyRequestMerchant,
    setMoneyRequestParticipantsFromReport,
    setMoneyRequestTag,
    setMoneyRequestTaxAmount,
    setMoneyRequestTaxRate,
    setUpDistanceTransaction,
    navigateToNextPage,
    updateMoneyRequestDate,
    updateMoneyRequestMerchant,
    updateMoneyRequestTag,
    updateMoneyRequestDistance,
    updateMoneyRequestCategory,
    updateMoneyRequestAmountAndCurrency,
    updateMoneyRequestDescription,
    replaceReceipt,
    detachReceipt,
    getIOUReportID,
    editMoneyRequest,
<<<<<<< HEAD
    putOnHold,
    unholdRequest,
=======
    navigateToStartStepIfScanFileCannotBeRead,
    savePreferredPaymentMethod,
>>>>>>> 3ab4e6e1
};<|MERGE_RESOLUTION|>--- conflicted
+++ resolved
@@ -1172,8 +1172,6 @@
 }
 
 /**
-<<<<<<< HEAD
-=======
  * Updates the billable field of a money request
  *
  * @param {String} transactionID
@@ -1189,7 +1187,6 @@
 }
 
 /**
->>>>>>> 3ab4e6e1
  * Updates the merchant field of a money request
  *
  * @param {String} transactionID
@@ -2668,10 +2665,10 @@
             );
         }
 
-<<<<<<< HEAD
         updatedIOUReport.lastMessageText = iouReportLastMessageText;
         updatedIOUReport.lastVisibleActionCreated = lodashGet(lastVisibleAction, 'created');
-=======
+    }
+
     const hasNonReimbursableTransactions = ReportUtils.hasNonReimbursableTransactions(iouReport);
     const messageText = Localize.translateLocal(hasNonReimbursableTransactions ? 'iou.payerSpentAmount' : 'iou.payerOwesAmount', {
         payer: ReportUtils.getPersonalDetailsForAccountID(updatedIOUReport.managerID).login || '',
@@ -2679,19 +2676,9 @@
     });
     updatedReportPreviewAction.message[0].text = messageText;
     updatedReportPreviewAction.message[0].html = shouldDeleteIOUReport ? '' : messageText;
->>>>>>> 3ab4e6e1
-
-        updatedReportPreviewAction = {...reportPreviewAction};
-        const hasNonReimbursableTransactions = ReportUtils.hasNonReimbursableTransactions(iouReport);
-        const messageText = Localize.translateLocal(hasNonReimbursableTransactions ? 'iou.payerSpentAmount' : 'iou.payerOwesAmount', {
-            payer: ReportUtils.getPersonalDetailsForAccountID(updatedIOUReport.managerID).login || '',
-            amount: CurrencyUtils.convertToDisplayString(updatedIOUReport.total, updatedIOUReport.currency),
-        });
-        updatedReportPreviewAction.message[0].text = messageText;
-        updatedReportPreviewAction.message[0].html = messageText;
-        if (reportPreviewAction.childMoneyRequestCount > 0) {
-            updatedReportPreviewAction.childMoneyRequestCount = reportPreviewAction.childMoneyRequestCount - 1;
-        }
+
+    if (reportPreviewAction.childMoneyRequestCount > 0) {
+        updatedReportPreviewAction.childMoneyRequestCount = reportPreviewAction.childMoneyRequestCount - 1;
     }
 
     // STEP 5: Build Onyx data
@@ -3196,18 +3183,15 @@
         {
             onyxMethod: Onyx.METHOD.MERGE,
             key: `${ONYXKEYS.COLLECTION.REPORT}${iouReport.reportID}`,
-<<<<<<< HEAD
-            value: {
+            value: {
+                ...iouReport,
                 optimisticFlowStatus: null,
             },
-=======
-            value: iouReport,
         },
         {
             onyxMethod: Onyx.METHOD.MERGE,
             key: `${ONYXKEYS.COLLECTION.REPORT}${chatReport.reportID}`,
             value: chatReport,
->>>>>>> 3ab4e6e1
         },
     ];
 
@@ -3316,14 +3300,9 @@
             ...expenseReport,
             lastMessageText: optimisticApprovedReportAction.message[0].text,
             lastMessageHtml: optimisticApprovedReportAction.message[0].html,
-<<<<<<< HEAD
-            stateNum: CONST.REPORT.STATE_NUM.SUBMITTED,
-            statusNum: CONST.REPORT.STATUS.APPROVED,
-            optimisticFlowStatus: CONST.REPORT.OPTIMISTIC_FLOW_STATUS[full ? 'FULL' : 'PARTIAL'],
-=======
             stateNum: CONST.REPORT.STATE_NUM.APPROVED,
             statusNum: CONST.REPORT.STATUS_NUM.APPROVED,
->>>>>>> 3ab4e6e1
+            optimisticFlowStatus: CONST.REPORT.OPTIMISTIC_FLOW_STATUS[full ? 'FULL' : 'PARTIAL'],
         },
     };
     const optimisticData = [optimisticIOUReportData, optimisticReportActionsData];
@@ -3775,7 +3754,6 @@
 }
 
 /**
-<<<<<<< HEAD
  * Put money request on HOLD
  * @param {string} transactionID
  * @param {string} comment
@@ -3895,7 +3873,9 @@
         },
         {optimisticData, successData, failureData: []},
     );
-=======
+}
+
+/**
  * @param {String} receiptFilename
  * @param {String} receiptPath
  * @param {Function} onSuccess
@@ -3928,7 +3908,6 @@
  */
 function savePreferredPaymentMethod(policyID, paymentMethod) {
     Onyx.merge(`${ONYXKEYS.NVP_LAST_PAYMENT_METHOD}`, {[policyID]: paymentMethod});
->>>>>>> 3ab4e6e1
 }
 
 export {
@@ -3989,11 +3968,8 @@
     detachReceipt,
     getIOUReportID,
     editMoneyRequest,
-<<<<<<< HEAD
     putOnHold,
     unholdRequest,
-=======
     navigateToStartStepIfScanFileCannotBeRead,
     savePreferredPaymentMethod,
->>>>>>> 3ab4e6e1
 };