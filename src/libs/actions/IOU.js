--- conflicted
+++ resolved
@@ -13,14 +13,10 @@
 import Log from '../Log';
 import * as API from '../API';
 import * as ReportUtils from '../ReportUtils';
-<<<<<<< HEAD
 import * as IOUUtils from '../IOUUtils';
 import * as OptionsListUtils from '../OptionsListUtils';
-=======
 import * as NumberUtils from '../NumberUtils';
-import * as IOUUtils from '../IOUUtils';
 import DateUtils from '../DateUtils';
->>>>>>> a3419459
 
 let iouReports;
 Onyx.connect({
@@ -28,8 +24,6 @@
     waitForCollectionCallback: true,
     callback: val => iouReports = val,
 });
-<<<<<<< HEAD
-=======
 
 let preferredLocale = CONST.DEFAULT_LOCALE;
 Onyx.connect({
@@ -42,94 +36,6 @@
         preferredLocale = val;
     },
 });
->>>>>>> a3419459
-
-/**
- * Gets the IOU Reports for new transaction
- *
- * @param {Object[]} requestParams
- * @param {Number} requestParams.reportID the ID of the IOU report
- * @param {Number} requestParams.chatReportID the ID of the chat report that the IOU report belongs to
- */
-function getIOUReportsForNewTransaction(requestParams) {
-    DeprecatedAPI.Get({
-        returnValueList: 'reportStuff',
-        reportIDList: _.pluck(requestParams, 'reportID').join(','),
-        shouldLoadOptionalKeys: true,
-        includePinnedReports: true,
-    })
-        .then((response) => {
-            if (response.jsonCode !== 200) {
-                Onyx.merge(ONYXKEYS.IOU, {error: true});
-                return;
-            }
-
-            const chatReportsToUpdate = {};
-            const iouReportsToUpdate = {};
-
-            _.each(response.reports, (reportData) => {
-                // First, the existing chat report needs to be updated with the details about the new IOU
-                const paramsForIOUReport = _.findWhere(requestParams, {reportID: reportData.reportID});
-                if (paramsForIOUReport && paramsForIOUReport.chatReportID) {
-                    const chatReportID = paramsForIOUReport.chatReportID;
-                    const chatReportKey = `${ONYXKEYS.COLLECTION.REPORT}${chatReportID}`;
-                    chatReportsToUpdate[chatReportKey] = {
-                        iouReportID: reportData.reportID,
-                        total: reportData.total,
-                        stateNum: reportData.stateNum,
-                        hasOutstandingIOU: true,
-                    };
-
-                    // Second, the IOU report needs to be updated with the new IOU details too
-                    const iouReportKey = `${ONYXKEYS.COLLECTION.REPORT_IOUS}${reportData.reportID}`;
-                    iouReportsToUpdate[iouReportKey] = Report.getSimplifiedIOUReport(reportData, chatReportID);
-                }
-            });
-
-            Onyx.mergeCollection(ONYXKEYS.COLLECTION.REPORT, chatReportsToUpdate);
-            Onyx.mergeCollection(ONYXKEYS.COLLECTION.REPORT_IOUS, iouReportsToUpdate);
-        })
-        .finally(() => Onyx.merge(ONYXKEYS.IOU, {loading: false, creatingIOUTransaction: false}));
-}
-
-/**
- * Returns IOU Transaction Error Messages
- *
- * @param {Object} response
- * @returns {String}
- */
-function getIOUErrorMessage(response) {
-    if (response && response.jsonCode) {
-        if (response.jsonCode === 405) {
-            return Localize.translateLocal('common.error.invalidAmount');
-        }
-
-        if (response.jsonCode === 404) {
-            return Localize.translateLocal('iou.error.invalidSplit');
-        }
-
-        if (response.jsonCode === 402) {
-            return Localize.translateLocal('common.error.phoneNumber');
-        }
-    }
-    return Localize.translateLocal('iou.error.other');
-}
-
-/**
- * @param {Object} response
- */
-function processIOUErrorResponse(response) {
-    Onyx.merge(ONYXKEYS.IOU, {
-        loading: false,
-        creatingIOUTransaction: false,
-        error: true,
-    });
-    Growl.error(getIOUErrorMessage(response));
-}
-
-function startLoadingAndResetError() {
-    Onyx.merge(ONYXKEYS.IOU, {loading: true, creatingIOUTransaction: true, error: false});
-}
 
 /**
  * Request money from another user
@@ -138,10 +44,11 @@
  * @param {Number} amount
  * @param {String} currency
  * @param {String} recipientEmail
- * @param {String} debtorEmail
+ * @param {String} participant
  * @param {String} comment
  */
-function requestMoney(report, amount, currency, recipientEmail, debtorEmail, comment) {
+function requestMoney(report, amount, currency, recipientEmail, participant, comment) {
+    const debtorEmail = OptionsListUtils.addSMSDomainIfPhoneNumber(participant.login);
     let chatReport = lodashGet(report, 'reportID', null) ? report : null;
     let isNewChat = false;
     if (!chatReport) {
@@ -163,17 +70,17 @@
         iouReport = ReportUtils.buildOptimisticIOUReport(recipientEmail, debtorEmail, amount, chatReport.reportID, currency, preferredLocale);
     }
     const newSequenceNumber = Report.getMaxSequenceNumber(chatReport.reportID) + 1;
+
     const optimisticReportAction = ReportUtils.buildOptimisticIOUReportAction(
         newSequenceNumber,
         CONST.IOU.REPORT_ACTION_TYPE.CREATE,
         amount,
         currency,
         comment,
+        [participant],
         '',
         '',
         iouReport.reportID,
-        debtorEmail,
-        preferredLocale,
     );
 
     // First, add data that will be used in all cases
@@ -339,6 +246,7 @@
         groupChatReportMaxSequenceNumber + 1,
         CONST.IOU.REPORT_ACTION_TYPE.SPLIT,
         Math.round(amount * 100),
+        currency,
         comment,
         participants,
     );
@@ -444,6 +352,7 @@
             oneOnOneChatReportMaxSequenceNumber + 1,
             CONST.IOU.REPORT_ACTION_TYPE.CREATE,
             splitAmount,
+            currency,
             comment,
             [participant],
             '',
@@ -718,14 +627,8 @@
 }
 
 export {
-<<<<<<< HEAD
-    createIOUTransaction,
     splitBill,
     splitBillAndOpenReport,
-=======
-    createIOUSplit,
-    createIOUSplitGroup,
->>>>>>> a3419459
     rejectTransaction,
     requestMoney,
     payIOUReport,
