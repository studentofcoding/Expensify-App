import Onyx from 'react-native-onyx';
import lodashGet from 'lodash/get';
import _ from 'underscore';
import ONYXKEYS from '../../ONYXKEYS';
import * as API from '../API';
import * as ReportUtils from '../ReportUtils';
import Navigation from '../Navigation/Navigation';
import ROUTES from '../../ROUTES';
import CONST from '../../CONST';
import DateUtils from '../DateUtils';
import * as UserUtils from '../UserUtils';
import * as ErrorUtils from '../ErrorUtils';
import * as ReportActionsUtils from '../ReportActionsUtils';
import * as Expensicons from '../../components/Icon/Expensicons';
import * as LocalePhoneNumber from '../LocalePhoneNumber';
import * as Localize from '../Localize';

let currentUserEmail;
let currentUserAccountID;
Onyx.connect({
    key: ONYXKEYS.SESSION,
    callback: (val) => {
        currentUserEmail = lodashGet(val, 'email', '');
        currentUserAccountID = lodashGet(val, 'accountID', 0);
    },
});

let allPersonalDetails;
Onyx.connect({
    key: ONYXKEYS.PERSONAL_DETAILS_LIST,
    callback: (val) => (allPersonalDetails = val),
});

/**
 * Clears out the task info from the store
 */
function clearOutTaskInfo() {
    Onyx.set(ONYXKEYS.TASK, null);
}

/**
 * A task needs two things to be created - a title and a parent report
 * When you create a task report, there are a few things that happen:
 * A task report is created, along with a CreatedReportAction for that new task report
 * A reportAction indicating that a task was created is added to the parent report (share destination)
 * If you assign the task to someone, a reportAction is created in the chat between you and the assignee to inform them of the task
 *
 * So you have the following optimistic items potentially being created:
 * 1. The task report
 * 1a. The CreatedReportAction for the task report
 * 2. The TaskReportAction on the parent report
 * 3. The chat report between you and the assignee
 * 3a. The CreatedReportAction for the assignee chat report
 * 3b. The TaskReportAction on the assignee chat report
 *
 * @param {String} parentReportID
 * @param {String} title
 * @param {String} description
 * @param {String} assigneeEmail
 * @param {Number} assigneeAccountID
 * @param {Object} assigneeChatReport - The chat report between you and the assignee
<<<<<<< HEAD
 * @param {Number} policyID - Policy ID of the share destination report
 */
function createTaskAndNavigate(parentReportID, title, description, assigneeEmail, assigneeAccountID = 0, assigneeChatReport = null, policyID = CONST.POLICY.OWNER_ACCOUNT_ID_FAKE) {
=======
 * @param {String | undefined} policyID - the policyID of the parent report
 */
function createTaskAndNavigate(parentReportID, title, description, assigneeEmail, assigneeAccountID = 0, assigneeChatReport = null, policyID = undefined) {
>>>>>>> f39e93f1
    const optimisticTaskReport = ReportUtils.buildOptimisticTaskReport(currentUserAccountID, assigneeAccountID, parentReportID, title, description, policyID);

    const assigneeChatReportID = assigneeChatReport ? assigneeChatReport.reportID : 0;
    const taskReportID = optimisticTaskReport.reportID;
    let assigneeChatReportOnyxData;

    // Parent ReportAction indicating that a task has been created
    const optimisticTaskCreatedAction = ReportUtils.buildOptimisticCreatedReportAction(currentUserEmail);
    const optimisticAddCommentReport = ReportUtils.buildOptimisticTaskCommentReportAction(taskReportID, title, assigneeEmail, assigneeAccountID, `Created a task: ${title}`, parentReportID);
    optimisticTaskReport.parentReportActionID = optimisticAddCommentReport.reportAction.reportActionID;

    const currentTime = DateUtils.getDBTime();
    const lastCommentText = ReportUtils.formatReportLastMessageText(optimisticAddCommentReport.reportAction.message[0].text);
    const optimisticParentReport = {
        lastVisibleActionCreated: currentTime,
        lastMessageText: lastCommentText,
        lastActorAccountID: currentUserAccountID,
        lastReadTime: currentTime,
        lastMessageTranslationKey: '',
    };

    // We're only setting onyx data for the task report here because it's possible for the parent report to not exist yet (if you're assigning a task to someone you haven't chatted with before)
    // So we don't want to set the parent report data until we've successfully created that chat report
    // FOR TASK REPORT
    const optimisticData = [
        {
            onyxMethod: Onyx.METHOD.SET,
            key: `${ONYXKEYS.COLLECTION.REPORT}${optimisticTaskReport.reportID}`,
            value: {
                ...optimisticTaskReport,
                pendingFields: {
                    createChat: CONST.RED_BRICK_ROAD_PENDING_ACTION.ADD,
                    reportName: CONST.RED_BRICK_ROAD_PENDING_ACTION.ADD,
                    description: CONST.RED_BRICK_ROAD_PENDING_ACTION.ADD,
                    managerID: CONST.RED_BRICK_ROAD_PENDING_ACTION.ADD,
                },
                isOptimisticReport: true,
            },
        },
        {
            onyxMethod: Onyx.METHOD.SET,
            key: `${ONYXKEYS.COLLECTION.REPORT_ACTIONS}${optimisticTaskReport.reportID}`,
            value: {[optimisticTaskCreatedAction.reportActionID]: optimisticTaskCreatedAction},
        },
    ];

    // FOR TASK REPORT
    const successData = [
        {
            onyxMethod: Onyx.METHOD.MERGE,
            key: `${ONYXKEYS.COLLECTION.REPORT}${optimisticTaskReport.reportID}`,
            value: {
                pendingFields: {
                    createChat: null,
                    reportName: null,
                    description: null,
                    managerID: null,
                },
                isOptimisticReport: false,
            },
        },
        {
            onyxMethod: Onyx.METHOD.MERGE,
            key: `${ONYXKEYS.COLLECTION.REPORT_ACTIONS}${optimisticTaskReport.reportID}`,
            value: {[optimisticTaskCreatedAction.reportActionID]: {pendingAction: null}},
        },
    ];

    // FOR TASK REPORT
    const failureData = [
        {
            onyxMethod: Onyx.METHOD.SET,
            key: `${ONYXKEYS.COLLECTION.REPORT}${optimisticTaskReport.reportID}`,
            value: null,
        },
        {
            onyxMethod: Onyx.METHOD.MERGE,
            key: `${ONYXKEYS.COLLECTION.REPORT_ACTIONS}${optimisticTaskReport.reportID}`,
            value: {[optimisticTaskCreatedAction.reportActionID]: {pendingAction: null}},
        },
    ];

    if (assigneeChatReport) {
        assigneeChatReportOnyxData = ReportUtils.getTaskAssigneeChatOnyxData(
            currentUserAccountID,
            assigneeEmail,
            assigneeAccountID,
            taskReportID,
            assigneeChatReportID,
            parentReportID,
            title,
            assigneeChatReport,
        );
        optimisticData.push(...assigneeChatReportOnyxData.optimisticData);
        successData.push(...assigneeChatReportOnyxData.successData);
        failureData.push(...assigneeChatReportOnyxData.failureData);
    }

    // Now that we've created the optimistic chat report and chat reportActions, we can update the parent report data
    // FOR PARENT REPORT (SHARE DESTINATION)
    optimisticData.push(
        {
            onyxMethod: Onyx.METHOD.MERGE,
            key: `${ONYXKEYS.COLLECTION.REPORT}${parentReportID}`,
            value: optimisticParentReport,
        },
        {
            onyxMethod: Onyx.METHOD.MERGE,
            key: `${ONYXKEYS.COLLECTION.REPORT_ACTIONS}${parentReportID}`,
            value: {[optimisticAddCommentReport.reportAction.reportActionID]: optimisticAddCommentReport.reportAction},
        },
    );

    // FOR PARENT REPORT (SHARE DESTINATION)
    successData.push({
        onyxMethod: Onyx.METHOD.MERGE,
        key: `${ONYXKEYS.COLLECTION.REPORT_ACTIONS}${parentReportID}`,
        value: {[optimisticAddCommentReport.reportAction.reportActionID]: {pendingAction: null}},
    });

    // FOR PARENT REPORT (SHARE DESTINATION)
    failureData.push({
        onyxMethod: Onyx.METHOD.MERGE,
        key: `${ONYXKEYS.COLLECTION.REPORT_ACTIONS}${parentReportID}`,
        value: {[optimisticAddCommentReport.reportAction.reportActionID]: {pendingAction: null}},
    });

    clearOutTaskInfo();

    API.write(
        'CreateTask',
        {
            parentReportActionID: optimisticAddCommentReport.reportAction.reportActionID,
            parentReportID,
            taskReportID: optimisticTaskReport.reportID,
            createdTaskReportActionID: optimisticTaskCreatedAction.reportActionID,
            title: optimisticTaskReport.reportName,
            description: optimisticTaskReport.description,
            assignee: assigneeEmail,
            assigneeAccountID,
            assigneeChatReportID,
            assigneeChatReportActionID:
                assigneeChatReportOnyxData && assigneeChatReportOnyxData.optimisticAssigneeAddComment
                    ? assigneeChatReportOnyxData.optimisticAssigneeAddComment.reportAction.reportActionID
                    : 0,
            assigneeChatCreatedReportActionID:
                assigneeChatReportOnyxData && assigneeChatReportOnyxData.optimisticChatCreatedReportAction ? assigneeChatReportOnyxData.optimisticChatCreatedReportAction.reportActionID : 0,
        },
        {optimisticData, successData, failureData},
    );

    Navigation.dismissModal(optimisticTaskReport.reportID);
}

/**
 * Complete a task
 * @param {Object} taskReport task report
 * @param {String} taskTitle Title of the task
 */
function completeTask(taskReport, taskTitle) {
    const taskReportID = taskReport.reportID;
    const message = `completed task: ${taskTitle}`;
    const completedTaskReportAction = ReportUtils.buildOptimisticTaskReportAction(taskReportID, CONST.REPORT.ACTIONS.TYPE.TASKCOMPLETED, message);

    const optimisticData = [
        {
            onyxMethod: Onyx.METHOD.MERGE,
            key: `${ONYXKEYS.COLLECTION.REPORT}${taskReportID}`,
            value: {
                stateNum: CONST.REPORT.STATE_NUM.SUBMITTED,
                statusNum: CONST.REPORT.STATUS.APPROVED,
            },
        },

        {
            onyxMethod: Onyx.METHOD.MERGE,
            key: `${ONYXKEYS.COLLECTION.REPORT_ACTIONS}${taskReportID}`,
            value: {[completedTaskReportAction.reportActionID]: completedTaskReportAction},
        },
    ];

    const successData = [
        {
            onyxMethod: Onyx.METHOD.MERGE,
            key: `${ONYXKEYS.COLLECTION.REPORT_ACTIONS}${taskReportID}`,
            value: {
                [completedTaskReportAction.reportActionID]: {
                    pendingAction: null,
                },
            },
        },
    ];
    const failureData = [
        {
            onyxMethod: Onyx.METHOD.MERGE,
            key: `${ONYXKEYS.COLLECTION.REPORT}${taskReportID}`,
            value: {
                stateNum: CONST.REPORT.STATE_NUM.OPEN,
                statusNum: CONST.REPORT.STATUS.OPEN,
            },
        },
        {
            onyxMethod: Onyx.METHOD.MERGE,
            key: `${ONYXKEYS.COLLECTION.REPORT_ACTIONS}${taskReportID}`,
            value: {
                [completedTaskReportAction.reportActionID]: {
                    errors: ErrorUtils.getMicroSecondOnyxError('task.messages.error'),
                },
            },
        },
    ];

    // Multiple report actions can link to the same child. Both share destination (task parent) and assignee report link to the same report action.
    // We need to find and update the other parent report action (in assignee report). More info https://github.com/Expensify/App/issues/23920#issuecomment-1663092717
    const assigneeReportAction = ReportUtils.getTaskParentReportActionIDInAssigneeReport(taskReport);
    if (!_.isEmpty(assigneeReportAction)) {
        const optimisticDataForClonedParentReportAction = ReportUtils.getOptimisticDataForParentReportAction(
            taskReportID,
            completedTaskReportAction.created,
            CONST.RED_BRICK_ROAD_PENDING_ACTION.ADD,
            assigneeReportAction.reportID,
            assigneeReportAction.reportActionID,
        );
        if (!_.isEmpty(optimisticDataForClonedParentReportAction)) {
            optimisticData.push(optimisticDataForClonedParentReportAction);
        }
    }

    API.write(
        'CompleteTask',
        {
            taskReportID,
            completedTaskReportActionID: completedTaskReportAction.reportActionID,
        },
        {optimisticData, successData, failureData},
    );
}

/**
 * Reopen a closed task
 * @param {Object} taskReport task report
 * @param {String} taskTitle Title of the task
 */
function reopenTask(taskReport, taskTitle) {
    const taskReportID = taskReport.reportID;
    const message = `reopened task: ${taskTitle}`;
    const reopenedTaskReportAction = ReportUtils.buildOptimisticTaskReportAction(taskReportID, CONST.REPORT.ACTIONS.TYPE.TASKREOPENED, message);

    const optimisticData = [
        {
            onyxMethod: Onyx.METHOD.MERGE,
            key: `${ONYXKEYS.COLLECTION.REPORT}${taskReportID}`,
            value: {
                stateNum: CONST.REPORT.STATE_NUM.OPEN,
                statusNum: CONST.REPORT.STATUS.OPEN,
                lastVisibleActionCreated: reopenedTaskReportAction.created,
                lastMessageText: message,
                lastActorAccountID: reopenedTaskReportAction.actorAccountID,
                lastReadTime: reopenedTaskReportAction.created,
            },
        },
        {
            onyxMethod: Onyx.METHOD.MERGE,
            key: `${ONYXKEYS.COLLECTION.REPORT_ACTIONS}${taskReportID}`,
            value: {[reopenedTaskReportAction.reportActionID]: reopenedTaskReportAction},
        },
    ];

    const successData = [
        {
            onyxMethod: Onyx.METHOD.MERGE,
            key: `${ONYXKEYS.COLLECTION.REPORT_ACTIONS}${taskReportID}`,
            value: {
                [reopenedTaskReportAction.reportActionID]: {
                    pendingAction: null,
                },
            },
        },
    ];
    const failureData = [
        {
            onyxMethod: Onyx.METHOD.MERGE,
            key: `${ONYXKEYS.COLLECTION.REPORT}${taskReportID}`,
            value: {
                stateNum: CONST.REPORT.STATE_NUM.SUBMITTED,
                statusNum: CONST.REPORT.STATUS.APPROVED,
            },
        },
        {
            onyxMethod: Onyx.METHOD.MERGE,
            key: `${ONYXKEYS.COLLECTION.REPORT_ACTIONS}${taskReportID}`,
            value: {
                [reopenedTaskReportAction.reportActionID]: {
                    errors: ErrorUtils.getMicroSecondOnyxError('task.messages.error'),
                },
            },
        },
    ];

    // Multiple report actions can link to the same child. Both share destination (task parent) and assignee report link to the same report action.
    // We need to find and update the other parent report action (in assignee report). More info https://github.com/Expensify/App/issues/23920#issuecomment-1663092717
    const assigneeReportAction = ReportUtils.getTaskParentReportActionIDInAssigneeReport(taskReport);
    if (!_.isEmpty(assigneeReportAction)) {
        const optimisticDataForClonedParentReportAction = ReportUtils.getOptimisticDataForParentReportAction(
            taskReportID,
            reopenedTaskReportAction.created,
            CONST.RED_BRICK_ROAD_PENDING_ACTION.ADD,
            assigneeReportAction.reportID,
            assigneeReportAction.reportActionID,
        );
        if (!_.isEmpty(optimisticDataForClonedParentReportAction)) {
            optimisticData.push(optimisticDataForClonedParentReportAction);
        }
    }

    API.write(
        'ReopenTask',
        {
            taskReportID,
            reopenedTaskReportActionID: reopenedTaskReportAction.reportActionID,
        },
        {optimisticData, successData, failureData},
    );
}

/**
 * @param {object} report
 * @param {Number} ownerAccountID
 * @param {Object} editedTask
 * @param {Object} assigneeChatReport - The chat report between you and the assignee
 */
function editTaskAndNavigate(report, ownerAccountID, {title, description, assignee = '', assigneeAccountID = 0}, assigneeChatReport = null) {
    // Create the EditedReportAction on the task
    const editTaskReportAction = ReportUtils.buildOptimisticEditedTaskReportAction(currentUserEmail);

    // Sometimes title or description is undefined, so we need to check for that, and we provide it to multiple functions
    const reportName = (title || report.reportName).trim();

    // Description can be unset, so we default to an empty string if so
    const reportDescription = (!_.isUndefined(description) ? description : lodashGet(report, 'description', '')).trim();

    let assigneeChatReportOnyxData;
    const assigneeChatReportID = assigneeChatReport ? assigneeChatReport.reportID : 0;

    const optimisticData = [
        {
            onyxMethod: Onyx.METHOD.MERGE,
            key: `${ONYXKEYS.COLLECTION.REPORT_ACTIONS}${report.reportID}`,
            value: {[editTaskReportAction.reportActionID]: editTaskReportAction},
        },
        {
            onyxMethod: Onyx.METHOD.MERGE,
            key: `${ONYXKEYS.COLLECTION.REPORT}${report.reportID}`,
            value: {
                reportName,
                description: reportDescription,
                managerID: assigneeAccountID || report.managerID,
                managerEmail: assignee || report.managerEmail,
                pendingFields: {
                    ...(title && {reportName: CONST.RED_BRICK_ROAD_PENDING_ACTION.UPDATE}),
                    ...(description && {description: CONST.RED_BRICK_ROAD_PENDING_ACTION.UPDATE}),
                    ...(assigneeAccountID && {managerID: CONST.RED_BRICK_ROAD_PENDING_ACTION.UPDATE}),
                },
            },
        },
    ];
    const successData = [
        {
            onyxMethod: Onyx.METHOD.MERGE,
            key: `${ONYXKEYS.COLLECTION.REPORT}${report.reportID}`,
            value: {
                pendingFields: {
                    ...(title && {reportName: null}),
                    ...(description && {description: null}),
                    ...(assigneeAccountID && {managerID: null}),
                },
            },
        },
    ];
    const failureData = [
        {
            onyxMethod: Onyx.METHOD.MERGE,
            key: `${ONYXKEYS.COLLECTION.REPORT_ACTIONS}${report.reportID}`,
            value: {[editTaskReportAction.reportActionID]: {pendingAction: null}},
        },
        {
            onyxMethod: Onyx.METHOD.MERGE,
            key: `${ONYXKEYS.COLLECTION.REPORT}${report.reportID}`,
            value: {
                reportName: report.reportName,
                description: report.description,
                assignee: report.managerEmail,
                assigneeAccountID: report.managerID,
            },
        },
    ];

    // If we make a change to the assignee, we want to add a comment to the assignee's chat
    // Check if the assignee actually changed
    if (assigneeAccountID && assigneeAccountID !== report.managerID && assigneeAccountID !== ownerAccountID && assigneeChatReport) {
        assigneeChatReportOnyxData = ReportUtils.getTaskAssigneeChatOnyxData(
            currentUserAccountID,
            assignee,
            assigneeAccountID,
            report.reportID,
            assigneeChatReportID,
            report.parentReportID,
            reportName,
            assigneeChatReport,
        );
        optimisticData.push(...assigneeChatReportOnyxData.optimisticData);
        successData.push(...assigneeChatReportOnyxData.successData);
        failureData.push(...assigneeChatReportOnyxData.failureData);
    }

    API.write(
        'EditTask',
        {
            taskReportID: report.reportID,
            title: reportName,
            description: reportDescription,
            assignee: assignee || report.managerEmail,
            assigneeAccountID: assigneeAccountID || report.managerID,
            editedTaskReportActionID: editTaskReportAction.reportActionID,
            assigneeChatReportID,
            assigneeChatReportActionID:
                assigneeChatReportOnyxData && assigneeChatReportOnyxData.optimisticAssigneeAddComment
                    ? assigneeChatReportOnyxData.optimisticAssigneeAddComment.reportAction.reportActionID
                    : 0,
            assigneeChatCreatedReportActionID:
                assigneeChatReportOnyxData && assigneeChatReportOnyxData.optimisticChatCreatedReportAction ? assigneeChatReportOnyxData.optimisticChatCreatedReportAction.reportActionID : 0,
        },
        {optimisticData, successData, failureData},
    );

    Navigation.dismissModal(report.reportID);
}

function editTaskAssigneeAndNavigate(report, ownerAccountID, assigneeEmail, assigneeAccountID = 0, assigneeChatReport = null) {
    // Create the EditedReportAction on the task
    const editTaskReportAction = ReportUtils.buildOptimisticEditedTaskReportAction(currentUserEmail);
    const reportName = report.reportName.trim();

    let assigneeChatReportOnyxData;
    const assigneeChatReportID = assigneeChatReport ? assigneeChatReport.reportID : 0;

    const optimisticData = [
        {
            onyxMethod: Onyx.METHOD.MERGE,
            key: `${ONYXKEYS.COLLECTION.REPORT_ACTIONS}${report.reportID}`,
            value: {[editTaskReportAction.reportActionID]: editTaskReportAction},
        },
        {
            onyxMethod: Onyx.METHOD.MERGE,
            key: `${ONYXKEYS.COLLECTION.REPORT}${report.reportID}`,
            value: {
                reportName,
                managerID: assigneeAccountID || report.managerID,
                managerEmail: assigneeEmail || report.managerEmail,
            },
        },
    ];
    const successData = [];
    const failureData = [
        {
            onyxMethod: Onyx.METHOD.MERGE,
            key: `${ONYXKEYS.COLLECTION.REPORT_ACTIONS}${report.reportID}`,
            value: {[editTaskReportAction.reportActionID]: {pendingAction: null}},
        },
        {
            onyxMethod: Onyx.METHOD.MERGE,
            key: `${ONYXKEYS.COLLECTION.REPORT}${report.reportID}`,
            value: {assignee: report.managerEmail, assigneeAccountID: report.managerID},
        },
    ];

    // If we make a change to the assignee, we want to add a comment to the assignee's chat
    // Check if the assignee actually changed
    if (assigneeAccountID && assigneeAccountID !== report.managerID && assigneeAccountID !== ownerAccountID && assigneeChatReport) {
        assigneeChatReportOnyxData = ReportUtils.getTaskAssigneeChatOnyxData(
            currentUserAccountID,
            assigneeEmail,
            assigneeAccountID,
            report.reportID,
            assigneeChatReportID,
            report.parentReportID,
            reportName,
            assigneeChatReport,
        );
        optimisticData.push(...assigneeChatReportOnyxData.optimisticData);
        successData.push(...assigneeChatReportOnyxData.successData);
        failureData.push(...assigneeChatReportOnyxData.failureData);
    }

    API.write(
        'EditTaskAssignee',
        {
            taskReportID: report.reportID,
            assignee: assigneeEmail || report.managerEmail,
            assigneeAccountID: assigneeAccountID || report.managerID,
            editedTaskReportActionID: editTaskReportAction.reportActionID,
            assigneeChatReportID,
            assigneeChatReportActionID:
                assigneeChatReportOnyxData && assigneeChatReportOnyxData.optimisticAssigneeAddComment
                    ? assigneeChatReportOnyxData.optimisticAssigneeAddComment.reportAction.reportActionID
                    : 0,
            assigneeChatCreatedReportActionID:
                assigneeChatReportOnyxData && assigneeChatReportOnyxData.optimisticChatCreatedReportAction ? assigneeChatReportOnyxData.optimisticChatCreatedReportAction.reportActionID : 0,
        },
        {optimisticData, successData, failureData},
    );

    Navigation.dismissModal(report.reportID);
}

/**
 * Sets the report info for the task being viewed
 *
 * @param {Object} report
 */
function setTaskReport(report) {
    Onyx.merge(ONYXKEYS.TASK, {report});
}

/**
 * Sets the title and description values for the task
 * @param {string} title
 * @param {string} description
 */
function setDetailsValue(title, description) {
    // This is only needed for creation of a new task and so it should only be stored locally
    Onyx.merge(ONYXKEYS.TASK, {title: title.trim(), description: description.trim()});
}

/**
 * Sets the title value for the task
 * @param {string} title
 */
function setTitleValue(title) {
    Onyx.merge(ONYXKEYS.TASK, {title: title.trim()});
}

/**
 * Sets the description value for the task
 * @param {string} description
 */
function setDescriptionValue(description) {
    Onyx.merge(ONYXKEYS.TASK, {description: description.trim()});
}

/**
 * Sets the shareDestination value for the task
 * @param {string} shareDestination
 */
function setShareDestinationValue(shareDestination) {
    // This is only needed for creation of a new task and so it should only be stored locally
    Onyx.merge(ONYXKEYS.TASK, {shareDestination});
}

/* Sets the assigneeChatReport details for the task
 * @param {Object} chatReport
 */
function setAssigneeChatReport(chatReport) {
    Onyx.merge(ONYXKEYS.TASK, {assigneeChatReport: chatReport});
}

/**
 * Sets the assignee value for the task and checks for an existing chat with the assignee
 * If there is no existing chat, it creates an optimistic chat report
 * It also sets the shareDestination as that chat report if a share destination isn't already set
 * @param {string} assigneeEmail
 * @param {Number} assigneeAccountID
 * @param {string} shareDestination
 * @param {boolean} isCurrentUser
 */

function setAssigneeValue(assigneeEmail, assigneeAccountID, shareDestination, isCurrentUser = false) {
    let chatReport;

    if (!isCurrentUser) {
        chatReport = ReportUtils.getChatByParticipantsByLoginList([assigneeEmail]) || ReportUtils.getChatByParticipants([assigneeAccountID]);
        if (!chatReport) {
            chatReport = ReportUtils.buildOptimisticChatReport([assigneeAccountID]);
            chatReport.isOptimisticReport = true;

            // When assigning a task to a new user, by default we share the task in their DM
            // However, the DM doesn't exist yet - and will be created optimistically once the task is created
            // We don't want to show the new DM yet, because if you select an assignee and then change the assignee, the previous DM will still be shown
            // So here, we create it optimistically to share it with the assignee, but we have to hide it until the task is created
            chatReport.isHidden = true;
            Onyx.set(`${ONYXKEYS.COLLECTION.REPORT}${chatReport.reportID}`, chatReport);

            // If this is an optimistic report, we likely don't have their personal details yet so we set it here optimistically as well
            const optimisticPersonalDetailsListAction = {
                accountID: assigneeAccountID,
                avatar: lodashGet(allPersonalDetails, [assigneeAccountID, 'avatar'], UserUtils.getDefaultAvatarURL(assigneeAccountID)),
                displayName: lodashGet(allPersonalDetails, [assigneeAccountID, 'displayName'], assigneeEmail),
                login: assigneeEmail,
            };
            Onyx.merge(ONYXKEYS.PERSONAL_DETAILS_LIST, {[assigneeAccountID]: optimisticPersonalDetailsListAction});
        }

        setAssigneeChatReport(chatReport);

        // If there is no share destination set, automatically set it to the assignee chat report
        // This allows for a much quicker process when creating a new task and is likely the desired share destination most times
        if (!shareDestination) {
            setShareDestinationValue(chatReport.reportID);
        }
    }

    // This is only needed for creation of a new task and so it should only be stored locally
    Onyx.merge(ONYXKEYS.TASK, {assignee: assigneeEmail, assigneeAccountID});

    // When we're editing the assignee, we immediately call EditTaskAndNavigate. Since setting the assignee is async,
    // the chatReport is not yet set when EditTaskAndNavigate is called. So we return the chatReport here so that
    // EditTaskAndNavigate can use it.
    return chatReport;
}

/**
 * Sets the parentReportID value for the task
 * @param {string} parentReportID
 */
function setParentReportID(parentReportID) {
    // This is only needed for creation of a new task and so it should only be stored locally
    Onyx.merge(ONYXKEYS.TASK, {parentReportID});
}

/**
 * Clears out the task info from the store and navigates to the NewTaskDetails page
 * @param {string} reportID
 */
function clearOutTaskInfoAndNavigate(reportID) {
    clearOutTaskInfo();
    setParentReportID(reportID);
    Navigation.navigate(ROUTES.NEW_TASK_DETAILS);
}

/**
 * Get the assignee data
 *
 * @param {Number} assigneeAccountID
 * @param {Object} personalDetails
 * @returns {Object}
 */
function getAssignee(assigneeAccountID, personalDetails) {
    const details = personalDetails[assigneeAccountID];
    if (!details) {
        return {
            icons: [],
            displayName: '',
            subtitle: '',
        };
    }
    return {
        icons: ReportUtils.getIconsForParticipants([details.accountID], personalDetails),
        displayName: details.displayName,
        subtitle: details.login,
    };
}

/**
 * Get the share destination data
 * @param {Object} reportID
 * @param {Object} reports
 * @param {Object} personalDetails
 * @returns {Object}
 * */
function getShareDestination(reportID, reports, personalDetails) {
    const report = lodashGet(reports, `report_${reportID}`, {});
    let subtitle = '';
    if (ReportUtils.isChatReport(report) && ReportUtils.isDM(report) && ReportUtils.hasSingleParticipant(report)) {
        const participantAccountID = lodashGet(report, 'participantAccountIDs[0]');
        const displayName = lodashGet(personalDetails, [participantAccountID, 'displayName']);
        const login = lodashGet(personalDetails, [participantAccountID, 'login']);
        subtitle = LocalePhoneNumber.formatPhoneNumber(login || displayName);
    } else {
        subtitle = ReportUtils.getChatRoomSubtitle(report);
    }
    return {
        icons: ReportUtils.getIcons(report, personalDetails, Expensicons.FallbackAvatar, ReportUtils.isIOUReport(report)),
        displayName: ReportUtils.getReportName(report),
        subtitle,
    };
}

/**
 * Cancels a task by setting the report state to SUBMITTED and status to CLOSED
 * @param {string} taskReportID
 * @param {string} taskTitle
 * @param {number} originalStateNum
 * @param {number} originalStatusNum
 */
function cancelTask(taskReportID, taskTitle, originalStateNum, originalStatusNum) {
    const message = `deleted task: ${taskTitle}`;
    const optimisticCancelReportAction = ReportUtils.buildOptimisticTaskReportAction(taskReportID, CONST.REPORT.ACTIONS.TYPE.TASKCANCELLED, message);
    const optimisticReportActionID = optimisticCancelReportAction.reportActionID;
    const taskReport = ReportUtils.getReport(taskReportID);
    const parentReportAction = ReportActionsUtils.getParentReportAction(taskReport);
    const parentReport = ReportUtils.getParentReport(taskReport);

    const optimisticReportActions = {
        [parentReportAction.reportActionID]: {
            pendingAction: CONST.RED_BRICK_ROAD_PENDING_ACTION.UPDATE,
            previousMessage: parentReportAction.message,
            message: [
                {
                    translationKey: '',
                    type: 'COMMENT',
                    html: '',
                    text: '',
                    isEdited: true,
                    isDeletedParentAction: true,
                },
            ],
            errors: null,
            linkMetaData: [],
        },
    };

    const optimisticData = [
        {
            onyxMethod: Onyx.METHOD.MERGE,
            key: `${ONYXKEYS.COLLECTION.REPORT}${taskReportID}`,
            value: {
                lastVisibleActionCreated: optimisticCancelReportAction.created,
                lastMessageText: message,
                lastActorAccountID: optimisticCancelReportAction.actorAccountID,
                updateReportInLHN: true,
                isDeletedParentAction: true,
            },
        },
        {
            onyxMethod: Onyx.METHOD.MERGE,
            key: `${ONYXKEYS.COLLECTION.REPORT}${parentReport.reportID}`,
            value: {
                lastMessageText: ReportActionsUtils.getLastVisibleMessage(parentReport.reportID, {[parentReportAction.reportActionID]: null}).lastMessageText,
                lastVisibleActionCreated: ReportActionsUtils.getLastVisibleAction(parentReport.reportID, {[parentReportAction.reportActionID]: null}).created,
            },
        },
        {
            onyxMethod: Onyx.METHOD.MERGE,
            key: `${ONYXKEYS.COLLECTION.REPORT_ACTIONS}${taskReportID}`,
            value: {
                [optimisticReportActionID]: optimisticCancelReportAction,
            },
        },
        {
            onyxMethod: Onyx.METHOD.MERGE,
            key: `${ONYXKEYS.COLLECTION.REPORT_ACTIONS}${parentReport.reportID}`,
            value: optimisticReportActions,
        },
    ];

    const successData = [
        {
            onyxMethod: Onyx.METHOD.MERGE,
            key: `${ONYXKEYS.COLLECTION.REPORT_ACTIONS}${taskReportID}`,
            value: {
                [optimisticReportActionID]: {
                    pendingAction: null,
                },
            },
        },
    ];

    const failureData = [
        {
            onyxMethod: Onyx.METHOD.MERGE,
            key: `${ONYXKEYS.COLLECTION.REPORT}${taskReportID}`,
            value: {
                stateNum: originalStateNum,
                statusNum: originalStatusNum,
            },
        },
        {
            onyxMethod: Onyx.METHOD.MERGE,
            key: `${ONYXKEYS.COLLECTION.REPORT_ACTIONS}${taskReportID}`,
            value: {
                [optimisticReportActionID]: null,
            },
        },
    ];

    API.write('CancelTask', {cancelledTaskReportActionID: optimisticReportActionID, taskReportID}, {optimisticData, successData, failureData});
}

/**
 * Closes the current open task modal and clears out the task info from the store.
 */
function dismissModalAndClearOutTaskInfo() {
    Navigation.dismissModal();
    clearOutTaskInfo();
}

/**
 * Returns Task assignee accountID
 *
 * @param {Object} taskReport
 * @returns {Number|null}
 */
function getTaskAssigneeAccountID(taskReport) {
    if (!taskReport) {
        return null;
    }

    if (taskReport.managerID) {
        return taskReport.managerID;
    }

    const reportAction = ReportActionsUtils.getParentReportAction(taskReport);
    return lodashGet(reportAction, 'childManagerAccountID');
}

/**
 * Returns Task owner accountID
 *
 * @param {Object} taskReport
 * @returns {Number|null}
 */
function getTaskOwnerAccountID(taskReport) {
    return lodashGet(taskReport, 'ownerAccountID', null);
}

/**
 * Check if you're allowed to modify the task - anyone that has write access to the report can modify the task
 * @param {Object} taskReport
 * @param {Number} sessionAccountID
 * @returns {Boolean}
 */
function canModifyTask(taskReport, sessionAccountID) {
    if (sessionAccountID === getTaskOwnerAccountID(taskReport) || sessionAccountID === getTaskAssigneeAccountID(taskReport)) {
        return true;
    }

    // If you don't have access to the task report (maybe haven't opened it yet), check if you can access the parent report
    // - If the parent report is an #admins only room
    // - If you are a policy admin
    const parentReport = ReportUtils.getParentReport(taskReport);
    return ReportUtils.isAllowedToComment(parentReport);
}

/**
 * @param {String} reportID
 */
function clearEditTaskErrors(reportID) {
    Onyx.merge(`${ONYXKEYS.COLLECTION.REPORT}${reportID}`, {
        pendingFields: null,
        errorFields: null,
    });
}

/**
 * @param {string} actionName
 * @param {string} reportID
 * @param {boolean} isCreateTaskAction
 * @returns {string}
 */
function getTaskReportActionMessage(actionName, reportID, isCreateTaskAction) {
    const report = ReportUtils.getReport(reportID);
    if (isCreateTaskAction) {
        return `Created a task: ${report.reportName}`;
    }
    let taskStatusText = '';
    switch (actionName) {
        case CONST.REPORT.ACTIONS.TYPE.TASKCOMPLETED:
            taskStatusText = Localize.translateLocal('task.messages.completed');
            break;
        case CONST.REPORT.ACTIONS.TYPE.TASKCANCELLED:
            taskStatusText = Localize.translateLocal('task.messages.canceled');
            break;
        case CONST.REPORT.ACTIONS.TYPE.TASKREOPENED:
            taskStatusText = Localize.translateLocal('task.messages.reopened');
            break;
        default:
            taskStatusText = Localize.translateLocal('task.task');
    }

    return `${taskStatusText} ${report.reportName}`;
}

export {
    createTaskAndNavigate,
    editTaskAndNavigate,
    editTaskAssigneeAndNavigate,
    setTitleValue,
    setDescriptionValue,
    setTaskReport,
    setDetailsValue,
    setAssigneeValue,
    setShareDestinationValue,
    clearOutTaskInfo,
    reopenTask,
    completeTask,
    clearOutTaskInfoAndNavigate,
    getAssignee,
    getShareDestination,
    cancelTask,
    dismissModalAndClearOutTaskInfo,
    getTaskAssigneeAccountID,
    clearEditTaskErrors,
    canModifyTask,
    getTaskReportActionMessage,
};<|MERGE_RESOLUTION|>--- conflicted
+++ resolved
@@ -59,15 +59,9 @@
  * @param {String} assigneeEmail
  * @param {Number} assigneeAccountID
  * @param {Object} assigneeChatReport - The chat report between you and the assignee
-<<<<<<< HEAD
- * @param {Number} policyID - Policy ID of the share destination report
- */
-function createTaskAndNavigate(parentReportID, title, description, assigneeEmail, assigneeAccountID = 0, assigneeChatReport = null, policyID = CONST.POLICY.OWNER_ACCOUNT_ID_FAKE) {
-=======
  * @param {String | undefined} policyID - the policyID of the parent report
  */
 function createTaskAndNavigate(parentReportID, title, description, assigneeEmail, assigneeAccountID = 0, assigneeChatReport = null, policyID = undefined) {
->>>>>>> f39e93f1
     const optimisticTaskReport = ReportUtils.buildOptimisticTaskReport(currentUserAccountID, assigneeAccountID, parentReportID, title, description, policyID);
 
     const assigneeChatReportID = assigneeChatReport ? assigneeChatReport.reportID : 0;
