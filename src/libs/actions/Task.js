--- conflicted
+++ resolved
@@ -35,23 +35,12 @@
     const assigneeChatReportID = lodashGet(ReportUtils.getChatByParticipants([assignee]), 'reportID');
     let optimisticAssigneeAddComment;
     if (assigneeChatReportID && assigneeChatReportID !== parentReportID) {
-<<<<<<< HEAD
         optimisticAssigneeAddComment = ReportUtils.buildOptimisticTaskCommentReportAction(`Assigned a task to you: ${title}`);
-=======
-        optimisticAssigneeAddComment = ReportUtils.buildOptimisticAddCommentReportAction(`${currentUserEmail} has[created a task for you](tbd/r/${optimisticTaskReport.reportID}): ${title}`);
-        optimisticAssigneeAddComment.reportAction.message[0].taskReportID = optimisticTaskReport.reportID;
->>>>>>> 45c32120
     }
 
     // Create the CreatedReportAction on the task
     const optimisticTaskCreatedAction = ReportUtils.buildOptimisticCreatedReportAction(optimisticTaskReport.reportID);
-<<<<<<< HEAD
     const optimisticAddCommentReport = ReportUtils.buildOptimisticTaskCommentReportAction(`Created a task: ${title}`);
-=======
-
-    const optimisticAddCommentReport = ReportUtils.buildOptimisticAddCommentReportAction(`[Created a task](tbd/r/${optimisticTaskReport.reportID}): ${title}`);
-    optimisticAddCommentReport.reportAction.message[0].taskReportID = optimisticTaskReport.reportID;
->>>>>>> 45c32120
 
     const optimisticData = [
         {
