import Onyx from 'react-native-onyx';
import lodashGet from 'lodash/get';
import Str from 'expensify-common/lib/str';
import ONYXKEYS from '../../ONYXKEYS';
import * as API from '../API';
import * as ReportUtils from '../ReportUtils';
import * as Report from './Report';
import Navigation from '../Navigation/Navigation';
import ROUTES from '../../ROUTES';
import CONST from '../../CONST';
import DateUtils from '../DateUtils';
import * as UserUtils from '../UserUtils';

/**
 * Clears out the task info from the store
 */
function clearOutTaskInfo() {
    Onyx.set(ONYXKEYS.TASK, null);
}

/**
 * Assign a task to a user
 * Function title is createTask for consistency with the rest of the actions
 * and also because we can create a task without assigning it to anyone
 * @param {String} currentUserEmail
 * @param {String} parentReportID
 * @param {String} title
 * @param {String} description
 * @param {String} assignee
 *
 */

function createTaskAndNavigate(currentUserEmail, parentReportID, title, description, assignee = '') {
    // Create the task report
    const optimisticTaskReport = ReportUtils.buildOptimisticTaskReport(currentUserEmail, assignee, parentReportID, title, description);

    // Grab the assigneeChatReportID if there is an assignee and if it's not the same as the parentReportID
    // then we create an optimistic add comment report action on the assignee's chat to notify them of the task
    const assigneeChatReportID = lodashGet(ReportUtils.getChatByParticipants([assignee]), 'reportID');
    const taskReportID = optimisticTaskReport.reportID;
    let optimisticAssigneeAddComment;
    if (assigneeChatReportID && assigneeChatReportID !== parentReportID) {
        optimisticAssigneeAddComment = ReportUtils.buildOptimisticTaskCommentReportAction(taskReportID, title, assignee, `Assigned a task to you: ${title}`, parentReportID);
    }

    // Create the CreatedReportAction on the task
    const optimisticTaskCreatedAction = ReportUtils.buildOptimisticCreatedReportAction(optimisticTaskReport.reportID);
    const optimisticAddCommentReport = ReportUtils.buildOptimisticTaskCommentReportAction(taskReportID, title, assignee, `Created a task: ${title}`, parentReportID);

    const currentTime = DateUtils.getDBTime();

    const lastCommentText = ReportUtils.formatReportLastMessageText(optimisticAddCommentReport.reportAction.message[0].text);

    const optimisticReport = {
        lastVisibleActionCreated: currentTime,
        lastMessageText: Str.htmlDecode(lastCommentText),
        lastActorEmail: currentUserEmail,
        lastReadTime: currentTime,
    };

    const optimisticData = [
        {
            onyxMethod: Onyx.METHOD.SET,
            key: `${ONYXKEYS.COLLECTION.REPORT}${optimisticTaskReport.reportID}`,
            value: {
                ...optimisticTaskReport,
                pendingFields: {
                    createChat: CONST.RED_BRICK_ROAD_PENDING_ACTION.ADD,
                },
                isOptimisticReport: true,
            },
        },
        {
            onyxMethod: Onyx.METHOD.SET,
            key: `${ONYXKEYS.COLLECTION.REPORT_ACTIONS}${optimisticTaskReport.reportID}`,
            value: {[optimisticTaskCreatedAction.reportActionID]: optimisticTaskCreatedAction},
        },
        {
            onyxMethod: Onyx.METHOD.MERGE,
            key: `${ONYXKEYS.COLLECTION.REPORT_ACTIONS}${parentReportID}`,
            value: {[optimisticAddCommentReport.reportAction.reportActionID]: optimisticAddCommentReport.reportAction},
        },
        {
            onyxMethod: Onyx.METHOD.MERGE,
            key: `${ONYXKEYS.COLLECTION.REPORT}${parentReportID}`,
            value: optimisticReport,
        },
    ];

    const successData = [
        {
            onyxMethod: Onyx.METHOD.MERGE,
            key: `${ONYXKEYS.COLLECTION.REPORT}${optimisticTaskReport.reportID}`,
            value: {
                pendingFields: {
                    createChat: null,
                },
                isOptimisticReport: false,
            },
        },
    ];

    const failureData = [
        {
            onyxMethod: Onyx.METHOD.SET,
            key: `${ONYXKEYS.COLLECTION.REPORT}${optimisticTaskReport.reportID}`,
            value: null,
        },
        {
            onyxMethod: Onyx.METHOD.MERGE,
            key: `${ONYXKEYS.COLLECTION.REPORT_ACTIONS}${optimisticTaskReport.reportID}`,
            value: {[optimisticTaskCreatedAction.reportActionID]: {pendingAction: null}},
        },
        {
            onyxMethod: Onyx.METHOD.MERGE,
            key: `${ONYXKEYS.COLLECTION.REPORT_ACTIONS}${parentReportID}`,
            value: {[optimisticAddCommentReport.reportAction.reportActionID]: {pendingAction: null}},
        },
    ];

    if (optimisticAssigneeAddComment) {
        const lastAssigneeCommentText = ReportUtils.formatReportLastMessageText(optimisticAssigneeAddComment.reportAction.message[0].text);

        const optimisticAssigneeReport = {
            lastVisibleActionCreated: currentTime,
            lastMessageText: Str.htmlDecode(lastAssigneeCommentText),
            lastActorEmail: currentUserEmail,
            lastReadTime: currentTime,
        };

        optimisticData.push(
            {
                onyxMethod: Onyx.METHOD.MERGE,
                key: `${ONYXKEYS.COLLECTION.REPORT_ACTIONS}${assigneeChatReportID}`,
                value: {[optimisticAssigneeAddComment.reportAction.reportActionID]: optimisticAssigneeAddComment.reportAction},
            },
            {
                onyxMethod: Onyx.METHOD.MERGE,
                key: `${ONYXKEYS.COLLECTION.REPORT}${assigneeChatReportID}`,
                value: optimisticAssigneeReport,
            },
        );

        failureData.push({
            onyxMethod: Onyx.METHOD.MERGE,
            key: `${ONYXKEYS.COLLECTION.REPORT_ACTIONS}${assigneeChatReportID}`,
            value: {[optimisticAssigneeAddComment.reportAction.reportActionID]: {pendingAction: null}},
        });
    }

    API.write(
        'CreateTask',
        {
            parentReportActionID: optimisticAddCommentReport.reportAction.reportActionID,
            parentReportID,
            taskReportID: optimisticTaskReport.reportID,
            createdTaskReportActionID: optimisticTaskCreatedAction.reportActionID,
            reportName: optimisticTaskReport.reportName,
            title: optimisticTaskReport.reportName,
            description: optimisticTaskReport.description,
            assignee,
            assigneeChatReportID,
            assigneeChatReportActionID: optimisticAssigneeAddComment ? optimisticAssigneeAddComment.reportAction.reportActionID : 0,
        },
        {optimisticData, successData, failureData},
    );

    clearOutTaskInfo();

    Navigation.navigate(ROUTES.getReportRoute(optimisticTaskReport.reportID));
}

function completeTask(taskReportID, parentReportID, taskTitle) {
    const message = `Completed task: ${taskTitle}`;
    const completedTaskReportAction = ReportUtils.buildOptimisticTaskReportAction(taskReportID, CONST.REPORT.ACTIONS.TYPE.TASKCOMPLETED, message);

    const optimisticData = [
        {
            onyxMethod: Onyx.METHOD.MERGE,
            key: `${ONYXKEYS.COLLECTION.REPORT}${taskReportID}`,
            value: {
                stateNum: CONST.REPORT.STATE_NUM.SUBMITTED,
                statusNum: CONST.REPORT.STATUS.APPROVED,
            },
        },
        {
            onyxMethod: Onyx.METHOD.MERGE,
            key: `${ONYXKEYS.COLLECTION.REPORT}${parentReportID}`,
            value: {
                lastVisibleActionCreated: completedTaskReportAction.created,
                lastMessageText: message,
                lastActorEmail: completedTaskReportAction.actorEmail,
            },
        },
        {
            onyxMethod: Onyx.METHOD.MERGE,
            key: `${ONYXKEYS.COLLECTION.REPORT_ACTIONS}${parentReportID}`,
            value: {[completedTaskReportAction.reportActionID]: completedTaskReportAction},
        },
    ];

    const successData = [];
    const failureData = [
        {
            onyxMethod: Onyx.METHOD.MERGE,
            key: `${ONYXKEYS.COLLECTION.REPORT}${taskReportID}`,
            value: {
                stateNum: CONST.REPORT.STATE_NUM.OPEN,
                statusNum: CONST.REPORT.STATUS.OPEN,
            },
        },
        {
            onyxMethod: Onyx.METHOD.MERGE,
            key: `${ONYXKEYS.COLLECTION.REPORT_ACTIONS}${parentReportID}`,
            value: {[completedTaskReportAction.reportActionID]: {pendingAction: null}},
        },
    ];

    API.write(
        'CompleteTask',
        {
            taskReportID,
            completedTaskReportActionID: completedTaskReportAction.reportActionID,
        },
        {optimisticData, successData, failureData},
    );
}

/**
 * Reopens a closed task
 * @param {string} taskReportID ReportID of the task
 * @param {string} parentReportID ReportID of the linked parent report of the task so we can add the action
 * @param {string} taskTitle Title of the task
 */
function reopenTask(taskReportID, parentReportID, taskTitle) {
    const message = `Reopened task: ${taskTitle}`;
    const reopenedTaskReportAction = ReportUtils.buildOptimisticTaskReportAction(taskReportID, CONST.REPORT.ACTIONS.TYPE.TASKREOPENED, message);

    const optimisticData = [
        {
            onyxMethod: Onyx.METHOD.MERGE,
            key: `${ONYXKEYS.COLLECTION.REPORT}${taskReportID}`,
            value: {
                stateNum: CONST.REPORT.STATE_NUM.OPEN,
                statusNum: CONST.REPORT.STATUS.OPEN,
            },
        },
        {
            onyxMethod: Onyx.METHOD.MERGE,
            key: `${ONYXKEYS.COLLECTION.REPORT}${parentReportID}`,
            value: {
                lastVisibleActionCreated: reopenedTaskReportAction.created,
                lastMessageText: message,
                lastActorEmail: reopenedTaskReportAction.actorEmail,
            },
        },
        {
            onyxMethod: Onyx.METHOD.MERGE,
            key: `${ONYXKEYS.COLLECTION.REPORT_ACTIONS}${parentReportID}`,
            value: {[reopenedTaskReportAction.reportActionID]: reopenedTaskReportAction},
        },
    ];

    const successData = [];
    const failureData = [
        {
            onyxMethod: Onyx.METHOD.MERGE,
            key: `${ONYXKEYS.COLLECTION.REPORT}${taskReportID}`,
            value: {
                stateNum: CONST.REPORT.STATE_NUM.SUBMITTED,
                statusNum: CONST.REPORT.STATUS.APPROVED,
            },
        },
        {
            onyxMethod: Onyx.METHOD.MERGE,
            key: `${ONYXKEYS.COLLECTION.REPORT_ACTIONS}${parentReportID}`,
            value: {[reopenedTaskReportAction.reportActionID]: {pendingAction: null}},
        },
    ];

    API.write(
        'ReopenTask',
        {
            taskReportID,
            reopenedTaskReportActionID: reopenedTaskReportAction.reportActionID,
        },
        {optimisticData, successData, failureData},
    );
}

/**
 * @function editTask
 * @param {object} report
 * @param {string} ownerEmail
 * @param {string} title
 * @param {string} description
 * @param {string} assignee
 * @returns {object} action
 *
 */

function editTaskAndNavigate(report, ownerEmail, title, description, assignee) {
    // Create the EditedReportAction on the task
    const editTaskReportAction = ReportUtils.buildOptimisticEditedTaskReportAction(ownerEmail);

    // Sometimes title is undefined, so we need to check for that, and we provide it to multiple functions
    const reportName = (title || report.reportName).trim();

    // If we make a change to the assignee, we want to add a comment to the assignee's chat
    let optimisticAssigneeAddComment;
    let assigneeChatReportID;
    if (assignee && assignee !== report.managerEmail) {
        assigneeChatReportID = ReportUtils.getChatByParticipants([assignee]).reportID;
        optimisticAssigneeAddComment = ReportUtils.buildOptimisticTaskCommentReportAction(report.reportID, reportName, assignee, `Assigned a task to you: ${reportName}`);
    }

    const optimisticData = [
        {
            onyxMethod: Onyx.METHOD.MERGE,
            key: `${ONYXKEYS.COLLECTION.REPORT_ACTIONS}${report.reportID}`,
            value: {[editTaskReportAction.reportActionID]: editTaskReportAction},
        },
        {
            onyxMethod: Onyx.METHOD.MERGE,
            key: `${ONYXKEYS.COLLECTION.REPORT}${report.reportID}`,
            value: {
                reportName,
                description: description.trim(),
                managerEmail: assignee || report.managerEmail,
            },
        },
    ];
    const successData = [];
    const failureData = [
        {
            onyxMethod: Onyx.METHOD.MERGE,
            key: `${ONYXKEYS.COLLECTION.REPORT_ACTIONS}${report.reportID}`,
            value: {[editTaskReportAction.reportActionID]: {pendingAction: null}},
        },
        {
            onyxMethod: Onyx.METHOD.MERGE,
            key: `${ONYXKEYS.COLLECTION.REPORT}${report.reportID}`,
            value: {reportName: report.reportName, description: report.description, assignee: report.managerEmail},
        },
    ];

    if (optimisticAssigneeAddComment) {
        const currentTime = DateUtils.getDBTime();
        const lastAssigneeCommentText = ReportUtils.formatReportLastMessageText(optimisticAssigneeAddComment.reportAction.message[0].text);

        const optimisticAssigneeReport = {
            lastVisibleActionCreated: currentTime,
            lastMessageText: Str.htmlDecode(lastAssigneeCommentText),
            lastActorEmail: ownerEmail,
            lastReadTime: currentTime,
        };

        optimisticData.push(
            {
                onyxMethod: Onyx.METHOD.MERGE,
                key: `${ONYXKEYS.COLLECTION.REPORT_ACTIONS}${assigneeChatReportID}`,
                value: {[optimisticAssigneeAddComment.reportAction.reportActionID]: optimisticAssigneeAddComment.reportAction},
            },
            {
                onyxMethod: Onyx.METHOD.MERGE,
                key: `${ONYXKEYS.COLLECTION.REPORT}${assigneeChatReportID}`,
                value: optimisticAssigneeReport,
            },
        );

        failureData.push({
            onyxMethod: Onyx.METHOD.MERGE,
            key: `${ONYXKEYS.COLLECTION.REPORT_ACTIONS}${assigneeChatReportID}`,
            value: {[optimisticAssigneeAddComment.reportAction.reportActionID]: {pendingAction: null}},
        });
    }

    API.write(
        'EditTask',
        {
            taskReportID: report.reportID,
            title: reportName,
<<<<<<< HEAD
            description: (description || report.description).trim(),
            assignee: assignee || report.managerEmail,
=======
            description: description.trim(),
            assignee: assignee || report.assignee,
>>>>>>> f36d9f20
            editedTaskReportActionID: editTaskReportAction.reportActionID,
            assigneeChatReportActionID: optimisticAssigneeAddComment ? optimisticAssigneeAddComment.reportAction.reportActionID : 0,
        },
        {optimisticData, successData, failureData},
    );

    Navigation.navigate(ROUTES.getReportRoute(report.reportID));
}

/**
 * Sets the report info for the task being viewed
 *
 * @param {Object} report
 */
function setTaskReport(report) {
    Onyx.merge(ONYXKEYS.TASK, {report});
}

/**
 * Sets the title and description values for the task
 * @param {string} title
 * @param {string} description
 */

function setDetailsValue(title, description) {
    // This is only needed for creation of a new task and so it should only be stored locally
    Onyx.merge(ONYXKEYS.TASK, {title: title.trim(), description: description.trim()});
}

/**
 * Sets the title value for the task
 * @param {string} title
 */
function setTitleValue(title) {
    Onyx.merge(ONYXKEYS.TASK, {title: title.trim()});
}

/**
 * Sets the description value for the task
 * @param {string} description
 */
function setDescriptionValue(description) {
    Onyx.merge(ONYXKEYS.TASK, {description: description.trim()});
}

/**
 * Sets the shareDestination value for the task
 * @param {string} shareDestination
 */
function setShareDestinationValue(shareDestination) {
    // This is only needed for creation of a new task and so it should only be stored locally
    Onyx.merge(ONYXKEYS.TASK, {shareDestination});
}

/**
 * Sets the assignee value for the task and checks for an existing chat with the assignee
 * If there is no existing chat, it creates an optimistic chat report
 * It also sets the shareDestination as that chat report if a share destination isn't already set
 * @param {string} assignee
 * @param {string} shareDestination
 * @param {boolean} isCurrentUser
 */

function setAssigneeValue(assignee, shareDestination, isCurrentUser = false) {
    if (!isCurrentUser) {
        let newChat = {};
        const chat = ReportUtils.getChatByParticipants([assignee]);
        if (!chat) {
            newChat = ReportUtils.buildOptimisticChatReport([assignee]);
        }
        const reportID = chat ? chat.reportID : newChat.reportID;

        if (!shareDestination) {
            setShareDestinationValue(reportID);
        }

        Report.openReport(reportID, [assignee], newChat);
    }

    // This is only needed for creation of a new task and so it should only be stored locally
    Onyx.merge(ONYXKEYS.TASK, {assignee});
}

/**
 * Sets the parentReportID value for the task
 * @param {string} parentReportID
 */

function setParentReportID(parentReportID) {
    // This is only needed for creation of a new task and so it should only be stored locally
    Onyx.merge(ONYXKEYS.TASK, {parentReportID});
}

/**
 * Clears out the task info from the store and navigates to the NewTaskDetails page
 * @param {string} reportID
 */
function clearOutTaskInfoAndNavigate(reportID) {
    clearOutTaskInfo();
    setParentReportID(reportID);
    Navigation.navigate(ROUTES.NEW_TASK_DETAILS);
}

/**
 * Get the assignee data
 *
 * @param {Object} details
 * @returns {Object}
 */
function getAssignee(details) {
    if (!details) {
        return {
            icons: [],
            displayName: '',
            subtitle: '',
        };
    }
    const source = UserUtils.getAvatar(lodashGet(details, 'avatar', ''), lodashGet(details, 'login', ''));
    return {
        icons: [{source, type: 'avatar', name: details.login}],
        displayName: details.displayName,
        subtitle: details.login,
    };
}

/**
 * Get the share destination data
 * @param {Object} reportID
 * @param {Object} reports
 * @param {Object} personalDetails
 * @returns {Object}
 * */
function getShareDestination(reportID, reports, personalDetails) {
    const report = lodashGet(reports, `report_${reportID}`, {});
    return {
        icons: ReportUtils.getIcons(report, personalDetails),
        displayName: ReportUtils.getReportName(report),
        subtitle: ReportUtils.getChatRoomSubtitle(report),
    };
}

/**
 * Cancels a task by setting the report state to SUBMITTED and status to CLOSED
 * @param {string} taskReportID
 * @param {string} parentReportID
 * @param {string} taskTitle
 * @param {number} originalStateNum
 * @param {number} originalStatusNum
 */
function cancelTask(taskReportID, parentReportID, taskTitle, originalStateNum, originalStatusNum) {
    const message = `Canceled task: ${taskTitle}`;
    const optimisticCancelReportAction = ReportUtils.buildOptimisticTaskReportAction(taskReportID, CONST.REPORT.ACTIONS.TYPE.TASKCANCELED, message);
    const optimisticReportActionID = optimisticCancelReportAction.reportActionID;

    const optimisticData = [
        {
            onyxMethod: Onyx.METHOD.MERGE,
            key: `${ONYXKEYS.COLLECTION.REPORT}${taskReportID}`,
            value: {
                stateNum: CONST.REPORT.STATE_NUM.SUBMITTED,
                statusNum: CONST.REPORT.STATUS.CLOSED,
            },
        },
        {
            onyxMethod: Onyx.METHOD.MERGE,
            key: `${ONYXKEYS.COLLECTION.REPORT}${parentReportID}`,
            value: {
                lastVisibleActionCreated: optimisticCancelReportAction.created,
                lastMessageText: message,
                lastActorEmail: optimisticCancelReportAction.actorEmail,
            },
        },
        {
            onyxMethod: Onyx.METHOD.MERGE,
            key: `${ONYXKEYS.COLLECTION.REPORT_ACTIONS}${parentReportID}`,
            value: {
                [optimisticReportActionID]: optimisticCancelReportAction,
            },
        },
    ];

    const failureData = [
        {
            onyxMethod: Onyx.METHOD.MERGE,
            key: `${ONYXKEYS.COLLECTION.REPORT}${taskReportID}`,
            value: {
                stateNum: originalStateNum,
                statusNum: originalStatusNum,
            },
        },
        {
            onyxMethod: Onyx.METHOD.MERGE,
            key: `${ONYXKEYS.COLLECTION.REPORT_ACTIONS}${parentReportID}`,
            value: {
                [optimisticReportActionID]: null,
            },
        },
    ];

    API.write('CancelTask', {taskReportID, optimisticReportActionID}, {optimisticData, failureData});
}

function isTaskCanceled(taskReport) {
    return taskReport.stateNum === CONST.REPORT.STATE_NUM.SUBMITTED && taskReport.statusNum === CONST.REPORT.STATUS.CLOSED;
}

export {
    createTaskAndNavigate,
    editTaskAndNavigate,
    setTitleValue,
    setDescriptionValue,
    setTaskReport,
    setDetailsValue,
    setAssigneeValue,
    setShareDestinationValue,
    clearOutTaskInfo,
    reopenTask,
    completeTask,
    clearOutTaskInfoAndNavigate,
    getAssignee,
    getShareDestination,
    cancelTask,
    isTaskCanceled,
};<|MERGE_RESOLUTION|>--- conflicted
+++ resolved
@@ -380,13 +380,8 @@
         {
             taskReportID: report.reportID,
             title: reportName,
-<<<<<<< HEAD
             description: (description || report.description).trim(),
             assignee: assignee || report.managerEmail,
-=======
-            description: description.trim(),
-            assignee: assignee || report.assignee,
->>>>>>> f36d9f20
             editedTaskReportActionID: editTaskReportAction.reportActionID,
             assigneeChatReportActionID: optimisticAssigneeAddComment ? optimisticAssigneeAddComment.reportAction.reportActionID : 0,
         },
