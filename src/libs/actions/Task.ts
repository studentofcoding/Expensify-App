import {Str} from 'expensify-common';
import {InteractionManager} from 'react-native';
import type {NullishDeep, OnyxCollection, OnyxEntry, OnyxUpdate} from 'react-native-onyx';
import Onyx from 'react-native-onyx';
import * as Expensicons from '@components/Icon/Expensicons';
import * as API from '@libs/API';
import type {CancelTaskParams, CompleteTaskParams, CreateTaskParams, EditTaskAssigneeParams, EditTaskParams, ReopenTaskParams} from '@libs/API/parameters';
import {WRITE_COMMANDS} from '@libs/API/types';
import DateUtils from '@libs/DateUtils';
import * as ErrorUtils from '@libs/ErrorUtils';
import * as LocalePhoneNumber from '@libs/LocalePhoneNumber';
import Navigation from '@libs/Navigation/Navigation';
import * as OptionsListUtils from '@libs/OptionsListUtils';
import * as PersonalDetailsUtils from '@libs/PersonalDetailsUtils';
import * as ReportActionsUtils from '@libs/ReportActionsUtils';
import * as ReportUtils from '@libs/ReportUtils';
import playSound, {SOUNDS} from '@libs/Sound';
import CONST from '@src/CONST';
import ONYXKEYS from '@src/ONYXKEYS';
import ROUTES from '@src/ROUTES';
import type {Route} from '@src/ROUTES';
import type * as OnyxTypes from '@src/types/onyx';
import type {Icon} from '@src/types/onyx/OnyxCommon';
import type {ReportActions} from '@src/types/onyx/ReportAction';
import type ReportAction from '@src/types/onyx/ReportAction';
import {isEmptyObject} from '@src/types/utils/EmptyObject';
import {getMostRecentReportID, navigateToConciergeChatAndDeleteReport, notifyNewAction} from './Report';

type OptimisticReport = Pick<OnyxTypes.Report, 'reportName' | 'managerID' | 'pendingFields' | 'participants'>;
type Assignee = {
    icons: Icon[];
    displayName: string;
    subtitle: string;
};
type ShareDestination = {
    icons: Icon[];
    displayName: string;
    subtitle: string;
    displayNamesWithTooltips: ReportUtils.DisplayNameWithTooltips;
    shouldUseFullTitleToDisplay: boolean;
};

let currentUserEmail = '';
let currentUserAccountID = -1;

Onyx.connect({
    key: ONYXKEYS.SESSION,
    callback: (value) => {
        currentUserEmail = value?.email ?? '';
        currentUserAccountID = value?.accountID ?? CONST.DEFAULT_NUMBER_ID;
    },
});

let allPersonalDetails: OnyxEntry<OnyxTypes.PersonalDetailsList>;
Onyx.connect({
    key: ONYXKEYS.PERSONAL_DETAILS_LIST,
    callback: (value) => (allPersonalDetails = value),
});

let quickAction: OnyxEntry<OnyxTypes.QuickAction> = {};
Onyx.connect({
    key: ONYXKEYS.NVP_QUICK_ACTION_GLOBAL_CREATE,
    callback: (value) => {
        quickAction = value;
    },
});

let allReportActions: OnyxCollection<ReportActions>;
Onyx.connect({
    key: ONYXKEYS.COLLECTION.REPORT_ACTIONS,
    waitForCollectionCallback: true,
    callback: (actions) => {
        if (!actions) {
            return;
        }

        allReportActions = actions;
    },
});

let allReports: OnyxCollection<OnyxTypes.Report>;
Onyx.connect({
    key: ONYXKEYS.COLLECTION.REPORT,
    waitForCollectionCallback: true,
    callback: (value) => {
        allReports = value;
    },
});

/**
 * Clears out the task info from the store
 */
function clearOutTaskInfo(skipConfirmation = false) {
    if (skipConfirmation) {
        Onyx.set(ONYXKEYS.TASK, {skipConfirmation: true});
    } else {
        Onyx.set(ONYXKEYS.TASK, null);
    }
}

/**
 * A task needs two things to be created - a title and a parent report
 * When you create a task report, there are a few things that happen:
 * A task report is created, along with a CreatedReportAction for that new task report
 * A reportAction indicating that a task was created is added to the parent report (share destination)
 * If you assign the task to someone, a reportAction is created in the chat between you and the assignee to inform them of the task
 *
 * So you have the following optimistic items potentially being created:
 * 1. The task report
 * 1a. The CreatedReportAction for the task report
 * 2. The TaskReportAction on the parent report
 * 3. The chat report between you and the assignee
 * 3a. The CreatedReportAction for the assignee chat report
 * 3b. The TaskReportAction on the assignee chat report
 */
function createTaskAndNavigate(
    parentReportID: string | undefined,
    title: string,
    description: string,
    assigneeEmail: string,
    assigneeAccountID = 0,
    assigneeChatReport?: OnyxEntry<OnyxTypes.Report>,
    policyID: string = CONST.POLICY.OWNER_EMAIL_FAKE,
    isCreatedUsingMarkdown = false,
) {
    if (!parentReportID) {
        return;
    }

    const optimisticTaskReport = ReportUtils.buildOptimisticTaskReport(currentUserAccountID, parentReportID, assigneeAccountID, title, description, policyID);

    const assigneeChatReportID = assigneeChatReport?.reportID;
    const taskReportID = optimisticTaskReport.reportID;
    let assigneeChatReportOnyxData;

    // Parent ReportAction indicating that a task has been created
    const optimisticTaskCreatedAction = ReportUtils.buildOptimisticCreatedReportAction(currentUserEmail);
    const optimisticAddCommentReport = ReportUtils.buildOptimisticTaskCommentReportAction(taskReportID, title, assigneeAccountID, `task for ${title}`, parentReportID);
    optimisticTaskReport.parentReportActionID = optimisticAddCommentReport.reportAction.reportActionID;

    const currentTime = DateUtils.getDBTimeWithSkew();
    const lastCommentText = ReportUtils.formatReportLastMessageText(ReportActionsUtils.getReportActionText(optimisticAddCommentReport.reportAction));
    const parentReport = allReports?.[`${ONYXKEYS.COLLECTION.REPORT}${parentReportID}`];
    const optimisticParentReport = {
        lastVisibleActionCreated: optimisticAddCommentReport.reportAction.created,
        lastMessageText: lastCommentText,
        lastActorAccountID: currentUserAccountID,
        lastReadTime: currentTime,
        hasOutstandingChildTask: assigneeAccountID === currentUserAccountID ? true : parentReport?.hasOutstandingChildTask,
    };

    // We're only setting onyx data for the task report here because it's possible for the parent report to not exist yet (if you're assigning a task to someone you haven't chatted with before)
    // So we don't want to set the parent report data until we've successfully created that chat report
    // FOR TASK REPORT
    const optimisticData: OnyxUpdate[] = [
        {
            onyxMethod: Onyx.METHOD.SET,
            key: `${ONYXKEYS.COLLECTION.REPORT}${optimisticTaskReport.reportID}`,
            value: {
                ...optimisticTaskReport,
                pendingFields: {
                    createChat: CONST.RED_BRICK_ROAD_PENDING_ACTION.ADD,
                    reportName: CONST.RED_BRICK_ROAD_PENDING_ACTION.ADD,
                    description: CONST.RED_BRICK_ROAD_PENDING_ACTION.ADD,
                    managerID: CONST.RED_BRICK_ROAD_PENDING_ACTION.ADD,
                },
            },
        },
        {
            onyxMethod: Onyx.METHOD.MERGE,
            key: `${ONYXKEYS.COLLECTION.REPORT_METADATA}${optimisticTaskReport.reportID}`,
            value: {
                isOptimisticReport: true,
            },
        },
        {
            onyxMethod: Onyx.METHOD.SET,
            key: `${ONYXKEYS.COLLECTION.REPORT_ACTIONS}${optimisticTaskReport.reportID}`,
            value: {[optimisticTaskCreatedAction.reportActionID]: optimisticTaskCreatedAction as OnyxTypes.ReportAction},
        },
    ];

    // FOR TASK REPORT
    const successData: OnyxUpdate[] = [
        {
            onyxMethod: Onyx.METHOD.MERGE,
            key: `${ONYXKEYS.COLLECTION.REPORT}${optimisticTaskReport.reportID}`,
            value: {
                pendingFields: {
                    createChat: null,
                    reportName: null,
                    description: null,
                    managerID: null,
                },
                // BE will send a different participant. We clear the optimistic one to avoid duplicated entries
                participants: {[assigneeAccountID]: null},
            },
        },
        {
            onyxMethod: Onyx.METHOD.MERGE,
            key: `${ONYXKEYS.COLLECTION.REPORT_METADATA}${optimisticTaskReport.reportID}`,
            value: {
                isOptimisticReport: false,
            },
        },
        {
            onyxMethod: Onyx.METHOD.MERGE,
            key: `${ONYXKEYS.COLLECTION.REPORT_ACTIONS}${optimisticTaskReport.reportID}`,
            value: {[optimisticTaskCreatedAction.reportActionID]: {pendingAction: null}},
        },
    ];

    // FOR TASK REPORT
    const failureData: OnyxUpdate[] = [
        {
            onyxMethod: Onyx.METHOD.MERGE,
            key: `${ONYXKEYS.COLLECTION.REPORT}${optimisticTaskReport.reportID}`,
            value: null,
        },
        {
            onyxMethod: Onyx.METHOD.MERGE,
            key: `${ONYXKEYS.COLLECTION.REPORT_ACTIONS}${optimisticTaskReport.reportID}`,
            value: null,
        },
    ];

    if (assigneeChatReport && assigneeChatReportID) {
        assigneeChatReportOnyxData = ReportUtils.getTaskAssigneeChatOnyxData(
            currentUserAccountID,
            assigneeAccountID,
            taskReportID,
            assigneeChatReportID,
            parentReportID,
            title,
            assigneeChatReport,
        );

        optimisticData.push(...assigneeChatReportOnyxData.optimisticData);
        successData.push(...assigneeChatReportOnyxData.successData);
        failureData.push(...assigneeChatReportOnyxData.failureData);
    }

    // Now that we've created the optimistic chat report and chat reportActions, we can update the parent report data
    // FOR PARENT REPORT (SHARE DESTINATION)
    optimisticData.push(
        {
            onyxMethod: Onyx.METHOD.MERGE,
            key: `${ONYXKEYS.COLLECTION.REPORT}${parentReportID}`,
            value: optimisticParentReport,
        },
        {
            onyxMethod: Onyx.METHOD.MERGE,
            key: `${ONYXKEYS.COLLECTION.REPORT_ACTIONS}${parentReportID}`,
            value: {[optimisticAddCommentReport.reportAction.reportActionID]: optimisticAddCommentReport.reportAction as OnyxTypes.ReportAction},
        },
    );

    const shouldUpdateNotificationPreference = !isEmptyObject(parentReport) && ReportUtils.isHiddenForCurrentUser(parentReport);
    if (shouldUpdateNotificationPreference) {
        optimisticData.push({
            onyxMethod: Onyx.METHOD.MERGE,
            key: `${ONYXKEYS.COLLECTION.REPORT}${parentReportID}`,
            value: {
                participants: {
                    [currentUserAccountID]: {notificationPreference: CONST.REPORT.NOTIFICATION_PREFERENCE.ALWAYS},
                },
            },
        });
    }

    // FOR QUICK ACTION NVP
    optimisticData.push({
        onyxMethod: Onyx.METHOD.SET,
        key: ONYXKEYS.NVP_QUICK_ACTION_GLOBAL_CREATE,
        value: {
            action: CONST.QUICK_ACTIONS.ASSIGN_TASK,
            chatReportID: parentReportID,
            isFirstQuickAction: isEmptyObject(quickAction),
            targetAccountID: assigneeAccountID,
        },
    });
    failureData.push({
        onyxMethod: Onyx.METHOD.SET,
        key: ONYXKEYS.NVP_QUICK_ACTION_GLOBAL_CREATE,
        value: quickAction ?? null,
    });

    // If needed, update optimistic data for parent report action of the parent report.
    const optimisticParentReportData = ReportUtils.getOptimisticDataForParentReportAction(parentReportID, currentTime, CONST.RED_BRICK_ROAD_PENDING_ACTION.ADD);
    optimisticParentReportData.forEach((parentReportData) => {
        if (isEmptyObject(parentReportData)) {
            return;
        }
        optimisticData.push(parentReportData);
    });

    // FOR PARENT REPORT (SHARE DESTINATION)
    successData.push({
        onyxMethod: Onyx.METHOD.MERGE,
        key: `${ONYXKEYS.COLLECTION.REPORT_ACTIONS}${parentReportID}`,
        value: {[optimisticAddCommentReport.reportAction.reportActionID]: {pendingAction: null, isOptimisticAction: null}},
    });

    // FOR PARENT REPORT (SHARE DESTINATION)
    failureData.push({
        onyxMethod: Onyx.METHOD.MERGE,
        key: `${ONYXKEYS.COLLECTION.REPORT_ACTIONS}${parentReportID}`,
        value: {
            [optimisticAddCommentReport.reportAction.reportActionID]: {
                errors: ErrorUtils.getMicroSecondOnyxErrorWithTranslationKey('task.genericCreateTaskFailureMessage'),
            },
        },
    });
    failureData.push({
        onyxMethod: Onyx.METHOD.MERGE,
        key: `${ONYXKEYS.COLLECTION.REPORT}${parentReportID}`,
        value: {
            hasOutstandingChildTask: parentReport?.hasOutstandingChildTask,
        },
    });

    const parameters: CreateTaskParams = {
        parentReportActionID: optimisticAddCommentReport.reportAction.reportActionID,
        parentReportID,
        taskReportID: optimisticTaskReport.reportID,
        createdTaskReportActionID: optimisticTaskCreatedAction.reportActionID,
        htmlTitle: optimisticTaskReport.reportName,
        description: optimisticTaskReport.description,
        assignee: assigneeEmail,
        assigneeAccountID,
        assigneeChatReportID,
        assigneeChatReportActionID: assigneeChatReportOnyxData?.optimisticAssigneeAddComment?.reportAction.reportActionID,
        assigneeChatCreatedReportActionID: assigneeChatReportOnyxData?.optimisticChatCreatedReportAction?.reportActionID,
    };

    API.write(WRITE_COMMANDS.CREATE_TASK, parameters, {optimisticData, successData, failureData});

    if (!isCreatedUsingMarkdown) {
        InteractionManager.runAfterInteractions(() => {
            clearOutTaskInfo();
        });
        Navigation.dismissModalWithReport({reportID: parentReportID});
    }
    notifyNewAction(parentReportID, currentUserAccountID);
}

/**
 * @returns the object to update `report.hasOutstandingChildTask`
 */
function getOutstandingChildTask(taskReport: OnyxEntry<OnyxTypes.Report>) {
    const parentReportActions = allReportActions?.[`${ONYXKEYS.COLLECTION.REPORT_ACTIONS}${taskReport?.parentReportID}`] ?? {};
    return Object.values(parentReportActions).some((reportAction) => {
        if (String(reportAction.childReportID) === String(taskReport?.reportID)) {
            return false;
        }

        if (
            reportAction.childType === CONST.REPORT.TYPE.TASK &&
            reportAction?.childStateNum === CONST.REPORT.STATE_NUM.OPEN &&
            reportAction?.childStatusNum === CONST.REPORT.STATUS_NUM.OPEN &&
            !ReportActionsUtils.getReportActionMessage(reportAction)?.isDeletedParentAction
        ) {
            return true;
        }

        return false;
    });
}

/**
 * Complete a task
 */
function completeTask(taskReport: OnyxEntry<OnyxTypes.Report>, reportIDFromAction?: string) {
    const taskReportID = taskReport?.reportID ?? reportIDFromAction;

    if (!taskReportID) {
        return;
    }

    const message = `marked as complete`;
    const completedTaskReportAction = ReportUtils.buildOptimisticTaskReportAction(taskReportID, CONST.REPORT.ACTIONS.TYPE.TASK_COMPLETED, message);
    const parentReport = getParentReport(taskReport);
    const optimisticData: OnyxUpdate[] = [
        {
            onyxMethod: Onyx.METHOD.MERGE,
            key: `${ONYXKEYS.COLLECTION.REPORT}${taskReportID}`,
            value: {
                stateNum: CONST.REPORT.STATE_NUM.APPROVED,
                statusNum: CONST.REPORT.STATUS_NUM.APPROVED,
                lastReadTime: DateUtils.getDBTime(),
            },
        },
        {
            onyxMethod: Onyx.METHOD.MERGE,
            key: `${ONYXKEYS.COLLECTION.REPORT_ACTIONS}${taskReportID}`,
            value: {[completedTaskReportAction.reportActionID]: completedTaskReportAction as OnyxTypes.ReportAction},
        },
    ];

    const successData: OnyxUpdate[] = [
        {
            onyxMethod: Onyx.METHOD.MERGE,
            key: `${ONYXKEYS.COLLECTION.REPORT_ACTIONS}${taskReportID}`,
            value: {
                [completedTaskReportAction.reportActionID]: {
                    pendingAction: null,
                },
            },
        },
    ];

    const failureData: OnyxUpdate[] = [
        {
            onyxMethod: Onyx.METHOD.MERGE,
            key: `${ONYXKEYS.COLLECTION.REPORT}${taskReportID}`,
            value: {
                stateNum: CONST.REPORT.STATE_NUM.OPEN,
                statusNum: CONST.REPORT.STATUS_NUM.OPEN,
                lastReadTime: taskReport?.lastReadTime ?? null,
            },
        },
        {
            onyxMethod: Onyx.METHOD.MERGE,
            key: `${ONYXKEYS.COLLECTION.REPORT_ACTIONS}${taskReportID}`,
            value: {
                [completedTaskReportAction.reportActionID]: {
                    errors: ErrorUtils.getMicroSecondOnyxErrorWithTranslationKey('task.messages.error'),
                },
            },
        },
    ];

    if (parentReport?.hasOutstandingChildTask) {
        const hasOutstandingChildTask = getOutstandingChildTask(taskReport);
        optimisticData.push({
            onyxMethod: Onyx.METHOD.MERGE,
            key: `${ONYXKEYS.COLLECTION.REPORT}${taskReport?.parentReportID}`,
            value: {
                hasOutstandingChildTask,
            },
        });
        failureData.push({
            onyxMethod: Onyx.METHOD.MERGE,
            key: `${ONYXKEYS.COLLECTION.REPORT}${taskReport?.parentReportID}`,
            value: {
                hasOutstandingChildTask: parentReport?.hasOutstandingChildTask,
            },
        });
    }

    const parameters: CompleteTaskParams = {
        taskReportID,
        completedTaskReportActionID: completedTaskReportAction.reportActionID,
    };

    playSound(SOUNDS.SUCCESS);
    API.write(WRITE_COMMANDS.COMPLETE_TASK, parameters, {optimisticData, successData, failureData});
}

/**
 * Reopen a closed task
 */
function reopenTask(taskReport: OnyxEntry<OnyxTypes.Report>, reportIDFromAction?: string) {
    const taskReportID = taskReport?.reportID ?? reportIDFromAction;
    if (!taskReportID) {
        return;
    }
    const message = `marked as incomplete`;
    const reopenedTaskReportAction = ReportUtils.buildOptimisticTaskReportAction(taskReportID, CONST.REPORT.ACTIONS.TYPE.TASK_REOPENED, message);
    const parentReport = getParentReport(taskReport);
    const hasOutstandingChildTask = taskReport?.managerID === currentUserAccountID ? true : parentReport?.hasOutstandingChildTask;

    const optimisticData: OnyxUpdate[] = [
        {
            onyxMethod: Onyx.METHOD.MERGE,
            key: `${ONYXKEYS.COLLECTION.REPORT}${taskReportID}`,
            value: {
                stateNum: CONST.REPORT.STATE_NUM.OPEN,
                statusNum: CONST.REPORT.STATUS_NUM.OPEN,
                lastVisibleActionCreated: reopenedTaskReportAction.created,
                lastMessageText: message,
                lastActorAccountID: reopenedTaskReportAction.actorAccountID,
                lastReadTime: reopenedTaskReportAction.created,
            },
        },
        {
            onyxMethod: Onyx.METHOD.MERGE,
            key: `${ONYXKEYS.COLLECTION.REPORT}${taskReport?.parentReportID}`,
            value: {
                hasOutstandingChildTask,
            },
        },
        {
            onyxMethod: Onyx.METHOD.MERGE,
            key: `${ONYXKEYS.COLLECTION.REPORT_ACTIONS}${taskReportID}`,
            value: {[reopenedTaskReportAction.reportActionID]: reopenedTaskReportAction as OnyxTypes.ReportAction},
        },
    ];

    const successData: OnyxUpdate[] = [
        {
            onyxMethod: Onyx.METHOD.MERGE,
            key: `${ONYXKEYS.COLLECTION.REPORT_ACTIONS}${taskReportID}`,
            value: {
                [reopenedTaskReportAction.reportActionID]: {
                    pendingAction: null,
                },
            },
        },
    ];
    const failureData: OnyxUpdate[] = [
        {
            onyxMethod: Onyx.METHOD.MERGE,
            key: `${ONYXKEYS.COLLECTION.REPORT}${taskReportID}`,
            value: {
                stateNum: CONST.REPORT.STATE_NUM.APPROVED,
                statusNum: CONST.REPORT.STATUS_NUM.APPROVED,
            },
        },
        {
            onyxMethod: Onyx.METHOD.MERGE,
            key: `${ONYXKEYS.COLLECTION.REPORT}${taskReport?.parentReportID}`,
            value: {
                hasOutstandingChildTask: taskReport?.hasOutstandingChildTask,
            },
        },
        {
            onyxMethod: Onyx.METHOD.MERGE,
            key: `${ONYXKEYS.COLLECTION.REPORT_ACTIONS}${taskReportID}`,
            value: {
                [reopenedTaskReportAction.reportActionID]: {
                    errors: ErrorUtils.getMicroSecondOnyxErrorWithTranslationKey('task.messages.error'),
                },
            },
        },
    ];

    const parameters: ReopenTaskParams = {
        taskReportID,
        reopenedTaskReportActionID: reopenedTaskReportAction.reportActionID,
    };

    API.write(WRITE_COMMANDS.REOPEN_TASK, parameters, {optimisticData, successData, failureData});
}

function editTask(report: OnyxTypes.Report, {title, description}: OnyxTypes.Task) {
    // Create the EditedReportAction on the task
    const editTaskReportAction = ReportUtils.buildOptimisticEditedTaskFieldReportAction({title, description});

    // Ensure title is defined before parsing it with getParsedComment. If title is undefined, fall back to reportName from report.
    // Trim the final parsed title for consistency.
    const reportName = title ? ReportUtils.getParsedComment(title, undefined, undefined, [...CONST.TASK_TITLE_DISABLED_RULES]) : report?.reportName ?? '';
    const parsedTitle = (reportName ?? '').trim();

    // Description can be unset, so we default to an empty string if so
    const newDescription = typeof description === 'string' ? ReportUtils.getParsedComment(description) : report.description;
    const reportDescription = (newDescription ?? '').trim();

    const optimisticData: OnyxUpdate[] = [
        {
            onyxMethod: Onyx.METHOD.MERGE,
            key: `${ONYXKEYS.COLLECTION.REPORT_ACTIONS}${report.reportID}`,
            value: {[editTaskReportAction.reportActionID]: editTaskReportAction as OnyxTypes.ReportAction},
        },
        {
            onyxMethod: Onyx.METHOD.MERGE,
            key: `${ONYXKEYS.COLLECTION.REPORT}${report.reportID}`,
            value: {
                reportName: parsedTitle,
                description: reportDescription,
                pendingFields: {
                    ...(title && {reportName: CONST.RED_BRICK_ROAD_PENDING_ACTION.UPDATE}),
                    ...(description && {description: CONST.RED_BRICK_ROAD_PENDING_ACTION.UPDATE}),
                },
                errorFields: null,
            },
        },
    ];

    const successData: OnyxUpdate[] = [
        {
            onyxMethod: Onyx.METHOD.MERGE,
            key: `${ONYXKEYS.COLLECTION.REPORT_ACTIONS}${report.reportID}`,
            value: {[editTaskReportAction.reportActionID]: {pendingAction: null}},
        },
        {
            onyxMethod: Onyx.METHOD.MERGE,
            key: `${ONYXKEYS.COLLECTION.REPORT}${report.reportID}`,
            value: {
                reportName: parsedTitle,
                description: reportDescription,
                pendingFields: {
                    ...(title && {reportName: null}),
                    ...(description && {description: null}),
                },
            },
        },
    ];

    const failureData: OnyxUpdate[] = [
        {
            onyxMethod: Onyx.METHOD.MERGE,
            key: `${ONYXKEYS.COLLECTION.REPORT_ACTIONS}${report.reportID}`,
            value: {[editTaskReportAction.reportActionID]: {pendingAction: null}},
        },
        {
            onyxMethod: Onyx.METHOD.MERGE,
            key: `${ONYXKEYS.COLLECTION.REPORT}${report.reportID}`,
            value: {
                reportName: report.reportName,
                description: report.description,
            },
        },
    ];

    const parameters: EditTaskParams = {
        taskReportID: report.reportID,
        htmlTitle: parsedTitle,
        description: reportDescription,
        editedTaskReportActionID: editTaskReportAction.reportActionID,
    };

    API.write(WRITE_COMMANDS.EDIT_TASK, parameters, {optimisticData, successData, failureData});
}

function editTaskAssignee(report: OnyxTypes.Report, sessionAccountID: number, assigneeEmail: string, assigneeAccountID: number | null = 0, assigneeChatReport?: OnyxEntry<OnyxTypes.Report>) {
    // Create the EditedReportAction on the task
    const editTaskReportAction = ReportUtils.buildOptimisticChangedTaskAssigneeReportAction(assigneeAccountID ?? CONST.DEFAULT_NUMBER_ID);
    const reportName = report.reportName?.trim();

    let assigneeChatReportOnyxData;
    const assigneeChatReportID = assigneeChatReport?.reportID;
    const assigneeChatReportMetadata = ReportUtils.getReportMetadata(assigneeChatReportID);
    const parentReport = getParentReport(report);
    const taskOwnerAccountID = getTaskOwnerAccountID(report);
    const optimisticReport: OptimisticReport = {
        reportName,
        managerID: assigneeAccountID ?? report.managerID,
        pendingFields: {
            ...(assigneeAccountID && {managerID: CONST.RED_BRICK_ROAD_PENDING_ACTION.UPDATE}),
        },
        participants: {
            [currentUserAccountID]: {
                notificationPreference:
                    [assigneeAccountID, taskOwnerAccountID].includes(currentUserAccountID) && !parentReport
                        ? CONST.REPORT.NOTIFICATION_PREFERENCE.ALWAYS
                        : CONST.REPORT.NOTIFICATION_PREFERENCE.HIDDEN,
            },
        },
    };
    const successReport: NullishDeep<OnyxTypes.Report> = {pendingFields: {...(assigneeAccountID && {managerID: null})}};

    const optimisticData: OnyxUpdate[] = [
        {
            onyxMethod: Onyx.METHOD.MERGE,
            key: `${ONYXKEYS.COLLECTION.REPORT_ACTIONS}${report.reportID}`,
            value: {[editTaskReportAction.reportActionID]: editTaskReportAction as OnyxTypes.ReportAction},
        },
        {
            onyxMethod: Onyx.METHOD.MERGE,
            key: `${ONYXKEYS.COLLECTION.REPORT}${report.reportID}`,
            value: optimisticReport,
        },
    ];

    const successData: OnyxUpdate[] = [
        {
            onyxMethod: Onyx.METHOD.MERGE,
            key: `${ONYXKEYS.COLLECTION.REPORT_ACTIONS}${report.reportID}`,
            value: {[editTaskReportAction.reportActionID]: {pendingAction: null}},
        },
        {
            onyxMethod: Onyx.METHOD.MERGE,
            key: `${ONYXKEYS.COLLECTION.REPORT}${report.reportID}`,
            value: successReport,
        },
    ];

    const failureData: OnyxUpdate[] = [
        {
            onyxMethod: Onyx.METHOD.MERGE,
            key: `${ONYXKEYS.COLLECTION.REPORT_ACTIONS}${report.reportID}`,
            value: {[editTaskReportAction.reportActionID]: {pendingAction: null}},
        },
        {
            onyxMethod: Onyx.METHOD.MERGE,
            key: `${ONYXKEYS.COLLECTION.REPORT}${report.reportID}`,
            value: {managerID: report.managerID},
        },
    ];

    if (currentUserAccountID === assigneeAccountID) {
        if (!isEmptyObject(parentReport)) {
            optimisticData.push({
                onyxMethod: Onyx.METHOD.MERGE,
                key: `${ONYXKEYS.COLLECTION.REPORT}${parentReport.reportID}`,
                value: {hasOutstandingChildTask: true},
            });
            failureData.push({
                onyxMethod: Onyx.METHOD.MERGE,
                key: `${ONYXKEYS.COLLECTION.REPORT}${parentReport.reportID}`,
                value: {hasOutstandingChildTask: parentReport?.hasOutstandingChildTask},
            });
        }
    }

    if (report.managerID === currentUserAccountID) {
        const hasOutstandingChildTask = getOutstandingChildTask(report);
        if (!isEmptyObject(parentReport)) {
            optimisticData.push({
                onyxMethod: Onyx.METHOD.MERGE,
                key: `${ONYXKEYS.COLLECTION.REPORT}${parentReport.reportID}`,
                value: {hasOutstandingChildTask},
            });
            failureData.push({
                onyxMethod: Onyx.METHOD.MERGE,
                key: `${ONYXKEYS.COLLECTION.REPORT}${parentReport.reportID}`,
                value: {hasOutstandingChildTask: parentReport?.hasOutstandingChildTask},
            });
        }
    }

    // If we make a change to the assignee, we want to add a comment to the assignee's chat
    // Check if the assignee actually changed
    if (assigneeAccountID && assigneeAccountID !== report.managerID && assigneeAccountID !== sessionAccountID && assigneeChatReport && assigneeChatReport && assigneeChatReportID) {
        optimisticReport.participants = {
            ...(optimisticReport.participants ?? {}),
            [assigneeAccountID]: {
                notificationPreference: CONST.REPORT.NOTIFICATION_PREFERENCE.ALWAYS,
            },
        };

        assigneeChatReportOnyxData = ReportUtils.getTaskAssigneeChatOnyxData(
            currentUserAccountID,
            assigneeAccountID,
            report.reportID,
            assigneeChatReportID,
            report.parentReportID,
            reportName ?? '',
            assigneeChatReport,
        );

        if (assigneeChatReportMetadata?.isOptimisticReport && assigneeChatReport.pendingFields?.createChat !== CONST.RED_BRICK_ROAD_PENDING_ACTION.ADD) {
            // BE will send a different participant. We clear the optimistic one to avoid duplicated entries
            successReport.participants = {[assigneeAccountID]: null};
        }

        optimisticData.push(...assigneeChatReportOnyxData.optimisticData);
        successData.push(...assigneeChatReportOnyxData.successData);
        failureData.push(...assigneeChatReportOnyxData.failureData);
    }

    const parameters: EditTaskAssigneeParams = {
        taskReportID: report.reportID,
        assignee: assigneeEmail,
        editedTaskReportActionID: editTaskReportAction.reportActionID,
        assigneeChatReportID,
        assigneeChatReportActionID: assigneeChatReportOnyxData?.optimisticAssigneeAddComment?.reportAction.reportActionID,
        assigneeChatCreatedReportActionID: assigneeChatReportOnyxData?.optimisticChatCreatedReportAction?.reportActionID,
    };

    API.write(WRITE_COMMANDS.EDIT_TASK_ASSIGNEE, parameters, {optimisticData, successData, failureData});
}

/**
 * Sets the report info for the task being viewed
 */
function setTaskReport(report: OnyxEntry<OnyxTypes.Report>) {
    Onyx.merge(ONYXKEYS.TASK, {report});
}

/**
 * Sets the title and description values for the task
 */
function setDetailsValue(title: string, description: string) {
    // This is only needed for creation of a new task and so it should only be stored locally
    Onyx.merge(ONYXKEYS.TASK, {title: title.trim(), description: description.trim()});
}

/**
 * Sets the title value for the task
 */
function setTitleValue(title: string) {
    Onyx.merge(ONYXKEYS.TASK, {title: title.trim()});
}

/**
 * Sets the description value for the task
 */
function setDescriptionValue(description: string) {
    Onyx.merge(ONYXKEYS.TASK, {description: description.trim()});
}

/**
 * Sets the shareDestination value for the task
 */
function setShareDestinationValue(shareDestination: string | undefined) {
    // This is only needed for creation of a new task and so it should only be stored locally
    Onyx.merge(ONYXKEYS.TASK, {shareDestination});
}

/* Sets the assigneeChatReport details for the task
 */
function setAssigneeChatReport(chatReport: OnyxTypes.Report, isOptimisticReport = false) {
    Onyx.merge(ONYXKEYS.TASK, {assigneeChatReport: chatReport});

    if (isOptimisticReport) {
        Onyx.merge(`${ONYXKEYS.COLLECTION.REPORT_METADATA}${chatReport.reportID}`, {isOptimisticReport});
    }
}

function setNewOptimisticAssignee(assigneeLogin: string, assigneeAccountID: number) {
    const report: ReportUtils.OptimisticChatReport = ReportUtils.buildOptimisticChatReport({
        participantList: [assigneeAccountID, currentUserAccountID],
        reportName: '',
        policyID: CONST.POLICY.OWNER_EMAIL_FAKE,
        ownerAccountID: CONST.POLICY.OWNER_ACCOUNT_ID_FAKE,
        notificationPreference: CONST.REPORT.NOTIFICATION_PREFERENCE.HIDDEN,
    });

    Onyx.set(`${ONYXKEYS.COLLECTION.REPORT}${report.reportID}`, report);

    const optimisticPersonalDetailsListAction: OnyxTypes.PersonalDetails = {
        accountID: assigneeAccountID,
        avatar: allPersonalDetails?.[assigneeAccountID]?.avatar,
        displayName: allPersonalDetails?.[assigneeAccountID]?.displayName ?? assigneeLogin,
        login: assigneeLogin,
    };
    Onyx.merge(ONYXKEYS.PERSONAL_DETAILS_LIST, {[assigneeAccountID]: optimisticPersonalDetailsListAction});
    return {assignee: optimisticPersonalDetailsListAction, assigneeReport: report};
}

/**
 * Sets the assignee value for the task and checks for an existing chat with the assignee
 * If there is no existing chat, it creates an optimistic chat report
 * It also sets the shareDestination as that chat report if a share destination isn't already set
 */
function setAssigneeValue(
    assigneeEmail: string,
    assigneeAccountID: number,
    shareToReportID?: string,
    chatReport?: OnyxEntry<OnyxTypes.Report>,
    isCurrentUser = false,
    skipShareDestination = false,
): OnyxEntry<OnyxTypes.Report> | undefined {
    let report: OnyxEntry<OnyxTypes.Report> | undefined = chatReport;
    if (isCurrentUser) {
        const selfDMReportID = ReportUtils.findSelfDMReportID();
        // If there is no share destination set, automatically set it to the assignee chat report
        // This allows for a much quicker process when creating a new task and is likely the desired share destination most times
        if (!shareToReportID && !skipShareDestination) {
            setShareDestinationValue(selfDMReportID);
        }
    } else {
        // Check for the chatReport by participants IDs
        if (!report) {
            report = ReportUtils.getChatByParticipants([assigneeAccountID, currentUserAccountID]);
        }
        // If chat report is still not found we need to build new optimistic chat report
        if (!report) {
            report = setNewOptimisticAssignee(assigneeEmail, assigneeAccountID).assigneeReport;
        }
        const reportMetadata = ReportUtils.getReportMetadata(report?.reportID);

        // The optimistic field may not exist in the existing report and it can be overridden by the optimistic field of previous report data when merging the assignee chat report
        // Therefore, we should add these optimistic fields here to prevent incorrect merging, which could lead to the creation of duplicate actions for an existing report
        setAssigneeChatReport(
            {
                ...report,
                pendingFields: report?.pendingFields,
                pendingAction: report?.pendingAction,
            },
            reportMetadata ? reportMetadata.isOptimisticReport : true,
        );

        // If there is no share destination set, automatically set it to the assignee chat report
        // This allows for a much quicker process when creating a new task and is likely the desired share destination most times
        if (!shareToReportID && !skipShareDestination) {
            setShareDestinationValue(report?.reportID);
        }
    }

    // This is only needed for creation of a new task and so it should only be stored locally
    Onyx.merge(ONYXKEYS.TASK, {assignee: assigneeEmail, assigneeAccountID});

    // When we're editing the assignee, we immediately call editTaskAssignee. Since setting the assignee is async,
    // the chatReport is not yet set when editTaskAssignee is called. So we return the chatReport here so that
    // editTaskAssignee can use it.
    return report;
}

/**
 * Sets the parentReportID value for the task
 */
function setParentReportID(parentReportID: string) {
    // This is only needed for creation of a new task and so it should only be stored locally
    Onyx.merge(ONYXKEYS.TASK, {parentReportID});
}

/**
 * Clears out the task info from the store and navigates to the NewTaskDetails page
 */
function clearOutTaskInfoAndNavigate(reportID?: string, chatReport?: OnyxEntry<OnyxTypes.Report>, accountID = 0, skipConfirmation = false) {
    clearOutTaskInfo(skipConfirmation);
    if (reportID && reportID !== '0') {
        setParentReportID(reportID);
    }
    if (accountID > 0) {
        const accountLogin = allPersonalDetails?.[accountID]?.login ?? '';
        setAssigneeValue(accountLogin, accountID, reportID, chatReport, accountID === currentUserAccountID, skipConfirmation);
    }
    Navigation.navigate(ROUTES.NEW_TASK_DETAILS.getRoute(Navigation.getReportRHPActiveRoute()));
}

/**
 * Start out create task action quick action step
 */
function startOutCreateTaskQuickAction(reportID: string, targetAccountID: number) {
    // The second parameter of clearOutTaskInfoAndNavigate is the chat report or DM report
    // between the user and the person to whom the task is assigned.
    // Since chatReportID isn't stored in NVP_QUICK_ACTION_GLOBAL_CREATE, we set
    // it to undefined. This will make setAssigneeValue to search for the correct report.
    clearOutTaskInfoAndNavigate(reportID, undefined, targetAccountID, true);
}

/**
 * Get the assignee data
 */
function getAssignee(assigneeAccountID: number | undefined, personalDetails: OnyxEntry<OnyxTypes.PersonalDetailsList>): Assignee | undefined {
    if (!assigneeAccountID) {
        return;
    }

    const details = personalDetails?.[assigneeAccountID];

    if (!details) {
        return {
            icons: [],
            displayName: '',
            subtitle: '',
        };
    }

    return {
        icons: ReportUtils.getIconsForParticipants([details.accountID], personalDetails),
        displayName: LocalePhoneNumber.formatPhoneNumber(PersonalDetailsUtils.getDisplayNameOrDefault(details)),
        subtitle: details.login ?? '',
    };
}

/**
 * Get the share destination data
 * */
function getShareDestination(reportID: string, reports: OnyxCollection<OnyxTypes.Report>, personalDetails: OnyxEntry<OnyxTypes.PersonalDetailsList>): ShareDestination {
    const report = reports?.[`report_${reportID}`];

    const isOneOnOneChat = ReportUtils.isOneOnOneChat(report);

    const participants = ReportUtils.getParticipantsAccountIDsForDisplay(report);

    const isMultipleParticipant = participants.length > 1;
    const displayNamesWithTooltips = ReportUtils.getDisplayNamesWithTooltips(OptionsListUtils.getPersonalDetailsForAccountIDs(participants, personalDetails), isMultipleParticipant);

    let subtitle = '';
    if (isOneOnOneChat) {
        const participantAccountID = participants.at(0) ?? -1;

        const displayName = personalDetails?.[participantAccountID]?.displayName ?? '';
        const login = personalDetails?.[participantAccountID]?.login ?? '';
        subtitle = LocalePhoneNumber.formatPhoneNumber(login || displayName);
    } else {
        subtitle = ReportUtils.getChatRoomSubtitle(report) ?? '';
    }
    return {
        icons: ReportUtils.getIcons(report, personalDetails, Expensicons.FallbackAvatar),
        displayName: ReportUtils.getReportName(report),
        subtitle,
        displayNamesWithTooltips,
        shouldUseFullTitleToDisplay: ReportUtils.shouldUseFullTitleToDisplay(report),
    };
}

/**
 * Returns the parentReportAction if the given report is a thread/task.
 */
function getParentReportAction(report: OnyxEntry<OnyxTypes.Report>): OnyxEntry<ReportAction> {
    // If the report is not a thread report, then it won't have a parent and an empty object can be returned.
    if (!report?.parentReportID || !report.parentReportActionID) {
        return undefined;
    }
    return allReportActions?.[`${ONYXKEYS.COLLECTION.REPORT_ACTIONS}${report.parentReportID}`]?.[report.parentReportActionID];
}

/**
 * Returns the parentReport if the given report is a thread
 */
function getParentReport(report: OnyxEntry<OnyxTypes.Report>): OnyxEntry<OnyxTypes.Report> {
    if (!report?.parentReportID) {
        return undefined;
    }
    return allReports?.[`${ONYXKEYS.COLLECTION.REPORT}${report.parentReportID}`];
}

/**
 * Calculate the URL to navigate to after a task deletion
 * @param report - The task report being deleted
 * @returns The URL to navigate to
 */
function getNavigationUrlOnTaskDelete(report: OnyxEntry<OnyxTypes.Report>): string | undefined {
    if (!report) {
        return undefined;
    }

    const shouldDeleteTaskReport = !ReportActionsUtils.doesReportHaveVisibleActions(report.reportID);
    if (!shouldDeleteTaskReport) {
        return undefined;
    }

    // First try to navigate to parent report
    const parentReport = getParentReport(report);
    if (parentReport?.reportID) {
        return ROUTES.REPORT_WITH_ID.getRoute(parentReport.reportID);
    }

    // If no parent report, try to navigate to most recent report
    const mostRecentReportID = getMostRecentReportID(report);
    if (mostRecentReportID) {
        return ROUTES.REPORT_WITH_ID.getRoute(mostRecentReportID);
    }

    return undefined;
}

/**
 * Cancels a task by setting the report state to SUBMITTED and status to CLOSED
 */
function deleteTask(report: OnyxEntry<OnyxTypes.Report>) {
    if (!report) {
        return;
    }
    const message = `deleted task: ${report.reportName}`;
    const optimisticCancelReportAction = ReportUtils.buildOptimisticTaskReportAction(report.reportID, CONST.REPORT.ACTIONS.TYPE.TASK_CANCELLED, message);
    const optimisticReportActionID = optimisticCancelReportAction.reportActionID;
    const parentReportAction = getParentReportAction(report);
    const parentReport = getParentReport(report);
    const canUserPerformWriteAction = ReportUtils.canUserPerformWriteAction(report);

    // If the task report is the last visible action in the parent report, we should navigate back to the parent report
    const shouldDeleteTaskReport = !ReportActionsUtils.doesReportHaveVisibleActions(report.reportID, canUserPerformWriteAction);
    const optimisticReportAction: Partial<ReportUtils.OptimisticTaskReportAction> = {
        pendingAction: shouldDeleteTaskReport ? CONST.RED_BRICK_ROAD_PENDING_ACTION.DELETE : CONST.RED_BRICK_ROAD_PENDING_ACTION.UPDATE,
        previousMessage: parentReportAction?.message,
        message: [
            {
                translationKey: '',
                type: 'COMMENT',
                html: '',
                text: '',
                isEdited: true,
                isDeletedParentAction: true,
            },
        ],
        errors: undefined,
        linkMetadata: [],
    };
    const optimisticReportActions = parentReportAction?.reportActionID ? {[parentReportAction?.reportActionID]: optimisticReportAction} : {};
    const hasOutstandingChildTask = getOutstandingChildTask(report);

    const optimisticData: OnyxUpdate[] = [
        {
            onyxMethod: Onyx.METHOD.MERGE,
            key: `${ONYXKEYS.COLLECTION.REPORT}${report.reportID}`,
            value: {
                lastVisibleActionCreated: optimisticCancelReportAction.created,
                lastMessageText: message,
                lastActorAccountID: optimisticCancelReportAction.actorAccountID,
                isDeletedParentAction: true,
            },
        },
        {
            onyxMethod: Onyx.METHOD.MERGE,
            key: `${ONYXKEYS.COLLECTION.REPORT}${parentReport?.reportID}`,
            value: {
                lastMessageText:
                    ReportActionsUtils.getLastVisibleMessage(parentReport?.reportID, canUserPerformWriteAction, optimisticReportActions as OnyxTypes.ReportActions).lastMessageText ?? '',
                lastVisibleActionCreated: ReportActionsUtils.getLastVisibleAction(parentReport?.reportID, canUserPerformWriteAction, optimisticReportActions as OnyxTypes.ReportActions)
                    ?.created,
                hasOutstandingChildTask,
            },
        },
        {
            onyxMethod: Onyx.METHOD.MERGE,
            key: `${ONYXKEYS.COLLECTION.REPORT_ACTIONS}${report.reportID}`,
            value: {
                [optimisticReportActionID]: optimisticCancelReportAction as OnyxTypes.ReportAction,
            },
        },
        {
            onyxMethod: Onyx.METHOD.MERGE,
            key: `${ONYXKEYS.COLLECTION.REPORT_ACTIONS}${parentReport?.reportID}`,
            value: optimisticReportActions as OnyxTypes.ReportActions,
        },
    ];

    // Update optimistic data for parent report action if the report is a child report and the task report has no visible child
    const childVisibleActionCount = parentReportAction?.childVisibleActionCount ?? 0;
    if (childVisibleActionCount === 0) {
        const optimisticParentReportData = ReportUtils.getOptimisticDataForParentReportAction(
            parentReport?.reportID,
            parentReport?.lastVisibleActionCreated ?? '',
            CONST.RED_BRICK_ROAD_PENDING_ACTION.DELETE,
        );
        optimisticParentReportData.forEach((parentReportData) => {
            if (isEmptyObject(parentReportData)) {
                return;
            }
            optimisticData.push(parentReportData);
        });
    }

    const successData: OnyxUpdate[] = [
        {
            onyxMethod: Onyx.METHOD.MERGE,
            key: `${ONYXKEYS.COLLECTION.REPORT_ACTIONS}${report.reportID}`,
            value: {
                [optimisticReportActionID]: {
                    pendingAction: null,
                },
            },
        },
        {
            onyxMethod: Onyx.METHOD.MERGE,
            key: `${ONYXKEYS.COLLECTION.REPORT_ACTIONS}${parentReport?.reportID}`,
            value: parentReportAction?.reportActionID ? {[parentReportAction.reportActionID]: {pendingAction: null}} : {},
        },
    ];

    const failureData: OnyxUpdate[] = [
        {
            onyxMethod: Onyx.METHOD.MERGE,
            key: `${ONYXKEYS.COLLECTION.REPORT}${report.reportID}`,
            value: {
                stateNum: report.stateNum ?? '',
                statusNum: report.statusNum ?? '',
            } as OnyxTypes.Report,
        },
        {
            onyxMethod: Onyx.METHOD.MERGE,
            key: `${ONYXKEYS.COLLECTION.REPORT}${parentReport?.reportID}`,
            value: {
                hasOutstandingChildTask: parentReport?.hasOutstandingChildTask,
            },
        },
        {
            onyxMethod: Onyx.METHOD.MERGE,
            key: `${ONYXKEYS.COLLECTION.REPORT_ACTIONS}${report.reportID}`,
            value: {
                [optimisticReportActionID]: null,
            },
        },
        {
            onyxMethod: Onyx.METHOD.MERGE,
            key: `${ONYXKEYS.COLLECTION.REPORT_ACTIONS}${parentReport?.reportID}`,
            value: parentReportAction?.reportActionID ? {[parentReportAction?.reportActionID]: {pendingAction: null}} : {},
        },
    ];

    const parameters: CancelTaskParams = {
        cancelledTaskReportActionID: optimisticReportActionID,
        taskReportID: report.reportID,
    };

    API.write(WRITE_COMMANDS.CANCEL_TASK, parameters, {optimisticData, successData, failureData});
    notifyNewAction(report.reportID, currentUserAccountID);

    const urlToNavigateBack = getNavigationUrlOnTaskDelete(report);
    if (urlToNavigateBack) {
        Navigation.goBack();
        return urlToNavigateBack;
    }
}

/**
 * Closes the current open task modal and clears out the task info from the store.
 */
function dismissModalAndClearOutTaskInfo(backTo?: Route) {
    if (backTo) {
        Navigation.goBack(backTo);
    } else {
        Navigation.closeRHPFlow();
    }
    clearOutTaskInfo();
}

/**
 * Returns Task assignee accountID
 */
function getTaskAssigneeAccountID(taskReport: OnyxEntry<OnyxTypes.Report>): number | undefined {
    if (!taskReport) {
        return;
    }

    if (taskReport.managerID) {
        return taskReport.managerID;
    }

    const reportAction = getParentReportAction(taskReport);
    return reportAction?.childManagerAccountID;
}

/**
 * Returns Task owner accountID
 */
function getTaskOwnerAccountID(taskReport: OnyxEntry<OnyxTypes.Report>): number | undefined {
    return taskReport?.ownerAccountID;
}

/**
 * Check if you're allowed to modify the task - only the author can modify the task
 */
function canModifyTask(taskReport: OnyxEntry<OnyxTypes.Report>, sessionAccountID: number, taskOwnerAccountID?: number, isParentReportArchived = false): boolean {
    if (ReportUtils.isCanceledTaskReport(taskReport)) {
        return false;
    }

    if (isParentReportArchived) {
        return false;
    }

    const ownerAccountID = getTaskOwnerAccountID(taskReport) ?? taskOwnerAccountID;
    return sessionAccountID === ownerAccountID;
}

/**
 * Check if you can change the status of the task (mark complete or incomplete). Only the task owner and task assignee can do this.
 */
function canActionTask(taskReport: OnyxEntry<OnyxTypes.Report>, sessionAccountID: number, taskOwnerAccountID?: number, taskAssigneeAccountID?: number): boolean {
    if (ReportUtils.isCanceledTaskReport(taskReport)) {
        return false;
    }

    const parentReport = getParentReport(taskReport);

    // This will get removed as part of https://github.com/Expensify/App/issues/59961
    // eslint-disable-next-line deprecation/deprecation
    const reportNameValuePairs = ReportUtils.getReportNameValuePairs(parentReport?.reportID);
    if (ReportUtils.isArchivedNonExpenseReport(parentReport, reportNameValuePairs)) {
        return false;
    }

    const ownerAccountID = getTaskOwnerAccountID(taskReport) ?? taskOwnerAccountID;
    const assigneeAccountID = getTaskAssigneeAccountID(taskReport) ?? taskAssigneeAccountID;
    return sessionAccountID === ownerAccountID || sessionAccountID === assigneeAccountID;
}

function clearTaskErrors(reportID: string | undefined) {
    if (!reportID) {
        return;
    }

    const report = allReports?.[`${ONYXKEYS.COLLECTION.REPORT}${reportID}`];

    // Delete the task preview in the parent report
    if (report?.pendingFields?.createChat === CONST.RED_BRICK_ROAD_PENDING_ACTION.ADD) {
        Onyx.merge(`${ONYXKEYS.COLLECTION.REPORT_ACTIONS}${report.parentReportID}`, report.parentReportActionID ? {[report.parentReportActionID]: null} : {});

        navigateToConciergeChatAndDeleteReport(reportID);
        return;
    }

    Onyx.merge(`${ONYXKEYS.COLLECTION.REPORT}${reportID}`, {
        pendingFields: null,
        errorFields: null,
    });
}

function completeTestDriveTask() {
    const onboardingReport = ReportUtils.getChatUsedForOnboarding();
    if (!onboardingReport) {
        return;
    }

    const onboardingReportActions = allReportActions?.[`${ONYXKEYS.COLLECTION.REPORT_ACTIONS}${onboardingReport.reportID}`];
    if (!onboardingReportActions) {
        return;
    }

    const testDriveTaskParentReport = Object.values(onboardingReportActions).find(
        (reportAction) => reportAction.childType === CONST.REPORT.TYPE.TASK && Str.stripHTML(reportAction.childReportName ?? '') === CONST.TEST_DRIVE.ONBOARDING_TASK_NAME,
    );

    const testDriveTaskReport = allReports?.[`${ONYXKEYS.COLLECTION.REPORT}${testDriveTaskParentReport?.childReportID}`];
    if (testDriveTaskReport?.stateNum !== CONST.REPORT.STATE_NUM.APPROVED || testDriveTaskReport?.statusNum !== CONST.REPORT.STATUS_NUM.APPROVED) {
        completeTask(testDriveTaskReport);
    }
}

export {
    createTaskAndNavigate,
    editTask,
    editTaskAssignee,
    setTitleValue,
    setDescriptionValue,
    setTaskReport,
    setDetailsValue,
    setAssigneeValue,
    setShareDestinationValue,
    clearOutTaskInfo,
    reopenTask,
    completeTask,
    clearOutTaskInfoAndNavigate,
    startOutCreateTaskQuickAction,
    getAssignee,
    getShareDestination,
    deleteTask,
    dismissModalAndClearOutTaskInfo,
    getTaskAssigneeAccountID,
    clearTaskErrors,
    canModifyTask,
    setNewOptimisticAssignee,
    getNavigationUrlOnTaskDelete,
    canActionTask,
<<<<<<< HEAD
    completeTestDriveTask,
};

export type {PolicyValue, Assignee, ShareDestination};
=======
};
>>>>>>> d629de01
<|MERGE_RESOLUTION|>--- conflicted
+++ resolved
@@ -1320,11 +1320,5 @@
     setNewOptimisticAssignee,
     getNavigationUrlOnTaskDelete,
     canActionTask,
-<<<<<<< HEAD
     completeTestDriveTask,
-};
-
-export type {PolicyValue, Assignee, ShareDestination};
-=======
-};
->>>>>>> d629de01
+};