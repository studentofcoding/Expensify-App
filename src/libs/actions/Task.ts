--- conflicted
+++ resolved
@@ -1274,7 +1274,6 @@
     });
 }
 
-<<<<<<< HEAD
 function getFinishOnboardingTaskOnyxData(taskName: keyof OnyxTypes.IntroSelected): OnyxData {
     const taskReportID = introSelected?.[taskName];
     if (taskReportID) {
@@ -1287,7 +1286,7 @@
     }
 
     return {};
-=======
+}
 function completeTestDriveTask() {
     const onboardingReport = ReportUtils.getChatUsedForOnboarding();
     if (!onboardingReport) {
@@ -1307,7 +1306,6 @@
     if (testDriveTaskReport?.stateNum !== CONST.REPORT.STATE_NUM.APPROVED || testDriveTaskReport?.statusNum !== CONST.REPORT.STATUS_NUM.APPROVED) {
         completeTask(testDriveTaskReport);
     }
->>>>>>> fabc8b33
 }
 
 export {
@@ -1335,12 +1333,6 @@
     setNewOptimisticAssignee,
     getNavigationUrlOnTaskDelete,
     canActionTask,
-<<<<<<< HEAD
     getFinishOnboardingTaskOnyxData,
-};
-
-export type {PolicyValue, Assignee, ShareDestination};
-=======
     completeTestDriveTask,
-};
->>>>>>> fabc8b33
+};