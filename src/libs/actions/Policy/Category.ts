import lodashCloneDeep from 'lodash/cloneDeep';
import lodashUnion from 'lodash/union';
import type {NullishDeep, OnyxCollection, OnyxUpdate} from 'react-native-onyx';
import Onyx from 'react-native-onyx';
import * as API from '@libs/API';
import type {
    EnablePolicyCategoriesParams,
    OpenPolicyCategoriesPageParams,
    RemovePolicyCategoryReceiptsRequiredParams,
    SetPolicyCategoryApproverParams,
    SetPolicyCategoryDescriptionRequiredParams,
    SetPolicyCategoryMaxAmountParams,
    SetPolicyCategoryReceiptsRequiredParams,
    SetPolicyCategoryTaxParams,
    SetPolicyDistanceRatesDefaultCategoryParams,
    SetWorkspaceCategoryDescriptionHintParams,
    UpdatePolicyCategoryGLCodeParams,
} from '@libs/API/parameters';
import {READ_COMMANDS, WRITE_COMMANDS} from '@libs/API/types';
import * as CurrencyUtils from '@libs/CurrencyUtils';
import * as ErrorUtils from '@libs/ErrorUtils';
import getIsNarrowLayout from '@libs/getIsNarrowLayout';
import {translateLocal} from '@libs/Localize';
import Log from '@libs/Log';
import * as OptionsListUtils from '@libs/OptionsListUtils';
import {navigateWhenEnableFeature, removePendingFieldsFromCustomUnit} from '@libs/PolicyUtils';
import * as ReportUtils from '@libs/ReportUtils';
import CONST from '@src/CONST';
import ONYXKEYS from '@src/ONYXKEYS';
import type {Policy, PolicyCategories, PolicyCategory, RecentlyUsedCategories, Report} from '@src/types/onyx';
import type {ApprovalRule, CustomUnit, ExpenseRule} from '@src/types/onyx/Policy';
import type {PolicyCategoryExpenseLimitType} from '@src/types/onyx/PolicyCategory';
import type {OnyxData} from '@src/types/onyx/Request';

const allPolicies: OnyxCollection<Policy> = {};
Onyx.connect({
    key: ONYXKEYS.COLLECTION.POLICY,
    callback: (val, key) => {
        if (!key) {
            return;
        }
        if (val === null || val === undefined) {
            // If we are deleting a policy, we have to check every report linked to that policy
            // and unset the draft indicator (pencil icon) alongside removing any draft comments. Clearing these values will keep the newly archived chats from being displayed in the LHN.
            // More info: https://github.com/Expensify/App/issues/14260
            const policyID = key.replace(ONYXKEYS.COLLECTION.POLICY, '');
            const policyReports = ReportUtils.getAllPolicyReports(policyID);
            const cleanUpMergeQueries: Record<`${typeof ONYXKEYS.COLLECTION.REPORT}${string}`, NullishDeep<Report>> = {};
            const cleanUpSetQueries: Record<`${typeof ONYXKEYS.COLLECTION.REPORT_DRAFT_COMMENT}${string}` | `${typeof ONYXKEYS.COLLECTION.REPORT_ACTIONS_DRAFTS}${string}`, null> = {};
            policyReports.forEach((policyReport) => {
                if (!policyReport) {
                    return;
                }
                const {reportID} = policyReport;
                cleanUpSetQueries[`${ONYXKEYS.COLLECTION.REPORT_DRAFT_COMMENT}${reportID}`] = null;
                cleanUpSetQueries[`${ONYXKEYS.COLLECTION.REPORT_ACTIONS_DRAFTS}${reportID}`] = null;
            });
            Onyx.mergeCollection(ONYXKEYS.COLLECTION.REPORT, cleanUpMergeQueries);
            Onyx.multiSet(cleanUpSetQueries);
            delete allPolicies[key];
            return;
        }

        allPolicies[key] = val;
    },
});

let allRecentlyUsedCategories: OnyxCollection<RecentlyUsedCategories> = {};
Onyx.connect({
    key: ONYXKEYS.COLLECTION.POLICY_RECENTLY_USED_CATEGORIES,
    waitForCollectionCallback: true,
    callback: (val) => (allRecentlyUsedCategories = val),
});

let allPolicyCategories: OnyxCollection<PolicyCategories> = {};
Onyx.connect({
    key: ONYXKEYS.COLLECTION.POLICY_CATEGORIES,
    waitForCollectionCallback: true,
    callback: (val) => (allPolicyCategories = val),
});

function buildOptimisticPolicyCategories(policyID: string, categories: readonly string[]) {
    const optimisticCategoryMap = categories.reduce<Record<string, Partial<PolicyCategory>>>((acc, category) => {
        acc[category] = {
            name: category,
            enabled: true,
            errors: null,
            pendingAction: CONST.RED_BRICK_ROAD_PENDING_ACTION.ADD,
        };
        return acc;
    }, {});

    const successCategoryMap = categories.reduce<Record<string, Partial<PolicyCategory>>>((acc, category) => {
        acc[category] = {
            errors: null,
            pendingAction: null,
        };
        return acc;
    }, {});

    const failureCategoryMap = categories.reduce<Record<string, Partial<PolicyCategory>>>((acc, category) => {
        acc[category] = {
            errors: ErrorUtils.getMicroSecondOnyxErrorWithTranslationKey('workspace.categories.createFailureMessage'),
            pendingAction: null,
        };
        return acc;
    }, {});

    const onyxData: OnyxData = {
        optimisticData: [
            {
                onyxMethod: Onyx.METHOD.MERGE,
                key: `${ONYXKEYS.COLLECTION.POLICY_CATEGORIES}${policyID}`,
                value: optimisticCategoryMap,
            },
            {
                onyxMethod: Onyx.METHOD.SET,
                key: `${ONYXKEYS.COLLECTION.POLICY_CATEGORIES_DRAFT}${policyID}`,
                value: null,
            },
        ],
        successData: [
            {
                onyxMethod: Onyx.METHOD.MERGE,
                key: `${ONYXKEYS.COLLECTION.POLICY_CATEGORIES}${policyID}`,
                value: successCategoryMap,
            },
        ],
        failureData: [
            {
                onyxMethod: Onyx.METHOD.MERGE,
                key: `${ONYXKEYS.COLLECTION.POLICY_CATEGORIES}${policyID}`,
                value: failureCategoryMap,
            },
        ],
    };

    return onyxData;
}

function updateImportSpreadsheetData(categoriesLength: number) {
    const onyxData: OnyxData = {
        successData: [
            {
                onyxMethod: Onyx.METHOD.MERGE,
                key: ONYXKEYS.IMPORTED_SPREADSHEET,
                value: {
                    shouldFinalModalBeOpened: true,
                    importFinalModal: {
                        title: translateLocal('spreadsheet.importSuccessfullTitle'),
                        prompt: translateLocal('spreadsheet.importCategoriesSuccessfullDescription', categoriesLength),
                    },
                },
            },
        ],

        failureData: [
            {
                onyxMethod: Onyx.METHOD.MERGE,
                key: ONYXKEYS.IMPORTED_SPREADSHEET,
                value: {
                    shouldFinalModalBeOpened: true,
                    importFinalModal: {title: translateLocal('spreadsheet.importFailedTitle'), prompt: translateLocal('spreadsheet.importFailedDescription')},
                },
            },
        ],
    };

    return onyxData;
}

function openPolicyCategoriesPage(policyID: string) {
    if (!policyID) {
        Log.warn('openPolicyCategoriesPage invalid params', {policyID});
        return;
    }

    const params: OpenPolicyCategoriesPageParams = {
        policyID,
    };

    API.read(READ_COMMANDS.OPEN_POLICY_CATEGORIES_PAGE, params);
}

function buildOptimisticPolicyRecentlyUsedCategories(policyID?: string, category?: string) {
    if (!policyID || !category) {
        return [];
    }

    const policyRecentlyUsedCategories = allRecentlyUsedCategories?.[`${ONYXKEYS.COLLECTION.POLICY_RECENTLY_USED_CATEGORIES}${policyID}`] ?? [];

    return lodashUnion([category], policyRecentlyUsedCategories);
}

function setWorkspaceCategoryEnabled(policyID: string, categoriesToUpdate: Record<string, {name: string; enabled: boolean}>) {
    const policyCategories = allPolicyCategories?.[`${ONYXKEYS.COLLECTION.POLICY_CATEGORIES}${policyID}`] ?? {};
    const policy = allPolicies?.[`${ONYXKEYS.COLLECTION.POLICY}${policyID}`];
    const optimisticPolicyCategoriesData = {
        ...Object.keys(categoriesToUpdate).reduce<PolicyCategories>((acc, key) => {
            acc[key] = {
                ...policyCategories[key],
                ...categoriesToUpdate[key],
                errors: null,
                pendingFields: {
                    enabled: CONST.RED_BRICK_ROAD_PENDING_ACTION.UPDATE,
                },
                pendingAction: CONST.RED_BRICK_ROAD_PENDING_ACTION.UPDATE,
            };

            return acc;
        }, {}),
    };
    const shouldDisableRequiresCategory = !OptionsListUtils.hasEnabledOptions({...policyCategories, ...optimisticPolicyCategoriesData});
    const onyxData: OnyxData = {
        optimisticData: [
            {
                onyxMethod: Onyx.METHOD.MERGE,
                key: `${ONYXKEYS.COLLECTION.POLICY_CATEGORIES}${policyID}`,
                value: optimisticPolicyCategoriesData,
            },
        ],
        successData: [
            {
                onyxMethod: Onyx.METHOD.MERGE,
                key: `${ONYXKEYS.COLLECTION.POLICY_CATEGORIES}${policyID}`,
                value: {
                    ...Object.keys(categoriesToUpdate).reduce<PolicyCategories>((acc, key) => {
                        acc[key] = {
                            ...policyCategories[key],
                            ...categoriesToUpdate[key],
                            errors: null,
                            pendingFields: {
                                enabled: null,
                            },
                            pendingAction: null,
                        };

                        return acc;
                    }, {}),
                },
            },
        ],
        failureData: [
            {
                onyxMethod: Onyx.METHOD.MERGE,
                key: `${ONYXKEYS.COLLECTION.POLICY_CATEGORIES}${policyID}`,
                value: {
                    ...Object.keys(categoriesToUpdate).reduce<PolicyCategories>((acc, key) => {
                        acc[key] = {
                            ...policyCategories[key],
                            ...categoriesToUpdate[key],
                            errors: ErrorUtils.getMicroSecondOnyxErrorWithTranslationKey('workspace.categories.updateFailureMessage'),
                            pendingFields: {
                                enabled: null,
                            },
                            pendingAction: null,
                        };

                        return acc;
                    }, {}),
                },
            },
        ],
    };
    if (shouldDisableRequiresCategory) {
        onyxData.optimisticData?.push({
            onyxMethod: Onyx.METHOD.MERGE,
            key: `${ONYXKEYS.COLLECTION.POLICY}${policyID}`,
            value: {
                requiresCategory: false,
                pendingFields: {
                    requiresCategory: CONST.RED_BRICK_ROAD_PENDING_ACTION.UPDATE,
                },
            },
        });
        onyxData.successData?.push({
            onyxMethod: Onyx.METHOD.MERGE,
            key: `${ONYXKEYS.COLLECTION.POLICY}${policyID}`,
            value: {
                pendingFields: {
                    requiresCategory: null,
                },
            },
        });
        onyxData.failureData?.push({
            onyxMethod: Onyx.METHOD.MERGE,
            key: `${ONYXKEYS.COLLECTION.POLICY}${policyID}`,
            value: {
                requiresCategory: policy?.requiresCategory,
                pendingFields: {
                    requiresCategory: null,
                },
            },
        });
    }

    const parameters = {
        policyID,
        categories: JSON.stringify(Object.keys(categoriesToUpdate).map((key) => categoriesToUpdate[key])),
    };

    API.write(WRITE_COMMANDS.SET_WORKSPACE_CATEGORIES_ENABLED, parameters, onyxData);
}

function setPolicyCategoryDescriptionRequired(policyID: string, categoryName: string, areCommentsRequired: boolean) {
    const policyCategoryToUpdate = allPolicyCategories?.[`${ONYXKEYS.COLLECTION.POLICY_CATEGORIES}${policyID}`]?.[categoryName];
    const originalAreCommentsRequired = policyCategoryToUpdate?.areCommentsRequired;
    const originalCommentHint = policyCategoryToUpdate?.commentHint;

    // When areCommentsRequired is set to false, commentHint has to be reset
    const updatedCommentHint = areCommentsRequired ? allPolicyCategories?.[`${ONYXKEYS.COLLECTION.POLICY_CATEGORIES}${policyID}`]?.[categoryName]?.commentHint : '';

    const onyxData: OnyxData = {
        optimisticData: [
            {
                onyxMethod: Onyx.METHOD.MERGE,
                key: `${ONYXKEYS.COLLECTION.POLICY_CATEGORIES}${policyID}`,
                value: {
                    [categoryName]: {
                        pendingAction: CONST.RED_BRICK_ROAD_PENDING_ACTION.UPDATE,
                        pendingFields: {
                            areCommentsRequired: CONST.RED_BRICK_ROAD_PENDING_ACTION.UPDATE,
                        },
                        areCommentsRequired,
                        commentHint: updatedCommentHint,
                    },
                },
            },
        ],
        successData: [
            {
                onyxMethod: Onyx.METHOD.MERGE,
                key: `${ONYXKEYS.COLLECTION.POLICY_CATEGORIES}${policyID}`,
                value: {
                    [categoryName]: {
                        pendingAction: null,
                        pendingFields: {
                            areCommentsRequired: null,
                        },
                        areCommentsRequired,
                        commentHint: updatedCommentHint,
                    },
                },
            },
        ],
        failureData: [
            {
                onyxMethod: Onyx.METHOD.MERGE,
                key: `${ONYXKEYS.COLLECTION.POLICY_CATEGORIES}${policyID}`,
                value: {
                    [categoryName]: {
                        errors: ErrorUtils.getMicroSecondOnyxErrorWithTranslationKey('common.genericErrorMessage'),
                        pendingAction: null,
                        pendingFields: {
                            areCommentsRequired: null,
                        },
                        areCommentsRequired: originalAreCommentsRequired,
                        commentHint: originalCommentHint,
                    },
                },
            },
        ],
    };

    const parameters: SetPolicyCategoryDescriptionRequiredParams = {
        policyID,
        categoryName,
        areCommentsRequired,
    };

    API.write(WRITE_COMMANDS.SET_POLICY_CATEGORY_DESCRIPTION_REQUIRED, parameters, onyxData);
}

function setPolicyCategoryReceiptsRequired(policyID: string, categoryName: string, maxExpenseAmountNoReceipt: number) {
    const originalMaxExpenseAmountNoReceipt = allPolicyCategories?.[`${ONYXKEYS.COLLECTION.POLICY_CATEGORIES}${policyID}`]?.[categoryName]?.maxExpenseAmountNoReceipt;

    const onyxData: OnyxData = {
        optimisticData: [
            {
                onyxMethod: Onyx.METHOD.MERGE,
                key: `${ONYXKEYS.COLLECTION.POLICY_CATEGORIES}${policyID}`,
                value: {
                    [categoryName]: {
                        pendingAction: CONST.RED_BRICK_ROAD_PENDING_ACTION.UPDATE,
                        pendingFields: {
                            maxExpenseAmountNoReceipt: CONST.RED_BRICK_ROAD_PENDING_ACTION.UPDATE,
                        },
                        maxExpenseAmountNoReceipt,
                    },
                },
            },
        ],
        successData: [
            {
                onyxMethod: Onyx.METHOD.MERGE,
                key: `${ONYXKEYS.COLLECTION.POLICY_CATEGORIES}${policyID}`,
                value: {
                    [categoryName]: {
                        pendingAction: null,
                        pendingFields: {
                            maxExpenseAmountNoReceipt: null,
                        },
                        maxExpenseAmountNoReceipt,
                    },
                },
            },
        ],
        failureData: [
            {
                onyxMethod: Onyx.METHOD.MERGE,
                key: `${ONYXKEYS.COLLECTION.POLICY_CATEGORIES}${policyID}`,
                value: {
                    [categoryName]: {
                        errors: ErrorUtils.getMicroSecondOnyxErrorWithTranslationKey('common.genericErrorMessage'),
                        pendingAction: null,
                        pendingFields: {
                            maxExpenseAmountNoReceipt: null,
                        },
                        maxExpenseAmountNoReceipt: originalMaxExpenseAmountNoReceipt,
                    },
                },
            },
        ],
    };

    const parameters: SetPolicyCategoryReceiptsRequiredParams = {
        policyID,
        categoryName,
        maxExpenseAmountNoReceipt,
    };

    API.write(WRITE_COMMANDS.SET_POLICY_CATEGORY_RECEIPTS_REQUIRED, parameters, onyxData);
}

function removePolicyCategoryReceiptsRequired(policyID: string, categoryName: string) {
    const originalMaxExpenseAmountNoReceipt = allPolicyCategories?.[`${ONYXKEYS.COLLECTION.POLICY_CATEGORIES}${policyID}`]?.[categoryName]?.maxExpenseAmountNoReceipt;

    const onyxData: OnyxData = {
        optimisticData: [
            {
                onyxMethod: Onyx.METHOD.MERGE,
                key: `${ONYXKEYS.COLLECTION.POLICY_CATEGORIES}${policyID}`,
                value: {
                    [categoryName]: {
                        pendingAction: CONST.RED_BRICK_ROAD_PENDING_ACTION.UPDATE,
                        pendingFields: {
                            maxExpenseAmountNoReceipt: CONST.RED_BRICK_ROAD_PENDING_ACTION.UPDATE,
                        },
                        maxExpenseAmountNoReceipt: null,
                    },
                },
            },
        ],
        successData: [
            {
                onyxMethod: Onyx.METHOD.MERGE,
                key: `${ONYXKEYS.COLLECTION.POLICY_CATEGORIES}${policyID}`,
                value: {
                    [categoryName]: {
                        pendingAction: null,
                        pendingFields: {
                            maxExpenseAmountNoReceipt: null,
                        },
                        maxExpenseAmountNoReceipt: null,
                    },
                },
            },
        ],
        failureData: [
            {
                onyxMethod: Onyx.METHOD.MERGE,
                key: `${ONYXKEYS.COLLECTION.POLICY_CATEGORIES}${policyID}`,
                value: {
                    [categoryName]: {
                        errors: ErrorUtils.getMicroSecondOnyxErrorWithTranslationKey('common.genericErrorMessage'),
                        pendingAction: null,
                        pendingFields: {
                            maxExpenseAmountNoReceipt: null,
                        },
                        maxExpenseAmountNoReceipt: originalMaxExpenseAmountNoReceipt,
                    },
                },
            },
        ],
    };

    const parameters: RemovePolicyCategoryReceiptsRequiredParams = {
        policyID,
        categoryName,
    };

    API.write(WRITE_COMMANDS.REMOVE_POLICY_CATEGORY_RECEIPTS_REQUIRED, parameters, onyxData);
}

function createPolicyCategory(policyID: string, categoryName: string) {
    const onyxData = buildOptimisticPolicyCategories(policyID, [categoryName]);

    const parameters = {
        policyID,
        categories: JSON.stringify([{name: categoryName}]),
    };

    API.write(WRITE_COMMANDS.CREATE_WORKSPACE_CATEGORIES, parameters, onyxData);
}

function importPolicyCategories(policyID: string, categories: PolicyCategory[]) {
    const onyxData = updateImportSpreadsheetData(categories.length);

    const parameters = {
        policyID,
        // eslint-disable-next-line @typescript-eslint/naming-convention
        categories: JSON.stringify([...categories.map((category) => ({name: category.name, enabled: category.enabled, 'GL Code': String(category['GL Code'])}))]),
    };

    API.write(WRITE_COMMANDS.IMPORT_CATEGORIES_SREADSHEET, parameters, onyxData);
}

function renamePolicyCategory(policyID: string, policyCategory: {oldName: string; newName: string}) {
    const policyCategoryToUpdate = allPolicyCategories?.[`${ONYXKEYS.COLLECTION.POLICY_CATEGORIES}${policyID}`]?.[policyCategory.oldName];

    const onyxData: OnyxData = {
        optimisticData: [
            {
                onyxMethod: Onyx.METHOD.MERGE,
                key: `${ONYXKEYS.COLLECTION.POLICY_CATEGORIES}${policyID}`,
                value: {
                    [policyCategory.oldName]: null,
                    [policyCategory.newName]: {
                        ...policyCategoryToUpdate,
                        name: policyCategory.newName,
                        pendingAction: CONST.RED_BRICK_ROAD_PENDING_ACTION.UPDATE,
                        pendingFields: {
                            ...(policyCategoryToUpdate?.pendingFields ?? {}),
                            name: CONST.RED_BRICK_ROAD_PENDING_ACTION.UPDATE,
                        },
                        previousCategoryName: policyCategory.oldName,
                    },
                },
            },
        ],
        successData: [
            {
                onyxMethod: Onyx.METHOD.MERGE,
                key: `${ONYXKEYS.COLLECTION.POLICY_CATEGORIES}${policyID}`,
                value: {
                    [policyCategory.oldName]: null,
                    [policyCategory.newName]: {
                        ...policyCategoryToUpdate,
                        name: policyCategory.newName,
                        errors: null,
                        pendingAction: null,
                        pendingFields: {
                            ...(policyCategoryToUpdate?.pendingFields ?? {}),
                            name: null,
                        },
                    },
                },
            },
        ],
        failureData: [
            {
                onyxMethod: Onyx.METHOD.MERGE,
                key: `${ONYXKEYS.COLLECTION.POLICY_CATEGORIES}${policyID}`,
                value: {
                    [policyCategory.newName]: null,
                    [policyCategory.oldName]: {
                        ...policyCategoryToUpdate,
                        name: policyCategory.oldName,
                        errors: ErrorUtils.getMicroSecondOnyxErrorWithTranslationKey('workspace.categories.updateFailureMessage'),
                        pendingAction: null,
                    },
                },
            },
        ],
    };

    const parameters = {
        policyID,
        categories: JSON.stringify({[policyCategory.oldName]: policyCategory.newName}),
    };

    API.write(WRITE_COMMANDS.RENAME_WORKSPACE_CATEGORY, parameters, onyxData);
}

function setPolicyCategoryPayrollCode(policyID: string, categoryName: string, payrollCode: string) {
    const policyCategoryToUpdate = allPolicyCategories?.[`${ONYXKEYS.COLLECTION.POLICY_CATEGORIES}${policyID}`]?.[categoryName] ?? {};

    const onyxData: OnyxData = {
        optimisticData: [
            {
                onyxMethod: Onyx.METHOD.MERGE,
                key: `${ONYXKEYS.COLLECTION.POLICY_CATEGORIES}${policyID}`,
                value: {
                    [categoryName]: {
                        ...policyCategoryToUpdate,
                        pendingAction: CONST.RED_BRICK_ROAD_PENDING_ACTION.UPDATE,
                        pendingFields: {
                            // eslint-disable-next-line @typescript-eslint/naming-convention
                            'Payroll Code': CONST.RED_BRICK_ROAD_PENDING_ACTION.UPDATE,
                        },
                        // eslint-disable-next-line @typescript-eslint/naming-convention
                        'Payroll Code': payrollCode,
                    },
                },
            },
        ],
        successData: [
            {
                onyxMethod: Onyx.METHOD.MERGE,
                key: `${ONYXKEYS.COLLECTION.POLICY_CATEGORIES}${policyID}`,
                value: {
                    [categoryName]: {
                        ...policyCategoryToUpdate,
                        pendingAction: null,
                        pendingFields: {
                            // eslint-disable-next-line @typescript-eslint/naming-convention
                            'Payroll Code': null,
                        },
                        // eslint-disable-next-line @typescript-eslint/naming-convention
                        'Payroll Code': payrollCode,
                    },
                },
            },
        ],
        failureData: [
            {
                onyxMethod: Onyx.METHOD.MERGE,
                key: `${ONYXKEYS.COLLECTION.POLICY_CATEGORIES}${policyID}`,
                value: {
                    [categoryName]: {
                        ...policyCategoryToUpdate,
                        errors: ErrorUtils.getMicroSecondOnyxErrorWithTranslationKey('workspace.categories.updatePayrollCodeFailureMessage'),
                        pendingAction: null,
                        pendingFields: {
                            // eslint-disable-next-line @typescript-eslint/naming-convention
                            'Payroll Code': null,
                        },
                    },
                },
            },
        ],
    };

    const parameters = {
        policyID,
        categoryName,
        payrollCode,
    };

    API.write(WRITE_COMMANDS.UPDATE_POLICY_CATEGORY_PAYROLL_CODE, parameters, onyxData);
}

function setPolicyCategoryGLCode(policyID: string, categoryName: string, glCode: string) {
    const policyCategoryToUpdate = allPolicyCategories?.[`${ONYXKEYS.COLLECTION.POLICY_CATEGORIES}${policyID}`]?.[categoryName] ?? {};

    const onyxData: OnyxData = {
        optimisticData: [
            {
                onyxMethod: Onyx.METHOD.MERGE,
                key: `${ONYXKEYS.COLLECTION.POLICY_CATEGORIES}${policyID}`,
                value: {
                    [categoryName]: {
                        ...policyCategoryToUpdate,
                        pendingAction: CONST.RED_BRICK_ROAD_PENDING_ACTION.UPDATE,
                        pendingFields: {
                            // eslint-disable-next-line @typescript-eslint/naming-convention
                            'GL Code': CONST.RED_BRICK_ROAD_PENDING_ACTION.UPDATE,
                        },
                        // eslint-disable-next-line @typescript-eslint/naming-convention
                        'GL Code': glCode,
                    },
                },
            },
        ],
        successData: [
            {
                onyxMethod: Onyx.METHOD.MERGE,
                key: `${ONYXKEYS.COLLECTION.POLICY_CATEGORIES}${policyID}`,
                value: {
                    [categoryName]: {
                        ...policyCategoryToUpdate,
                        pendingAction: null,
                        pendingFields: {
                            // eslint-disable-next-line @typescript-eslint/naming-convention
                            'GL Code': null,
                        },
                        // eslint-disable-next-line @typescript-eslint/naming-convention
                        'GL Code': glCode,
                    },
                },
            },
        ],
        failureData: [
            {
                onyxMethod: Onyx.METHOD.MERGE,
                key: `${ONYXKEYS.COLLECTION.POLICY_CATEGORIES}${policyID}`,
                value: {
                    [categoryName]: {
                        ...policyCategoryToUpdate,
                        errors: ErrorUtils.getMicroSecondOnyxErrorWithTranslationKey('workspace.categories.updateGLCodeFailureMessage'),
                        pendingAction: null,
                        pendingFields: {
                            // eslint-disable-next-line @typescript-eslint/naming-convention
                            'GL Code': null,
                        },
                    },
                },
            },
        ],
    };

    const parameters: UpdatePolicyCategoryGLCodeParams = {
        policyID,
        categoryName,
        glCode,
    };

    API.write(WRITE_COMMANDS.UPDATE_POLICY_CATEGORY_GL_CODE, parameters, onyxData);
}

function setWorkspaceRequiresCategory(policyID: string, requiresCategory: boolean) {
    const onyxData: OnyxData = {
        optimisticData: [
            {
                onyxMethod: Onyx.METHOD.MERGE,
                key: `${ONYXKEYS.COLLECTION.POLICY}${policyID}`,
                value: {
                    requiresCategory,
                    errors: {
                        requiresCategory: null,
                    },
                    pendingFields: {
                        requiresCategory: CONST.RED_BRICK_ROAD_PENDING_ACTION.UPDATE,
                    },
                },
            },
        ],
        successData: [
            {
                onyxMethod: Onyx.METHOD.MERGE,
                key: `${ONYXKEYS.COLLECTION.POLICY}${policyID}`,
                value: {
                    errors: {
                        requiresCategory: null,
                    },
                    pendingFields: {
                        requiresCategory: null,
                    },
                },
            },
        ],
        failureData: [
            {
                onyxMethod: Onyx.METHOD.MERGE,
                key: `${ONYXKEYS.COLLECTION.POLICY}${policyID}`,
                value: {
                    requiresCategory: !requiresCategory,
                    errors: ErrorUtils.getMicroSecondOnyxErrorWithTranslationKey('workspace.categories.updateFailureMessage'),
                    pendingFields: {
                        requiresCategory: null,
                    },
                },
            },
        ],
    };

    const parameters = {
        policyID,
        requiresCategory,
    };

    API.write(WRITE_COMMANDS.SET_WORKSPACE_REQUIRES_CATEGORY, parameters, onyxData);
}

function clearCategoryErrors(policyID: string, categoryName: string) {
    const category = allPolicyCategories?.[`${ONYXKEYS.COLLECTION.POLICY_CATEGORIES}${policyID}`]?.[categoryName];

    if (!category) {
        return;
    }

    Onyx.merge(`${ONYXKEYS.COLLECTION.POLICY_CATEGORIES}${policyID}`, {
        [category.name]: {
            errors: null,
        },
    });
}

function deleteWorkspaceCategories(policyID: string, categoryNamesToDelete: string[]) {
    const policy = allPolicies?.[`${ONYXKEYS.COLLECTION.POLICY}${policyID}`];
    const policyCategories = allPolicyCategories?.[`${ONYXKEYS.COLLECTION.POLICY_CATEGORIES}${policyID}`] ?? {};
    const optimisticPolicyCategoriesData = categoryNamesToDelete.reduce<Record<string, Partial<PolicyCategory>>>((acc, categoryName) => {
        acc[categoryName] = {pendingAction: CONST.RED_BRICK_ROAD_PENDING_ACTION.DELETE};
        return acc;
    }, {});
    const shouldDisableRequiresCategory = !OptionsListUtils.hasEnabledOptions(
        Object.values(policyCategories).filter((category) => !categoryNamesToDelete.includes(category.name) && category.pendingAction !== CONST.RED_BRICK_ROAD_PENDING_ACTION.DELETE),
    );
    const onyxData: OnyxData = {
        optimisticData: [
            {
                onyxMethod: Onyx.METHOD.MERGE,
                key: `${ONYXKEYS.COLLECTION.POLICY_CATEGORIES}${policyID}`,
                value: optimisticPolicyCategoriesData,
            },
        ],
        successData: [
            {
                onyxMethod: Onyx.METHOD.MERGE,
                key: `${ONYXKEYS.COLLECTION.POLICY_CATEGORIES}${policyID}`,
                value: categoryNamesToDelete.reduce<Record<string, null>>((acc, categoryName) => {
                    acc[categoryName] = null;
                    return acc;
                }, {}),
            },
        ],
        failureData: [
            {
                onyxMethod: Onyx.METHOD.MERGE,
                key: `${ONYXKEYS.COLLECTION.POLICY_CATEGORIES}${policyID}`,
                value: categoryNamesToDelete.reduce<Record<string, Partial<PolicyCategory>>>((acc, categoryName) => {
                    acc[categoryName] = {
                        pendingAction: null,
                        errors: ErrorUtils.getMicroSecondOnyxErrorWithTranslationKey('workspace.categories.deleteFailureMessage'),
                    };
                    return acc;
                }, {}),
            },
        ],
    };
    if (shouldDisableRequiresCategory) {
        onyxData.optimisticData?.push({
            onyxMethod: Onyx.METHOD.MERGE,
            key: `${ONYXKEYS.COLLECTION.POLICY}${policyID}`,
            value: {
                requiresCategory: false,
                pendingFields: {
                    requiresCategory: CONST.RED_BRICK_ROAD_PENDING_ACTION.UPDATE,
                },
            },
        });
        onyxData.successData?.push({
            onyxMethod: Onyx.METHOD.MERGE,
            key: `${ONYXKEYS.COLLECTION.POLICY}${policyID}`,
            value: {
                pendingFields: {
                    requiresCategory: null,
                },
            },
        });
        onyxData.failureData?.push({
            onyxMethod: Onyx.METHOD.MERGE,
            key: `${ONYXKEYS.COLLECTION.POLICY}${policyID}`,
            value: {
                requiresCategory: policy?.requiresCategory,
                pendingFields: {
                    requiresCategory: null,
                },
            },
        });
    }

    const parameters = {
        policyID,
        categories: JSON.stringify(categoryNamesToDelete),
    };

    API.write(WRITE_COMMANDS.DELETE_WORKSPACE_CATEGORIES, parameters, onyxData);
}

function enablePolicyCategories(policyID: string, enabled: boolean) {
    const onyxUpdatesToDisableCategories: OnyxUpdate[] = [];
    if (!enabled) {
        onyxUpdatesToDisableCategories.push(
            {
                onyxMethod: Onyx.METHOD.MERGE,
                key: `${ONYXKEYS.COLLECTION.POLICY_CATEGORIES}${policyID}`,
                value: Object.fromEntries(
                    Object.entries(allPolicyCategories?.[`${ONYXKEYS.COLLECTION.POLICY_CATEGORIES}${policyID}`] ?? {}).map(([categoryName]) => [
                        categoryName,
                        {
                            enabled: false,
                        },
                    ]),
                ),
            },
            {
                onyxMethod: Onyx.METHOD.MERGE,
                key: `${ONYXKEYS.COLLECTION.POLICY}${policyID}`,
                value: {
                    requiresCategory: false,
                },
            },
        );
    }
    const onyxData: OnyxData = {
        optimisticData: [
            {
                onyxMethod: Onyx.METHOD.MERGE,
                key: `${ONYXKEYS.COLLECTION.POLICY}${policyID}`,
                value: {
                    areCategoriesEnabled: enabled,
                    pendingFields: {
                        areCategoriesEnabled: CONST.RED_BRICK_ROAD_PENDING_ACTION.UPDATE,
                    },
                },
            },
        ],
        successData: [
            {
                onyxMethod: Onyx.METHOD.MERGE,
                key: `${ONYXKEYS.COLLECTION.POLICY}${policyID}`,
                value: {
                    pendingFields: {
                        areCategoriesEnabled: null,
                    },
                },
            },
        ],
        failureData: [
            {
                onyxMethod: Onyx.METHOD.MERGE,
                key: `${ONYXKEYS.COLLECTION.POLICY}${policyID}`,
                value: {
                    areCategoriesEnabled: !enabled,
                    pendingFields: {
                        areCategoriesEnabled: null,
                    },
                },
            },
        ],
    };

    if (onyxUpdatesToDisableCategories.length > 0) {
        onyxData.optimisticData?.push(...onyxUpdatesToDisableCategories);
    }

    const parameters: EnablePolicyCategoriesParams = {policyID, enabled};

    API.write(WRITE_COMMANDS.ENABLE_POLICY_CATEGORIES, parameters, onyxData);

    if (enabled && getIsNarrowLayout()) {
        navigateWhenEnableFeature(policyID);
    }
}

function setPolicyDistanceRatesDefaultCategory(policyID: string, currentCustomUnit: CustomUnit, newCustomUnit: CustomUnit) {
    const optimisticData: OnyxUpdate[] = [
        {
            onyxMethod: Onyx.METHOD.MERGE,
            key: `${ONYXKEYS.COLLECTION.POLICY}${policyID}`,
            value: {
                customUnits: {
                    [newCustomUnit.customUnitID]: {
                        ...newCustomUnit,
                        pendingFields: {defaultCategory: CONST.RED_BRICK_ROAD_PENDING_ACTION.UPDATE},
                    },
                },
            },
        },
    ];

    const successData: OnyxUpdate[] = [
        {
            onyxMethod: Onyx.METHOD.MERGE,
            key: `${ONYXKEYS.COLLECTION.POLICY}${policyID}`,
            value: {
                customUnits: {
                    [newCustomUnit.customUnitID]: {
                        pendingFields: {defaultCategory: null},
                    },
                },
            },
        },
    ];

    const failureData: OnyxUpdate[] = [
        {
            onyxMethod: Onyx.METHOD.MERGE,
            key: `${ONYXKEYS.COLLECTION.POLICY}${policyID}`,
            value: {
                customUnits: {
                    [currentCustomUnit.customUnitID]: {
                        ...currentCustomUnit,
                        errorFields: {defaultCategory: ErrorUtils.getMicroSecondOnyxErrorWithTranslationKey('common.genericErrorMessage')},
                        pendingFields: {defaultCategory: null},
                    },
                },
            },
        },
    ];

    const params: SetPolicyDistanceRatesDefaultCategoryParams = {
        policyID,
        customUnit: JSON.stringify(removePendingFieldsFromCustomUnit(newCustomUnit)),
    };

    API.write(WRITE_COMMANDS.SET_POLICY_DISTANCE_RATES_DEFAULT_CATEGORY, params, {optimisticData, successData, failureData});
}

function setWorkspaceCategoryDescriptionHint(policyID: string, categoryName: string, commentHint: string) {
    const originalCommentHint = allPolicyCategories?.[`${ONYXKEYS.COLLECTION.POLICY_CATEGORIES}${policyID}`]?.[categoryName]?.commentHint;

    const onyxData: OnyxData = {
        optimisticData: [
            {
                onyxMethod: Onyx.METHOD.MERGE,
                key: `${ONYXKEYS.COLLECTION.POLICY_CATEGORIES}${policyID}`,
                value: {
                    [categoryName]: {
                        pendingAction: CONST.RED_BRICK_ROAD_PENDING_ACTION.UPDATE,
                        pendingFields: {
                            commentHint: CONST.RED_BRICK_ROAD_PENDING_ACTION.UPDATE,
                        },
                        commentHint,
                    },
                },
            },
        ],
        successData: [
            {
                onyxMethod: Onyx.METHOD.MERGE,
                key: `${ONYXKEYS.COLLECTION.POLICY_CATEGORIES}${policyID}`,
                value: {
                    [categoryName]: {
                        pendingAction: null,
                        pendingFields: {
                            commentHint: null,
                        },
                        commentHint,
                    },
                },
            },
        ],
        failureData: [
            {
                onyxMethod: Onyx.METHOD.MERGE,
                key: `${ONYXKEYS.COLLECTION.POLICY_CATEGORIES}${policyID}`,
                value: {
                    [categoryName]: {
                        errors: ErrorUtils.getMicroSecondOnyxErrorWithTranslationKey('common.genericErrorMessage'),
                        pendingAction: null,
                        pendingFields: {
                            commentHint: null,
                        },
                        commentHint: originalCommentHint,
                    },
                },
            },
        ],
    };

    const parameters: SetWorkspaceCategoryDescriptionHintParams = {
        policyID,
        categoryName,
        commentHint,
    };

    API.write(WRITE_COMMANDS.SET_WORKSPACE_CATEGORY_DESCRIPTION_HINT, parameters, onyxData);
}

function setPolicyCategoryMaxAmount(policyID: string, categoryName: string, maxExpenseAmount: string, expenseLimitType: PolicyCategoryExpenseLimitType) {
    const policyCategoryToUpdate = allPolicyCategories?.[`${ONYXKEYS.COLLECTION.POLICY_CATEGORIES}${policyID}`]?.[categoryName];
    const originalMaxExpenseAmount = policyCategoryToUpdate?.maxExpenseAmount;
    const originalExpenseLimitType = policyCategoryToUpdate?.expenseLimitType;
    const parsedMaxExpenseAmount = maxExpenseAmount === '' ? null : CurrencyUtils.convertToBackendAmount(parseFloat(maxExpenseAmount));

    const onyxData: OnyxData = {
        optimisticData: [
            {
                onyxMethod: Onyx.METHOD.MERGE,
                key: `${ONYXKEYS.COLLECTION.POLICY_CATEGORIES}${policyID}`,
                value: {
                    [categoryName]: {
                        pendingAction: CONST.RED_BRICK_ROAD_PENDING_ACTION.UPDATE,
                        pendingFields: {
                            maxExpenseAmount: CONST.RED_BRICK_ROAD_PENDING_ACTION.UPDATE,
                            expenseLimitType: CONST.RED_BRICK_ROAD_PENDING_ACTION.UPDATE,
                        },
                        maxExpenseAmount: parsedMaxExpenseAmount,
                        expenseLimitType,
                    },
                },
            },
        ],
        successData: [
            {
                onyxMethod: Onyx.METHOD.MERGE,
                key: `${ONYXKEYS.COLLECTION.POLICY_CATEGORIES}${policyID}`,
                value: {
                    [categoryName]: {
                        pendingAction: null,
                        pendingFields: {
                            maxExpenseAmount: null,
                            expenseLimitType: null,
                        },
                        maxExpenseAmount: parsedMaxExpenseAmount,
                        expenseLimitType,
                    },
                },
            },
        ],
        failureData: [
            {
                onyxMethod: Onyx.METHOD.MERGE,
                key: `${ONYXKEYS.COLLECTION.POLICY_CATEGORIES}${policyID}`,
                value: {
                    [categoryName]: {
                        errors: ErrorUtils.getMicroSecondOnyxErrorWithTranslationKey('common.genericErrorMessage'),
                        pendingAction: null,
                        pendingFields: {
                            maxExpenseAmount: null,
                            expenseLimitType: null,
                        },
                        maxExpenseAmount: originalMaxExpenseAmount,
                        expenseLimitType: originalExpenseLimitType,
                    },
                },
            },
        ],
    };

    const parameters: SetPolicyCategoryMaxAmountParams = {
        policyID,
        categoryName,
        maxExpenseAmount: parsedMaxExpenseAmount,
        expenseLimitType,
    };

    API.write(WRITE_COMMANDS.SET_POLICY_CATEGORY_MAX_AMOUNT, parameters, onyxData);
}

function setPolicyCategoryApprover(policyID: string, categoryName: string, approver: string) {
    const policy = allPolicies?.[`${ONYXKEYS.COLLECTION.POLICY}${policyID}`];
    const approvalRules = policy?.rules?.approvalRules ?? [];
    let updatedApprovalRules: ApprovalRule[] = lodashCloneDeep(approvalRules);
    const existingCategoryApproverRule = updatedApprovalRules.find((rule) => rule.applyWhen.some((when) => when.value === categoryName));
    let newApprover = approver;

    if (!existingCategoryApproverRule) {
        updatedApprovalRules.push({
            approver,
            applyWhen: [
                {
                    condition: 'matches',
                    field: 'category',
                    value: categoryName,
                },
            ],
        });
    } else if (existingCategoryApproverRule?.approver === approver) {
        updatedApprovalRules = updatedApprovalRules.filter((rule) => rule.approver !== approver);
        newApprover = '';
    } else {
        const indexToUpdate = updatedApprovalRules.indexOf(existingCategoryApproverRule);
        updatedApprovalRules[indexToUpdate].approver = approver;
    }

    const onyxData: OnyxData = {
        optimisticData: [
            {
                onyxMethod: Onyx.METHOD.MERGE,
                key: `${ONYXKEYS.COLLECTION.POLICY}${policyID}`,
                value: {
                    rules: {
                        approvalRules: updatedApprovalRules,
                        pendingFields: {
                            approvalRules: CONST.RED_BRICK_ROAD_PENDING_ACTION.UPDATE,
                        },
                    },
                },
            },
        ],
        successData: [
            {
                onyxMethod: Onyx.METHOD.MERGE,
                key: `${ONYXKEYS.COLLECTION.POLICY}${policyID}`,
                value: {
                    rules: {
                        pendingFields: {
                            approvalRules: null,
                        },
                    },
                },
            },
        ],
        failureData: [
            {
                onyxMethod: Onyx.METHOD.MERGE,
                key: `${ONYXKEYS.COLLECTION.POLICY}${policyID}`,
                value: {
                    rules: {
                        approvalRules,
                        pendingFields: {
                            approvalRules: null,
                        },
                    },
                },
            },
        ],
    };

    const parameters: SetPolicyCategoryApproverParams = {
        policyID,
        categoryName,
        approver: newApprover,
    };

    API.write(WRITE_COMMANDS.SET_POLICY_CATEGORY_APPROVER, parameters, onyxData);
}

function setPolicyCategoryTax(policyID: string, categoryName: string, taxID: string) {
    const policy = allPolicies?.[`${ONYXKEYS.COLLECTION.POLICY}${policyID}`];
    const expenseRules = policy?.rules?.expenseRules ?? [];
    const updatedExpenseRules: ExpenseRule[] = lodashCloneDeep(expenseRules);
    const existingCategoryExpenseRule = updatedExpenseRules.find((rule) => rule.applyWhen.some((when) => when.value === categoryName));

    if (!existingCategoryExpenseRule) {
        updatedExpenseRules.push({
            tax: {
                // eslint-disable-next-line @typescript-eslint/naming-convention
                field_id_TAX: {
                    externalID: taxID,
                },
            },
            applyWhen: [
                {
                    condition: 'matches',
                    field: 'category',
                    value: categoryName,
                },
            ],
        });
    } else {
        const indexToUpdate = updatedExpenseRules.indexOf(existingCategoryExpenseRule);
        updatedExpenseRules[indexToUpdate].tax.field_id_TAX.externalID = taxID;
    }

    const onyxData: OnyxData = {
        optimisticData: [
            {
                onyxMethod: Onyx.METHOD.MERGE,
                key: `${ONYXKEYS.COLLECTION.POLICY}${policyID}`,
                value: {
                    rules: {
                        expenseRules: updatedExpenseRules,
                        pendingFields: {
                            expenseRules: CONST.RED_BRICK_ROAD_PENDING_ACTION.UPDATE,
                        },
                    },
                },
            },
        ],
        successData: [
            {
                onyxMethod: Onyx.METHOD.MERGE,
                key: `${ONYXKEYS.COLLECTION.POLICY}${policyID}`,
                value: {
                    rules: {
                        pendingFields: {
                            expenseRules: null,
                        },
                    },
                },
            },
        ],
        failureData: [
            {
                onyxMethod: Onyx.METHOD.MERGE,
                key: `${ONYXKEYS.COLLECTION.POLICY}${policyID}`,
                value: {
                    rules: {
                        expenseRules,
                        pendingFields: {
                            expenseRules: null,
                        },
                    },
                },
            },
        ],
    };

    const parameters: SetPolicyCategoryTaxParams = {
        policyID,
        categoryName,
        taxID,
    };

    API.write(WRITE_COMMANDS.SET_POLICY_CATEGORY_TAX, parameters, onyxData);
}

export {
    openPolicyCategoriesPage,
    buildOptimisticPolicyRecentlyUsedCategories,
    setWorkspaceCategoryEnabled,
    setPolicyCategoryDescriptionRequired,
    setWorkspaceCategoryDescriptionHint,
    setWorkspaceRequiresCategory,
    setPolicyCategoryPayrollCode,
    createPolicyCategory,
    renamePolicyCategory,
    setPolicyCategoryGLCode,
    clearCategoryErrors,
    enablePolicyCategories,
    setPolicyDistanceRatesDefaultCategory,
    deleteWorkspaceCategories,
    buildOptimisticPolicyCategories,
<<<<<<< HEAD
    setPolicyCategoryReceiptsRequired,
    removePolicyCategoryReceiptsRequired,
    setPolicyCategoryMaxAmount,
    setPolicyCategoryApprover,
    setPolicyCategoryTax,
=======
    importPolicyCategories,
>>>>>>> ec8a5d97
};<|MERGE_RESOLUTION|>--- conflicted
+++ resolved
@@ -1305,13 +1305,10 @@
     setPolicyDistanceRatesDefaultCategory,
     deleteWorkspaceCategories,
     buildOptimisticPolicyCategories,
-<<<<<<< HEAD
     setPolicyCategoryReceiptsRequired,
     removePolicyCategoryReceiptsRequired,
     setPolicyCategoryMaxAmount,
     setPolicyCategoryApprover,
     setPolicyCategoryTax,
-=======
     importPolicyCategories,
->>>>>>> ec8a5d97
 };