import type {NullishDeep, OnyxCollection, OnyxEntry} from 'react-native-onyx';
import Onyx from 'react-native-onyx';
import * as API from '@libs/API';
import type {EnablePolicyTagsParams, OpenPolicyTagsPageParams, RenamePolicyTaglistParams, RenamePolicyTagsParams, SetPolicyTagsEnabled, SetPolicyTagsRequired} from '@libs/API/parameters';
import {READ_COMMANDS, WRITE_COMMANDS} from '@libs/API/types';
import * as ErrorUtils from '@libs/ErrorUtils';
import getIsNarrowLayout from '@libs/getIsNarrowLayout';
import Log from '@libs/Log';
import * as PolicyUtils from '@libs/PolicyUtils';
import {navigateWhenEnableFeature} from '@libs/PolicyUtils';
import * as ReportUtils from '@libs/ReportUtils';
import * as TransactionUtils from '@libs/TransactionUtils';
import CONST from '@src/CONST';
import ONYXKEYS from '@src/ONYXKEYS';
import type {Policy, PolicyTag, PolicyTagList, PolicyTags, RecentlyUsedTags, Report} from '@src/types/onyx';
import type {OnyxValueWithOfflineFeedback} from '@src/types/onyx/OnyxCommon';
import type {Attributes, Rate} from '@src/types/onyx/Policy';
import type {OnyxData} from '@src/types/onyx/Request';

type NewCustomUnit = {
    customUnitID: string;
    name: string;
    attributes: Attributes;
    rates: Rate;
};

const allPolicies: OnyxCollection<Policy> = {};
Onyx.connect({
    key: ONYXKEYS.COLLECTION.POLICY,
    callback: (val, key) => {
        if (!key) {
            return;
        }
        if (val === null || val === undefined) {
            // If we are deleting a policy, we have to check every report linked to that policy
            // and unset the draft indicator (pencil icon) alongside removing any draft comments. Clearing these values will keep the newly archived chats from being displayed in the LHN.
            // More info: https://github.com/Expensify/App/issues/14260
            const policyID = key.replace(ONYXKEYS.COLLECTION.POLICY, '');
            const policyReports = ReportUtils.getAllPolicyReports(policyID);
            const cleanUpMergeQueries: Record<`${typeof ONYXKEYS.COLLECTION.REPORT}${string}`, NullishDeep<Report>> = {};
            const cleanUpSetQueries: Record<`${typeof ONYXKEYS.COLLECTION.REPORT_DRAFT_COMMENT}${string}` | `${typeof ONYXKEYS.COLLECTION.REPORT_ACTIONS_DRAFTS}${string}`, null> = {};
            policyReports.forEach((policyReport) => {
                if (!policyReport) {
                    return;
                }
                const {reportID} = policyReport;
                cleanUpSetQueries[`${ONYXKEYS.COLLECTION.REPORT_DRAFT_COMMENT}${reportID}`] = null;
                cleanUpSetQueries[`${ONYXKEYS.COLLECTION.REPORT_ACTIONS_DRAFTS}${reportID}`] = null;
            });
            Onyx.mergeCollection(ONYXKEYS.COLLECTION.REPORT, cleanUpMergeQueries);
            Onyx.multiSet(cleanUpSetQueries);
            delete allPolicies[key];
            return;
        }

        allPolicies[key] = val;
    },
});

let allPolicyTags: OnyxCollection<PolicyTagList> = {};
Onyx.connect({
    key: ONYXKEYS.COLLECTION.POLICY_TAGS,
    waitForCollectionCallback: true,
    callback: (value) => {
        if (!value) {
            allPolicyTags = {};
            return;
        }

        allPolicyTags = value;
    },
});

let allRecentlyUsedTags: OnyxCollection<RecentlyUsedTags> = {};
Onyx.connect({
    key: ONYXKEYS.COLLECTION.POLICY_RECENTLY_USED_TAGS,
    waitForCollectionCallback: true,
    callback: (val) => (allRecentlyUsedTags = val),
});

function openPolicyTagsPage(policyID: string) {
    if (!policyID) {
        Log.warn('openPolicyTasgPage invalid params', {policyID});
        return;
    }

    const params: OpenPolicyTagsPageParams = {
        policyID,
    };

    API.read(READ_COMMANDS.OPEN_POLICY_TAGS_PAGE, params);
}

function buildOptimisticPolicyRecentlyUsedTags(policyID?: string, transactionTags?: string): RecentlyUsedTags {
    if (!policyID || !transactionTags) {
        return {};
    }

    const policyTags = allPolicyTags?.[`${ONYXKEYS.COLLECTION.POLICY_TAGS}${policyID}`] ?? {};
    const policyTagKeys = PolicyUtils.getSortedTagKeys(policyTags);
    const policyRecentlyUsedTags = allRecentlyUsedTags?.[`${ONYXKEYS.COLLECTION.POLICY_RECENTLY_USED_TAGS}${policyID}`] ?? {};
    const newOptimisticPolicyRecentlyUsedTags: RecentlyUsedTags = {};

    TransactionUtils.getTagArrayFromName(transactionTags).forEach((tag, index) => {
        if (!tag) {
            return;
        }

        const tagListKey = policyTagKeys[index];
        newOptimisticPolicyRecentlyUsedTags[tagListKey] = [...new Set([tag, ...(policyRecentlyUsedTags[tagListKey] ?? [])])];
    });

    return newOptimisticPolicyRecentlyUsedTags;
}

function createPolicyTag(policyID: string, tagName: string) {
    const policyTag = PolicyUtils.getTagLists(allPolicyTags?.[`${ONYXKEYS.COLLECTION.POLICY_TAGS}${policyID}`] ?? {})?.[0] ?? {};
    const newTagName = PolicyUtils.escapeTagName(tagName);

    const onyxData: OnyxData = {
        optimisticData: [
            {
                onyxMethod: Onyx.METHOD.MERGE,
                key: `${ONYXKEYS.COLLECTION.POLICY_TAGS}${policyID}`,
                value: {
                    [policyTag.name]: {
                        tags: {
                            [newTagName]: {
                                name: newTagName,
                                enabled: true,
                                errors: null,
                                pendingAction: CONST.RED_BRICK_ROAD_PENDING_ACTION.ADD,
                            },
                        },
                    },
                },
            },
        ],
        successData: [
            {
                onyxMethod: Onyx.METHOD.MERGE,
                key: `${ONYXKEYS.COLLECTION.POLICY_TAGS}${policyID}`,
                value: {
                    [policyTag.name]: {
                        tags: {
                            [newTagName]: {
                                errors: null,
                                pendingAction: null,
                            },
                        },
                    },
                },
            },
        ],
        failureData: [
            {
                onyxMethod: Onyx.METHOD.MERGE,
                key: `${ONYXKEYS.COLLECTION.POLICY_TAGS}${policyID}`,
                value: {
                    [policyTag.name]: {
                        tags: {
                            [newTagName]: {
                                errors: ErrorUtils.getMicroSecondOnyxErrorWithTranslationKey('workspace.tags.genericFailureMessage'),
                                pendingAction: null,
                            },
                        },
                    },
                },
            },
        ],
    };

    const parameters = {
        policyID,
        tags: JSON.stringify([{name: newTagName}]),
    };

    API.write(WRITE_COMMANDS.CREATE_POLICY_TAG, parameters, onyxData);
}

function setWorkspaceTagEnabled(policyID: string, tagsToUpdate: Record<string, {name: string; enabled: boolean}>, tagListIndex: number) {
    const policyTag = PolicyUtils.getTagLists(allPolicyTags?.[`${ONYXKEYS.COLLECTION.POLICY_TAGS}${policyID}`] ?? {})?.[tagListIndex] ?? {};

    const onyxData: OnyxData = {
        optimisticData: [
            {
                onyxMethod: Onyx.METHOD.MERGE,
                key: `${ONYXKEYS.COLLECTION.POLICY_TAGS}${policyID}`,
                value: {
                    [policyTag.name]: {
                        tags: {
                            ...Object.keys(tagsToUpdate).reduce<PolicyTags>((acc, key) => {
                                acc[key] = {
                                    ...policyTag.tags[key],
                                    ...tagsToUpdate[key],
                                    errors: null,
                                    pendingFields: {
                                        ...policyTag.tags[key].pendingFields,
                                        enabled: CONST.RED_BRICK_ROAD_PENDING_ACTION.UPDATE,
                                    },
                                    pendingAction: CONST.RED_BRICK_ROAD_PENDING_ACTION.UPDATE,
                                };

                                return acc;
                            }, {}),
                        },
                    },
                },
            },
        ],
        successData: [
            {
                onyxMethod: Onyx.METHOD.MERGE,
                key: `${ONYXKEYS.COLLECTION.POLICY_TAGS}${policyID}`,
                value: {
                    [policyTag.name]: {
                        tags: {
                            ...Object.keys(tagsToUpdate).reduce<PolicyTags>((acc, key) => {
                                acc[key] = {
                                    ...policyTag.tags[key],
                                    ...tagsToUpdate[key],
                                    errors: null,
                                    pendingFields: {
                                        ...policyTag.tags[key].pendingFields,
                                        enabled: null,
                                    },
                                    pendingAction: null,
                                };

                                return acc;
                            }, {}),
                        },
                    },
                },
            },
        ],
        failureData: [
            {
                onyxMethod: Onyx.METHOD.MERGE,
                key: `${ONYXKEYS.COLLECTION.POLICY_TAGS}${policyID}`,
                value: {
                    [policyTag.name]: {
                        tags: {
                            ...Object.keys(tagsToUpdate).reduce<PolicyTags>((acc, key) => {
                                acc[key] = {
                                    ...policyTag.tags[key],
                                    ...tagsToUpdate[key],
                                    errors: ErrorUtils.getMicroSecondOnyxErrorWithTranslationKey('workspace.tags.genericFailureMessage'),
                                    pendingFields: {
                                        ...policyTag.tags[key].pendingFields,
                                        enabled: null,
                                    },
                                    pendingAction: null,
                                };

                                return acc;
                            }, {}),
                        },
                    },
                },
            },
        ],
    };

    const parameters: SetPolicyTagsEnabled = {
        policyID,
        tags: JSON.stringify(Object.keys(tagsToUpdate).map((key) => tagsToUpdate[key])),
        tagListIndex,
    };

    API.write(WRITE_COMMANDS.SET_POLICY_TAGS_ENABLED, parameters, onyxData);
}

function deletePolicyTags(policyID: string, tagsToDelete: string[]) {
    const policyTag = PolicyUtils.getTagLists(allPolicyTags?.[`${ONYXKEYS.COLLECTION.POLICY_TAGS}${policyID}`] ?? {})?.[0] ?? {};

    const onyxData: OnyxData = {
        optimisticData: [
            {
                onyxMethod: Onyx.METHOD.MERGE,
                key: `${ONYXKEYS.COLLECTION.POLICY_TAGS}${policyID}`,
                value: {
                    [policyTag.name]: {
                        tags: {
                            ...tagsToDelete.reduce<Record<string, Partial<OnyxValueWithOfflineFeedback<PolicyTag>>>>((acc, tagName) => {
                                acc[tagName] = {pendingAction: CONST.RED_BRICK_ROAD_PENDING_ACTION.DELETE};
                                return acc;
                            }, {}),
                        },
                    },
                },
            },
        ],
        successData: [
            {
                onyxMethod: Onyx.METHOD.MERGE,
                key: `${ONYXKEYS.COLLECTION.POLICY_TAGS}${policyID}`,
                value: {
                    [policyTag.name]: {
                        tags: {
                            ...tagsToDelete.reduce<Record<string, null | Partial<OnyxValueWithOfflineFeedback<PolicyTag>>>>((acc, tagName) => {
                                acc[tagName] = null;
                                return acc;
                            }, {}),
                        },
                    },
                },
            },
        ],
        failureData: [
            {
                onyxMethod: Onyx.METHOD.MERGE,
                key: `${ONYXKEYS.COLLECTION.POLICY_TAGS}${policyID}`,
                value: {
                    [policyTag.name]: {
                        tags: {
                            ...tagsToDelete.reduce<Record<string, Partial<OnyxValueWithOfflineFeedback<PolicyTag>>>>((acc, tagName) => {
                                acc[tagName] = {pendingAction: null, errors: ErrorUtils.getMicroSecondOnyxErrorWithTranslationKey('workspace.tags.deleteFailureMessage')};
                                return acc;
                            }, {}),
                        },
                    },
                },
            },
        ],
    };

    const parameters = {
        policyID,
        tags: JSON.stringify(tagsToDelete),
    };

    API.write(WRITE_COMMANDS.DELETE_POLICY_TAGS, parameters, onyxData);
}

function clearPolicyTagErrors(policyID: string, tagName: string, tagListIndex: number) {
    const tagListName = Object.keys(allPolicyTags?.[`${ONYXKEYS.COLLECTION.POLICY_TAGS}${policyID}`] ?? {})[tagListIndex];
    const tag = allPolicyTags?.[`${ONYXKEYS.COLLECTION.POLICY_TAGS}${policyID}`]?.[tagListName].tags?.[tagName];
    if (!tag) {
        return;
    }

    if (tag.pendingAction === CONST.RED_BRICK_ROAD_PENDING_ACTION.ADD) {
        Onyx.merge(`${ONYXKEYS.COLLECTION.POLICY_TAGS}${policyID}`, {
            [tagListName]: {
                tags: {
                    [tagName]: null,
                },
            },
        });
        return;
    }

    Onyx.merge(`${ONYXKEYS.COLLECTION.POLICY_TAGS}${policyID}`, {
        [tagListName]: {
            tags: {
                [tagName]: {
                    errors: null,
                    pendingAction: null,
                },
            },
        },
    });
}

function clearPolicyTagListError(policyID: string, tagListIndex: number, errorField: string) {
    const policyTag = PolicyUtils.getTagLists(allPolicyTags?.[`${ONYXKEYS.COLLECTION.POLICY_TAGS}${policyID}`] ?? {})?.[tagListIndex] ?? {};

    if (!policyTag.name) {
        return;
    }

    Onyx.merge(`${ONYXKEYS.COLLECTION.POLICY_TAGS}${policyID}`, {
        [policyTag.name]: {
            errorFields: {
                [errorField]: null,
            },
        },
    });
}

function renamePolicyTag(policyID: string, policyTag: {oldName: string; newName: string}, tagListIndex: number) {
    const tagList = PolicyUtils.getTagLists(allPolicyTags?.[`${ONYXKEYS.COLLECTION.POLICY_TAGS}${policyID}`] ?? {})?.[tagListIndex] ?? {};
    const tag = tagList.tags?.[policyTag.oldName];
    const oldTagName = policyTag.oldName;
    const newTagName = PolicyUtils.escapeTagName(policyTag.newName);
    const onyxData: OnyxData = {
        optimisticData: [
            {
                onyxMethod: Onyx.METHOD.MERGE,
                key: `${ONYXKEYS.COLLECTION.POLICY_TAGS}${policyID}`,
                value: {
                    [tagList.name]: {
                        tags: {
                            [oldTagName]: null,
                            [newTagName]: {
                                ...tag,
                                name: newTagName,
                                pendingAction: CONST.RED_BRICK_ROAD_PENDING_ACTION.UPDATE,
                                pendingFields: {
                                    ...tag.pendingFields,
                                    name: CONST.RED_BRICK_ROAD_PENDING_ACTION.UPDATE,
                                },
                                previousTagName: oldTagName,
                                errors: null,
                            },
                        },
                    },
                },
            },
        ],
        successData: [
            {
                onyxMethod: Onyx.METHOD.MERGE,
                key: `${ONYXKEYS.COLLECTION.POLICY_TAGS}${policyID}`,
                value: {
                    [tagList.name]: {
                        tags: {
                            [newTagName]: {
                                pendingAction: null,
                                pendingFields: {
                                    ...tag.pendingFields,
                                    name: null,
                                },
                            },
                        },
                    },
                },
            },
        ],
        failureData: [
            {
                onyxMethod: Onyx.METHOD.MERGE,
                key: `${ONYXKEYS.COLLECTION.POLICY_TAGS}${policyID}`,
                value: {
                    [tagList.name]: {
                        tags: {
                            [newTagName]: null,
                            [oldTagName]: {
                                ...tag,
                                pendingAction: null,
                                pendingFields: {
                                    ...tag.pendingFields,
                                    name: null,
                                },
                                errors: ErrorUtils.getMicroSecondOnyxErrorWithTranslationKey('workspace.tags.genericFailureMessage'),
                            },
                        },
                    },
                },
            },
        ],
    };

    const parameters: RenamePolicyTagsParams = {
        policyID,
        oldName: oldTagName,
        newName: newTagName,
        tagListIndex,
    };

    API.write(WRITE_COMMANDS.RENAME_POLICY_TAG, parameters, onyxData);
}

function enablePolicyTags(policyID: string, enabled: boolean) {
    const onyxData: OnyxData = {
        optimisticData: [
            {
                onyxMethod: Onyx.METHOD.MERGE,
                key: `${ONYXKEYS.COLLECTION.POLICY}${policyID}`,
                value: {
                    areTagsEnabled: enabled,
                    pendingFields: {
                        areTagsEnabled: CONST.RED_BRICK_ROAD_PENDING_ACTION.UPDATE,
                    },
                },
            },
        ],
        successData: [
            {
                onyxMethod: Onyx.METHOD.MERGE,
                key: `${ONYXKEYS.COLLECTION.POLICY}${policyID}`,
                value: {
                    pendingFields: {
                        areTagsEnabled: null,
                    },
                },
            },
        ],
        failureData: [
            {
                onyxMethod: Onyx.METHOD.MERGE,
                key: `${ONYXKEYS.COLLECTION.POLICY}${policyID}`,
                value: {
                    areTagsEnabled: !enabled,
                    pendingFields: {
                        areTagsEnabled: null,
                    },
                },
            },
        ],
    };

    const policyTagList = allPolicyTags?.[`${ONYXKEYS.COLLECTION.POLICY_TAGS}${policyID}`];
    if (!policyTagList) {
        const defaultTagList: PolicyTagList = {
            Tag: {
                name: 'Tag',
                orderWeight: 0,
                required: false,
                tags: {},
            },
        };
        onyxData.optimisticData?.push({
            onyxMethod: Onyx.METHOD.SET,
            key: `${ONYXKEYS.COLLECTION.POLICY_TAGS}${policyID}`,
            value: defaultTagList,
        });
        onyxData.failureData?.push({
            onyxMethod: Onyx.METHOD.SET,
            key: `${ONYXKEYS.COLLECTION.POLICY_TAGS}${policyID}`,
            value: null,
        });
    } else if (!enabled) {
        const policyTag = PolicyUtils.getTagLists(policyTagList)[0];
        onyxData.optimisticData?.push(
            {
                onyxMethod: Onyx.METHOD.MERGE,
                key: `${ONYXKEYS.COLLECTION.POLICY_TAGS}${policyID}`,
                value: {
                    [policyTag.name]: {
                        tags: Object.fromEntries(
                            Object.keys(policyTag.tags).map((tagName) => [
                                tagName,
                                {
                                    enabled: false,
                                },
                            ]),
                        ),
                    },
                },
            },
            {
                onyxMethod: Onyx.METHOD.MERGE,
                key: `${ONYXKEYS.COLLECTION.POLICY}${policyID}`,
                value: {
                    requiresTag: false,
                },
            },
        );
    }

    const parameters: EnablePolicyTagsParams = {policyID, enabled};

    API.write(WRITE_COMMANDS.ENABLE_POLICY_TAGS, parameters, onyxData);

    if (enabled && getIsNarrowLayout()) {
        navigateWhenEnableFeature(policyID);
    }
}

function renamePolicyTaglist(policyID: string, policyTagListName: {oldName: string; newName: string}, policyTags: OnyxEntry<PolicyTagList>, tagListIndex: number) {
    const newName = policyTagListName.newName;
    const oldName = policyTagListName.oldName;
    const oldPolicyTags = policyTags?.[oldName] ?? {};
    const onyxData: OnyxData = {
        optimisticData: [
            {
                onyxMethod: Onyx.METHOD.MERGE,
                key: `${ONYXKEYS.COLLECTION.POLICY_TAGS}${policyID}`,
                value: {
                    [newName]: {...oldPolicyTags, name: newName, pendingAction: CONST.RED_BRICK_ROAD_PENDING_ACTION.ADD},
                    [oldName]: null,
                },
            },
        ],
        successData: [
            {
                onyxMethod: Onyx.METHOD.MERGE,
                key: `${ONYXKEYS.COLLECTION.POLICY_TAGS}${policyID}`,
                value: {
                    [newName]: {pendingAction: null},
                    [oldName]: null,
                },
            },
        ],
        failureData: [
            {
                onyxMethod: Onyx.METHOD.MERGE,
                key: `${ONYXKEYS.COLLECTION.POLICY_TAGS}${policyID}`,
                value: {
                    errors: {
                        [oldName]: oldName,
                        [newName]: ErrorUtils.getMicroSecondOnyxErrorWithTranslationKey('workspace.tags.genericFailureMessage'),
                    },
                    [newName]: null,
                    [oldName]: oldPolicyTags,
                },
            },
        ],
    };
    const parameters: RenamePolicyTaglistParams = {
        policyID,
        oldName,
        newName,
        tagListIndex,
    };

    API.write(WRITE_COMMANDS.RENAME_POLICY_TAG_LIST, parameters, onyxData);
}

function setPolicyRequiresTag(policyID: string, requiresTag: boolean) {
    const onyxData: OnyxData = {
        optimisticData: [
            {
                onyxMethod: Onyx.METHOD.MERGE,
                key: `${ONYXKEYS.COLLECTION.POLICY}${policyID}`,
                value: {
                    requiresTag,
                    errors: {requiresTag: null},
                    pendingFields: {
                        requiresTag: CONST.RED_BRICK_ROAD_PENDING_ACTION.UPDATE,
                    },
                },
            },
        ],
        successData: [
            {
                onyxMethod: Onyx.METHOD.MERGE,
                key: `${ONYXKEYS.COLLECTION.POLICY}${policyID}`,
                value: {
                    errors: {
                        requiresTag: null,
                    },
                    pendingFields: {
                        requiresTag: null,
                    },
                },
            },
        ],
        failureData: [
            {
                onyxMethod: Onyx.METHOD.MERGE,
                key: `${ONYXKEYS.COLLECTION.POLICY}${policyID}`,
                value: {
                    requiresTag: !requiresTag,
                    errors: ErrorUtils.getMicroSecondOnyxErrorWithTranslationKey('workspace.tags.genericFailureMessage'),
                    pendingFields: {
                        requiresTag: null,
                    },
                },
            },
        ],
    };

    const parameters = {
        policyID,
        requiresTag,
    };

    API.write(WRITE_COMMANDS.SET_POLICY_REQUIRES_TAG, parameters, onyxData);
}

<<<<<<< HEAD
function setPolicyTagGLCode(policyID: string, tagName: string, glCode: string) {
    const tagListName = Object.keys(allPolicyTags?.[`${ONYXKEYS.COLLECTION.POLICY_TAGS}${policyID}`] ?? {})[0];
    const policyTagToUpdate = allPolicyTags?.[`${ONYXKEYS.COLLECTION.POLICY_TAGS}${policyID}`]?.[tagListName]?.tags?.[tagName] ?? {};
=======
function setPolicyTagsRequired(policyID: string, requiresTag: boolean, tagListIndex: number) {
    const policyTag = PolicyUtils.getTagLists(allPolicyTags?.[`${ONYXKEYS.COLLECTION.POLICY_TAGS}${policyID}`] ?? {})?.[tagListIndex] ?? {};

    if (!policyTag.name) {
        return;
    }

>>>>>>> d047467a
    const onyxData: OnyxData = {
        optimisticData: [
            {
                onyxMethod: Onyx.METHOD.MERGE,
                key: `${ONYXKEYS.COLLECTION.POLICY_TAGS}${policyID}`,
                value: {
<<<<<<< HEAD
                    [tagListName]: {
                        tags: {
                            [tagName]: {
                                ...policyTagToUpdate,
                                pendingAction: CONST.RED_BRICK_ROAD_PENDING_ACTION.UPDATE,
                                pendingFields: {
                                    glCode: CONST.RED_BRICK_ROAD_PENDING_ACTION.UPDATE,
                                },
                                glCode,
                            },
                        },
=======
                    [policyTag.name]: {
                        required: requiresTag,
                        pendingFields: {required: CONST.RED_BRICK_ROAD_PENDING_ACTION.UPDATE},
                        errorFields: {required: null},
>>>>>>> d047467a
                    },
                },
            },
        ],
        successData: [
            {
                onyxMethod: Onyx.METHOD.MERGE,
                key: `${ONYXKEYS.COLLECTION.POLICY_TAGS}${policyID}`,
                value: {
<<<<<<< HEAD
                    [tagListName]: {
                        tags: {
                            [tagName]: {
                                errors: null,
                                pendingAction: null,
                                pendingFields: {
                                    glCode: null,
                                },
                            },
                        },
=======
                    [policyTag.name]: {
                        pendingFields: {required: null},
>>>>>>> d047467a
                    },
                },
            },
        ],
        failureData: [
            {
                onyxMethod: Onyx.METHOD.MERGE,
                key: `${ONYXKEYS.COLLECTION.POLICY_TAGS}${policyID}`,
                value: {
<<<<<<< HEAD
                    [tagListName]: {
                        tags: {
                            [tagName]: {
                                ...policyTagToUpdate,
                                errors: ErrorUtils.getMicroSecondOnyxError('workspace.tags.updateGLCodeFailureMessage'),
                            },
                        },
                    },
                },
            },
        ],
    };

    const parameters = {
        policyID,
        tagName,
        glCode,
    };

    API.write(WRITE_COMMANDS.UPDATE_POLICY_TAG_GL_CODE, parameters, onyxData);
=======
                    [policyTag.name]: {
                        required: policyTag.required,
                        pendingFields: {required: null},
                        errorFields: {
                            required: ErrorUtils.getMicroSecondOnyxErrorWithTranslationKey('workspace.tags.genericFailureMessage'),
                        },
                    },
                },
            },
        ],
    };

    const parameters: SetPolicyTagsRequired = {
        policyID,
        tagListIndex,
        requireTagList: requiresTag,
    };

    API.write(WRITE_COMMANDS.SET_POLICY_TAGS_REQUIRED, parameters, onyxData);
>>>>>>> d047467a
}

export {
    buildOptimisticPolicyRecentlyUsedTags,
    setPolicyRequiresTag,
    setPolicyTagsRequired,
    createPolicyTag,
    clearPolicyTagErrors,
    clearPolicyTagListError,
    deletePolicyTags,
    enablePolicyTags,
    openPolicyTagsPage,
    renamePolicyTag,
    renamePolicyTaglist,
    setWorkspaceTagEnabled,
    setPolicyTagGLCode,
};

export type {NewCustomUnit};<|MERGE_RESOLUTION|>--- conflicted
+++ resolved
@@ -1,7 +1,15 @@
 import type {NullishDeep, OnyxCollection, OnyxEntry} from 'react-native-onyx';
 import Onyx from 'react-native-onyx';
 import * as API from '@libs/API';
-import type {EnablePolicyTagsParams, OpenPolicyTagsPageParams, RenamePolicyTaglistParams, RenamePolicyTagsParams, SetPolicyTagsEnabled, SetPolicyTagsRequired} from '@libs/API/parameters';
+import type {
+    EnablePolicyTagsParams,
+    OpenPolicyTagsPageParams,
+    RenamePolicyTaglistParams,
+    RenamePolicyTagsParams,
+    SetPolicyTagsEnabled,
+    SetPolicyTagsRequired,
+    UpdatePolicyTagGLCodeParams,
+} from '@libs/API/parameters';
 import {READ_COMMANDS, WRITE_COMMANDS} from '@libs/API/types';
 import * as ErrorUtils from '@libs/ErrorUtils';
 import getIsNarrowLayout from '@libs/getIsNarrowLayout';
@@ -661,11 +669,6 @@
     API.write(WRITE_COMMANDS.SET_POLICY_REQUIRES_TAG, parameters, onyxData);
 }
 
-<<<<<<< HEAD
-function setPolicyTagGLCode(policyID: string, tagName: string, glCode: string) {
-    const tagListName = Object.keys(allPolicyTags?.[`${ONYXKEYS.COLLECTION.POLICY_TAGS}${policyID}`] ?? {})[0];
-    const policyTagToUpdate = allPolicyTags?.[`${ONYXKEYS.COLLECTION.POLICY_TAGS}${policyID}`]?.[tagListName]?.tags?.[tagName] ?? {};
-=======
 function setPolicyTagsRequired(policyID: string, requiresTag: boolean, tagListIndex: number) {
     const policyTag = PolicyUtils.getTagLists(allPolicyTags?.[`${ONYXKEYS.COLLECTION.POLICY_TAGS}${policyID}`] ?? {})?.[tagListIndex] ?? {};
 
@@ -673,14 +676,66 @@
         return;
     }
 
->>>>>>> d047467a
     const onyxData: OnyxData = {
         optimisticData: [
             {
                 onyxMethod: Onyx.METHOD.MERGE,
                 key: `${ONYXKEYS.COLLECTION.POLICY_TAGS}${policyID}`,
                 value: {
-<<<<<<< HEAD
+                    [policyTag.name]: {
+                        required: requiresTag,
+                        pendingFields: {required: CONST.RED_BRICK_ROAD_PENDING_ACTION.UPDATE},
+                        errorFields: {required: null},
+                    },
+                },
+            },
+        ],
+        successData: [
+            {
+                onyxMethod: Onyx.METHOD.MERGE,
+                key: `${ONYXKEYS.COLLECTION.POLICY_TAGS}${policyID}`,
+                value: {
+                    [policyTag.name]: {
+                        pendingFields: {required: null},
+                    },
+                },
+            },
+        ],
+        failureData: [
+            {
+                onyxMethod: Onyx.METHOD.MERGE,
+                key: `${ONYXKEYS.COLLECTION.POLICY_TAGS}${policyID}`,
+                value: {
+                    [policyTag.name]: {
+                        required: policyTag.required,
+                        pendingFields: {required: null},
+                        errorFields: {
+                            required: ErrorUtils.getMicroSecondOnyxErrorWithTranslationKey('workspace.tags.genericFailureMessage'),
+                        },
+                    },
+                },
+            },
+        ],
+    };
+
+    const parameters: SetPolicyTagsRequired = {
+        policyID,
+        tagListIndex,
+        requireTagList: requiresTag,
+    };
+
+    API.write(WRITE_COMMANDS.SET_POLICY_TAGS_REQUIRED, parameters, onyxData);
+}
+
+function setPolicyTagGLCode(policyID: string, tagName: string, tagListOrderWeight: number, glCode: string) {
+    const tagListName = Object.keys(allPolicyTags?.[`${ONYXKEYS.COLLECTION.POLICY_TAGS}${policyID}`] ?? {})[0];
+    const policyTagToUpdate = allPolicyTags?.[`${ONYXKEYS.COLLECTION.POLICY_TAGS}${policyID}`]?.[tagListName]?.tags?.[tagName] ?? {};
+    const onyxData: OnyxData = {
+        optimisticData: [
+            {
+                onyxMethod: Onyx.METHOD.MERGE,
+                key: `${ONYXKEYS.COLLECTION.POLICY_TAGS}${policyID}`,
+                value: {
                     [tagListName]: {
                         tags: {
                             [tagName]: {
@@ -692,12 +747,6 @@
                                 glCode,
                             },
                         },
-=======
-                    [policyTag.name]: {
-                        required: requiresTag,
-                        pendingFields: {required: CONST.RED_BRICK_ROAD_PENDING_ACTION.UPDATE},
-                        errorFields: {required: null},
->>>>>>> d047467a
                     },
                 },
             },
@@ -707,7 +756,6 @@
                 onyxMethod: Onyx.METHOD.MERGE,
                 key: `${ONYXKEYS.COLLECTION.POLICY_TAGS}${policyID}`,
                 value: {
-<<<<<<< HEAD
                     [tagListName]: {
                         tags: {
                             [tagName]: {
@@ -718,10 +766,6 @@
                                 },
                             },
                         },
-=======
-                    [policyTag.name]: {
-                        pendingFields: {required: null},
->>>>>>> d047467a
                     },
                 },
             },
@@ -731,12 +775,11 @@
                 onyxMethod: Onyx.METHOD.MERGE,
                 key: `${ONYXKEYS.COLLECTION.POLICY_TAGS}${policyID}`,
                 value: {
-<<<<<<< HEAD
                     [tagListName]: {
                         tags: {
                             [tagName]: {
                                 ...policyTagToUpdate,
-                                errors: ErrorUtils.getMicroSecondOnyxError('workspace.tags.updateGLCodeFailureMessage'),
+                                errors: ErrorUtils.getMicroSecondOnyxErrorWithTranslationKey('workspace.tags.updateGLCodeFailureMessage'),
                             },
                         },
                     },
@@ -745,34 +788,15 @@
         ],
     };
 
-    const parameters = {
+    const parameters: UpdatePolicyTagGLCodeParams = {
         policyID,
         tagName,
+        tagListName,
+        tagListOrderWeight,
         glCode,
     };
 
     API.write(WRITE_COMMANDS.UPDATE_POLICY_TAG_GL_CODE, parameters, onyxData);
-=======
-                    [policyTag.name]: {
-                        required: policyTag.required,
-                        pendingFields: {required: null},
-                        errorFields: {
-                            required: ErrorUtils.getMicroSecondOnyxErrorWithTranslationKey('workspace.tags.genericFailureMessage'),
-                        },
-                    },
-                },
-            },
-        ],
-    };
-
-    const parameters: SetPolicyTagsRequired = {
-        policyID,
-        tagListIndex,
-        requireTagList: requiresTag,
-    };
-
-    API.write(WRITE_COMMANDS.SET_POLICY_TAGS_REQUIRED, parameters, onyxData);
->>>>>>> d047467a
 }
 
 export {
