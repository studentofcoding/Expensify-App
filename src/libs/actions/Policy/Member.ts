import type {NullishDeep, OnyxCollection, OnyxCollectionInputValue, OnyxEntry, OnyxUpdate} from 'react-native-onyx';
import Onyx from 'react-native-onyx';
import type {ValueOf} from 'type-fest';
import * as API from '@libs/API';
import type {
    AddMembersToWorkspaceParams,
    DeleteMembersFromWorkspaceParams,
    OpenWorkspaceMembersPageParams,
    RequestWorkspaceOwnerChangeParams,
    UpdateWorkspaceMembersRoleParams,
} from '@libs/API/parameters';
import {READ_COMMANDS, WRITE_COMMANDS} from '@libs/API/types';
import * as ApiUtils from '@libs/ApiUtils';
import * as ErrorUtils from '@libs/ErrorUtils';
import fileDownload from '@libs/fileDownload';
import {translateLocal} from '@libs/Localize';
import Log from '@libs/Log';
import enhanceParameters from '@libs/Network/enhanceParameters';
import Parser from '@libs/Parser';
import * as PersonalDetailsUtils from '@libs/PersonalDetailsUtils';
import * as PhoneNumber from '@libs/PhoneNumber';
import {getDefaultApprover} from '@libs/PolicyUtils';
import * as ReportActionsUtils from '@libs/ReportActionsUtils';
import * as ReportUtils from '@libs/ReportUtils';
import * as FormActions from '@userActions/FormActions';
import CONST from '@src/CONST';
import ONYXKEYS from '@src/ONYXKEYS';
import type {InvitedEmailsToAccountIDs, PersonalDetailsList, Policy, PolicyEmployee, PolicyOwnershipChangeChecks, Report, ReportAction} from '@src/types/onyx';
import type {PendingAction} from '@src/types/onyx/OnyxCommon';
import type {JoinWorkspaceResolution} from '@src/types/onyx/OriginalMessage';
import type {ApprovalRule, Attributes, Rate} from '@src/types/onyx/Policy';
import type {OnyxData} from '@src/types/onyx/Request';
import {isEmptyObject} from '@src/types/utils/EmptyObject';
import {createPolicyExpenseChats} from './Policy';

type AnnounceRoomMembersOnyxData = {
    onyxOptimisticData: OnyxUpdate[];
    onyxSuccessData: OnyxUpdate[];
    onyxFailureData: OnyxUpdate[];
};

type NewCustomUnit = {
    customUnitID: string;
    name: string;
    attributes: Attributes;
    rates: Rate;
};

type WorkspaceMembersRoleData = {
    accountID: number;
    email: string;
    role: ValueOf<typeof CONST.POLICY.ROLE>;
};

const allPolicies: OnyxCollection<Policy> = {};
Onyx.connect({
    key: ONYXKEYS.COLLECTION.POLICY,
    callback: (val, key) => {
        if (!key) {
            return;
        }
        if (val === null || val === undefined) {
            // If we are deleting a policy, we have to check every report linked to that policy
            // and unset the draft indicator (pencil icon) alongside removing any draft comments. Clearing these values will keep the newly archived chats from being displayed in the LHN.
            // More info: https://github.com/Expensify/App/issues/14260
            const policyID = key.replace(ONYXKEYS.COLLECTION.POLICY, '');
            const policyReports = ReportUtils.getAllPolicyReports(policyID);
            const cleanUpMergeQueries: Record<`${typeof ONYXKEYS.COLLECTION.REPORT}${string}`, NullishDeep<Report>> = {};
            const cleanUpSetQueries: Record<`${typeof ONYXKEYS.COLLECTION.REPORT_DRAFT_COMMENT}${string}` | `${typeof ONYXKEYS.COLLECTION.REPORT_ACTIONS_DRAFTS}${string}`, null> = {};
            policyReports.forEach((policyReport) => {
                if (!policyReport) {
                    return;
                }
                const {reportID} = policyReport;
                cleanUpSetQueries[`${ONYXKEYS.COLLECTION.REPORT_DRAFT_COMMENT}${reportID}`] = null;
                cleanUpSetQueries[`${ONYXKEYS.COLLECTION.REPORT_ACTIONS_DRAFTS}${reportID}`] = null;
            });
            Onyx.mergeCollection(ONYXKEYS.COLLECTION.REPORT, cleanUpMergeQueries);
            Onyx.multiSet(cleanUpSetQueries);
            delete allPolicies[key];
            return;
        }

        allPolicies[key] = val;
    },
});

let sessionEmail = '';
let sessionAccountID = 0;
Onyx.connect({
    key: ONYXKEYS.SESSION,
    callback: (val) => {
        sessionEmail = val?.email ?? '';
        sessionAccountID = val?.accountID ?? CONST.DEFAULT_NUMBER_ID;
    },
});

let allPersonalDetails: OnyxEntry<PersonalDetailsList>;
Onyx.connect({
    key: ONYXKEYS.PERSONAL_DETAILS_LIST,
    callback: (val) => (allPersonalDetails = val),
});

let policyOwnershipChecks: Record<string, PolicyOwnershipChangeChecks>;
Onyx.connect({
    key: ONYXKEYS.POLICY_OWNERSHIP_CHANGE_CHECKS,
    callback: (value) => {
        policyOwnershipChecks = value ?? {};
    },
});

/** Check if the passed employee is an approver in the policy's employeeList */
function isApprover(policy: OnyxEntry<Policy>, employeeAccountID: number) {
    const employeeLogin = allPersonalDetails?.[employeeAccountID]?.login;
    if (policy?.approver === employeeLogin) {
        return true;
    }
    return Object.values(policy?.employeeList ?? {}).some(
        (employee) => employee?.submitsTo === employeeLogin || employee?.forwardsTo === employeeLogin || employee?.overLimitForwardsTo === employeeLogin,
    );
}

/**
 * Returns the policy of the report
 */
function getPolicy(policyID: string | undefined): OnyxEntry<Policy> {
    if (!allPolicies || !policyID) {
        return undefined;
    }
    return allPolicies[`${ONYXKEYS.COLLECTION.POLICY}${policyID}`];
}

/**
 * Build optimistic data for adding members to the announcement room
 */
function buildAnnounceRoomMembersOnyxData(policyID: string, accountIDs: number[]): AnnounceRoomMembersOnyxData {
    const announceReport = ReportUtils.getRoom(CONST.REPORT.CHAT_TYPE.POLICY_ANNOUNCE, policyID);
    const announceReportMetadata = ReportUtils.getReportMetadata(announceReport?.reportID);
    const announceRoomMembers: AnnounceRoomMembersOnyxData = {
        onyxOptimisticData: [],
        onyxFailureData: [],
        onyxSuccessData: [],
    };

    if (!announceReport) {
        return announceRoomMembers;
    }

    const participantAccountIDs = [...Object.keys(announceReport.participants ?? {}).map(Number), ...accountIDs];
    const pendingChatMembers = ReportUtils.getPendingChatMembers(accountIDs, announceReportMetadata?.pendingChatMembers ?? [], CONST.RED_BRICK_ROAD_PENDING_ACTION.ADD);

    announceRoomMembers.onyxOptimisticData.push(
        {
            onyxMethod: Onyx.METHOD.MERGE,
            key: `${ONYXKEYS.COLLECTION.REPORT}${announceReport?.reportID}`,
            value: {
                participants: ReportUtils.buildParticipantsFromAccountIDs(participantAccountIDs),
            },
        },
        {
            onyxMethod: Onyx.METHOD.MERGE,
            key: `${ONYXKEYS.COLLECTION.REPORT_METADATA}${announceReport?.reportID}`,
            value: {
                pendingChatMembers,
            },
        },
    );

    announceRoomMembers.onyxFailureData.push(
        {
            onyxMethod: Onyx.METHOD.MERGE,
            key: `${ONYXKEYS.COLLECTION.REPORT}${announceReport?.reportID}`,
            value: {
                participants: accountIDs.reduce((acc, curr) => {
                    Object.assign(acc, {[curr]: null});
                    return acc;
                }, {}),
            },
        },
        {
            onyxMethod: Onyx.METHOD.MERGE,
            key: `${ONYXKEYS.COLLECTION.REPORT_METADATA}${announceReport?.reportID}`,
            value: {
                pendingChatMembers: announceReportMetadata?.pendingChatMembers ?? null,
            },
        },
    );
    announceRoomMembers.onyxSuccessData.push({
        onyxMethod: Onyx.METHOD.MERGE,
        key: `${ONYXKEYS.COLLECTION.REPORT_METADATA}${announceReport?.reportID}`,
        value: {
            pendingChatMembers: announceReportMetadata?.pendingChatMembers ?? null,
        },
    });
    return announceRoomMembers;
}
/**
 * Updates the import spreadsheet data according to the result of the import
 */
function updateImportSpreadsheetData(membersLength: number): OnyxData {
    const onyxData: OnyxData = {
        successData: [
            {
                onyxMethod: Onyx.METHOD.MERGE,
                key: ONYXKEYS.IMPORTED_SPREADSHEET,
                value: {
                    shouldFinalModalBeOpened: true,
                    importFinalModal: {
                        title: translateLocal('spreadsheet.importSuccessfullTitle'),
                        prompt: translateLocal('spreadsheet.importMembersSuccessfullDescription', {members: membersLength}),
                    },
                },
            },
        ],

        failureData: [
            {
                onyxMethod: Onyx.METHOD.MERGE,
                key: ONYXKEYS.IMPORTED_SPREADSHEET,
                value: {
                    shouldFinalModalBeOpened: true,
                    importFinalModal: {title: translateLocal('spreadsheet.importFailedTitle'), prompt: translateLocal('spreadsheet.importFailedDescription')},
                },
            },
        ],
    };

    return onyxData;
}

/**
 * Build optimistic data for removing users from the announcement room
 */
function removeOptimisticAnnounceRoomMembers(policyID: string | undefined, policyName: string, accountIDs: number[]): AnnounceRoomMembersOnyxData {
    const announceRoomMembers: AnnounceRoomMembersOnyxData = {
        onyxOptimisticData: [],
        onyxFailureData: [],
        onyxSuccessData: [],
    };

    if (!policyID) {
        return announceRoomMembers;
    }

    const announceReport = ReportUtils.getRoom(CONST.REPORT.CHAT_TYPE.POLICY_ANNOUNCE, policyID);
    const announceReportMetadata = ReportUtils.getReportMetadata(announceReport?.reportID);

    if (!announceReport) {
        return announceRoomMembers;
    }

    const pendingChatMembers = ReportUtils.getPendingChatMembers(accountIDs, announceReportMetadata?.pendingChatMembers ?? [], CONST.RED_BRICK_ROAD_PENDING_ACTION.DELETE);

    announceRoomMembers.onyxOptimisticData.push(
        {
            onyxMethod: Onyx.METHOD.MERGE,
            key: `${ONYXKEYS.COLLECTION.REPORT}${announceReport.reportID}`,
            value: {
                ...(accountIDs.includes(sessionAccountID)
                    ? {
                          statusNum: CONST.REPORT.STATUS_NUM.CLOSED,
                          stateNum: CONST.REPORT.STATE_NUM.APPROVED,
                          oldPolicyName: policyName,
                      }
                    : {}),
            },
        },
        {
            onyxMethod: Onyx.METHOD.MERGE,
            key: `${ONYXKEYS.COLLECTION.REPORT_METADATA}${announceReport.reportID}`,
            value: {
                pendingChatMembers,
            },
        },
    );
    announceRoomMembers.onyxFailureData.push(
        {
            onyxMethod: Onyx.METHOD.MERGE,
            key: `${ONYXKEYS.COLLECTION.REPORT}${announceReport.reportID}`,
            value: {
                ...(accountIDs.includes(sessionAccountID)
                    ? {
                          statusNum: announceReport.statusNum,
                          stateNum: announceReport.stateNum,
                          oldPolicyName: announceReport.oldPolicyName,
                      }
                    : {}),
            },
        },
        {
            onyxMethod: Onyx.METHOD.MERGE,
            key: `${ONYXKEYS.COLLECTION.REPORT_METADATA}${announceReport.reportID}`,
            value: {
                pendingChatMembers: announceReportMetadata?.pendingChatMembers ?? null,
            },
        },
    );
    announceRoomMembers.onyxSuccessData.push({
        onyxMethod: Onyx.METHOD.MERGE,
        key: `${ONYXKEYS.COLLECTION.REPORT_METADATA}${announceReport.reportID}`,
        value: {
            pendingChatMembers: announceReportMetadata?.pendingChatMembers ?? null,
        },
    });

    return announceRoomMembers;
}

/**
 * Remove the passed members from the policy employeeList
 * Please see https://github.com/Expensify/App/blob/main/README.md#Security for more details
 */
function removeMembers(accountIDs: number[], policyID: string) {
    // In case user selects only themselves (admin), their email will be filtered out and the members
    // array passed will be empty, prevent the function from proceeding in that case as there is no one to remove
    if (accountIDs.length === 0) {
        return;
    }

    const policyKey = `${ONYXKEYS.COLLECTION.POLICY}${policyID}` as const;
    const policy = getPolicy(policyID);

    const workspaceChats = ReportUtils.getWorkspaceChats(policyID, accountIDs);
    const emailList = accountIDs.map((accountID) => allPersonalDetails?.[accountID]?.login).filter((login) => !!login) as string[];
    const optimisticClosedReportActions = workspaceChats.map(() =>
        ReportUtils.buildOptimisticClosedReportAction(sessionEmail, policy?.name ?? '', CONST.REPORT.ARCHIVE_REASON.REMOVED_FROM_POLICY),
    );

    const announceRoomMembers = removeOptimisticAnnounceRoomMembers(policy?.id, policy?.name ?? '', accountIDs);

    const optimisticMembersState: OnyxCollectionInputValue<PolicyEmployee> = {};
    const successMembersState: OnyxCollectionInputValue<PolicyEmployee> = {};
    const failureMembersState: OnyxCollectionInputValue<PolicyEmployee> = {};
    emailList.forEach((email) => {
        optimisticMembersState[email] = {pendingAction: CONST.RED_BRICK_ROAD_PENDING_ACTION.DELETE};
        successMembersState[email] = null;
        failureMembersState[email] = {errors: ErrorUtils.getMicroSecondOnyxErrorWithTranslationKey('workspace.people.error.genericRemove')};
    });

    Object.keys(policy?.employeeList ?? {}).forEach((employeeEmail) => {
        const employee = policy?.employeeList?.[employeeEmail];
        optimisticMembersState[employeeEmail] = optimisticMembersState[employeeEmail] ?? {};
        failureMembersState[employeeEmail] = failureMembersState[employeeEmail] ?? {};
        if (employee?.submitsTo && emailList.includes(employee?.submitsTo)) {
            optimisticMembersState[employeeEmail] = {
                ...optimisticMembersState[employeeEmail],
                submitsTo: policy?.owner,
            };
            failureMembersState[employeeEmail] = {
                ...failureMembersState[employeeEmail],
                submitsTo: employee?.submitsTo,
            };
        }
        if (employee?.forwardsTo && emailList.includes(employee?.forwardsTo)) {
            optimisticMembersState[employeeEmail] = {
                ...optimisticMembersState[employeeEmail],
                forwardsTo: policy?.owner,
            };
            failureMembersState[employeeEmail] = {
                ...failureMembersState[employeeEmail],
                forwardsTo: employee?.forwardsTo,
            };
        }
        if (employee?.overLimitForwardsTo && emailList.includes(employee?.overLimitForwardsTo)) {
            optimisticMembersState[employeeEmail] = {
                ...optimisticMembersState[employeeEmail],
                overLimitForwardsTo: policy?.owner,
            };
            failureMembersState[employeeEmail] = {
                ...failureMembersState[employeeEmail],
                overLimitForwardsTo: employee?.overLimitForwardsTo,
            };
        }
    });

    const approvalRules: ApprovalRule[] = policy?.rules?.approvalRules ?? [];
    const optimisticApprovalRules = approvalRules.filter((rule) => !emailList.includes(rule?.approver ?? ''));

    const optimisticData: OnyxUpdate[] = [
        {
            onyxMethod: Onyx.METHOD.MERGE,
            key: policyKey,
            value: {
                employeeList: optimisticMembersState,
                approver: emailList.includes(policy?.approver ?? '') ? policy?.owner : policy?.approver,
                rules: {
                    ...(policy?.rules ?? {}),
                    approvalRules: optimisticApprovalRules,
                },
            },
        },
    ];
    optimisticData.push(...announceRoomMembers.onyxOptimisticData);

    const successData: OnyxUpdate[] = [
        {
            onyxMethod: Onyx.METHOD.MERGE,
            key: policyKey,
            value: {employeeList: successMembersState},
        },
    ];
    successData.push(...announceRoomMembers.onyxSuccessData);

    const failureData: OnyxUpdate[] = [
        {
            onyxMethod: Onyx.METHOD.MERGE,
            key: policyKey,
            value: {employeeList: failureMembersState, approver: policy?.approver, rules: policy?.rules},
        },
    ];
    failureData.push(...announceRoomMembers.onyxFailureData);

    const pendingChatMembers = ReportUtils.getPendingChatMembers(accountIDs, [], CONST.RED_BRICK_ROAD_PENDING_ACTION.DELETE);

    workspaceChats.forEach((report) => {
        optimisticData.push(
            {
                onyxMethod: Onyx.METHOD.MERGE,
                key: `${ONYXKEYS.COLLECTION.REPORT}${report?.reportID}`,
                value: {
                    statusNum: CONST.REPORT.STATUS_NUM.CLOSED,
                    stateNum: CONST.REPORT.STATE_NUM.APPROVED,
                    oldPolicyName: policy?.name,
                },
            },
            {
                onyxMethod: Onyx.METHOD.MERGE,
                key: `${ONYXKEYS.COLLECTION.REPORT_METADATA}${report?.reportID}`,
                value: {
                    pendingChatMembers,
                },
            },
        );
        successData.push({
            onyxMethod: Onyx.METHOD.MERGE,
            key: `${ONYXKEYS.COLLECTION.REPORT_METADATA}${report?.reportID}`,
            value: {
                pendingChatMembers: null,
            },
        });
        failureData.push({
            onyxMethod: Onyx.METHOD.MERGE,
            key: `${ONYXKEYS.COLLECTION.REPORT_METADATA}${report?.reportID}`,
            value: {
                pendingChatMembers: null,
            },
        });
    });
    // comment out for time this issue would be resolved https://github.com/Expensify/App/issues/35952
    // optimisticClosedReportActions.forEach((reportAction, index) => {
    //     optimisticData.push({
    //         onyxMethod: Onyx.METHOD.MERGE,
    //         key: `${ONYXKEYS.COLLECTION.REPORT_ACTIONS}${workspaceChats?.[index]?.reportID}`,
    //         value: {[reportAction.reportActionID]: reportAction as ReportAction},
    //     });
    // });

    // If the policy has primaryLoginsInvited, then it displays informative messages on the members page about which primary logins were added by secondary logins.
    // If we delete all these logins then we should clear the informative messages since they are no longer relevant.
    if (!isEmptyObject(policy?.primaryLoginsInvited ?? {})) {
        // Take the current policy members and remove them optimistically
        const employeeListEmails = Object.keys(allPolicies?.[`${ONYXKEYS.COLLECTION.POLICY}${policyID}`]?.employeeList ?? {});
        const remainingLogins = employeeListEmails.filter((email) => !emailList.includes(email));
        const invitedPrimaryToSecondaryLogins: Record<string, string> = {};

        if (policy?.primaryLoginsInvited) {
            Object.keys(policy.primaryLoginsInvited).forEach((key) => (invitedPrimaryToSecondaryLogins[policy.primaryLoginsInvited?.[key] ?? ''] = key));
        }

        // Then, if no remaining members exist that were invited by a secondary login, clear the informative messages
        if (!remainingLogins.some((remainingLogin) => !!invitedPrimaryToSecondaryLogins[remainingLogin])) {
            optimisticData.push({
                onyxMethod: Onyx.METHOD.MERGE,
                key: policyKey,
                value: {
                    primaryLoginsInvited: null,
                },
            });
        }
    }

    const filteredWorkspaceChats = workspaceChats.filter((report): report is Report => report !== null);

    filteredWorkspaceChats.forEach(({reportID, stateNum, statusNum, oldPolicyName = null}) => {
        failureData.push({
            onyxMethod: Onyx.METHOD.MERGE,
            key: `${ONYXKEYS.COLLECTION.REPORT}${reportID}`,
            value: {
                stateNum,
                statusNum,
                oldPolicyName,
            },
        });
    });
    optimisticClosedReportActions.forEach((reportAction, index) => {
        failureData.push({
            onyxMethod: Onyx.METHOD.MERGE,
            key: `${ONYXKEYS.COLLECTION.REPORT_ACTIONS}${workspaceChats?.at(index)?.reportID}`,
            value: {[reportAction.reportActionID]: null},
        });
    });

    const params: DeleteMembersFromWorkspaceParams = {
        emailList: emailList.join(','),
        policyID,
    };

    API.write(WRITE_COMMANDS.DELETE_MEMBERS_FROM_WORKSPACE, params, {optimisticData, successData, failureData});
}

function updateWorkspaceMembersRole(policyID: string, accountIDs: number[], newRole: ValueOf<typeof CONST.POLICY.ROLE>) {
    const previousEmployeeList = {...allPolicies?.[policyID]?.employeeList};
    const memberRoles: WorkspaceMembersRoleData[] = accountIDs.reduce((result: WorkspaceMembersRoleData[], accountID: number) => {
        if (!allPersonalDetails?.[accountID]?.login) {
            return result;
        }

        result.push({
            accountID,
            email: allPersonalDetails?.[accountID]?.login ?? '',
            role: newRole,
        });

        return result;
    }, []);

    const optimisticData: OnyxUpdate[] = [
        {
            onyxMethod: Onyx.METHOD.MERGE,
            key: `${ONYXKEYS.COLLECTION.POLICY}${policyID}`,
            value: {
                employeeList: {
                    ...memberRoles.reduce((member: Record<string, {role: string; pendingAction: PendingAction}>, current) => {
                        // eslint-disable-next-line no-param-reassign
                        member[current.email] = {role: current?.role, pendingAction: CONST.RED_BRICK_ROAD_PENDING_ACTION.UPDATE};
                        return member;
                    }, {}),
                },
                errors: null,
            },
        },
    ];

    const successData: OnyxUpdate[] = [
        {
            onyxMethod: Onyx.METHOD.MERGE,
            key: `${ONYXKEYS.COLLECTION.POLICY}${policyID}`,
            value: {
                employeeList: {
                    ...memberRoles.reduce((member: Record<string, {role: string; pendingAction: PendingAction}>, current) => {
                        // eslint-disable-next-line no-param-reassign
                        member[current.email] = {role: current?.role, pendingAction: null};
                        return member;
                    }, {}),
                },
                errors: null,
            },
        },
    ];

    const failureData: OnyxUpdate[] = [
        {
            onyxMethod: Onyx.METHOD.MERGE,
            key: `${ONYXKEYS.COLLECTION.POLICY}${policyID}`,
            value: {
                employeeList: previousEmployeeList,
                errors: ErrorUtils.getMicroSecondOnyxErrorWithTranslationKey('workspace.editor.genericFailureMessage'),
            },
        },
    ];

    const params: UpdateWorkspaceMembersRoleParams = {
        policyID,
        employees: JSON.stringify(memberRoles.map((item) => ({email: item.email, role: item.role}))),
    };

    API.write(WRITE_COMMANDS.UPDATE_WORKSPACE_MEMBERS_ROLE, params, {optimisticData, successData, failureData});
}

function requestWorkspaceOwnerChange(policyID: string) {
    const policy = getPolicy(policyID);
    const ownershipChecks = {...policyOwnershipChecks?.[policyID]};

    const changeOwnerErrors = Object.keys(policy?.errorFields?.changeOwner ?? {});

    if (changeOwnerErrors && changeOwnerErrors.length > 0) {
        const currentError = changeOwnerErrors.at(0);
        if (currentError === CONST.POLICY.OWNERSHIP_ERRORS.AMOUNT_OWED) {
            ownershipChecks.shouldClearOutstandingBalance = true;
        }

        if (currentError === CONST.POLICY.OWNERSHIP_ERRORS.OWNER_OWES_AMOUNT) {
            ownershipChecks.shouldTransferAmountOwed = true;
        }

        if (currentError === CONST.POLICY.OWNERSHIP_ERRORS.SUBSCRIPTION) {
            ownershipChecks.shouldTransferSubscription = true;
        }

        if (currentError === CONST.POLICY.OWNERSHIP_ERRORS.DUPLICATE_SUBSCRIPTION) {
            ownershipChecks.shouldTransferSingleSubscription = true;
        }

        Onyx.merge(ONYXKEYS.POLICY_OWNERSHIP_CHANGE_CHECKS, {
            [policyID]: ownershipChecks,
        });
    }

    const optimisticData: OnyxUpdate[] = [
        {
            onyxMethod: Onyx.METHOD.MERGE,
            key: `${ONYXKEYS.COLLECTION.POLICY}${policyID}`,
            value: {
                errorFields: null,
                isLoading: true,
                isChangeOwnerSuccessful: false,
                isChangeOwnerFailed: false,
            },
        },
    ];

    const successData: OnyxUpdate[] = [
        {
            onyxMethod: Onyx.METHOD.MERGE,
            key: `${ONYXKEYS.COLLECTION.POLICY}${policyID}`,
            value: {
                isLoading: false,
                isChangeOwnerSuccessful: true,
                isChangeOwnerFailed: false,
                owner: sessionEmail,
                ownerAccountID: sessionAccountID,
            },
        },
    ];

    const failureData: OnyxUpdate[] = [
        {
            onyxMethod: Onyx.METHOD.MERGE,
            key: `${ONYXKEYS.COLLECTION.POLICY}${policyID}`,
            value: {
                isLoading: false,
                isChangeOwnerSuccessful: false,
                isChangeOwnerFailed: true,
            },
        },
    ];

    const params: RequestWorkspaceOwnerChangeParams = {
        policyID,
        ...ownershipChecks,
    };

    API.write(WRITE_COMMANDS.REQUEST_WORKSPACE_OWNER_CHANGE, params, {optimisticData, successData, failureData});
}

function clearWorkspaceOwnerChangeFlow(policyID: string) {
    Onyx.merge(ONYXKEYS.POLICY_OWNERSHIP_CHANGE_CHECKS, null);
    Onyx.merge(`${ONYXKEYS.COLLECTION.POLICY}${policyID}`, {
        errorFields: null,
        isLoading: false,
        isChangeOwnerSuccessful: false,
        isChangeOwnerFailed: false,
    });
}

/**
 * Adds members to the specified workspace/policyID
 * Please see https://github.com/Expensify/App/blob/main/README.md#Security for more details
 */
function addMembersToWorkspace(invitedEmailsToAccountIDs: InvitedEmailsToAccountIDs, welcomeNote: string, policyID: string, policyMemberAccountIDs: number[], role: string) {
    const policyKey = `${ONYXKEYS.COLLECTION.POLICY}${policyID}` as const;
    const logins = Object.keys(invitedEmailsToAccountIDs).map((memberLogin) => PhoneNumber.addSMSDomainIfPhoneNumber(memberLogin));
    const accountIDs = Object.values(invitedEmailsToAccountIDs);

    const {newAccountIDs, newLogins} = PersonalDetailsUtils.getNewAccountIDsAndLogins(logins, accountIDs);
    const newPersonalDetailsOnyxData = PersonalDetailsUtils.getPersonalDetailsOnyxDataForOptimisticUsers(newLogins, newAccountIDs);

    const announceRoomMembers = buildAnnounceRoomMembersOnyxData(policyID, accountIDs);
    const optimisticAnnounceChat = ReportUtils.buildOptimisticAnnounceChat(policyID, [...policyMemberAccountIDs, ...accountIDs]);
    const announceRoomChat = optimisticAnnounceChat.announceChatData;

    // create onyx data for policy expense chats for each new member
    const membersChats = createPolicyExpenseChats(policyID, invitedEmailsToAccountIDs);

    const optimisticMembersState: OnyxCollectionInputValue<PolicyEmployee> = {};
    const successMembersState: OnyxCollectionInputValue<PolicyEmployee> = {};
    const failureMembersState: OnyxCollectionInputValue<PolicyEmployee> = {};
    logins.forEach((email) => {
        optimisticMembersState[email] = {
            email,
            pendingAction: CONST.RED_BRICK_ROAD_PENDING_ACTION.ADD,
            role,
            submitsTo: getDefaultApprover(allPolicies?.[policyKey]),
        };
        successMembersState[email] = {pendingAction: null};
        failureMembersState[email] = {
            errors: ErrorUtils.getMicroSecondOnyxErrorWithTranslationKey('workspace.people.error.genericAdd'),
        };
    });

    const optimisticData: OnyxUpdate[] = [
        {
            onyxMethod: Onyx.METHOD.MERGE,
            key: policyKey,

            // Convert to object with each key containing {pendingAction: ‘add’}
            value: {
                employeeList: optimisticMembersState,
            },
        },
    ];
    optimisticData.push(...newPersonalDetailsOnyxData.optimisticData, ...membersChats.onyxOptimisticData, ...announceRoomChat.onyxOptimisticData, ...announceRoomMembers.onyxOptimisticData);

    const successData: OnyxUpdate[] = [
        {
            onyxMethod: Onyx.METHOD.MERGE,
            key: policyKey,
            value: {
                employeeList: successMembersState,
            },
        },
    ];
    successData.push(...newPersonalDetailsOnyxData.finallyData, ...membersChats.onyxSuccessData, ...announceRoomChat.onyxSuccessData, ...announceRoomMembers.onyxSuccessData);

    const failureData: OnyxUpdate[] = [
        {
            onyxMethod: Onyx.METHOD.MERGE,
            key: policyKey,

            // Convert to object with each key containing the error. We don’t
            // need to remove the members since that is handled by onClose of OfflineWithFeedback.
            value: {
                employeeList: failureMembersState,
            },
        },
    ];
    failureData.push(...membersChats.onyxFailureData, ...announceRoomChat.onyxFailureData, ...announceRoomMembers.onyxFailureData);

    const params: AddMembersToWorkspaceParams = {
        employees: JSON.stringify(logins.map((login) => ({email: login, role}))),
        ...(optimisticAnnounceChat.announceChatReportID ? {announceChatReportID: optimisticAnnounceChat.announceChatReportID} : {}),
        ...(optimisticAnnounceChat.announceChatReportActionID ? {announceCreatedReportActionID: optimisticAnnounceChat.announceChatReportActionID} : {}),
        welcomeNote: Parser.replace(welcomeNote, {
            shouldEscapeText: false,
        }),
        policyID,
    };
    if (!isEmptyObject(membersChats.reportCreationData)) {
        params.reportCreationData = JSON.stringify(membersChats.reportCreationData);
    }
    API.write(WRITE_COMMANDS.ADD_MEMBERS_TO_WORKSPACE, params, {optimisticData, successData, failureData});
}

type PolicyMember = {
    email: string;
    role: string;
};

function importPolicyMembers(policyID: string, members: PolicyMember[]) {
    const onyxData = updateImportSpreadsheetData(members.length);

    const parameters = {
        policyID,
        employees: JSON.stringify(members.map((member) => ({email: member.email, role: member.role}))),
    };

    API.write(WRITE_COMMANDS.IMPORT_MEMBERS_SPREADSHEET, parameters, onyxData);
}

/**
 * Invite member to the specified policyID
 * Please see https://github.com/Expensify/App/blob/main/README.md#Security for more details
 */
function inviteMemberToWorkspace(policyID: string, inviterEmail: string) {
    const memberJoinKey = `${ONYXKEYS.COLLECTION.POLICY_JOIN_MEMBER}${policyID}` as const;

    const optimisticMembersState = {policyID, inviterEmail};
    const failureMembersState = {policyID, inviterEmail};

    const optimisticData: OnyxUpdate[] = [
        {
            onyxMethod: Onyx.METHOD.MERGE,
            key: memberJoinKey,
            value: optimisticMembersState,
        },
    ];

    const failureData: OnyxUpdate[] = [
        {
            onyxMethod: Onyx.METHOD.MERGE,
            key: memberJoinKey,
            value: {...failureMembersState, errors: ErrorUtils.getMicroSecondOnyxErrorWithTranslationKey('iou.error.genericEditFailureMessage')},
        },
    ];

    const params = {policyID, inviterEmail};

    API.write(WRITE_COMMANDS.JOIN_POLICY_VIA_INVITE_LINK, params, {optimisticData, failureData});
}

/**
 * Add member to the selected private domain workspace based on policyID
 */
function joinAccessiblePolicy(policyID: string) {
    const memberJoinKey = `${ONYXKEYS.COLLECTION.POLICY_JOIN_MEMBER}${policyID}` as const;

    const optimisticData: OnyxUpdate[] = [
        {
            onyxMethod: Onyx.METHOD.MERGE,
            key: memberJoinKey,
            value: {policyID},
        },
    ];

    const failureData: OnyxUpdate[] = [
        {
            onyxMethod: Onyx.METHOD.MERGE,
            key: memberJoinKey,
            value: {policyID, errors: ErrorUtils.getMicroSecondOnyxErrorWithTranslationKey('workspace.people.error.genericAdd')},
        },
    ];

    API.write(WRITE_COMMANDS.JOIN_ACCESSIBLE_POLICY, {policyID}, {optimisticData, failureData});
}

/**
 * Request access to the specified policyID
 */
function requestPolicyAccess(policyID: string) {
    const memberJoinKey = `${ONYXKEYS.COLLECTION.POLICY_JOIN_MEMBER}${policyID}` as const;

    const optimisticData: OnyxUpdate[] = [
        {
            onyxMethod: Onyx.METHOD.MERGE,
            key: memberJoinKey,
            value: {policyID},
        },
    ];

    const failureData: OnyxUpdate[] = [
        {
            onyxMethod: Onyx.METHOD.MERGE,
            key: memberJoinKey,
            value: {policyID, errors: ErrorUtils.getMicroSecondOnyxErrorWithTranslationKey('workspace.people.error.genericAdd')},
        },
    ];

    API.write(WRITE_COMMANDS.REQUEST_POLICY_ACCESS, {policyID}, {optimisticData, failureData});
}

/**
 * Removes an error after trying to delete a member
 */
function clearDeleteMemberError(policyID: string, accountID: number) {
    const email = allPersonalDetails?.[accountID]?.login ?? '';
    Onyx.merge(`${ONYXKEYS.COLLECTION.POLICY}${policyID}`, {
        employeeList: {
            [email]: {
                pendingAction: null,
                errors: null,
            },
        },
    });
}

/**
 * Removes an error after trying to add a member
 */
function clearAddMemberError(policyID: string, accountID: number) {
    const email = allPersonalDetails?.[accountID]?.login ?? '';
    Onyx.merge(`${ONYXKEYS.COLLECTION.POLICY}${policyID}`, {
        employeeList: {
            [email]: null,
        },
    });
    Onyx.merge(`${ONYXKEYS.PERSONAL_DETAILS_LIST}`, {
        [accountID]: null,
    });
}

function openWorkspaceMembersPage(policyID: string, clientMemberEmails: string[]) {
    if (!policyID || !clientMemberEmails) {
        Log.warn('openWorkspaceMembersPage invalid params', {policyID, clientMemberEmails});
        return;
    }

    const params: OpenWorkspaceMembersPageParams = {
        policyID,
        clientMemberEmails: JSON.stringify(clientMemberEmails),
    };

    API.read(READ_COMMANDS.OPEN_WORKSPACE_MEMBERS_PAGE, params);
}

function setWorkspaceInviteMembersDraft(policyID: string, invitedEmailsToAccountIDs: InvitedEmailsToAccountIDs) {
    Onyx.set(`${ONYXKEYS.COLLECTION.WORKSPACE_INVITE_MEMBERS_DRAFT}${policyID}`, invitedEmailsToAccountIDs);
}

/**
 * Accept user join request to a workspace
 */
function acceptJoinRequest(reportID: string, reportAction: OnyxEntry<ReportAction>) {
    const choice = CONST.REPORT.ACTIONABLE_MENTION_JOIN_WORKSPACE_RESOLUTION.ACCEPT;
    if (!reportAction) {
        return;
    }

    const optimisticData: OnyxUpdate[] = [
        {
            onyxMethod: Onyx.METHOD.MERGE,
            key: `${ONYXKEYS.COLLECTION.REPORT_ACTIONS}${reportID}`,
            value: {
                [reportAction.reportActionID]: {
                    originalMessage: {choice},
                    pendingAction: CONST.RED_BRICK_ROAD_PENDING_ACTION.UPDATE,
                },
            },
        },
    ];

    const successData: OnyxUpdate[] = [
        {
            onyxMethod: Onyx.METHOD.MERGE,
            key: `${ONYXKEYS.COLLECTION.REPORT_ACTIONS}${reportID}`,
            value: {
                [reportAction.reportActionID]: {
                    originalMessage: {choice},
                    pendingAction: null,
                },
            },
        },
    ];

    const failureData: OnyxUpdate[] = [
        {
            onyxMethod: Onyx.METHOD.MERGE,
            key: `${ONYXKEYS.COLLECTION.REPORT_ACTIONS}${reportID}`,
            value: {
                [reportAction.reportActionID]: {
                    originalMessage: {choice: '' as JoinWorkspaceResolution},
                    pendingAction: null,
                },
            },
        },
    ];

    const parameters = {
        requests: JSON.stringify({
            [ReportActionsUtils.isActionableJoinRequest(reportAction) ? ReportActionsUtils.getOriginalMessage(reportAction)?.policyID ?? CONST.DEFAULT_NUMBER_ID : CONST.DEFAULT_NUMBER_ID]: {
                requests: [{accountID: reportAction?.actorAccountID, adminsRoomMessageReportActionID: reportAction.reportActionID}],
            },
        }),
    };

    API.write(WRITE_COMMANDS.ACCEPT_JOIN_REQUEST, parameters, {optimisticData, failureData, successData});
}

/**
 * Decline user join request to a workspace
 */
function declineJoinRequest(reportID: string, reportAction: OnyxEntry<ReportAction>) {
    if (!reportAction) {
        return;
    }
    const choice = CONST.REPORT.ACTIONABLE_MENTION_JOIN_WORKSPACE_RESOLUTION.DECLINE;
    const optimisticData: OnyxUpdate[] = [
        {
            onyxMethod: Onyx.METHOD.MERGE,
            key: `${ONYXKEYS.COLLECTION.REPORT_ACTIONS}${reportID}`,
            value: {
                [reportAction.reportActionID]: {
                    originalMessage: {choice},
                    pendingAction: CONST.RED_BRICK_ROAD_PENDING_ACTION.UPDATE,
                },
            },
        },
    ];

    const successData: OnyxUpdate[] = [
        {
            onyxMethod: Onyx.METHOD.MERGE,
            key: `${ONYXKEYS.COLLECTION.REPORT_ACTIONS}${reportID}`,
            value: {
                [reportAction.reportActionID]: {
                    originalMessage: {choice},
                    pendingAction: null,
                },
            },
        },
    ];

    const failureData: OnyxUpdate[] = [
        {
            onyxMethod: Onyx.METHOD.MERGE,
            key: `${ONYXKEYS.COLLECTION.REPORT_ACTIONS}${reportID}`,
            value: {
                [reportAction.reportActionID]: {
                    originalMessage: {choice: '' as JoinWorkspaceResolution},
                    pendingAction: null,
                },
            },
        },
    ];

    const parameters = {
        requests: JSON.stringify({
            [ReportActionsUtils.isActionableJoinRequest(reportAction) ? ReportActionsUtils.getOriginalMessage(reportAction)?.policyID ?? CONST.DEFAULT_NUMBER_ID : CONST.DEFAULT_NUMBER_ID]: {
                requests: [{accountID: reportAction?.actorAccountID, adminsRoomMessageReportActionID: reportAction.reportActionID}],
            },
        }),
    };

    API.write(WRITE_COMMANDS.DECLINE_JOIN_REQUEST, parameters, {optimisticData, failureData, successData});
}

function downloadMembersCSV(policyID: string, onDownloadFailed: () => void) {
    const finalParameters = enhanceParameters(WRITE_COMMANDS.EXPORT_MEMBERS_CSV, {
        policyID,
    });

    const fileName = 'Members.csv';

    const formData = new FormData();
    Object.entries(finalParameters).forEach(([key, value]) => {
        formData.append(key, String(value));
    });

    fileDownload(ApiUtils.getCommandURL({command: WRITE_COMMANDS.EXPORT_MEMBERS_CSV}), fileName, '', false, formData, CONST.NETWORK.METHOD.POST, onDownloadFailed);
}

function clearInviteDraft(policyID: string) {
    setWorkspaceInviteMembersDraft(policyID, {});
    FormActions.clearDraftValues(ONYXKEYS.FORMS.WORKSPACE_INVITE_MESSAGE_FORM);
}

export {
    removeMembers,
    updateWorkspaceMembersRole,
    requestWorkspaceOwnerChange,
    clearWorkspaceOwnerChangeFlow,
    addMembersToWorkspace,
    clearDeleteMemberError,
    clearAddMemberError,
    openWorkspaceMembersPage,
    setWorkspaceInviteMembersDraft,
    inviteMemberToWorkspace,
    joinAccessiblePolicy,
    acceptJoinRequest,
    declineJoinRequest,
    isApprover,
    importPolicyMembers,
    downloadMembersCSV,
<<<<<<< HEAD
    requestPolicyAccess,
=======
    clearInviteDraft,
>>>>>>> c8b112e8
};

export type {NewCustomUnit};<|MERGE_RESOLUTION|>--- conflicted
+++ resolved
@@ -1050,11 +1050,8 @@
     isApprover,
     importPolicyMembers,
     downloadMembersCSV,
-<<<<<<< HEAD
     requestPolicyAccess,
-=======
     clearInviteDraft,
->>>>>>> c8b112e8
 };
 
 export type {NewCustomUnit};