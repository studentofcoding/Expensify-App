--- conflicted
+++ resolved
@@ -4733,11 +4733,8 @@
     verifySetupIntentAndRequestPolicyOwnerChange,
     updateInvoiceCompanyName,
     updateInvoiceCompanyWebsite,
-<<<<<<< HEAD
     updateDefaultPolicy,
-=======
     getAssignedSupportData,
->>>>>>> 082e14b9
 };
 
 export type {NewCustomUnit};