--- conflicted
+++ resolved
@@ -2619,33 +2619,19 @@
     const parentReportActionID = iouReport.parentReportActionID;
     const reportPreview = iouReport?.parentReportID && parentReportActionID ? parentReport?.[parentReportActionID] : undefined;
 
-<<<<<<< HEAD
-    if (reportPreview) {
+    if (reportPreview?.reportActionID) {
         optimisticData.push({
             onyxMethod: Onyx.METHOD.MERGE,
             key: `${ONYXKEYS.COLLECTION.REPORT_ACTIONS}${oldChatReportID}`,
             value: {[reportPreview.reportActionID]: null},
-=======
-    if (reportPreview?.reportActionID) {
-        optimisticData.push({
-            onyxMethod: Onyx.METHOD.MERGE,
-            key: `${ONYXKEYS.COLLECTION.REPORT_ACTIONS}${oldChatReportID}`,
-            value: {[reportPreview?.reportActionID]: null},
->>>>>>> 523edfed
         });
         failureData.push({
             onyxMethod: Onyx.METHOD.MERGE,
             key: `${ONYXKEYS.COLLECTION.REPORT_ACTIONS}${oldChatReportID}`,
-<<<<<<< HEAD
             value: {[reportPreview.reportActionID]: reportPreview},
         });
     }
 
-=======
-            value: {[reportPreview?.reportActionID]: reportPreview},
-        });
-    }
->>>>>>> 523edfed
     // To optimistically remove the GBR from the DM we need to update the hasOutstandingChildRequest param to false
     optimisticData.push({
         onyxMethod: Onyx.METHOD.MERGE,
@@ -2684,34 +2670,6 @@
             onyxMethod: Onyx.METHOD.MERGE,
             key: `${ONYXKEYS.COLLECTION.REPORT_ACTIONS}${memberData.workspaceChatReportID}`,
             value: {[reportPreview.reportActionID]: null},
-        });
-    }
-
-<<<<<<< HEAD
-    // Create the MOVED report action and add it to the DM chat which indicates to the user where the report has been moved
-    const movedReportAction = oldPersonalPolicyID
-        ? ReportUtils.buildOptimisticMovedReportAction(oldPersonalPolicyID, policyID, memberData.workspaceChatReportID, iouReportID, workspaceName)
-        : undefined;
-    if (movedReportAction) {
-        optimisticData.push({
-            onyxMethod: Onyx.METHOD.MERGE,
-            key: `${ONYXKEYS.COLLECTION.REPORT_ACTIONS}${oldChatReportID}`,
-            value: {[movedReportAction.reportActionID]: movedReportAction},
-        });
-        successData.push({
-            onyxMethod: Onyx.METHOD.MERGE,
-            key: `${ONYXKEYS.COLLECTION.REPORT_ACTIONS}${oldChatReportID}`,
-            value: {
-                [movedReportAction.reportActionID]: {
-                    ...movedReportAction,
-                    pendingAction: null,
-                },
-=======
-    if (reportPreview?.reportActionID) {
-        failureData.push({
-            onyxMethod: Onyx.METHOD.MERGE,
-            key: `${ONYXKEYS.COLLECTION.REPORT_ACTIONS}${memberData.workspaceChatReportID}`,
-            value: {[reportPreview?.reportActionID]: null},
         });
     }
 
@@ -2729,15 +2687,14 @@
             [movedReportAction.reportActionID]: {
                 ...movedReportAction,
                 pendingAction: null,
->>>>>>> 523edfed
-            },
-        });
-        failureData.push({
-            onyxMethod: Onyx.METHOD.MERGE,
-            key: `${ONYXKEYS.COLLECTION.REPORT_ACTIONS}${oldChatReportID}`,
-            value: {[movedReportAction.reportActionID]: null},
-        });
-    }
+            },
+        },
+    });
+    failureData.push({
+        onyxMethod: Onyx.METHOD.MERGE,
+        key: `${ONYXKEYS.COLLECTION.REPORT_ACTIONS}${oldChatReportID}`,
+        value: {[movedReportAction.reportActionID]: null},
+    });
 
     // We know that this new workspace has no BankAccount yet, so we can set
     // the reimbursement account to be immediately in the setup state for a new bank account:
