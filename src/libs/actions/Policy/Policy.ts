--- conflicted
+++ resolved
@@ -72,11 +72,7 @@
     TaxRatesWithDefault,
     Transaction,
 } from '@src/types/onyx';
-<<<<<<< HEAD
-import type {Errors, OnyxValueWithOfflineFeedback, PendingAction} from '@src/types/onyx/OnyxCommon';
-=======
-import type {ErrorFields, Errors, PendingAction} from '@src/types/onyx/OnyxCommon';
->>>>>>> 6197a822
+import type {Errors, PendingAction} from '@src/types/onyx/OnyxCommon';
 import type {OriginalMessageJoinPolicyChangeLog} from '@src/types/onyx/OriginalMessage';
 import type {Attributes, CompanyAddress, CustomUnit, Rate, TaxRate, Unit} from '@src/types/onyx/Policy';
 import type {OnyxData} from '@src/types/onyx/Request';
@@ -3740,16 +3736,6 @@
     enablePolicyWorkflows,
     openPolicyMoreFeaturesPage,
     generateCustomUnitID,
-<<<<<<< HEAD
-    createPolicyTag,
-    renamePolicyTag,
-    clearPolicyTagErrors,
-=======
-    createPolicyDistanceRate,
-    clearCreateDistanceRateItemAndError,
-    clearDeleteDistanceRateError,
-    setPolicyDistanceRatesUnit,
->>>>>>> 6197a822
     clearQBOErrorField,
     clearXeroErrorField,
     clearWorkspaceReimbursementErrors,
