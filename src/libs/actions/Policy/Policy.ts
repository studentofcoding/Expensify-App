--- conflicted
+++ resolved
@@ -627,211 +627,6 @@
     Onyx.merge(`${ONYXKEYS.COLLECTION.POLICY}${policyID}`, {errorFields: {reimbursementChoice: null}});
 }
 
-<<<<<<< HEAD
-/**
- * Build optimistic data for removing users from the announcement room
- */
-function removeOptimisticAnnounceRoomMembers(policyID: string, policyName: string, accountIDs: number[]): AnnounceRoomMembersOnyxData {
-    const announceReport = ReportUtils.getRoom(CONST.REPORT.CHAT_TYPE.POLICY_ANNOUNCE, policyID);
-    const announceRoomMembers: AnnounceRoomMembersOnyxData = {
-        onyxOptimisticData: [],
-        onyxFailureData: [],
-        onyxSuccessData: [],
-    };
-
-    if (!announceReport) {
-        return announceRoomMembers;
-    }
-
-    const pendingChatMembers = ReportUtils.getPendingChatMembers(accountIDs, announceReport?.pendingChatMembers ?? [], CONST.RED_BRICK_ROAD_PENDING_ACTION.DELETE);
-
-    announceRoomMembers.onyxOptimisticData.push({
-        onyxMethod: Onyx.METHOD.MERGE,
-        key: `${ONYXKEYS.COLLECTION.REPORT}${announceReport.reportID}`,
-        value: {
-            pendingChatMembers,
-            ...(accountIDs.includes(sessionAccountID)
-                ? {
-                      statusNum: CONST.REPORT.STATUS_NUM.CLOSED,
-                      stateNum: CONST.REPORT.STATE_NUM.APPROVED,
-                      oldPolicyName: policyName,
-                  }
-                : {}),
-        },
-    });
-    announceRoomMembers.onyxFailureData.push({
-        onyxMethod: Onyx.METHOD.MERGE,
-        key: `${ONYXKEYS.COLLECTION.REPORT}${announceReport.reportID}`,
-        value: {
-            pendingChatMembers: announceReport?.pendingChatMembers ?? null,
-            ...(accountIDs.includes(sessionAccountID)
-                ? {
-                      statusNum: announceReport.statusNum,
-                      stateNum: announceReport.stateNum,
-                      oldPolicyName: announceReport.oldPolicyName,
-                  }
-                : {}),
-        },
-    });
-    announceRoomMembers.onyxSuccessData.push({
-        onyxMethod: Onyx.METHOD.MERGE,
-        key: `${ONYXKEYS.COLLECTION.REPORT}${announceReport.reportID}`,
-        value: {
-            pendingChatMembers: announceReport?.pendingChatMembers ?? null,
-        },
-    });
-
-    return announceRoomMembers;
-}
-
-/**
- * Remove the passed members from the policy employeeList
- * Please see https://github.com/Expensify/App/blob/main/README.md#Security for more details
- */
-function removeMembers(accountIDs: number[], policyID: string) {
-    // In case user selects only themselves (admin), their email will be filtered out and the members
-    // array passed will be empty, prevent the function from proceeding in that case as there is no one to remove
-    if (accountIDs.length === 0) {
-        return;
-    }
-
-    const policyKey = `${ONYXKEYS.COLLECTION.POLICY}${policyID}` as const;
-    const policy = getPolicy(policyID);
-
-    const workspaceChats = ReportUtils.getWorkspaceChats(policyID, accountIDs);
-    const emailList = accountIDs.map((accountID) => allPersonalDetails?.[accountID]?.login).filter((login) => !!login) as string[];
-    const optimisticClosedReportActions = workspaceChats.map(() => ReportUtils.buildOptimisticClosedReportAction(sessionEmail, policy.name, CONST.REPORT.ARCHIVE_REASON.REMOVED_FROM_POLICY));
-
-    const announceRoomMembers = removeOptimisticAnnounceRoomMembers(policy.id, policy.name, accountIDs);
-
-    const optimisticMembersState: OnyxCollection<PolicyEmployee> = {};
-    const successMembersState: OnyxCollection<PolicyEmployee> = {};
-    const failureMembersState: OnyxCollection<PolicyEmployee> = {};
-    emailList.forEach((email) => {
-        optimisticMembersState[email] = {pendingAction: CONST.RED_BRICK_ROAD_PENDING_ACTION.DELETE};
-        successMembersState[email] = null;
-        failureMembersState[email] = {errors: ErrorUtils.getMicroSecondOnyxErrorWithTranslationKey('workspace.people.error.genericRemove')};
-    });
-
-    const optimisticData: OnyxUpdate[] = [
-        {
-            onyxMethod: Onyx.METHOD.MERGE,
-            key: policyKey,
-            value: {employeeList: optimisticMembersState},
-        },
-        ...announceRoomMembers.onyxOptimisticData,
-    ];
-
-    const successData: OnyxUpdate[] = [
-        {
-            onyxMethod: Onyx.METHOD.MERGE,
-            key: policyKey,
-            value: {employeeList: successMembersState},
-        },
-        ...announceRoomMembers.onyxSuccessData,
-    ];
-
-    const failureData: OnyxUpdate[] = [
-        {
-            onyxMethod: Onyx.METHOD.MERGE,
-            key: policyKey,
-            value: {employeeList: failureMembersState},
-        },
-        ...announceRoomMembers.onyxFailureData,
-    ];
-
-    const pendingChatMembers = ReportUtils.getPendingChatMembers(accountIDs, [], CONST.RED_BRICK_ROAD_PENDING_ACTION.DELETE);
-
-    workspaceChats.forEach((report) => {
-        optimisticData.push({
-            onyxMethod: Onyx.METHOD.MERGE,
-            key: `${ONYXKEYS.COLLECTION.REPORT}${report?.reportID}`,
-            value: {
-                statusNum: CONST.REPORT.STATUS_NUM.CLOSED,
-                stateNum: CONST.REPORT.STATE_NUM.APPROVED,
-                oldPolicyName: policy.name,
-                pendingChatMembers,
-            },
-        });
-        successData.push({
-            onyxMethod: Onyx.METHOD.MERGE,
-            key: `${ONYXKEYS.COLLECTION.REPORT}${report?.reportID}`,
-            value: {
-                pendingChatMembers: null,
-            },
-        });
-        failureData.push({
-            onyxMethod: Onyx.METHOD.MERGE,
-            key: `${ONYXKEYS.COLLECTION.REPORT}${report?.reportID}`,
-            value: {
-                pendingChatMembers: null,
-            },
-        });
-    });
-    // comment out for time this issue would be resolved https://github.com/Expensify/App/issues/35952
-    // optimisticClosedReportActions.forEach((reportAction, index) => {
-    //     optimisticData.push({
-    //         onyxMethod: Onyx.METHOD.MERGE,
-    //         key: `${ONYXKEYS.COLLECTION.REPORT_ACTIONS}${workspaceChats?.[index]?.reportID}`,
-    //         value: {[reportAction.reportActionID]: reportAction as ReportAction},
-    //     });
-    // });
-
-    // If the policy has primaryLoginsInvited, then it displays informative messages on the members page about which primary logins were added by secondary logins.
-    // If we delete all these logins then we should clear the informative messages since they are no longer relevant.
-    if (!isEmptyObject(policy?.primaryLoginsInvited ?? {})) {
-        // Take the current policy members and remove them optimistically
-        const employeeListEmails = Object.keys(allPolicies?.[`${ONYXKEYS.COLLECTION.POLICY}${policyID}`]?.employeeList ?? {});
-        const remainingLogins = employeeListEmails.filter((email) => !emailList.includes(email));
-        const invitedPrimaryToSecondaryLogins: Record<string, string> = {};
-
-        if (policy.primaryLoginsInvited) {
-            Object.keys(policy.primaryLoginsInvited).forEach((key) => (invitedPrimaryToSecondaryLogins[policy.primaryLoginsInvited?.[key] ?? ''] = key));
-        }
-
-        // Then, if no remaining members exist that were invited by a secondary login, clear the informative messages
-        if (!remainingLogins.some((remainingLogin) => !!invitedPrimaryToSecondaryLogins[remainingLogin])) {
-            optimisticData.push({
-                onyxMethod: Onyx.METHOD.MERGE,
-                key: policyKey,
-                value: {
-                    primaryLoginsInvited: null,
-                },
-            });
-        }
-    }
-
-    const filteredWorkspaceChats = workspaceChats.filter((report): report is Report => report !== null);
-
-    filteredWorkspaceChats.forEach(({reportID, stateNum, statusNum, oldPolicyName = null}) => {
-        failureData.push({
-            onyxMethod: Onyx.METHOD.MERGE,
-            key: `${ONYXKEYS.COLLECTION.REPORT}${reportID}`,
-            value: {
-                stateNum,
-                statusNum,
-                oldPolicyName,
-            },
-        });
-    });
-    optimisticClosedReportActions.forEach((reportAction, index) => {
-        failureData.push({
-            onyxMethod: Onyx.METHOD.MERGE,
-            key: `${ONYXKEYS.COLLECTION.REPORT_ACTIONS}${workspaceChats?.[index]?.reportID}`,
-            value: {[reportAction.reportActionID]: null},
-        });
-    });
-
-    const params: DeleteMembersFromWorkspaceParams = {
-        emailList: emailList.join(','),
-        policyID,
-    };
-
-    API.write(WRITE_COMMANDS.DELETE_MEMBERS_FROM_WORKSPACE, params, {optimisticData, successData, failureData});
-}
-
-=======
->>>>>>> 4fcc5a9f
 function leaveWorkspace(policyID: string) {
     const policy = allPolicies?.[`${ONYXKEYS.COLLECTION.POLICY}${policyID}`];
     const workspaceChats = ReportUtils.getAllWorkspaceReports(policyID);
@@ -921,164 +716,6 @@
     API.write(WRITE_COMMANDS.LEAVE_POLICY, params, {optimisticData, successData, failureData});
 }
 
-<<<<<<< HEAD
-function updateWorkspaceMembersRole(policyID: string, accountIDs: number[], newRole: typeof CONST.POLICY.ROLE.ADMIN | typeof CONST.POLICY.ROLE.USER) {
-    const previousEmployeeList = {...allPolicies?.[policyID]?.employeeList};
-    const memberRoles: WorkspaceMembersRoleData[] = accountIDs.reduce((result: WorkspaceMembersRoleData[], accountID: number) => {
-        if (!allPersonalDetails?.[accountID]?.login) {
-            return result;
-        }
-
-        result.push({
-            accountID,
-            email: allPersonalDetails?.[accountID]?.login ?? '',
-            role: newRole,
-        });
-
-        return result;
-    }, []);
-
-    const optimisticData: OnyxUpdate[] = [
-        {
-            onyxMethod: Onyx.METHOD.MERGE,
-            key: `${ONYXKEYS.COLLECTION.POLICY}${policyID}`,
-            value: {
-                employeeList: {
-                    ...memberRoles.reduce((member: Record<string, {role: string; pendingAction: PendingAction}>, current) => {
-                        // eslint-disable-next-line no-param-reassign
-                        member[current.email] = {role: current?.role, pendingAction: CONST.RED_BRICK_ROAD_PENDING_ACTION.UPDATE};
-                        return member;
-                    }, {}),
-                },
-                errors: null,
-            },
-        },
-    ];
-
-    const successData: OnyxUpdate[] = [
-        {
-            onyxMethod: Onyx.METHOD.MERGE,
-            key: `${ONYXKEYS.COLLECTION.POLICY}${policyID}`,
-            value: {
-                employeeList: {
-                    ...memberRoles.reduce((member: Record<string, {role: string; pendingAction: PendingAction}>, current) => {
-                        // eslint-disable-next-line no-param-reassign
-                        member[current.email] = {role: current?.role, pendingAction: null};
-                        return member;
-                    }, {}),
-                },
-                errors: null,
-            },
-        },
-    ];
-
-    const failureData: OnyxUpdate[] = [
-        {
-            onyxMethod: Onyx.METHOD.MERGE,
-            key: `${ONYXKEYS.COLLECTION.POLICY}${policyID}`,
-            value: {
-                employeeList: previousEmployeeList,
-                errors: ErrorUtils.getMicroSecondOnyxErrorWithTranslationKey('workspace.editor.genericFailureMessage'),
-            },
-        },
-    ];
-
-    const params: UpdateWorkspaceMembersRoleParams = {
-        policyID,
-        employees: JSON.stringify(memberRoles.map((item) => ({email: item.email, role: item.role}))),
-    };
-
-    API.write(WRITE_COMMANDS.UPDATE_WORKSPACE_MEMBERS_ROLE, params, {optimisticData, successData, failureData});
-}
-
-function requestWorkspaceOwnerChange(policyID: string) {
-    const policy = getPolicy(policyID);
-    const ownershipChecks = {...policyOwnershipChecks?.[policyID]} ?? {};
-
-    const changeOwnerErrors = Object.keys(policy?.errorFields?.changeOwner ?? {});
-
-    if (changeOwnerErrors && changeOwnerErrors.length > 0) {
-        const currentError = changeOwnerErrors[0];
-        if (currentError === CONST.POLICY.OWNERSHIP_ERRORS.AMOUNT_OWED) {
-            ownershipChecks.shouldClearOutstandingBalance = true;
-        }
-
-        if (currentError === CONST.POLICY.OWNERSHIP_ERRORS.OWNER_OWES_AMOUNT) {
-            ownershipChecks.shouldTransferAmountOwed = true;
-        }
-
-        if (currentError === CONST.POLICY.OWNERSHIP_ERRORS.SUBSCRIPTION) {
-            ownershipChecks.shouldTransferSubscription = true;
-        }
-
-        if (currentError === CONST.POLICY.OWNERSHIP_ERRORS.DUPLICATE_SUBSCRIPTION) {
-            ownershipChecks.shouldTransferSingleSubscription = true;
-        }
-
-        Onyx.merge(ONYXKEYS.POLICY_OWNERSHIP_CHANGE_CHECKS, {
-            [policyID]: ownershipChecks,
-        });
-    }
-
-    const optimisticData: OnyxUpdate[] = [
-        {
-            onyxMethod: Onyx.METHOD.MERGE,
-            key: `${ONYXKEYS.COLLECTION.POLICY}${policyID}`,
-            value: {
-                errorFields: null,
-                isLoading: true,
-                isChangeOwnerSuccessful: false,
-                isChangeOwnerFailed: false,
-            },
-        },
-    ];
-
-    const successData: OnyxUpdate[] = [
-        {
-            onyxMethod: Onyx.METHOD.MERGE,
-            key: `${ONYXKEYS.COLLECTION.POLICY}${policyID}`,
-            value: {
-                isLoading: false,
-                isChangeOwnerSuccessful: true,
-                isChangeOwnerFailed: false,
-                owner: sessionEmail,
-                ownerAccountID: sessionAccountID,
-            },
-        },
-    ];
-
-    const failureData: OnyxUpdate[] = [
-        {
-            onyxMethod: Onyx.METHOD.MERGE,
-            key: `${ONYXKEYS.COLLECTION.POLICY}${policyID}`,
-            value: {
-                isLoading: false,
-                isChangeOwnerSuccessful: false,
-                isChangeOwnerFailed: true,
-            },
-        },
-    ];
-
-    const params: RequestWorkspaceOwnerChangeParams = {
-        policyID,
-        ...ownershipChecks,
-    };
-
-    API.write(WRITE_COMMANDS.REQUEST_WORKSPACE_OWNER_CHANGE, params, {optimisticData, successData, failureData});
-}
-
-function clearWorkspaceOwnerChangeFlow(policyID: string) {
-    Onyx.merge(ONYXKEYS.POLICY_OWNERSHIP_CHANGE_CHECKS, null);
-    Onyx.merge(`${ONYXKEYS.COLLECTION.POLICY}${policyID}`, {
-        errorFields: null,
-        isLoading: false,
-        isChangeOwnerSuccessful: false,
-        isChangeOwnerFailed: false,
-    });
-}
-
-=======
->>>>>>> 4fcc5a9f
 function addBillingCardAndRequestPolicyOwnerChange(
     policyID: string,
     cardData: {
@@ -1245,122 +882,6 @@
 }
 
 /**
-<<<<<<< HEAD
- * Adds members to the specified workspace/policyID
- * Please see https://github.com/Expensify/App/blob/main/README.md#Security for more details
- */
-function addMembersToWorkspace(invitedEmailsToAccountIDs: InvitedEmailsToAccountIDs, welcomeNote: string, policyID: string) {
-    const policyKey = `${ONYXKEYS.COLLECTION.POLICY}${policyID}` as const;
-    const logins = Object.keys(invitedEmailsToAccountIDs).map((memberLogin) => PhoneNumber.addSMSDomainIfPhoneNumber(memberLogin));
-    const accountIDs = Object.values(invitedEmailsToAccountIDs);
-
-    const {newAccountIDs, newLogins} = PersonalDetailsUtils.getNewAccountIDsAndLogins(logins, accountIDs);
-    const newPersonalDetailsOnyxData = PersonalDetailsUtils.getPersonalDetailsOnyxDataForOptimisticUsers(newLogins, newAccountIDs);
-
-    const announceRoomMembers = buildAnnounceRoomMembersOnyxData(policyID, accountIDs);
-
-    // create onyx data for policy expense chats for each new member
-    const membersChats = createPolicyExpenseChats(policyID, invitedEmailsToAccountIDs);
-
-    const optimisticMembersState: OnyxCollection<PolicyEmployee> = {};
-    const successMembersState: OnyxCollection<PolicyEmployee> = {};
-    const failureMembersState: OnyxCollection<PolicyEmployee> = {};
-    logins.forEach((email) => {
-        optimisticMembersState[email] = {pendingAction: CONST.RED_BRICK_ROAD_PENDING_ACTION.ADD, role: CONST.POLICY.ROLE.USER};
-        successMembersState[email] = {pendingAction: null};
-        failureMembersState[email] = {
-            errors: ErrorUtils.getMicroSecondOnyxErrorWithTranslationKey('workspace.people.error.genericAdd'),
-        };
-    });
-
-    const optimisticData: OnyxUpdate[] = [
-        {
-            onyxMethod: Onyx.METHOD.MERGE,
-            key: policyKey,
-
-            // Convert to object with each key containing {pendingAction: ‘add’}
-            value: {
-                employeeList: optimisticMembersState,
-            },
-        },
-        ...newPersonalDetailsOnyxData.optimisticData,
-        ...membersChats.onyxOptimisticData,
-        ...announceRoomMembers.onyxOptimisticData,
-    ];
-
-    const successData: OnyxUpdate[] = [
-        {
-            onyxMethod: Onyx.METHOD.MERGE,
-            key: policyKey,
-            value: {
-                employeeList: successMembersState,
-            },
-        },
-        ...newPersonalDetailsOnyxData.finallyData,
-        ...membersChats.onyxSuccessData,
-        ...announceRoomMembers.onyxSuccessData,
-    ];
-
-    const failureData: OnyxUpdate[] = [
-        {
-            onyxMethod: Onyx.METHOD.MERGE,
-            key: policyKey,
-
-            // Convert to object with each key containing the error. We don’t
-            // need to remove the members since that is handled by onClose of OfflineWithFeedback.
-            value: {
-                employeeList: failureMembersState,
-            },
-        },
-        ...membersChats.onyxFailureData,
-        ...announceRoomMembers.onyxFailureData,
-    ];
-
-    const params: AddMembersToWorkspaceParams = {
-        employees: JSON.stringify(logins.map((login) => ({email: login}))),
-        welcomeNote: new ExpensiMark().replace(welcomeNote),
-        policyID,
-    };
-    if (!isEmptyObject(membersChats.reportCreationData)) {
-        params.reportCreationData = JSON.stringify(membersChats.reportCreationData);
-    }
-    API.write(WRITE_COMMANDS.ADD_MEMBERS_TO_WORKSPACE, params, {optimisticData, successData, failureData});
-}
-
-/**
- * Invite member to the specified policyID
- * Please see https://github.com/Expensify/App/blob/main/README.md#Security for more details
- */
-function inviteMemberToWorkspace(policyID: string, inviterEmail: string) {
-    const memberJoinKey = `${ONYXKEYS.COLLECTION.POLICY_JOIN_MEMBER}${policyID}` as const;
-
-    const optimisticMembersState = {policyID, inviterEmail};
-    const failureMembersState = {policyID, inviterEmail};
-
-    const optimisticData: OnyxUpdate[] = [
-        {
-            onyxMethod: Onyx.METHOD.MERGE,
-            key: memberJoinKey,
-            value: optimisticMembersState,
-        },
-    ];
-
-    const failureData: OnyxUpdate[] = [
-        {
-            onyxMethod: Onyx.METHOD.MERGE,
-            key: memberJoinKey,
-            value: {...failureMembersState, errors: ErrorUtils.getMicroSecondOnyxErrorWithTranslationKey('common.genericErrorMessage')},
-        },
-    ];
-
-    const params = {policyID, inviterEmail};
-
-    API.write(WRITE_COMMANDS.JOIN_POLICY_VIA_INVITE_LINK, params, {optimisticData, failureData});
-}
-
-/**
-=======
->>>>>>> 4fcc5a9f
  * Updates a workspace avatar image
  */
 function updateWorkspaceAvatar(policyID: string, file: File) {
