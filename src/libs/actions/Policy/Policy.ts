import {PUBLIC_DOMAINS, Str} from 'expensify-common';
import escapeRegExp from 'lodash/escapeRegExp';
import lodashUnion from 'lodash/union';
import type {NullishDeep, OnyxCollection, OnyxEntry, OnyxUpdate} from 'react-native-onyx';
import Onyx from 'react-native-onyx';
import type {ValueOf} from 'type-fest';
import type {ReportExportType} from '@components/ButtonWithDropdownMenu/types';
import * as API from '@libs/API';
import type {
    AddBillingCardAndRequestWorkspaceOwnerChangeParams,
    AddPaymentCardParams,
    CreateWorkspaceFromIOUPaymentParams,
    CreateWorkspaceParams,
    DeleteWorkspaceAvatarParams,
    DeleteWorkspaceParams,
    DisablePolicyBillableModeParams,
    DowngradeToTeamParams,
    EnablePolicyAutoApprovalOptionsParams,
    EnablePolicyAutoReimbursementLimitParams,
    EnablePolicyCompanyCardsParams,
    EnablePolicyConnectionsParams,
    EnablePolicyDefaultReportTitleParams,
    EnablePolicyExpensifyCardsParams,
    EnablePolicyInvoicingParams,
    EnablePolicyReportFieldsParams,
    EnablePolicyTaxesParams,
    EnablePolicyWorkflowsParams,
    GetAssignedSupportDataParams,
    LeavePolicyParams,
    OpenDraftWorkspaceRequestParams,
    OpenPolicyEditCardLimitTypePageParams,
    OpenPolicyExpensifyCardsPageParams,
    OpenPolicyInitialPageParams,
    OpenPolicyMoreFeaturesPageParams,
    OpenPolicyProfilePageParams,
    OpenPolicyTaxesPageParams,
    OpenPolicyWorkflowsPageParams,
    OpenWorkspaceInvitePageParams,
    OpenWorkspaceParams,
    RequestExpensifyCardLimitIncreaseParams,
    SetNameValuePairParams,
    SetPolicyAutomaticApprovalLimitParams,
    SetPolicyAutomaticApprovalRateParams,
    SetPolicyAutoReimbursementLimitParams,
    SetPolicyBillableModeParams,
    SetPolicyDefaultReportTitleParams,
    SetPolicyPreventMemberCreatedTitleParams,
    SetPolicyPreventSelfApprovalParams,
    SetPolicyRulesEnabledParams,
    SetWorkspaceApprovalModeParams,
    SetWorkspaceAutoReportingFrequencyParams,
    SetWorkspaceAutoReportingMonthlyOffsetParams,
    SetWorkspacePayerParams,
    SetWorkspaceReimbursementParams,
    UpdateInvoiceCompanyNameParams,
    UpdateInvoiceCompanyWebsiteParams,
    UpdatePolicyAddressParams,
    UpdateWorkspaceAvatarParams,
    UpdateWorkspaceDescriptionParams,
    UpdateWorkspaceGeneralSettingsParams,
    UpgradeToCorporateParams,
} from '@libs/API/parameters';
import {READ_COMMANDS, WRITE_COMMANDS} from '@libs/API/types';
import * as CurrencyUtils from '@libs/CurrencyUtils';
import DateUtils from '@libs/DateUtils';
import * as ErrorUtils from '@libs/ErrorUtils';
import {createFile} from '@libs/fileDownload/FileUtils';
import getIsNarrowLayout from '@libs/getIsNarrowLayout';
import GoogleTagManager from '@libs/GoogleTagManager';
import Log from '@libs/Log';
import * as NetworkStore from '@libs/Network/NetworkStore';
import * as NumberUtils from '@libs/NumberUtils';
import * as PersonalDetailsUtils from '@libs/PersonalDetailsUtils';
import * as PhoneNumber from '@libs/PhoneNumber';
import * as PolicyUtils from '@libs/PolicyUtils';
import {goBackWhenEnableFeature, navigateToExpensifyCardPage} from '@libs/PolicyUtils';
import * as ReportUtils from '@libs/ReportUtils';
import type {PolicySelector} from '@pages/home/sidebar/FloatingActionButtonAndPopover';
import * as PaymentMethods from '@userActions/PaymentMethods';
import * as PersistedRequests from '@userActions/PersistedRequests';
import type {OnboardingPurpose} from '@src/CONST';
import CONST from '@src/CONST';
import ONYXKEYS from '@src/ONYXKEYS';
import type {
    IntroSelected,
    InvitedEmailsToAccountIDs,
    PersonalDetailsList,
    Policy,
    PolicyCategory,
    ReimbursementAccount,
    Report,
    ReportAction,
    ReportActions,
    Request,
    TaxRatesWithDefault,
    Transaction,
} from '@src/types/onyx';
import type {Errors} from '@src/types/onyx/OnyxCommon';
import type {Attributes, CompanyAddress, CustomUnit, NetSuiteCustomList, NetSuiteCustomSegment, Rate, TaxRate} from '@src/types/onyx/Policy';
import type {OnyxData} from '@src/types/onyx/Request';
import {isEmptyObject} from '@src/types/utils/EmptyObject';
import {buildOptimisticPolicyCategories} from './Category';

type ReportCreationData = Record<
    string,
    {
        reportID: string;
        reportActionID?: string;
    }
>;

type WorkspaceMembersChats = {
    onyxSuccessData: OnyxUpdate[];
    onyxOptimisticData: OnyxUpdate[];
    onyxFailureData: OnyxUpdate[];
    reportCreationData: ReportCreationData;
};

type OptimisticCustomUnits = {
    customUnits: Record<string, CustomUnit>;
    customUnitID: string;
    customUnitRateID: string;
    outputCurrency: string;
};

type NewCustomUnit = {
    customUnitID: string;
    name: string;
    attributes: Attributes;
    rates: Rate;
};

type WorkspaceFromIOUCreationData = {
    policyID: string;
    workspaceChatReportID: string;
    reportPreviewReportActionID?: string;
    adminsChatReportID: string;
};

const allPolicies: OnyxCollection<Policy> = {};
Onyx.connect({
    key: ONYXKEYS.COLLECTION.POLICY,
    callback: (val, key) => {
        if (!key) {
            return;
        }
        if (val === null || val === undefined) {
            // If we are deleting a policy, we have to check every report linked to that policy
            // and unset the draft indicator (pencil icon) alongside removing any draft comments. Clearing these values will keep the newly archived chats from being displayed in the LHN.
            // More info: https://github.com/Expensify/App/issues/14260
            const policyID = key.replace(ONYXKEYS.COLLECTION.POLICY, '');
            const policyReports = ReportUtils.getAllPolicyReports(policyID);
            const cleanUpMergeQueries: Record<`${typeof ONYXKEYS.COLLECTION.REPORT}${string}`, NullishDeep<Report>> = {};
            const cleanUpSetQueries: Record<`${typeof ONYXKEYS.COLLECTION.REPORT_DRAFT_COMMENT}${string}` | `${typeof ONYXKEYS.COLLECTION.REPORT_ACTIONS_DRAFTS}${string}`, null> = {};
            policyReports.forEach((policyReport) => {
                if (!policyReport) {
                    return;
                }
                const {reportID} = policyReport;
                cleanUpSetQueries[`${ONYXKEYS.COLLECTION.REPORT_DRAFT_COMMENT}${reportID}`] = null;
                cleanUpSetQueries[`${ONYXKEYS.COLLECTION.REPORT_ACTIONS_DRAFTS}${reportID}`] = null;
            });
            Onyx.mergeCollection(ONYXKEYS.COLLECTION.REPORT, cleanUpMergeQueries);
            Onyx.multiSet(cleanUpSetQueries);
            delete allPolicies[key];
            return;
        }

        allPolicies[key] = val;
    },
});

let lastAccessedWorkspacePolicyID: OnyxEntry<string>;
Onyx.connect({
    key: ONYXKEYS.LAST_ACCESSED_WORKSPACE_POLICY_ID,
    callback: (value) => (lastAccessedWorkspacePolicyID = value),
});

let allReports: OnyxCollection<Report>;
Onyx.connect({
    key: ONYXKEYS.COLLECTION.REPORT,
    waitForCollectionCallback: true,
    callback: (value) => {
        allReports = value;
    },
});

let allReportActions: OnyxCollection<ReportActions>;
Onyx.connect({
    key: ONYXKEYS.COLLECTION.REPORT_ACTIONS,
    waitForCollectionCallback: true,
    callback: (actions) => {
        allReportActions = actions;
    },
});

let sessionEmail = '';
let sessionAccountID = 0;
Onyx.connect({
    key: ONYXKEYS.SESSION,
    callback: (val) => {
        sessionEmail = val?.email ?? '';
        sessionAccountID = val?.accountID ?? CONST.DEFAULT_NUMBER_ID;
    },
});

let allPersonalDetails: OnyxEntry<PersonalDetailsList>;
Onyx.connect({
    key: ONYXKEYS.PERSONAL_DETAILS_LIST,
    callback: (val) => (allPersonalDetails = val),
});

let reimbursementAccount: OnyxEntry<ReimbursementAccount>;
Onyx.connect({
    key: ONYXKEYS.REIMBURSEMENT_ACCOUNT,
    callback: (val) => (reimbursementAccount = val),
});

let allRecentlyUsedCurrencies: string[];
Onyx.connect({
    key: ONYXKEYS.RECENTLY_USED_CURRENCIES,
    callback: (val) => (allRecentlyUsedCurrencies = val ?? []),
});

<<<<<<< HEAD
let introSelected: OnyxEntry<IntroSelected>;
Onyx.connect({
    key: ONYXKEYS.NVP_INTRO_SELECTED,
    callback: (value) => (introSelected = value),
=======
let activePolicyID: OnyxEntry<string>;
Onyx.connect({
    key: ONYXKEYS.NVP_ACTIVE_POLICY_ID,
    callback: (value) => (activePolicyID = value),
>>>>>>> bf687590
});

/**
 * Stores in Onyx the policy ID of the last workspace that was accessed by the user
 */
function updateLastAccessedWorkspace(policyID: OnyxEntry<string>) {
    Onyx.set(ONYXKEYS.LAST_ACCESSED_WORKSPACE_POLICY_ID, policyID ?? null);
}

/**
 * Checks if the currency is supported for direct reimbursement
 * USD currency is the only one supported in NewDot for now
 */
function isCurrencySupportedForDirectReimbursement(currency: string) {
    return currency === CONST.CURRENCY.USD;
}

/**
 * Returns the policy of the report
 */
function getPolicy(policyID: string | undefined): OnyxEntry<Policy> {
    if (!allPolicies || !policyID) {
        return undefined;
    }
    return allPolicies[`${ONYXKEYS.COLLECTION.POLICY}${policyID}`];
}

/** Check if the policy has invoicing company details */
function hasInvoicingDetails(policy: OnyxEntry<Policy>): boolean {
    return !!policy?.invoice?.companyName && !!policy?.invoice?.companyWebsite;
}

/**
 * Returns a primary invoice workspace for the user
 */
function getInvoicePrimaryWorkspace(currentUserLogin: string | undefined): Policy | undefined {
    if (PolicyUtils.canSendInvoiceFromWorkspace(activePolicyID)) {
        return allPolicies?.[`${ONYXKEYS.COLLECTION.POLICY}${activePolicyID}`];
    }
    const activeAdminWorkspaces = PolicyUtils.getActiveAdminWorkspaces(allPolicies, currentUserLogin);
    return activeAdminWorkspaces.find((policy) => PolicyUtils.canSendInvoiceFromWorkspace(policy.id));
}

/**
 * Check if the user has any active free policies (aka workspaces)
 */
function hasActiveChatEnabledPolicies(policies: Array<OnyxEntry<PolicySelector>> | OnyxCollection<PolicySelector>, includeOnlyAdminPolicies = false): boolean {
    const chatEnabledPolicies = Object.values(policies ?? {}).filter(
        (policy) => policy?.isPolicyExpenseChatEnabled && (!includeOnlyAdminPolicies || policy.role === CONST.POLICY.ROLE.ADMIN),
    );

    if (chatEnabledPolicies.length === 0) {
        return false;
    }

    if (chatEnabledPolicies.some((policy) => !policy?.pendingAction)) {
        return true;
    }

    if (chatEnabledPolicies.some((policy) => policy?.pendingAction === CONST.RED_BRICK_ROAD_PENDING_ACTION.ADD)) {
        return true;
    }

    if (chatEnabledPolicies.some((policy) => policy?.pendingAction === CONST.RED_BRICK_ROAD_PENDING_ACTION.DELETE)) {
        return false;
    }

    // If there are no add or delete pending actions the only option left is an update
    // pendingAction, in which case we should return true.
    return true;
}

/**
 * Delete the workspace
 */
function deleteWorkspace(policyID: string, policyName: string) {
    if (!allPolicies) {
        return;
    }

    const filteredPolicies = Object.values(allPolicies).filter((policy): policy is Policy => policy?.id !== policyID);
    const optimisticData: OnyxUpdate[] = [
        {
            onyxMethod: Onyx.METHOD.MERGE,
            key: `${ONYXKEYS.COLLECTION.POLICY}${policyID}`,
            value: {
                avatarURL: '',
                pendingAction: CONST.RED_BRICK_ROAD_PENDING_ACTION.DELETE,
                errors: null,
            },
        },
        ...(!hasActiveChatEnabledPolicies(filteredPolicies, true)
            ? [
                  {
                      onyxMethod: Onyx.METHOD.MERGE,
                      key: ONYXKEYS.REIMBURSEMENT_ACCOUNT,
                      value: {
                          errors: null,
                      },
                  },
              ]
            : []),
    ];

    const reportsToArchive = Object.values(allReports ?? {}).filter(
        (report) => ReportUtils.isPolicyRelatedReport(report, policyID) && (ReportUtils.isChatRoom(report) || ReportUtils.isPolicyExpenseChat(report) || ReportUtils.isTaskReport(report)),
    );
    const finallyData: OnyxUpdate[] = [];
    const currentTime = DateUtils.getDBTime();
    reportsToArchive.forEach((report) => {
        const {reportID, ownerAccountID} = report ?? {};
        const isInvoiceReceiverReport = report?.invoiceReceiver && 'policyID' in report.invoiceReceiver && report.invoiceReceiver.policyID === policyID;
        optimisticData.push({
            onyxMethod: Onyx.METHOD.MERGE,
            key: `${ONYXKEYS.COLLECTION.REPORT}${reportID}`,
            value: {
                ...(!isInvoiceReceiverReport && {
                    oldPolicyName: allPolicies?.[`${ONYXKEYS.COLLECTION.POLICY}${policyID}`]?.name,
                    policyName: '',
                }),
                isPinned: false,
            },
        });

        optimisticData.push({
            onyxMethod: Onyx.METHOD.MERGE,
            key: `${ONYXKEYS.COLLECTION.REPORT_NAME_VALUE_PAIRS}${reportID}`,
            value: {
                private_isArchived: currentTime,
            },
        });

        optimisticData.push({
            onyxMethod: Onyx.METHOD.SET,
            key: `${ONYXKEYS.COLLECTION.REPORT_ACTIONS_DRAFTS}${reportID}`,
            value: null,
        });

        // Add closed actions to all chat reports linked to this policy
        // Announce & admin chats have FAKE owners, but workspace chats w/ users do have owners.
        let emailClosingReport: string = CONST.POLICY.OWNER_EMAIL_FAKE;
        if (!!ownerAccountID && ownerAccountID !== CONST.POLICY.OWNER_ACCOUNT_ID_FAKE) {
            emailClosingReport = allPersonalDetails?.[ownerAccountID]?.login ?? '';
        }
        const optimisticClosedReportAction = ReportUtils.buildOptimisticClosedReportAction(emailClosingReport, policyName, CONST.REPORT.ARCHIVE_REASON.POLICY_DELETED);
        optimisticData.push({
            onyxMethod: Onyx.METHOD.MERGE,
            key: `${ONYXKEYS.COLLECTION.REPORT_ACTIONS}${reportID}`,
            value: {
                [optimisticClosedReportAction.reportActionID]: optimisticClosedReportAction as ReportAction,
            },
        });

        // We are temporarily adding this workaround because 'DeleteWorkspace' doesn't
        // support receiving the optimistic reportActions' ids for the moment.
        finallyData.push({
            onyxMethod: Onyx.METHOD.MERGE,
            key: `${ONYXKEYS.COLLECTION.REPORT_ACTIONS}${reportID}`,
            value: {
                [optimisticClosedReportAction.reportActionID]: null,
            },
        });
    });

    const policy = getPolicy(policyID);
    // Restore the old report stateNum and statusNum
    const failureData: OnyxUpdate[] = [
        {
            onyxMethod: Onyx.METHOD.MERGE,
            key: ONYXKEYS.REIMBURSEMENT_ACCOUNT,
            value: {
                errors: reimbursementAccount?.errors ?? null,
            },
        },
        {
            onyxMethod: Onyx.METHOD.MERGE,
            key: `${ONYXKEYS.COLLECTION.POLICY}${policyID}`,
            value: {
                avatarURL: policy?.avatarURL,
                pendingAction: null,
            },
        },
    ];

    reportsToArchive.forEach((report) => {
        const {reportID, oldPolicyName} = report ?? {};
        failureData.push({
            onyxMethod: Onyx.METHOD.MERGE,
            key: `${ONYXKEYS.COLLECTION.REPORT}${reportID}`,
            value: {
                oldPolicyName,
                policyName: report?.policyName,
                isPinned: report?.isPinned,
            },
        });
        failureData.push({
            onyxMethod: Onyx.METHOD.MERGE,
            key: `${ONYXKEYS.COLLECTION.REPORT_NAME_VALUE_PAIRS}${reportID}`,
            value: {
                private_isArchived: null,
            },
        });
    });

    const params: DeleteWorkspaceParams = {policyID};

    API.write(WRITE_COMMANDS.DELETE_WORKSPACE, params, {optimisticData, finallyData, failureData});

    // Reset the lastAccessedWorkspacePolicyID
    if (policyID === lastAccessedWorkspacePolicyID) {
        updateLastAccessedWorkspace(undefined);
    }
}

function setWorkspaceAutoReportingFrequency(policyID: string, frequency: ValueOf<typeof CONST.POLICY.AUTO_REPORTING_FREQUENCIES>) {
    const policy = getPolicy(policyID);

    const wasPolicyOnManualReporting = PolicyUtils.getCorrectedAutoReportingFrequency(policy) === CONST.POLICY.AUTO_REPORTING_FREQUENCIES.MANUAL;

    const optimisticData: OnyxUpdate[] = [
        {
            onyxMethod: Onyx.METHOD.MERGE,
            key: `${ONYXKEYS.COLLECTION.POLICY}${policyID}`,
            value: {
                // Recall that the "daily" and "manual" frequencies don't actually exist in Onyx or the DB (see PolicyUtils.getCorrectedAutoReportingFrequency)
                autoReportingFrequency: frequency === CONST.POLICY.AUTO_REPORTING_FREQUENCIES.MANUAL ? CONST.POLICY.AUTO_REPORTING_FREQUENCIES.IMMEDIATE : frequency,
                pendingFields: {autoReportingFrequency: CONST.RED_BRICK_ROAD_PENDING_ACTION.UPDATE},

                // To set the frequency to "manual", we really must set it to "immediate" with harvesting disabled
                ...(frequency === CONST.POLICY.AUTO_REPORTING_FREQUENCIES.MANUAL && {
                    harvesting: {
                        enabled: false,
                    },
                }),

                // If the policy was on manual reporting before, and now will be auto-reported,
                // then we must re-enable harvesting
                ...(wasPolicyOnManualReporting &&
                    frequency !== CONST.POLICY.AUTO_REPORTING_FREQUENCIES.MANUAL && {
                        harvesting: {
                            enabled: true,
                        },
                    }),
            },
        },
    ];

    const failureData: OnyxUpdate[] = [
        {
            onyxMethod: Onyx.METHOD.MERGE,
            key: `${ONYXKEYS.COLLECTION.POLICY}${policyID}`,
            value: {
                autoReportingFrequency: policy?.autoReportingFrequency ?? null,
                harvesting: policy?.harvesting ?? null,
                pendingFields: {autoReportingFrequency: null},
                errorFields: {autoReportingFrequency: ErrorUtils.getMicroSecondOnyxErrorWithTranslationKey('workflowsDelayedSubmissionPage.autoReportingFrequencyErrorMessage')},
            },
        },
    ];

    const successData: OnyxUpdate[] = [
        {
            onyxMethod: Onyx.METHOD.MERGE,
            key: `${ONYXKEYS.COLLECTION.POLICY}${policyID}`,
            value: {
                pendingFields: {autoReportingFrequency: null},
            },
        },
    ];

    const params: SetWorkspaceAutoReportingFrequencyParams = {policyID, frequency};
    API.write(WRITE_COMMANDS.SET_WORKSPACE_AUTO_REPORTING_FREQUENCY, params, {optimisticData, failureData, successData});
}

function setWorkspaceAutoReportingMonthlyOffset(policyID: string, autoReportingOffset: number | ValueOf<typeof CONST.POLICY.AUTO_REPORTING_OFFSET>) {
    const value = JSON.stringify({autoReportingOffset});
    const policy = getPolicy(policyID);

    const optimisticData: OnyxUpdate[] = [
        {
            onyxMethod: Onyx.METHOD.MERGE,
            key: `${ONYXKEYS.COLLECTION.POLICY}${policyID}`,
            value: {
                autoReportingOffset,
                pendingFields: {autoReportingOffset: CONST.RED_BRICK_ROAD_PENDING_ACTION.UPDATE},
            },
        },
    ];

    const failureData: OnyxUpdate[] = [
        {
            onyxMethod: Onyx.METHOD.MERGE,
            key: `${ONYXKEYS.COLLECTION.POLICY}${policyID}`,
            value: {
                autoReportingOffset: policy?.autoReportingOffset ?? null,
                pendingFields: {autoReportingOffset: null},
                errorFields: {autoReportingOffset: ErrorUtils.getMicroSecondOnyxErrorWithTranslationKey('workflowsDelayedSubmissionPage.monthlyOffsetErrorMessage')},
            },
        },
    ];

    const successData: OnyxUpdate[] = [
        {
            onyxMethod: Onyx.METHOD.MERGE,
            key: `${ONYXKEYS.COLLECTION.POLICY}${policyID}`,
            value: {
                pendingFields: {autoReportingOffset: null},
            },
        },
    ];

    const params: SetWorkspaceAutoReportingMonthlyOffsetParams = {policyID, value};
    API.write(WRITE_COMMANDS.SET_WORKSPACE_AUTO_REPORTING_MONTHLY_OFFSET, params, {optimisticData, failureData, successData});
}

function setWorkspaceApprovalMode(policyID: string, approver: string, approvalMode: ValueOf<typeof CONST.POLICY.APPROVAL_MODE>) {
    const policy = getPolicy(policyID);

    const value = {
        approver,
        approvalMode,
    };

    const optimisticData: OnyxUpdate[] = [
        {
            onyxMethod: Onyx.METHOD.MERGE,
            key: `${ONYXKEYS.COLLECTION.POLICY}${policyID}`,
            value: {
                ...value,
                pendingFields: {approvalMode: CONST.RED_BRICK_ROAD_PENDING_ACTION.UPDATE},
            },
        },
    ];

    const failureData: OnyxUpdate[] = [
        {
            onyxMethod: Onyx.METHOD.MERGE,
            key: `${ONYXKEYS.COLLECTION.POLICY}${policyID}`,
            value: {
                approver: policy?.approver,
                approvalMode: policy?.approvalMode,
                pendingFields: {approvalMode: null},
                errorFields: {approvalMode: ErrorUtils.getMicroSecondOnyxErrorWithTranslationKey('workflowsApproverPage.genericErrorMessage')},
            },
        },
    ];

    const successData: OnyxUpdate[] = [
        {
            onyxMethod: Onyx.METHOD.MERGE,
            key: `${ONYXKEYS.COLLECTION.POLICY}${policyID}`,
            value: {
                pendingFields: {approvalMode: null},
            },
        },
    ];

    const params: SetWorkspaceApprovalModeParams = {
        policyID,
        value: JSON.stringify({
            ...value,
            // This property should now be set to false for all Collect policies
            isAutoApprovalEnabled: false,
        }),
    };
    API.write(WRITE_COMMANDS.SET_WORKSPACE_APPROVAL_MODE, params, {optimisticData, failureData, successData});
}

function setWorkspacePayer(policyID: string, reimburserEmail: string) {
    const policy = getPolicy(policyID);

    const optimisticData: OnyxUpdate[] = [
        {
            onyxMethod: Onyx.METHOD.MERGE,
            key: `${ONYXKEYS.COLLECTION.POLICY}${policyID}`,
            value: {
                achAccount: {reimburser: reimburserEmail},
                errorFields: {reimburser: null},
                pendingFields: {reimburser: CONST.RED_BRICK_ROAD_PENDING_ACTION.UPDATE},
            },
        },
    ];

    const successData: OnyxUpdate[] = [
        {
            onyxMethod: Onyx.METHOD.MERGE,
            key: `${ONYXKEYS.COLLECTION.POLICY}${policyID}`,
            value: {
                errorFields: {reimburser: null},
                pendingFields: {reimburser: null},
            },
        },
    ];

    const failureData: OnyxUpdate[] = [
        {
            onyxMethod: Onyx.METHOD.MERGE,
            key: `${ONYXKEYS.COLLECTION.POLICY}${policyID}`,
            value: {
                achAccount: {reimburser: policy?.achAccount?.reimburser ?? null},
                errorFields: {reimburser: ErrorUtils.getMicroSecondOnyxErrorWithTranslationKey('workflowsPayerPage.genericErrorMessage')},
                pendingFields: {reimburser: null},
            },
        },
    ];

    const params: SetWorkspacePayerParams = {policyID, reimburserEmail};

    API.write(WRITE_COMMANDS.SET_WORKSPACE_PAYER, params, {optimisticData, failureData, successData});
}

function clearPolicyErrorField(policyID: string | undefined, fieldName: string) {
    if (!policyID) {
        return;
    }
    Onyx.merge(`${ONYXKEYS.COLLECTION.POLICY}${policyID}`, {errorFields: {[fieldName]: null}});
}

function clearQBOErrorField(policyID: string | undefined, fieldName: string) {
    if (!policyID) {
        return;
    }
    Onyx.merge(`${ONYXKEYS.COLLECTION.POLICY}${policyID}`, {connections: {quickbooksOnline: {config: {errorFields: {[fieldName]: null}}}}});
}

function clearQBDErrorField(policyID: string, fieldName: string) {
    Onyx.merge(`${ONYXKEYS.COLLECTION.POLICY}${policyID}`, {connections: {quickbooksDesktop: {config: {errorFields: {[fieldName]: null}}}}});
}

function clearXeroErrorField(policyID: string, fieldName: string) {
    Onyx.merge(`${ONYXKEYS.COLLECTION.POLICY}${policyID}`, {connections: {xero: {config: {errorFields: {[fieldName]: null}}}}});
}

function clearNetSuiteErrorField(policyID: string, fieldName: string) {
    Onyx.merge(`${ONYXKEYS.COLLECTION.POLICY}${policyID}`, {connections: {netsuite: {options: {config: {errorFields: {[fieldName]: null}}}}}});
}

function clearNetSuitePendingField(policyID: string, fieldName: string) {
    Onyx.merge(`${ONYXKEYS.COLLECTION.POLICY}${policyID}`, {connections: {netsuite: {options: {config: {pendingFields: {[fieldName]: null}}}}}});
}

function removeNetSuiteCustomFieldByIndex(allRecords: NetSuiteCustomSegment[] | NetSuiteCustomList[], policyID: string, importCustomField: string, valueIndex: number) {
    // We allow multiple custom list records with the same internalID. Hence it is safe to remove by index.
    const filteredRecords = allRecords.filter((_, index) => index !== Number(valueIndex));
    Onyx.merge(`${ONYXKEYS.COLLECTION.POLICY}${policyID}`, {
        connections: {
            netsuite: {
                options: {
                    config: {
                        syncOptions: {
                            [importCustomField]: filteredRecords,
                        },
                    },
                },
            },
        },
    });
}

function clearSageIntacctErrorField(policyID: string, fieldName: string) {
    Onyx.merge(`${ONYXKEYS.COLLECTION.POLICY}${policyID}`, {connections: {intacct: {config: {errorFields: {[fieldName]: null}}}}});
}

function clearNetSuiteAutoSyncErrorField(policyID: string) {
    Onyx.merge(`${ONYXKEYS.COLLECTION.POLICY}${policyID}`, {connections: {netsuite: {config: {errorFields: {autoSync: null}}}}});
}

function clearNSQSErrorField(policyID: string, fieldName: string) {
    Onyx.merge(`${ONYXKEYS.COLLECTION.POLICY}${policyID}`, {connections: {netsuiteQuickStart: {config: {errorFields: {[fieldName]: null}}}}});
}

function setWorkspaceReimbursement(policyID: string, reimbursementChoice: ValueOf<typeof CONST.POLICY.REIMBURSEMENT_CHOICES>, reimburserEmail: string) {
    const policy = getPolicy(policyID);

    const optimisticData: OnyxUpdate[] = [
        {
            onyxMethod: Onyx.METHOD.MERGE,
            key: `${ONYXKEYS.COLLECTION.POLICY}${policyID}`,
            value: {
                reimbursementChoice,
                isLoadingWorkspaceReimbursement: true,
                achAccount: {reimburser: reimburserEmail},
                errorFields: {reimbursementChoice: null},
                pendingFields: {reimbursementChoice: CONST.RED_BRICK_ROAD_PENDING_ACTION.UPDATE},
            },
        },
    ];

    const successData: OnyxUpdate[] = [
        {
            onyxMethod: Onyx.METHOD.MERGE,
            key: `${ONYXKEYS.COLLECTION.POLICY}${policyID}`,
            value: {
                isLoadingWorkspaceReimbursement: false,
                errorFields: {reimbursementChoice: null},
                pendingFields: {reimbursementChoice: null},
            },
        },
    ];

    const failureData: OnyxUpdate[] = [
        {
            onyxMethod: Onyx.METHOD.MERGE,
            key: `${ONYXKEYS.COLLECTION.POLICY}${policyID}`,
            value: {
                isLoadingWorkspaceReimbursement: false,
                reimbursementChoice: policy?.reimbursementChoice ?? null,
                achAccount: {reimburser: policy?.achAccount?.reimburser ?? null},
                errorFields: {reimbursementChoice: ErrorUtils.getMicroSecondOnyxErrorWithTranslationKey('common.genericErrorMessage')},
                pendingFields: {reimbursementChoice: null},
            },
        },
    ];

    const params: SetWorkspaceReimbursementParams = {policyID, reimbursementChoice};

    API.write(WRITE_COMMANDS.SET_WORKSPACE_REIMBURSEMENT, params, {optimisticData, failureData, successData});
}

function clearWorkspaceReimbursementErrors(policyID: string) {
    Onyx.merge(`${ONYXKEYS.COLLECTION.POLICY}${policyID}`, {errorFields: {reimbursementChoice: null}});
}

function leaveWorkspace(policyID?: string) {
    if (!policyID) {
        return;
    }
    const policy = allPolicies?.[`${ONYXKEYS.COLLECTION.POLICY}${policyID}`];
    const workspaceChats = ReportUtils.getAllWorkspaceReports(policyID);

    const optimisticData: OnyxUpdate[] = [
        {
            onyxMethod: Onyx.METHOD.MERGE,
            key: `${ONYXKEYS.COLLECTION.POLICY}${policyID}`,
            value: {
                pendingAction: CONST.RED_BRICK_ROAD_PENDING_ACTION.DELETE,
                employeeList: {
                    [sessionEmail]: {
                        pendingAction: CONST.RED_BRICK_ROAD_PENDING_ACTION.DELETE,
                    },
                },
            },
        },
    ];

    const successData: OnyxUpdate[] = [
        {
            onyxMethod: Onyx.METHOD.MERGE,
            key: `${ONYXKEYS.COLLECTION.POLICY}${policyID}`,
            value: null,
        },
    ];
    const failureData: OnyxUpdate[] = [
        {
            onyxMethod: Onyx.METHOD.MERGE,
            key: `${ONYXKEYS.COLLECTION.POLICY}${policyID}`,
            value: {
                pendingAction: policy?.pendingAction,
                employeeList: {
                    [sessionEmail]: {
                        errors: ErrorUtils.getMicroSecondOnyxErrorWithTranslationKey('workspace.people.error.genericRemove'),
                    },
                },
            },
        },
    ];

    const pendingChatMembers = ReportUtils.getPendingChatMembers([sessionAccountID], [], CONST.RED_BRICK_ROAD_PENDING_ACTION.DELETE);

    workspaceChats.forEach((report) => {
        const parentReport = ReportUtils.getRootParentReport({report});
        const reportToCheckOwner = isEmptyObject(parentReport) ? report : parentReport;

        if (ReportUtils.isPolicyExpenseChat(report) && !ReportUtils.isReportOwner(reportToCheckOwner)) {
            return;
        }

        optimisticData.push(
            {
                onyxMethod: Onyx.METHOD.MERGE,
                key: `${ONYXKEYS.COLLECTION.REPORT}${report?.reportID}`,
                value: {
                    statusNum: CONST.REPORT.STATUS_NUM.CLOSED,
                    stateNum: CONST.REPORT.STATE_NUM.APPROVED,
                    oldPolicyName: policy?.name ?? '',
                },
            },
            {
                onyxMethod: Onyx.METHOD.MERGE,
                key: `${ONYXKEYS.COLLECTION.REPORT_METADATA}${report?.reportID}`,
                value: {
                    pendingChatMembers,
                },
            },
        );
        successData.push({
            onyxMethod: Onyx.METHOD.MERGE,
            key: `${ONYXKEYS.COLLECTION.REPORT_METADATA}${report?.reportID}`,
            value: {
                pendingChatMembers: null,
            },
        });
        failureData.push({
            onyxMethod: Onyx.METHOD.MERGE,
            key: `${ONYXKEYS.COLLECTION.REPORT_METADATA}${report?.reportID}`,
            value: {
                pendingChatMembers: null,
            },
        });
    });

    const params: LeavePolicyParams = {
        policyID,
        email: sessionEmail,
    };
    API.write(WRITE_COMMANDS.LEAVE_POLICY, params, {optimisticData, successData, failureData});
}

function updateDefaultPolicy(newPolicyID?: string, oldPolicyID?: string) {
    if (!newPolicyID) {
        return;
    }
    const optimisticData: OnyxUpdate[] = [
        {
            onyxMethod: Onyx.METHOD.MERGE,
            key: ONYXKEYS.NVP_ACTIVE_POLICY_ID,
            value: newPolicyID,
        },
    ];

    const failureData: OnyxUpdate[] = [
        {
            onyxMethod: Onyx.METHOD.MERGE,
            key: ONYXKEYS.NVP_ACTIVE_POLICY_ID,
            value: oldPolicyID,
        },
    ];

    const parameters: SetNameValuePairParams = {
        name: ONYXKEYS.NVP_ACTIVE_POLICY_ID,
        value: newPolicyID,
    };

    API.write(WRITE_COMMANDS.SET_NAME_VALUE_PAIR, parameters, {
        optimisticData,
        failureData,
    });
}

function addBillingCardAndRequestPolicyOwnerChange(
    policyID: string | undefined,
    cardData: {
        cardNumber: string;
        cardYear: string;
        cardMonth: string;
        cardCVV: string;
        addressName: string;
        addressZip: string;
        currency: string;
    },
) {
    if (!policyID) {
        return;
    }

    const {cardNumber, cardYear, cardMonth, cardCVV, addressName, addressZip, currency} = cardData;

    const optimisticData: OnyxUpdate[] = [
        {
            onyxMethod: Onyx.METHOD.MERGE,
            key: `${ONYXKEYS.COLLECTION.POLICY}${policyID}`,
            value: {
                errorFields: null,
                isLoading: true,
                isChangeOwnerSuccessful: false,
                isChangeOwnerFailed: false,
            },
        },
    ];

    const successData: OnyxUpdate[] = [
        {
            onyxMethod: Onyx.METHOD.MERGE,
            key: `${ONYXKEYS.COLLECTION.POLICY}${policyID}`,
            value: {
                isLoading: false,
                isChangeOwnerSuccessful: true,
                isChangeOwnerFailed: false,
                owner: sessionEmail,
                ownerAccountID: sessionAccountID,
            },
        },
    ];

    const failureData: OnyxUpdate[] = [
        {
            onyxMethod: Onyx.METHOD.MERGE,
            key: `${ONYXKEYS.COLLECTION.POLICY}${policyID}`,
            value: {
                isLoading: false,
                isChangeOwnerSuccessful: false,
                isChangeOwnerFailed: true,
            },
        },
    ];

    if (currency === CONST.PAYMENT_CARD_CURRENCY.GBP) {
        const params: AddPaymentCardParams = {
            cardNumber,
            cardYear,
            cardMonth,
            cardCVV,
            addressName,
            addressZip,
            currency,
            isP2PDebitCard: false,
        };
        PaymentMethods.addPaymentCardGBP(params);
    } else {
        const params: AddBillingCardAndRequestWorkspaceOwnerChangeParams = {
            policyID,
            cardNumber,
            cardYear,
            cardMonth,
            cardCVV,
            addressName,
            addressZip,
            currency,
        };
        // eslint-disable-next-line rulesdir/no-multiple-api-calls
        API.write(WRITE_COMMANDS.ADD_BILLING_CARD_AND_REQUEST_WORKSPACE_OWNER_CHANGE, params, {optimisticData, successData, failureData});
    }
}

/**
 * Properly updates the nvp_privateStripeCustomerID onyx data for 3DS payment
 *
 */
function verifySetupIntentAndRequestPolicyOwnerChange(policyID: string) {
    const optimisticData: OnyxUpdate[] = [
        {
            onyxMethod: Onyx.METHOD.MERGE,
            key: `${ONYXKEYS.COLLECTION.POLICY}${policyID}`,
            value: {
                errorFields: null,
                isLoading: true,
                isChangeOwnerSuccessful: false,
                isChangeOwnerFailed: false,
            },
        },
    ];

    const successData: OnyxUpdate[] = [
        {
            onyxMethod: Onyx.METHOD.MERGE,
            key: `${ONYXKEYS.COLLECTION.POLICY}${policyID}`,
            value: {
                isLoading: false,
                isChangeOwnerSuccessful: true,
                isChangeOwnerFailed: false,
                owner: sessionEmail,
                ownerAccountID: sessionAccountID,
            },
        },
    ];

    const failureData: OnyxUpdate[] = [
        {
            onyxMethod: Onyx.METHOD.MERGE,
            key: `${ONYXKEYS.COLLECTION.POLICY}${policyID}`,
            value: {
                isLoading: false,
                isChangeOwnerSuccessful: false,
                isChangeOwnerFailed: true,
            },
        },
    ];
    API.write(WRITE_COMMANDS.VERIFY_SETUP_INTENT_AND_REQUEST_POLICY_OWNER_CHANGE, {accountID: sessionAccountID, policyID}, {optimisticData, successData, failureData});
}

/**
 * Optimistically create a chat for each member of the workspace, creates both optimistic and success data for onyx.
 *
 * @returns - object with onyxSuccessData, onyxOptimisticData, and optimisticReportIDs (map login to reportID)
 */
function createPolicyExpenseChats(policyID: string, invitedEmailsToAccountIDs: InvitedEmailsToAccountIDs, hasOutstandingChildRequest = false): WorkspaceMembersChats {
    const workspaceMembersChats: WorkspaceMembersChats = {
        onyxSuccessData: [],
        onyxOptimisticData: [],
        onyxFailureData: [],
        reportCreationData: {},
    };

    Object.keys(invitedEmailsToAccountIDs).forEach((email) => {
        const accountID = invitedEmailsToAccountIDs[email];
        const cleanAccountID = Number(accountID);
        const login = PhoneNumber.addSMSDomainIfPhoneNumber(email);

        const oldChat = ReportUtils.getPolicyExpenseChat(cleanAccountID, policyID);

        // If the chat already exists, we don't want to create a new one - just make sure it's not archived
        if (oldChat) {
            workspaceMembersChats.reportCreationData[login] = {
                reportID: oldChat.reportID,
            };
            workspaceMembersChats.onyxOptimisticData.push({
                onyxMethod: Onyx.METHOD.MERGE,
                key: `${ONYXKEYS.COLLECTION.REPORT}${oldChat.reportID}`,
                value: {
                    stateNum: CONST.REPORT.STATE_NUM.OPEN,
                    statusNum: CONST.REPORT.STATUS_NUM.OPEN,
                },
            });
            return;
        }
        const optimisticReport = ReportUtils.buildOptimisticChatReport([sessionAccountID, cleanAccountID], undefined, CONST.REPORT.CHAT_TYPE.POLICY_EXPENSE_CHAT, policyID, cleanAccountID);
        const optimisticCreatedAction = ReportUtils.buildOptimisticCreatedReportAction(login);

        workspaceMembersChats.reportCreationData[login] = {
            reportID: optimisticReport.reportID,
            reportActionID: optimisticCreatedAction.reportActionID,
        };

        workspaceMembersChats.onyxOptimisticData.push(
            {
                onyxMethod: Onyx.METHOD.SET,
                key: `${ONYXKEYS.COLLECTION.REPORT}${optimisticReport.reportID}`,
                value: {
                    ...optimisticReport,
                    pendingFields: {
                        createChat: CONST.RED_BRICK_ROAD_PENDING_ACTION.ADD,
                    },
                    hasOutstandingChildRequest,
                },
            },
            {
                onyxMethod: Onyx.METHOD.MERGE,
                key: `${ONYXKEYS.COLLECTION.REPORT_METADATA}${optimisticReport.reportID}`,
                value: {
                    isOptimisticReport: true,
                    pendingChatMembers: [
                        {
                            accountID: accountID.toString(),
                            pendingAction: CONST.RED_BRICK_ROAD_PENDING_ACTION.ADD,
                        },
                    ],
                },
            },
        );
        workspaceMembersChats.onyxOptimisticData.push({
            onyxMethod: Onyx.METHOD.SET,
            key: `${ONYXKEYS.COLLECTION.REPORT_ACTIONS}${optimisticReport.reportID}`,
            value: {[optimisticCreatedAction.reportActionID]: optimisticCreatedAction},
        });

        workspaceMembersChats.onyxSuccessData.push(
            {
                onyxMethod: Onyx.METHOD.MERGE,
                key: `${ONYXKEYS.COLLECTION.REPORT}${optimisticReport.reportID}`,
                value: {
                    pendingFields: {
                        createChat: null,
                    },
                    errorFields: {
                        createChat: null,
                    },
                    participants: {
                        [accountID]: allPersonalDetails && allPersonalDetails[accountID] ? {} : null,
                    },
                },
            },
            {
                onyxMethod: Onyx.METHOD.MERGE,
                key: `${ONYXKEYS.COLLECTION.REPORT_METADATA}${optimisticReport.reportID}`,
                value: {
                    isOptimisticReport: false,
                    pendingChatMembers: null,
                },
            },
        );
        workspaceMembersChats.onyxSuccessData.push({
            onyxMethod: Onyx.METHOD.MERGE,
            key: `${ONYXKEYS.COLLECTION.REPORT_ACTIONS}${optimisticReport.reportID}`,
            value: {[optimisticCreatedAction.reportActionID]: {pendingAction: null}},
        });

        workspaceMembersChats.onyxFailureData.push({
            onyxMethod: Onyx.METHOD.MERGE,
            key: `${ONYXKEYS.COLLECTION.REPORT_METADATA}${optimisticReport.reportID}`,
            value: {
                isLoadingInitialReportActions: false,
            },
        });

        workspaceMembersChats.onyxFailureData.push({
            onyxMethod: Onyx.METHOD.MERGE,
            key: `${ONYXKEYS.COLLECTION.REPORT}${optimisticReport.reportID}`,
            value: {
                errorFields: {
                    createChat: ErrorUtils.getMicroSecondOnyxErrorWithTranslationKey('report.genericCreateReportFailureMessage'),
                },
            },
        });
    });
    return workspaceMembersChats;
}

/**
 * Updates a workspace avatar image
 */
function updateWorkspaceAvatar(policyID: string, file: File) {
    const optimisticData: OnyxUpdate[] = [
        {
            onyxMethod: Onyx.METHOD.MERGE,
            key: `${ONYXKEYS.COLLECTION.POLICY}${policyID}`,
            value: {
                avatarURL: file.uri,
                originalFileName: file.name,
                errorFields: {
                    avatarURL: null,
                },
                pendingFields: {
                    avatarURL: CONST.RED_BRICK_ROAD_PENDING_ACTION.UPDATE,
                },
            },
        },
    ];
    const finallyData: OnyxUpdate[] = [
        {
            onyxMethod: Onyx.METHOD.MERGE,
            key: `${ONYXKEYS.COLLECTION.POLICY}${policyID}`,
            value: {
                pendingFields: {
                    avatarURL: null,
                },
            },
        },
    ];
    const failureData: OnyxUpdate[] = [
        {
            onyxMethod: Onyx.METHOD.MERGE,
            key: `${ONYXKEYS.COLLECTION.POLICY}${policyID}`,
            value: {
                avatarURL: allPolicies?.[`${ONYXKEYS.COLLECTION.POLICY}${policyID}`]?.avatarURL,
            },
        },
    ];

    const params: UpdateWorkspaceAvatarParams = {
        policyID,
        file,
    };

    API.write(WRITE_COMMANDS.UPDATE_WORKSPACE_AVATAR, params, {optimisticData, finallyData, failureData});
}

/**
 * Deletes the avatar image for the workspace
 */
function deleteWorkspaceAvatar(policyID: string) {
    const policy = getPolicy(policyID);
    const optimisticData: OnyxUpdate[] = [
        {
            onyxMethod: Onyx.METHOD.MERGE,
            key: `${ONYXKEYS.COLLECTION.POLICY}${policyID}`,
            value: {
                pendingFields: {
                    avatarURL: CONST.RED_BRICK_ROAD_PENDING_ACTION.UPDATE,
                },
                errorFields: {
                    avatarURL: null,
                },
                avatarURL: '',
                originalFileName: null,
            },
        },
    ];
    const finallyData: OnyxUpdate[] = [
        {
            onyxMethod: Onyx.METHOD.MERGE,
            key: `${ONYXKEYS.COLLECTION.POLICY}${policyID}`,
            value: {
                pendingFields: {
                    avatarURL: null,
                },
            },
        },
    ];
    const failureData: OnyxUpdate[] = [
        {
            onyxMethod: Onyx.METHOD.MERGE,
            key: `${ONYXKEYS.COLLECTION.POLICY}${policyID}`,
            value: {
                avatarURL: policy?.avatarURL,
                originalFileName: policy?.originalFileName,
                errorFields: {
                    avatarURL: ErrorUtils.getMicroSecondOnyxErrorWithTranslationKey('avatarWithImagePicker.deleteWorkspaceError'),
                },
            },
        },
    ];

    const params: DeleteWorkspaceAvatarParams = {policyID};

    API.write(WRITE_COMMANDS.DELETE_WORKSPACE_AVATAR, params, {optimisticData, finallyData, failureData});
}

/**
 * Clear error and pending fields for the workspace avatar
 */
function clearAvatarErrors(policyID: string) {
    Onyx.merge(`${ONYXKEYS.COLLECTION.POLICY}${policyID}`, {
        errorFields: {
            avatarURL: null,
        },
        pendingFields: {
            avatarURL: null,
        },
    });
}

/**
 * Optimistically update the general settings. Set the general settings as pending until the response succeeds.
 * If the response fails set a general error message. Clear the error message when updating.
 */
function updateGeneralSettings(policyID: string | undefined, name: string, currencyValue?: string) {
    if (!policyID) {
        return;
    }

    const policy = allPolicies?.[`${ONYXKEYS.COLLECTION.POLICY}${policyID}`];
    if (!policy) {
        return;
    }

    const distanceUnit = PolicyUtils.getDistanceRateCustomUnit(policy);
    const customUnitID = distanceUnit?.customUnitID;
    const currency = currencyValue ?? policy?.outputCurrency ?? CONST.CURRENCY.USD;

    const currencyPendingAction = currency !== policy?.outputCurrency ? CONST.RED_BRICK_ROAD_PENDING_ACTION.UPDATE : undefined;
    const namePendingAction = name !== policy?.name ? CONST.RED_BRICK_ROAD_PENDING_ACTION.UPDATE : undefined;

    const currentRates = distanceUnit?.rates ?? {};
    const optimisticRates: Record<string, Rate> = {};
    const finallyRates: Record<string, Rate> = {};
    const failureRates: Record<string, Rate> = {};

    if (customUnitID) {
        for (const rateID of Object.keys(currentRates)) {
            optimisticRates[rateID] = {
                ...currentRates[rateID],
                pendingFields: {currency: CONST.RED_BRICK_ROAD_PENDING_ACTION.UPDATE},
                currency,
            };
            finallyRates[rateID] = {
                ...currentRates[rateID],
                pendingFields: {currency: null},
                currency,
            };
            failureRates[rateID] = {
                ...currentRates[rateID],
                pendingFields: {currency: null},
                errorFields: {currency: ErrorUtils.getMicroSecondOnyxErrorWithTranslationKey('common.genericErrorMessage')},
            };
        }
    }

    const optimisticData: OnyxUpdate[] = [
        {
            // We use SET because it's faster than merge and avoids a race condition when setting the currency and navigating the user to the Bank account page in confirmCurrencyChangeAndHideModal
            onyxMethod: Onyx.METHOD.SET,
            key: `${ONYXKEYS.COLLECTION.POLICY}${policyID}`,
            value: {
                ...policy,

                pendingFields: {
                    ...policy.pendingFields,
                    ...(namePendingAction !== undefined && {name: namePendingAction}),
                    ...(currencyPendingAction !== undefined && {outputCurrency: currencyPendingAction}),
                },

                // Clear errorFields in case the user didn't dismiss the general settings error
                errorFields: {
                    name: null,
                    outputCurrency: null,
                },
                name,
                outputCurrency: currency,
                ...(customUnitID && {
                    customUnits: {
                        ...policy.customUnits,
                        [customUnitID]: {
                            ...distanceUnit,
                            rates: optimisticRates,
                        },
                    },
                }),
            },
        },
    ];
    const finallyData: OnyxUpdate[] = [
        {
            onyxMethod: Onyx.METHOD.MERGE,
            key: `${ONYXKEYS.COLLECTION.POLICY}${policyID}`,
            value: {
                pendingFields: {
                    name: null,
                    outputCurrency: null,
                },
                ...(customUnitID && {
                    customUnits: {
                        [customUnitID]: {
                            ...distanceUnit,
                            rates: finallyRates,
                        },
                    },
                }),
            },
        },
    ];

    const errorFields: Policy['errorFields'] = {
        name: namePendingAction && ErrorUtils.getMicroSecondOnyxErrorWithTranslationKey('workspace.editor.genericFailureMessage'),
    };

    if (!errorFields.name && currencyPendingAction) {
        errorFields.outputCurrency = ErrorUtils.getMicroSecondOnyxErrorWithTranslationKey('workspace.editor.genericFailureMessage');
    }

    const failureData: OnyxUpdate[] = [
        {
            onyxMethod: Onyx.METHOD.MERGE,
            key: `${ONYXKEYS.COLLECTION.POLICY}${policyID}`,
            value: {
                errorFields,
                ...(customUnitID && {
                    customUnits: {
                        [customUnitID]: {
                            ...distanceUnit,
                            rates: failureRates,
                        },
                    },
                }),
            },
        },
    ];

    const params: UpdateWorkspaceGeneralSettingsParams = {
        policyID,
        workspaceName: name,
        currency,
    };

    const persistedRequests = PersistedRequests.getAll();
    const createWorkspaceRequestChangedIndex = persistedRequests.findIndex(
        (request) => request.data?.policyID === policyID && request.command === WRITE_COMMANDS.CREATE_WORKSPACE && request.data?.policyName !== name,
    );

    const createWorkspaceRequest = persistedRequests.at(createWorkspaceRequestChangedIndex);
    if (createWorkspaceRequest && createWorkspaceRequestChangedIndex !== -1) {
        const workspaceRequest: Request = {
            ...createWorkspaceRequest,
            data: {
                ...createWorkspaceRequest.data,
                policyName: name,
            },
        };
        Onyx.merge(`${ONYXKEYS.COLLECTION.POLICY}${policyID}`, {
            name,
        });

        PersistedRequests.update(createWorkspaceRequestChangedIndex, workspaceRequest);
        return;
    }

    API.write(WRITE_COMMANDS.UPDATE_WORKSPACE_GENERAL_SETTINGS, params, {
        optimisticData,
        finallyData,
        failureData,
    });
}

function updateWorkspaceDescription(policyID: string, description: string, currentDescription: string) {
    if (description === currentDescription) {
        return;
    }
    const parsedDescription = ReportUtils.getParsedComment(description);

    const optimisticData: OnyxUpdate[] = [
        {
            onyxMethod: Onyx.METHOD.MERGE,
            key: `${ONYXKEYS.COLLECTION.POLICY}${policyID}`,
            value: {
                description: parsedDescription,
                pendingFields: {
                    description: CONST.RED_BRICK_ROAD_PENDING_ACTION.UPDATE,
                },
                errorFields: {
                    description: null,
                },
            },
        },
    ];
    const finallyData: OnyxUpdate[] = [
        {
            onyxMethod: Onyx.METHOD.MERGE,
            key: `${ONYXKEYS.COLLECTION.POLICY}${policyID}`,
            value: {
                pendingFields: {
                    description: null,
                },
            },
        },
    ];
    const failureData: OnyxUpdate[] = [
        {
            onyxMethod: Onyx.METHOD.MERGE,
            key: `${ONYXKEYS.COLLECTION.POLICY}${policyID}`,
            value: {
                errorFields: {
                    description: ErrorUtils.getMicroSecondOnyxErrorWithTranslationKey('workspace.editor.genericFailureMessage'),
                },
            },
        },
    ];

    const params: UpdateWorkspaceDescriptionParams = {
        policyID,
        description: parsedDescription,
    };

    API.write(WRITE_COMMANDS.UPDATE_WORKSPACE_DESCRIPTION, params, {
        optimisticData,
        finallyData,
        failureData,
    });
}

function setWorkspaceErrors(policyID: string, errors: Errors) {
    if (!allPolicies?.[policyID]) {
        return;
    }

    Onyx.merge(`${ONYXKEYS.COLLECTION.POLICY}${policyID}`, {errors: null});
    Onyx.merge(`${ONYXKEYS.COLLECTION.POLICY}${policyID}`, {errors});
}

function clearCustomUnitErrors(policyID: string, customUnitID: string, customUnitRateID: string) {
    Onyx.merge(`${ONYXKEYS.COLLECTION.POLICY}${policyID}`, {
        customUnits: {
            [customUnitID]: {
                errors: null,
                pendingAction: null,
                rates: {
                    [customUnitRateID]: {
                        errors: null,
                        pendingAction: null,
                    },
                },
            },
        },
    });
}

function hideWorkspaceAlertMessage(policyID: string) {
    if (!allPolicies?.[policyID]) {
        return;
    }

    Onyx.merge(`${ONYXKEYS.COLLECTION.POLICY}${policyID}`, {alertMessage: ''});
}

function updateAddress(policyID: string, newAddress: CompanyAddress) {
    // TODO: Change API endpoint parameters format to make it possible to follow naming-convention
    const parameters: UpdatePolicyAddressParams = {
        policyID,
        // eslint-disable-next-line @typescript-eslint/naming-convention
        'data[addressStreet]': newAddress.addressStreet,
        // eslint-disable-next-line @typescript-eslint/naming-convention
        'data[city]': newAddress.city,
        // eslint-disable-next-line @typescript-eslint/naming-convention
        'data[country]': newAddress.country,
        // eslint-disable-next-line @typescript-eslint/naming-convention
        'data[state]': newAddress.state,
        // eslint-disable-next-line @typescript-eslint/naming-convention
        'data[zipCode]': newAddress.zipCode,
    };

    const optimisticData: OnyxUpdate[] = [
        {
            onyxMethod: Onyx.METHOD.MERGE,
            key: `${ONYXKEYS.COLLECTION.POLICY}${policyID}`,
            value: {
                address: newAddress,
                pendingFields: {
                    address: CONST.RED_BRICK_ROAD_PENDING_ACTION.UPDATE,
                },
            },
        },
    ];

    const finallyData: OnyxUpdate[] = [
        {
            onyxMethod: Onyx.METHOD.MERGE,
            key: `${ONYXKEYS.COLLECTION.POLICY}${policyID}`,
            value: {
                address: newAddress,
                pendingFields: {
                    address: null,
                },
            },
        },
    ];

    API.write(WRITE_COMMANDS.UPDATE_POLICY_ADDRESS, parameters, {
        optimisticData,
        finallyData,
    });
}

/**
 * Removes an error after trying to delete a workspace
 */
function clearDeleteWorkspaceError(policyID: string) {
    Onyx.merge(`${ONYXKEYS.COLLECTION.POLICY}${policyID}`, {
        pendingAction: null,
        errors: null,
    });
}

/**
 * Removes the workspace after failure to create.
 */
function removeWorkspace(policyID: string) {
    Onyx.set(`${ONYXKEYS.COLLECTION.POLICY}${policyID}`, null);
}

/**
 * Generate a policy name based on an email and policy list.
 * @param [email] the email to base the workspace name on. If not passed, will use the logged-in user's email instead
 */
function generateDefaultWorkspaceName(email = ''): string {
    const emailParts = email ? email.split('@') : sessionEmail.split('@');
    let defaultWorkspaceName = '';
    if (!emailParts || emailParts.length !== 2) {
        return defaultWorkspaceName;
    }
    const username = emailParts.at(0) ?? '';
    const domain = emailParts.at(1) ?? '';
    const userDetails = PersonalDetailsUtils.getPersonalDetailByEmail(sessionEmail);
    const displayName = userDetails?.displayName?.trim();

    if (!PUBLIC_DOMAINS.some((publicDomain) => publicDomain === domain.toLowerCase())) {
        defaultWorkspaceName = `${Str.UCFirst(domain.split('.').at(0) ?? '')}'s Workspace`;
    } else if (displayName) {
        defaultWorkspaceName = `${Str.UCFirst(displayName)}'s Workspace`;
    } else if (PUBLIC_DOMAINS.some((publicDomain) => publicDomain === domain.toLowerCase())) {
        defaultWorkspaceName = `${Str.UCFirst(username)}'s Workspace`;
    } else {
        defaultWorkspaceName = userDetails?.phoneNumber ?? '';
    }

    if (`@${domain.toLowerCase()}` === CONST.SMS.DOMAIN) {
        defaultWorkspaceName = 'My Group Workspace';
    }

    if (isEmptyObject(allPolicies)) {
        return defaultWorkspaceName;
    }

    // find default named workspaces and increment the last number
    const numberRegEx = new RegExp(`${escapeRegExp(defaultWorkspaceName)} ?(\\d*)`, 'i');
    const parsedWorkspaceNumbers = Object.values(allPolicies ?? {})
        .filter((policy) => policy?.name && numberRegEx.test(policy.name))
        .map((policy) => Number(numberRegEx.exec(policy?.name ?? '')?.[1] ?? '1')); // parse the number at the end
    const lastWorkspaceNumber = Math.max(...parsedWorkspaceNumbers);
    return lastWorkspaceNumber !== -Infinity ? `${defaultWorkspaceName} ${lastWorkspaceNumber + 1}` : defaultWorkspaceName;
}

/**
 * Returns a client generated 16 character hexadecimal value for the policyID
 */
function generatePolicyID(): string {
    return NumberUtils.generateHexadecimalValue(16);
}

/**
 * Returns a client generated 13 character hexadecimal value for a custom unit ID
 */
function generateCustomUnitID(): string {
    return NumberUtils.generateHexadecimalValue(13);
}

function buildOptimisticDistanceRateCustomUnits(reportCurrency?: string): OptimisticCustomUnits {
    // eslint-disable-next-line @typescript-eslint/prefer-nullish-coalescing -- Disabling this line for safeness as nullish coalescing works only if the value is undefined or null
    const currency = reportCurrency || (allPersonalDetails?.[sessionAccountID]?.localCurrencyCode ?? CONST.CURRENCY.USD);
    const customUnitID = generateCustomUnitID();
    const customUnitRateID = generateCustomUnitID();

    const customUnits: Record<string, CustomUnit> = {
        [customUnitID]: {
            customUnitID,
            name: CONST.CUSTOM_UNITS.NAME_DISTANCE,
            attributes: {
                unit: CONST.CUSTOM_UNITS.DISTANCE_UNIT_MILES,
            },
            rates: {
                [customUnitRateID]: {
                    customUnitRateID,
                    name: CONST.CUSTOM_UNITS.DEFAULT_RATE,
                    rate: CONST.CUSTOM_UNITS.MILEAGE_IRS_RATE * CONST.POLICY.CUSTOM_UNIT_RATE_BASE_OFFSET,
                    enabled: true,
                    currency,
                },
            },
        },
    };

    return {
        customUnits,
        customUnitID,
        customUnitRateID,
        outputCurrency: currency,
    };
}

/**
 * Optimistically creates a Policy Draft for a new workspace
 *
 * @param [policyOwnerEmail] the email of the account to make the owner of the policy
 * @param [policyName] custom policy name we will use for created workspace
 * @param [policyID] custom policy id we will use for created workspace
 * @param [makeMeAdmin] leave the calling account as an admin on the policy
 * @param [currency] Optional, selected currency for the workspace
 * @param [file], avatar file for workspace
 */
function createDraftInitialWorkspace(policyOwnerEmail = '', policyName = '', policyID = generatePolicyID(), makeMeAdmin = false, currency = '', file?: File) {
    const workspaceName = policyName || generateDefaultWorkspaceName(policyOwnerEmail);
    const {customUnits, outputCurrency} = buildOptimisticDistanceRateCustomUnits(currency);

    const optimisticData: OnyxUpdate[] = [
        {
            onyxMethod: Onyx.METHOD.SET,
            key: `${ONYXKEYS.COLLECTION.POLICY_DRAFTS}${policyID}`,
            value: {
                id: policyID,
                type: CONST.POLICY.TYPE.TEAM,
                name: workspaceName,
                role: CONST.POLICY.ROLE.ADMIN,
                owner: sessionEmail,
                ownerAccountID: sessionAccountID,
                isPolicyExpenseChatEnabled: true,
                areCategoriesEnabled: true,
                outputCurrency,
                pendingAction: CONST.RED_BRICK_ROAD_PENDING_ACTION.ADD,
                customUnits,
                makeMeAdmin,
                autoReporting: true,
                autoReportingFrequency: CONST.POLICY.AUTO_REPORTING_FREQUENCIES.INSTANT,
                avatarURL: file?.uri ?? null,
                originalFileName: file?.name,
                employeeList: {
                    [sessionEmail]: {
                        role: CONST.POLICY.ROLE.ADMIN,
                        errors: {},
                    },
                },
                approvalMode: CONST.POLICY.APPROVAL_MODE.OPTIONAL,
                harvesting: {
                    enabled: true,
                },
                pendingFields: {
                    autoReporting: CONST.RED_BRICK_ROAD_PENDING_ACTION.ADD,
                    approvalMode: CONST.RED_BRICK_ROAD_PENDING_ACTION.ADD,
                    reimbursementChoice: CONST.RED_BRICK_ROAD_PENDING_ACTION.ADD,
                },
            },
        },
    ];

    Onyx.update(optimisticData);
}

let introSelected: OnyxEntry<IntroSelected>;
Onyx.connect({
    key: ONYXKEYS.NVP_INTRO_SELECTED,
    callback: (value) => (introSelected = value),
});

/**
 * Generates onyx data for creating a new workspace
 *
 * @param [policyOwnerEmail] the email of the account to make the owner of the policy
 * @param [makeMeAdmin] leave the calling account as an admin on the policy
 * @param [policyName] custom policy name we will use for created workspace
 * @param [policyID] custom policy id we will use for created workspace
 * @param [expenseReportId] Optional, Purpose of using application selected by user in guided setup flow
 * @param [engagementChoice] Purpose of using application selected by user in guided setup flow
 * @param [currency] Optional, selected currency for the workspace
 * @param [file] Optional, avatar file for workspace
 * @param [shouldAddOnboardingTasks] whether to add onboarding tasks to the workspace
 */
function buildPolicyData(
    policyOwnerEmail = '',
    makeMeAdmin = false,
    policyName = '',
    policyID = generatePolicyID(),
    expenseReportId?: string,
    engagementChoice?: OnboardingPurpose,
    currency = '',
    file?: File,
    shouldAddOnboardingTasks = true,
) {
    const workspaceName = policyName || generateDefaultWorkspaceName(policyOwnerEmail);

    const {customUnits, customUnitID, customUnitRateID, outputCurrency} = buildOptimisticDistanceRateCustomUnits(currency);

    const {
        adminsChatReportID,
        adminsChatData,
        adminsReportActionData,
        adminsCreatedReportActionID,
        expenseChatReportID,
        expenseChatData,
        expenseReportActionData,
        expenseCreatedReportActionID,
        pendingChatMembers,
    } = ReportUtils.buildOptimisticWorkspaceChats(policyID, workspaceName, expenseReportId);

    const optimisticCategoriesData = buildOptimisticPolicyCategories(policyID, CONST.POLICY.DEFAULT_CATEGORIES);

<<<<<<< HEAD
    const shouldEnableWorkflowsByDefault =
        !introSelected?.choice || introSelected.choice === CONST.ONBOARDING_CHOICES.MANAGE_TEAM || introSelected.choice === CONST.ONBOARDING_CHOICES.LOOKING_AROUND;
=======
    const shouldSetCreatedWorkspaceAsActivePolicy = !!activePolicyID && allPolicies?.[`${ONYXKEYS.COLLECTION.POLICY}${activePolicyID}`]?.type === CONST.POLICY.TYPE.PERSONAL;

>>>>>>> bf687590
    const optimisticData: OnyxUpdate[] = [
        {
            onyxMethod: Onyx.METHOD.SET,
            key: `${ONYXKEYS.COLLECTION.POLICY}${policyID}`,
            value: {
                id: policyID,
                type: CONST.POLICY.TYPE.TEAM,
                name: workspaceName,
                role: CONST.POLICY.ROLE.ADMIN,
                owner: sessionEmail,
                ownerAccountID: sessionAccountID,
                isPolicyExpenseChatEnabled: true,
                outputCurrency,
                pendingAction: CONST.RED_BRICK_ROAD_PENDING_ACTION.ADD,
                autoReporting: true,
                autoReportingFrequency: CONST.POLICY.AUTO_REPORTING_FREQUENCIES.INSTANT,
                approvalMode: CONST.POLICY.APPROVAL_MODE.OPTIONAL,
                harvesting: {
                    enabled: true,
                },
                customUnits,
                areCategoriesEnabled: true,
                areTagsEnabled: false,
                areDistanceRatesEnabled: false,
                areWorkflowsEnabled: shouldEnableWorkflowsByDefault,
                areReportFieldsEnabled: false,
                areConnectionsEnabled: false,
                employeeList: {
                    [sessionEmail]: {
                        role: CONST.POLICY.ROLE.ADMIN,
                        errors: {},
                    },
                },
                chatReportIDAdmins: makeMeAdmin ? Number(adminsChatReportID) : undefined,
                reimbursementChoice: shouldEnableWorkflowsByDefault ? CONST.POLICY.REIMBURSEMENT_CHOICES.REIMBURSEMENT_MANUAL : CONST.POLICY.REIMBURSEMENT_CHOICES.REIMBURSEMENT_NO,
                pendingFields: {
                    autoReporting: CONST.RED_BRICK_ROAD_PENDING_ACTION.ADD,
                    approvalMode: CONST.RED_BRICK_ROAD_PENDING_ACTION.ADD,
                    reimbursementChoice: CONST.RED_BRICK_ROAD_PENDING_ACTION.ADD,
                    name: CONST.RED_BRICK_ROAD_PENDING_ACTION.ADD,
                    outputCurrency: CONST.RED_BRICK_ROAD_PENDING_ACTION.ADD,
                    address: CONST.RED_BRICK_ROAD_PENDING_ACTION.ADD,
                    description: CONST.RED_BRICK_ROAD_PENDING_ACTION.ADD,
                    type: CONST.RED_BRICK_ROAD_PENDING_ACTION.ADD,
                },
                avatarURL: file?.uri,
                originalFileName: file?.name,
            },
        },
        {
            onyxMethod: Onyx.METHOD.SET,
            key: `${ONYXKEYS.COLLECTION.REPORT}${adminsChatReportID}`,
            value: {
                pendingFields: {
                    addWorkspaceRoom: CONST.RED_BRICK_ROAD_PENDING_ACTION.ADD,
                },
                ...adminsChatData,
            },
        },
        {
            onyxMethod: Onyx.METHOD.SET,
            key: `${ONYXKEYS.COLLECTION.REPORT_METADATA}${adminsChatReportID}`,
            value: {
                pendingChatMembers,
            },
        },
        {
            onyxMethod: Onyx.METHOD.SET,
            key: `${ONYXKEYS.COLLECTION.REPORT_ACTIONS}${adminsChatReportID}`,
            value: adminsReportActionData,
        },
        {
            onyxMethod: Onyx.METHOD.SET,
            key: `${ONYXKEYS.COLLECTION.REPORT}${expenseChatReportID}`,
            value: {
                pendingFields: {
                    addWorkspaceRoom: CONST.RED_BRICK_ROAD_PENDING_ACTION.ADD,
                },
                ...expenseChatData,
            },
        },
        {
            onyxMethod: Onyx.METHOD.SET,
            key: `${ONYXKEYS.COLLECTION.REPORT_ACTIONS}${expenseChatReportID}`,
            value: expenseReportActionData,
        },
        {
            onyxMethod: Onyx.METHOD.SET,
            key: `${ONYXKEYS.COLLECTION.POLICY_DRAFTS}${policyID}`,
            value: null,
        },
        {
            onyxMethod: Onyx.METHOD.SET,
            key: `${ONYXKEYS.COLLECTION.REPORT_DRAFT}${expenseChatReportID}`,
            value: null,
        },
        {
            onyxMethod: Onyx.METHOD.SET,
            key: `${ONYXKEYS.COLLECTION.REPORT_DRAFT}${adminsChatReportID}`,
            value: null,
        },
    ];

    if (shouldSetCreatedWorkspaceAsActivePolicy) {
        optimisticData.push({
            onyxMethod: Onyx.METHOD.SET,
            key: ONYXKEYS.NVP_ACTIVE_POLICY_ID,
            value: policyID,
        });
    }

    const successData: OnyxUpdate[] = [
        {
            onyxMethod: Onyx.METHOD.MERGE,
            key: `${ONYXKEYS.COLLECTION.POLICY}${policyID}`,
            value: {
                pendingAction: null,
                pendingFields: {
                    autoReporting: null,
                    approvalMode: null,
                    reimbursementChoice: null,
                    name: null,
                    outputCurrency: null,
                    address: null,
                    description: null,
                    type: null,
                },
            },
        },
        {
            onyxMethod: Onyx.METHOD.MERGE,
            key: `${ONYXKEYS.COLLECTION.REPORT}${adminsChatReportID}`,
            value: {
                pendingFields: {
                    addWorkspaceRoom: null,
                },
                pendingAction: null,
            },
        },
        {
            onyxMethod: Onyx.METHOD.MERGE,
            key: `${ONYXKEYS.COLLECTION.REPORT_METADATA}${adminsChatReportID}`,
            value: {
                isOptimisticReport: false,
                pendingChatMembers: [],
            },
        },
        {
            onyxMethod: Onyx.METHOD.MERGE,
            key: `${ONYXKEYS.COLLECTION.REPORT_ACTIONS}${adminsChatReportID}`,
            value: {
                [adminsCreatedReportActionID]: {
                    pendingAction: null,
                },
            },
        },
        {
            onyxMethod: Onyx.METHOD.MERGE,
            key: `${ONYXKEYS.COLLECTION.REPORT}${expenseChatReportID}`,
            value: {
                pendingFields: {
                    addWorkspaceRoom: null,
                },
                pendingAction: null,
            },
        },
        {
            onyxMethod: Onyx.METHOD.MERGE,
            key: `${ONYXKEYS.COLLECTION.REPORT_METADATA}${expenseChatReportID}`,
            value: {
                isOptimisticReport: false,
            },
        },
        {
            onyxMethod: Onyx.METHOD.MERGE,
            key: `${ONYXKEYS.COLLECTION.REPORT_ACTIONS}${expenseChatReportID}`,
            value: {
                [expenseCreatedReportActionID]: {
                    pendingAction: null,
                },
            },
        },
    ];

    const failureData: OnyxUpdate[] = [
        {
            onyxMethod: Onyx.METHOD.MERGE,
            key: `${ONYXKEYS.COLLECTION.POLICY}${policyID}`,
            value: {employeeList: null},
        },
        {
            onyxMethod: Onyx.METHOD.SET,
            key: `${ONYXKEYS.COLLECTION.REPORT}${adminsChatReportID}`,
            value: null,
        },
        {
            onyxMethod: Onyx.METHOD.SET,
            key: `${ONYXKEYS.COLLECTION.REPORT_ACTIONS}${adminsChatReportID}`,
            value: null,
        },
        {
            onyxMethod: Onyx.METHOD.SET,
            key: `${ONYXKEYS.COLLECTION.REPORT}${expenseChatReportID}`,
            value: null,
        },
        {
            onyxMethod: Onyx.METHOD.SET,
            key: `${ONYXKEYS.COLLECTION.REPORT_ACTIONS}${expenseChatReportID}`,
            value: null,
        },
    ];

    if (shouldSetCreatedWorkspaceAsActivePolicy) {
        failureData.push({
            onyxMethod: Onyx.METHOD.SET,
            key: ONYXKEYS.NVP_ACTIVE_POLICY_ID,
            value: activePolicyID,
        });
    }

    if (optimisticCategoriesData.optimisticData) {
        optimisticData.push(...optimisticCategoriesData.optimisticData);
    }

    if (optimisticCategoriesData.failureData) {
        failureData.push(...optimisticCategoriesData.failureData);
    }

    if (optimisticCategoriesData.successData) {
        successData.push(...optimisticCategoriesData.successData);
    }

    // We need to clone the file to prevent non-indexable errors.
    const clonedFile = file ? (createFile(file) as File) : undefined;

    const params: CreateWorkspaceParams = {
        policyID,
        adminsChatReportID,
        expenseChatReportID,
        ownerEmail: policyOwnerEmail,
        makeMeAdmin,
        policyName: workspaceName,
        type: CONST.POLICY.TYPE.TEAM,
        adminsCreatedReportActionID,
        expenseCreatedReportActionID,
        customUnitID,
        customUnitRateID,
        engagementChoice,
        currency: outputCurrency,
        file: clonedFile,
    };

    if (!introSelected?.createWorkspace && engagementChoice && shouldAddOnboardingTasks) {
        const onboardingData = ReportUtils.prepareOnboardingOnyxData(engagementChoice, CONST.ONBOARDING_MESSAGES[engagementChoice], adminsChatReportID, policyID);
        if (!onboardingData) {
            return {successData, optimisticData, failureData, params};
        }
        const {guidedSetupData, optimisticData: taskOptimisticData, successData: taskSuccessData, failureData: taskFailureData} = onboardingData;

        params.guidedSetupData = JSON.stringify(guidedSetupData);
        params.engagementChoice = engagementChoice;

        optimisticData.push(...taskOptimisticData);
        successData.push(...taskSuccessData);
        failureData.push(...taskFailureData);
    }

    return {successData, optimisticData, failureData, params};
}

/**
 * Optimistically creates a new workspace and default workspace chats
 *
 * @param [policyOwnerEmail] the email of the account to make the owner of the policy
 * @param [makeMeAdmin] leave the calling account as an admin on the policy
 * @param [policyName] custom policy name we will use for created workspace
 * @param [policyID] custom policy id we will use for created workspace
 * @param [engagementChoice] Purpose of using application selected by user in guided setup flow
 * @param [currency] Optional, selected currency for the workspace
 * @param [file], avatar file for workspace
 */
function createWorkspace(
    policyOwnerEmail = '',
    makeMeAdmin = false,
    policyName = '',
    policyID = generatePolicyID(),
    engagementChoice: OnboardingPurpose = CONST.ONBOARDING_CHOICES.MANAGE_TEAM,
    currency = '',
    file?: File,
    shouldAddOnboardingTasks = true,
): CreateWorkspaceParams {
    const {optimisticData, failureData, successData, params} = buildPolicyData(
        policyOwnerEmail,
        makeMeAdmin,
        policyName,
        policyID,
        undefined,
        engagementChoice,
        currency,
        file,
        shouldAddOnboardingTasks,
    );
    API.write(WRITE_COMMANDS.CREATE_WORKSPACE, params, {optimisticData, successData, failureData});

    // Publish a workspace created event if this is their first policy
    if (getAdminPolicies().length === 0) {
        GoogleTagManager.publishEvent(CONST.ANALYTICS.EVENT.WORKSPACE_CREATED, sessionAccountID);
    }

    return params;
}

/**
 * Creates a draft workspace for various money request flows
 *
 * @param [policyOwnerEmail] the email of the account to make the owner of the policy
 * @param [makeMeAdmin] leave the calling account as an admin on the policy
 * @param [policyName] custom policy name we will use for created workspace
 * @param [policyID] custom policy id we will use for created workspace
 */
function createDraftWorkspace(policyOwnerEmail = '', makeMeAdmin = false, policyName = '', policyID = generatePolicyID(), currency = '', file?: File): CreateWorkspaceParams {
    const workspaceName = policyName || generateDefaultWorkspaceName(policyOwnerEmail);

    const {customUnits, customUnitID, customUnitRateID, outputCurrency} = buildOptimisticDistanceRateCustomUnits(currency);

    const {expenseChatData, adminsChatReportID, adminsCreatedReportActionID, expenseChatReportID, expenseCreatedReportActionID} = ReportUtils.buildOptimisticWorkspaceChats(
        policyID,
        workspaceName,
    );

    const optimisticData: OnyxUpdate[] = [
        {
            onyxMethod: Onyx.METHOD.SET,
            key: `${ONYXKEYS.COLLECTION.POLICY_DRAFTS}${policyID}`,
            value: {
                id: policyID,
                type: CONST.POLICY.TYPE.TEAM,
                name: workspaceName,
                role: CONST.POLICY.ROLE.ADMIN,
                owner: sessionEmail,
                ownerAccountID: sessionAccountID,
                isPolicyExpenseChatEnabled: true,
                outputCurrency,
                pendingAction: CONST.RED_BRICK_ROAD_PENDING_ACTION.ADD,
                autoReporting: true,
                autoReportingFrequency: CONST.POLICY.AUTO_REPORTING_FREQUENCIES.INSTANT,
                approvalMode: CONST.POLICY.APPROVAL_MODE.OPTIONAL,
                harvesting: {
                    enabled: true,
                },
                customUnits,
                areCategoriesEnabled: true,
                areTagsEnabled: false,
                areDistanceRatesEnabled: false,
                areWorkflowsEnabled: false,
                areReportFieldsEnabled: false,
                areConnectionsEnabled: false,
                employeeList: {
                    [sessionEmail]: {
                        role: CONST.POLICY.ROLE.ADMIN,
                        errors: {},
                    },
                },
                chatReportIDAdmins: makeMeAdmin ? Number(adminsChatReportID) : undefined,
                pendingFields: {
                    autoReporting: CONST.RED_BRICK_ROAD_PENDING_ACTION.ADD,
                    approvalMode: CONST.RED_BRICK_ROAD_PENDING_ACTION.ADD,
                    reimbursementChoice: CONST.RED_BRICK_ROAD_PENDING_ACTION.ADD,
                },
            },
        },
        {
            onyxMethod: Onyx.METHOD.SET,
            key: `${ONYXKEYS.COLLECTION.REPORT_DRAFT}${expenseChatReportID}`,
            value: expenseChatData,
        },
        {
            onyxMethod: Onyx.METHOD.SET,
            key: `${ONYXKEYS.COLLECTION.POLICY_CATEGORIES_DRAFT}${policyID}`,
            value: CONST.POLICY.DEFAULT_CATEGORIES.reduce<Record<string, PolicyCategory>>((acc, category) => {
                acc[category] = {
                    name: category,
                    enabled: true,
                    errors: null,
                };
                return acc;
            }, {}),
        },
    ];

    // We need to clone the file to prevent non-indexable errors.
    const clonedFile = file ? (createFile(file) as File) : undefined;

    const params: CreateWorkspaceParams = {
        policyID,
        adminsChatReportID,
        expenseChatReportID,
        ownerEmail: policyOwnerEmail,
        makeMeAdmin,
        policyName: workspaceName,
        type: CONST.POLICY.TYPE.TEAM,
        adminsCreatedReportActionID,
        expenseCreatedReportActionID,
        customUnitID,
        customUnitRateID,
        currency: outputCurrency,
        file: clonedFile,
    };

    Onyx.update(optimisticData);

    return params;
}

function openPolicyWorkflowsPage(policyID: string) {
    if (!policyID) {
        Log.warn('openPolicyWorkflowsPage invalid params', {policyID});
        return;
    }

    const onyxData: OnyxData = {
        optimisticData: [
            {
                onyxMethod: Onyx.METHOD.MERGE,
                key: `${ONYXKEYS.COLLECTION.POLICY}${policyID}`,
                value: {
                    isLoading: true,
                },
            },
        ],
        successData: [
            {
                onyxMethod: Onyx.METHOD.MERGE,
                key: `${ONYXKEYS.COLLECTION.POLICY}${policyID}`,
                value: {
                    isLoading: false,
                },
            },
        ],
        failureData: [
            {
                onyxMethod: Onyx.METHOD.MERGE,
                key: `${ONYXKEYS.COLLECTION.POLICY}${policyID}`,
                value: {
                    isLoading: false,
                },
            },
        ],
    };

    const params: OpenPolicyWorkflowsPageParams = {policyID};

    API.read(READ_COMMANDS.OPEN_POLICY_WORKFLOWS_PAGE, params, onyxData);
}

/**
 * Returns the accountIDs of the members of the policy whose data is passed in the parameters
 */
function openWorkspace(policyID: string, clientMemberAccountIDs: number[]) {
    if (!policyID || !clientMemberAccountIDs) {
        Log.warn('openWorkspace invalid params', {policyID, clientMemberAccountIDs});
        return;
    }

    const params: OpenWorkspaceParams = {
        policyID,
        clientMemberAccountIDs: JSON.stringify(clientMemberAccountIDs),
    };

    API.read(READ_COMMANDS.OPEN_WORKSPACE, params);
}

function openPolicyTaxesPage(policyID: string) {
    if (!policyID) {
        Log.warn('openPolicyTaxesPage invalid params', {policyID});
        return;
    }

    const params: OpenPolicyTaxesPageParams = {
        policyID,
    };

    API.read(READ_COMMANDS.OPEN_POLICY_TAXES_PAGE, params);
}

function openPolicyExpensifyCardsPage(policyID: string, workspaceAccountID: number) {
    const authToken = NetworkStore.getAuthToken();

    const optimisticData: OnyxUpdate[] = [
        {
            onyxMethod: Onyx.METHOD.MERGE,
            key: `${ONYXKEYS.COLLECTION.PRIVATE_EXPENSIFY_CARD_SETTINGS}${workspaceAccountID}`,
            value: {
                isLoading: true,
            },
        },
    ];

    const successData: OnyxUpdate[] = [
        {
            onyxMethod: Onyx.METHOD.MERGE,
            key: `${ONYXKEYS.COLLECTION.PRIVATE_EXPENSIFY_CARD_SETTINGS}${workspaceAccountID}`,
            value: {
                isLoading: false,
            },
        },
    ];

    const failureData: OnyxUpdate[] = [
        {
            onyxMethod: Onyx.METHOD.MERGE,
            key: `${ONYXKEYS.COLLECTION.PRIVATE_EXPENSIFY_CARD_SETTINGS}${workspaceAccountID}`,
            value: {
                isLoading: false,
            },
        },
    ];

    const params: OpenPolicyExpensifyCardsPageParams = {
        policyID,
        authToken,
    };

    API.read(READ_COMMANDS.OPEN_POLICY_EXPENSIFY_CARDS_PAGE, params, {optimisticData, successData, failureData});
}

function openPolicyEditCardLimitTypePage(policyID: string, cardID: number) {
    const authToken = NetworkStore.getAuthToken();

    const params: OpenPolicyEditCardLimitTypePageParams = {
        policyID,
        authToken,
        cardID,
    };

    API.read(READ_COMMANDS.OPEN_POLICY_EDIT_CARD_LIMIT_TYPE_PAGE, params);
}

function openWorkspaceInvitePage(policyID: string, clientMemberEmails: string[]) {
    if (!policyID || !clientMemberEmails) {
        Log.warn('openWorkspaceInvitePage invalid params', {policyID, clientMemberEmails});
        return;
    }

    const params: OpenWorkspaceInvitePageParams = {
        policyID,
        clientMemberEmails: JSON.stringify(clientMemberEmails),
    };

    API.read(READ_COMMANDS.OPEN_WORKSPACE_INVITE_PAGE, params);
}

function openDraftWorkspaceRequest(policyID: string) {
    if (policyID === '-1' || policyID === CONST.POLICY.ID_FAKE) {
        Log.warn('openDraftWorkspaceRequest invalid params', {policyID});
        return;
    }

    const params: OpenDraftWorkspaceRequestParams = {policyID};

    API.read(READ_COMMANDS.OPEN_DRAFT_WORKSPACE_REQUEST, params);
}

function requestExpensifyCardLimitIncrease(settlementBankAccountID?: number) {
    if (!settlementBankAccountID) {
        return;
    }

    const authToken = NetworkStore.getAuthToken();

    const params: RequestExpensifyCardLimitIncreaseParams = {
        authToken,
        settlementBankAccountID,
    };

    API.write(WRITE_COMMANDS.REQUEST_EXPENSIFY_CARD_LIMIT_INCREASE, params);
}

function setWorkspaceInviteMessageDraft(policyID: string, message: string | null) {
    Onyx.set(`${ONYXKEYS.COLLECTION.WORKSPACE_INVITE_MESSAGE_DRAFT}${policyID}`, message);
}

function clearErrors(policyID: string) {
    Onyx.merge(`${ONYXKEYS.COLLECTION.POLICY}${policyID}`, {errors: null});
    hideWorkspaceAlertMessage(policyID);
}

/**
 * Dismiss the informative messages about which policy members were added with primary logins when invited with their secondary login.
 */
function dismissAddedWithPrimaryLoginMessages(policyID: string) {
    Onyx.merge(`${ONYXKEYS.COLLECTION.POLICY}${policyID}`, {primaryLoginsInvited: null});
}

function buildOptimisticRecentlyUsedCurrencies(currency?: string) {
    if (!currency) {
        return [];
    }

    return lodashUnion([currency], allRecentlyUsedCurrencies).slice(0, CONST.IOU.MAX_RECENT_REPORTS_TO_SHOW);
}

/**
 * This flow is used for bottom up flow converting IOU report to an expense report. When user takes this action,
 * we create a Collect type workspace when the person taking the action becomes an owner and an admin, while we
 * add a new member to the workspace as an employee and convert the IOU report passed as a param into an expense report.
 *
 * @returns policyID of the workspace we have created
 */
function createWorkspaceFromIOUPayment(iouReport: OnyxEntry<Report>): WorkspaceFromIOUCreationData | undefined {
    // This flow only works for IOU reports
    if (!ReportUtils.isIOUReportUsingReport(iouReport)) {
        return;
    }

    // Generate new variables for the policy
    const policyID = generatePolicyID();
    const workspaceName = generateDefaultWorkspaceName(sessionEmail);
    const employeeAccountID = iouReport.ownerAccountID;
    const {customUnits, customUnitID, customUnitRateID} = buildOptimisticDistanceRateCustomUnits(iouReport.currency);
    const oldPersonalPolicyID = iouReport.policyID;
    const iouReportID = iouReport.reportID;

    const {
        adminsChatReportID,
        adminsChatData,
        adminsReportActionData,
        adminsCreatedReportActionID,
        expenseChatReportID: workspaceChatReportID,
        expenseChatData: workspaceChatData,
        expenseReportActionData: workspaceChatReportActionData,
        expenseCreatedReportActionID: workspaceChatCreatedReportActionID,
        pendingChatMembers,
    } = ReportUtils.buildOptimisticWorkspaceChats(policyID, workspaceName);

    if (!employeeAccountID || !oldPersonalPolicyID) {
        return;
    }

    const employeeEmail = allPersonalDetails?.[employeeAccountID]?.login ?? '';

    // Create the workspace chat for the employee whose IOU is being paid
    const employeeWorkspaceChat = createPolicyExpenseChats(policyID, {[employeeEmail]: employeeAccountID}, true);
    const newWorkspace = {
        id: policyID,

        // We are creating a collect policy in this case
        type: CONST.POLICY.TYPE.TEAM,
        name: workspaceName,
        role: CONST.POLICY.ROLE.ADMIN,
        owner: sessionEmail,
        ownerAccountID: sessionAccountID,
        isPolicyExpenseChatEnabled: true,

        // Setting the currency to USD as we can only add the VBBA for this policy currency right now
        outputCurrency: CONST.CURRENCY.USD,
        pendingAction: CONST.RED_BRICK_ROAD_PENDING_ACTION.ADD,
        autoReporting: true,
        autoReportingFrequency: CONST.POLICY.AUTO_REPORTING_FREQUENCIES.INSTANT,
        approvalMode: CONST.POLICY.APPROVAL_MODE.OPTIONAL,
        harvesting: {
            enabled: true,
        },
        customUnits,
        areCategoriesEnabled: true,
        areTagsEnabled: false,
        areDistanceRatesEnabled: false,
        areWorkflowsEnabled: false,
        areReportFieldsEnabled: false,
        areConnectionsEnabled: false,
        employeeList: {
            [sessionEmail]: {
                role: CONST.POLICY.ROLE.ADMIN,
                errors: {},
            },
            ...(employeeEmail
                ? {
                      [employeeEmail]: {
                          role: CONST.POLICY.ROLE.USER,
                          errors: {},
                      },
                  }
                : {}),
        },
        pendingFields: {
            autoReporting: CONST.RED_BRICK_ROAD_PENDING_ACTION.ADD,
            approvalMode: CONST.RED_BRICK_ROAD_PENDING_ACTION.ADD,
            reimbursementChoice: CONST.RED_BRICK_ROAD_PENDING_ACTION.ADD,
        },
    };

    const optimisticData: OnyxUpdate[] = [
        {
            onyxMethod: Onyx.METHOD.SET,
            key: `${ONYXKEYS.COLLECTION.POLICY}${policyID}`,
            value: newWorkspace,
        },
        {
            onyxMethod: Onyx.METHOD.SET,
            key: `${ONYXKEYS.COLLECTION.REPORT}${adminsChatReportID}`,
            value: {
                pendingFields: {
                    addWorkspaceRoom: CONST.RED_BRICK_ROAD_PENDING_ACTION.ADD,
                },
                ...adminsChatData,
            },
        },
        {
            onyxMethod: Onyx.METHOD.SET,
            key: `${ONYXKEYS.COLLECTION.REPORT_METADATA}${adminsChatReportID}`,
            value: {
                pendingChatMembers,
            },
        },
        {
            onyxMethod: Onyx.METHOD.SET,
            key: `${ONYXKEYS.COLLECTION.REPORT_ACTIONS}${adminsChatReportID}`,
            value: adminsReportActionData,
        },
        {
            onyxMethod: Onyx.METHOD.SET,
            key: `${ONYXKEYS.COLLECTION.REPORT}${workspaceChatReportID}`,
            value: {
                pendingFields: {
                    addWorkspaceRoom: CONST.RED_BRICK_ROAD_PENDING_ACTION.ADD,
                },
                ...workspaceChatData,
            },
        },
        {
            onyxMethod: Onyx.METHOD.SET,
            key: `${ONYXKEYS.COLLECTION.REPORT_ACTIONS}${workspaceChatReportID}`,
            value: workspaceChatReportActionData,
        },
        {
            onyxMethod: Onyx.METHOD.MERGE,
            key: `${ONYXKEYS.COLLECTION.POLICY_DRAFTS}${policyID}`,
            value: {
                pendingFields: {
                    addWorkspaceRoom: null,
                },
                pendingAction: null,
            },
        },
    ];
    optimisticData.push(...employeeWorkspaceChat.onyxOptimisticData);

    const successData: OnyxUpdate[] = [
        {
            onyxMethod: Onyx.METHOD.MERGE,
            key: `${ONYXKEYS.COLLECTION.POLICY}${policyID}`,
            value: {
                pendingAction: null,
                pendingFields: {
                    autoReporting: null,
                    approvalMode: null,
                    reimbursementChoice: null,
                },
            },
        },
        {
            onyxMethod: Onyx.METHOD.MERGE,
            key: `${ONYXKEYS.COLLECTION.REPORT}${adminsChatReportID}`,
            value: {
                pendingFields: {
                    addWorkspaceRoom: null,
                },
                pendingAction: null,
            },
        },
        {
            onyxMethod: Onyx.METHOD.MERGE,
            key: `${ONYXKEYS.COLLECTION.REPORT_METADATA}${adminsChatReportID}`,
            value: {
                isOptimisticReport: false,
            },
        },
        {
            onyxMethod: Onyx.METHOD.MERGE,
            key: `${ONYXKEYS.COLLECTION.REPORT_ACTIONS}${adminsChatReportID}`,
            value: {
                [Object.keys(adminsChatData).at(0) ?? '']: {
                    pendingAction: null,
                },
            },
        },
        {
            onyxMethod: Onyx.METHOD.MERGE,
            key: `${ONYXKEYS.COLLECTION.REPORT}${workspaceChatReportID}`,
            value: {
                pendingFields: {
                    addWorkspaceRoom: null,
                },
                pendingAction: null,
            },
        },
        {
            onyxMethod: Onyx.METHOD.MERGE,
            key: `${ONYXKEYS.COLLECTION.REPORT_METADATA}${workspaceChatReportID}`,
            value: {
                isOptimisticReport: false,
            },
        },
        {
            onyxMethod: Onyx.METHOD.MERGE,
            key: `${ONYXKEYS.COLLECTION.REPORT_ACTIONS}${workspaceChatReportID}`,
            value: {
                [Object.keys(workspaceChatData).at(0) ?? '']: {
                    pendingAction: null,
                },
            },
        },
    ];
    successData.push(...employeeWorkspaceChat.onyxSuccessData);

    const failureData: OnyxUpdate[] = [
        {
            onyxMethod: Onyx.METHOD.MERGE,
            key: `${ONYXKEYS.COLLECTION.REPORT}${adminsChatReportID}`,
            value: {
                pendingFields: {
                    addWorkspaceRoom: null,
                },
                pendingAction: null,
            },
        },
        {
            onyxMethod: Onyx.METHOD.MERGE,
            key: `${ONYXKEYS.COLLECTION.REPORT_ACTIONS}${adminsChatReportID}`,
            value: {
                pendingAction: null,
            },
        },
        {
            onyxMethod: Onyx.METHOD.MERGE,
            key: `${ONYXKEYS.COLLECTION.REPORT}${workspaceChatReportID}`,
            value: {
                pendingFields: {
                    addWorkspaceRoom: null,
                },
                pendingAction: null,
            },
        },
        {
            onyxMethod: Onyx.METHOD.MERGE,
            key: `${ONYXKEYS.COLLECTION.REPORT_ACTIONS}${workspaceChatReportID}`,
            value: {
                pendingAction: null,
            },
        },
    ];

    // Compose the memberData object which is used to add the employee to the workspace and
    // optimistically create the workspace chat for them.
    const memberData = {
        accountID: Number(employeeAccountID),
        email: employeeEmail,
        workspaceChatReportID: employeeWorkspaceChat.reportCreationData[employeeEmail].reportID,
        workspaceChatCreatedReportActionID: employeeWorkspaceChat.reportCreationData[employeeEmail].reportActionID,
    };

    const oldChatReportID = iouReport.chatReportID;

    // Next we need to convert the IOU report to Expense report.
    // We need to change:
    // - report type
    // - change the sign of the report total
    // - update its policyID and policyName
    // - update the chatReportID to point to the new workspace chat
    const expenseReport = {
        ...iouReport,
        chatReportID: memberData.workspaceChatReportID,
        policyID,
        policyName: workspaceName,
        type: CONST.REPORT.TYPE.EXPENSE,
        total: -(iouReport?.total ?? 0),
    };
    optimisticData.push({
        onyxMethod: Onyx.METHOD.MERGE,
        key: `${ONYXKEYS.COLLECTION.REPORT}${iouReportID}`,
        value: expenseReport,
    });
    failureData.push({
        onyxMethod: Onyx.METHOD.MERGE,
        key: `${ONYXKEYS.COLLECTION.REPORT}${iouReportID}`,
        value: iouReport,
    });

    // The expense report transactions need to have the amount reversed to negative values
    const reportTransactions = ReportUtils.getReportTransactions(iouReportID);

    // For performance reasons, we are going to compose a merge collection data for transactions
    const transactionsOptimisticData: Record<string, Transaction> = {};
    const transactionFailureData: Record<string, Transaction> = {};
    reportTransactions.forEach((transaction) => {
        transactionsOptimisticData[`${ONYXKEYS.COLLECTION.TRANSACTION}${transaction.transactionID}`] = {
            ...transaction,
            amount: -transaction.amount,
            modifiedAmount: transaction.modifiedAmount ? -transaction.modifiedAmount : 0,
        };

        transactionFailureData[`${ONYXKEYS.COLLECTION.TRANSACTION}${transaction.transactionID}`] = transaction;
    });

    optimisticData.push({
        onyxMethod: Onyx.METHOD.MERGE_COLLECTION,
        key: `${ONYXKEYS.COLLECTION.TRANSACTION}`,
        value: transactionsOptimisticData,
    });
    failureData.push({
        onyxMethod: Onyx.METHOD.MERGE_COLLECTION,
        key: `${ONYXKEYS.COLLECTION.TRANSACTION}`,
        value: transactionFailureData,
    });

    // We need to move the report preview action from the DM to the workspace chat.
    const parentReport = allReportActions?.[`${ONYXKEYS.COLLECTION.REPORT_ACTIONS}${iouReport.parentReportID}`];
    const parentReportActionID = iouReport.parentReportActionID;
    const reportPreview = iouReport?.parentReportID && parentReportActionID ? parentReport?.[parentReportActionID] : undefined;

    if (reportPreview?.reportActionID) {
        optimisticData.push({
            onyxMethod: Onyx.METHOD.MERGE,
            key: `${ONYXKEYS.COLLECTION.REPORT_ACTIONS}${oldChatReportID}`,
            value: {[reportPreview.reportActionID]: null},
        });
        failureData.push({
            onyxMethod: Onyx.METHOD.MERGE,
            key: `${ONYXKEYS.COLLECTION.REPORT_ACTIONS}${oldChatReportID}`,
            value: {[reportPreview.reportActionID]: reportPreview},
        });
    }

    // To optimistically remove the GBR from the DM we need to update the hasOutstandingChildRequest param to false
    optimisticData.push({
        onyxMethod: Onyx.METHOD.MERGE,
        key: `${ONYXKEYS.COLLECTION.REPORT}${oldChatReportID}`,
        value: {
            hasOutstandingChildRequest: false,
        },
    });
    failureData.push({
        onyxMethod: Onyx.METHOD.MERGE,
        key: `${ONYXKEYS.COLLECTION.REPORT}${oldChatReportID}`,
        value: {
            hasOutstandingChildRequest: true,
        },
    });

    if (reportPreview?.reportActionID) {
        // Update the created timestamp of the report preview action to be after the workspace chat created timestamp.
        optimisticData.push({
            onyxMethod: Onyx.METHOD.MERGE,
            key: `${ONYXKEYS.COLLECTION.REPORT_ACTIONS}${memberData.workspaceChatReportID}`,
            value: {
                [reportPreview.reportActionID]: {
                    ...reportPreview,
                    message: [
                        {
                            type: CONST.REPORT.MESSAGE.TYPE.TEXT,
                            text: ReportUtils.getReportPreviewMessage(expenseReport, null, false, false, newWorkspace),
                        },
                    ],
                    created: DateUtils.getDBTime(),
                },
            },
        });
        failureData.push({
            onyxMethod: Onyx.METHOD.MERGE,
            key: `${ONYXKEYS.COLLECTION.REPORT_ACTIONS}${memberData.workspaceChatReportID}`,
            value: {[reportPreview.reportActionID]: null},
        });
    }

    // Create the MOVED report action and add it to the DM chat which indicates to the user where the report has been moved
    const movedReportAction = ReportUtils.buildOptimisticMovedReportAction(oldPersonalPolicyID, policyID, memberData.workspaceChatReportID, iouReportID, workspaceName);
    optimisticData.push({
        onyxMethod: Onyx.METHOD.MERGE,
        key: `${ONYXKEYS.COLLECTION.REPORT_ACTIONS}${oldChatReportID}`,
        value: {[movedReportAction.reportActionID]: movedReportAction},
    });
    successData.push({
        onyxMethod: Onyx.METHOD.MERGE,
        key: `${ONYXKEYS.COLLECTION.REPORT_ACTIONS}${oldChatReportID}`,
        value: {
            [movedReportAction.reportActionID]: {
                ...movedReportAction,
                pendingAction: null,
            },
        },
    });
    failureData.push({
        onyxMethod: Onyx.METHOD.MERGE,
        key: `${ONYXKEYS.COLLECTION.REPORT_ACTIONS}${oldChatReportID}`,
        value: {[movedReportAction.reportActionID]: null},
    });

    // We know that this new workspace has no BankAccount yet, so we can set
    // the reimbursement account to be immediately in the setup state for a new bank account:
    optimisticData.push({
        onyxMethod: Onyx.METHOD.MERGE,
        key: `${ONYXKEYS.REIMBURSEMENT_ACCOUNT}`,
        value: {
            isLoading: false,
            achData: {
                currentStep: CONST.BANK_ACCOUNT.STEP.BANK_ACCOUNT,
                policyID,
                subStep: '',
            },
        },
    });
    failureData.push({
        onyxMethod: Onyx.METHOD.SET,
        key: `${ONYXKEYS.REIMBURSEMENT_ACCOUNT}`,
        value: CONST.REIMBURSEMENT_ACCOUNT.DEFAULT_DATA,
    });

    const params: CreateWorkspaceFromIOUPaymentParams = {
        policyID,
        adminsChatReportID,
        expenseChatReportID: workspaceChatReportID,
        ownerEmail: '',
        makeMeAdmin: false,
        policyName: workspaceName,
        type: CONST.POLICY.TYPE.TEAM,
        adminsCreatedReportActionID,
        expenseCreatedReportActionID: workspaceChatCreatedReportActionID,
        customUnitID,
        customUnitRateID,
        iouReportID,
        memberData: JSON.stringify(memberData),
        reportActionID: movedReportAction.reportActionID,
    };

    API.write(WRITE_COMMANDS.CREATE_WORKSPACE_FROM_IOU_PAYMENT, params, {optimisticData, successData, failureData});

    return {policyID, workspaceChatReportID: memberData.workspaceChatReportID, reportPreviewReportActionID: reportPreview?.reportActionID, adminsChatReportID};
}

function enablePolicyConnections(policyID: string, enabled: boolean) {
    const onyxData: OnyxData = {
        optimisticData: [
            {
                onyxMethod: Onyx.METHOD.MERGE,
                key: `${ONYXKEYS.COLLECTION.POLICY}${policyID}`,
                value: {
                    areConnectionsEnabled: enabled,
                    pendingFields: {
                        areConnectionsEnabled: CONST.RED_BRICK_ROAD_PENDING_ACTION.UPDATE,
                    },
                },
            },
        ],
        successData: [
            {
                onyxMethod: Onyx.METHOD.MERGE,
                key: `${ONYXKEYS.COLLECTION.POLICY}${policyID}`,
                value: {
                    pendingFields: {
                        areConnectionsEnabled: null,
                    },
                },
            },
        ],
        failureData: [
            {
                onyxMethod: Onyx.METHOD.MERGE,
                key: `${ONYXKEYS.COLLECTION.POLICY}${policyID}`,
                value: {
                    areConnectionsEnabled: !enabled,
                    pendingFields: {
                        areConnectionsEnabled: null,
                    },
                },
            },
        ],
    };

    const parameters: EnablePolicyConnectionsParams = {policyID, enabled};

    API.write(WRITE_COMMANDS.ENABLE_POLICY_CONNECTIONS, parameters, onyxData);

    if (enabled && getIsNarrowLayout()) {
        goBackWhenEnableFeature(policyID);
    }
}

/** Save the preferred export method for a policy */
function savePreferredExportMethod(policyID: string, exportMethod: ReportExportType) {
    Onyx.merge(`${ONYXKEYS.LAST_EXPORT_METHOD}`, {[policyID]: exportMethod});
}

function enableExpensifyCard(policyID: string, enabled: boolean, shouldNavigateToExpensifyCardPage = false) {
    const authToken = NetworkStore.getAuthToken();
    if (!authToken) {
        return;
    }
    const onyxData: OnyxData = {
        optimisticData: [
            {
                onyxMethod: Onyx.METHOD.MERGE,
                key: `${ONYXKEYS.COLLECTION.POLICY}${policyID}`,
                value: {
                    areExpensifyCardsEnabled: enabled,
                    pendingFields: {
                        areExpensifyCardsEnabled: CONST.RED_BRICK_ROAD_PENDING_ACTION.UPDATE,
                    },
                },
            },
        ],
        successData: [
            {
                onyxMethod: Onyx.METHOD.MERGE,
                key: `${ONYXKEYS.COLLECTION.POLICY}${policyID}`,
                value: {
                    pendingFields: {
                        areExpensifyCardsEnabled: null,
                    },
                },
            },
        ],
        failureData: [
            {
                onyxMethod: Onyx.METHOD.MERGE,
                key: `${ONYXKEYS.COLLECTION.POLICY}${policyID}`,
                value: {
                    areExpensifyCardsEnabled: !enabled,
                    pendingFields: {
                        areExpensifyCardsEnabled: null,
                    },
                },
            },
        ],
    };

    const parameters: EnablePolicyExpensifyCardsParams = {authToken, policyID, enabled};

    API.write(WRITE_COMMANDS.ENABLE_POLICY_EXPENSIFY_CARDS, parameters, onyxData);

    if (enabled && shouldNavigateToExpensifyCardPage) {
        navigateToExpensifyCardPage(policyID);
        return;
    }

    if (enabled && getIsNarrowLayout()) {
        goBackWhenEnableFeature(policyID);
    }
}

function enableCompanyCards(policyID: string, enabled: boolean, shouldGoBack = true) {
    const authToken = NetworkStore.getAuthToken();

    const onyxData: OnyxData = {
        optimisticData: [
            {
                onyxMethod: Onyx.METHOD.MERGE,
                key: `${ONYXKEYS.COLLECTION.POLICY}${policyID}`,
                value: {
                    areCompanyCardsEnabled: enabled,
                    pendingFields: {
                        areCompanyCardsEnabled: CONST.RED_BRICK_ROAD_PENDING_ACTION.UPDATE,
                    },
                },
            },
        ],
        successData: [
            {
                onyxMethod: Onyx.METHOD.MERGE,
                key: `${ONYXKEYS.COLLECTION.POLICY}${policyID}`,
                value: {
                    pendingFields: {
                        areCompanyCardsEnabled: null,
                    },
                },
            },
        ],
        failureData: [
            {
                onyxMethod: Onyx.METHOD.MERGE,
                key: `${ONYXKEYS.COLLECTION.POLICY}${policyID}`,
                value: {
                    areCompanyCardsEnabled: !enabled,
                    pendingFields: {
                        areCompanyCardsEnabled: null,
                    },
                },
            },
        ],
    };

    const parameters: EnablePolicyCompanyCardsParams = {authToken, policyID, enabled};

    API.write(WRITE_COMMANDS.ENABLE_POLICY_COMPANY_CARDS, parameters, onyxData);

    if (enabled && getIsNarrowLayout() && shouldGoBack) {
        goBackWhenEnableFeature(policyID);
    }
}

function enablePolicyReportFields(policyID: string, enabled: boolean, shouldGoBack = true) {
    const onyxData: OnyxData = {
        optimisticData: [
            {
                onyxMethod: Onyx.METHOD.MERGE,
                key: `${ONYXKEYS.COLLECTION.POLICY}${policyID}`,
                value: {
                    areReportFieldsEnabled: enabled,
                    pendingFields: {
                        areReportFieldsEnabled: CONST.RED_BRICK_ROAD_PENDING_ACTION.UPDATE,
                    },
                },
            },
        ],
        successData: [
            {
                onyxMethod: Onyx.METHOD.MERGE,
                key: `${ONYXKEYS.COLLECTION.POLICY}${policyID}`,
                value: {
                    pendingFields: {
                        areReportFieldsEnabled: null,
                    },
                },
            },
        ],
        failureData: [
            {
                onyxMethod: Onyx.METHOD.MERGE,
                key: `${ONYXKEYS.COLLECTION.POLICY}${policyID}`,
                value: {
                    areReportFieldsEnabled: !enabled,
                    pendingFields: {
                        areReportFieldsEnabled: null,
                    },
                },
            },
        ],
    };

    const parameters: EnablePolicyReportFieldsParams = {policyID, enabled};

    API.write(WRITE_COMMANDS.ENABLE_POLICY_REPORT_FIELDS, parameters, onyxData);

    if (enabled && getIsNarrowLayout() && shouldGoBack) {
        goBackWhenEnableFeature(policyID);
    }
}

function enablePolicyTaxes(policyID: string, enabled: boolean) {
    const defaultTaxRates: TaxRatesWithDefault = CONST.DEFAULT_TAX;
    const taxRatesData: OnyxData = {
        optimisticData: [
            {
                onyxMethod: Onyx.METHOD.MERGE,
                key: `${ONYXKEYS.COLLECTION.POLICY}${policyID}`,
                value: {
                    taxRates: {
                        ...defaultTaxRates,
                        taxes: {
                            ...Object.keys(defaultTaxRates.taxes).reduce((acc, taxKey) => {
                                acc[taxKey] = {
                                    ...defaultTaxRates.taxes[taxKey],
                                    pendingAction: CONST.RED_BRICK_ROAD_PENDING_ACTION.ADD,
                                };
                                return acc;
                            }, {} as Record<string, TaxRate & {pendingAction: typeof CONST.RED_BRICK_ROAD_PENDING_ACTION.ADD}>),
                        },
                    },
                },
            },
        ],
        successData: [
            {
                onyxMethod: Onyx.METHOD.MERGE,
                key: `${ONYXKEYS.COLLECTION.POLICY}${policyID}`,
                value: {
                    taxRates: {
                        taxes: {
                            ...Object.keys(defaultTaxRates.taxes).reduce((acc, taxKey) => {
                                acc[taxKey] = {pendingAction: null};
                                return acc;
                            }, {} as Record<string, {pendingAction: null}>),
                        },
                    },
                },
            },
        ],
        failureData: [
            {
                onyxMethod: Onyx.METHOD.MERGE,
                key: `${ONYXKEYS.COLLECTION.POLICY}${policyID}`,
                value: {
                    taxRates: undefined,
                },
            },
        ],
    };
    const policy = getPolicy(policyID);
    const shouldAddDefaultTaxRatesData = (!policy?.taxRates || isEmptyObject(policy.taxRates)) && enabled;

    const optimisticData: OnyxUpdate[] = [
        {
            onyxMethod: Onyx.METHOD.MERGE,
            key: `${ONYXKEYS.COLLECTION.POLICY}${policyID}`,
            value: {
                tax: {
                    trackingEnabled: enabled,
                },
                pendingFields: {
                    tax: CONST.RED_BRICK_ROAD_PENDING_ACTION.UPDATE,
                },
            },
        },
    ];
    optimisticData.push(...(shouldAddDefaultTaxRatesData ? taxRatesData.optimisticData ?? [] : []));

    const successData: OnyxUpdate[] = [
        {
            onyxMethod: Onyx.METHOD.MERGE,
            key: `${ONYXKEYS.COLLECTION.POLICY}${policyID}`,
            value: {
                pendingFields: {
                    tax: null,
                },
            },
        },
    ];
    successData.push(...(shouldAddDefaultTaxRatesData ? taxRatesData.successData ?? [] : []));

    const failureData: OnyxUpdate[] = [
        {
            onyxMethod: Onyx.METHOD.MERGE,
            key: `${ONYXKEYS.COLLECTION.POLICY}${policyID}`,
            value: {
                tax: {
                    trackingEnabled: !enabled,
                },
                pendingFields: {
                    tax: null,
                },
            },
        },
    ];
    failureData.push(...(shouldAddDefaultTaxRatesData ? taxRatesData.failureData ?? [] : []));

    const onyxData: OnyxData = {
        optimisticData,
        successData,
        failureData,
    };

    const parameters: EnablePolicyTaxesParams = {policyID, enabled};
    if (shouldAddDefaultTaxRatesData) {
        parameters.taxFields = JSON.stringify(defaultTaxRates);
    }
    API.write(WRITE_COMMANDS.ENABLE_POLICY_TAXES, parameters, onyxData);

    if (enabled && getIsNarrowLayout()) {
        goBackWhenEnableFeature(policyID);
    }
}

function enablePolicyWorkflows(policyID: string, enabled: boolean) {
    const policy = getPolicy(policyID);
    const onyxData: OnyxData = {
        optimisticData: [
            {
                onyxMethod: Onyx.METHOD.MERGE,
                key: `${ONYXKEYS.COLLECTION.POLICY}${policyID}`,
                value: {
                    areWorkflowsEnabled: enabled,
                    ...(!enabled
                        ? {
                              approvalMode: CONST.POLICY.APPROVAL_MODE.OPTIONAL,
                              autoReporting: false,
                              autoReportingFrequency: CONST.POLICY.AUTO_REPORTING_FREQUENCIES.INSTANT,
                              harvesting: {
                                  enabled: false,
                              },
                              reimbursementChoice: CONST.POLICY.REIMBURSEMENT_CHOICES.REIMBURSEMENT_NO,
                          }
                        : {}),
                    pendingFields: {
                        areWorkflowsEnabled: CONST.RED_BRICK_ROAD_PENDING_ACTION.UPDATE,
                        ...(!enabled
                            ? {
                                  approvalMode: CONST.RED_BRICK_ROAD_PENDING_ACTION.UPDATE,
                                  autoReporting: CONST.RED_BRICK_ROAD_PENDING_ACTION.UPDATE,
                                  autoReportingFrequency: CONST.RED_BRICK_ROAD_PENDING_ACTION.UPDATE,
                                  harvesting: CONST.RED_BRICK_ROAD_PENDING_ACTION.UPDATE,
                                  reimbursementChoice: CONST.RED_BRICK_ROAD_PENDING_ACTION.UPDATE,
                              }
                            : {}),
                    },
                },
            },
        ],
        successData: [
            {
                onyxMethod: Onyx.METHOD.MERGE,
                key: `${ONYXKEYS.COLLECTION.POLICY}${policyID}`,
                value: {
                    pendingFields: {
                        areWorkflowsEnabled: null,
                        ...(!enabled
                            ? {
                                  approvalMode: null,
                                  autoReporting: null,
                                  harvesting: null,
                                  reimbursementChoice: null,
                              }
                            : {}),
                    },
                },
            },
        ],
        failureData: [
            {
                onyxMethod: Onyx.METHOD.MERGE,
                key: `${ONYXKEYS.COLLECTION.POLICY}${policyID}`,
                value: {
                    areWorkflowsEnabled: !enabled,
                    ...(!enabled
                        ? {
                              approvalMode: policy?.approvalMode,
                              autoReporting: policy?.autoReporting,
                              autoReportingFrequency: policy?.autoReportingFrequency,
                              harvesting: policy?.harvesting,
                              reimbursementChoice: policy?.reimbursementChoice,
                          }
                        : {}),
                    pendingFields: {
                        areWorkflowsEnabled: null,
                        ...(!enabled
                            ? {
                                  approvalMode: null,
                                  autoReporting: null,
                                  autoReportingFrequency: null,
                                  harvesting: null,
                                  reimbursementChoice: null,
                              }
                            : {}),
                    },
                },
            },
        ],
    };

    const parameters: EnablePolicyWorkflowsParams = {policyID, enabled};

    API.write(WRITE_COMMANDS.ENABLE_POLICY_WORKFLOWS, parameters, onyxData);

    if (enabled && getIsNarrowLayout()) {
        goBackWhenEnableFeature(policyID);
    }
}

const DISABLED_MAX_EXPENSE_VALUES: Pick<Policy, 'maxExpenseAmountNoReceipt' | 'maxExpenseAmount' | 'maxExpenseAge'> = {
    maxExpenseAmountNoReceipt: CONST.DISABLED_MAX_EXPENSE_VALUE,
    maxExpenseAmount: CONST.DISABLED_MAX_EXPENSE_VALUE,
    maxExpenseAge: CONST.DISABLED_MAX_EXPENSE_VALUE,
};

function enablePolicyRules(policyID: string, enabled: boolean, shouldGoBack = true) {
    const policy = getPolicy(policyID);
    const onyxData: OnyxData = {
        optimisticData: [
            {
                onyxMethod: Onyx.METHOD.MERGE,
                key: `${ONYXKEYS.COLLECTION.POLICY}${policyID}`,
                value: {
                    areRulesEnabled: enabled,
                    preventSelfApproval: false,
                    ...(!enabled ? DISABLED_MAX_EXPENSE_VALUES : {}),
                    pendingFields: {
                        areRulesEnabled: CONST.RED_BRICK_ROAD_PENDING_ACTION.UPDATE,
                    },
                },
            },
        ],
        successData: [
            {
                onyxMethod: Onyx.METHOD.MERGE,
                key: `${ONYXKEYS.COLLECTION.POLICY}${policyID}`,
                value: {
                    pendingFields: {
                        areRulesEnabled: null,
                    },
                },
            },
        ],
        failureData: [
            {
                onyxMethod: Onyx.METHOD.MERGE,
                key: `${ONYXKEYS.COLLECTION.POLICY}${policyID}`,
                value: {
                    areRulesEnabled: !enabled,
                    preventSelfApproval: policy?.preventSelfApproval,
                    ...(!enabled
                        ? {
                              maxExpenseAmountNoReceipt: policy?.maxExpenseAmountNoReceipt,
                              maxExpenseAmount: policy?.maxExpenseAmount,
                              maxExpenseAge: policy?.maxExpenseAge,
                          }
                        : {}),
                    pendingFields: {
                        areRulesEnabled: null,
                    },
                },
            },
        ],
    };

    const parameters: SetPolicyRulesEnabledParams = {policyID, enabled};
    API.write(WRITE_COMMANDS.SET_POLICY_RULES_ENABLED, parameters, onyxData);

    if (enabled && getIsNarrowLayout() && shouldGoBack) {
        goBackWhenEnableFeature(policyID);
    }
}

function enableDistanceRequestTax(policyID: string, customUnitName: string, customUnitID: string, attributes: Attributes) {
    const policy = getPolicy(policyID);
    const onyxData: OnyxData = {
        optimisticData: [
            {
                onyxMethod: Onyx.METHOD.MERGE,
                key: `${ONYXKEYS.COLLECTION.POLICY}${policyID}`,
                value: {
                    customUnits: {
                        [customUnitID]: {
                            attributes,
                            pendingFields: {
                                taxEnabled: CONST.RED_BRICK_ROAD_PENDING_ACTION.UPDATE,
                            },
                        },
                    },
                },
            },
        ],
        successData: [
            {
                onyxMethod: Onyx.METHOD.MERGE,
                key: `${ONYXKEYS.COLLECTION.POLICY}${policyID}`,
                value: {
                    customUnits: {
                        [customUnitID]: {
                            pendingFields: {
                                taxEnabled: null,
                            },
                        },
                    },
                },
            },
        ],
        failureData: [
            {
                onyxMethod: Onyx.METHOD.MERGE,
                key: `${ONYXKEYS.COLLECTION.POLICY}${policyID}`,
                value: {
                    customUnits: {
                        [customUnitID]: {
                            attributes: policy?.customUnits ? policy?.customUnits[customUnitID].attributes : null,
                            errorFields: {
                                taxEnabled: ErrorUtils.getMicroSecondOnyxErrorWithTranslationKey('common.genericErrorMessage'),
                            },
                        },
                    },
                },
            },
        ],
    };

    const params = {
        policyID,
        customUnit: JSON.stringify({
            customUnitName,
            customUnitID,
            attributes,
        }),
    };
    API.write(WRITE_COMMANDS.ENABLE_DISTANCE_REQUEST_TAX, params, onyxData);
}

function enablePolicyInvoicing(policyID: string, enabled: boolean) {
    const onyxData: OnyxData = {
        optimisticData: [
            {
                onyxMethod: Onyx.METHOD.MERGE,
                key: `${ONYXKEYS.COLLECTION.POLICY}${policyID}`,
                value: {
                    areInvoicesEnabled: enabled,
                    pendingFields: {
                        areInvoicesEnabled: CONST.RED_BRICK_ROAD_PENDING_ACTION.UPDATE,
                    },
                },
            },
        ],
        successData: [
            {
                onyxMethod: Onyx.METHOD.MERGE,
                key: `${ONYXKEYS.COLLECTION.POLICY}${policyID}`,
                value: {
                    pendingFields: {
                        areInvoicesEnabled: null,
                    },
                },
            },
        ],
        failureData: [
            {
                onyxMethod: Onyx.METHOD.MERGE,
                key: `${ONYXKEYS.COLLECTION.POLICY}${policyID}`,
                value: {
                    areInvoicesEnabled: !enabled,
                    pendingFields: {
                        areInvoicesEnabled: null,
                    },
                },
            },
        ],
    };

    const parameters: EnablePolicyInvoicingParams = {policyID, enabled};

    API.write(WRITE_COMMANDS.ENABLE_POLICY_INVOICING, parameters, onyxData);

    if (enabled && getIsNarrowLayout()) {
        goBackWhenEnableFeature(policyID);
    }
}

function openPolicyMoreFeaturesPage(policyID: string) {
    const params: OpenPolicyMoreFeaturesPageParams = {policyID};

    API.read(READ_COMMANDS.OPEN_POLICY_MORE_FEATURES_PAGE, params);
}

function openPolicyProfilePage(policyID: string) {
    const params: OpenPolicyProfilePageParams = {policyID};

    API.read(READ_COMMANDS.OPEN_POLICY_PROFILE_PAGE, params);
}

function openPolicyInitialPage(policyID: string) {
    const params: OpenPolicyInitialPageParams = {policyID};

    API.read(READ_COMMANDS.OPEN_POLICY_INITIAL_PAGE, params);
}

function setPolicyCustomTaxName(policyID: string, customTaxName: string) {
    const policy = getPolicy(policyID);
    const originalCustomTaxName = policy?.taxRates?.name;
    const onyxData: OnyxData = {
        optimisticData: [
            {
                onyxMethod: Onyx.METHOD.MERGE,
                key: `${ONYXKEYS.COLLECTION.POLICY}${policyID}`,
                value: {
                    taxRates: {
                        name: customTaxName,
                        pendingFields: {name: CONST.RED_BRICK_ROAD_PENDING_ACTION.UPDATE},
                        errorFields: null,
                    },
                },
            },
        ],
        successData: [
            {
                onyxMethod: Onyx.METHOD.MERGE,
                key: `${ONYXKEYS.COLLECTION.POLICY}${policyID}`,
                value: {
                    taxRates: {
                        pendingFields: {name: null},
                        errorFields: null,
                    },
                },
            },
        ],
        failureData: [
            {
                onyxMethod: Onyx.METHOD.MERGE,
                key: `${ONYXKEYS.COLLECTION.POLICY}${policyID}`,
                value: {
                    taxRates: {
                        name: originalCustomTaxName,
                        pendingFields: {name: null},
                        errorFields: {name: ErrorUtils.getMicroSecondOnyxErrorWithTranslationKey('common.genericErrorMessage')},
                    },
                },
            },
        ],
    };

    const parameters = {
        policyID,
        customTaxName,
    };

    API.write(WRITE_COMMANDS.SET_POLICY_CUSTOM_TAX_NAME, parameters, onyxData);
}

function setWorkspaceCurrencyDefault(policyID: string, taxCode: string) {
    const policy = getPolicy(policyID);
    const originalDefaultExternalID = policy?.taxRates?.defaultExternalID;
    const onyxData: OnyxData = {
        optimisticData: [
            {
                onyxMethod: Onyx.METHOD.MERGE,
                key: `${ONYXKEYS.COLLECTION.POLICY}${policyID}`,
                value: {
                    taxRates: {
                        defaultExternalID: taxCode,
                        pendingFields: {defaultExternalID: CONST.RED_BRICK_ROAD_PENDING_ACTION.UPDATE},
                        errorFields: null,
                    },
                },
            },
        ],
        successData: [
            {
                onyxMethod: Onyx.METHOD.MERGE,
                key: `${ONYXKEYS.COLLECTION.POLICY}${policyID}`,
                value: {
                    taxRates: {
                        pendingFields: {defaultExternalID: null},
                        errorFields: null,
                    },
                },
            },
        ],
        failureData: [
            {
                onyxMethod: Onyx.METHOD.MERGE,
                key: `${ONYXKEYS.COLLECTION.POLICY}${policyID}`,
                value: {
                    taxRates: {
                        defaultExternalID: originalDefaultExternalID,
                        pendingFields: {defaultExternalID: null},
                        errorFields: {defaultExternalID: ErrorUtils.getMicroSecondOnyxErrorWithTranslationKey('common.genericErrorMessage')},
                    },
                },
            },
        ],
    };

    const parameters = {
        policyID,
        taxCode,
    };

    API.write(WRITE_COMMANDS.SET_POLICY_TAXES_CURRENCY_DEFAULT, parameters, onyxData);
}

function setForeignCurrencyDefault(policyID: string, taxCode: string) {
    const policy = getPolicy(policyID);
    const originalDefaultForeignCurrencyID = policy?.taxRates?.foreignTaxDefault;
    const onyxData: OnyxData = {
        optimisticData: [
            {
                onyxMethod: Onyx.METHOD.MERGE,
                key: `${ONYXKEYS.COLLECTION.POLICY}${policyID}`,
                value: {
                    taxRates: {
                        foreignTaxDefault: taxCode,
                        pendingFields: {foreignTaxDefault: CONST.RED_BRICK_ROAD_PENDING_ACTION.UPDATE},
                        errorFields: null,
                    },
                },
            },
        ],
        successData: [
            {
                onyxMethod: Onyx.METHOD.MERGE,
                key: `${ONYXKEYS.COLLECTION.POLICY}${policyID}`,
                value: {
                    taxRates: {
                        pendingFields: {foreignTaxDefault: null},
                        errorFields: null,
                    },
                },
            },
        ],
        failureData: [
            {
                onyxMethod: Onyx.METHOD.MERGE,
                key: `${ONYXKEYS.COLLECTION.POLICY}${policyID}`,
                value: {
                    taxRates: {
                        foreignTaxDefault: originalDefaultForeignCurrencyID,
                        pendingFields: {foreignTaxDefault: null},
                        errorFields: {foreignTaxDefault: ErrorUtils.getMicroSecondOnyxErrorWithTranslationKey('common.genericErrorMessage')},
                    },
                },
            },
        ],
    };

    const parameters = {
        policyID,
        taxCode,
    };

    API.write(WRITE_COMMANDS.SET_POLICY_TAXES_FOREIGN_CURRENCY_DEFAULT, parameters, onyxData);
}

function upgradeToCorporate(policyID: string, featureName?: string) {
    const policy = getPolicy(policyID);
    const optimisticData: OnyxUpdate[] = [
        {
            onyxMethod: Onyx.METHOD.MERGE,
            key: `policy_${policyID}`,
            value: {
                isPendingUpgrade: true,
                type: CONST.POLICY.TYPE.CORPORATE,
                maxExpenseAge: CONST.POLICY.DEFAULT_MAX_EXPENSE_AGE,
                maxExpenseAmount: CONST.POLICY.DEFAULT_MAX_EXPENSE_AMOUNT,
                maxExpenseAmountNoReceipt: CONST.POLICY.DEFAULT_MAX_AMOUNT_NO_RECEIPT,
                glCodes: true,
                harvesting: {
                    enabled: false,
                },
            },
        },
    ];

    const successData: OnyxUpdate[] = [
        {
            onyxMethod: Onyx.METHOD.MERGE,
            key: `policy_${policyID}`,
            value: {
                isPendingUpgrade: false,
            },
        },
    ];

    const failureData: OnyxUpdate[] = [
        {
            onyxMethod: Onyx.METHOD.MERGE,
            key: `policy_${policyID}`,
            value: {
                isPendingUpgrade: false,
                type: policy?.type,
                maxExpenseAge: policy?.maxExpenseAge ?? null,
                maxExpenseAmount: policy?.maxExpenseAmount ?? null,
                maxExpenseAmountNoReceipt: policy?.maxExpenseAmountNoReceipt ?? null,
                glCodes: policy?.glCodes ?? null,
                harvesting: policy?.harvesting ?? null,
            },
        },
    ];

    const parameters: UpgradeToCorporateParams = {policyID, ...(featureName ? {featureName} : {})};

    API.write(WRITE_COMMANDS.UPGRADE_TO_CORPORATE, parameters, {optimisticData, successData, failureData});
}

function downgradeToTeam(policyID: string) {
    const policy = getPolicy(policyID);
    const optimisticData: OnyxUpdate[] = [
        {
            onyxMethod: Onyx.METHOD.MERGE,
            key: `policy_${policyID}`,
            value: {
                isPendingDowngrade: true,
                type: CONST.POLICY.TYPE.TEAM,
            },
        },
    ];

    const successData: OnyxUpdate[] = [
        {
            onyxMethod: Onyx.METHOD.MERGE,
            key: `policy_${policyID}`,
            value: {
                isPendingDowngrade: false,
            },
        },
    ];

    const failureData: OnyxUpdate[] = [
        {
            onyxMethod: Onyx.METHOD.MERGE,
            key: `policy_${policyID}`,
            value: {
                isPendingDowngrade: false,
                type: policy?.type,
            },
        },
    ];

    const parameters: DowngradeToTeamParams = {policyID};

    API.write(WRITE_COMMANDS.DOWNGRADE_TO_TEAM, parameters, {optimisticData, successData, failureData});
}

function setWorkspaceDefaultSpendCategory(policyID: string, groupID: string, category: string) {
    const policy = getPolicy(policyID);
    if (!policy) {
        return;
    }

    const {mccGroup} = policy;

    const optimisticData: OnyxUpdate[] = mccGroup
        ? [
              {
                  onyxMethod: Onyx.METHOD.MERGE,
                  key: `policy_${policyID}`,
                  value: {
                      mccGroup: {
                          ...mccGroup,
                          [groupID]: {
                              category,
                              groupID,
                              pendingAction: CONST.RED_BRICK_ROAD_PENDING_ACTION.UPDATE,
                          },
                      },
                  },
              },
          ]
        : [];

    const failureData: OnyxUpdate[] = mccGroup
        ? [
              {
                  onyxMethod: Onyx.METHOD.MERGE,
                  key: `policy_${policyID}`,
                  value: {
                      mccGroup: {
                          ...mccGroup,
                          [groupID]: {
                              ...mccGroup[groupID],
                              pendingAction: null,
                          },
                      },
                  },
              },
          ]
        : [];

    const successData: OnyxUpdate[] = mccGroup
        ? [
              {
                  onyxMethod: Onyx.METHOD.MERGE,
                  key: `policy_${policyID}`,
                  value: {
                      mccGroup: {
                          [groupID]: {
                              pendingAction: null,
                          },
                      },
                  },
              },
          ]
        : [];

    API.write(WRITE_COMMANDS.SET_WORKSPACE_DEFAULT_SPEND_CATEGORY, {policyID, groupID, category}, {optimisticData, successData, failureData});
}
/**
 * Call the API to set the receipt required amount for the given policy
 * @param policyID - id of the policy to set the receipt required amount
 * @param maxExpenseAmountNoReceipt - new value of the receipt required amount
 */
function setPolicyMaxExpenseAmountNoReceipt(policyID: string, maxExpenseAmountNoReceipt: string) {
    const policy = getPolicy(policyID);
    const parsedMaxExpenseAmountNoReceipt = maxExpenseAmountNoReceipt === '' ? CONST.DISABLED_MAX_EXPENSE_VALUE : CurrencyUtils.convertToBackendAmount(parseFloat(maxExpenseAmountNoReceipt));
    const originalMaxExpenseAmountNoReceipt = policy?.maxExpenseAmountNoReceipt;

    const onyxData: OnyxData = {
        optimisticData: [
            {
                onyxMethod: Onyx.METHOD.MERGE,
                key: `${ONYXKEYS.COLLECTION.POLICY}${policyID}`,
                value: {
                    maxExpenseAmountNoReceipt: parsedMaxExpenseAmountNoReceipt,
                    pendingFields: {
                        maxExpenseAmountNoReceipt: CONST.RED_BRICK_ROAD_PENDING_ACTION.UPDATE,
                    },
                },
            },
        ],
        successData: [
            {
                onyxMethod: Onyx.METHOD.MERGE,
                key: `${ONYXKEYS.COLLECTION.POLICY}${policyID}`,
                value: {
                    pendingFields: {maxExpenseAmountNoReceipt: null},
                    errorFields: null,
                },
            },
        ],
        failureData: [
            {
                onyxMethod: Onyx.METHOD.MERGE,
                key: `${ONYXKEYS.COLLECTION.POLICY}${policyID}`,
                value: {
                    maxExpenseAmountNoReceipt: originalMaxExpenseAmountNoReceipt,
                    pendingFields: {maxExpenseAmountNoReceipt: null},
                    errorFields: {maxExpenseAmountNoReceipt: ErrorUtils.getMicroSecondOnyxErrorWithTranslationKey('common.genericErrorMessage')},
                },
            },
        ],
    };

    const parameters = {
        policyID,
        maxExpenseAmountNoReceipt: parsedMaxExpenseAmountNoReceipt,
    };

    API.write(WRITE_COMMANDS.SET_POLICY_EXPENSE_MAX_AMOUNT_NO_RECEIPT, parameters, onyxData);
}

/**
 * Call the API to set the max expense amount for the given policy
 * @param policyID - id of the policy to set the max expense amount
 * @param maxExpenseAmount - new value of the max expense amount
 */
function setPolicyMaxExpenseAmount(policyID: string, maxExpenseAmount: string) {
    const policy = getPolicy(policyID);
    const parsedMaxExpenseAmount = maxExpenseAmount === '' ? CONST.DISABLED_MAX_EXPENSE_VALUE : CurrencyUtils.convertToBackendAmount(parseFloat(maxExpenseAmount));
    const originalMaxExpenseAmount = policy?.maxExpenseAmount;

    const onyxData: OnyxData = {
        optimisticData: [
            {
                onyxMethod: Onyx.METHOD.MERGE,
                key: `${ONYXKEYS.COLLECTION.POLICY}${policyID}`,
                value: {
                    maxExpenseAmount: parsedMaxExpenseAmount,
                    pendingFields: {
                        maxExpenseAmount: CONST.RED_BRICK_ROAD_PENDING_ACTION.UPDATE,
                    },
                },
            },
        ],
        successData: [
            {
                onyxMethod: Onyx.METHOD.MERGE,
                key: `${ONYXKEYS.COLLECTION.POLICY}${policyID}`,
                value: {
                    pendingFields: {maxExpenseAmount: null},
                    errorFields: null,
                },
            },
        ],
        failureData: [
            {
                onyxMethod: Onyx.METHOD.MERGE,
                key: `${ONYXKEYS.COLLECTION.POLICY}${policyID}`,
                value: {
                    maxExpenseAmount: originalMaxExpenseAmount,
                    pendingFields: {maxExpenseAmount: null},
                    errorFields: {maxExpenseAmount: ErrorUtils.getMicroSecondOnyxErrorWithTranslationKey('common.genericErrorMessage')},
                },
            },
        ],
    };

    const parameters = {
        policyID,
        maxExpenseAmount: parsedMaxExpenseAmount,
    };

    API.write(WRITE_COMMANDS.SET_POLICY_EXPENSE_MAX_AMOUNT, parameters, onyxData);
}

/**
 * Call the API to set the max expense age for the given policy
 * @param policyID - id of the policy to set the max expense age
 * @param maxExpenseAge - the max expense age value given in days
 */
function setPolicyMaxExpenseAge(policyID: string, maxExpenseAge: string) {
    const policy = getPolicy(policyID);
    const parsedMaxExpenseAge = maxExpenseAge === '' ? CONST.DISABLED_MAX_EXPENSE_VALUE : parseInt(maxExpenseAge, 10);
    const originalMaxExpenseAge = policy?.maxExpenseAge;

    const onyxData: OnyxData = {
        optimisticData: [
            {
                onyxMethod: Onyx.METHOD.MERGE,
                key: `${ONYXKEYS.COLLECTION.POLICY}${policyID}`,
                value: {
                    maxExpenseAge: parsedMaxExpenseAge,
                    pendingFields: {
                        maxExpenseAge: CONST.RED_BRICK_ROAD_PENDING_ACTION.UPDATE,
                    },
                },
            },
        ],
        successData: [
            {
                onyxMethod: Onyx.METHOD.MERGE,
                key: `${ONYXKEYS.COLLECTION.POLICY}${policyID}`,
                value: {
                    pendingFields: {
                        maxExpenseAge: null,
                    },
                },
            },
        ],
        failureData: [
            {
                onyxMethod: Onyx.METHOD.MERGE,
                key: `${ONYXKEYS.COLLECTION.POLICY}${policyID}`,
                value: {
                    maxExpenseAge: originalMaxExpenseAge,
                    pendingFields: {maxExpenseAge: null},
                    errorFields: {maxExpenseAge: ErrorUtils.getMicroSecondOnyxErrorWithTranslationKey('common.genericErrorMessage')},
                },
            },
        ],
    };

    const parameters = {
        policyID,
        maxExpenseAge: parsedMaxExpenseAge,
    };

    API.write(WRITE_COMMANDS.SET_POLICY_EXPENSE_MAX_AGE, parameters, onyxData);
}

/**
 * Call the API to set the custom rules for the given policy
 * @param policyID - id of the policy to set the max expense age
 * @param customRules - the custom rules description in natural language
 */
function updateCustomRules(policyID: string, customRules: string) {
    const policy = getPolicy(policyID);
    const originalCustomRules = policy?.customRules;
    const parsedCustomRules = ReportUtils.getParsedComment(customRules);
    if (parsedCustomRules === originalCustomRules) {
        return;
    }

    const onyxData: OnyxData = {
        optimisticData: [
            {
                onyxMethod: Onyx.METHOD.MERGE,
                key: `${ONYXKEYS.COLLECTION.POLICY}${policyID}`,
                value: {
                    customRules: parsedCustomRules,
                },
            },
        ],
        successData: [
            {
                onyxMethod: Onyx.METHOD.MERGE,
                key: `${ONYXKEYS.COLLECTION.POLICY}${policyID}`,
                value: {
                    pendingFields: {
                        // TODO
                        // maxExpenseAge: null,
                    },
                },
            },
        ],
        failureData: [
            {
                onyxMethod: Onyx.METHOD.MERGE,
                key: `${ONYXKEYS.COLLECTION.POLICY}${policyID}`,
                value: {
                    customRules: originalCustomRules,
                    // TODO
                    // pendingFields: {maxExpenseAge: null},
                    // errorFields: {maxExpenseAge: ErrorUtils.getMicroSecondOnyxErrorWithTranslationKey('common.genericErrorMessage')},
                },
            },
        ],
    };

    const parameters = {
        policyID,
        description: parsedCustomRules,
    };

    API.write(WRITE_COMMANDS.UPDATE_CUSTOM_RULES, parameters, onyxData);
}

/**
 * Call the API to enable or disable the billable mode for the given policy
 * @param policyID - id of the policy to enable or disable the bilable mode
 * @param defaultBillable - whether the billable mode is enabled in the given policy
 */
function setPolicyBillableMode(policyID: string, defaultBillable: boolean) {
    const policy = getPolicy(policyID);

    const originalDefaultBillable = policy?.defaultBillable;
    const originalDefaultBillableDisabled = policy?.disabledFields?.defaultBillable;

    const onyxData: OnyxData = {
        optimisticData: [
            {
                onyxMethod: Onyx.METHOD.MERGE,
                key: `${ONYXKEYS.COLLECTION.POLICY}${policyID}`,
                value: {
                    defaultBillable,
                    disabledFields: {
                        defaultBillable: false,
                    },
                    pendingFields: {
                        defaultBillable: CONST.RED_BRICK_ROAD_PENDING_ACTION.UPDATE,
                        disabledFields: CONST.RED_BRICK_ROAD_PENDING_ACTION.UPDATE,
                    },
                },
            },
        ],
        successData: [
            {
                onyxMethod: Onyx.METHOD.MERGE,
                key: `${ONYXKEYS.COLLECTION.POLICY}${policyID}`,
                value: {
                    pendingFields: {
                        defaultBillable: null,
                        disabledFields: null,
                    },
                    errorFields: null,
                },
            },
        ],
        failureData: [
            {
                onyxMethod: Onyx.METHOD.MERGE,
                key: `${ONYXKEYS.COLLECTION.POLICY}${policyID}`,
                value: {
                    disabledFields: {defaultBillable: originalDefaultBillableDisabled},
                    defaultBillable: originalDefaultBillable,
                    pendingFields: {defaultBillable: null, disabledFields: null},
                    errorFields: {defaultBillable: ErrorUtils.getMicroSecondOnyxErrorWithTranslationKey('common.genericErrorMessage')},
                },
            },
        ],
    };

    const parameters: SetPolicyBillableModeParams = {
        policyID,
        defaultBillable,
        disabledFields: JSON.stringify({
            defaultBillable: false,
        }),
    };

    API.write(WRITE_COMMANDS.SET_POLICY_BILLABLE_MODE, parameters, onyxData);
}

/**
 * Call the API to disable the billable mode for the given policy
 * @param policyID - id of the policy to enable or disable the bilable mode
 */
function disableWorkspaceBillableExpenses(policyID: string) {
    const policy = getPolicy(policyID);
    const originalDefaultBillableDisabled = policy?.disabledFields?.defaultBillable;

    const onyxData: OnyxData = {
        optimisticData: [
            {
                onyxMethod: Onyx.METHOD.MERGE,
                key: `${ONYXKEYS.COLLECTION.POLICY}${policyID}`,
                value: {
                    disabledFields: {
                        defaultBillable: true,
                    },
                    pendingFields: {
                        disabledFields: CONST.RED_BRICK_ROAD_PENDING_ACTION.UPDATE,
                    },
                },
            },
        ],
        successData: [
            {
                onyxMethod: Onyx.METHOD.MERGE,
                key: `${ONYXKEYS.COLLECTION.POLICY}${policyID}`,
                value: {
                    pendingFields: {
                        disabledFields: null,
                    },
                },
            },
        ],
        failureData: [
            {
                onyxMethod: Onyx.METHOD.MERGE,
                key: `${ONYXKEYS.COLLECTION.POLICY}${policyID}`,
                value: {
                    pendingFields: {disabledFields: null},
                    disabledFields: {defaultBillable: originalDefaultBillableDisabled},
                },
            },
        ],
    };

    const parameters: DisablePolicyBillableModeParams = {
        policyID,
    };

    API.write(WRITE_COMMANDS.DISABLE_POLICY_BILLABLE_MODE, parameters, onyxData);
}

function setWorkspaceEReceiptsEnabled(policyID: string, eReceipts: boolean) {
    const policy = getPolicy(policyID);

    const originalEReceipts = policy?.eReceipts;

    const onyxData: OnyxData = {
        optimisticData: [
            {
                onyxMethod: Onyx.METHOD.MERGE,
                key: `${ONYXKEYS.COLLECTION.POLICY}${policyID}`,
                value: {
                    eReceipts,
                    pendingFields: {
                        eReceipts: CONST.RED_BRICK_ROAD_PENDING_ACTION.UPDATE,
                    },
                },
            },
        ],
        successData: [
            {
                onyxMethod: Onyx.METHOD.MERGE,
                key: `${ONYXKEYS.COLLECTION.POLICY}${policyID}`,
                value: {
                    pendingFields: {
                        eReceipts: null,
                    },
                    errorFields: null,
                },
            },
        ],
        failureData: [
            {
                onyxMethod: Onyx.METHOD.MERGE,
                key: `${ONYXKEYS.COLLECTION.POLICY}${policyID}`,
                value: {
                    eReceipts: originalEReceipts,
                    pendingFields: {defaultBillable: null},
                    errorFields: {defaultBillable: ErrorUtils.getMicroSecondOnyxErrorWithTranslationKey('common.genericErrorMessage')},
                },
            },
        ],
    };

    const parameters = {
        policyID,
        eReceipts,
    };

    API.write(WRITE_COMMANDS.SET_WORKSPACE_ERECEIPTS_ENABLED, parameters, onyxData);
}

function getAdminPolicies(): Policy[] {
    return Object.values(allPolicies ?? {}).filter<Policy>((policy): policy is Policy => !!policy && policy.role === CONST.POLICY.ROLE.ADMIN && policy.type !== CONST.POLICY.TYPE.PERSONAL);
}

function getAdminPoliciesConnectedToSageIntacct(): Policy[] {
    return Object.values(allPolicies ?? {}).filter<Policy>((policy): policy is Policy => !!policy && policy.role === CONST.POLICY.ROLE.ADMIN && !!policy?.connections?.intacct);
}

function getAdminPoliciesConnectedToNetSuite(): Policy[] {
    return Object.values(allPolicies ?? {}).filter<Policy>((policy): policy is Policy => !!policy && policy.role === CONST.POLICY.ROLE.ADMIN && !!policy?.connections?.netsuite);
}

/**
 * Call the API to enable custom report title for the reports in the given policy
 * @param policyID - id of the policy to apply the limit to
 * @param enabled - whether custom report title for the reports is enabled in the given policy
 */
function enablePolicyDefaultReportTitle(policyID: string, enabled: boolean) {
    const policy = getPolicy(policyID);

    if (enabled === policy?.shouldShowCustomReportTitleOption) {
        return;
    }

    const previousReportTitleField = policy?.fieldList?.[CONST.POLICY.FIELDS.FIELD_LIST_TITLE] ?? {};
    const titleFieldValues = enabled ? {} : {fieldList: {[CONST.POLICY.FIELDS.FIELD_LIST_TITLE]: {...previousReportTitleField, defaultValue: CONST.POLICY.DEFAULT_REPORT_NAME_PATTERN}}};

    const optimisticData: OnyxUpdate[] = [
        {
            onyxMethod: Onyx.METHOD.MERGE,
            key: `${ONYXKEYS.COLLECTION.POLICY}${policyID}`,
            value: {
                shouldShowCustomReportTitleOption: enabled,
                ...titleFieldValues,
                pendingFields: {
                    shouldShowCustomReportTitleOption: CONST.RED_BRICK_ROAD_PENDING_ACTION.UPDATE,
                },
            },
        },
    ];

    const successData: OnyxUpdate[] = [
        {
            onyxMethod: Onyx.METHOD.MERGE,
            key: `${ONYXKEYS.COLLECTION.POLICY}${policyID}`,
            value: {
                pendingFields: {
                    shouldShowCustomReportTitleOption: null,
                },
                errorFields: null,
            },
        },
    ];

    const failureData: OnyxUpdate[] = [
        {
            onyxMethod: Onyx.METHOD.MERGE,
            key: `${ONYXKEYS.COLLECTION.POLICY}${policyID}`,
            value: {
                shouldShowCustomReportTitleOption: !!policy?.shouldShowCustomReportTitleOption,
                fieldList: {
                    [CONST.POLICY.FIELDS.FIELD_LIST_TITLE]: previousReportTitleField,
                },
                pendingFields: {
                    shouldShowCustomReportTitleOption: null,
                },
                errorFields: {
                    shouldShowCustomReportTitleOption: ErrorUtils.getMicroSecondOnyxErrorWithTranslationKey('common.genericErrorMessage'),
                },
            },
        },
    ];

    const parameters: EnablePolicyDefaultReportTitleParams = {
        enable: enabled,
        policyID,
    };

    API.write(WRITE_COMMANDS.ENABLE_POLICY_DEFAULT_REPORT_TITLE, parameters, {
        optimisticData,
        successData,
        failureData,
    });
}

/**
 * Call the API to set default report title pattern for the given policy
 * @param policyID - id of the policy to apply the naming pattern to
 * @param customName - name pattern to be used for the reports
 */
function setPolicyDefaultReportTitle(policyID: string, customName: string) {
    const policy = getPolicy(policyID);

    if (customName === policy?.fieldList?.[CONST.POLICY.FIELDS.FIELD_LIST_TITLE]?.defaultValue) {
        return;
    }

    const previousReportTitleField = policy?.fieldList?.[CONST.POLICY.FIELDS.FIELD_LIST_TITLE] ?? {};

    const optimisticData: OnyxUpdate[] = [
        {
            onyxMethod: Onyx.METHOD.MERGE,
            key: `${ONYXKEYS.COLLECTION.POLICY}${policyID}`,
            value: {
                fieldList: {
                    [CONST.POLICY.FIELDS.FIELD_LIST_TITLE]: {
                        defaultValue: customName,
                        pendingFields: {defaultValue: CONST.RED_BRICK_ROAD_PENDING_ACTION.UPDATE},
                    },
                },
            },
        },
    ];

    const successData: OnyxUpdate[] = [
        {
            onyxMethod: Onyx.METHOD.MERGE,
            key: `${ONYXKEYS.COLLECTION.POLICY}${policyID}`,
            value: {
                fieldList: {
                    [CONST.POLICY.FIELDS.FIELD_LIST_TITLE]: {pendingFields: {defaultValue: null}},
                },
                errorFields: null,
            },
        },
    ];

    const failureData: OnyxUpdate[] = [
        {
            onyxMethod: Onyx.METHOD.MERGE,
            key: `${ONYXKEYS.COLLECTION.POLICY}${policyID}`,
            value: {
                fieldList: {
                    [CONST.POLICY.FIELDS.FIELD_LIST_TITLE]: {...previousReportTitleField, pendingFields: {defaultValue: null}},
                },
                errorFields: {
                    fieldList: ErrorUtils.getMicroSecondOnyxErrorWithTranslationKey('common.genericErrorMessage'),
                },
            },
        },
    ];

    const parameters: SetPolicyDefaultReportTitleParams = {
        value: customName,
        policyID,
    };

    API.write(WRITE_COMMANDS.SET_POLICY_DEFAULT_REPORT_TITLE, parameters, {
        optimisticData,
        successData,
        failureData,
    });
}

/**
 * Call the API to enable or disable enforcing the naming pattern for member created reports on a policy
 * @param policyID - id of the policy to apply the naming pattern to
 * @param enforced - flag whether to enforce policy name
 */
function setPolicyPreventMemberCreatedTitle(policyID: string, enforced: boolean) {
    const policy = getPolicy(policyID);

    if (!enforced === policy?.fieldList?.[CONST.POLICY.FIELDS.FIELD_LIST_TITLE].deletable) {
        return;
    }

    const previousReportTitleField = policy?.fieldList?.[CONST.POLICY.FIELDS.FIELD_LIST_TITLE] ?? {};

    const optimisticData: OnyxUpdate[] = [
        {
            onyxMethod: Onyx.METHOD.MERGE,
            key: `${ONYXKEYS.COLLECTION.POLICY}${policyID}`,
            value: {
                fieldList: {
                    [CONST.POLICY.FIELDS.FIELD_LIST_TITLE]: {...previousReportTitleField, deletable: !enforced, pendingFields: {deletable: CONST.RED_BRICK_ROAD_PENDING_ACTION.UPDATE}},
                },
            },
        },
    ];

    const successData: OnyxUpdate[] = [
        {
            onyxMethod: Onyx.METHOD.MERGE,
            key: `${ONYXKEYS.COLLECTION.POLICY}${policyID}`,
            value: {
                fieldList: {
                    [CONST.POLICY.FIELDS.FIELD_LIST_TITLE]: {pendingFields: {deletable: null}},
                },
                errorFields: null,
            },
        },
    ];

    const failureData: OnyxUpdate[] = [
        {
            onyxMethod: Onyx.METHOD.MERGE,
            key: `${ONYXKEYS.COLLECTION.POLICY}${policyID}`,
            value: {
                fieldList: {
                    [CONST.POLICY.FIELDS.FIELD_LIST_TITLE]: {...previousReportTitleField, pendingFields: {deletable: null}},
                },
                errorFields: {
                    fieldList: ErrorUtils.getMicroSecondOnyxErrorWithTranslationKey('common.genericErrorMessage'),
                },
            },
        },
    ];

    const parameters: SetPolicyPreventMemberCreatedTitleParams = {
        enforced,
        policyID,
    };

    API.write(WRITE_COMMANDS.SET_POLICY_PREVENT_MEMBER_CREATED_TITLE, parameters, {
        optimisticData,
        successData,
        failureData,
    });
}

/**
 * Call the API to enable or disable self approvals for the reports
 * @param policyID - id of the policy to apply the naming pattern to
 * @param preventSelfApproval - flag whether to prevent workspace members from approving their own expense reports
 */
function setPolicyPreventSelfApproval(policyID: string, preventSelfApproval: boolean) {
    const policy = getPolicy(policyID);

    if (preventSelfApproval === policy?.preventSelfApproval) {
        return;
    }

    const optimisticData: OnyxUpdate[] = [
        {
            onyxMethod: Onyx.METHOD.MERGE,
            key: `${ONYXKEYS.COLLECTION.POLICY}${policyID}`,
            value: {
                preventSelfApproval,
                pendingFields: {
                    preventSelfApproval: CONST.RED_BRICK_ROAD_PENDING_ACTION.UPDATE,
                },
            },
        },
    ];

    const successData: OnyxUpdate[] = [
        {
            onyxMethod: Onyx.METHOD.MERGE,
            key: `${ONYXKEYS.COLLECTION.POLICY}${policyID}`,
            value: {
                pendingFields: {
                    preventSelfApproval: null,
                },
                errorFields: null,
            },
        },
    ];

    const failureData: OnyxUpdate[] = [
        {
            onyxMethod: Onyx.METHOD.MERGE,
            key: `${ONYXKEYS.COLLECTION.POLICY}${policyID}`,
            value: {
                preventSelfApproval: policy?.preventSelfApproval ?? false,
                pendingFields: {
                    preventSelfApproval: null,
                },
                errorFields: {
                    preventSelfApproval: ErrorUtils.getMicroSecondOnyxErrorWithTranslationKey('common.genericErrorMessage'),
                },
            },
        },
    ];

    const parameters: SetPolicyPreventSelfApprovalParams = {
        preventSelfApproval,
        policyID,
    };

    API.write(WRITE_COMMANDS.SET_POLICY_PREVENT_SELF_APPROVAL, parameters, {
        optimisticData,
        successData,
        failureData,
    });
}

/**
 * Call the API to apply automatic approval limit for the given policy
 * @param policyID - id of the policy to apply the limit to
 * @param limit - max amount for auto-approval of the reports in the given policy
 */
function setPolicyAutomaticApprovalLimit(policyID: string, limit: string) {
    const policy = getPolicy(policyID);

    const fallbackLimit = limit === '' ? '0' : limit;
    const parsedLimit = CurrencyUtils.convertToBackendAmount(parseFloat(fallbackLimit));

    if (parsedLimit === (policy?.autoApproval?.limit ?? CONST.POLICY.AUTO_APPROVE_REPORTS_UNDER_DEFAULT_CENTS)) {
        return;
    }

    const optimisticData: OnyxUpdate[] = [
        {
            onyxMethod: Onyx.METHOD.MERGE,
            key: `${ONYXKEYS.COLLECTION.POLICY}${policyID}`,
            value: {
                autoApproval: {
                    limit: parsedLimit,
                    pendingFields: {limit: CONST.RED_BRICK_ROAD_PENDING_ACTION.UPDATE},
                },
            },
        },
    ];

    const successData: OnyxUpdate[] = [
        {
            onyxMethod: Onyx.METHOD.MERGE,
            key: `${ONYXKEYS.COLLECTION.POLICY}${policyID}`,
            value: {
                autoApproval: {
                    pendingFields: {
                        limit: null,
                    },
                },
                errorFields: null,
            },
        },
    ];

    const failureData: OnyxUpdate[] = [
        {
            onyxMethod: Onyx.METHOD.MERGE,
            key: `${ONYXKEYS.COLLECTION.POLICY}${policyID}`,
            value: {
                autoApproval: {
                    limit: policy?.autoApproval?.limit ?? CONST.POLICY.AUTO_APPROVE_REPORTS_UNDER_DEFAULT_CENTS,
                    pendingFields: {
                        limit: null,
                    },
                },
                errorFields: {
                    autoApproval: ErrorUtils.getMicroSecondOnyxErrorWithTranslationKey('common.genericErrorMessage'),
                },
            },
        },
    ];

    const parameters: SetPolicyAutomaticApprovalLimitParams = {
        limit: parsedLimit,
        policyID,
    };

    API.write(WRITE_COMMANDS.SET_POLICY_AUTOMATIC_APPROVAL_LIMIT, parameters, {
        optimisticData,
        successData,
        failureData,
    });
}

/**
 * Call the API to set the audit rate for the given policy
 * @param policyID - id of the policy to apply the limit to
 * @param auditRate - percentage of the reports to be qualified for a random audit
 */
function setPolicyAutomaticApprovalRate(policyID: string, auditRate: string) {
    const policy = getPolicy(policyID);
    const fallbackAuditRate = auditRate === '' ? '0' : auditRate;
    const parsedAuditRate = parseInt(fallbackAuditRate, 10) / 100;

    // The auditRate arrives as an int to this method so we will convert it to a float before sending it to the API.
    if (parsedAuditRate === (policy?.autoApproval?.auditRate ?? CONST.POLICY.RANDOM_AUDIT_DEFAULT_PERCENTAGE)) {
        return;
    }

    const optimisticData: OnyxUpdate[] = [
        {
            onyxMethod: Onyx.METHOD.MERGE,
            key: `${ONYXKEYS.COLLECTION.POLICY}${policyID}`,
            value: {
                autoApproval: {
                    auditRate: parsedAuditRate,
                    pendingFields: {
                        auditRate: CONST.RED_BRICK_ROAD_PENDING_ACTION.UPDATE,
                    },
                },
            },
        },
    ];

    const successData: OnyxUpdate[] = [
        {
            onyxMethod: Onyx.METHOD.MERGE,
            key: `${ONYXKEYS.COLLECTION.POLICY}${policyID}`,
            value: {
                autoApproval: {
                    pendingFields: {
                        auditRate: null,
                    },
                },
                errorFields: null,
            },
        },
    ];

    const failureData: OnyxUpdate[] = [
        {
            onyxMethod: Onyx.METHOD.MERGE,
            key: `${ONYXKEYS.COLLECTION.POLICY}${policyID}`,
            value: {
                autoApproval: {
                    auditRate: policy?.autoApproval?.auditRate ?? CONST.POLICY.RANDOM_AUDIT_DEFAULT_PERCENTAGE,
                    pendingFields: {
                        auditRate: null,
                    },
                },
                errorFields: {
                    autoApproval: ErrorUtils.getMicroSecondOnyxErrorWithTranslationKey('common.genericErrorMessage'),
                },
            },
        },
    ];

    const parameters: SetPolicyAutomaticApprovalRateParams = {
        auditRate: parsedAuditRate,
        policyID,
    };

    API.write(WRITE_COMMANDS.SET_POLICY_AUTOMATIC_APPROVAL_RATE, parameters, {
        optimisticData,
        successData,
        failureData,
    });
}

/**
 * Call the API to enable auto-approval for the reports in the given policy
 * @param policyID - id of the policy to apply the limit to
 * @param enabled - whether auto-approve for the reports is enabled in the given policy
 */
function enableAutoApprovalOptions(policyID: string, enabled: boolean) {
    const policy = getPolicy(policyID);

    if (enabled === policy?.shouldShowAutoApprovalOptions) {
        return;
    }

    const autoApprovalValues = {auditRate: CONST.POLICY.RANDOM_AUDIT_DEFAULT_PERCENTAGE, limit: CONST.POLICY.AUTO_APPROVE_REPORTS_UNDER_DEFAULT_CENTS};
    const autoApprovalFailureValues = {autoApproval: {limit: policy?.autoApproval?.limit, auditRate: policy?.autoApproval?.auditRate, pendingFields: null}};
    const optimisticData: OnyxUpdate[] = [
        {
            onyxMethod: Onyx.METHOD.MERGE,
            key: `${ONYXKEYS.COLLECTION.POLICY}${policyID}`,
            value: {
                autoApproval: {
                    ...autoApprovalValues,
                    pendingFields: {
                        limit: CONST.RED_BRICK_ROAD_PENDING_ACTION.UPDATE,
                        auditRate: CONST.RED_BRICK_ROAD_PENDING_ACTION.UPDATE,
                    },
                },
                shouldShowAutoApprovalOptions: enabled,
                pendingFields: {
                    shouldShowAutoApprovalOptions: CONST.RED_BRICK_ROAD_PENDING_ACTION.UPDATE,
                },
            },
        },
    ];

    const successData: OnyxUpdate[] = [
        {
            onyxMethod: Onyx.METHOD.MERGE,
            key: `${ONYXKEYS.COLLECTION.POLICY}${policyID}`,
            value: {
                autoApproval: {pendingFields: null},
                pendingFields: {
                    shouldShowAutoApprovalOptions: null,
                },
            },
        },
    ];

    const failureData: OnyxUpdate[] = [
        {
            onyxMethod: Onyx.METHOD.MERGE,
            key: `${ONYXKEYS.COLLECTION.POLICY}${policyID}`,
            value: {
                ...autoApprovalFailureValues,
                shouldShowAutoApprovalOptions: policy?.shouldShowAutoApprovalOptions,
                pendingFields: {
                    shouldShowAutoApprovalOptions: null,
                },
            },
        },
    ];

    const parameters: EnablePolicyAutoApprovalOptionsParams = {
        enabled,
        policyID,
    };

    API.write(WRITE_COMMANDS.ENABLE_POLICY_AUTO_APPROVAL_OPTIONS, parameters, {
        optimisticData,
        successData,
        failureData,
    });
}

/**
 * Call the API to set the limit for auto-payments in the given policy
 * @param policyID - id of the policy to apply the limit to
 * @param limit - max amount for auto-payment for the reports in the given policy
 */
function setPolicyAutoReimbursementLimit(policyID: string, limit: string) {
    const policy = getPolicy(policyID);
    const fallbackLimit = limit === '' ? '0' : limit;
    const parsedLimit = CurrencyUtils.convertToBackendAmount(parseFloat(fallbackLimit));

    if (parsedLimit === (policy?.autoReimbursement?.limit ?? CONST.POLICY.AUTO_REIMBURSEMENT_DEFAULT_LIMIT_CENTS)) {
        return;
    }

    const optimisticData: OnyxUpdate[] = [
        {
            onyxMethod: Onyx.METHOD.MERGE,
            key: `${ONYXKEYS.COLLECTION.POLICY}${policyID}`,
            value: {
                autoReimbursement: {
                    limit: parsedLimit,
                    pendingFields: {
                        limit: CONST.RED_BRICK_ROAD_PENDING_ACTION.UPDATE,
                    },
                },
            },
        },
    ];

    const successData: OnyxUpdate[] = [
        {
            onyxMethod: Onyx.METHOD.MERGE,
            key: `${ONYXKEYS.COLLECTION.POLICY}${policyID}`,
            value: {
                autoReimbursement: {
                    limit: parsedLimit,
                    pendingFields: {
                        limit: null,
                    },
                },
                errorFields: null,
            },
        },
    ];

    const failureData: OnyxUpdate[] = [
        {
            onyxMethod: Onyx.METHOD.MERGE,
            key: `${ONYXKEYS.COLLECTION.POLICY}${policyID}`,
            value: {
                autoReimbursement: {limit: policy?.autoReimbursement?.limit ?? policy?.autoReimbursementLimit, pendingFields: {limit: null}},
                errorFields: {
                    autoReimbursement: ErrorUtils.getMicroSecondOnyxErrorWithTranslationKey('common.genericErrorMessage'),
                },
            },
        },
    ];

    const parameters: SetPolicyAutoReimbursementLimitParams = {
        limit: parsedLimit,
        policyID,
    };

    API.write(WRITE_COMMANDS.SET_POLICY_AUTO_REIMBURSEMENT_LIMIT, parameters, {
        optimisticData,
        successData,
        failureData,
    });
}

/**
 * Call the API to enable auto-payment for the reports in the given policy
 *
 * @param policyID - id of the policy to apply the limit to
 * @param enabled - whether auto-payment for the reports is enabled in the given policy
 */
function enablePolicyAutoReimbursementLimit(policyID: string, enabled: boolean) {
    const policy = getPolicy(policyID);

    if (enabled === policy?.shouldShowAutoReimbursementLimitOption) {
        return;
    }

    const autoReimbursementFailureValues = {autoReimbursement: {limit: policy?.autoReimbursement?.limit, pendingFields: null}};
    const autoReimbursementValues = {limit: CONST.POLICY.AUTO_REIMBURSEMENT_DEFAULT_LIMIT_CENTS};
    const optimisticData: OnyxUpdate[] = [
        {
            onyxMethod: Onyx.METHOD.MERGE,
            key: `${ONYXKEYS.COLLECTION.POLICY}${policyID}`,
            value: {
                autoReimbursement: {
                    ...autoReimbursementValues,
                    pendingFields: {
                        limit: CONST.RED_BRICK_ROAD_PENDING_ACTION.UPDATE,
                    },
                },
                shouldShowAutoReimbursementLimitOption: enabled,
                pendingFields: {
                    shouldShowAutoReimbursementLimitOption: CONST.RED_BRICK_ROAD_PENDING_ACTION.UPDATE,
                },
            },
        },
    ];

    const successData: OnyxUpdate[] = [
        {
            onyxMethod: Onyx.METHOD.MERGE,
            key: `${ONYXKEYS.COLLECTION.POLICY}${policyID}`,
            value: {
                autoReimbursement: {pendingFields: null},
                pendingFields: {
                    shouldShowAutoReimbursementLimitOption: null,
                },
                errorFields: null,
            },
        },
    ];

    const failureData: OnyxUpdate[] = [
        {
            onyxMethod: Onyx.METHOD.MERGE,
            key: `${ONYXKEYS.COLLECTION.POLICY}${policyID}`,
            value: {
                ...autoReimbursementFailureValues,
                shouldShowAutoReimbursementLimitOption: policy?.shouldShowAutoReimbursementLimitOption,
                pendingFields: {
                    shouldShowAutoReimbursementLimitOption: null,
                },
            },
        },
    ];

    const parameters: EnablePolicyAutoReimbursementLimitParams = {
        enabled,
        policyID,
    };

    API.write(WRITE_COMMANDS.ENABLE_POLICY_AUTO_REIMBURSEMENT_LIMIT, parameters, {
        optimisticData,
        successData,
        failureData,
    });
}

function clearAllPolicies() {
    if (!allPolicies) {
        return;
    }
    Object.keys(allPolicies).forEach((key) => delete allPolicies[key]);
}

function updateInvoiceCompanyName(policyID: string, companyName: string) {
    const authToken = NetworkStore.getAuthToken();

    if (!authToken) {
        return;
    }

    const policy = getPolicy(policyID);

    const optimisticData: OnyxUpdate[] = [
        {
            onyxMethod: Onyx.METHOD.MERGE,
            key: `${ONYXKEYS.COLLECTION.POLICY}${policyID}`,
            value: {
                invoice: {
                    companyName,
                    pendingFields: {
                        companyName: CONST.RED_BRICK_ROAD_PENDING_ACTION.UPDATE,
                    },
                },
            },
        },
    ];

    const successData: OnyxUpdate[] = [
        {
            onyxMethod: Onyx.METHOD.MERGE,
            key: `${ONYXKEYS.COLLECTION.POLICY}${policyID}`,
            value: {
                invoice: {
                    pendingFields: {
                        companyName: null,
                    },
                },
            },
        },
    ];

    const failureData: OnyxUpdate[] = [
        {
            onyxMethod: Onyx.METHOD.MERGE,
            key: `${ONYXKEYS.COLLECTION.POLICY}${policyID}`,
            value: {
                invoice: {
                    companyName: policy?.invoice?.companyName,
                    pendingFields: {
                        companyName: null,
                    },
                },
            },
        },
    ];

    const parameters: UpdateInvoiceCompanyNameParams = {
        authToken,
        policyID,
        companyName,
    };

    API.write(WRITE_COMMANDS.UPDATE_INVOICE_COMPANY_NAME, parameters, {optimisticData, successData, failureData});
}

function updateInvoiceCompanyWebsite(policyID: string, companyWebsite: string) {
    const authToken = NetworkStore.getAuthToken();

    if (!authToken) {
        return;
    }

    const policy = getPolicy(policyID);

    const optimisticData: OnyxUpdate[] = [
        {
            onyxMethod: Onyx.METHOD.MERGE,
            key: `${ONYXKEYS.COLLECTION.POLICY}${policyID}`,
            value: {
                invoice: {
                    companyWebsite,
                    pendingFields: {
                        companyWebsite: CONST.RED_BRICK_ROAD_PENDING_ACTION.UPDATE,
                    },
                },
            },
        },
    ];

    const successData: OnyxUpdate[] = [
        {
            onyxMethod: Onyx.METHOD.MERGE,
            key: `${ONYXKEYS.COLLECTION.POLICY}${policyID}`,
            value: {
                invoice: {
                    pendingFields: {
                        companyWebsite: null,
                    },
                },
            },
        },
    ];

    const failureData: OnyxUpdate[] = [
        {
            onyxMethod: Onyx.METHOD.MERGE,
            key: `${ONYXKEYS.COLLECTION.POLICY}${policyID}`,
            value: {
                invoice: {
                    companyWebsite: policy?.invoice?.companyWebsite,
                    pendingFields: {
                        companyWebsite: null,
                    },
                },
            },
        },
    ];

    const parameters: UpdateInvoiceCompanyWebsiteParams = {
        authToken,
        policyID,
        companyWebsite,
    };

    API.write(WRITE_COMMANDS.UPDATE_INVOICE_COMPANY_WEBSITE, parameters, {optimisticData, successData, failureData});
}

function getAssignedSupportData(policyID: string) {
    const parameters: GetAssignedSupportDataParams = {
        policyID,
    };
    API.read(READ_COMMANDS.GET_ASSIGNED_SUPPORT_DATA, parameters);
}

export {
    leaveWorkspace,
    addBillingCardAndRequestPolicyOwnerChange,
    hasActiveChatEnabledPolicies,
    setWorkspaceErrors,
    clearCustomUnitErrors,
    hideWorkspaceAlertMessage,
    deleteWorkspace,
    updateAddress,
    updateLastAccessedWorkspace,
    clearDeleteWorkspaceError,
    setWorkspaceDefaultSpendCategory,
    generateDefaultWorkspaceName,
    updateGeneralSettings,
    deleteWorkspaceAvatar,
    updateWorkspaceAvatar,
    clearAvatarErrors,
    generatePolicyID,
    createWorkspace,
    openPolicyTaxesPage,
    openWorkspaceInvitePage,
    openWorkspace,
    removeWorkspace,
    createWorkspaceFromIOUPayment,
    clearErrors,
    dismissAddedWithPrimaryLoginMessages,
    openDraftWorkspaceRequest,
    createDraftInitialWorkspace,
    buildOptimisticRecentlyUsedCurrencies,
    setWorkspaceInviteMessageDraft,
    setWorkspaceApprovalMode,
    setWorkspaceAutoReportingFrequency,
    setWorkspaceAutoReportingMonthlyOffset,
    updateWorkspaceDescription,
    setWorkspacePayer,
    setWorkspaceReimbursement,
    clearNSQSErrorField,
    openPolicyWorkflowsPage,
    enableCompanyCards,
    enablePolicyConnections,
    enablePolicyReportFields,
    enablePolicyTaxes,
    enablePolicyWorkflows,
    enableDistanceRequestTax,
    enablePolicyInvoicing,
    openPolicyMoreFeaturesPage,
    openPolicyProfilePage,
    openPolicyInitialPage,
    generateCustomUnitID,
    clearQBOErrorField,
    clearXeroErrorField,
    clearSageIntacctErrorField,
    clearNetSuiteErrorField,
    clearNetSuitePendingField,
    clearNetSuiteAutoSyncErrorField,
    removeNetSuiteCustomFieldByIndex,
    clearWorkspaceReimbursementErrors,
    setWorkspaceCurrencyDefault,
    setForeignCurrencyDefault,
    setPolicyCustomTaxName,
    clearPolicyErrorField,
    isCurrencySupportedForDirectReimbursement,
    getInvoicePrimaryWorkspace,
    createDraftWorkspace,
    savePreferredExportMethod,
    buildPolicyData,
    enableExpensifyCard,
    createPolicyExpenseChats,
    upgradeToCorporate,
    openPolicyExpensifyCardsPage,
    openPolicyEditCardLimitTypePage,
    requestExpensifyCardLimitIncrease,
    getAdminPoliciesConnectedToNetSuite,
    getAdminPoliciesConnectedToSageIntacct,
    hasInvoicingDetails,
    clearAllPolicies,
    enablePolicyRules,
    setPolicyDefaultReportTitle,
    clearQBDErrorField,
    setPolicyPreventMemberCreatedTitle,
    setPolicyPreventSelfApproval,
    setPolicyAutomaticApprovalLimit,
    setPolicyAutomaticApprovalRate,
    setPolicyAutoReimbursementLimit,
    enablePolicyDefaultReportTitle,
    enablePolicyAutoReimbursementLimit,
    enableAutoApprovalOptions,
    setPolicyMaxExpenseAmountNoReceipt,
    setPolicyMaxExpenseAmount,
    setPolicyMaxExpenseAge,
    updateCustomRules,
    setPolicyBillableMode,
    disableWorkspaceBillableExpenses,
    setWorkspaceEReceiptsEnabled,
    verifySetupIntentAndRequestPolicyOwnerChange,
    updateInvoiceCompanyName,
    updateInvoiceCompanyWebsite,
    updateDefaultPolicy,
    getAssignedSupportData,
    downgradeToTeam,
};

export type {NewCustomUnit};<|MERGE_RESOLUTION|>--- conflicted
+++ resolved
@@ -222,17 +222,10 @@
     callback: (val) => (allRecentlyUsedCurrencies = val ?? []),
 });
 
-<<<<<<< HEAD
-let introSelected: OnyxEntry<IntroSelected>;
-Onyx.connect({
-    key: ONYXKEYS.NVP_INTRO_SELECTED,
-    callback: (value) => (introSelected = value),
-=======
 let activePolicyID: OnyxEntry<string>;
 Onyx.connect({
     key: ONYXKEYS.NVP_ACTIVE_POLICY_ID,
     callback: (value) => (activePolicyID = value),
->>>>>>> bf687590
 });
 
 /**
@@ -1764,13 +1757,10 @@
 
     const optimisticCategoriesData = buildOptimisticPolicyCategories(policyID, CONST.POLICY.DEFAULT_CATEGORIES);
 
-<<<<<<< HEAD
     const shouldEnableWorkflowsByDefault =
         !introSelected?.choice || introSelected.choice === CONST.ONBOARDING_CHOICES.MANAGE_TEAM || introSelected.choice === CONST.ONBOARDING_CHOICES.LOOKING_AROUND;
-=======
     const shouldSetCreatedWorkspaceAsActivePolicy = !!activePolicyID && allPolicies?.[`${ONYXKEYS.COLLECTION.POLICY}${activePolicyID}`]?.type === CONST.POLICY.TYPE.PERSONAL;
 
->>>>>>> bf687590
     const optimisticData: OnyxUpdate[] = [
         {
             onyxMethod: Onyx.METHOD.SET,
