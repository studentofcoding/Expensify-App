import {PUBLIC_DOMAINS, Str} from 'expensify-common';
import {escapeRegExp} from 'lodash';
import lodashClone from 'lodash/clone';
import type {NullishDeep, OnyxCollection, OnyxEntry, OnyxUpdate} from 'react-native-onyx';
import Onyx from 'react-native-onyx';
import type {ValueOf} from 'type-fest';
import * as API from '@libs/API';
import type {
    AddBillingCardAndRequestWorkspaceOwnerChangeParams,
    CreateWorkspaceFromIOUPaymentParams,
    CreateWorkspaceParams,
    DeleteWorkspaceAvatarParams,
    DeleteWorkspaceParams,
    EnablePolicyConnectionsParams,
    EnablePolicyExpensifyCardsParams,
    EnablePolicyReportFieldsParams,
    EnablePolicyTaxesParams,
    EnablePolicyWorkflowsParams,
    LeavePolicyParams,
    OpenDraftWorkspaceRequestParams,
    OpenPolicyExpensifyCardsPageParams,
    OpenPolicyMoreFeaturesPageParams,
    OpenPolicyTaxesPageParams,
    OpenPolicyWorkflowsPageParams,
    OpenWorkspaceInvitePageParams,
    OpenWorkspaceParams,
    OpenWorkspaceReimburseViewParams,
    RequestExpensifyCardLimitIncreaseParams,
    SetWorkspaceApprovalModeParams,
    SetWorkspaceAutoReportingFrequencyParams,
    SetWorkspaceAutoReportingMonthlyOffsetParams,
    SetWorkspacePayerParams,
    SetWorkspaceReimbursementParams,
    UpdateWorkspaceAvatarParams,
    UpdateWorkspaceCustomUnitAndRateParams,
    UpdateWorkspaceDescriptionParams,
    UpdateWorkspaceGeneralSettingsParams,
    UpgradeToCorporateParams,
} from '@libs/API/parameters';
import type UpdatePolicyAddressParams from '@libs/API/parameters/UpdatePolicyAddressParams';
import {READ_COMMANDS, WRITE_COMMANDS} from '@libs/API/types';
import DateUtils from '@libs/DateUtils';
import * as ErrorUtils from '@libs/ErrorUtils';
import getIsNarrowLayout from '@libs/getIsNarrowLayout';
import Log from '@libs/Log';
import * as NetworkStore from '@libs/Network/NetworkStore';
import * as NumberUtils from '@libs/NumberUtils';
import * as PhoneNumber from '@libs/PhoneNumber';
import * as PolicyUtils from '@libs/PolicyUtils';
import {navigateWhenEnableFeature} from '@libs/PolicyUtils';
import * as ReportActionsUtils from '@libs/ReportActionsUtils';
import * as ReportUtils from '@libs/ReportUtils';
import * as TransactionUtils from '@libs/TransactionUtils';
import type {PolicySelector} from '@pages/home/sidebar/SidebarScreen/FloatingActionButtonAndPopover';
import CONST from '@src/CONST';
import ONYXKEYS from '@src/ONYXKEYS';
import type {InvitedEmailsToAccountIDs, PersonalDetailsList, Policy, PolicyCategory, ReimbursementAccount, Report, ReportAction, TaxRatesWithDefault, Transaction} from '@src/types/onyx';
import type {Errors} from '@src/types/onyx/OnyxCommon';
import type {Attributes, CompanyAddress, CustomUnit, Rate, TaxRate, Unit} from '@src/types/onyx/Policy';
import type {OnyxData} from '@src/types/onyx/Request';
import {isEmptyObject} from '@src/types/utils/EmptyObject';
import {buildOptimisticPolicyCategories} from './Category';

type ReportCreationData = Record<
    string,
    {
        reportID: string;
        reportActionID?: string;
    }
>;

type WorkspaceMembersChats = {
    onyxSuccessData: OnyxUpdate[];
    onyxOptimisticData: OnyxUpdate[];
    onyxFailureData: OnyxUpdate[];
    reportCreationData: ReportCreationData;
};

type OptimisticCustomUnits = {
    customUnits: Record<string, CustomUnit>;
    customUnitID: string;
    customUnitRateID: string;
    outputCurrency: string;
};

type NewCustomUnit = {
    customUnitID: string;
    name: string;
    attributes: Attributes;
    rates: Rate;
};

const allPolicies: OnyxCollection<Policy> = {};
Onyx.connect({
    key: ONYXKEYS.COLLECTION.POLICY,
    callback: (val, key) => {
        if (!key) {
            return;
        }
        if (val === null || val === undefined) {
            // If we are deleting a policy, we have to check every report linked to that policy
            // and unset the draft indicator (pencil icon) alongside removing any draft comments. Clearing these values will keep the newly archived chats from being displayed in the LHN.
            // More info: https://github.com/Expensify/App/issues/14260
            const policyID = key.replace(ONYXKEYS.COLLECTION.POLICY, '');
            const policyReports = ReportUtils.getAllPolicyReports(policyID);
            const cleanUpMergeQueries: Record<`${typeof ONYXKEYS.COLLECTION.REPORT}${string}`, NullishDeep<Report>> = {};
            const cleanUpSetQueries: Record<`${typeof ONYXKEYS.COLLECTION.REPORT_DRAFT_COMMENT}${string}` | `${typeof ONYXKEYS.COLLECTION.REPORT_ACTIONS_DRAFTS}${string}`, null> = {};
            policyReports.forEach((policyReport) => {
                if (!policyReport) {
                    return;
                }
                const {reportID} = policyReport;
                cleanUpSetQueries[`${ONYXKEYS.COLLECTION.REPORT_DRAFT_COMMENT}${reportID}`] = null;
                cleanUpSetQueries[`${ONYXKEYS.COLLECTION.REPORT_ACTIONS_DRAFTS}${reportID}`] = null;
            });
            Onyx.mergeCollection(ONYXKEYS.COLLECTION.REPORT, cleanUpMergeQueries);
            Onyx.multiSet(cleanUpSetQueries);
            delete allPolicies[key];
            return;
        }

        allPolicies[key] = val;
    },
});

let allReports: OnyxCollection<Report>;
Onyx.connect({
    key: ONYXKEYS.COLLECTION.REPORT,
    waitForCollectionCallback: true,
    callback: (value) => (allReports = value),
});

let lastAccessedWorkspacePolicyID: OnyxEntry<string>;
Onyx.connect({
    key: ONYXKEYS.LAST_ACCESSED_WORKSPACE_POLICY_ID,
    callback: (value) => (lastAccessedWorkspacePolicyID = value),
});

let sessionEmail = '';
let sessionAccountID = 0;
Onyx.connect({
    key: ONYXKEYS.SESSION,
    callback: (val) => {
        sessionEmail = val?.email ?? '';
        sessionAccountID = val?.accountID ?? -1;
    },
});

let allPersonalDetails: OnyxEntry<PersonalDetailsList>;
Onyx.connect({
    key: ONYXKEYS.PERSONAL_DETAILS_LIST,
    callback: (val) => (allPersonalDetails = val),
});

let reimbursementAccount: OnyxEntry<ReimbursementAccount>;
Onyx.connect({
    key: ONYXKEYS.REIMBURSEMENT_ACCOUNT,
    callback: (val) => (reimbursementAccount = val),
});

/**
 * Stores in Onyx the policy ID of the last workspace that was accessed by the user
 */
function updateLastAccessedWorkspace(policyID: OnyxEntry<string>) {
    Onyx.set(ONYXKEYS.LAST_ACCESSED_WORKSPACE_POLICY_ID, policyID ?? null);
}

/**
 * Checks if the currency is supported for direct reimbursement
 * USD currency is the only one supported in NewDot for now
 */
function isCurrencySupportedForDirectReimbursement(currency: string) {
    return currency === CONST.CURRENCY.USD;
}

/**
 * Returns the policy of the report
 */
function getPolicy(policyID: string | undefined): OnyxEntry<Policy> {
    if (!allPolicies || !policyID) {
        return undefined;
    }
    return allPolicies[`${ONYXKEYS.COLLECTION.POLICY}${policyID}`];
}

/**
 * Returns a primary policy for the user
 */
function getPrimaryPolicy(activePolicyID?: OnyxEntry<string>): Policy | undefined {
    const activeAdminWorkspaces = PolicyUtils.getActiveAdminWorkspaces(allPolicies);
    const primaryPolicy: Policy | null | undefined = allPolicies?.[activePolicyID ?? '-1'];

    return primaryPolicy ?? activeAdminWorkspaces[0];
}

/**
 * Check if the user has any active free policies (aka workspaces)
 */
function hasActiveChatEnabledPolicies(policies: Array<OnyxEntry<PolicySelector>> | OnyxCollection<PolicySelector>, includeOnlyFreePolicies = false): boolean {
    const adminChatEnabledPolicies = Object.values(policies ?? {}).filter(
        (policy) =>
            policy &&
            ((policy.type === CONST.POLICY.TYPE.FREE && policy.role === CONST.POLICY.ROLE.ADMIN) ||
                (!includeOnlyFreePolicies && policy.type !== CONST.POLICY.TYPE.PERSONAL && policy.role === CONST.POLICY.ROLE.ADMIN && policy.isPolicyExpenseChatEnabled)),
    );

    if (adminChatEnabledPolicies.length === 0) {
        return false;
    }

    if (adminChatEnabledPolicies.some((policy) => !policy?.pendingAction)) {
        return true;
    }

    if (adminChatEnabledPolicies.some((policy) => policy?.pendingAction === CONST.RED_BRICK_ROAD_PENDING_ACTION.ADD)) {
        return true;
    }

    if (adminChatEnabledPolicies.some((policy) => policy?.pendingAction === CONST.RED_BRICK_ROAD_PENDING_ACTION.DELETE)) {
        return false;
    }

    // If there are no add or delete pending actions the only option left is an update
    // pendingAction, in which case we should return true.
    return true;
}

/**
 * Delete the workspace
 */
function deleteWorkspace(policyID: string, policyName: string) {
    if (!allPolicies) {
        return;
    }

    const filteredPolicies = Object.values(allPolicies).filter((policy): policy is Policy => policy?.id !== policyID);
    const optimisticData: OnyxUpdate[] = [
        {
            onyxMethod: Onyx.METHOD.MERGE,
            key: `${ONYXKEYS.COLLECTION.POLICY}${policyID}`,
            value: {
                avatarURL: '',
                pendingAction: CONST.RED_BRICK_ROAD_PENDING_ACTION.DELETE,
                errors: null,
            },
        },
        ...(!hasActiveChatEnabledPolicies(filteredPolicies, true)
            ? [
                  {
                      onyxMethod: Onyx.METHOD.MERGE,
                      key: ONYXKEYS.REIMBURSEMENT_ACCOUNT,
                      value: {
                          errors: null,
                      },
                  },
              ]
            : []),
    ];

    const reportsToArchive = Object.values(allReports ?? {}).filter(
        (report) => report?.policyID === policyID && (ReportUtils.isChatRoom(report) || ReportUtils.isPolicyExpenseChat(report) || ReportUtils.isTaskReport(report)),
    );
    const finallyData: OnyxUpdate[] = [];
    reportsToArchive.forEach((report) => {
        const {reportID, ownerAccountID} = report ?? {};
        optimisticData.push({
            onyxMethod: Onyx.METHOD.MERGE,
            key: `${ONYXKEYS.COLLECTION.REPORT}${reportID}`,
            value: {
                stateNum: CONST.REPORT.STATE_NUM.APPROVED,
                statusNum: CONST.REPORT.STATUS_NUM.CLOSED,
                oldPolicyName: allPolicies?.[`${ONYXKEYS.COLLECTION.POLICY}${policyID}`]?.name ?? '',
                policyName: '',
            },
        });

        optimisticData.push({
            onyxMethod: Onyx.METHOD.SET,
            key: `${ONYXKEYS.COLLECTION.REPORT_ACTIONS_DRAFTS}${reportID}`,
            value: null,
        });

        // Add closed actions to all chat reports linked to this policy
        // Announce & admin chats have FAKE owners, but workspace chats w/ users do have owners.
        let emailClosingReport: string = CONST.POLICY.OWNER_EMAIL_FAKE;
        if (!!ownerAccountID && ownerAccountID !== CONST.POLICY.OWNER_ACCOUNT_ID_FAKE) {
            emailClosingReport = allPersonalDetails?.[ownerAccountID]?.login ?? '';
        }
        const optimisticClosedReportAction = ReportUtils.buildOptimisticClosedReportAction(emailClosingReport, policyName, CONST.REPORT.ARCHIVE_REASON.POLICY_DELETED);
        optimisticData.push({
            onyxMethod: Onyx.METHOD.MERGE,
            key: `${ONYXKEYS.COLLECTION.REPORT_ACTIONS}${reportID}`,
            value: {
                [optimisticClosedReportAction.reportActionID]: optimisticClosedReportAction as ReportAction,
            },
        });

        // We are temporarily adding this workaround because 'DeleteWorkspace' doesn't
        // support receiving the optimistic reportActions' ids for the moment.
        finallyData.push({
            onyxMethod: Onyx.METHOD.MERGE,
            key: `${ONYXKEYS.COLLECTION.REPORT_ACTIONS}${reportID}`,
            value: {
                [optimisticClosedReportAction.reportActionID]: null,
            },
        });
    });

    // Restore the old report stateNum and statusNum
    const failureData: OnyxUpdate[] = [
        {
            onyxMethod: Onyx.METHOD.MERGE,
            key: ONYXKEYS.REIMBURSEMENT_ACCOUNT,
            value: {
                errors: reimbursementAccount?.errors ?? null,
            },
        },
    ];

    reportsToArchive.forEach((report) => {
        const {reportID, stateNum, statusNum, oldPolicyName} = report ?? {};
        failureData.push({
            onyxMethod: Onyx.METHOD.MERGE,
            key: `${ONYXKEYS.COLLECTION.REPORT}${reportID}`,
            value: {
                stateNum,
                statusNum,
                oldPolicyName,
                policyName: report?.policyName,
            },
        });
    });

    const params: DeleteWorkspaceParams = {policyID};

    API.write(WRITE_COMMANDS.DELETE_WORKSPACE, params, {optimisticData, finallyData, failureData});

    // Reset the lastAccessedWorkspacePolicyID
    if (policyID === lastAccessedWorkspacePolicyID) {
        updateLastAccessedWorkspace(undefined);
    }
}

function setWorkspaceAutoReportingFrequency(policyID: string, frequency: ValueOf<typeof CONST.POLICY.AUTO_REPORTING_FREQUENCIES>) {
    const policy = getPolicy(policyID);

    const optimisticData: OnyxUpdate[] = [
        {
            onyxMethod: Onyx.METHOD.MERGE,
            key: `${ONYXKEYS.COLLECTION.POLICY}${policyID}`,
            value: {
                autoReportingFrequency: frequency,
                pendingFields: {autoReportingFrequency: CONST.RED_BRICK_ROAD_PENDING_ACTION.UPDATE},
            },
        },
    ];

    const failureData: OnyxUpdate[] = [
        {
            onyxMethod: Onyx.METHOD.MERGE,
            key: `${ONYXKEYS.COLLECTION.POLICY}${policyID}`,
            value: {
                autoReportingFrequency: policy?.autoReportingFrequency ?? null,
                pendingFields: {autoReportingFrequency: null},
                errorFields: {autoReportingFrequency: ErrorUtils.getMicroSecondOnyxErrorWithTranslationKey('workflowsDelayedSubmissionPage.autoReportingFrequencyErrorMessage')},
            },
        },
    ];

    const successData: OnyxUpdate[] = [
        {
            onyxMethod: Onyx.METHOD.MERGE,
            key: `${ONYXKEYS.COLLECTION.POLICY}${policyID}`,
            value: {
                pendingFields: {autoReportingFrequency: null},
            },
        },
    ];

    const params: SetWorkspaceAutoReportingFrequencyParams = {policyID, frequency};
    API.write(WRITE_COMMANDS.SET_WORKSPACE_AUTO_REPORTING_FREQUENCY, params, {optimisticData, failureData, successData});
}

function setWorkspaceAutoReportingMonthlyOffset(policyID: string, autoReportingOffset: number | ValueOf<typeof CONST.POLICY.AUTO_REPORTING_OFFSET>) {
    const value = JSON.stringify({autoReportingOffset: autoReportingOffset.toString()});
    const policy = getPolicy(policyID);

    const optimisticData: OnyxUpdate[] = [
        {
            onyxMethod: Onyx.METHOD.MERGE,
            key: `${ONYXKEYS.COLLECTION.POLICY}${policyID}`,
            value: {
                autoReportingOffset,
                pendingFields: {autoReportingOffset: CONST.RED_BRICK_ROAD_PENDING_ACTION.UPDATE},
            },
        },
    ];

    const failureData: OnyxUpdate[] = [
        {
            onyxMethod: Onyx.METHOD.MERGE,
            key: `${ONYXKEYS.COLLECTION.POLICY}${policyID}`,
            value: {
                autoReportingOffset: policy?.autoReportingOffset ?? null,
                pendingFields: {autoReportingOffset: null},
                errorFields: {autoReportingOffset: ErrorUtils.getMicroSecondOnyxErrorWithTranslationKey('workflowsDelayedSubmissionPage.monthlyOffsetErrorMessage')},
            },
        },
    ];

    const successData: OnyxUpdate[] = [
        {
            onyxMethod: Onyx.METHOD.MERGE,
            key: `${ONYXKEYS.COLLECTION.POLICY}${policyID}`,
            value: {
                pendingFields: {autoReportingOffset: null},
            },
        },
    ];

    const params: SetWorkspaceAutoReportingMonthlyOffsetParams = {policyID, value};
    API.write(WRITE_COMMANDS.SET_WORKSPACE_AUTO_REPORTING_MONTHLY_OFFSET, params, {optimisticData, failureData, successData});
}

function setWorkspaceApprovalMode(policyID: string, approver: string, approvalMode: ValueOf<typeof CONST.POLICY.APPROVAL_MODE>) {
    const policy = getPolicy(policyID);

    const value = {
        approver,
        approvalMode,
    };

    const optimisticData: OnyxUpdate[] = [
        {
            onyxMethod: Onyx.METHOD.MERGE,
            key: `${ONYXKEYS.COLLECTION.POLICY}${policyID}`,
            value: {
                ...value,
                pendingFields: {approvalMode: CONST.RED_BRICK_ROAD_PENDING_ACTION.UPDATE},
            },
        },
    ];

    const failureData: OnyxUpdate[] = [
        {
            onyxMethod: Onyx.METHOD.MERGE,
            key: `${ONYXKEYS.COLLECTION.POLICY}${policyID}`,
            value: {
                approver: policy?.approver,
                approvalMode: policy?.approvalMode,
                pendingFields: {approvalMode: null},
                errorFields: {approvalMode: ErrorUtils.getMicroSecondOnyxErrorWithTranslationKey('workflowsApprovalPage.genericErrorMessage')},
            },
        },
    ];

    const successData: OnyxUpdate[] = [
        {
            onyxMethod: Onyx.METHOD.MERGE,
            key: `${ONYXKEYS.COLLECTION.POLICY}${policyID}`,
            value: {
                pendingFields: {approvalMode: null},
            },
        },
    ];

    const params: SetWorkspaceApprovalModeParams = {
        policyID,
        value: JSON.stringify({
            ...value,
            // This property should now be set to false for all Collect policies
            isAutoApprovalEnabled: false,
        }),
    };
    API.write(WRITE_COMMANDS.SET_WORKSPACE_APPROVAL_MODE, params, {optimisticData, failureData, successData});
}

function setWorkspacePayer(policyID: string, reimburserEmail: string) {
    const policy = getPolicy(policyID);

    const optimisticData: OnyxUpdate[] = [
        {
            onyxMethod: Onyx.METHOD.MERGE,
            key: `${ONYXKEYS.COLLECTION.POLICY}${policyID}`,
            value: {
                achAccount: {reimburser: reimburserEmail},
                errorFields: {reimburser: null},
                pendingFields: {reimburser: CONST.RED_BRICK_ROAD_PENDING_ACTION.UPDATE},
            },
        },
    ];

    const successData: OnyxUpdate[] = [
        {
            onyxMethod: Onyx.METHOD.MERGE,
            key: `${ONYXKEYS.COLLECTION.POLICY}${policyID}`,
            value: {
                errorFields: {reimburser: null},
                pendingFields: {reimburser: null},
            },
        },
    ];

    const failureData: OnyxUpdate[] = [
        {
            onyxMethod: Onyx.METHOD.MERGE,
            key: `${ONYXKEYS.COLLECTION.POLICY}${policyID}`,
            value: {
                achAccount: {reimburser: policy?.achAccount?.reimburser ?? null},
                errorFields: {reimburser: ErrorUtils.getMicroSecondOnyxErrorWithTranslationKey('workflowsPayerPage.genericErrorMessage')},
                pendingFields: {reimburser: null},
            },
        },
    ];

    const params: SetWorkspacePayerParams = {policyID, reimburserEmail};

    API.write(WRITE_COMMANDS.SET_WORKSPACE_PAYER, params, {optimisticData, failureData, successData});
}

function clearPolicyErrorField(policyID: string, fieldName: string) {
    Onyx.merge(`${ONYXKEYS.COLLECTION.POLICY}${policyID}`, {errorFields: {[fieldName]: null}});
}

function clearQBOErrorField(policyID: string, fieldName: string) {
    Onyx.merge(`${ONYXKEYS.COLLECTION.POLICY}${policyID}`, {connections: {quickbooksOnline: {config: {errorFields: {[fieldName]: null}}}}});
}

function clearXeroErrorField(policyID: string, fieldName: string) {
    Onyx.merge(`${ONYXKEYS.COLLECTION.POLICY}${policyID}`, {connections: {xero: {config: {errorFields: {[fieldName]: null}}}}});
}

function clearNetSuiteErrorField(policyID: string, fieldName: string) {
    Onyx.merge(`${ONYXKEYS.COLLECTION.POLICY}${policyID}`, {connections: {netsuite: {options: {config: {errorFields: {[fieldName]: null}}}}}});
}

function setWorkspaceReimbursement(policyID: string, reimbursementChoice: ValueOf<typeof CONST.POLICY.REIMBURSEMENT_CHOICES>, reimburserEmail: string) {
    const policy = getPolicy(policyID);

    const optimisticData: OnyxUpdate[] = [
        {
            onyxMethod: Onyx.METHOD.MERGE,
            key: `${ONYXKEYS.COLLECTION.POLICY}${policyID}`,
            value: {
                reimbursementChoice,
                isLoadingWorkspaceReimbursement: true,
                achAccount: {reimburser: reimburserEmail},
                errorFields: {reimbursementChoice: null},
                pendingFields: {reimbursementChoice: CONST.RED_BRICK_ROAD_PENDING_ACTION.UPDATE},
            },
        },
    ];

    const successData: OnyxUpdate[] = [
        {
            onyxMethod: Onyx.METHOD.MERGE,
            key: `${ONYXKEYS.COLLECTION.POLICY}${policyID}`,
            value: {
                isLoadingWorkspaceReimbursement: false,
                errorFields: {reimbursementChoice: null},
                pendingFields: {reimbursementChoice: null},
            },
        },
    ];

    const failureData: OnyxUpdate[] = [
        {
            onyxMethod: Onyx.METHOD.MERGE,
            key: `${ONYXKEYS.COLLECTION.POLICY}${policyID}`,
            value: {
                isLoadingWorkspaceReimbursement: false,
                reimbursementChoice: policy?.reimbursementChoice ?? null,
                achAccount: {reimburser: policy?.achAccount?.reimburser ?? null},
                errorFields: {reimbursementChoice: ErrorUtils.getMicroSecondOnyxErrorWithTranslationKey('common.genericErrorMessage')},
                pendingFields: {reimbursementChoice: null},
            },
        },
    ];

    const params: SetWorkspaceReimbursementParams = {policyID, reimbursementChoice};

    API.write(WRITE_COMMANDS.SET_WORKSPACE_REIMBURSEMENT, params, {optimisticData, failureData, successData});
}

function clearWorkspaceReimbursementErrors(policyID: string) {
    Onyx.merge(`${ONYXKEYS.COLLECTION.POLICY}${policyID}`, {errorFields: {reimbursementChoice: null}});
}

function leaveWorkspace(policyID: string) {
    const policy = allPolicies?.[`${ONYXKEYS.COLLECTION.POLICY}${policyID}`];
    const workspaceChats = ReportUtils.getAllWorkspaceReports(policyID);

    const optimisticData: OnyxUpdate[] = [
        {
            onyxMethod: Onyx.METHOD.MERGE,
            key: `${ONYXKEYS.COLLECTION.POLICY}${policyID}`,
            value: {
                pendingAction: CONST.RED_BRICK_ROAD_PENDING_ACTION.DELETE,
                employeeList: {
                    [sessionEmail]: {
                        pendingAction: CONST.RED_BRICK_ROAD_PENDING_ACTION.DELETE,
                    },
                },
            },
        },
    ];

    const successData: OnyxUpdate[] = [
        {
            onyxMethod: Onyx.METHOD.MERGE,
            key: `${ONYXKEYS.COLLECTION.POLICY}${policyID}`,
            value: null,
        },
    ];
    const failureData: OnyxUpdate[] = [
        {
            onyxMethod: Onyx.METHOD.MERGE,
            key: `${ONYXKEYS.COLLECTION.POLICY}${policyID}`,
            value: {
                pendingAction: policy?.pendingAction,
                employeeList: {
                    [sessionEmail]: {
                        errors: ErrorUtils.getMicroSecondOnyxErrorWithTranslationKey('workspace.people.error.genericRemove'),
                    },
                },
            },
        },
    ];

    const pendingChatMembers = ReportUtils.getPendingChatMembers([sessionAccountID], [], CONST.RED_BRICK_ROAD_PENDING_ACTION.DELETE);

    workspaceChats.forEach((report) => {
        const parentReport = ReportUtils.getRootParentReport(report);
        const reportToCheckOwner = isEmptyObject(parentReport) ? report : parentReport;

        if (ReportUtils.isPolicyExpenseChat(report) && !ReportUtils.isReportOwner(reportToCheckOwner)) {
            return;
        }

        optimisticData.push({
            onyxMethod: Onyx.METHOD.MERGE,
            key: `${ONYXKEYS.COLLECTION.REPORT}${report?.reportID}`,
            value: {
                statusNum: CONST.REPORT.STATUS_NUM.CLOSED,
                stateNum: CONST.REPORT.STATE_NUM.APPROVED,
                oldPolicyName: policy?.name ?? '',
                pendingChatMembers,
            },
        });
        successData.push({
            onyxMethod: Onyx.METHOD.MERGE,
            key: `${ONYXKEYS.COLLECTION.REPORT}${report?.reportID}`,
            value: {
                pendingChatMembers: null,
            },
        });
        failureData.push({
            onyxMethod: Onyx.METHOD.MERGE,
            key: `${ONYXKEYS.COLLECTION.REPORT}${report?.reportID}`,
            value: {
                pendingChatMembers: null,
            },
        });
    });

    const params: LeavePolicyParams = {
        policyID,
        email: sessionEmail,
    };
    API.write(WRITE_COMMANDS.LEAVE_POLICY, params, {optimisticData, successData, failureData});
}

function addBillingCardAndRequestPolicyOwnerChange(
    policyID: string,
    cardData: {
        cardNumber: string;
        cardYear: string;
        cardMonth: string;
        cardCVV: string;
        addressName: string;
        addressZip: string;
        currency: string;
    },
) {
    const {cardNumber, cardYear, cardMonth, cardCVV, addressName, addressZip, currency} = cardData;

    const optimisticData: OnyxUpdate[] = [
        {
            onyxMethod: Onyx.METHOD.MERGE,
            key: `${ONYXKEYS.COLLECTION.POLICY}${policyID}`,
            value: {
                errorFields: null,
                isLoading: true,
                isChangeOwnerSuccessful: false,
                isChangeOwnerFailed: false,
            },
        },
    ];

    const successData: OnyxUpdate[] = [
        {
            onyxMethod: Onyx.METHOD.MERGE,
            key: `${ONYXKEYS.COLLECTION.POLICY}${policyID}`,
            value: {
                isLoading: false,
                isChangeOwnerSuccessful: true,
                isChangeOwnerFailed: false,
                owner: sessionEmail,
                ownerAccountID: sessionAccountID,
            },
        },
    ];

    const failureData: OnyxUpdate[] = [
        {
            onyxMethod: Onyx.METHOD.MERGE,
            key: `${ONYXKEYS.COLLECTION.POLICY}${policyID}`,
            value: {
                isLoading: false,
                isChangeOwnerSuccessful: false,
                isChangeOwnerFailed: true,
            },
        },
    ];

    const params: AddBillingCardAndRequestWorkspaceOwnerChangeParams = {
        policyID,
        cardNumber,
        cardYear,
        cardMonth,
        cardCVV,
        addressName,
        addressZip,
        currency,
    };

    API.write(WRITE_COMMANDS.ADD_BILLING_CARD_AND_REQUEST_WORKSPACE_OWNER_CHANGE, params, {optimisticData, successData, failureData});
}

/**
 * Optimistically create a chat for each member of the workspace, creates both optimistic and success data for onyx.
 *
 * @returns - object with onyxSuccessData, onyxOptimisticData, and optimisticReportIDs (map login to reportID)
 */
function createPolicyExpenseChats(policyID: string, invitedEmailsToAccountIDs: InvitedEmailsToAccountIDs, hasOutstandingChildRequest = false): WorkspaceMembersChats {
    const workspaceMembersChats: WorkspaceMembersChats = {
        onyxSuccessData: [],
        onyxOptimisticData: [],
        onyxFailureData: [],
        reportCreationData: {},
    };

    Object.keys(invitedEmailsToAccountIDs).forEach((email) => {
        const accountID = invitedEmailsToAccountIDs[email];
        const cleanAccountID = Number(accountID);
        const login = PhoneNumber.addSMSDomainIfPhoneNumber(email);

        const oldChat = ReportUtils.getPolicyExpenseChat(cleanAccountID, policyID);

        // If the chat already exists, we don't want to create a new one - just make sure it's not archived
        if (oldChat) {
            workspaceMembersChats.reportCreationData[login] = {
                reportID: oldChat.reportID,
            };
            workspaceMembersChats.onyxOptimisticData.push({
                onyxMethod: Onyx.METHOD.MERGE,
                key: `${ONYXKEYS.COLLECTION.REPORT}${oldChat.reportID}`,
                value: {
                    stateNum: CONST.REPORT.STATE_NUM.OPEN,
                    statusNum: CONST.REPORT.STATUS_NUM.OPEN,
                },
            });
            return;
        }
        const optimisticReport = ReportUtils.buildOptimisticChatReport([sessionAccountID, cleanAccountID], undefined, CONST.REPORT.CHAT_TYPE.POLICY_EXPENSE_CHAT, policyID, cleanAccountID);
        const optimisticCreatedAction = ReportUtils.buildOptimisticCreatedReportAction(login);

        workspaceMembersChats.reportCreationData[login] = {
            reportID: optimisticReport.reportID,
            reportActionID: optimisticCreatedAction.reportActionID,
        };

        workspaceMembersChats.onyxOptimisticData.push({
            onyxMethod: Onyx.METHOD.SET,
            key: `${ONYXKEYS.COLLECTION.REPORT}${optimisticReport.reportID}`,
            value: {
                ...optimisticReport,
                pendingFields: {
                    createChat: CONST.RED_BRICK_ROAD_PENDING_ACTION.ADD,
                },
                isOptimisticReport: true,
                hasOutstandingChildRequest,
                pendingChatMembers: [
                    {
                        accountID: accountID.toString(),
                        pendingAction: CONST.RED_BRICK_ROAD_PENDING_ACTION.ADD,
                    },
                ],
            },
        });
        workspaceMembersChats.onyxOptimisticData.push({
            onyxMethod: Onyx.METHOD.SET,
            key: `${ONYXKEYS.COLLECTION.REPORT_ACTIONS}${optimisticReport.reportID}`,
            value: {[optimisticCreatedAction.reportActionID]: optimisticCreatedAction},
        });

        workspaceMembersChats.onyxSuccessData.push({
            onyxMethod: Onyx.METHOD.MERGE,
            key: `${ONYXKEYS.COLLECTION.REPORT}${optimisticReport.reportID}`,
            value: {
                pendingFields: {
                    createChat: null,
                },
                errorFields: {
                    createChat: null,
                },
                isOptimisticReport: false,
                pendingChatMembers: null,
                participants: {
                    [accountID]: allPersonalDetails && allPersonalDetails[accountID] ? {} : null,
                },
            },
        });
        workspaceMembersChats.onyxSuccessData.push({
            onyxMethod: Onyx.METHOD.MERGE,
            key: `${ONYXKEYS.COLLECTION.REPORT_ACTIONS}${optimisticReport.reportID}`,
            value: {[optimisticCreatedAction.reportActionID]: {pendingAction: null}},
        });

        workspaceMembersChats.onyxFailureData.push({
            onyxMethod: Onyx.METHOD.MERGE,
            key: `${ONYXKEYS.COLLECTION.REPORT_METADATA}${optimisticReport.reportID}`,
            value: {
                isLoadingInitialReportActions: false,
            },
        });
    });
    return workspaceMembersChats;
}

/**
 * Updates a workspace avatar image
 */
function updateWorkspaceAvatar(policyID: string, file: File) {
    const optimisticData: OnyxUpdate[] = [
        {
            onyxMethod: Onyx.METHOD.MERGE,
            key: `${ONYXKEYS.COLLECTION.POLICY}${policyID}`,
            value: {
                avatarURL: file.uri,
                originalFileName: file.name,
                errorFields: {
                    avatarURL: null,
                },
                pendingFields: {
                    avatarURL: CONST.RED_BRICK_ROAD_PENDING_ACTION.UPDATE,
                },
            },
        },
    ];
    const finallyData: OnyxUpdate[] = [
        {
            onyxMethod: Onyx.METHOD.MERGE,
            key: `${ONYXKEYS.COLLECTION.POLICY}${policyID}`,
            value: {
                pendingFields: {
                    avatarURL: null,
                },
            },
        },
    ];
    const failureData: OnyxUpdate[] = [
        {
            onyxMethod: Onyx.METHOD.MERGE,
            key: `${ONYXKEYS.COLLECTION.POLICY}${policyID}`,
            value: {
                avatarURL: allPolicies?.[`${ONYXKEYS.COLLECTION.POLICY}${policyID}`]?.avatarURL,
            },
        },
    ];

    const params: UpdateWorkspaceAvatarParams = {
        policyID,
        file,
    };

    API.write(WRITE_COMMANDS.UPDATE_WORKSPACE_AVATAR, params, {optimisticData, finallyData, failureData});
}

/**
 * Deletes the avatar image for the workspace
 */
function deleteWorkspaceAvatar(policyID: string) {
    const optimisticData: OnyxUpdate[] = [
        {
            onyxMethod: Onyx.METHOD.MERGE,
            key: `${ONYXKEYS.COLLECTION.POLICY}${policyID}`,
            value: {
                pendingFields: {
                    avatarURL: CONST.RED_BRICK_ROAD_PENDING_ACTION.UPDATE,
                },
                errorFields: {
                    avatarURL: null,
                },
                avatarURL: '',
            },
        },
    ];
    const finallyData: OnyxUpdate[] = [
        {
            onyxMethod: Onyx.METHOD.MERGE,
            key: `${ONYXKEYS.COLLECTION.POLICY}${policyID}`,
            value: {
                pendingFields: {
                    avatarURL: null,
                },
            },
        },
    ];
    const failureData: OnyxUpdate[] = [
        {
            onyxMethod: Onyx.METHOD.MERGE,
            key: `${ONYXKEYS.COLLECTION.POLICY}${policyID}`,
            value: {
                errorFields: {
                    avatarURL: ErrorUtils.getMicroSecondOnyxErrorWithTranslationKey('avatarWithImagePicker.deleteWorkspaceError'),
                },
            },
        },
    ];

    const params: DeleteWorkspaceAvatarParams = {policyID};

    API.write(WRITE_COMMANDS.DELETE_WORKSPACE_AVATAR, params, {optimisticData, finallyData, failureData});
}

/**
 * Clear error and pending fields for the workspace avatar
 */
function clearAvatarErrors(policyID: string) {
    Onyx.merge(`${ONYXKEYS.COLLECTION.POLICY}${policyID}`, {
        errorFields: {
            avatarURL: null,
        },
        pendingFields: {
            avatarURL: null,
        },
    });
}

/**
 * Optimistically update the general settings. Set the general settings as pending until the response succeeds.
 * If the response fails set a general error message. Clear the error message when updating.
 */
function updateGeneralSettings(policyID: string, name: string, currencyValue?: string) {
    const policy = allPolicies?.[`${ONYXKEYS.COLLECTION.POLICY}${policyID}`];
    if (!policy) {
        return;
    }

    const distanceUnit = PolicyUtils.getCustomUnit(policy);
    const customUnitID = distanceUnit?.customUnitID;
    const currency = currencyValue ?? policy?.outputCurrency ?? CONST.CURRENCY.USD;

    const currentRates = distanceUnit?.rates ?? {};
    const optimisticRates: Record<string, Rate> = {};
    const finallyRates: Record<string, Rate> = {};
    const failureRates: Record<string, Rate> = {};

    if (customUnitID) {
        for (const rateID of Object.keys(currentRates)) {
            optimisticRates[rateID] = {
                ...currentRates[rateID],
                pendingFields: {currency: CONST.RED_BRICK_ROAD_PENDING_ACTION.UPDATE},
                currency,
            };
            finallyRates[rateID] = {
                ...currentRates[rateID],
                pendingFields: {currency: null},
                currency,
            };
            failureRates[rateID] = {
                ...currentRates[rateID],
                pendingFields: {currency: null},
                errorFields: {currency: ErrorUtils.getMicroSecondOnyxErrorWithTranslationKey('common.genericErrorMessage')},
            };
        }
    }

    const optimisticData: OnyxUpdate[] = [
        {
            // We use SET because it's faster than merge and avoids a race condition when setting the currency and navigating the user to the Bank account page in confirmCurrencyChangeAndHideModal
            onyxMethod: Onyx.METHOD.SET,
            key: `${ONYXKEYS.COLLECTION.POLICY}${policyID}`,
            value: {
                ...policy,

                pendingFields: {
                    ...policy.pendingFields,
                    generalSettings: CONST.RED_BRICK_ROAD_PENDING_ACTION.UPDATE,
                },

                // Clear errorFields in case the user didn't dismiss the general settings error
                errorFields: {
                    generalSettings: null,
                },
                name,
                outputCurrency: currency,
                ...(customUnitID && {
                    customUnits: {
                        [customUnitID]: {
                            ...distanceUnit,
                            rates: optimisticRates,
                        },
                    },
                }),
            },
        },
    ];
    const finallyData: OnyxUpdate[] = [
        {
            onyxMethod: Onyx.METHOD.MERGE,
            key: `${ONYXKEYS.COLLECTION.POLICY}${policyID}`,
            value: {
                pendingFields: {
                    generalSettings: null,
                },
                ...(customUnitID && {
                    customUnits: {
                        [customUnitID]: {
                            ...distanceUnit,
                            rates: finallyRates,
                        },
                    },
                }),
            },
        },
    ];

    const failureData: OnyxUpdate[] = [
        {
            onyxMethod: Onyx.METHOD.MERGE,
            key: `${ONYXKEYS.COLLECTION.POLICY}${policyID}`,
            value: {
                errorFields: {
                    generalSettings: ErrorUtils.getMicroSecondOnyxErrorWithTranslationKey('workspace.editor.genericFailureMessage'),
                },
                ...(customUnitID && {
                    customUnits: {
                        [customUnitID]: {
                            ...distanceUnit,
                            rates: failureRates,
                        },
                    },
                }),
            },
        },
    ];

    const params: UpdateWorkspaceGeneralSettingsParams = {
        policyID,
        workspaceName: name,
        currency,
    };

    API.write(WRITE_COMMANDS.UPDATE_WORKSPACE_GENERAL_SETTINGS, params, {
        optimisticData,
        finallyData,
        failureData,
    });
}

function updateWorkspaceDescription(policyID: string, description: string, currentDescription: string) {
    if (description === currentDescription) {
        return;
    }
    const parsedDescription = ReportUtils.getParsedComment(description);

    const optimisticData: OnyxUpdate[] = [
        {
            onyxMethod: Onyx.METHOD.MERGE,
            key: `${ONYXKEYS.COLLECTION.POLICY}${policyID}`,
            value: {
                description: parsedDescription,
                pendingFields: {
                    description: CONST.RED_BRICK_ROAD_PENDING_ACTION.UPDATE,
                },
                errorFields: {
                    description: null,
                },
            },
        },
    ];
    const finallyData: OnyxUpdate[] = [
        {
            onyxMethod: Onyx.METHOD.MERGE,
            key: `${ONYXKEYS.COLLECTION.POLICY}${policyID}`,
            value: {
                pendingFields: {
                    description: null,
                },
            },
        },
    ];
    const failureData: OnyxUpdate[] = [
        {
            onyxMethod: Onyx.METHOD.MERGE,
            key: `${ONYXKEYS.COLLECTION.POLICY}${policyID}`,
            value: {
                errorFields: {
                    description: ErrorUtils.getMicroSecondOnyxErrorWithTranslationKey('workspace.editor.genericFailureMessage'),
                },
            },
        },
    ];

    const params: UpdateWorkspaceDescriptionParams = {
        policyID,
        description: parsedDescription,
    };

    API.write(WRITE_COMMANDS.UPDATE_WORKSPACE_DESCRIPTION, params, {
        optimisticData,
        finallyData,
        failureData,
    });
}

function setWorkspaceErrors(policyID: string, errors: Errors) {
    if (!allPolicies?.[policyID]) {
        return;
    }

    Onyx.merge(`${ONYXKEYS.COLLECTION.POLICY}${policyID}`, {errors: null});
    Onyx.merge(`${ONYXKEYS.COLLECTION.POLICY}${policyID}`, {errors});
}

function clearCustomUnitErrors(policyID: string, customUnitID: string, customUnitRateID: string) {
    Onyx.merge(`${ONYXKEYS.COLLECTION.POLICY}${policyID}`, {
        customUnits: {
            [customUnitID]: {
                errors: null,
                pendingAction: null,
                rates: {
                    [customUnitRateID]: {
                        errors: null,
                        pendingAction: null,
                    },
                },
            },
        },
    });
}

function hideWorkspaceAlertMessage(policyID: string) {
    if (!allPolicies?.[policyID]) {
        return;
    }

    Onyx.merge(`${ONYXKEYS.COLLECTION.POLICY}${policyID}`, {alertMessage: ''});
}

function updateAddress(policyID: string, newAddress: CompanyAddress) {
    // TODO: Change API endpoint parameters format to make it possible to follow naming-convention
    const parameters: UpdatePolicyAddressParams = {
        policyID,
        // eslint-disable-next-line @typescript-eslint/naming-convention
        'data[addressStreet]': newAddress.addressStreet,
        // eslint-disable-next-line @typescript-eslint/naming-convention
        'data[city]': newAddress.city,
        // eslint-disable-next-line @typescript-eslint/naming-convention
        'data[country]': newAddress.country,
        // eslint-disable-next-line @typescript-eslint/naming-convention
        'data[state]': newAddress.state,
        // eslint-disable-next-line @typescript-eslint/naming-convention
        'data[zipCode]': newAddress.zipCode,
    };

    const optimisticData: OnyxUpdate[] = [
        {
            onyxMethod: Onyx.METHOD.MERGE,
            key: `${ONYXKEYS.COLLECTION.POLICY}${policyID}`,
            value: {
                address: newAddress,
            },
        },
    ];

    API.write(WRITE_COMMANDS.UPDATE_POLICY_ADDRESS, parameters, {
        optimisticData,
    });
}

function updateWorkspaceCustomUnitAndRate(policyID: string, currentCustomUnit: CustomUnit, newCustomUnit: NewCustomUnit, lastModified?: string) {
    if (!currentCustomUnit.customUnitID || !newCustomUnit?.customUnitID || !newCustomUnit.rates?.customUnitRateID) {
        return;
    }

    const optimisticData: OnyxUpdate[] = [
        {
            onyxMethod: Onyx.METHOD.MERGE,
            key: `${ONYXKEYS.COLLECTION.POLICY}${policyID}`,
            value: {
                customUnits: {
                    [newCustomUnit.customUnitID]: {
                        ...newCustomUnit,
                        rates: {
                            [newCustomUnit.rates.customUnitRateID]: {
                                ...newCustomUnit.rates,
                                errors: null,
                                pendingAction: CONST.RED_BRICK_ROAD_PENDING_ACTION.UPDATE,
                            },
                        },
                        pendingAction: CONST.RED_BRICK_ROAD_PENDING_ACTION.UPDATE,
                    },
                },
            },
        },
    ];

    const successData: OnyxUpdate[] = [
        {
            onyxMethod: Onyx.METHOD.MERGE,
            key: `${ONYXKEYS.COLLECTION.POLICY}${policyID}`,
            value: {
                customUnits: {
                    [newCustomUnit.customUnitID]: {
                        pendingAction: null,
                        errors: null,
                        rates: {
                            [newCustomUnit.rates.customUnitRateID]: {
                                pendingAction: null,
                            },
                        },
                    },
                },
            },
        },
    ];

    const failureData: OnyxUpdate[] = [
        {
            onyxMethod: Onyx.METHOD.MERGE,
            key: `${ONYXKEYS.COLLECTION.POLICY}${policyID}`,
            value: {
                customUnits: {
                    [currentCustomUnit.customUnitID]: {
                        customUnitID: currentCustomUnit.customUnitID,
                        rates: {
                            [newCustomUnit.rates.customUnitRateID]: {
                                ...currentCustomUnit.rates,
                                errors: ErrorUtils.getMicroSecondOnyxErrorWithTranslationKey('workspace.reimburse.updateCustomUnitError'),
                            },
                        },
                    },
                },
            },
        },
    ];

    const newCustomUnitParam = lodashClone(newCustomUnit);
    const {pendingAction, errors, ...newRates} = newCustomUnitParam.rates ?? {};
    newCustomUnitParam.rates = newRates;

    const params: UpdateWorkspaceCustomUnitAndRateParams = {
        policyID,
        lastModified,
        customUnit: JSON.stringify(newCustomUnitParam),
        customUnitRate: JSON.stringify(newCustomUnitParam.rates),
    };

    API.write(WRITE_COMMANDS.UPDATE_WORKSPACE_CUSTOM_UNIT_AND_RATE, params, {optimisticData, successData, failureData});
}

/**
 * Removes an error after trying to delete a workspace
 */
function clearDeleteWorkspaceError(policyID: string) {
    Onyx.merge(`${ONYXKEYS.COLLECTION.POLICY}${policyID}`, {
        pendingAction: null,
        errors: null,
    });
}

/**
 * Removes the workspace after failure to create.
 */
function removeWorkspace(policyID: string) {
    Onyx.set(`${ONYXKEYS.COLLECTION.POLICY}${policyID}`, null);
}

/**
 * Generate a policy name based on an email and policy list.
 * @param [email] the email to base the workspace name on. If not passed, will use the logged-in user's email instead
 */
function generateDefaultWorkspaceName(email = ''): string {
    const emailParts = email ? email.split('@') : sessionEmail.split('@');
    let defaultWorkspaceName = '';
    if (!emailParts || emailParts.length !== 2) {
        return defaultWorkspaceName;
    }
    const username = emailParts[0];
    const domain = emailParts[1];

    if (PUBLIC_DOMAINS.some((publicDomain) => publicDomain === domain.toLowerCase())) {
        defaultWorkspaceName = `${Str.UCFirst(username)}'s Workspace`;
    } else {
        defaultWorkspaceName = `${Str.UCFirst(domain.split('.')[0])}'s Workspace`;
    }

    if (`@${domain.toLowerCase()}` === CONST.SMS.DOMAIN) {
        defaultWorkspaceName = 'My Group Workspace';
    }

    if (isEmptyObject(allPolicies)) {
        return defaultWorkspaceName;
    }

    // find default named workspaces and increment the last number
    const numberRegEx = new RegExp(`${escapeRegExp(defaultWorkspaceName)} ?(\\d*)`, 'i');
    const parsedWorkspaceNumbers = Object.values(allPolicies ?? {})
        .filter((policy) => policy?.name && numberRegEx.test(policy.name))
        .map((policy) => Number(numberRegEx.exec(policy?.name ?? '')?.[1] ?? '1')); // parse the number at the end
    const lastWorkspaceNumber = Math.max(...parsedWorkspaceNumbers);
    return lastWorkspaceNumber !== -Infinity ? `${defaultWorkspaceName} ${lastWorkspaceNumber + 1}` : defaultWorkspaceName;
}

/**
 * Returns a client generated 16 character hexadecimal value for the policyID
 */
function generatePolicyID(): string {
    return NumberUtils.generateHexadecimalValue(16);
}

/**
 * Returns a client generated 13 character hexadecimal value for a custom unit ID
 */
function generateCustomUnitID(): string {
    return NumberUtils.generateHexadecimalValue(13);
}

function buildOptimisticCustomUnits(reportCurrency?: string): OptimisticCustomUnits {
    const currency = reportCurrency ?? allPersonalDetails?.[sessionAccountID]?.localCurrencyCode ?? CONST.CURRENCY.USD;
    const customUnitID = generateCustomUnitID();
    const customUnitRateID = generateCustomUnitID();

    const customUnits: Record<string, CustomUnit> = {
        [customUnitID]: {
            customUnitID,
            name: CONST.CUSTOM_UNITS.NAME_DISTANCE,
            attributes: {
                unit: CONST.CUSTOM_UNITS.DISTANCE_UNIT_MILES,
            },
            rates: {
                [customUnitRateID]: {
                    customUnitRateID,
                    name: CONST.CUSTOM_UNITS.DEFAULT_RATE,
                    rate: CONST.CUSTOM_UNITS.MILEAGE_IRS_RATE * CONST.POLICY.CUSTOM_UNIT_RATE_BASE_OFFSET,
                    enabled: true,
                    currency,
                },
            },
        },
    };

    return {
        customUnits,
        customUnitID,
        customUnitRateID,
        outputCurrency: currency,
    };
}

/**
 * Optimistically creates a Policy Draft for a new workspace
 *
 * @param [policyOwnerEmail] the email of the account to make the owner of the policy
 * @param [policyName] custom policy name we will use for created workspace
 * @param [policyID] custom policy id we will use for created workspace
 * @param [makeMeAdmin] leave the calling account as an admin on the policy
 */
function createDraftInitialWorkspace(policyOwnerEmail = '', policyName = '', policyID = generatePolicyID(), makeMeAdmin = false) {
    const workspaceName = policyName || generateDefaultWorkspaceName(policyOwnerEmail);
    const {customUnits, outputCurrency} = buildOptimisticCustomUnits();

    const optimisticData: OnyxUpdate[] = [
        {
            onyxMethod: Onyx.METHOD.SET,
            key: `${ONYXKEYS.COLLECTION.POLICY_DRAFTS}${policyID}`,
            value: {
                id: policyID,
                type: CONST.POLICY.TYPE.TEAM,
                name: workspaceName,
                role: CONST.POLICY.ROLE.ADMIN,
                owner: sessionEmail,
                ownerAccountID: sessionAccountID,
                isPolicyExpenseChatEnabled: true,
                areCategoriesEnabled: true,
                outputCurrency,
                pendingAction: CONST.RED_BRICK_ROAD_PENDING_ACTION.ADD,
                customUnits,
                makeMeAdmin,
                autoReporting: true,
                autoReportingFrequency: CONST.POLICY.AUTO_REPORTING_FREQUENCIES.INSTANT,
                employeeList: {
                    [sessionEmail]: {
                        role: CONST.POLICY.ROLE.ADMIN,
                        errors: {},
                    },
                },
                approvalMode: CONST.POLICY.APPROVAL_MODE.OPTIONAL,
                harvesting: {
                    enabled: true,
                },
                pendingFields: {
                    autoReporting: CONST.RED_BRICK_ROAD_PENDING_ACTION.ADD,
                    approvalMode: CONST.RED_BRICK_ROAD_PENDING_ACTION.ADD,
                    reimbursementChoice: CONST.RED_BRICK_ROAD_PENDING_ACTION.ADD,
                },
            },
        },
    ];

    Onyx.update(optimisticData);
}

/**
 * Generates onyx data for creating a new workspace
 *
 * @param [policyOwnerEmail] the email of the account to make the owner of the policy
 * @param [makeMeAdmin] leave the calling account as an admin on the policy
 * @param [policyName] custom policy name we will use for created workspace
 * @param [policyID] custom policy id we will use for created workspace
 * @param [expenseReportId] the reportID of the expense report that is being used to create the workspace
 */
function buildPolicyData(policyOwnerEmail = '', makeMeAdmin = false, policyName = '', policyID = generatePolicyID(), expenseReportId?: string) {
    const workspaceName = policyName || generateDefaultWorkspaceName(policyOwnerEmail);

    const {customUnits, customUnitID, customUnitRateID, outputCurrency} = buildOptimisticCustomUnits();

    const {
        announceChatReportID,
        announceChatData,
        announceReportActionData,
        announceCreatedReportActionID,
        adminsChatReportID,
        adminsChatData,
        adminsReportActionData,
        adminsCreatedReportActionID,
        expenseChatReportID,
        expenseChatData,
        expenseReportActionData,
        expenseCreatedReportActionID,
    } = ReportUtils.buildOptimisticWorkspaceChats(policyID, workspaceName, expenseReportId);

    const optimisticCategoriesData = buildOptimisticPolicyCategories(policyID, CONST.POLICY.DEFAULT_CATEGORIES);

    const optimisticData: OnyxUpdate[] = [
        {
            onyxMethod: Onyx.METHOD.SET,
            key: `${ONYXKEYS.COLLECTION.POLICY}${policyID}`,
            value: {
                id: policyID,
                type: CONST.POLICY.TYPE.TEAM,
                name: workspaceName,
                role: CONST.POLICY.ROLE.ADMIN,
                owner: sessionEmail,
                ownerAccountID: sessionAccountID,
                isPolicyExpenseChatEnabled: true,
                outputCurrency,
                pendingAction: CONST.RED_BRICK_ROAD_PENDING_ACTION.ADD,
                autoReporting: true,
                autoReportingFrequency: CONST.POLICY.AUTO_REPORTING_FREQUENCIES.INSTANT,
                approvalMode: CONST.POLICY.APPROVAL_MODE.OPTIONAL,
                harvesting: {
                    enabled: true,
                },
                customUnits,
                areCategoriesEnabled: true,
                areTagsEnabled: false,
                areDistanceRatesEnabled: false,
                areWorkflowsEnabled: false,
                areReportFieldsEnabled: false,
                areConnectionsEnabled: false,
                employeeList: {
                    [sessionEmail]: {
                        role: CONST.POLICY.ROLE.ADMIN,
                        errors: {},
                    },
                },
                chatReportIDAdmins: makeMeAdmin ? Number(adminsChatReportID) : undefined,
                pendingFields: {
                    autoReporting: CONST.RED_BRICK_ROAD_PENDING_ACTION.ADD,
                    approvalMode: CONST.RED_BRICK_ROAD_PENDING_ACTION.ADD,
                    reimbursementChoice: CONST.RED_BRICK_ROAD_PENDING_ACTION.ADD,
                },
            },
        },
        {
            onyxMethod: Onyx.METHOD.SET,
            key: `${ONYXKEYS.COLLECTION.REPORT}${announceChatReportID}`,
            value: {
                pendingFields: {
                    addWorkspaceRoom: CONST.RED_BRICK_ROAD_PENDING_ACTION.ADD,
                },
                ...announceChatData,
            },
        },
        {
            onyxMethod: Onyx.METHOD.SET,
            key: `${ONYXKEYS.COLLECTION.REPORT_DRAFT}${announceChatReportID}`,
            value: null,
        },
        {
            onyxMethod: Onyx.METHOD.SET,
            key: `${ONYXKEYS.COLLECTION.REPORT_ACTIONS}${announceChatReportID}`,
            value: announceReportActionData,
        },
        {
            onyxMethod: Onyx.METHOD.SET,
            key: `${ONYXKEYS.COLLECTION.REPORT}${adminsChatReportID}`,
            value: {
                pendingFields: {
                    addWorkspaceRoom: CONST.RED_BRICK_ROAD_PENDING_ACTION.ADD,
                },
                ...adminsChatData,
            },
        },
        {
            onyxMethod: Onyx.METHOD.SET,
            key: `${ONYXKEYS.COLLECTION.REPORT_ACTIONS}${adminsChatReportID}`,
            value: adminsReportActionData,
        },
        {
            onyxMethod: Onyx.METHOD.SET,
            key: `${ONYXKEYS.COLLECTION.REPORT}${expenseChatReportID}`,
            value: {
                pendingFields: {
                    addWorkspaceRoom: CONST.RED_BRICK_ROAD_PENDING_ACTION.ADD,
                },
                ...expenseChatData,
            },
        },
        {
            onyxMethod: Onyx.METHOD.SET,
            key: `${ONYXKEYS.COLLECTION.REPORT_ACTIONS}${expenseChatReportID}`,
            value: expenseReportActionData,
        },
        {
            onyxMethod: Onyx.METHOD.SET,
            key: `${ONYXKEYS.COLLECTION.POLICY_DRAFTS}${policyID}`,
            value: null,
        },
        {
            onyxMethod: Onyx.METHOD.SET,
            key: `${ONYXKEYS.COLLECTION.REPORT_DRAFT}${expenseChatReportID}`,
            value: null,
        },
    ];

    const successData: OnyxUpdate[] = [
        {
            onyxMethod: Onyx.METHOD.MERGE,
            key: `${ONYXKEYS.COLLECTION.POLICY}${policyID}`,
            value: {
                pendingAction: null,
                pendingFields: {
                    autoReporting: null,
                    approvalMode: null,
                    reimbursementChoice: null,
                },
            },
        },
        {
            onyxMethod: Onyx.METHOD.MERGE,
            key: `${ONYXKEYS.COLLECTION.REPORT}${announceChatReportID}`,
            value: {
                pendingFields: {
                    addWorkspaceRoom: null,
                },
                pendingAction: null,
            },
        },
        {
            onyxMethod: Onyx.METHOD.MERGE,
            key: `${ONYXKEYS.COLLECTION.REPORT_ACTIONS}${announceChatReportID}`,
            value: {
                [announceCreatedReportActionID]: {
                    pendingAction: null,
                },
            },
        },
        {
            onyxMethod: Onyx.METHOD.MERGE,
            key: `${ONYXKEYS.COLLECTION.REPORT}${adminsChatReportID}`,
            value: {
                pendingFields: {
                    addWorkspaceRoom: null,
                },
                pendingAction: null,
                pendingChatMembers: [],
            },
        },
        {
            onyxMethod: Onyx.METHOD.MERGE,
            key: `${ONYXKEYS.COLLECTION.REPORT_ACTIONS}${adminsChatReportID}`,
            value: {
                [adminsCreatedReportActionID]: {
                    pendingAction: null,
                },
            },
        },
        {
            onyxMethod: Onyx.METHOD.MERGE,
            key: `${ONYXKEYS.COLLECTION.REPORT}${expenseChatReportID}`,
            value: {
                pendingFields: {
                    addWorkspaceRoom: null,
                },
                pendingAction: null,
            },
        },
        {
            onyxMethod: Onyx.METHOD.MERGE,
            key: `${ONYXKEYS.COLLECTION.REPORT_ACTIONS}${expenseChatReportID}`,
            value: {
                [expenseCreatedReportActionID]: {
                    pendingAction: null,
                },
            },
        },
    ];

    const failureData: OnyxUpdate[] = [
        {
            onyxMethod: Onyx.METHOD.MERGE,
            key: `${ONYXKEYS.COLLECTION.POLICY}${policyID}`,
            value: {employeeList: null},
        },
        {
            onyxMethod: Onyx.METHOD.SET,
            key: `${ONYXKEYS.COLLECTION.REPORT}${announceChatReportID}`,
            value: null,
        },
        {
            onyxMethod: Onyx.METHOD.SET,
            key: `${ONYXKEYS.COLLECTION.REPORT_ACTIONS}${announceChatReportID}`,
            value: null,
        },
        {
            onyxMethod: Onyx.METHOD.SET,
            key: `${ONYXKEYS.COLLECTION.REPORT}${adminsChatReportID}`,
            value: null,
        },
        {
            onyxMethod: Onyx.METHOD.SET,
            key: `${ONYXKEYS.COLLECTION.REPORT_ACTIONS}${adminsChatReportID}`,
            value: null,
        },
        {
            onyxMethod: Onyx.METHOD.SET,
            key: `${ONYXKEYS.COLLECTION.REPORT}${expenseChatReportID}`,
            value: null,
        },
        {
            onyxMethod: Onyx.METHOD.SET,
            key: `${ONYXKEYS.COLLECTION.REPORT_ACTIONS}${expenseChatReportID}`,
            value: null,
        },
    ];

    if (optimisticCategoriesData.optimisticData) {
        optimisticData.push(...optimisticCategoriesData.optimisticData);
    }

    if (optimisticCategoriesData.failureData) {
        failureData.push(...optimisticCategoriesData.failureData);
    }

    if (optimisticCategoriesData.successData) {
        successData.push(...optimisticCategoriesData.successData);
    }

    const params: CreateWorkspaceParams = {
        policyID,
        announceChatReportID,
        adminsChatReportID,
        expenseChatReportID,
        ownerEmail: policyOwnerEmail,
        makeMeAdmin,
        policyName: workspaceName,
        type: CONST.POLICY.TYPE.TEAM,
        announceCreatedReportActionID,
        adminsCreatedReportActionID,
        expenseCreatedReportActionID,
        customUnitID,
        customUnitRateID,
    };

    return {successData, optimisticData, failureData, params};
}

/**
 * Optimistically creates a new workspace and default workspace chats
 *
 * @param [policyOwnerEmail] the email of the account to make the owner of the policy
 * @param [makeMeAdmin] leave the calling account as an admin on the policy
 * @param [policyName] custom policy name we will use for created workspace
 * @param [policyID] custom policy id we will use for created workspace
 */
function createWorkspace(policyOwnerEmail = '', makeMeAdmin = false, policyName = '', policyID = generatePolicyID()): CreateWorkspaceParams {
    const {optimisticData, failureData, successData, params} = buildPolicyData(policyOwnerEmail, makeMeAdmin, policyName, policyID);
    API.write(WRITE_COMMANDS.CREATE_WORKSPACE, params, {optimisticData, successData, failureData});

    return params;
}

/**
 * Creates a draft workspace for various money request flows
 *
 * @param [policyOwnerEmail] the email of the account to make the owner of the policy
 * @param [makeMeAdmin] leave the calling account as an admin on the policy
 * @param [policyName] custom policy name we will use for created workspace
 * @param [policyID] custom policy id we will use for created workspace
 */
function createDraftWorkspace(policyOwnerEmail = '', makeMeAdmin = false, policyName = '', policyID = generatePolicyID()): CreateWorkspaceParams {
    const workspaceName = policyName || generateDefaultWorkspaceName(policyOwnerEmail);

    const {customUnits, customUnitID, customUnitRateID, outputCurrency} = buildOptimisticCustomUnits();

    const {expenseChatData, announceChatReportID, announceCreatedReportActionID, adminsChatReportID, adminsCreatedReportActionID, expenseChatReportID, expenseCreatedReportActionID} =
        ReportUtils.buildOptimisticWorkspaceChats(policyID, workspaceName);

    const optimisticData: OnyxUpdate[] = [
        {
            onyxMethod: Onyx.METHOD.SET,
            key: `${ONYXKEYS.COLLECTION.POLICY_DRAFTS}${policyID}`,
            value: {
                id: policyID,
                type: CONST.POLICY.TYPE.TEAM,
                name: workspaceName,
                role: CONST.POLICY.ROLE.ADMIN,
                owner: sessionEmail,
                ownerAccountID: sessionAccountID,
                isPolicyExpenseChatEnabled: true,
                outputCurrency,
                pendingAction: CONST.RED_BRICK_ROAD_PENDING_ACTION.ADD,
                autoReporting: true,
                autoReportingFrequency: CONST.POLICY.AUTO_REPORTING_FREQUENCIES.INSTANT,
                approvalMode: CONST.POLICY.APPROVAL_MODE.OPTIONAL,
                harvesting: {
                    enabled: true,
                },
                customUnits,
                areCategoriesEnabled: true,
                areTagsEnabled: false,
                areDistanceRatesEnabled: false,
                areWorkflowsEnabled: false,
                areReportFieldsEnabled: false,
                areConnectionsEnabled: false,
                employeeList: {
                    [sessionEmail]: {
                        role: CONST.POLICY.ROLE.ADMIN,
                        errors: {},
                    },
                },
                chatReportIDAdmins: makeMeAdmin ? Number(adminsChatReportID) : undefined,
                pendingFields: {
                    autoReporting: CONST.RED_BRICK_ROAD_PENDING_ACTION.ADD,
                    approvalMode: CONST.RED_BRICK_ROAD_PENDING_ACTION.ADD,
                    reimbursementChoice: CONST.RED_BRICK_ROAD_PENDING_ACTION.ADD,
                },
            },
        },
        {
            onyxMethod: Onyx.METHOD.SET,
            key: `${ONYXKEYS.COLLECTION.REPORT_DRAFT}${expenseChatReportID}`,
            value: expenseChatData,
        },
        {
            onyxMethod: Onyx.METHOD.SET,
            key: `${ONYXKEYS.COLLECTION.POLICY_CATEGORIES_DRAFT}${policyID}`,
            value: CONST.POLICY.DEFAULT_CATEGORIES.reduce<Record<string, PolicyCategory>>((acc, category) => {
                acc[category] = {
                    name: category,
                    enabled: true,
                    errors: null,
                };
                return acc;
            }, {}),
        },
    ];

    const params: CreateWorkspaceParams = {
        policyID,
        announceChatReportID,
        adminsChatReportID,
        expenseChatReportID,
        ownerEmail: policyOwnerEmail,
        makeMeAdmin,
        policyName: workspaceName,
        type: CONST.POLICY.TYPE.TEAM,
        announceCreatedReportActionID,
        adminsCreatedReportActionID,
        expenseCreatedReportActionID,
        customUnitID,
        customUnitRateID,
    };

    Onyx.update(optimisticData);

    return params;
}

function openWorkspaceReimburseView(policyID: string) {
    if (!policyID) {
        Log.warn('openWorkspaceReimburseView invalid params', {policyID});
        return;
    }

    const successData: OnyxUpdate[] = [
        {
            onyxMethod: Onyx.METHOD.MERGE,
            key: ONYXKEYS.REIMBURSEMENT_ACCOUNT,
            value: {
                isLoading: false,
            },
        },
    ];

    const failureData: OnyxUpdate[] = [
        {
            onyxMethod: Onyx.METHOD.MERGE,
            key: ONYXKEYS.REIMBURSEMENT_ACCOUNT,
            value: {
                isLoading: false,
            },
        },
    ];

    const params: OpenWorkspaceReimburseViewParams = {policyID};

    API.read(READ_COMMANDS.OPEN_WORKSPACE_REIMBURSE_VIEW, params, {successData, failureData});
}

function openPolicyWorkflowsPage(policyID: string) {
    if (!policyID) {
        Log.warn('openPolicyWorkflowsPage invalid params', {policyID});
        return;
    }

    const onyxData: OnyxData = {
        optimisticData: [
            {
                onyxMethod: Onyx.METHOD.MERGE,
                key: `${ONYXKEYS.COLLECTION.POLICY}${policyID}`,
                value: {
                    isLoading: true,
                },
            },
        ],
        successData: [
            {
                onyxMethod: Onyx.METHOD.MERGE,
                key: `${ONYXKEYS.COLLECTION.POLICY}${policyID}`,
                value: {
                    isLoading: false,
                },
            },
        ],
        failureData: [
            {
                onyxMethod: Onyx.METHOD.MERGE,
                key: `${ONYXKEYS.COLLECTION.POLICY}${policyID}`,
                value: {
                    isLoading: false,
                },
            },
        ],
    };

    const params: OpenPolicyWorkflowsPageParams = {policyID};

    API.read(READ_COMMANDS.OPEN_POLICY_WORKFLOWS_PAGE, params, onyxData);
}

function setPolicyIDForReimburseView(policyID: string) {
    Onyx.merge(ONYXKEYS.WORKSPACE_RATE_AND_UNIT, {policyID, rate: null, unit: null});
}

function clearOnyxDataForReimburseView() {
    Onyx.merge(ONYXKEYS.WORKSPACE_RATE_AND_UNIT, null);
}

function setRateForReimburseView(rate: string) {
    Onyx.merge(ONYXKEYS.WORKSPACE_RATE_AND_UNIT, {rate});
}

function setUnitForReimburseView(unit: Unit) {
    Onyx.merge(ONYXKEYS.WORKSPACE_RATE_AND_UNIT, {unit});
}

/**
 * Returns the accountIDs of the members of the policy whose data is passed in the parameters
 */
function openWorkspace(policyID: string, clientMemberAccountIDs: number[]) {
    if (!policyID || !clientMemberAccountIDs) {
        Log.warn('openWorkspace invalid params', {policyID, clientMemberAccountIDs});
        return;
    }

    const params: OpenWorkspaceParams = {
        policyID,
        clientMemberAccountIDs: JSON.stringify(clientMemberAccountIDs),
    };

    API.read(READ_COMMANDS.OPEN_WORKSPACE, params);
}

function openPolicyTaxesPage(policyID: string) {
    if (!policyID) {
        Log.warn('openPolicyTaxesPage invalid params', {policyID});
        return;
    }

    const params: OpenPolicyTaxesPageParams = {
        policyID,
    };

    API.read(READ_COMMANDS.OPEN_POLICY_TAXES_PAGE, params);
}

function openPolicyExpensifyCardsPage(policyID: string) {
    const authToken = NetworkStore.getAuthToken();

    const params: OpenPolicyExpensifyCardsPageParams = {
        policyID,
        authToken,
    };

    API.read(READ_COMMANDS.OPEN_POLICY_EXPENSIFY_CARDS_PAGE, params);
}

function openWorkspaceInvitePage(policyID: string, clientMemberEmails: string[]) {
    if (!policyID || !clientMemberEmails) {
        Log.warn('openWorkspaceInvitePage invalid params', {policyID, clientMemberEmails});
        return;
    }

    const params: OpenWorkspaceInvitePageParams = {
        policyID,
        clientMemberEmails: JSON.stringify(clientMemberEmails),
    };

    API.read(READ_COMMANDS.OPEN_WORKSPACE_INVITE_PAGE, params);
}

function openDraftWorkspaceRequest(policyID: string) {
    const params: OpenDraftWorkspaceRequestParams = {policyID};

    API.read(READ_COMMANDS.OPEN_DRAFT_WORKSPACE_REQUEST, params);
}

function requestExpensifyCardLimitIncrease(settlementBankAccountID: string) {
    const authToken = NetworkStore.getAuthToken();

    const params: RequestExpensifyCardLimitIncreaseParams = {
        authToken,
        settlementBankAccountID,
    };

    API.write(WRITE_COMMANDS.REQUEST_EXPENSIFY_CARD_LIMIT_INCREASE, params);
}

function setWorkspaceInviteMessageDraft(policyID: string, message: string | null) {
    Onyx.set(`${ONYXKEYS.COLLECTION.WORKSPACE_INVITE_MESSAGE_DRAFT}${policyID}`, message);
}

function clearErrors(policyID: string) {
    Onyx.merge(`${ONYXKEYS.COLLECTION.POLICY}${policyID}`, {errors: null});
    hideWorkspaceAlertMessage(policyID);
}

/**
 * Dismiss the informative messages about which policy members were added with primary logins when invited with their secondary login.
 */
function dismissAddedWithPrimaryLoginMessages(policyID: string) {
    Onyx.merge(`${ONYXKEYS.COLLECTION.POLICY}${policyID}`, {primaryLoginsInvited: null});
}

/**
 * This flow is used for bottom up flow converting IOU report to an expense report. When user takes this action,
 * we create a Collect type workspace when the person taking the action becomes an owner and an admin, while we
 * add a new member to the workspace as an employee and convert the IOU report passed as a param into an expense report.
 *
 * @returns policyID of the workspace we have created
 */
function createWorkspaceFromIOUPayment(iouReport: OnyxEntry<Report>): string | undefined {
    // This flow only works for IOU reports
    if (!ReportUtils.isIOUReportUsingReport(iouReport)) {
        return;
    }

    // Generate new variables for the policy
    const policyID = generatePolicyID();
    const workspaceName = generateDefaultWorkspaceName(sessionEmail);
    const employeeAccountID = iouReport.ownerAccountID;
    const employeeEmail = iouReport.ownerEmail ?? '';
    const {customUnits, customUnitID, customUnitRateID} = buildOptimisticCustomUnits(iouReport.currency);
    const oldPersonalPolicyID = iouReport.policyID;
    const iouReportID = iouReport.reportID;

    const {
        announceChatReportID,
        announceChatData,
        announceReportActionData,
        announceCreatedReportActionID,
        adminsChatReportID,
        adminsChatData,
        adminsReportActionData,
        adminsCreatedReportActionID,
        expenseChatReportID: workspaceChatReportID,
        expenseChatData: workspaceChatData,
        expenseReportActionData: workspaceChatReportActionData,
        expenseCreatedReportActionID: workspaceChatCreatedReportActionID,
    } = ReportUtils.buildOptimisticWorkspaceChats(policyID, workspaceName);

    if (!employeeAccountID) {
        return;
    }

    // Create the workspace chat for the employee whose IOU is being paid
    const employeeWorkspaceChat = createPolicyExpenseChats(policyID, {[employeeEmail]: employeeAccountID}, true);
    const newWorkspace = {
        id: policyID,

        // We are creating a collect policy in this case
        type: CONST.POLICY.TYPE.TEAM,
        name: workspaceName,
        role: CONST.POLICY.ROLE.ADMIN,
        owner: sessionEmail,
        ownerAccountID: sessionAccountID,
        isPolicyExpenseChatEnabled: true,

        // Setting the currency to USD as we can only add the VBBA for this policy currency right now
        outputCurrency: CONST.CURRENCY.USD,
        pendingAction: CONST.RED_BRICK_ROAD_PENDING_ACTION.ADD,
        autoReporting: true,
        autoReportingFrequency: CONST.POLICY.AUTO_REPORTING_FREQUENCIES.INSTANT,
        approvalMode: CONST.POLICY.APPROVAL_MODE.OPTIONAL,
        harvesting: {
            enabled: true,
        },
        customUnits,
        areCategoriesEnabled: true,
        areTagsEnabled: false,
        areDistanceRatesEnabled: false,
        areWorkflowsEnabled: false,
        areReportFieldsEnabled: false,
        areConnectionsEnabled: false,
        employeeList: {
            [sessionEmail]: {
                role: CONST.POLICY.ROLE.ADMIN,
                errors: {},
            },
            [employeeEmail]: {
                role: CONST.POLICY.ROLE.USER,
                errors: {},
            },
        },
        pendingFields: {
            autoReporting: CONST.RED_BRICK_ROAD_PENDING_ACTION.ADD,
            approvalMode: CONST.RED_BRICK_ROAD_PENDING_ACTION.ADD,
            reimbursementChoice: CONST.RED_BRICK_ROAD_PENDING_ACTION.ADD,
        },
    };

    const optimisticData: OnyxUpdate[] = [
        {
            onyxMethod: Onyx.METHOD.SET,
            key: `${ONYXKEYS.COLLECTION.POLICY}${policyID}`,
            value: newWorkspace,
        },
        {
            onyxMethod: Onyx.METHOD.SET,
            key: `${ONYXKEYS.COLLECTION.REPORT}${announceChatReportID}`,
            value: {
                pendingFields: {
                    addWorkspaceRoom: CONST.RED_BRICK_ROAD_PENDING_ACTION.ADD,
                },
                ...announceChatData,
            },
        },
        {
            onyxMethod: Onyx.METHOD.SET,
            key: `${ONYXKEYS.COLLECTION.REPORT_ACTIONS}${announceChatReportID}`,
            value: announceReportActionData,
        },
        {
            onyxMethod: Onyx.METHOD.SET,
            key: `${ONYXKEYS.COLLECTION.REPORT}${adminsChatReportID}`,
            value: {
                pendingFields: {
                    addWorkspaceRoom: CONST.RED_BRICK_ROAD_PENDING_ACTION.ADD,
                },
                ...adminsChatData,
            },
        },
        {
            onyxMethod: Onyx.METHOD.SET,
            key: `${ONYXKEYS.COLLECTION.REPORT_ACTIONS}${adminsChatReportID}`,
            value: adminsReportActionData,
        },
        {
            onyxMethod: Onyx.METHOD.SET,
            key: `${ONYXKEYS.COLLECTION.REPORT}${workspaceChatReportID}`,
            value: {
                pendingFields: {
                    addWorkspaceRoom: CONST.RED_BRICK_ROAD_PENDING_ACTION.ADD,
                },
                ...workspaceChatData,
            },
        },
        {
            onyxMethod: Onyx.METHOD.SET,
            key: `${ONYXKEYS.COLLECTION.REPORT_ACTIONS}${workspaceChatReportID}`,
            value: workspaceChatReportActionData,
        },
        {
            onyxMethod: Onyx.METHOD.MERGE,
            key: `${ONYXKEYS.COLLECTION.POLICY_DRAFTS}${policyID}`,
            value: {
                pendingFields: {
                    addWorkspaceRoom: null,
                },
                pendingAction: null,
            },
        },
    ];
    optimisticData.push(...employeeWorkspaceChat.onyxOptimisticData);

    const successData: OnyxUpdate[] = [
        {
            onyxMethod: Onyx.METHOD.MERGE,
            key: `${ONYXKEYS.COLLECTION.POLICY}${policyID}`,
            value: {
                pendingAction: null,
                pendingFields: {
                    autoReporting: null,
                    approvalMode: null,
                    reimbursementChoice: null,
                },
            },
        },
        {
            onyxMethod: Onyx.METHOD.MERGE,
            key: `${ONYXKEYS.COLLECTION.REPORT}${announceChatReportID}`,
            value: {
                pendingFields: {
                    addWorkspaceRoom: null,
                },
                pendingAction: null,
            },
        },
        {
            onyxMethod: Onyx.METHOD.MERGE,
            key: `${ONYXKEYS.COLLECTION.REPORT_ACTIONS}${announceChatReportID}`,
            value: {
                [Object.keys(announceChatData)[0]]: {
                    pendingAction: null,
                },
            },
        },
        {
            onyxMethod: Onyx.METHOD.MERGE,
            key: `${ONYXKEYS.COLLECTION.REPORT}${adminsChatReportID}`,
            value: {
                pendingFields: {
                    addWorkspaceRoom: null,
                },
                pendingAction: null,
            },
        },
        {
            onyxMethod: Onyx.METHOD.MERGE,
            key: `${ONYXKEYS.COLLECTION.REPORT_ACTIONS}${adminsChatReportID}`,
            value: {
                [Object.keys(adminsChatData)[0]]: {
                    pendingAction: null,
                },
            },
        },
        {
            onyxMethod: Onyx.METHOD.MERGE,
            key: `${ONYXKEYS.COLLECTION.REPORT}${workspaceChatReportID}`,
            value: {
                pendingFields: {
                    addWorkspaceRoom: null,
                },
                pendingAction: null,
            },
        },
        {
            onyxMethod: Onyx.METHOD.MERGE,
            key: `${ONYXKEYS.COLLECTION.REPORT_ACTIONS}${workspaceChatReportID}`,
            value: {
                [Object.keys(workspaceChatData)[0]]: {
                    pendingAction: null,
                },
            },
        },
    ];
    successData.push(...employeeWorkspaceChat.onyxSuccessData);

    const failureData: OnyxUpdate[] = [
        {
            onyxMethod: Onyx.METHOD.MERGE,
            key: `${ONYXKEYS.COLLECTION.REPORT}${announceChatReportID}`,
            value: {
                pendingFields: {
                    addWorkspaceRoom: null,
                },
                pendingAction: null,
            },
        },
        {
            onyxMethod: Onyx.METHOD.MERGE,
            key: `${ONYXKEYS.COLLECTION.REPORT_ACTIONS}${announceChatReportID}`,
            value: {
                pendingAction: null,
            },
        },
        {
            onyxMethod: Onyx.METHOD.MERGE,
            key: `${ONYXKEYS.COLLECTION.REPORT}${adminsChatReportID}`,
            value: {
                pendingFields: {
                    addWorkspaceRoom: null,
                },
                pendingAction: null,
            },
        },
        {
            onyxMethod: Onyx.METHOD.MERGE,
            key: `${ONYXKEYS.COLLECTION.REPORT_ACTIONS}${adminsChatReportID}`,
            value: {
                pendingAction: null,
            },
        },
        {
            onyxMethod: Onyx.METHOD.MERGE,
            key: `${ONYXKEYS.COLLECTION.REPORT}${workspaceChatReportID}`,
            value: {
                pendingFields: {
                    addWorkspaceRoom: null,
                },
                pendingAction: null,
            },
        },
        {
            onyxMethod: Onyx.METHOD.MERGE,
            key: `${ONYXKEYS.COLLECTION.REPORT_ACTIONS}${workspaceChatReportID}`,
            value: {
                pendingAction: null,
            },
        },
    ];

    // Compose the memberData object which is used to add the employee to the workspace and
    // optimistically create the workspace chat for them.
    const memberData = {
        accountID: Number(employeeAccountID),
        email: employeeEmail,
        workspaceChatReportID: employeeWorkspaceChat.reportCreationData[employeeEmail].reportID,
        workspaceChatCreatedReportActionID: employeeWorkspaceChat.reportCreationData[employeeEmail].reportActionID,
    };

    const oldChatReportID = iouReport.chatReportID;

    // Next we need to convert the IOU report to Expense report.
    // We need to change:
    // - report type
    // - change the sign of the report total
    // - update its policyID and policyName
    // - update the chatReportID to point to the new workspace chat
    const expenseReport = {
        ...iouReport,
        chatReportID: memberData.workspaceChatReportID,
        policyID,
        policyName: workspaceName,
        type: CONST.REPORT.TYPE.EXPENSE,
        total: -(iouReport?.total ?? 0),
    };
    optimisticData.push({
        onyxMethod: Onyx.METHOD.MERGE,
        key: `${ONYXKEYS.COLLECTION.REPORT}${iouReportID}`,
        value: expenseReport,
    });
    failureData.push({
        onyxMethod: Onyx.METHOD.MERGE,
        key: `${ONYXKEYS.COLLECTION.REPORT}${iouReportID}`,
        value: iouReport,
    });

    // The expense report transactions need to have the amount reversed to negative values
    const reportTransactions = TransactionUtils.getAllReportTransactions(iouReportID);

    // For performance reasons, we are going to compose a merge collection data for transactions
    const transactionsOptimisticData: Record<string, Transaction> = {};
    const transactionFailureData: Record<string, Transaction> = {};
    reportTransactions.forEach((transaction) => {
        transactionsOptimisticData[`${ONYXKEYS.COLLECTION.TRANSACTION}${transaction.transactionID}`] = {
            ...transaction,
            amount: -transaction.amount,
            modifiedAmount: transaction.modifiedAmount ? -transaction.modifiedAmount : 0,
        };

        transactionFailureData[`${ONYXKEYS.COLLECTION.TRANSACTION}${transaction.transactionID}`] = transaction;
    });

    optimisticData.push({
        onyxMethod: Onyx.METHOD.MERGE_COLLECTION,
        key: `${ONYXKEYS.COLLECTION.TRANSACTION}`,
        value: transactionsOptimisticData,
    });
    failureData.push({
        onyxMethod: Onyx.METHOD.MERGE_COLLECTION,
        key: `${ONYXKEYS.COLLECTION.TRANSACTION}`,
        value: transactionFailureData,
    });

    // We need to move the report preview action from the DM to the workspace chat.
    const reportPreview = ReportActionsUtils.getParentReportAction(iouReport);
    optimisticData.push({
        onyxMethod: Onyx.METHOD.MERGE,
        key: `${ONYXKEYS.COLLECTION.REPORT_ACTIONS}${oldChatReportID}`,
        value: {[reportPreview?.reportActionID ?? '-1']: null},
    });
    failureData.push({
        onyxMethod: Onyx.METHOD.MERGE,
        key: `${ONYXKEYS.COLLECTION.REPORT_ACTIONS}${oldChatReportID}`,
        value: {[reportPreview?.reportActionID ?? '-1']: reportPreview},
    });

    // To optimistically remove the GBR from the DM we need to update the hasOutstandingChildRequest param to false
    optimisticData.push({
        onyxMethod: Onyx.METHOD.MERGE,
        key: `${ONYXKEYS.COLLECTION.REPORT}${oldChatReportID}`,
        value: {
            hasOutstandingChildRequest: false,
        },
    });
    failureData.push({
        onyxMethod: Onyx.METHOD.MERGE,
        key: `${ONYXKEYS.COLLECTION.REPORT}${oldChatReportID}`,
        value: {
            hasOutstandingChildRequest: true,
        },
    });

    if (reportPreview?.reportActionID) {
        // Update the created timestamp of the report preview action to be after the workspace chat created timestamp.
        optimisticData.push({
            onyxMethod: Onyx.METHOD.MERGE,
            key: `${ONYXKEYS.COLLECTION.REPORT_ACTIONS}${memberData.workspaceChatReportID}`,
            value: {
                [reportPreview.reportActionID]: {
                    ...reportPreview,
                    message: [
                        {
                            type: CONST.REPORT.MESSAGE.TYPE.TEXT,
                            text: ReportUtils.getReportPreviewMessage(expenseReport, null, false, false, newWorkspace),
                        },
                    ],
                    created: DateUtils.getDBTime(),
                },
            },
        });
    }

    failureData.push({
        onyxMethod: Onyx.METHOD.MERGE,
        key: `${ONYXKEYS.COLLECTION.REPORT_ACTIONS}${memberData.workspaceChatReportID}`,
        value: {[reportPreview?.reportActionID ?? '-1']: null},
    });

    // Create the MOVED report action and add it to the DM chat which indicates to the user where the report has been moved
    const movedReportAction = ReportUtils.buildOptimisticMovedReportAction(oldPersonalPolicyID ?? '-1', policyID, memberData.workspaceChatReportID, iouReportID, workspaceName);
    optimisticData.push({
        onyxMethod: Onyx.METHOD.MERGE,
        key: `${ONYXKEYS.COLLECTION.REPORT_ACTIONS}${oldChatReportID}`,
        value: {[movedReportAction.reportActionID]: movedReportAction},
    });
    successData.push({
        onyxMethod: Onyx.METHOD.MERGE,
        key: `${ONYXKEYS.COLLECTION.REPORT_ACTIONS}${oldChatReportID}`,
        value: {
            [movedReportAction.reportActionID]: {
                ...movedReportAction,
                pendingAction: null,
            },
        },
    });
    failureData.push({
        onyxMethod: Onyx.METHOD.MERGE,
        key: `${ONYXKEYS.COLLECTION.REPORT_ACTIONS}${oldChatReportID}`,
        value: {[movedReportAction.reportActionID]: null},
    });

    const params: CreateWorkspaceFromIOUPaymentParams = {
        policyID,
        announceChatReportID,
        adminsChatReportID,
        expenseChatReportID: workspaceChatReportID,
        ownerEmail: '',
        makeMeAdmin: false,
        policyName: workspaceName,
        type: CONST.POLICY.TYPE.TEAM,
        announceCreatedReportActionID,
        adminsCreatedReportActionID,
        expenseCreatedReportActionID: workspaceChatCreatedReportActionID,
        customUnitID,
        customUnitRateID,
        iouReportID,
        memberData: JSON.stringify(memberData),
        reportActionID: movedReportAction.reportActionID,
    };

    API.write(WRITE_COMMANDS.CREATE_WORKSPACE_FROM_IOU_PAYMENT, params, {optimisticData, successData, failureData});

    return policyID;
}

function enablePolicyConnections(policyID: string, enabled: boolean) {
    const onyxData: OnyxData = {
        optimisticData: [
            {
                onyxMethod: Onyx.METHOD.MERGE,
                key: `${ONYXKEYS.COLLECTION.POLICY}${policyID}`,
                value: {
                    areConnectionsEnabled: enabled,
                    pendingFields: {
                        areConnectionsEnabled: CONST.RED_BRICK_ROAD_PENDING_ACTION.UPDATE,
                    },
                },
            },
        ],
        successData: [
            {
                onyxMethod: Onyx.METHOD.MERGE,
                key: `${ONYXKEYS.COLLECTION.POLICY}${policyID}`,
                value: {
                    pendingFields: {
                        areConnectionsEnabled: null,
                    },
                },
            },
        ],
        failureData: [
            {
                onyxMethod: Onyx.METHOD.MERGE,
                key: `${ONYXKEYS.COLLECTION.POLICY}${policyID}`,
                value: {
                    areConnectionsEnabled: !enabled,
                    pendingFields: {
                        areConnectionsEnabled: null,
                    },
                },
            },
        ],
    };

    const parameters: EnablePolicyConnectionsParams = {policyID, enabled};

    API.write(WRITE_COMMANDS.ENABLE_POLICY_CONNECTIONS, parameters, onyxData);

    if (enabled && getIsNarrowLayout()) {
        navigateWhenEnableFeature(policyID);
    }
}

function enableExpensifyCard(policyID: string, enabled: boolean) {
    const authToken = NetworkStore.getAuthToken();
    if (!authToken) {
        return;
    }
    const onyxData: OnyxData = {
        optimisticData: [
            {
                onyxMethod: Onyx.METHOD.MERGE,
                key: `${ONYXKEYS.COLLECTION.POLICY}${policyID}`,
                value: {
                    areExpensifyCardsEnabled: enabled,
                    pendingFields: {
                        areExpensifyCardsEnabled: CONST.RED_BRICK_ROAD_PENDING_ACTION.UPDATE,
                    },
                },
            },
        ],
        successData: [
            {
                onyxMethod: Onyx.METHOD.MERGE,
                key: `${ONYXKEYS.COLLECTION.POLICY}${policyID}`,
                value: {
                    pendingFields: {
                        areExpensifyCardsEnabled: null,
                    },
                },
            },
        ],
        failureData: [
            {
                onyxMethod: Onyx.METHOD.MERGE,
                key: `${ONYXKEYS.COLLECTION.POLICY}${policyID}`,
                value: {
                    areExpensifyCardsEnabled: !enabled,
                    pendingFields: {
                        areExpensifyCardsEnabled: null,
                    },
                },
            },
        ],
    };

    const parameters: EnablePolicyExpensifyCardsParams = {authToken, policyID, enabled};

    API.write(WRITE_COMMANDS.ENABLE_POLICY_EXPENSIFY_CARDS, parameters, onyxData);

    if (enabled && getIsNarrowLayout()) {
        navigateWhenEnableFeature(policyID);
    }
}

function enablePolicyReportFields(policyID: string, enabled: boolean) {
    const onyxData: OnyxData = {
        optimisticData: [
            {
                onyxMethod: Onyx.METHOD.MERGE,
                key: `${ONYXKEYS.COLLECTION.POLICY}${policyID}`,
                value: {
                    areReportFieldsEnabled: enabled,
                    pendingFields: {
                        areReportFieldsEnabled: CONST.RED_BRICK_ROAD_PENDING_ACTION.UPDATE,
                    },
                },
            },
        ],
        successData: [
            {
                onyxMethod: Onyx.METHOD.MERGE,
                key: `${ONYXKEYS.COLLECTION.POLICY}${policyID}`,
                value: {
                    pendingFields: {
                        areReportFieldsEnabled: null,
                    },
                },
            },
        ],
        failureData: [
            {
                onyxMethod: Onyx.METHOD.MERGE,
                key: `${ONYXKEYS.COLLECTION.POLICY}${policyID}`,
                value: {
                    areReportFieldsEnabled: !enabled,
                    pendingFields: {
                        areReportFieldsEnabled: null,
                    },
                },
            },
        ],
    };

    const parameters: EnablePolicyReportFieldsParams = {policyID, enabled};

    API.write(WRITE_COMMANDS.ENABLE_POLICY_REPORT_FIELDS, parameters, onyxData);

    if (enabled && getIsNarrowLayout()) {
        navigateWhenEnableFeature(policyID);
    }
}

function enablePolicyTaxes(policyID: string, enabled: boolean) {
    const defaultTaxRates: TaxRatesWithDefault = CONST.DEFAULT_TAX;
    const taxRatesData: OnyxData = {
        optimisticData: [
            {
                onyxMethod: Onyx.METHOD.MERGE,
                key: `${ONYXKEYS.COLLECTION.POLICY}${policyID}`,
                value: {
                    taxRates: {
                        ...defaultTaxRates,
                        taxes: {
                            ...Object.keys(defaultTaxRates.taxes).reduce((acc, taxKey) => {
                                acc[taxKey] = {
                                    ...defaultTaxRates.taxes[taxKey],
                                    pendingAction: CONST.RED_BRICK_ROAD_PENDING_ACTION.ADD,
                                };
                                return acc;
                            }, {} as Record<string, TaxRate & {pendingAction: typeof CONST.RED_BRICK_ROAD_PENDING_ACTION.ADD}>),
                        },
                    },
                },
            },
        ],
        successData: [
            {
                onyxMethod: Onyx.METHOD.MERGE,
                key: `${ONYXKEYS.COLLECTION.POLICY}${policyID}`,
                value: {
                    taxRates: {
                        taxes: {
                            ...Object.keys(defaultTaxRates.taxes).reduce((acc, taxKey) => {
                                acc[taxKey] = {pendingAction: null};
                                return acc;
                            }, {} as Record<string, {pendingAction: null}>),
                        },
                    },
                },
            },
        ],
        failureData: [
            {
                onyxMethod: Onyx.METHOD.MERGE,
                key: `${ONYXKEYS.COLLECTION.POLICY}${policyID}`,
                value: {
                    taxRates: undefined,
                },
            },
        ],
    };
    const policy = getPolicy(policyID);
    const shouldAddDefaultTaxRatesData = (!policy?.taxRates || isEmptyObject(policy.taxRates)) && enabled;

    const optimisticData: OnyxUpdate[] = [
        {
            onyxMethod: Onyx.METHOD.MERGE,
            key: `${ONYXKEYS.COLLECTION.POLICY}${policyID}`,
            value: {
                tax: {
                    trackingEnabled: enabled,
                },
                pendingFields: {
                    tax: CONST.RED_BRICK_ROAD_PENDING_ACTION.UPDATE,
                },
            },
        },
    ];
    optimisticData.push(...(shouldAddDefaultTaxRatesData ? taxRatesData.optimisticData ?? [] : []));

    const successData: OnyxUpdate[] = [
        {
            onyxMethod: Onyx.METHOD.MERGE,
            key: `${ONYXKEYS.COLLECTION.POLICY}${policyID}`,
            value: {
                pendingFields: {
                    tax: null,
                },
            },
        },
    ];
    successData.push(...(shouldAddDefaultTaxRatesData ? taxRatesData.successData ?? [] : []));

    const failureData: OnyxUpdate[] = [
        {
            onyxMethod: Onyx.METHOD.MERGE,
            key: `${ONYXKEYS.COLLECTION.POLICY}${policyID}`,
            value: {
                tax: {
                    trackingEnabled: !enabled,
                },
                pendingFields: {
                    tax: null,
                },
            },
        },
    ];
    failureData.push(...(shouldAddDefaultTaxRatesData ? taxRatesData.failureData ?? [] : []));

    const onyxData: OnyxData = {
        optimisticData,
        successData,
        failureData,
    };

    const parameters: EnablePolicyTaxesParams = {policyID, enabled};
    if (shouldAddDefaultTaxRatesData) {
        parameters.taxFields = JSON.stringify(defaultTaxRates);
    }
    API.write(WRITE_COMMANDS.ENABLE_POLICY_TAXES, parameters, onyxData);

    if (enabled && getIsNarrowLayout()) {
        navigateWhenEnableFeature(policyID);
    }
}

function enablePolicyWorkflows(policyID: string, enabled: boolean) {
    const policy = getPolicy(policyID);
    const onyxData: OnyxData = {
        optimisticData: [
            {
                onyxMethod: Onyx.METHOD.MERGE,
                key: `${ONYXKEYS.COLLECTION.POLICY}${policyID}`,
                value: {
                    areWorkflowsEnabled: enabled,
                    ...(!enabled
                        ? {
                              approvalMode: CONST.POLICY.APPROVAL_MODE.OPTIONAL,
                              autoReporting: false,
                              harvesting: {
                                  enabled: false,
                              },
                              reimbursementChoice: CONST.POLICY.REIMBURSEMENT_CHOICES.REIMBURSEMENT_NO,
                          }
                        : {}),
                    pendingFields: {
                        areWorkflowsEnabled: CONST.RED_BRICK_ROAD_PENDING_ACTION.UPDATE,
                        ...(!enabled
                            ? {
                                  approvalMode: CONST.RED_BRICK_ROAD_PENDING_ACTION.UPDATE,
                                  autoReporting: CONST.RED_BRICK_ROAD_PENDING_ACTION.UPDATE,
                                  harvesting: CONST.RED_BRICK_ROAD_PENDING_ACTION.UPDATE,
                                  reimbursementChoice: CONST.RED_BRICK_ROAD_PENDING_ACTION.UPDATE,
                              }
                            : {}),
                    },
                },
            },
        ],
        successData: [
            {
                onyxMethod: Onyx.METHOD.MERGE,
                key: `${ONYXKEYS.COLLECTION.POLICY}${policyID}`,
                value: {
                    pendingFields: {
                        areWorkflowsEnabled: null,
                        ...(!enabled
                            ? {
                                  approvalMode: null,
                                  autoReporting: null,
                                  harvesting: null,
                                  reimbursementChoice: null,
                              }
                            : {}),
                    },
                },
            },
        ],
        failureData: [
            {
                onyxMethod: Onyx.METHOD.MERGE,
                key: `${ONYXKEYS.COLLECTION.POLICY}${policyID}`,
                value: {
                    areWorkflowsEnabled: !enabled,
                    ...(!enabled
                        ? {
                              approvalMode: policy?.approvalMode,
                              autoReporting: policy?.autoReporting,
                              harvesting: policy?.harvesting,
                              reimbursementChoice: policy?.reimbursementChoice,
                          }
                        : {}),
                    pendingFields: {
                        areWorkflowsEnabled: null,
                        ...(!enabled
                            ? {
                                  approvalMode: null,
                                  autoReporting: null,
                                  harvesting: null,
                                  reimbursementChoice: null,
                              }
                            : {}),
                    },
                },
            },
        ],
    };

    const parameters: EnablePolicyWorkflowsParams = {policyID, enabled};

    API.write(WRITE_COMMANDS.ENABLE_POLICY_WORKFLOWS, parameters, onyxData);

    if (enabled && getIsNarrowLayout()) {
        navigateWhenEnableFeature(policyID);
    }
}

function enableDistanceRequestTax(policyID: string, customUnitName: string, customUnitID: string, attributes: Attributes) {
    const policy = getPolicy(policyID);
    const onyxData: OnyxData = {
        optimisticData: [
            {
                onyxMethod: Onyx.METHOD.MERGE,
                key: `${ONYXKEYS.COLLECTION.POLICY}${policyID}`,
                value: {
                    customUnits: {
                        [customUnitID]: {
                            attributes,
                        },
                    },
                    pendingFields: {
                        customUnits: CONST.RED_BRICK_ROAD_PENDING_ACTION.UPDATE,
                    },
                },
            },
        ],
        successData: [
            {
                onyxMethod: Onyx.METHOD.MERGE,
                key: `${ONYXKEYS.COLLECTION.POLICY}${policyID}`,
                value: {
                    pendingFields: {
                        customUnits: null,
                    },
                },
            },
        ],
        failureData: [
            {
                onyxMethod: Onyx.METHOD.MERGE,
                key: `${ONYXKEYS.COLLECTION.POLICY}${policyID}`,
                value: {
                    customUnits: {
                        [customUnitID]: {
                            attributes: policy?.customUnits ? policy?.customUnits[customUnitID].attributes : null,
                        },
                    },
                },
            },
        ],
    };

    const params = {
        policyID,
        customUnit: JSON.stringify({
            customUnitName,
            customUnitID,
            attributes,
        }),
    };
    API.write(WRITE_COMMANDS.ENABLE_DISTANCE_REQUEST_TAX, params, onyxData);
}

function openPolicyMoreFeaturesPage(policyID: string) {
    const params: OpenPolicyMoreFeaturesPageParams = {policyID};

    API.read(READ_COMMANDS.OPEN_POLICY_MORE_FEATURES_PAGE, params);
}

function setPolicyCustomTaxName(policyID: string, customTaxName: string) {
    const policy = getPolicy(policyID);
    const originalCustomTaxName = policy?.taxRates?.name;
    const onyxData: OnyxData = {
        optimisticData: [
            {
                onyxMethod: Onyx.METHOD.MERGE,
                key: `${ONYXKEYS.COLLECTION.POLICY}${policyID}`,
                value: {
                    taxRates: {
                        name: customTaxName,
                        pendingFields: {name: CONST.RED_BRICK_ROAD_PENDING_ACTION.UPDATE},
                        errorFields: null,
                    },
                },
            },
        ],
        successData: [
            {
                onyxMethod: Onyx.METHOD.MERGE,
                key: `${ONYXKEYS.COLLECTION.POLICY}${policyID}`,
                value: {
                    taxRates: {
                        pendingFields: {name: null},
                        errorFields: null,
                    },
                },
            },
        ],
        failureData: [
            {
                onyxMethod: Onyx.METHOD.MERGE,
                key: `${ONYXKEYS.COLLECTION.POLICY}${policyID}`,
                value: {
                    taxRates: {
                        name: originalCustomTaxName,
                        pendingFields: {name: null},
                        errorFields: {name: ErrorUtils.getMicroSecondOnyxErrorWithTranslationKey('common.genericErrorMessage')},
                    },
                },
            },
        ],
    };

    const parameters = {
        policyID,
        customTaxName,
    };

    API.write(WRITE_COMMANDS.SET_POLICY_CUSTOM_TAX_NAME, parameters, onyxData);
}

function setWorkspaceCurrencyDefault(policyID: string, taxCode: string) {
    const policy = getPolicy(policyID);
    const originalDefaultExternalID = policy?.taxRates?.defaultExternalID;
    const onyxData: OnyxData = {
        optimisticData: [
            {
                onyxMethod: Onyx.METHOD.MERGE,
                key: `${ONYXKEYS.COLLECTION.POLICY}${policyID}`,
                value: {
                    taxRates: {
                        defaultExternalID: taxCode,
                        pendingFields: {defaultExternalID: CONST.RED_BRICK_ROAD_PENDING_ACTION.UPDATE},
                        errorFields: null,
                    },
                },
            },
        ],
        successData: [
            {
                onyxMethod: Onyx.METHOD.MERGE,
                key: `${ONYXKEYS.COLLECTION.POLICY}${policyID}`,
                value: {
                    taxRates: {
                        pendingFields: {defaultExternalID: null},
                        errorFields: null,
                    },
                },
            },
        ],
        failureData: [
            {
                onyxMethod: Onyx.METHOD.MERGE,
                key: `${ONYXKEYS.COLLECTION.POLICY}${policyID}`,
                value: {
                    taxRates: {
                        defaultExternalID: originalDefaultExternalID,
                        pendingFields: {defaultExternalID: null},
                        errorFields: {defaultExternalID: ErrorUtils.getMicroSecondOnyxErrorWithTranslationKey('common.genericErrorMessage')},
                    },
                },
            },
        ],
    };

    const parameters = {
        policyID,
        taxCode,
    };

    API.write(WRITE_COMMANDS.SET_POLICY_TAXES_CURRENCY_DEFAULT, parameters, onyxData);
}

function setForeignCurrencyDefault(policyID: string, taxCode: string) {
    const policy = getPolicy(policyID);
    const originalDefaultForeignCurrencyID = policy?.taxRates?.foreignTaxDefault;
    const onyxData: OnyxData = {
        optimisticData: [
            {
                onyxMethod: Onyx.METHOD.MERGE,
                key: `${ONYXKEYS.COLLECTION.POLICY}${policyID}`,
                value: {
                    taxRates: {
                        foreignTaxDefault: taxCode,
                        pendingFields: {foreignTaxDefault: CONST.RED_BRICK_ROAD_PENDING_ACTION.UPDATE},
                        errorFields: null,
                    },
                },
            },
        ],
        successData: [
            {
                onyxMethod: Onyx.METHOD.MERGE,
                key: `${ONYXKEYS.COLLECTION.POLICY}${policyID}`,
                value: {
                    taxRates: {
                        pendingFields: {foreignTaxDefault: null},
                        errorFields: null,
                    },
                },
            },
        ],
        failureData: [
            {
                onyxMethod: Onyx.METHOD.MERGE,
                key: `${ONYXKEYS.COLLECTION.POLICY}${policyID}`,
                value: {
                    taxRates: {
                        foreignTaxDefault: originalDefaultForeignCurrencyID,
                        pendingFields: {foreignTaxDefault: null},
                        errorFields: {foreignTaxDefault: ErrorUtils.getMicroSecondOnyxErrorWithTranslationKey('common.genericErrorMessage')},
                    },
                },
            },
        ],
    };

    const parameters = {
        policyID,
        taxCode,
    };

    API.write(WRITE_COMMANDS.SET_POLICY_TAXES_FOREIGN_CURRENCY_DEFAULT, parameters, onyxData);
}

function upgradeToCorporate(policyID: string, featureName: string) {
    const policy = getPolicy(policyID);
    const optimisticData: OnyxUpdate[] = [
        {
            onyxMethod: Onyx.METHOD.MERGE,
            key: `policy_${policyID}`,
            value: {
                isPendingUpgrade: true,
                type: CONST.POLICY.TYPE.CORPORATE,
                maxExpenseAge: CONST.POLICY.DEFAULT_MAX_EXPENSE_AGE,
                maxExpenseAmount: CONST.POLICY.DEFAULT_MAX_EXPENSE_AMOUNT,
                maxExpenseAmountNoReceipt: CONST.POLICY.DEFAULT_MAX_AMOUNT_NO_RECEIPT,
                glCodes: true,
                ...(PolicyUtils.isInstantSubmitEnabled(policy) && {
                    autoReporting: true,
                    autoReportingFrequency: CONST.POLICY.AUTO_REPORTING_FREQUENCIES.MANUAL,
                }),
            },
        },
    ];

    const successData: OnyxUpdate[] = [
        {
            onyxMethod: Onyx.METHOD.MERGE,
            key: `policy_${policyID}`,
            value: {
                isPendingUpgrade: false,
            },
        },
    ];

    const failureData: OnyxUpdate[] = [
        {
            onyxMethod: Onyx.METHOD.MERGE,
            key: `policy_${policyID}`,
            value: {
                isPendingUpgrade: false,
                type: policy?.type,
                maxExpenseAge: policy?.maxExpenseAge ?? null,
                maxExpenseAmount: policy?.maxExpenseAmount ?? null,
                maxExpenseAmountNoReceipt: policy?.maxExpenseAmountNoReceipt ?? null,
                glCodes: policy?.glCodes ?? null,
                autoReporting: policy?.autoReporting ?? null,
                autoReportingFrequency: policy?.autoReportingFrequency ?? null,
            },
        },
    ];

    const parameters: UpgradeToCorporateParams = {policyID, featureName};

    API.write(WRITE_COMMANDS.UPGRADE_TO_CORPORATE, parameters, {optimisticData, successData, failureData});
}

function getPoliciesConnectedToSageIntacct(): Policy[] {
    return Object.values(allPolicies ?? {}).filter<Policy>((policy): policy is Policy => !!policy && !!policy?.connections?.intacct);
}

export {
    leaveWorkspace,
    addBillingCardAndRequestPolicyOwnerChange,
    hasActiveChatEnabledPolicies,
    setWorkspaceErrors,
    clearCustomUnitErrors,
    hideWorkspaceAlertMessage,
    deleteWorkspace,
    updateAddress,
    updateWorkspaceCustomUnitAndRate,
    updateLastAccessedWorkspace,
    clearDeleteWorkspaceError,
    openWorkspaceReimburseView,
    setPolicyIDForReimburseView,
    clearOnyxDataForReimburseView,
    setRateForReimburseView,
    setUnitForReimburseView,
    generateDefaultWorkspaceName,
    updateGeneralSettings,
    deleteWorkspaceAvatar,
    updateWorkspaceAvatar,
    clearAvatarErrors,
    generatePolicyID,
    createWorkspace,
    openPolicyTaxesPage,
    openWorkspaceInvitePage,
    openWorkspace,
    removeWorkspace,
    createWorkspaceFromIOUPayment,
    clearErrors,
    dismissAddedWithPrimaryLoginMessages,
    openDraftWorkspaceRequest,
    createDraftInitialWorkspace,
    setWorkspaceInviteMessageDraft,
    setWorkspaceApprovalMode,
    setWorkspaceAutoReportingFrequency,
    setWorkspaceAutoReportingMonthlyOffset,
    updateWorkspaceDescription,
    setWorkspacePayer,
    setWorkspaceReimbursement,
    openPolicyWorkflowsPage,
    enablePolicyConnections,
    enablePolicyReportFields,
    enablePolicyTaxes,
    enablePolicyWorkflows,
    enableDistanceRequestTax,
    openPolicyMoreFeaturesPage,
    generateCustomUnitID,
    clearQBOErrorField,
    clearXeroErrorField,
    clearNetSuiteErrorField,
    clearWorkspaceReimbursementErrors,
    setWorkspaceCurrencyDefault,
    setForeignCurrencyDefault,
    setPolicyCustomTaxName,
    clearPolicyErrorField,
    isCurrencySupportedForDirectReimbursement,
    getPrimaryPolicy,
    createDraftWorkspace,
    buildPolicyData,
    enableExpensifyCard,
    createPolicyExpenseChats,
<<<<<<< HEAD
    upgradeToCorporate,
=======
    openPolicyExpensifyCardsPage,
    requestExpensifyCardLimitIncrease,
>>>>>>> fc045a8c
    getPoliciesConnectedToSageIntacct,
};

export type {NewCustomUnit};<|MERGE_RESOLUTION|>--- conflicted
+++ resolved
@@ -3121,12 +3121,9 @@
     buildPolicyData,
     enableExpensifyCard,
     createPolicyExpenseChats,
-<<<<<<< HEAD
     upgradeToCorporate,
-=======
     openPolicyExpensifyCardsPage,
     requestExpensifyCardLimitIncrease,
->>>>>>> fc045a8c
     getPoliciesConnectedToSageIntacct,
 };
 
