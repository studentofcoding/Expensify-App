--- conflicted
+++ resolved
@@ -1772,13 +1772,10 @@
                     approvalMode: CONST.RED_BRICK_ROAD_PENDING_ACTION.ADD,
                     reimbursementChoice: CONST.RED_BRICK_ROAD_PENDING_ACTION.ADD,
                 },
-<<<<<<< HEAD
-                requiresCategory: true,
-=======
                 areWorkflowsEnabled: shouldEnableWorkflowsByDefault,
                 defaultBillable: false,
                 disabledFields: {defaultBillable: true},
->>>>>>> 28389d1c
+                requiresCategory: true,
             },
         },
     ];
@@ -2219,12 +2216,9 @@
                     approvalMode: CONST.RED_BRICK_ROAD_PENDING_ACTION.ADD,
                     reimbursementChoice: CONST.RED_BRICK_ROAD_PENDING_ACTION.ADD,
                 },
-<<<<<<< HEAD
-                requiresCategory: true,
-=======
                 defaultBillable: false,
                 disabledFields: {defaultBillable: true},
->>>>>>> 28389d1c
+                requiresCategory: true,
             },
         },
         {
@@ -2552,12 +2546,9 @@
             approvalMode: CONST.RED_BRICK_ROAD_PENDING_ACTION.ADD,
             reimbursementChoice: CONST.RED_BRICK_ROAD_PENDING_ACTION.ADD,
         },
-<<<<<<< HEAD
-        requiresCategory: true,
-=======
         defaultBillable: false,
         disabledFields: {defaultBillable: true},
->>>>>>> 28389d1c
+        requiresCategory: true,
     };
 
     const optimisticData: OnyxUpdate[] = [
