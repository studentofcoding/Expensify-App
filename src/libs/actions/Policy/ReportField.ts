--- conflicted
+++ resolved
@@ -1,9 +1,5 @@
-<<<<<<< HEAD
-import type {NullishDeep, OnyxCollection, OnyxUpdate} from 'react-native-onyx';
-=======
 import cloneDeep from 'lodash/cloneDeep';
 import type {NullishDeep, OnyxCollection} from 'react-native-onyx';
->>>>>>> a91b7f85
 import Onyx from 'react-native-onyx';
 import * as API from '@libs/API';
 import type {
@@ -149,11 +145,7 @@
     const previousFieldList = allPolicies?.[`${ONYXKEYS.COLLECTION.POLICY}${policyID}`]?.fieldList ?? {};
     const fieldID = WorkspaceReportFieldUtils.generateFieldID(name);
     const fieldKey = ReportUtils.getReportFieldKey(fieldID);
-<<<<<<< HEAD
     const newReportField: Omit<OnyxValueWithOfflineFeedback<PolicyReportField>, 'value'> = {
-=======
-    const newReportField: PolicyReportField = {
->>>>>>> a91b7f85
         name,
         type,
         defaultValue: initialValue,
@@ -179,11 +171,7 @@
                 onyxMethod: Onyx.METHOD.MERGE,
                 value: {
                     fieldList: {
-<<<<<<< HEAD
-                        [fieldKey]: optimisticReportFieldDataForPolicy,
-=======
-                        [fieldKey]: {...newReportField, pendingAction: CONST.RED_BRICK_ROAD_PENDING_ACTION.ADD},
->>>>>>> a91b7f85
+                        [fieldKey]: {...optimisticReportFieldDataForPolicy, pendingAction: CONST.RED_BRICK_ROAD_PENDING_ACTION.ADD},
                     },
                     errorFields: null,
                 },
