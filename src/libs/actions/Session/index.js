--- conflicted
+++ resolved
@@ -253,14 +253,8 @@
             key: ONYXKEYS.ACCOUNT,
             value: {
                 isLoading: false,
-<<<<<<< HEAD
-                errors: {
-                    [DateUtils.getMicroseconds()]: Localize.translateLocal('loginForm.cannotGetAccountDetails'),
-                },
-                loadingForm: null,
-=======
+                loadingForm: null,
                 errors: ErrorUtils.getMicroSecondOnyxError('loginForm.cannotGetAccountDetails'),
->>>>>>> 1cd132d2
             },
         },
     ];
