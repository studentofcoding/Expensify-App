import throttle from 'lodash/throttle';
import type {ChannelAuthorizationData} from 'pusher-js/types/src/core/auth/options';
import type {ChannelAuthorizationCallback} from 'pusher-js/with-encryption';
import {InteractionManager, Linking, NativeModules} from 'react-native';
import type {OnyxEntry, OnyxUpdate} from 'react-native-onyx';
import Onyx from 'react-native-onyx';
import type {ValueOf} from 'type-fest';
import * as PersistedRequests from '@libs/actions/PersistedRequests';
import * as API from '@libs/API';
import type {
    AuthenticatePusherParams,
    BeginAppleSignInParams,
    BeginGoogleSignInParams,
    BeginSignInParams,
    DisableTwoFactorAuthParams,
    RequestAccountValidationLinkParams,
    RequestNewValidateCodeParams,
    RequestUnlinkValidationLinkParams,
    ResetSMSDeliveryFailureStatusParams,
    SignInUserWithLinkParams,
    SignUpUserParams,
    UnlinkLoginParams,
    ValidateTwoFactorAuthParams,
} from '@libs/API/parameters';
import type SignInUserParams from '@libs/API/parameters/SignInUserParams';
import {READ_COMMANDS, SIDE_EFFECT_REQUEST_COMMANDS, WRITE_COMMANDS} from '@libs/API/types';
import asyncOpenURL from '@libs/asyncOpenURL';
import * as Authentication from '@libs/Authentication';
import * as ErrorUtils from '@libs/ErrorUtils';
import Fullstory from '@libs/Fullstory';
import HttpUtils from '@libs/HttpUtils';
import Log from '@libs/Log';
import Navigation from '@libs/Navigation/Navigation';
import navigationRef from '@libs/Navigation/navigationRef';
import * as MainQueue from '@libs/Network/MainQueue';
import * as NetworkStore from '@libs/Network/NetworkStore';
import {getCurrentUserEmail} from '@libs/Network/NetworkStore';
import NetworkConnection from '@libs/NetworkConnection';
import Pusher from '@libs/Pusher';
import {getReportIDFromLink, parseReportRouteParams as parseReportRouteParamsReportUtils} from '@libs/ReportUtils';
import * as SessionUtils from '@libs/SessionUtils';
import {clearSoundAssetsCache} from '@libs/Sound';
import Timers from '@libs/Timers';
import {hideContextMenu} from '@pages/home/report/ContextMenu/ReportActionContextMenu';
import {KEYS_TO_PRESERVE, openApp, reconnectApp} from '@userActions/App';
import {KEYS_TO_PRESERVE_DELEGATE_ACCESS} from '@userActions/Delegate';
import * as Device from '@userActions/Device';
import * as PriorityMode from '@userActions/PriorityMode';
import redirectToSignIn from '@userActions/SignInRedirect';
import Timing from '@userActions/Timing';
import * as Welcome from '@userActions/Welcome';
import CONFIG from '@src/CONFIG';
import CONST from '@src/CONST';
import ONYXKEYS from '@src/ONYXKEYS';
import type {HybridAppRoute, Route} from '@src/ROUTES';
import ROUTES from '@src/ROUTES';
import SCREENS from '@src/SCREENS';
import type Credentials from '@src/types/onyx/Credentials';
import type Response from '@src/types/onyx/Response';
import type Session from '@src/types/onyx/Session';
import type {AutoAuthState} from '@src/types/onyx/Session';
import clearCache from './clearCache';
import updateSessionAuthTokens from './updateSessionAuthTokens';

let session: Session = {};
let authPromiseResolver: ((value: boolean) => void) | null = null;
Onyx.connect({
    key: ONYXKEYS.SESSION,
    callback: (value) => {
        session = value ?? {};
        if (!session.creationDate) {
            session.creationDate = new Date().getTime();
        }
        if (session.authToken && authPromiseResolver) {
            authPromiseResolver(true);
            authPromiseResolver = null;
        }
    },
});

Onyx.connect({
    key: ONYXKEYS.USER_METADATA,
    callback: Fullstory.consentAndIdentify,
});

let stashedSession: Session = {};
Onyx.connect({
    key: ONYXKEYS.STASHED_SESSION,
    callback: (value) => (stashedSession = value ?? {}),
});

let credentials: Credentials = {};
Onyx.connect({
    key: ONYXKEYS.CREDENTIALS,
    callback: (value) => (credentials = value ?? {}),
});

let stashedCredentials: Credentials = {};
Onyx.connect({
    key: ONYXKEYS.STASHED_CREDENTIALS,
    callback: (value) => (stashedCredentials = value ?? {}),
});

let preferredLocale: ValueOf<typeof CONST.LOCALES> | null = null;
Onyx.connect({
    key: ONYXKEYS.NVP_PREFERRED_LOCALE,
    callback: (val) => (preferredLocale = val ?? null),
});

function isSupportAuthToken(): boolean {
    return session.authTokenType === CONST.AUTH_TOKEN_TYPES.SUPPORT;
}

/**
 * Sets the SupportToken. This method will only be used on dev.
 */
function setSupportAuthToken(supportAuthToken: string, email: string, accountID: number) {
    Onyx.merge(ONYXKEYS.SESSION, {
        authTokenType: CONST.AUTH_TOKEN_TYPES.SUPPORT,
        authToken: supportAuthToken,
        email,
        accountID,
        creationDate: new Date().getTime(),
    }).then(() => {
        Log.info('[Supportal] Authtoken set');
    });
    Onyx.set(ONYXKEYS.LAST_VISITED_PATH, '');
}

function getShortLivedLoginParams() {
    const optimisticData: OnyxUpdate[] = [
        {
            onyxMethod: Onyx.METHOD.MERGE,
            key: ONYXKEYS.ACCOUNT,
            value: {
                ...CONST.DEFAULT_ACCOUNT_DATA,
                isLoading: true,
            },
        },
        // We are making a temporary modification to 'signedInWithShortLivedAuthToken' to ensure that 'App.openApp' will be called at least once
        {
            onyxMethod: Onyx.METHOD.MERGE,
            key: ONYXKEYS.SESSION,
            value: {
                signedInWithShortLivedAuthToken: true,
                isAuthenticatingWithShortLivedToken: true,
            },
        },
    ];

    // Subsequently, we revert it back to the default value of 'signedInWithShortLivedAuthToken' in 'finallyData' to ensure the user is logged out on refresh
    const finallyData: OnyxUpdate[] = [
        {
            onyxMethod: Onyx.METHOD.MERGE,
            key: ONYXKEYS.ACCOUNT,
            value: {
                isLoading: false,
            },
        },
        {
            onyxMethod: Onyx.METHOD.MERGE,
            key: ONYXKEYS.SESSION,
            value: {
                signedInWithShortLivedAuthToken: null,
                isAuthenticatingWithShortLivedToken: false,
            },
        },
    ];

    return {optimisticData, finallyData};
}

/**
 * This method should be used when we are being redirected from oldDot to NewDot on a supportal request
 */
function signInWithSupportAuthToken(authToken: string) {
    const {optimisticData, finallyData} = getShortLivedLoginParams();
    API.read(READ_COMMANDS.SIGN_IN_WITH_SUPPORT_AUTH_TOKEN, {authToken}, {optimisticData, finallyData});
}

/**
 * Clears the Onyx store and redirects user to the sign in page
 */
function signOut(): Promise<void | Response> {
    Log.info('Flushing logs before signing out', true, {}, true);
    const params = {
        // Send current authToken because we will immediately clear it once triggering this command
        authToken: NetworkStore.getAuthToken() ?? null,
        partnerUserID: credentials?.autoGeneratedLogin ?? '',
        partnerName: CONFIG.EXPENSIFY.PARTNER_NAME,
        partnerPassword: CONFIG.EXPENSIFY.PARTNER_PASSWORD,
        shouldRetry: false,
    };

    // eslint-disable-next-line rulesdir/no-api-side-effects-method
    return API.makeRequestWithSideEffects(SIDE_EFFECT_REQUEST_COMMANDS.LOG_OUT, params, {});
}

/**
 * Checks if the account is an anonymous account.
 */
function isAnonymousUser(sessionParam?: OnyxEntry<Session>): boolean {
    return (sessionParam?.authTokenType ?? session.authTokenType) === CONST.AUTH_TOKEN_TYPES.ANONYMOUS;
}

function hasStashedSession(): boolean {
    return !!(stashedSession.authToken && stashedCredentials.autoGeneratedLogin && stashedCredentials.autoGeneratedLogin !== '');
}

/**
 * Checks if the user has authToken
 */
function hasAuthToken(): boolean {
    return !!session.authToken;
}

/**
 * Indicates if the session which creation date is in parameter is expired
 * @param sessionCreationDate the session creation date timestamp
 */
function isExpiredSession(sessionCreationDate: number): boolean {
    return new Date().getTime() - sessionCreationDate >= CONST.SESSION_EXPIRATION_TIME_MS;
}

function signOutAndRedirectToSignIn(shouldResetToHome?: boolean, shouldStashSession?: boolean, killHybridApp = true, shouldHandleCopilotSignout?: boolean) {
    Log.info('Redirecting to Sign In because signOut() was called');
    hideContextMenu(false);

<<<<<<< HEAD
        // The function redirectToSignIn will clear the whole storage, so let's create our onyx params
        // updates for the credentials before we call it
        let onyxSetParams = {};

        // If we are not currently using a support token, and we received stashSession as true, we need to
        // store the credentials so the user doesn't need to login again after they finish their supportal
        // action. This needs to computed before we call `redirectToSignIn`
        if (!isSupportal && shouldStashSession) {
            onyxSetParams = {
                [ONYXKEYS.STASHED_CREDENTIALS]: credentials,
                [ONYXKEYS.STASHED_SESSION]: session,
            };
        }

        // If this is a supportal token, and we've received the parameters to stashSession as true, and
        // we already have a stashedSession, that means we are supportaled, currently supportaling
        // into another account and we want to keep the stashed data from the original account.
        if (isSupportal && shouldStashSession && hasStashedSession()) {
            onyxSetParams = {
                [ONYXKEYS.STASHED_CREDENTIALS]: stashedCredentials,
                [ONYXKEYS.STASHED_SESSION]: stashedSession,
            };
        }
        // Now if this is a supportal access, we do not want to stash the current session and we have a
        // stashed session, then we need to restore the stashed session instead of completely logging out
        if (isSupportal && !shouldStashSession && hasStashedSession()) {
            onyxSetParams = {
                [ONYXKEYS.CREDENTIALS]: stashedCredentials,
                [ONYXKEYS.SESSION]: stashedSession,
            };
        }

        // Now if this is a copilot access, we do not want to stash the current session and we have a
        // stashed session, then we need to restore the stashed session instead of completely logging out
        if(shouldHandleCopilotSignout && shouldStashSession && hasStashedSession()){
            onyxSetParams = {
                [ONYXKEYS.CREDENTIALS]: stashedCredentials,
                [ONYXKEYS.SESSION]: stashedSession,
            };
        }

        if (isSupportal && !shouldStashSession && !hasStashedSession()) {
            Log.info('No stashed session found for supportal access, clearing the session');
=======
    if (isAnonymousUser()) {
        if (!Navigation.isActiveRoute(ROUTES.SIGN_IN_MODAL)) {
            if (shouldResetToHome) {
                Navigation.resetToHome();
            }
            Navigation.navigate(ROUTES.SIGN_IN_MODAL);
            Linking.getInitialURL().then((url) => {
                const reportID = getReportIDFromLink(url);
                if (reportID) {
                    Onyx.merge(ONYXKEYS.LAST_OPENED_PUBLIC_ROOM_ID, reportID);
                }
            });
>>>>>>> c5bba74f
        }
        return;
    }

    // In the HybridApp, we want the Old Dot to handle the sign out process
    if (NativeModules.HybridAppModule && killHybridApp) {
        NativeModules.HybridAppModule.closeReactNativeApp({shouldSignOut: true, shouldSetNVP: false});
        return;
    }
    // We'll only call signOut if we're not stashing the session and this is not a supportal session,
    // otherwise we'll call the API to invalidate the autogenerated credentials used for infinite
    // session.
    const isSupportal = isSupportAuthToken();
    const signOutPromise: Promise<void | Response> = !isSupportal && !shouldStashSession ? signOut() : Promise.resolve();

    // The function redirectToSignIn will clear the whole storage, so let's create our onyx params
    // updates for the credentials before we call it
    let onyxSetParams = {};

    // If we are not currently using a support token, and we received stashSession as true, we need to
    // store the credentials so the user doesn't need to login again after they finish their supportal
    // action. This needs to computed before we call `redirectToSignIn`
    if (!isSupportal && shouldStashSession) {
        onyxSetParams = {
            [ONYXKEYS.STASHED_CREDENTIALS]: credentials,
            [ONYXKEYS.STASHED_SESSION]: session,
        };
    }
    // If this is a supportal token, and we've received the parameters to stashSession as true, and
    // we already have a stashedSession, that means we are supportaled, currently supportaling
    // into another account and we want to keep the stashed data from the original account.
    if (isSupportal && shouldStashSession && hasStashedSession()) {
        onyxSetParams = {
            [ONYXKEYS.STASHED_CREDENTIALS]: stashedCredentials,
            [ONYXKEYS.STASHED_SESSION]: stashedSession,
        };
    }
    // Now if this is a supportal access, we do not want to stash the current session and we have a
    // stashed session, then we need to restore the stashed session instead of completely logging out
    if (isSupportal && !shouldStashSession && hasStashedSession()) {
        onyxSetParams = {
            [ONYXKEYS.CREDENTIALS]: stashedCredentials,
            [ONYXKEYS.SESSION]: stashedSession,
        };
    }
    if (isSupportal && !shouldStashSession && !hasStashedSession()) {
        Log.info('No stashed session found for supportal access, clearing the session');
    }

    // Wait for signOut (if called), then redirect and update Onyx.
    signOutPromise
        .then((response) => {
            Onyx.multiSet(onyxSetParams);

            if (response?.hasOldDotAuthCookies) {
                Log.info('Redirecting to OldDot sign out');
                asyncOpenURL(redirectToSignIn(), `${CONFIG.EXPENSIFY.EXPENSIFY_URL}${CONST.OLDDOT_URLS.SIGN_OUT}`, true, true);
            } else {
                redirectToSignIn();
            }
        })
        .catch((error: string) => Log.warn('Error during sign out process:', error));
}

/**
 * @param callback The callback to execute if the action is allowed
 * @param isAnonymousAction The action is allowed for anonymous or not
 * @returns same callback if the action is allowed, otherwise a function that signs out and redirects to sign in
 */
// eslint-disable-next-line @typescript-eslint/no-explicit-any
function callFunctionIfActionIsAllowed<TCallback extends ((...args: any[]) => any) | void>(callback: TCallback, isAnonymousAction = false): TCallback | (() => void) {
    if (isAnonymousUser() && !isAnonymousAction) {
        return () => signOutAndRedirectToSignIn();
    }
    return callback;
}

/**
 * Resend the validation link to the user that is validating their account
 */
function resendValidationLink(login = credentials.login) {
    const optimisticData: OnyxUpdate[] = [
        {
            onyxMethod: Onyx.METHOD.MERGE,
            key: ONYXKEYS.ACCOUNT,
            value: {
                isLoading: true,
                errors: null,
                message: null,
                loadingForm: CONST.FORMS.RESEND_VALIDATION_FORM,
            },
        },
    ];
    const successData: OnyxUpdate[] = [
        {
            onyxMethod: Onyx.METHOD.MERGE,
            key: ONYXKEYS.ACCOUNT,
            value: {
                isLoading: false,
                message: 'resendValidationForm.linkHasBeenResent',
                loadingForm: null,
            },
        },
    ];
    const failureData: OnyxUpdate[] = [
        {
            onyxMethod: Onyx.METHOD.MERGE,
            key: ONYXKEYS.ACCOUNT,
            value: {
                isLoading: false,
                message: null,
                loadingForm: null,
            },
        },
    ];

    const params: RequestAccountValidationLinkParams = {email: login};

    API.write(WRITE_COMMANDS.REQUEST_ACCOUNT_VALIDATION_LINK, params, {optimisticData, successData, failureData});
}

/**
 * Request a new validate / magic code for user to sign in via passwordless flow
 */
function resendValidateCode(login = credentials.login) {
    const optimisticData: OnyxUpdate[] = [
        {
            onyxMethod: Onyx.METHOD.MERGE,
            key: ONYXKEYS.ACCOUNT,
            value: {
                errors: null,
                loadingForm: CONST.FORMS.RESEND_VALIDATE_CODE_FORM,
            },
        },
    ];
    const finallyData: OnyxUpdate[] = [
        {
            onyxMethod: Onyx.METHOD.MERGE,
            key: ONYXKEYS.ACCOUNT,
            value: {
                loadingForm: null,
            },
        },
    ];

    const params: RequestNewValidateCodeParams = {email: login};

    API.write(WRITE_COMMANDS.REQUEST_NEW_VALIDATE_CODE, params, {optimisticData, finallyData});
}

type OnyxData = {
    optimisticData: OnyxUpdate[];
    successData: OnyxUpdate[];
    failureData: OnyxUpdate[];
};

/**
 * Constructs the state object for the BeginSignIn && BeginAppleSignIn API calls.
 */
function signInAttemptState(): OnyxData {
    return {
        optimisticData: [
            {
                onyxMethod: Onyx.METHOD.MERGE,
                key: ONYXKEYS.ACCOUNT,
                value: {
                    ...CONST.DEFAULT_ACCOUNT_DATA,
                    isLoading: true,
                    message: null,
                    loadingForm: CONST.FORMS.LOGIN_FORM,
                },
            },
        ],
        successData: [
            {
                onyxMethod: Onyx.METHOD.MERGE,
                key: ONYXKEYS.ACCOUNT,
                value: {
                    isLoading: false,
                    loadingForm: null,
                },
            },
            {
                onyxMethod: Onyx.METHOD.MERGE,
                key: ONYXKEYS.CREDENTIALS,
                value: {
                    validateCode: null,
                },
            },
        ],
        failureData: [
            {
                onyxMethod: Onyx.METHOD.MERGE,
                key: ONYXKEYS.ACCOUNT,
                value: {
                    isLoading: false,
                    loadingForm: null,
                    errors: ErrorUtils.getMicroSecondOnyxErrorWithTranslationKey('loginForm.cannotGetAccountDetails'),
                },
            },
        ],
    };
}

/**
 * Checks the API to see if an account exists for the given login.
 */
function beginSignIn(email: string) {
    const {optimisticData, successData, failureData} = signInAttemptState();

    const params: BeginSignInParams = {email};

    API.read(READ_COMMANDS.BEGIN_SIGNIN, params, {optimisticData, successData, failureData});
}

/**
 * Create Onyx update to clean up anonymous user data
 */
function buildOnyxDataToCleanUpAnonymousUser() {
    const data: Record<string, null> = {};
    if (session.authTokenType === CONST.AUTH_TOKEN_TYPES.ANONYMOUS && session.accountID) {
        data[session.accountID] = null;
    }
    return {
        key: ONYXKEYS.PERSONAL_DETAILS_LIST,
        value: data,
        onyxMethod: Onyx.METHOD.MERGE,
    };
}

/**
 * Creates an account for the new user and signs them into the application with the newly created account.
 *
 */
function signUpUser() {
    const optimisticData: OnyxUpdate[] = [
        {
            onyxMethod: Onyx.METHOD.MERGE,
            key: ONYXKEYS.ACCOUNT,
            value: {
                ...CONST.DEFAULT_ACCOUNT_DATA,
                isLoading: true,
            },
        },
    ];

    const onyxOperationToCleanUpAnonymousUser = buildOnyxDataToCleanUpAnonymousUser();

    const successData: OnyxUpdate[] = [
        {
            onyxMethod: Onyx.METHOD.MERGE,
            key: ONYXKEYS.ACCOUNT,
            value: {
                isLoading: false,
            },
        },
        onyxOperationToCleanUpAnonymousUser,
    ];

    const failureData: OnyxUpdate[] = [
        {
            onyxMethod: Onyx.METHOD.MERGE,
            key: ONYXKEYS.ACCOUNT,
            value: {
                isLoading: false,
            },
        },
    ];

    const params: SignUpUserParams = {email: credentials.login, preferredLocale};

    API.write(WRITE_COMMANDS.SIGN_UP_USER, params, {optimisticData, successData, failureData});
}

function getLastUpdateIDAppliedToClient(): Promise<number> {
    return new Promise((resolve) => {
        Onyx.connect({
            key: ONYXKEYS.ONYX_UPDATES_LAST_UPDATE_ID_APPLIED_TO_CLIENT,
            callback: (value) => resolve(value ?? 0),
        });
    });
}

type HybridAppSettings = {
    email: string;
    authToken: string;
    accountID: number;
    autoGeneratedLogin: string;
    autoGeneratedPassword: string;
    clearOnyxOnStart: boolean;
    completedHybridAppOnboarding: boolean;
    isSingleNewDotEntry: boolean;
    primaryLogin: string;
    encryptedAuthToken: string;
    nudgeMigrationTimestamp?: string;
    oldDotOriginalAccountEmail?: string;
};

function signInAfterTransitionFromOldDot(hybridAppSettings: string) {
    const {
        email,
        authToken,
        encryptedAuthToken,
        accountID,
        autoGeneratedLogin,
        autoGeneratedPassword,
        clearOnyxOnStart,
        completedHybridAppOnboarding,
        nudgeMigrationTimestamp,
        isSingleNewDotEntry,
        primaryLogin,
        oldDotOriginalAccountEmail,
    } = JSON.parse(hybridAppSettings) as HybridAppSettings;

    const clearOnyxForNewAccount = () => {
        if (!clearOnyxOnStart) {
            return Promise.resolve();
        }

        return Onyx.clear(KEYS_TO_PRESERVE);
    };

    return clearOnyxForNewAccount()
        .then(() => {
            // This section controls copilot changes
            const currentUserEmail = getCurrentUserEmail();

            // If ND and OD account are the same - do nothing
            if (email === currentUserEmail) {
                return;
            }

            // If account was changed to original one on OD side - clear onyx
            if (!oldDotOriginalAccountEmail) {
                return Onyx.clear(KEYS_TO_PRESERVE_DELEGATE_ACCESS);
            }

            // If we're already logged in - do nothing, data will be set in next step
            if (currentUserEmail) {
                return;
            }

            // If we're not logged in - set stashed data
            return Onyx.multiSet({
                [ONYXKEYS.STASHED_CREDENTIALS]: {autoGeneratedLogin, autoGeneratedPassword},
            });
        })
        .then(() =>
            Onyx.multiSet({
                [ONYXKEYS.SESSION]: {email, authToken, encryptedAuthToken: decodeURIComponent(encryptedAuthToken), accountID: Number(accountID)},
                [ONYXKEYS.CREDENTIALS]: {autoGeneratedLogin, autoGeneratedPassword},
                [ONYXKEYS.IS_SINGLE_NEW_DOT_ENTRY]: isSingleNewDotEntry,
                [ONYXKEYS.NVP_TRYNEWDOT]: {
                    classicRedirect: {completedHybridAppOnboarding},
                    nudgeMigration: nudgeMigrationTimestamp ? {timestamp: new Date(nudgeMigrationTimestamp)} : undefined,
                },
            }).then(() => Onyx.merge(ONYXKEYS.ACCOUNT, {primaryLogin})),
        )
        .then(() => {
            if (clearOnyxOnStart) {
                return openApp();
            }
            return getLastUpdateIDAppliedToClient().then((lastUpdateId) => {
                return reconnectApp(lastUpdateId);
            });
        })
        .catch((error) => {
            Log.hmmm('[HybridApp] Initialization of HybridApp has failed. Forcing transition', {error});
        });
}

/**
 * Given an idToken from Sign in with Apple, checks the API to see if an account
 * exists for that email address and signs the user in if so.
 */
function beginAppleSignIn(idToken: string | undefined | null) {
    const {optimisticData, successData, failureData} = signInAttemptState();

    const params: BeginAppleSignInParams = {idToken, preferredLocale};

    API.write(WRITE_COMMANDS.SIGN_IN_WITH_APPLE, params, {optimisticData, successData, failureData});
}

/**
 * Shows Google sign-in process, and if an auth token is successfully obtained,
 * passes the token on to the Expensify API to sign in with
 */
function beginGoogleSignIn(token: string | null) {
    const {optimisticData, successData, failureData} = signInAttemptState();

    const params: BeginGoogleSignInParams = {token, preferredLocale};

    API.write(WRITE_COMMANDS.SIGN_IN_WITH_GOOGLE, params, {optimisticData, successData, failureData});
}

/**
 * Will create a temporary login for the user in the passed authenticate response which is used when
 * re-authenticating after an authToken expires.
 */
function signInWithShortLivedAuthToken(authToken: string) {
    const {optimisticData, finallyData} = getShortLivedLoginParams();
    API.read(READ_COMMANDS.SIGN_IN_WITH_SHORT_LIVED_AUTH_TOKEN, {authToken, skipReauthentication: true}, {optimisticData, finallyData});
}

/**
 * Sign the user into the application. This will first authenticate their account
 * then it will create a temporary login for them which is used when re-authenticating
 * after an authToken expires.
 *
 * @param validateCode - 6 digit code required for login
 */
function signIn(validateCode: string, twoFactorAuthCode?: string) {
    const optimisticData: OnyxUpdate[] = [
        {
            onyxMethod: Onyx.METHOD.MERGE,
            key: ONYXKEYS.ACCOUNT,
            value: {
                ...CONST.DEFAULT_ACCOUNT_DATA,
                isLoading: true,
                loadingForm: twoFactorAuthCode ? CONST.FORMS.VALIDATE_TFA_CODE_FORM : CONST.FORMS.VALIDATE_CODE_FORM,
            },
        },
    ];

    const onyxOperationToCleanUpAnonymousUser = buildOnyxDataToCleanUpAnonymousUser();

    const successData: OnyxUpdate[] = [
        {
            onyxMethod: Onyx.METHOD.MERGE,
            key: ONYXKEYS.ACCOUNT,
            value: {
                isLoading: false,
                loadingForm: null,
            },
        },
        {
            onyxMethod: Onyx.METHOD.MERGE,
            key: ONYXKEYS.CREDENTIALS,
            value: {
                validateCode,
            },
        },
        onyxOperationToCleanUpAnonymousUser,
    ];

    const failureData: OnyxUpdate[] = [
        {
            onyxMethod: Onyx.METHOD.MERGE,
            key: ONYXKEYS.ACCOUNT,
            value: {
                isLoading: false,
                loadingForm: null,
            },
        },
    ];

    Device.getDeviceInfoWithID().then((deviceInfo) => {
        const params: SignInUserParams = {
            twoFactorAuthCode,
            email: credentials.login,
            preferredLocale,
            deviceInfo,
        };

        // Conditionally pass a password or validateCode to command since we temporarily allow both flows
        if (validateCode || twoFactorAuthCode) {
            params.validateCode = validateCode || credentials.validateCode;
        }

        API.write(WRITE_COMMANDS.SIGN_IN_USER, params, {optimisticData, successData, failureData});
    });
}

function signInWithValidateCode(accountID: number, code: string, twoFactorAuthCode = '') {
    // If this is called from the 2fa step, get the validateCode directly from onyx
    // instead of the one passed from the component state because the state is changing when this method is called.
    const validateCode = twoFactorAuthCode ? credentials.validateCode : code;
    const onyxOperationToCleanUpAnonymousUser = buildOnyxDataToCleanUpAnonymousUser();

    const optimisticData: OnyxUpdate[] = [
        {
            onyxMethod: Onyx.METHOD.MERGE,
            key: ONYXKEYS.ACCOUNT,
            value: {
                ...CONST.DEFAULT_ACCOUNT_DATA,
                isLoading: true,
                loadingForm: twoFactorAuthCode ? CONST.FORMS.VALIDATE_TFA_CODE_FORM : CONST.FORMS.VALIDATE_CODE_FORM,
            },
        },
        {
            onyxMethod: Onyx.METHOD.MERGE,
            key: ONYXKEYS.SESSION,
            value: {autoAuthState: CONST.AUTO_AUTH_STATE.SIGNING_IN},
        },
    ];

    const successData: OnyxUpdate[] = [
        {
            onyxMethod: Onyx.METHOD.MERGE,
            key: ONYXKEYS.ACCOUNT,
            value: {
                isLoading: false,
                loadingForm: null,
            },
        },
        {
            onyxMethod: Onyx.METHOD.MERGE,
            key: ONYXKEYS.CREDENTIALS,
            value: {
                accountID,
                validateCode,
            },
        },
        {
            onyxMethod: Onyx.METHOD.MERGE,
            key: ONYXKEYS.SESSION,
            value: {autoAuthState: CONST.AUTO_AUTH_STATE.JUST_SIGNED_IN},
        },
        onyxOperationToCleanUpAnonymousUser,
    ];

    const failureData: OnyxUpdate[] = [
        {
            onyxMethod: Onyx.METHOD.MERGE,
            key: ONYXKEYS.ACCOUNT,
            value: {
                isLoading: false,
                loadingForm: null,
            },
        },
        {
            onyxMethod: Onyx.METHOD.MERGE,
            key: ONYXKEYS.SESSION,
            value: {autoAuthState: CONST.AUTO_AUTH_STATE.FAILED},
        },
    ];
    Device.getDeviceInfoWithID().then((deviceInfo) => {
        const params: SignInUserWithLinkParams = {
            accountID,
            validateCode,
            twoFactorAuthCode,
            preferredLocale,
            deviceInfo,
        };

        API.write(WRITE_COMMANDS.SIGN_IN_USER_WITH_LINK, params, {optimisticData, successData, failureData});
    });
}

/**
 * Initializes the state of the automatic authentication when the user clicks on a magic link.
 *
 * This method is called in componentDidMount event of the lifecycle.
 * When the user gets authenticated, the component is unmounted and then remounted
 * when AppNavigator switches from PublicScreens to AuthScreens.
 * That's the reason why autoAuthState initialization is skipped while the last state is SIGNING_IN.
 */
function initAutoAuthState(cachedAutoAuthState: AutoAuthState) {
    const signedInStates: AutoAuthState[] = [CONST.AUTO_AUTH_STATE.SIGNING_IN, CONST.AUTO_AUTH_STATE.JUST_SIGNED_IN];

    Onyx.merge(ONYXKEYS.SESSION, {
        autoAuthState: signedInStates.includes(cachedAutoAuthState) ? CONST.AUTO_AUTH_STATE.JUST_SIGNED_IN : CONST.AUTO_AUTH_STATE.NOT_STARTED,
    });
}

function invalidateCredentials() {
    Onyx.merge(ONYXKEYS.CREDENTIALS, {autoGeneratedLogin: '', autoGeneratedPassword: ''});
}

function invalidateAuthToken() {
    NetworkStore.setAuthToken('pizza');
    Onyx.merge(ONYXKEYS.SESSION, {authToken: 'pizza', encryptedAuthToken: 'pizza'});
}

/**
 * Send an expired session to FE and invalidate the session in the BE perspective. Action is delayed for 15s
 */
function expireSessionWithDelay() {
    // expires the session after 15s
    setTimeout(() => {
        NetworkStore.setAuthToken('pizza');
        Onyx.merge(ONYXKEYS.SESSION, {authToken: 'pizza', encryptedAuthToken: 'pizza', creationDate: new Date().getTime() - CONST.SESSION_EXPIRATION_TIME_MS});
    }, 15000);
}

/**
 * Clear the credentials and partial sign in session so the user can taken back to first Login step
 */
function clearSignInData() {
    Onyx.multiSet({
        [ONYXKEYS.ACCOUNT]: null,
        [ONYXKEYS.CREDENTIALS]: null,
    });
}

/**
 * Reset all current params of the Home route
 */
function resetHomeRouteParams() {
    Navigation.isNavigationReady().then(() => {
        const routes = navigationRef.current?.getState()?.routes;
        const homeRoute = routes?.find((route) => route.name === SCREENS.HOME);

        const emptyParams: Record<string, undefined> = {};
        Object.keys(homeRoute?.params ?? {}).forEach((paramKey) => {
            emptyParams[paramKey] = undefined;
        });

        Navigation.setParams(emptyParams, homeRoute?.key ?? '');
        Onyx.set(ONYXKEYS.IS_CHECKING_PUBLIC_ROOM, false);
    });
}

/**
 * Put any logic that needs to run when we are signed out here. This can be triggered when the current tab or another tab signs out.
 * - Cancels pending network calls - any lingering requests are discarded to prevent unwanted storage writes
 * - Clears all current params of the Home route - the login page URL should not contain any parameter
 */
function cleanupSession() {
    Pusher.disconnect();
    Timers.clearAll();
    Welcome.resetAllChecks();
    PriorityMode.resetHasReadRequiredDataFromStorage();
    MainQueue.clear();
    HttpUtils.cancelPendingRequests();
    PersistedRequests.clear();
    NetworkConnection.clearReconnectionCallbacks();
    SessionUtils.resetDidUserLogInDuringSession();
    resetHomeRouteParams();
    clearCache().then(() => {
        Log.info('Cleared all cache data', true, {}, true);
    });
    clearSoundAssetsCache();
    Timing.clearData();
}

function clearAccountMessages() {
    Onyx.merge(ONYXKEYS.ACCOUNT, {
        success: '',
        errors: null,
        message: null,
        isLoading: false,
    });
}

function setAccountError(error: string) {
    Onyx.merge(ONYXKEYS.ACCOUNT, {errors: ErrorUtils.getMicroSecondOnyxErrorWithMessage(error)});
}

// It's necessary to throttle requests to reauthenticate since calling this multiple times will cause Pusher to
// reconnect each time when we only need to reconnect once. This way, if an authToken is expired and we try to
// subscribe to a bunch of channels at once we will only reauthenticate and force reconnect Pusher once.
const reauthenticatePusher = throttle(
    () => {
        Log.info('[Pusher] Re-authenticating and then reconnecting');
        Authentication.reauthenticate(SIDE_EFFECT_REQUEST_COMMANDS.AUTHENTICATE_PUSHER)
            ?.then(Pusher.reconnect)
            .catch(() => {
                console.debug('[PusherConnectionManager]', 'Unable to re-authenticate Pusher because we are offline.');
            });
    },
    5000,
    {trailing: false},
);

function authenticatePusher(socketID: string, channelName: string, callback?: ChannelAuthorizationCallback) {
    Log.info('[PusherAuthorizer] Attempting to authorize Pusher', false, {channelName});

    const params: AuthenticatePusherParams = {
        // eslint-disable-next-line @typescript-eslint/naming-convention
        socket_id: socketID,
        // eslint-disable-next-line @typescript-eslint/naming-convention
        channel_name: channelName,
        shouldRetry: false,
        forceNetworkRequest: true,
    };

    // We use makeRequestWithSideEffects here because we need to authorize to Pusher (an external service) each time a user connects to any channel.
    // eslint-disable-next-line rulesdir/no-api-side-effects-method
    return API.makeRequestWithSideEffects(SIDE_EFFECT_REQUEST_COMMANDS.AUTHENTICATE_PUSHER, params)
        .then((response) => {
            if (response?.jsonCode === CONST.JSON_CODE.NOT_AUTHENTICATED) {
                Log.hmmm('[PusherAuthorizer] Unable to authenticate Pusher because authToken is expired');
                callback?.(new Error('Pusher failed to authenticate because authToken is expired'), {auth: ''});

                // Attempt to refresh the authToken then reconnect to Pusher
                reauthenticatePusher();
                return;
            }

            if (response?.jsonCode !== CONST.JSON_CODE.SUCCESS) {
                Log.hmmm('[PusherAuthorizer] Unable to authenticate Pusher for reason other than expired session');
                callback?.(new Error(`Pusher failed to authenticate because code: ${response?.jsonCode} message: ${response?.message}`), {auth: ''});
                return;
            }

            Log.info('[PusherAuthorizer] Pusher authenticated successfully', false, {channelName});
            if (callback) {
                callback(null, response as ChannelAuthorizationData);
            } else {
                return {
                    auth: response.auth,
                    // eslint-disable-next-line @typescript-eslint/naming-convention
                    shared_secret: response.shared_secret,
                };
            }
        })
        .catch((error: unknown) => {
            Log.hmmm('[PusherAuthorizer] Unhandled error: ', {channelName, error});
            callback?.(new Error('AuthenticatePusher request failed'), {auth: ''});
        });
}

/**
 * Request a new validation link / magic code to unlink an unvalidated secondary login from a primary login
 */
function requestUnlinkValidationLink() {
    const optimisticData = [
        {
            onyxMethod: Onyx.METHOD.MERGE,
            key: ONYXKEYS.ACCOUNT,
            value: {
                isLoading: true,
                errors: null,
                message: null,
                loadingForm: CONST.FORMS.UNLINK_LOGIN_FORM,
            },
        },
    ];
    const successData = [
        {
            onyxMethod: Onyx.METHOD.MERGE,
            key: ONYXKEYS.ACCOUNT,
            value: {
                isLoading: false,
                message: 'unlinkLoginForm.linkSent',
                loadingForm: null,
            },
        },
    ];
    const failureData = [
        {
            onyxMethod: Onyx.METHOD.MERGE,
            key: ONYXKEYS.ACCOUNT,
            value: {
                isLoading: false,
                loadingForm: null,
            },
        },
    ];

    const params: RequestUnlinkValidationLinkParams = {email: credentials.login};

    API.write(WRITE_COMMANDS.REQUEST_UNLINK_VALIDATION_LINK, params, {optimisticData, successData, failureData});
}

function unlinkLogin(accountID: number, validateCode: string) {
    const optimisticData: OnyxUpdate[] = [
        {
            onyxMethod: Onyx.METHOD.MERGE,
            key: ONYXKEYS.ACCOUNT,
            value: {
                ...CONST.DEFAULT_ACCOUNT_DATA,
                isLoading: true,
            },
        },
    ];
    const successData: OnyxUpdate[] = [
        {
            onyxMethod: Onyx.METHOD.MERGE,
            key: ONYXKEYS.ACCOUNT,
            value: {
                isLoading: false,
                message: 'unlinkLoginForm.succesfullyUnlinkedLogin',
            },
        },
        {
            onyxMethod: Onyx.METHOD.MERGE,
            key: ONYXKEYS.CREDENTIALS,
            value: {
                login: '',
            },
        },
    ];
    const failureData: OnyxUpdate[] = [
        {
            onyxMethod: Onyx.METHOD.MERGE,
            key: ONYXKEYS.ACCOUNT,
            value: {
                isLoading: false,
            },
        },
    ];

    const params: UnlinkLoginParams = {
        accountID,
        validateCode,
    };

    API.write(WRITE_COMMANDS.UNLINK_LOGIN, params, {
        optimisticData,
        successData,
        failureData,
    });
}

/**
 * Toggles two-factor authentication based on the `enable` parameter
 */
function toggleTwoFactorAuth(enable: boolean, twoFactorAuthCode = '') {
    const optimisticData: OnyxUpdate[] = [
        {
            onyxMethod: Onyx.METHOD.MERGE,
            key: ONYXKEYS.ACCOUNT,
            value: {
                isLoading: true,
            },
        },
    ];

    const successData: OnyxUpdate[] = [
        {
            onyxMethod: Onyx.METHOD.MERGE,
            key: ONYXKEYS.ACCOUNT,
            value: {
                isLoading: false,
            },
        },
    ];

    const failureData: OnyxUpdate[] = [
        {
            onyxMethod: Onyx.METHOD.MERGE,
            key: ONYXKEYS.ACCOUNT,
            value: {
                isLoading: false,
            },
        },
    ];

    if (enable) {
        API.write(WRITE_COMMANDS.ENABLE_TWO_FACTOR_AUTH, null, {optimisticData, successData, failureData});
        return;
    }

    // A 2FA code is required to disable 2FA
    const params: DisableTwoFactorAuthParams = {twoFactorAuthCode};

    // eslint-disable-next-line rulesdir/no-multiple-api-calls
    API.write(WRITE_COMMANDS.DISABLE_TWO_FACTOR_AUTH, params, {optimisticData, successData, failureData});
}

function updateAuthTokenAndOpenApp(authToken?: string, encryptedAuthToken?: string) {
    // Update authToken in Onyx and in our local variables so that API requests will use the new authToken
    updateSessionAuthTokens(authToken, encryptedAuthToken);

    // Note: It is important to manually set the authToken that is in the store here since
    // reconnectApp will immediate post and use the local authToken. Onyx updates subscribers lately so it is not
    // enough to do the updateSessionAuthTokens() call above.
    NetworkStore.setAuthToken(authToken ?? null);

    openApp();
}

function validateTwoFactorAuth(twoFactorAuthCode: string, shouldClearData: boolean) {
    const optimisticData = [
        {
            onyxMethod: Onyx.METHOD.MERGE,
            key: ONYXKEYS.ACCOUNT,
            value: {
                isLoading: true,
            },
        },
    ];

    const successData = [
        {
            onyxMethod: Onyx.METHOD.MERGE,
            key: ONYXKEYS.ACCOUNT,
            value: {
                isLoading: false,
            },
        },
    ];

    const failureData = [
        {
            onyxMethod: Onyx.METHOD.MERGE,
            key: ONYXKEYS.ACCOUNT,
            value: {
                isLoading: false,
            },
        },
    ];

    const params: ValidateTwoFactorAuthParams = {twoFactorAuthCode};

    // eslint-disable-next-line rulesdir/no-api-side-effects-method
    API.makeRequestWithSideEffects(SIDE_EFFECT_REQUEST_COMMANDS.TWO_FACTOR_AUTH_VALIDATE, params, {optimisticData, successData, failureData}).then((response) => {
        if (!response?.authToken) {
            return;
        }

        // Clear onyx data if the user has just signed in and is forced to add 2FA
        if (shouldClearData) {
            const keysToPreserveWithPrivatePersonalDetails = [...KEYS_TO_PRESERVE, ONYXKEYS.PRIVATE_PERSONAL_DETAILS];
            Onyx.clear(keysToPreserveWithPrivatePersonalDetails).then(() => updateAuthTokenAndOpenApp(response.authToken, response.encryptedAuthToken));
            return;
        }

        updateAuthTokenAndOpenApp(response.authToken, response.encryptedAuthToken);
    });
}

/**
 * Waits for a user to sign in.
 *
 * If the user is already signed in (`authToken` is truthy), the promise resolves immediately.
 * Otherwise, the promise will resolve when the `authToken` in `ONYXKEYS.SESSION` becomes truthy via the Onyx callback.
 * The promise will not reject on failed login attempt.
 *
 * @returns A promise that resolves to `true` once the user is signed in.
 * @example
 * waitForUserSignIn().then(() => {
 *   console.log('User is signed in!');
 * });
 */
function waitForUserSignIn(): Promise<boolean> {
    return new Promise<boolean>((resolve) => {
        if (session.authToken) {
            resolve(true);
        } else {
            authPromiseResolver = resolve;
        }
    });
}

function handleExitToNavigation(exitTo: Route | HybridAppRoute) {
    InteractionManager.runAfterInteractions(() => {
        waitForUserSignIn().then(() => {
            Navigation.waitForProtectedRoutes().then(() => {
                const url = NativeModules.HybridAppModule ? Navigation.parseHybridAppUrl(exitTo) : (exitTo as Route);
                Navigation.goBack();
                Navigation.navigate(url);
            });
        });
    });
}

function signInWithValidateCodeAndNavigate(accountID: number, validateCode: string, twoFactorAuthCode = '', exitTo?: Route | HybridAppRoute) {
    signInWithValidateCode(accountID, validateCode, twoFactorAuthCode);
    if (exitTo) {
        handleExitToNavigation(exitTo);
    } else {
        Navigation.goBack();
    }
}

/**
 * check if the route can be accessed by anonymous user
 *
 * @param {string} route
 */

const canAnonymousUserAccessRoute = (route: string) => {
    const reportID = getReportIDFromLink(route);
    if (reportID) {
        return true;
    }
    const parsedReportRouteParams = parseReportRouteParamsReportUtils(route);
    let routeRemovedReportId = route;
    if ((parsedReportRouteParams as {reportID: string})?.reportID) {
        routeRemovedReportId = route.replace((parsedReportRouteParams as {reportID: string})?.reportID, ':reportID');
    }
    if (route.startsWith('/')) {
        routeRemovedReportId = routeRemovedReportId.slice(1);
    }
    const routesAccessibleByAnonymousUser = [ROUTES.SIGN_IN_MODAL, ROUTES.REPORT_WITH_ID_DETAILS.route, ROUTES.REPORT_WITH_ID_DETAILS_SHARE_CODE.route, ROUTES.CONCIERGE];
    const isMagicLink = CONST.REGEX.ROUTES.VALIDATE_LOGIN.test(`/${route}`);

    if ((routesAccessibleByAnonymousUser as string[]).includes(routeRemovedReportId) || isMagicLink) {
        return true;
    }
    return false;
};

/**
 * Validates user account and returns a list of accessible policies.
 */
function validateUserAndGetAccessiblePolicies(validateCode: string) {
    const optimisticData: OnyxUpdate[] = [
        {
            onyxMethod: Onyx.METHOD.MERGE,
            key: ONYXKEYS.JOINABLE_POLICIES_LOADING,
            value: true,
        },
    ];

    const successData: OnyxUpdate[] = [
        {
            onyxMethod: Onyx.METHOD.MERGE,
            key: ONYXKEYS.JOINABLE_POLICIES_LOADING,
            value: false,
        },
    ];

    const failureData: OnyxUpdate[] = [
        {
            onyxMethod: Onyx.METHOD.MERGE,
            key: ONYXKEYS.JOINABLE_POLICIES_LOADING,
            value: false,
        },
    ];

    API.write(WRITE_COMMANDS.VALIDATE_USER_AND_GET_ACCESSIBLE_POLICIES, {validateCode}, {optimisticData, successData, failureData});
}

function isUserOnPrivateDomain() {
    // TODO: Implement this function later, and skip the check for now
    // return !!session?.email && !LoginUtils.isEmailPublicDomain(session?.email);
    return false;
}

/**
 * To reset SMS delivery failure
 */
function resetSMSDeliveryFailureStatus(login: string) {
    const params: ResetSMSDeliveryFailureStatusParams = {login};

    const optimisticData: OnyxUpdate[] = [
        {
            onyxMethod: Onyx.METHOD.MERGE,
            key: ONYXKEYS.ACCOUNT,
            value: {
                errors: null,
                smsDeliveryFailureStatus: {
                    isLoading: true,
                },
            },
        },
    ];
    const successData: OnyxUpdate[] = [
        {
            onyxMethod: Onyx.METHOD.MERGE,
            key: ONYXKEYS.ACCOUNT,
            value: {
                smsDeliveryFailureStatus: {
                    isLoading: false,
                    isReset: true,
                },
            },
        },
    ];
    const failureData: OnyxUpdate[] = [
        {
            onyxMethod: Onyx.METHOD.MERGE,
            key: ONYXKEYS.ACCOUNT,
            value: {
                errors: ErrorUtils.getMicroSecondOnyxErrorWithTranslationKey('common.genericErrorMessage'),
                smsDeliveryFailureStatus: {
                    isLoading: false,
                },
            },
        },
    ];

    API.write(WRITE_COMMANDS.RESET_SMS_DELIVERY_FAILURE_STATUS, params, {optimisticData, successData, failureData});
}

export {
    beginSignIn,
    beginAppleSignIn,
    beginGoogleSignIn,
    setSupportAuthToken,
    callFunctionIfActionIsAllowed,
    signIn,
    signInWithValidateCode,
    handleExitToNavigation,
    signInWithValidateCodeAndNavigate,
    initAutoAuthState,
    signInWithShortLivedAuthToken,
    cleanupSession,
    signOut,
    signOutAndRedirectToSignIn,
    resendValidationLink,
    resendValidateCode,
    requestUnlinkValidationLink,
    unlinkLogin,
    clearSignInData,
    clearAccountMessages,
    setAccountError,
    authenticatePusher,
    reauthenticatePusher,
    invalidateCredentials,
    invalidateAuthToken,
    expireSessionWithDelay,
    isAnonymousUser,
    toggleTwoFactorAuth,
    validateTwoFactorAuth,
    waitForUserSignIn,
    hasAuthToken,
    isExpiredSession,
    canAnonymousUserAccessRoute,
    signInWithSupportAuthToken,
    isSupportAuthToken,
    hasStashedSession,
    signUpUser,
    signInAfterTransitionFromOldDot,
    validateUserAndGetAccessiblePolicies,
    isUserOnPrivateDomain,
    resetSMSDeliveryFailureStatus,
};<|MERGE_RESOLUTION|>--- conflicted
+++ resolved
@@ -222,55 +222,10 @@
     return new Date().getTime() - sessionCreationDate >= CONST.SESSION_EXPIRATION_TIME_MS;
 }
 
-function signOutAndRedirectToSignIn(shouldResetToHome?: boolean, shouldStashSession?: boolean, killHybridApp = true, shouldHandleCopilotSignout?: boolean) {
+function signOutAndRedirectToSignIn(shouldResetToHome?: boolean, shouldStashSession?: boolean, killHybridApp = true, shouldForceUseStashedSession?: boolean) {
     Log.info('Redirecting to Sign In because signOut() was called');
     hideContextMenu(false);
 
-<<<<<<< HEAD
-        // The function redirectToSignIn will clear the whole storage, so let's create our onyx params
-        // updates for the credentials before we call it
-        let onyxSetParams = {};
-
-        // If we are not currently using a support token, and we received stashSession as true, we need to
-        // store the credentials so the user doesn't need to login again after they finish their supportal
-        // action. This needs to computed before we call `redirectToSignIn`
-        if (!isSupportal && shouldStashSession) {
-            onyxSetParams = {
-                [ONYXKEYS.STASHED_CREDENTIALS]: credentials,
-                [ONYXKEYS.STASHED_SESSION]: session,
-            };
-        }
-
-        // If this is a supportal token, and we've received the parameters to stashSession as true, and
-        // we already have a stashedSession, that means we are supportaled, currently supportaling
-        // into another account and we want to keep the stashed data from the original account.
-        if (isSupportal && shouldStashSession && hasStashedSession()) {
-            onyxSetParams = {
-                [ONYXKEYS.STASHED_CREDENTIALS]: stashedCredentials,
-                [ONYXKEYS.STASHED_SESSION]: stashedSession,
-            };
-        }
-        // Now if this is a supportal access, we do not want to stash the current session and we have a
-        // stashed session, then we need to restore the stashed session instead of completely logging out
-        if (isSupportal && !shouldStashSession && hasStashedSession()) {
-            onyxSetParams = {
-                [ONYXKEYS.CREDENTIALS]: stashedCredentials,
-                [ONYXKEYS.SESSION]: stashedSession,
-            };
-        }
-
-        // Now if this is a copilot access, we do not want to stash the current session and we have a
-        // stashed session, then we need to restore the stashed session instead of completely logging out
-        if(shouldHandleCopilotSignout && shouldStashSession && hasStashedSession()){
-            onyxSetParams = {
-                [ONYXKEYS.CREDENTIALS]: stashedCredentials,
-                [ONYXKEYS.SESSION]: stashedSession,
-            };
-        }
-
-        if (isSupportal && !shouldStashSession && !hasStashedSession()) {
-            Log.info('No stashed session found for supportal access, clearing the session');
-=======
     if (isAnonymousUser()) {
         if (!Navigation.isActiveRoute(ROUTES.SIGN_IN_MODAL)) {
             if (shouldResetToHome) {
@@ -283,7 +238,6 @@
                     Onyx.merge(ONYXKEYS.LAST_OPENED_PUBLIC_ROOM_ID, reportID);
                 }
             });
->>>>>>> c5bba74f
         }
         return;
     }
@@ -321,9 +275,10 @@
             [ONYXKEYS.STASHED_SESSION]: stashedSession,
         };
     }
-    // Now if this is a supportal access, we do not want to stash the current session and we have a
+
+    // Now if this is a supportal access or force use stashed session, we do not want to stash the current session and we have a
     // stashed session, then we need to restore the stashed session instead of completely logging out
-    if (isSupportal && !shouldStashSession && hasStashedSession()) {
+    if ((isSupportal || shouldForceUseStashedSession) && !shouldStashSession && hasStashedSession()) {
         onyxSetParams = {
             [ONYXKEYS.CREDENTIALS]: stashedCredentials,
             [ONYXKEYS.SESSION]: stashedSession,
