--- conflicted
+++ resolved
@@ -56,11 +56,8 @@
 import ONYXKEYS from '@src/ONYXKEYS';
 import type {HybridAppRoute, Route} from '@src/ROUTES';
 import ROUTES from '@src/ROUTES';
-<<<<<<< HEAD
 import SCREENS from '@src/SCREENS';
 import type {Onboarding} from '@src/types/onyx';
-=======
->>>>>>> 8b80a04d
 import type Credentials from '@src/types/onyx/Credentials';
 import type Response from '@src/types/onyx/Response';
 import type Session from '@src/types/onyx/Session';
