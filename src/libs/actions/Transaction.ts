--- conflicted
+++ resolved
@@ -477,7 +477,6 @@
     Onyx.merge(`${ONYXKEYS.COLLECTION.TRANSACTION}${transactionID}`, {errors: null, errorFields: {route: null, waypoints: null, routes: null}});
 }
 
-<<<<<<< HEAD
 function getLastModifiedExpense(reportID?: string): OriginalMessageModifiedExpense | undefined {
     const modifiedExpenseActions = Object.values(ReportActionsUtils.getAllReportActions(reportID)).filter(ReportActionsUtils.isModifiedExpenseAction);
     modifiedExpenseActions.sort((a, b) => Number(a.reportActionID) - Number(b.reportActionID));
@@ -495,13 +494,10 @@
     }
 }
 
-function markAsCash(transactionID: string, transactionThreadReportID: string) {
-=======
 function markAsCash(transactionID: string | undefined, transactionThreadReportID: string | undefined) {
     if (!transactionID || !transactionThreadReportID) {
         return;
     }
->>>>>>> 5cc3a244
     const optimisticReportAction = buildOptimisticDismissedViolationReportAction({
         reason: 'manual',
         violationName: CONST.VIOLATIONS.RTER,
