--- conflicted
+++ resolved
@@ -65,42 +65,28 @@
 
 function getOnboardingInitialPath(isPrivateDomain?: boolean): string {
     const state = getStateFromPath(onboardingInitialPath, linkingConfig.config);
-<<<<<<< HEAD
-    const isVsb = onboardingValues.signupQualifier === CONST.ONBOARDING_SIGNUP_QUALIFIERS.VSB;
-    const isIndividual = onboardingValues.signupQualifier === CONST.ONBOARDING_SIGNUP_QUALIFIERS.INDIVIDUAL;
     const isUserFromPublicDomain = user?.isFromPublicDomain;
-=======
     const isVsb = onboardingValues && 'signupQualifier' in onboardingValues && onboardingValues.signupQualifier === CONST.ONBOARDING_SIGNUP_QUALIFIERS.VSB;
->>>>>>> 22fed8ed
 
     if (isVsb) {
         Onyx.set(ONYXKEYS.ONBOARDING_PURPOSE_SELECTED, CONST.ONBOARDING_CHOICES.MANAGE_TEAM);
         Onyx.set(ONYXKEYS.ONBOARDING_COMPANY_SIZE, CONST.ONBOARDING_COMPANY_SIZE.MICRO);
+
+        return `/${ROUTES.ONBOARDING_ACCOUNTING.route}`;
     }
-
-    if (isIndividual) {
-        Onyx.set(ONYXKEYS.ONBOARDING_CUSTOM_CHOICES, [CONST.ONBOARDING_CHOICES.PERSONAL_SPEND, CONST.ONBOARDING_CHOICES.EMPLOYER, CONST.ONBOARDING_CHOICES.CHAT_SPLIT]);
-    }
-
     if (isUserFromPublicDomain && !onboardingInitialPath) {
         return `/${ROUTES.ONBOARDING_WORK_EMAIL.route}`;
     }
 
-    if (isVsb) {
-        return `/${ROUTES.ONBOARDING_ACCOUNTING.route}`;
-    }
 
     if (isPrivateDomain) {
         return `/${ROUTES.ONBOARDING_PERSONAL_DETAILS.route}`;
     }
 
-<<<<<<< HEAD
-=======
-    const isIndividual = onboardingValues && 'signupQualifier' in onboardingValues && onboardingValues.signupQualifier === CONST.ONBOARDING_SIGNUP_QUALIFIERS.INDIVIDUAL;
+    const isIndividual = onboardingValues.signupQualifier === CONST.ONBOARDING_SIGNUP_QUALIFIERS.INDIVIDUAL;
     if (isIndividual) {
         Onyx.set(ONYXKEYS.ONBOARDING_CUSTOM_CHOICES, [CONST.ONBOARDING_CHOICES.PERSONAL_SPEND, CONST.ONBOARDING_CHOICES.EMPLOYER, CONST.ONBOARDING_CHOICES.CHAT_SPLIT]);
     }
->>>>>>> 22fed8ed
     if (state?.routes?.at(-1)?.name !== NAVIGATORS.ONBOARDING_MODAL_NAVIGATOR) {
         return `/${ROUTES.ONBOARDING_ROOT.route}`;
     }
