import type {ParamListBase, StackNavigationState} from '@react-navigation/native';
import type {StackScreenProps} from '@react-navigation/stack';
import {format} from 'date-fns';
import fastMerge from 'expensify-common/lib/fastMerge';
import Str from 'expensify-common/lib/str';
import Onyx from 'react-native-onyx';
import type {OnyxCollection, OnyxEntry, OnyxUpdate} from 'react-native-onyx';
import type {ValueOf} from 'type-fest';
import ReceiptGeneric from '@assets/images/receipt-generic.png';
import * as API from '@libs/API';
import type {
    ApproveMoneyRequestParams,
    CompleteSplitBillParams,
    CreateDistanceRequestParams,
    DeleteMoneyRequestParams,
    DetachReceiptParams,
    EditMoneyRequestParams,
    PayMoneyRequestParams,
    ReplaceReceiptParams,
    RequestMoneyParams,
    SendMoneyParams,
    SplitBillParams,
    StartSplitBillParams,
    SubmitReportParams,
    TrackExpenseParams,
    UpdateMoneyRequestParams,
} from '@libs/API/parameters';
import {WRITE_COMMANDS} from '@libs/API/types';
import * as CurrencyUtils from '@libs/CurrencyUtils';
import DateUtils from '@libs/DateUtils';
import DistanceRequestUtils from '@libs/DistanceRequestUtils';
import * as ErrorUtils from '@libs/ErrorUtils';
import * as FileUtils from '@libs/fileDownload/FileUtils';
import * as IOUUtils from '@libs/IOUUtils';
import * as LocalePhoneNumber from '@libs/LocalePhoneNumber';
import * as Localize from '@libs/Localize';
import Navigation from '@libs/Navigation/Navigation';
import * as NextStepUtils from '@libs/NextStepUtils';
import Permissions from '@libs/Permissions';
import * as PhoneNumber from '@libs/PhoneNumber';
import * as PolicyUtils from '@libs/PolicyUtils';
import * as ReportActionsUtils from '@libs/ReportActionsUtils';
import * as ReportUtils from '@libs/ReportUtils';
import type {OptimisticChatReport, OptimisticCreatedReportAction, OptimisticIOUReportAction, TransactionDetails} from '@libs/ReportUtils';
import * as TransactionUtils from '@libs/TransactionUtils';
import * as UserUtils from '@libs/UserUtils';
import ViolationsUtils from '@libs/Violations/ViolationsUtils';
import type {MoneyRequestNavigatorParamList, NavigationPartialRoute} from '@navigation/types';
import CONST from '@src/CONST';
import ONYXKEYS from '@src/ONYXKEYS';
import ROUTES from '@src/ROUTES';
import type SCREENS from '@src/SCREENS';
import type * as OnyxTypes from '@src/types/onyx';
import type {Participant, Split} from '@src/types/onyx/IOU';
import type {ErrorFields, Errors} from '@src/types/onyx/OnyxCommon';
import type {PaymentMethodType} from '@src/types/onyx/OriginalMessage';
import type ReportAction from '@src/types/onyx/ReportAction';
import type {OnyxData} from '@src/types/onyx/Request';
import type {Comment, Receipt, ReceiptSource, TaxRate, TransactionChanges, WaypointCollection} from '@src/types/onyx/Transaction';
import type {EmptyObject} from '@src/types/utils/EmptyObject';
import {isEmptyObject} from '@src/types/utils/EmptyObject';
import * as CachedPDFPaths from './CachedPDFPaths';
import * as Policy from './Policy';
import * as Report from './Report';

type MoneyRequestRoute = StackScreenProps<MoneyRequestNavigatorParamList, typeof SCREENS.MONEY_REQUEST.CONFIRMATION>['route'];

type IOURequestType = ValueOf<typeof CONST.IOU.REQUEST_TYPE>;

type OneOnOneIOUReport = OnyxTypes.Report | undefined | null;

type MoneyRequestInformation = {
    payerAccountID: number;
    payerEmail: string;
    iouReport: OnyxTypes.Report;
    chatReport: OnyxTypes.Report;
    transaction: OnyxTypes.Transaction;
    iouAction: OptimisticIOUReportAction;
    createdChatReportActionID: string;
    createdIOUReportActionID: string;
    reportPreviewAction: OnyxTypes.ReportAction;
    transactionThreadReportID: string;
    createdReportActionIDForThread: string;
    onyxData: OnyxData;
};

type TrackExpenseInformation = {
    iouReport?: OnyxTypes.Report;
    chatReport: OnyxTypes.Report;
    transaction: OnyxTypes.Transaction;
    iouAction: OptimisticIOUReportAction;
    createdChatReportActionID: string;
    createdIOUReportActionID?: string;
    reportPreviewAction?: OnyxTypes.ReportAction;
    transactionThreadReportID: string;
    createdReportActionIDForThread: string;
    onyxData: OnyxData;
};

type SplitData = {
    chatReportID: string;
    transactionID: string;
    reportActionID: string;
    policyID?: string;
    createdReportActionID?: string;
};

type SplitsAndOnyxData = {
    splitData: SplitData;
    splits: Split[];
    onyxData: OnyxData;
};

type UpdateMoneyRequestData = {
    params: UpdateMoneyRequestParams;
    onyxData: OnyxData;
};

type PayMoneyRequestData = {
    params: PayMoneyRequestParams;
    optimisticData: OnyxUpdate[];
    successData: OnyxUpdate[];
    failureData: OnyxUpdate[];
};

type SendMoneyParamsData = {
    params: SendMoneyParams;
    optimisticData: OnyxUpdate[];
    successData: OnyxUpdate[];
    failureData: OnyxUpdate[];
};

type OutstandingChildRequest = {
    hasOutstandingChildRequest?: boolean;
};

let betas: OnyxTypes.Beta[] = [];
Onyx.connect({
    key: ONYXKEYS.BETAS,
    callback: (value) => (betas = value ?? []),
});

let allPersonalDetails: OnyxTypes.PersonalDetailsList = {};
Onyx.connect({
    key: ONYXKEYS.PERSONAL_DETAILS_LIST,
    callback: (value) => {
        allPersonalDetails = value ?? {};
    },
});

let allReports: OnyxCollection<OnyxTypes.Report> = null;
Onyx.connect({
    key: ONYXKEYS.COLLECTION.REPORT,
    waitForCollectionCallback: true,
    callback: (value) => (allReports = value),
});

let allTransactions: NonNullable<OnyxCollection<OnyxTypes.Transaction>> = {};
Onyx.connect({
    key: ONYXKEYS.COLLECTION.TRANSACTION,
    waitForCollectionCallback: true,
    callback: (value) => {
        if (!value) {
            allTransactions = {};
            return;
        }

        allTransactions = value;
    },
});

let allTransactionDrafts: NonNullable<OnyxCollection<OnyxTypes.Transaction>> = {};
Onyx.connect({
    key: ONYXKEYS.COLLECTION.TRANSACTION_DRAFT,
    waitForCollectionCallback: true,
    callback: (value) => {
        allTransactionDrafts = value ?? {};
    },
});

let allTransactionViolations: NonNullable<OnyxCollection<OnyxTypes.TransactionViolations>> = {};
Onyx.connect({
    key: ONYXKEYS.COLLECTION.TRANSACTION_VIOLATIONS,
    waitForCollectionCallback: true,
    callback: (value) => {
        if (!value) {
            allTransactionViolations = {};
            return;
        }

        allTransactionViolations = value;
    },
});

let allDraftSplitTransactions: NonNullable<OnyxCollection<OnyxTypes.Transaction>> = {};
Onyx.connect({
    key: ONYXKEYS.COLLECTION.SPLIT_TRANSACTION_DRAFT,
    waitForCollectionCallback: true,
    callback: (value) => {
        allDraftSplitTransactions = value ?? {};
    },
});

let allNextSteps: NonNullable<OnyxCollection<OnyxTypes.ReportNextStep>> = {};
Onyx.connect({
    key: ONYXKEYS.COLLECTION.NEXT_STEP,
    waitForCollectionCallback: true,
    callback: (value) => {
        allNextSteps = value ?? {};
    },
});

let userAccountID = -1;
let currentUserEmail = '';
Onyx.connect({
    key: ONYXKEYS.SESSION,
    callback: (value) => {
        currentUserEmail = value?.email ?? '';
        userAccountID = value?.accountID ?? -1;
    },
});

let currentUserPersonalDetails: OnyxTypes.PersonalDetails | EmptyObject = {};
Onyx.connect({
    key: ONYXKEYS.PERSONAL_DETAILS_LIST,
    callback: (value) => {
        currentUserPersonalDetails = value?.[userAccountID] ?? {};
    },
});

let currentDate: OnyxEntry<string> = '';
Onyx.connect({
    key: ONYXKEYS.CURRENT_DATE,
    callback: (value) => {
        currentDate = value;
    },
});

let lastSelectedDistanceRates: OnyxEntry<OnyxTypes.LastSelectedDistanceRates> = {};
Onyx.connect({
    key: ONYXKEYS.NVP_LAST_SELECTED_DISTANCE_RATES,
    callback: (value) => {
        lastSelectedDistanceRates = value;
    },
});

let quickAction: OnyxEntry<OnyxTypes.QuickAction> = {};
Onyx.connect({
    key: ONYXKEYS.NVP_QUICK_ACTION_GLOBAL_CREATE,
    callback: (value) => {
        quickAction = value;
    },
});

/**
 * Initialize money request info
 * @param reportID to attach the transaction to
 * @param policy
 * @param isFromGlobalCreate
 * @param iouRequestType one of manual/scan/distance
 */
function initMoneyRequest(reportID: string, policy: OnyxEntry<OnyxTypes.Policy>, isFromGlobalCreate: boolean, iouRequestType: IOURequestType = CONST.IOU.REQUEST_TYPE.MANUAL) {
    // Generate a brand new transactionID
    const newTransactionID = CONST.IOU.OPTIMISTIC_TRANSACTION_ID;
    // Disabling this line since currentDate can be an empty string
    // eslint-disable-next-line @typescript-eslint/prefer-nullish-coalescing
    const created = currentDate || format(new Date(), 'yyyy-MM-dd');
    const comment: Comment = {};

    // Add initial empty waypoints when starting a distance request
    if (iouRequestType === CONST.IOU.REQUEST_TYPE.DISTANCE) {
        comment.waypoints = {
            waypoint0: {},
            waypoint1: {},
        };
        const report = allReports?.[`${ONYXKEYS.COLLECTION.REPORT}${reportID}`] ?? null;
        let customUnitRateID: string = CONST.CUSTOM_UNITS.FAKE_P2P_ID;
        if (ReportUtils.isPolicyExpenseChat(report)) {
            customUnitRateID = lastSelectedDistanceRates?.[policy?.id ?? ''] ?? DistanceRequestUtils.getDefaultMileageRate(policy)?.customUnitRateID ?? '';
        }
        comment.customUnit = {customUnitRateID};
    }

    // Store the transaction in Onyx and mark it as not saved so it can be cleaned up later
    // Use set() here so that there is no way that data will be leaked between objects when it gets reset
    Onyx.set(`${ONYXKEYS.COLLECTION.TRANSACTION_DRAFT}${newTransactionID}`, {
        amount: 0,
        comment,
        created,
        currency: currentUserPersonalDetails.localCurrencyCode ?? CONST.CURRENCY.USD,
        iouRequestType,
        reportID,
        transactionID: newTransactionID,
        isFromGlobalCreate,
        merchant: CONST.TRANSACTION.PARTIAL_TRANSACTION_MERCHANT,
    });
}

function clearMoneyRequest(transactionID: string) {
    Onyx.set(`${ONYXKEYS.COLLECTION.TRANSACTION_DRAFT}${transactionID}`, null);
}

/**
 * Update money request-related pages IOU type params
 */
function updateMoneyRequestTypeParams(routes: StackNavigationState<ParamListBase>['routes'] | NavigationPartialRoute[], newIouType: string, tab: string) {
    routes.forEach((route) => {
        const tabList = [CONST.TAB_REQUEST.DISTANCE, CONST.TAB_REQUEST.MANUAL, CONST.TAB_REQUEST.SCAN] as string[];
        if (!route.name.startsWith('Money_Request_') && !tabList.includes(route.name)) {
            return;
        }
        const newParams: Record<string, unknown> = {iouType: newIouType};
        if (route.name === 'Money_Request_Create') {
            // Both screen and nested params are needed to properly update the nested tab navigator
            newParams.params = {...newParams};
            newParams.screen = tab;
        }
        Navigation.setParams(newParams, route.key ?? '');

        // Recursively update nested money request tab params
        updateMoneyRequestTypeParams(route.state?.routes ?? [], newIouType, tab);
    });
}

// eslint-disable-next-line @typescript-eslint/naming-convention
function startMoneyRequest(iouType: ValueOf<typeof CONST.IOU.TYPE>, reportID: string, requestType?: ValueOf<typeof CONST.IOU.REQUEST_TYPE>) {
    clearMoneyRequest(CONST.IOU.OPTIMISTIC_TRANSACTION_ID);
    switch (requestType) {
        case CONST.IOU.REQUEST_TYPE.MANUAL:
            Navigation.navigate(ROUTES.MONEY_REQUEST_CREATE_TAB_MANUAL.getRoute(CONST.IOU.ACTION.CREATE, iouType, CONST.IOU.OPTIMISTIC_TRANSACTION_ID, reportID));
            return;
        case CONST.IOU.REQUEST_TYPE.SCAN:
            Navigation.navigate(ROUTES.MONEY_REQUEST_CREATE_TAB_SCAN.getRoute(CONST.IOU.ACTION.CREATE, iouType, CONST.IOU.OPTIMISTIC_TRANSACTION_ID, reportID));
            return;
        case CONST.IOU.REQUEST_TYPE.DISTANCE:
            Navigation.navigate(ROUTES.MONEY_REQUEST_CREATE_TAB_DISTANCE.getRoute(CONST.IOU.ACTION.CREATE, iouType, CONST.IOU.OPTIMISTIC_TRANSACTION_ID, reportID));
            return;
        default:
            Navigation.navigate(ROUTES.MONEY_REQUEST_CREATE.getRoute(CONST.IOU.ACTION.CREATE, iouType, CONST.IOU.OPTIMISTIC_TRANSACTION_ID, reportID));
    }
}

// eslint-disable-next-line @typescript-eslint/naming-convention
function setMoneyRequestAmount_temporaryForRefactor(transactionID: string, amount: number, currency: string, removeOriginalCurrency = false) {
    if (removeOriginalCurrency) {
        Onyx.merge(`${ONYXKEYS.COLLECTION.TRANSACTION_DRAFT}${transactionID}`, {amount, currency, originalCurrency: null});
        return;
    }
    Onyx.merge(`${ONYXKEYS.COLLECTION.TRANSACTION_DRAFT}${transactionID}`, {amount, currency});
}

// eslint-disable-next-line @typescript-eslint/naming-convention
function setMoneyRequestCreated(transactionID: string, created: string, isDraft: boolean) {
    Onyx.merge(`${isDraft ? ONYXKEYS.COLLECTION.TRANSACTION_DRAFT : ONYXKEYS.COLLECTION.TRANSACTION}${transactionID}`, {created});
}

// eslint-disable-next-line @typescript-eslint/naming-convention
function setMoneyRequestCurrency_temporaryForRefactor(transactionID: string, currency: string, removeOriginalCurrency = false) {
    if (removeOriginalCurrency) {
        Onyx.merge(`${ONYXKEYS.COLLECTION.TRANSACTION_DRAFT}${transactionID}`, {currency, originalCurrency: null});
        return;
    }
    Onyx.merge(`${ONYXKEYS.COLLECTION.TRANSACTION_DRAFT}${transactionID}`, {currency});
}

// eslint-disable-next-line @typescript-eslint/naming-convention
function setMoneyRequestOriginalCurrency_temporaryForRefactor(transactionID: string, originalCurrency: string) {
    Onyx.merge(`${ONYXKEYS.COLLECTION.TRANSACTION_DRAFT}${transactionID}`, {originalCurrency});
}

function setMoneyRequestDescription(transactionID: string, comment: string, isDraft: boolean) {
    Onyx.merge(`${isDraft ? ONYXKEYS.COLLECTION.TRANSACTION_DRAFT : ONYXKEYS.COLLECTION.TRANSACTION}${transactionID}`, {comment: {comment: comment.trim()}});
}

function setMoneyRequestMerchant(transactionID: string, merchant: string, isDraft: boolean) {
    Onyx.merge(`${isDraft ? ONYXKEYS.COLLECTION.TRANSACTION_DRAFT : ONYXKEYS.COLLECTION.TRANSACTION}${transactionID}`, {merchant});
}

function setMoneyRequestPendingFields(transactionID: string, pendingFields: OnyxTypes.Transaction['pendingFields']) {
    Onyx.merge(`${ONYXKEYS.COLLECTION.TRANSACTION_DRAFT}${transactionID}`, {pendingFields});
}

function setMoneyRequestCategory(transactionID: string, category: string) {
    Onyx.merge(`${ONYXKEYS.COLLECTION.TRANSACTION_DRAFT}${transactionID}`, {category});
}

function setMoneyRequestTag(transactionID: string, tag: string) {
    Onyx.merge(`${ONYXKEYS.COLLECTION.TRANSACTION_DRAFT}${transactionID}`, {tag});
}

// eslint-disable-next-line @typescript-eslint/naming-convention
function setMoneyRequestBillable_temporaryForRefactor(transactionID: string, billable: boolean) {
    Onyx.merge(`${ONYXKEYS.COLLECTION.TRANSACTION_DRAFT}${transactionID}`, {billable});
}

// eslint-disable-next-line @typescript-eslint/naming-convention
function setMoneyRequestParticipants_temporaryForRefactor(transactionID: string, participants: Participant[]) {
    Onyx.merge(`${ONYXKEYS.COLLECTION.TRANSACTION_DRAFT}${transactionID}`, {participants});
}

function setMoneyRequestReceipt(transactionID: string, source: string, filename: string, isDraft: boolean, type?: string) {
    Onyx.merge(`${isDraft ? ONYXKEYS.COLLECTION.TRANSACTION_DRAFT : ONYXKEYS.COLLECTION.TRANSACTION}${transactionID}`, {
        receipt: {source, type: type ?? ''},
        filename,
    });
}

/** Reset money request info from the store with its initial value */
function resetMoneyRequestInfo(id = '') {
    // Disabling this line since currentDate can be an empty string
    // eslint-disable-next-line @typescript-eslint/prefer-nullish-coalescing
    const created = currentDate || format(new Date(), CONST.DATE.FNS_FORMAT_STRING);
    Onyx.merge(ONYXKEYS.IOU, {
        id,
        amount: 0,
        currency: currentUserPersonalDetails.localCurrencyCode ?? CONST.CURRENCY.USD,
        comment: '',
        participants: [],
        merchant: CONST.TRANSACTION.PARTIAL_TRANSACTION_MERCHANT,
        category: '',
        tag: '',
        created,
        receiptPath: '',
        receiptFilename: '',
        transactionID: '',
        billable: null,
        isSplitRequest: false,
    });
}

/** Helper function to get the receipt error for money requests, or the generic error if there's no receipt */
function getReceiptError(receipt?: Receipt, filename?: string, isScanRequest = true, errorKey?: number): Errors | ErrorFields {
    return isEmptyObject(receipt) || !isScanRequest
        ? ErrorUtils.getMicroSecondOnyxError('iou.error.genericCreateFailureMessage', false, errorKey)
        : ErrorUtils.getMicroSecondOnyxErrorObject({error: CONST.IOU.RECEIPT_ERROR, source: receipt.source?.toString() ?? '', filename: filename ?? ''}, errorKey);
}

function needsToBeManuallySubmitted(iouReport: OnyxTypes.Report) {
    const isPolicyExpenseChat = ReportUtils.isExpenseReport(iouReport);

    if (isPolicyExpenseChat) {
        const policy = ReportUtils.getPolicy(iouReport.policyID);
        const isFromPaidPolicy = PolicyUtils.isPaidGroupPolicy(policy);

        // If the scheduled submit is turned off on the policy, user needs to manually submit the report which is indicated by GBR in LHN
        return isFromPaidPolicy && !policy.harvesting?.enabled;
    }

    return true;
}

/**
 * Return the object to update hasOutstandingChildRequest
 */
function getOutstandingChildRequest(policy: OnyxEntry<OnyxTypes.Policy> | EmptyObject, iouReport: OnyxTypes.Report): OutstandingChildRequest {
    if (!needsToBeManuallySubmitted(iouReport)) {
        return {
            hasOutstandingChildRequest: false,
        };
    }

    if (PolicyUtils.isPolicyAdmin(policy)) {
        return {
            hasOutstandingChildRequest: true,
        };
    }

    return {
        hasOutstandingChildRequest: iouReport.managerID === userAccountID && iouReport.total !== 0,
    };
}

/** Builds the Onyx data for a money request */
function buildOnyxDataForMoneyRequest(
    chatReport: OnyxEntry<OnyxTypes.Report>,
    iouReport: OnyxTypes.Report,
    transaction: OnyxTypes.Transaction,
    chatCreatedAction: OptimisticCreatedReportAction,
    iouCreatedAction: OptimisticCreatedReportAction,
    iouAction: OptimisticIOUReportAction,
    optimisticPersonalDetailListAction: OnyxTypes.PersonalDetailsList,
    reportPreviewAction: ReportAction,
    optimisticPolicyRecentlyUsedCategories: string[],
    optimisticPolicyRecentlyUsedTags: OnyxTypes.RecentlyUsedTags,
    isNewChatReport: boolean,
    transactionThreadReport: OptimisticChatReport,
    transactionThreadCreatedReportAction: OptimisticCreatedReportAction,
    shouldCreateNewMoneyRequestReport: boolean,
    policy?: OnyxEntry<OnyxTypes.Policy>,
    policyTagList?: OnyxEntry<OnyxTypes.PolicyTagList>,
    policyCategories?: OnyxEntry<OnyxTypes.PolicyCategories>,
    optimisticNextStep?: OnyxTypes.ReportNextStep | null,
    isOneOnOneSplit = false,
): [OnyxUpdate[], OnyxUpdate[], OnyxUpdate[]] {
    const isScanRequest = TransactionUtils.isScanRequest(transaction);
    const outstandingChildRequest = getOutstandingChildRequest(policy ?? {}, iouReport);
    const clearedPendingFields = Object.fromEntries(Object.keys(transaction.pendingFields ?? {}).map((key) => [key, null]));
    const optimisticData: OnyxUpdate[] = [];
    let newQuickAction: ValueOf<typeof CONST.QUICK_ACTIONS> = isScanRequest ? CONST.QUICK_ACTIONS.REQUEST_SCAN : CONST.QUICK_ACTIONS.REQUEST_MANUAL;
    if (TransactionUtils.isDistanceRequest(transaction)) {
        newQuickAction = CONST.QUICK_ACTIONS.REQUEST_DISTANCE;
    }

    if (chatReport) {
        optimisticData.push({
            // Use SET for new reports because it doesn't exist yet, is faster and we need the data to be available when we navigate to the chat page
            onyxMethod: isNewChatReport ? Onyx.METHOD.SET : Onyx.METHOD.MERGE,
            key: `${ONYXKEYS.COLLECTION.REPORT}${chatReport.reportID}`,
            value: {
                ...chatReport,
                lastReadTime: DateUtils.getDBTime(),
                lastMessageTranslationKey: '',
                iouReportID: iouReport.reportID,
                ...outstandingChildRequest,
                ...(isNewChatReport ? {pendingFields: {createChat: CONST.RED_BRICK_ROAD_PENDING_ACTION.ADD}} : {}),
            },
        });
    }

    optimisticData.push(
        {
            onyxMethod: shouldCreateNewMoneyRequestReport ? Onyx.METHOD.SET : Onyx.METHOD.MERGE,
            key: `${ONYXKEYS.COLLECTION.REPORT}${iouReport.reportID}`,
            value: {
                ...iouReport,
                lastMessageText: iouAction.message?.[0].text,
                lastMessageHtml: iouAction.message?.[0].html,
                pendingFields: {
                    ...(shouldCreateNewMoneyRequestReport ? {createChat: CONST.RED_BRICK_ROAD_PENDING_ACTION.ADD} : {preview: CONST.RED_BRICK_ROAD_PENDING_ACTION.UPDATE}),
                },
            },
        },
        {
            onyxMethod: Onyx.METHOD.SET,
            key: `${ONYXKEYS.COLLECTION.TRANSACTION}${transaction.transactionID}`,
            value: transaction,
        },
        isNewChatReport
            ? {
                  onyxMethod: Onyx.METHOD.SET,
                  key: `${ONYXKEYS.COLLECTION.REPORT_ACTIONS}${chatReport?.reportID}`,
                  value: {
                      [chatCreatedAction.reportActionID]: chatCreatedAction,
                      [reportPreviewAction.reportActionID]: reportPreviewAction,
                  },
              }
            : {
                  onyxMethod: Onyx.METHOD.MERGE,
                  key: `${ONYXKEYS.COLLECTION.REPORT_ACTIONS}${chatReport?.reportID}`,
                  value: {
                      [reportPreviewAction.reportActionID]: reportPreviewAction,
                  },
              },
        shouldCreateNewMoneyRequestReport
            ? {
                  onyxMethod: Onyx.METHOD.SET,
                  key: `${ONYXKEYS.COLLECTION.REPORT_ACTIONS}${iouReport.reportID}`,
                  value: {
                      [iouCreatedAction.reportActionID]: iouCreatedAction as OnyxTypes.ReportAction,
                      [iouAction.reportActionID]: iouAction as OnyxTypes.ReportAction,
                  },
              }
            : {
                  onyxMethod: Onyx.METHOD.MERGE,
                  key: `${ONYXKEYS.COLLECTION.REPORT_ACTIONS}${iouReport.reportID}`,
                  value: {
                      [iouAction.reportActionID]: iouAction as OnyxTypes.ReportAction,
                  },
              },

        {
            onyxMethod: Onyx.METHOD.MERGE,
            key: `${ONYXKEYS.COLLECTION.REPORT}${transactionThreadReport.reportID}`,
            value: transactionThreadReport,
        },
        {
            onyxMethod: Onyx.METHOD.MERGE,
            key: `${ONYXKEYS.COLLECTION.REPORT_ACTIONS}${transactionThreadReport.reportID}`,
            value: {
                [transactionThreadCreatedReportAction.reportActionID]: transactionThreadCreatedReportAction,
            },
        },

        // Remove the temporary transaction used during the creation flow
        {
            onyxMethod: Onyx.METHOD.SET,
            key: `${ONYXKEYS.COLLECTION.TRANSACTION_DRAFT}${CONST.IOU.OPTIMISTIC_TRANSACTION_ID}`,
            value: null,
        },
    );

    if (!isOneOnOneSplit) {
        optimisticData.push({
            onyxMethod: Onyx.METHOD.SET,
            key: ONYXKEYS.NVP_QUICK_ACTION_GLOBAL_CREATE,
            value: {
                action: newQuickAction,
                chatReportID: chatReport?.reportID,
                isFirstQuickAction: isEmptyObject(quickAction),
            },
        });
    }

    if (optimisticPolicyRecentlyUsedCategories.length) {
        optimisticData.push({
            onyxMethod: Onyx.METHOD.SET,
            key: `${ONYXKEYS.COLLECTION.POLICY_RECENTLY_USED_CATEGORIES}${iouReport.policyID}`,
            value: optimisticPolicyRecentlyUsedCategories,
        });
    }

    if (!isEmptyObject(optimisticPolicyRecentlyUsedTags)) {
        optimisticData.push({
            onyxMethod: Onyx.METHOD.MERGE,
            key: `${ONYXKEYS.COLLECTION.POLICY_RECENTLY_USED_TAGS}${iouReport.policyID}`,
            value: optimisticPolicyRecentlyUsedTags,
        });
    }

    if (!isEmptyObject(optimisticPersonalDetailListAction)) {
        optimisticData.push({
            onyxMethod: Onyx.METHOD.MERGE,
            key: ONYXKEYS.PERSONAL_DETAILS_LIST,
            value: optimisticPersonalDetailListAction,
        });
    }

    if (!isEmptyObject(optimisticNextStep)) {
        optimisticData.push({
            onyxMethod: Onyx.METHOD.MERGE,
            key: `${ONYXKEYS.COLLECTION.NEXT_STEP}${iouReport.reportID}`,
            value: optimisticNextStep,
        });
    }

    const successData: OnyxUpdate[] = [];

    if (isNewChatReport) {
        successData.push({
            onyxMethod: Onyx.METHOD.MERGE,
            key: `${ONYXKEYS.COLLECTION.REPORT}${chatReport?.reportID}`,
            value: {
                pendingFields: null,
                errorFields: null,
                isOptimisticReport: false,
            },
        });
    }

    successData.push(
        {
            onyxMethod: Onyx.METHOD.MERGE,
            key: `${ONYXKEYS.COLLECTION.REPORT}${iouReport.reportID}`,
            value: {
                pendingFields: null,
                errorFields: null,
            },
        },
        {
            onyxMethod: Onyx.METHOD.MERGE,
            key: `${ONYXKEYS.COLLECTION.REPORT}${transactionThreadReport.reportID}`,
            value: {
                pendingFields: null,
                errorFields: null,
            },
        },
        {
            onyxMethod: Onyx.METHOD.MERGE,
            key: `${ONYXKEYS.COLLECTION.TRANSACTION}${transaction.transactionID}`,
            value: {
                pendingAction: null,
                pendingFields: clearedPendingFields,
            },
        },

        {
            onyxMethod: Onyx.METHOD.MERGE,
            key: `${ONYXKEYS.COLLECTION.REPORT_ACTIONS}${chatReport?.reportID}`,
            value: {
                ...(isNewChatReport
                    ? {
                          [chatCreatedAction.reportActionID]: {
                              pendingAction: null,
                              errors: null,
                          },
                      }
                    : {}),
                [reportPreviewAction.reportActionID]: {
                    pendingAction: null,
                },
            },
        },
        {
            onyxMethod: Onyx.METHOD.MERGE,
            key: `${ONYXKEYS.COLLECTION.REPORT_ACTIONS}${iouReport.reportID}`,
            value: {
                ...(shouldCreateNewMoneyRequestReport
                    ? {
                          [iouCreatedAction.reportActionID]: {
                              pendingAction: null,
                              errors: null,
                          },
                      }
                    : {}),
                [iouAction.reportActionID]: {
                    pendingAction: null,
                    errors: null,
                },
            },
        },
        {
            onyxMethod: Onyx.METHOD.MERGE,
            key: `${ONYXKEYS.COLLECTION.REPORT_ACTIONS}${transactionThreadReport.reportID}`,
            value: {
                [transactionThreadCreatedReportAction.reportActionID]: {
                    pendingAction: null,
                    errors: null,
                },
            },
        },
    );

    const errorKey = DateUtils.getMicroseconds();

    const failureData: OnyxUpdate[] = [
        {
            onyxMethod: Onyx.METHOD.MERGE,
            key: `${ONYXKEYS.COLLECTION.REPORT}${chatReport?.reportID}`,
            value: {
                iouReportID: chatReport?.iouReportID,
                lastReadTime: chatReport?.lastReadTime,
                pendingFields: null,
                hasOutstandingChildRequest: chatReport?.hasOutstandingChildRequest,
                ...(isNewChatReport
                    ? {
                          errorFields: {
                              createChat: ErrorUtils.getMicroSecondOnyxError('report.genericCreateReportFailureMessage'),
                          },
                      }
                    : {}),
            },
        },
        {
            onyxMethod: Onyx.METHOD.MERGE,
            key: `${ONYXKEYS.COLLECTION.REPORT}${iouReport.reportID}`,
            value: {
                pendingFields: null,
                errorFields: {
                    ...(shouldCreateNewMoneyRequestReport ? {createChat: ErrorUtils.getMicroSecondOnyxError('report.genericCreateReportFailureMessage')} : {}),
                },
            },
        },
        {
            onyxMethod: Onyx.METHOD.MERGE,
            key: `${ONYXKEYS.COLLECTION.REPORT}${transactionThreadReport.reportID}`,
            value: {
                errorFields: {
                    createChat: ErrorUtils.getMicroSecondOnyxError('report.genericCreateReportFailureMessage'),
                },
            },
        },
        {
            onyxMethod: Onyx.METHOD.MERGE,
            key: `${ONYXKEYS.COLLECTION.TRANSACTION}${transaction.transactionID}`,
            value: {
                errors: ErrorUtils.getMicroSecondOnyxError('iou.error.genericCreateFailureMessage'),
                pendingAction: null,
                pendingFields: clearedPendingFields,
            },
        },
        {
            onyxMethod: Onyx.METHOD.MERGE,
            key: `${ONYXKEYS.COLLECTION.REPORT_ACTIONS}${iouReport.reportID}`,
            value: {
                ...(shouldCreateNewMoneyRequestReport
                    ? {
                          [iouCreatedAction.reportActionID]: {
                              // Disabling this line since transaction.filename can be an empty string
                              // eslint-disable-next-line @typescript-eslint/prefer-nullish-coalescing
                              errors: getReceiptError(transaction.receipt, transaction.filename || transaction.receipt?.filename, isScanRequest, errorKey),
                          },
                          [iouAction.reportActionID]: {
                              errors: ErrorUtils.getMicroSecondOnyxError(null),
                          },
                      }
                    : {
                          [iouAction.reportActionID]: {
                              // Disabling this line since transaction.filename can be an empty string
                              // eslint-disable-next-line @typescript-eslint/prefer-nullish-coalescing
                              errors: getReceiptError(transaction.receipt, transaction.filename || transaction.receipt?.filename, isScanRequest, errorKey),
                          },
                      }),
            },
        },
        {
            onyxMethod: Onyx.METHOD.MERGE,
            key: `${ONYXKEYS.COLLECTION.REPORT_ACTIONS}${transactionThreadReport.reportID}`,
            value: {
                [transactionThreadCreatedReportAction.reportActionID]: {
                    errors: ErrorUtils.getMicroSecondOnyxError('iou.error.genericCreateFailureMessage', false, errorKey),
                },
            },
        },
    ];

    // We don't need to compute violations unless we're on a paid policy
    if (!policy || !PolicyUtils.isPaidGroupPolicy(policy)) {
        return [optimisticData, successData, failureData];
    }

    const violationsOnyxData = ViolationsUtils.getViolationsOnyxData(transaction, [], !!policy.requiresTag, policyTagList ?? {}, !!policy.requiresCategory, policyCategories ?? {});

    if (violationsOnyxData) {
        optimisticData.push(violationsOnyxData);
        failureData.push({
            onyxMethod: Onyx.METHOD.SET,
            key: `${ONYXKEYS.COLLECTION.TRANSACTION_VIOLATIONS}${transaction.transactionID}`,
            value: [],
        });
    }

    return [optimisticData, successData, failureData];
}

/** Builds the Onyx data for track expense */
function buildOnyxDataForTrackExpense(
    chatReport: OnyxEntry<OnyxTypes.Report>,
    transaction: OnyxTypes.Transaction,
    iouAction: OptimisticIOUReportAction,
    transactionThreadReport: OptimisticChatReport,
    transactionThreadCreatedReportAction: OptimisticCreatedReportAction,
    policy?: OnyxEntry<OnyxTypes.Policy>,
    policyTagList?: OnyxEntry<OnyxTypes.PolicyTagList>,
    policyCategories?: OnyxEntry<OnyxTypes.PolicyCategories>,
): [OnyxUpdate[], OnyxUpdate[], OnyxUpdate[]] {
    const isScanRequest = TransactionUtils.isScanRequest(transaction);
    const clearedPendingFields = Object.fromEntries(Object.keys(transaction.pendingFields ?? {}).map((key) => [key, null]));
    const optimisticData: OnyxUpdate[] = [];

    if (chatReport) {
        optimisticData.push({
            onyxMethod: Onyx.METHOD.MERGE,
            key: `${ONYXKEYS.COLLECTION.REPORT}${chatReport.reportID}`,
            value: {
                ...chatReport,
                lastMessageText: iouAction.message?.[0].text,
                lastMessageHtml: iouAction.message?.[0].html,
                lastReadTime: DateUtils.getDBTime(),
            },
        });
    }

    optimisticData.push(
        {
            onyxMethod: Onyx.METHOD.SET,
            key: `${ONYXKEYS.COLLECTION.TRANSACTION}${transaction.transactionID}`,
            value: transaction,
        },
        {
            onyxMethod: Onyx.METHOD.MERGE,
            key: `${ONYXKEYS.COLLECTION.REPORT_ACTIONS}${chatReport?.reportID}`,
            value: {
                [iouAction.reportActionID]: iouAction as OnyxTypes.ReportAction,
            },
        },
        {
            onyxMethod: Onyx.METHOD.MERGE,
            key: `${ONYXKEYS.COLLECTION.REPORT}${transactionThreadReport.reportID}`,
            value: transactionThreadReport,
        },
        {
            onyxMethod: Onyx.METHOD.MERGE,
            key: `${ONYXKEYS.COLLECTION.REPORT_ACTIONS}${transactionThreadReport.reportID}`,
            value: {
                [transactionThreadCreatedReportAction.reportActionID]: transactionThreadCreatedReportAction,
            },
        },

        // Remove the temporary transaction used during the creation flow
        {
            onyxMethod: Onyx.METHOD.SET,
            key: `${ONYXKEYS.COLLECTION.TRANSACTION_DRAFT}${CONST.IOU.OPTIMISTIC_TRANSACTION_ID}`,
            value: null,
        },
    );

    const successData: OnyxUpdate[] = [];

    successData.push(
        {
            onyxMethod: Onyx.METHOD.MERGE,
            key: `${ONYXKEYS.COLLECTION.REPORT}${transactionThreadReport.reportID}`,
            value: {
                pendingFields: null,
                errorFields: null,
            },
        },
        {
            onyxMethod: Onyx.METHOD.MERGE,
            key: `${ONYXKEYS.COLLECTION.TRANSACTION}${transaction.transactionID}`,
            value: {
                pendingAction: null,
                pendingFields: clearedPendingFields,
            },
        },
        {
            onyxMethod: Onyx.METHOD.MERGE,
            key: `${ONYXKEYS.COLLECTION.REPORT_ACTIONS}${chatReport?.reportID}`,
            value: {
                [iouAction.reportActionID]: {
                    pendingAction: null,
                    errors: null,
                },
            },
        },
        {
            onyxMethod: Onyx.METHOD.MERGE,
            key: `${ONYXKEYS.COLLECTION.REPORT_ACTIONS}${transactionThreadReport.reportID}`,
            value: {
                [transactionThreadCreatedReportAction.reportActionID]: {
                    pendingAction: null,
                    errors: null,
                },
            },
        },
    );

    const failureData: OnyxUpdate[] = [
        {
            onyxMethod: Onyx.METHOD.MERGE,
            key: `${ONYXKEYS.COLLECTION.REPORT}${chatReport?.reportID}`,
            value: {
                lastReadTime: chatReport?.lastReadTime,
                lastMessageText: chatReport?.lastMessageText,
                lastMessageHtml: chatReport?.lastMessageHtml,
            },
        },
        {
            onyxMethod: Onyx.METHOD.MERGE,
            key: `${ONYXKEYS.COLLECTION.REPORT}${transactionThreadReport.reportID}`,
            value: {
                errorFields: {
                    createChat: ErrorUtils.getMicroSecondOnyxError('report.genericCreateReportFailureMessage'),
                },
            },
        },
        {
            onyxMethod: Onyx.METHOD.MERGE,
            key: `${ONYXKEYS.COLLECTION.TRANSACTION}${transaction.transactionID}`,
            value: {
                errors: ErrorUtils.getMicroSecondOnyxError('iou.error.genericCreateFailureMessage'),
                pendingAction: null,
                pendingFields: clearedPendingFields,
            },
        },
        {
            onyxMethod: Onyx.METHOD.MERGE,
            key: `${ONYXKEYS.COLLECTION.REPORT_ACTIONS}${chatReport?.reportID}`,
            value: {
                [iouAction.reportActionID]: {
                    // Disabling this line since transaction.filename can be an empty string
                    // eslint-disable-next-line @typescript-eslint/prefer-nullish-coalescing
                    errors: getReceiptError(transaction.receipt, transaction.filename || transaction.receipt?.filename, isScanRequest),
                },
            },
        },
        {
            onyxMethod: Onyx.METHOD.MERGE,
            key: `${ONYXKEYS.COLLECTION.REPORT_ACTIONS}${transactionThreadReport.reportID}`,
            value: {
                [transactionThreadCreatedReportAction.reportActionID]: {
                    errors: ErrorUtils.getMicroSecondOnyxError('iou.error.genericCreateFailureMessage'),
                },
            },
        },
    ];

    // We don't need to compute violations unless we're on a paid policy
    if (!policy || !PolicyUtils.isPaidGroupPolicy(policy)) {
        return [optimisticData, successData, failureData];
    }

    const violationsOnyxData = ViolationsUtils.getViolationsOnyxData(transaction, [], !!policy.requiresTag, policyTagList ?? {}, !!policy.requiresCategory, policyCategories ?? {});

    if (violationsOnyxData) {
        optimisticData.push(violationsOnyxData);
        failureData.push({
            onyxMethod: Onyx.METHOD.SET,
            key: `${ONYXKEYS.COLLECTION.TRANSACTION_VIOLATIONS}${transaction.transactionID}`,
            value: [],
        });
    }

    return [optimisticData, successData, failureData];
}

/**
 * Gathers all the data needed to make a money request. It attempts to find existing reports, iouReports, and receipts. If it doesn't find them, then
 * it creates optimistic versions of them and uses those instead
 */
function getMoneyRequestInformation(
    parentChatReport: OnyxEntry<OnyxTypes.Report> | EmptyObject,
    participant: Participant,
    comment: string,
    amount: number,
    currency: string,
    created: string,
    merchant: string,
    receipt: Receipt | undefined,
    existingTransactionID: string | undefined,
    category: string | undefined,
    tag: string | undefined,
    billable: boolean | undefined,
    policy: OnyxEntry<OnyxTypes.Policy> | undefined,
    policyTagList: OnyxEntry<OnyxTypes.PolicyTagList> | undefined,
    policyCategories: OnyxEntry<OnyxTypes.PolicyCategories> | undefined,
    payeeAccountID = userAccountID,
    payeeEmail = currentUserEmail,
    moneyRequestReportID = '',
): MoneyRequestInformation {
    const payerEmail = PhoneNumber.addSMSDomainIfPhoneNumber(participant.login ?? '');
    const payerAccountID = Number(participant.accountID);
    const isPolicyExpenseChat = participant.isPolicyExpenseChat;

    // STEP 1: Get existing chat report OR build a new optimistic one
    let isNewChatReport = false;
    let chatReport = !isEmptyObject(parentChatReport) && parentChatReport?.reportID ? parentChatReport : null;

    // If this is a policyExpenseChat, the chatReport must exist and we can get it from Onyx.
    // report is null if the flow is initiated from the global create menu. However, participant always stores the reportID if it exists, which is the case for policyExpenseChats
    if (!chatReport && isPolicyExpenseChat) {
        chatReport = allReports?.[`${ONYXKEYS.COLLECTION.REPORT}${participant.reportID}`] ?? null;
    }

    if (!chatReport) {
        chatReport = ReportUtils.getChatByParticipants([payerAccountID]);
    }

    // If we still don't have a report, it likely doens't exist and we need to build an optimistic one
    if (!chatReport) {
        isNewChatReport = true;
        chatReport = ReportUtils.buildOptimisticChatReport([payerAccountID]);
    }

    // STEP 2: Get the money request report. If the moneyRequestReportID has been provided, we want to add the transaction to this specific report.
    // If no such reportID has been provided, let's use the chatReport.iouReportID property. In case that is not present, build a new optimistic money request report.
    let iouReport: OnyxEntry<OnyxTypes.Report> = null;
    if (moneyRequestReportID) {
        iouReport = allReports?.[`${ONYXKEYS.COLLECTION.REPORT}${moneyRequestReportID}`] ?? null;
    } else {
        iouReport = allReports?.[`${ONYXKEYS.COLLECTION.REPORT}${chatReport.iouReportID}`] ?? null;
    }

    const shouldCreateNewMoneyRequestReport = ReportUtils.shouldCreateNewMoneyRequestReport(iouReport, chatReport);

    if (!iouReport || shouldCreateNewMoneyRequestReport) {
        iouReport = isPolicyExpenseChat
            ? ReportUtils.buildOptimisticExpenseReport(chatReport.reportID, chatReport.policyID ?? '', payeeAccountID, amount, currency)
            : ReportUtils.buildOptimisticIOUReport(payeeAccountID, payerAccountID, amount, chatReport.reportID, currency);
    } else if (isPolicyExpenseChat) {
        iouReport = {...iouReport};
        if (iouReport?.currency === currency && typeof iouReport.total === 'number') {
            // Because of the Expense reports are stored as negative values, we subtract the total from the amount
            iouReport.total -= amount;
        }
    } else {
        iouReport = IOUUtils.updateIOUOwnerAndTotal(iouReport, payeeAccountID, amount, currency);
    }

    // STEP 3: Build optimistic receipt and transaction
    const receiptObject: Receipt = {};
    let filename;
    if (receipt?.source) {
        receiptObject.source = receipt.source;
        receiptObject.state = receipt.state ?? CONST.IOU.RECEIPT_STATE.SCANREADY;
        filename = receipt.name;
    }
    const existingTransaction = allTransactionDrafts[`${ONYXKEYS.COLLECTION.TRANSACTION_DRAFT}${CONST.IOU.OPTIMISTIC_TRANSACTION_ID}`];
    const isDistanceRequest = existingTransaction && existingTransaction.iouRequestType === CONST.IOU.REQUEST_TYPE.DISTANCE;
    let optimisticTransaction = TransactionUtils.buildOptimisticTransaction(
        ReportUtils.isExpenseReport(iouReport) ? -amount : amount,
        currency,
        iouReport.reportID,
        comment,
        created,
        '',
        '',
        merchant,
        receiptObject,
        filename,
        existingTransactionID,
        category,
        tag,
        billable,
        isDistanceRequest ? {waypoints: CONST.RED_BRICK_ROAD_PENDING_ACTION.ADD} : undefined,
    );

    const optimisticPolicyRecentlyUsedCategories = Policy.buildOptimisticPolicyRecentlyUsedCategories(iouReport.policyID, category);
    const optimisticPolicyRecentlyUsedTags = Policy.buildOptimisticPolicyRecentlyUsedTags(iouReport.policyID, tag);

    // If there is an existing transaction (which is the case for distance requests), then the data from the existing transaction
    // needs to be manually merged into the optimistic transaction. This is because buildOnyxDataForMoneyRequest() uses `Onyx.set()` for the transaction
    // data. This is a big can of worms to change it to `Onyx.merge()` as explored in https://expensify.slack.com/archives/C05DWUDHVK7/p1692139468252109.
    // I want to clean this up at some point, but it's possible this will live in the code for a while so I've created https://github.com/Expensify/App/issues/25417
    // to remind me to do this.
    if (isDistanceRequest) {
        optimisticTransaction = fastMerge(existingTransaction, optimisticTransaction, false);
    }

    // STEP 4: Build optimistic reportActions. We need:
    // 1. CREATED action for the chatReport
    // 2. CREATED action for the iouReport
    // 3. IOU action for the iouReport
    // 4. The transaction thread, which requires the iouAction, and CREATED action for the transaction thread
    // 5. REPORTPREVIEW action for the chatReport
    // Note: The CREATED action for the IOU report must be optimistically generated before the IOU action so there's no chance that it appears after the IOU action in the chat
    const [optimisticCreatedActionForChat, optimisticCreatedActionForIOUReport, iouAction, optimisticTransactionThread, optimisticCreatedActionForTransactionThread] =
        ReportUtils.buildOptimisticMoneyRequestEntities(
            iouReport,
            CONST.IOU.REPORT_ACTION_TYPE.CREATE,
            amount,
            currency,
            comment,
            payeeEmail,
            [participant],
            optimisticTransaction.transactionID,
            undefined,
            false,
            false,
            receiptObject,
            false,
        );

    let reportPreviewAction = shouldCreateNewMoneyRequestReport ? null : ReportActionsUtils.getReportPreviewAction(chatReport.reportID, iouReport.reportID);
    if (reportPreviewAction) {
        reportPreviewAction = ReportUtils.updateReportPreview(iouReport, reportPreviewAction, false, comment, optimisticTransaction);
    } else {
        reportPreviewAction = ReportUtils.buildOptimisticReportPreview(chatReport, iouReport, comment, optimisticTransaction);

        // Generated ReportPreview action is a parent report action of the iou report.
        // We are setting the iou report's parentReportActionID to display subtitle correctly in IOU page when offline.
        iouReport.parentReportActionID = reportPreviewAction.reportActionID;
    }

    const shouldCreateOptimisticPersonalDetails = isNewChatReport && !allPersonalDetails[payerAccountID];
    // Add optimistic personal details for participant
    const optimisticPersonalDetailListAction = shouldCreateOptimisticPersonalDetails
        ? {
              [payerAccountID]: {
                  accountID: payerAccountID,
                  avatar: UserUtils.getDefaultAvatarURL(payerAccountID),
                  // Disabling this line since participant.displayName can be an empty string
                  // eslint-disable-next-line @typescript-eslint/prefer-nullish-coalescing
                  displayName: LocalePhoneNumber.formatPhoneNumber(participant.displayName || payerEmail),
                  login: participant.login,
                  isOptimisticPersonalDetail: true,
              },
          }
        : {};

    const optimisticNextStep = NextStepUtils.buildNextStep(iouReport, CONST.REPORT.STATUS_NUM.OPEN);

    // STEP 5: Build Onyx Data
    const [optimisticData, successData, failureData] = buildOnyxDataForMoneyRequest(
        chatReport,
        iouReport,
        optimisticTransaction,
        optimisticCreatedActionForChat,
        optimisticCreatedActionForIOUReport,
        iouAction,
        optimisticPersonalDetailListAction,
        reportPreviewAction,
        optimisticPolicyRecentlyUsedCategories,
        optimisticPolicyRecentlyUsedTags,
        isNewChatReport,
        optimisticTransactionThread,
        optimisticCreatedActionForTransactionThread,
        shouldCreateNewMoneyRequestReport,
        policy,
        policyTagList,
        policyCategories,
        optimisticNextStep,
    );

    return {
        payerAccountID,
        payerEmail,
        iouReport,
        chatReport,
        transaction: optimisticTransaction,
        iouAction,
        createdChatReportActionID: isNewChatReport ? optimisticCreatedActionForChat.reportActionID : '0',
        createdIOUReportActionID: shouldCreateNewMoneyRequestReport ? optimisticCreatedActionForIOUReport.reportActionID : '0',
        reportPreviewAction,
        transactionThreadReportID: optimisticTransactionThread.reportID,
        createdReportActionIDForThread: optimisticCreatedActionForTransactionThread.reportActionID,
        onyxData: {
            optimisticData,
            successData,
            failureData,
        },
    };
}

/**
 * Gathers all the data needed to make an expense. It attempts to find existing reports, iouReports, and receipts. If it doesn't find them, then
 * it creates optimistic versions of them and uses those instead
 */
function getTrackExpenseInformation(
    parentChatReport: OnyxEntry<OnyxTypes.Report> | EmptyObject,
    participant: Participant,
    comment: string,
    amount: number,
    currency: string,
    created: string,
    merchant: string,
    receipt: Receipt | undefined,
    category: string | undefined,
    tag: string | undefined,
    billable: boolean | undefined,
    policy: OnyxEntry<OnyxTypes.Policy> | undefined,
    policyTagList: OnyxEntry<OnyxTypes.PolicyTagList> | undefined,
    policyCategories: OnyxEntry<OnyxTypes.PolicyCategories> | undefined,
    payeeEmail = currentUserEmail,
): TrackExpenseInformation | EmptyObject {
    // STEP 1: Get existing chat report
    let chatReport = !isEmptyObject(parentChatReport) && parentChatReport?.reportID ? parentChatReport : null;

    // The chatReport always exist and we can get it from Onyx if chatReport is null.
    if (!chatReport) {
        chatReport = allReports?.[`${ONYXKEYS.COLLECTION.REPORT}${participant.reportID}`] ?? null;
    }

    // If we still don't have a report, it likely doens't exist and we will early return here as it should not happen
    // Maybe later, we can build an optimistic selfDM chat.
    if (!chatReport) {
        return {};
    }

    // STEP 2: Get the money request report.
    // TODO: This is deferred to later as we are not sure if we create iouReport at all in future.
    // We can build an optimistic iouReport here if needed.

    // STEP 3: Build optimistic receipt and transaction
    const receiptObject: Receipt = {};
    let filename;
    if (receipt?.source) {
        receiptObject.source = receipt.source;
        receiptObject.state = receipt.state ?? CONST.IOU.RECEIPT_STATE.SCANREADY;
        filename = receipt.name;
    }
    const existingTransaction = allTransactionDrafts[`${ONYXKEYS.COLLECTION.TRANSACTION_DRAFT}${CONST.IOU.OPTIMISTIC_TRANSACTION_ID}`];
    const isDistanceRequest = existingTransaction && existingTransaction.iouRequestType === CONST.IOU.REQUEST_TYPE.DISTANCE;
    let optimisticTransaction = TransactionUtils.buildOptimisticTransaction(
        amount,
        currency,
        chatReport.reportID,
        comment,
        created,
        '',
        '',
        merchant,
        receiptObject,
        filename,
        null,
        category,
        tag,
        billable,
        isDistanceRequest ? {waypoints: CONST.RED_BRICK_ROAD_PENDING_ACTION.ADD} : undefined,
    );

    // If there is an existing transaction (which is the case for distance requests), then the data from the existing transaction
    // needs to be manually merged into the optimistic transaction. This is because buildOnyxDataForMoneyRequest() uses `Onyx.set()` for the transaction
    // data. This is a big can of worms to change it to `Onyx.merge()` as explored in https://expensify.slack.com/archives/C05DWUDHVK7/p1692139468252109.
    // I want to clean this up at some point, but it's possible this will live in the code for a while so I've created https://github.com/Expensify/App/issues/25417
    // to remind me to do this.
    if (isDistanceRequest) {
        optimisticTransaction = fastMerge(existingTransaction, optimisticTransaction, false);
    }

    // STEP 4: Build optimistic reportActions. We need:
    // 1. IOU action for the chatReport
    // 2. The transaction thread, which requires the iouAction, and CREATED action for the transaction thread
    const currentTime = DateUtils.getDBTime();
    const iouAction = ReportUtils.buildOptimisticIOUReportAction(
        CONST.IOU.REPORT_ACTION_TYPE.TRACK,
        amount,
        currency,
        comment,
        [participant],
        optimisticTransaction.transactionID,
        undefined,
        '0',
        false,
        false,
        receiptObject,
        false,
        currentTime,
    );
    const optimisticTransactionThread = ReportUtils.buildTransactionThread(iouAction, chatReport);
    const optimisticCreatedActionForTransactionThread = ReportUtils.buildOptimisticCreatedReportAction(payeeEmail);

    // The IOU action and the transactionThread are co-dependent as parent-child, so we need to link them together
    iouAction.childReportID = optimisticTransactionThread.reportID;

    // STEP 5: Build Onyx Data
    const [optimisticData, successData, failureData] = buildOnyxDataForTrackExpense(
        chatReport,
        optimisticTransaction,
        iouAction,
        optimisticTransactionThread,
        optimisticCreatedActionForTransactionThread,
        policy,
        policyTagList,
        policyCategories,
    );

    return {
        chatReport,
        iouReport: undefined,
        transaction: optimisticTransaction,
        iouAction,
        createdChatReportActionID: '0',
        createdIOUReportActionID: undefined,
        reportPreviewAction: undefined,
        transactionThreadReportID: optimisticTransactionThread.reportID,
        createdReportActionIDForThread: optimisticCreatedActionForTransactionThread.reportActionID,
        onyxData: {
            optimisticData,
            successData,
            failureData,
        },
    };
}

/** Requests money based on a distance (eg. mileage from a map) */
function createDistanceRequest(
    report: OnyxTypes.Report,
    participant: Participant,
    comment: string,
    created: string,
    category: string | undefined,
    tag: string | undefined,
    amount: number,
    currency: string,
    merchant: string,
    billable: boolean | undefined,
    validWaypoints: WaypointCollection,
    policy: OnyxEntry<OnyxTypes.Policy>,
    policyTagList: OnyxEntry<OnyxTypes.PolicyTagList>,
    policyCategories: OnyxEntry<OnyxTypes.PolicyCategories>,
) {
    // If the report is an iou or expense report, we should get the linked chat report to be passed to the getMoneyRequestInformation function
    const isMoneyRequestReport = ReportUtils.isMoneyRequestReport(report);
    const currentChatReport = isMoneyRequestReport ? ReportUtils.getReport(report.chatReportID) : report;
    const moneyRequestReportID = isMoneyRequestReport ? report.reportID : '';
    const currentCreated = DateUtils.enrichMoneyRequestTimestamp(created);

    const optimisticReceipt: Receipt = {
        source: ReceiptGeneric as ReceiptSource,
        state: CONST.IOU.RECEIPT_STATE.OPEN,
    };
    const {
        iouReport,
        chatReport,
        transaction,
        iouAction,
        createdChatReportActionID,
        createdIOUReportActionID,
        reportPreviewAction,
        transactionThreadReportID,
        createdReportActionIDForThread,
        payerEmail,
        onyxData,
    } = getMoneyRequestInformation(
        currentChatReport,
        participant,
        comment,
        amount,
        currency,
        currentCreated,
        merchant,
        optimisticReceipt,
        undefined,
        category,
        tag,
        billable,
        policy,
        policyTagList,
        policyCategories,
        userAccountID,
        currentUserEmail,
        moneyRequestReportID,
    );

    const parameters: CreateDistanceRequestParams = {
        comment,
        iouReportID: iouReport.reportID,
        chatReportID: chatReport.reportID,
        transactionID: transaction.transactionID,
        reportActionID: iouAction.reportActionID,
        createdChatReportActionID,
        createdIOUReportActionID,
        reportPreviewReportActionID: reportPreviewAction.reportActionID,
        waypoints: JSON.stringify(validWaypoints),
        created: currentCreated,
        category,
        tag,
        billable,
        transactionThreadReportID,
        createdReportActionIDForThread,
        payerEmail,
    };

    API.write(WRITE_COMMANDS.CREATE_DISTANCE_REQUEST, parameters, onyxData);
    Navigation.dismissModal(isMoneyRequestReport ? report.reportID : chatReport.reportID);
    Report.notifyNewAction(chatReport.reportID, userAccountID);
}

/**
 * Compute the diff amount when we update the transaction
 */
function calculateDiffAmount(iouReport: OnyxEntry<OnyxTypes.Report>, updatedTransaction: OnyxEntry<OnyxTypes.Transaction>, transaction: OnyxEntry<OnyxTypes.Transaction>): number {
    if (!iouReport) {
        return 0;
    }
    const isExpenseReport = ReportUtils.isExpenseReport(iouReport);
    const updatedCurrency = TransactionUtils.getCurrency(updatedTransaction);
    const currentCurrency = TransactionUtils.getCurrency(transaction);

    const currentAmount = TransactionUtils.getAmount(transaction, isExpenseReport);
    const updatedAmount = TransactionUtils.getAmount(updatedTransaction, isExpenseReport);

    if (updatedCurrency === iouReport?.currency && currentCurrency !== iouReport?.currency) {
        // Add the diff to the total if we change the currency from a different currency to the currency of the IOU report
        return updatedAmount;
    }
    if (updatedCurrency !== iouReport?.currency && currentCurrency === iouReport?.currency) {
        // Subtract the diff from the total if we change the currency from the currency of IOU report to a different currency
        return -updatedAmount;
    }
    if (updatedCurrency === iouReport?.currency && updatedAmount !== currentAmount) {
        // Calculate the diff between the updated amount and the current amount if we change the amount and the currency of the transaction is the currency of the report
        return updatedAmount - currentAmount;
    }

    return 0;
}

/**
 * @param transactionID
 * @param transactionThreadReportID
 * @param transactionChanges
 * @param [transactionChanges.created] Present when updated the date field
 * @param policy  May be undefined, an empty object, or an object matching the Policy type (src/types/onyx/Policy.ts)
 * @param policyTagList
 * @param policyCategories
 * @param onlyIncludeChangedFields
 *               When 'true', then the returned params will only include the transaction details for the fields that were changed.
 *               When `false`, then the returned params will include all the transaction details, regardless of which fields were changed.
 *               This setting is necessary while the UpdateDistanceRequest API is refactored to be fully 1:1:1 in https://github.com/Expensify/App/issues/28358
 */
function getUpdateMoneyRequestParams(
    transactionID: string,
    transactionThreadReportID: string,
    transactionChanges: TransactionChanges,
    policy: OnyxEntry<OnyxTypes.Policy>,
    policyTagList: OnyxEntry<OnyxTypes.PolicyTagList>,
    policyCategories: OnyxEntry<OnyxTypes.PolicyCategories>,
    onlyIncludeChangedFields: boolean,
): UpdateMoneyRequestData {
    const optimisticData: OnyxUpdate[] = [];
    const successData: OnyxUpdate[] = [];
    const failureData: OnyxUpdate[] = [];

    // Step 1: Set any "pending fields" (ones updated while the user was offline) to have error messages in the failureData
    const pendingFields = Object.fromEntries(Object.keys(transactionChanges).map((key) => [key, CONST.RED_BRICK_ROAD_PENDING_ACTION.UPDATE]));
    const clearedPendingFields = Object.fromEntries(Object.keys(transactionChanges).map((key) => [key, null]));
    const errorFields = Object.fromEntries(Object.keys(pendingFields).map((key) => [key, {[DateUtils.getMicroseconds()]: Localize.translateLocal('iou.error.genericEditFailureMessage')}]));

    // Step 2: Get all the collections being updated
    const transactionThread = allReports?.[`${ONYXKEYS.COLLECTION.REPORT}${transactionThreadReportID}`] ?? null;
    const transaction = allTransactions?.[`${ONYXKEYS.COLLECTION.TRANSACTION}${transactionID}`];
    const iouReport = allReports?.[`${ONYXKEYS.COLLECTION.REPORT}${transactionThread?.parentReportID}`] ?? null;
    const isFromExpenseReport = ReportUtils.isExpenseReport(iouReport);
    const isScanning = TransactionUtils.hasReceipt(transaction) && TransactionUtils.isReceiptBeingScanned(transaction);
    let updatedTransaction = transaction ? TransactionUtils.getUpdatedTransaction(transaction, transactionChanges, isFromExpenseReport) : null;
    const transactionDetails = ReportUtils.getTransactionDetails(updatedTransaction);

    if (transactionDetails?.waypoints) {
        // This needs to be a JSON string since we're sending this to the MapBox API
        transactionDetails.waypoints = JSON.stringify(transactionDetails.waypoints);
    }

    const dataToIncludeInParams: Partial<TransactionDetails> | undefined = onlyIncludeChangedFields
        ? Object.fromEntries(Object.entries(transactionDetails ?? {}).filter(([key]) => Object.keys(transactionChanges).includes(key)))
        : transactionDetails;

    const params: UpdateMoneyRequestParams = {
        ...dataToIncludeInParams,
        reportID: iouReport?.reportID,
        transactionID,
    };

    const hasPendingWaypoints = 'waypoints' in transactionChanges;
    if (transaction && updatedTransaction && hasPendingWaypoints) {
        updatedTransaction = {
            ...updatedTransaction,
            amount: CONST.IOU.DEFAULT_AMOUNT,
            modifiedAmount: CONST.IOU.DEFAULT_AMOUNT,
            modifiedMerchant: Localize.translateLocal('iou.routePending'),
        };

        // Delete the draft transaction when editing waypoints when the server responds successfully and there are no errors
        successData.push({
            onyxMethod: Onyx.METHOD.SET,
            key: `${ONYXKEYS.COLLECTION.TRANSACTION_DRAFT}${transactionID}`,
            value: null,
        });

        // Revert the transaction's amount to the original value on failure.
        // The IOU Report will be fully reverted in the failureData further below.
        failureData.push({
            onyxMethod: Onyx.METHOD.MERGE,
            key: `${ONYXKEYS.COLLECTION.TRANSACTION}${transactionID}`,
            value: {
                amount: transaction.amount,
                modifiedAmount: transaction.modifiedAmount,
                modifiedMerchant: transaction.modifiedMerchant,
            },
        });
    }

    // Step 3: Build the modified expense report actions
    // We don't create a modified report action if we're updating the waypoints,
    // since there isn't actually any optimistic data we can create for them and the report action is created on the server
    // with the response from the MapBox API
    const updatedReportAction = ReportUtils.buildOptimisticModifiedExpenseReportAction(transactionThread, transaction, transactionChanges, isFromExpenseReport);
    if (!hasPendingWaypoints) {
        params.reportActionID = updatedReportAction.reportActionID;

        optimisticData.push({
            onyxMethod: Onyx.METHOD.MERGE,
            key: `${ONYXKEYS.COLLECTION.REPORT_ACTIONS}${transactionThread?.reportID}`,
            value: {
                [updatedReportAction.reportActionID]: updatedReportAction as OnyxTypes.ReportAction,
            },
        });
        successData.push({
            onyxMethod: Onyx.METHOD.MERGE,
            key: `${ONYXKEYS.COLLECTION.REPORT_ACTIONS}${transactionThread?.reportID}`,
            value: {
                [updatedReportAction.reportActionID]: {pendingAction: null},
            },
        });
        failureData.push({
            onyxMethod: Onyx.METHOD.MERGE,
            key: `${ONYXKEYS.COLLECTION.REPORT_ACTIONS}${transactionThread?.reportID}`,
            value: {
                [updatedReportAction.reportActionID]: {
                    ...(updatedReportAction as OnyxTypes.ReportAction),
                    errors: ErrorUtils.getMicroSecondOnyxError('iou.error.genericEditFailureMessage'),
                },
            },
        });
    }

    // Step 4: Compute the IOU total and update the report preview message (and report header) so LHN amount owed is correct.
    let updatedMoneyRequestReport = {...iouReport};
    const diff = calculateDiffAmount(iouReport, updatedTransaction, transaction);

    if (ReportUtils.isExpenseReport(iouReport) && typeof updatedMoneyRequestReport.total === 'number') {
        // For expense report, the amount is negative so we should subtract total from diff
        updatedMoneyRequestReport.total -= diff;
    } else {
        updatedMoneyRequestReport = iouReport
            ? IOUUtils.updateIOUOwnerAndTotal(iouReport, updatedReportAction.actorAccountID ?? -1, diff, TransactionUtils.getCurrency(transaction), false, true)
            : {};
    }
    updatedMoneyRequestReport.cachedTotal = CurrencyUtils.convertToDisplayString(updatedMoneyRequestReport.total, transactionDetails?.currency);

    optimisticData.push(
        {
            onyxMethod: Onyx.METHOD.MERGE,
            key: `${ONYXKEYS.COLLECTION.REPORT}${iouReport?.reportID}`,
            value: updatedMoneyRequestReport,
        },
        {
            onyxMethod: Onyx.METHOD.MERGE,
            key: `${ONYXKEYS.COLLECTION.REPORT}${iouReport?.parentReportID}`,
            value: {
                hasOutstandingChildRequest:
                    iouReport && needsToBeManuallySubmitted(iouReport) && updatedMoneyRequestReport.managerID === userAccountID && updatedMoneyRequestReport.total !== 0,
            },
        },
    );
    successData.push({
        onyxMethod: Onyx.METHOD.MERGE,
        key: `${ONYXKEYS.COLLECTION.REPORT}${iouReport?.reportID}`,
        value: {pendingAction: null},
    });

    // Optimistically modify the transaction and the transaction thread
    optimisticData.push({
        onyxMethod: Onyx.METHOD.MERGE,
        key: `${ONYXKEYS.COLLECTION.TRANSACTION}${transactionID}`,
        value: {
            ...updatedTransaction,
            pendingFields,
            isLoading: hasPendingWaypoints,
            errorFields: null,
        },
    });

    optimisticData.push({
        onyxMethod: Onyx.METHOD.MERGE,
        key: `${ONYXKEYS.COLLECTION.REPORT}${transactionThreadReportID}`,
        value: {
            lastActorAccountID: updatedReportAction.actorAccountID,
        },
    });

    if (isScanning && ('amount' in transactionChanges || 'currency' in transactionChanges)) {
        optimisticData.push(
            {
                onyxMethod: Onyx.METHOD.MERGE,
                key: `${ONYXKEYS.COLLECTION.REPORT_ACTIONS}${iouReport?.reportID}`,
                value: {
                    [transactionThread?.parentReportActionID ?? '']: {
                        whisperedToAccountIDs: [],
                    },
                },
            },
            {
                onyxMethod: Onyx.METHOD.MERGE,
                key: `${ONYXKEYS.COLLECTION.REPORT_ACTIONS}${iouReport?.parentReportID}`,
                value: {
                    [iouReport?.parentReportActionID ?? '']: {
                        whisperedToAccountIDs: [],
                    },
                },
            },
        );
    }

    // Update recently used categories if the category is changed
    if ('category' in transactionChanges) {
        const optimisticPolicyRecentlyUsedCategories = Policy.buildOptimisticPolicyRecentlyUsedCategories(iouReport?.policyID, transactionChanges.category);
        if (optimisticPolicyRecentlyUsedCategories.length) {
            optimisticData.push({
                onyxMethod: Onyx.METHOD.SET,
                key: `${ONYXKEYS.COLLECTION.POLICY_RECENTLY_USED_CATEGORIES}${iouReport?.policyID}`,
                value: optimisticPolicyRecentlyUsedCategories,
            });
        }
    }

    // Update recently used categories if the tag is changed
    if ('tag' in transactionChanges) {
        const optimisticPolicyRecentlyUsedTags = Policy.buildOptimisticPolicyRecentlyUsedTags(iouReport?.policyID, transactionChanges.tag);
        if (!isEmptyObject(optimisticPolicyRecentlyUsedTags)) {
            optimisticData.push({
                onyxMethod: Onyx.METHOD.MERGE,
                key: `${ONYXKEYS.COLLECTION.POLICY_RECENTLY_USED_TAGS}${iouReport?.policyID}`,
                value: optimisticPolicyRecentlyUsedTags,
            });
        }
    }

    // Clear out the error fields and loading states on success
    successData.push({
        onyxMethod: Onyx.METHOD.MERGE,
        key: `${ONYXKEYS.COLLECTION.TRANSACTION}${transactionID}`,
        value: {
            pendingFields: clearedPendingFields,
            isLoading: false,
            errorFields: null,
        },
    });

    // Clear out loading states, pending fields, and add the error fields
    failureData.push({
        onyxMethod: Onyx.METHOD.MERGE,
        key: `${ONYXKEYS.COLLECTION.TRANSACTION}${transactionID}`,
        value: {
            pendingFields: clearedPendingFields,
            isLoading: false,
            errorFields,
        },
    });

    if (iouReport) {
        // Reset the iouReport to its original state
        failureData.push({
            onyxMethod: Onyx.METHOD.MERGE,
            key: `${ONYXKEYS.COLLECTION.REPORT}${iouReport.reportID}`,
            value: iouReport,
        });
    }

    if (policy && PolicyUtils.isPaidGroupPolicy(policy) && updatedTransaction) {
        const currentTransactionViolations = allTransactionViolations[`${ONYXKEYS.COLLECTION.TRANSACTION_VIOLATIONS}${transactionID}`] ?? [];
        optimisticData.push(
            ViolationsUtils.getViolationsOnyxData(
                updatedTransaction,
                currentTransactionViolations,
                !!policy.requiresTag,
                policyTagList ?? {},
                !!policy.requiresCategory,
                policyCategories ?? {},
            ),
        );
        failureData.push({
            onyxMethod: Onyx.METHOD.MERGE,
            key: `${ONYXKEYS.COLLECTION.TRANSACTION_VIOLATIONS}${transactionID}`,
            value: currentTransactionViolations,
        });
    }

    // Reset the transaction thread to its original state
    failureData.push({
        onyxMethod: Onyx.METHOD.MERGE,
        key: `${ONYXKEYS.COLLECTION.REPORT}${transactionThreadReportID}`,
        value: transactionThread,
    });

    return {
        params,
        onyxData: {optimisticData, successData, failureData},
    };
}

/**
 * @param transactionID
 * @param transactionThreadReportID
 * @param transactionChanges
 * @param [transactionChanges.created] Present when updated the date field
 * @param onlyIncludeChangedFields
 *               When 'true', then the returned params will only include the transaction details for the fields that were changed.
 *               When `false`, then the returned params will include all the transaction details, regardless of which fields were changed.
 *               This setting is necessary while the UpdateDistanceRequest API is refactored to be fully 1:1:1 in https://github.com/Expensify/App/issues/28358
 */
function getUpdateTrackExpenseParams(
    transactionID: string,
    transactionThreadReportID: string,
    transactionChanges: TransactionChanges,
    onlyIncludeChangedFields: boolean,
): UpdateMoneyRequestData {
    const optimisticData: OnyxUpdate[] = [];
    const successData: OnyxUpdate[] = [];
    const failureData: OnyxUpdate[] = [];

    // Step 1: Set any "pending fields" (ones updated while the user was offline) to have error messages in the failureData
    const pendingFields = Object.fromEntries(Object.keys(transactionChanges).map((key) => [key, CONST.RED_BRICK_ROAD_PENDING_ACTION.UPDATE]));
    const clearedPendingFields = Object.fromEntries(Object.keys(transactionChanges).map((key) => [key, null]));
    const errorFields = Object.fromEntries(Object.keys(pendingFields).map((key) => [key, {[DateUtils.getMicroseconds()]: Localize.translateLocal('iou.error.genericEditFailureMessage')}]));

    // Step 2: Get all the collections being updated
    const transactionThread = allReports?.[`${ONYXKEYS.COLLECTION.REPORT}${transactionThreadReportID}`] ?? null;
    const transaction = allTransactions?.[`${ONYXKEYS.COLLECTION.TRANSACTION}${transactionID}`];
    const chatReport = allReports?.[`${ONYXKEYS.COLLECTION.REPORT}${transactionThread?.parentReportID}`] ?? null;
    const isScanning = TransactionUtils.hasReceipt(transaction) && TransactionUtils.isReceiptBeingScanned(transaction);
    let updatedTransaction = transaction ? TransactionUtils.getUpdatedTransaction(transaction, transactionChanges, false) : null;
    const transactionDetails = ReportUtils.getTransactionDetails(updatedTransaction);

    if (transactionDetails?.waypoints) {
        // This needs to be a JSON string since we're sending this to the MapBox API
        transactionDetails.waypoints = JSON.stringify(transactionDetails.waypoints);
    }

    const dataToIncludeInParams: Partial<TransactionDetails> | undefined = onlyIncludeChangedFields
        ? Object.fromEntries(Object.entries(transactionDetails ?? {}).filter(([key]) => Object.keys(transactionChanges).includes(key)))
        : transactionDetails;

    const params: UpdateMoneyRequestParams = {
        ...dataToIncludeInParams,
        reportID: chatReport?.reportID,
        transactionID,
    };

    const hasPendingWaypoints = 'waypoints' in transactionChanges;
    if (transaction && updatedTransaction && hasPendingWaypoints) {
        updatedTransaction = {
            ...updatedTransaction,
            amount: CONST.IOU.DEFAULT_AMOUNT,
            modifiedAmount: CONST.IOU.DEFAULT_AMOUNT,
            modifiedMerchant: Localize.translateLocal('iou.routePending'),
        };

        // Delete the draft transaction when editing waypoints when the server responds successfully and there are no errors
        successData.push({
            onyxMethod: Onyx.METHOD.SET,
            key: `${ONYXKEYS.COLLECTION.TRANSACTION_DRAFT}${transactionID}`,
            value: null,
        });

        // Revert the transaction's amount to the original value on failure.
        // The IOU Report will be fully reverted in the failureData further below.
        failureData.push({
            onyxMethod: Onyx.METHOD.MERGE,
            key: `${ONYXKEYS.COLLECTION.TRANSACTION}${transactionID}`,
            value: {
                amount: transaction.amount,
                modifiedAmount: transaction.modifiedAmount,
                modifiedMerchant: transaction.modifiedMerchant,
            },
        });
    }

    // Step 3: Build the modified expense report actions
    // We don't create a modified report action if we're updating the waypoints,
    // since there isn't actually any optimistic data we can create for them and the report action is created on the server
    // with the response from the MapBox API
    const updatedReportAction = ReportUtils.buildOptimisticModifiedExpenseReportAction(transactionThread, transaction, transactionChanges, false);
    if (!hasPendingWaypoints) {
        params.reportActionID = updatedReportAction.reportActionID;

        optimisticData.push({
            onyxMethod: Onyx.METHOD.MERGE,
            key: `${ONYXKEYS.COLLECTION.REPORT_ACTIONS}${transactionThread?.reportID}`,
            value: {
                [updatedReportAction.reportActionID]: updatedReportAction as OnyxTypes.ReportAction,
            },
        });
        successData.push({
            onyxMethod: Onyx.METHOD.MERGE,
            key: `${ONYXKEYS.COLLECTION.REPORT_ACTIONS}${transactionThread?.reportID}`,
            value: {
                [updatedReportAction.reportActionID]: {pendingAction: null},
            },
        });
        failureData.push({
            onyxMethod: Onyx.METHOD.MERGE,
            key: `${ONYXKEYS.COLLECTION.REPORT_ACTIONS}${transactionThread?.reportID}`,
            value: {
                [updatedReportAction.reportActionID]: {
                    ...(updatedReportAction as OnyxTypes.ReportAction),
                    errors: ErrorUtils.getMicroSecondOnyxError('iou.error.genericEditFailureMessage'),
                },
            },
        });
    }

    // Step 4: Update the report preview message (and report header) so LHN amount tracked is correct.
    // Optimistically modify the transaction and the transaction thread
    optimisticData.push({
        onyxMethod: Onyx.METHOD.MERGE,
        key: `${ONYXKEYS.COLLECTION.TRANSACTION}${transactionID}`,
        value: {
            ...updatedTransaction,
            pendingFields,
            isLoading: hasPendingWaypoints,
            errorFields: null,
        },
    });

    optimisticData.push({
        onyxMethod: Onyx.METHOD.MERGE,
        key: `${ONYXKEYS.COLLECTION.REPORT}${transactionThreadReportID}`,
        value: {
            lastActorAccountID: updatedReportAction.actorAccountID,
        },
    });

    if (isScanning && ('amount' in transactionChanges || 'currency' in transactionChanges)) {
        optimisticData.push({
            onyxMethod: Onyx.METHOD.MERGE,
            key: `${ONYXKEYS.COLLECTION.REPORT_ACTIONS}${chatReport?.reportID}`,
            value: {
                [transactionThread?.parentReportActionID ?? '']: {
                    whisperedToAccountIDs: [],
                },
            },
        });
    }

    // Clear out the error fields and loading states on success
    successData.push({
        onyxMethod: Onyx.METHOD.MERGE,
        key: `${ONYXKEYS.COLLECTION.TRANSACTION}${transactionID}`,
        value: {
            pendingFields: clearedPendingFields,
            isLoading: false,
            errorFields: null,
        },
    });

    // Clear out loading states, pending fields, and add the error fields
    failureData.push({
        onyxMethod: Onyx.METHOD.MERGE,
        key: `${ONYXKEYS.COLLECTION.TRANSACTION}${transactionID}`,
        value: {
            pendingFields: clearedPendingFields,
            isLoading: false,
            errorFields,
        },
    });

    // Reset the transaction thread to its original state
    failureData.push({
        onyxMethod: Onyx.METHOD.MERGE,
        key: `${ONYXKEYS.COLLECTION.REPORT}${transactionThreadReportID}`,
        value: transactionThread,
    });

    return {
        params,
        onyxData: {optimisticData, successData, failureData},
    };
}

/** Updates the created date of a money request */
function updateMoneyRequestDate(
    transactionID: string,
    transactionThreadReportID: string,
    value: string,
    policy: OnyxEntry<OnyxTypes.Policy>,
    policyTags: OnyxEntry<OnyxTypes.PolicyTagList>,
    policyCategories: OnyxEntry<OnyxTypes.PolicyCategories>,
) {
    const transactionChanges: TransactionChanges = {
        created: value,
    };
    const transactionThreadReport = allReports?.[`${ONYXKEYS.COLLECTION.REPORT}${transactionThreadReportID}`] ?? null;
    let data: UpdateMoneyRequestData;
    if (ReportUtils.isTrackExpenseReport(transactionThreadReport)) {
        data = getUpdateTrackExpenseParams(transactionID, transactionThreadReportID, transactionChanges, true);
    } else {
        data = getUpdateMoneyRequestParams(transactionID, transactionThreadReportID, transactionChanges, policy, policyTags, policyCategories, true);
    }
    const {params, onyxData} = data;
    API.write(WRITE_COMMANDS.UPDATE_MONEY_REQUEST_DATE, params, onyxData);
}

/** Updates the billable field of a money request */
function updateMoneyRequestBillable(
    transactionID: string,
    transactionThreadReportID: string,
    value: boolean,
    policy: OnyxEntry<OnyxTypes.Policy>,
    policyTagList: OnyxEntry<OnyxTypes.PolicyTagList>,
    policyCategories: OnyxEntry<OnyxTypes.PolicyCategories>,
) {
    const transactionChanges: TransactionChanges = {
        billable: value,
    };
    const {params, onyxData} = getUpdateMoneyRequestParams(transactionID, transactionThreadReportID, transactionChanges, policy, policyTagList, policyCategories, true);
    API.write(WRITE_COMMANDS.UPDATE_MONEY_REQUEST_BILLABLE, params, onyxData);
}

/** Updates the merchant field of a money request */
function updateMoneyRequestMerchant(
    transactionID: string,
    transactionThreadReportID: string,
    value: string,
    policy: OnyxEntry<OnyxTypes.Policy>,
    policyTagList: OnyxEntry<OnyxTypes.PolicyTagList>,
    policyCategories: OnyxEntry<OnyxTypes.PolicyCategories>,
) {
    const transactionChanges: TransactionChanges = {
        merchant: value,
    };
    const transactionThreadReport = allReports?.[`${ONYXKEYS.COLLECTION.REPORT}${transactionThreadReportID}`] ?? null;
    let data: UpdateMoneyRequestData;
    if (ReportUtils.isTrackExpenseReport(transactionThreadReport)) {
        data = getUpdateTrackExpenseParams(transactionID, transactionThreadReportID, transactionChanges, true);
    } else {
        data = getUpdateMoneyRequestParams(transactionID, transactionThreadReportID, transactionChanges, policy, policyTagList, policyCategories, true);
    }
    const {params, onyxData} = data;
    API.write(WRITE_COMMANDS.UPDATE_MONEY_REQUEST_MERCHANT, params, onyxData);
}

/** Updates the tag of a money request */
function updateMoneyRequestTag(
    transactionID: string,
    transactionThreadReportID: string,
    tag: string,
    policy: OnyxEntry<OnyxTypes.Policy>,
    policyTagList: OnyxEntry<OnyxTypes.PolicyTagList>,
    policyCategories: OnyxEntry<OnyxTypes.PolicyCategories>,
) {
    const transactionChanges: TransactionChanges = {
        tag,
    };
    const {params, onyxData} = getUpdateMoneyRequestParams(transactionID, transactionThreadReportID, transactionChanges, policy, policyTagList, policyCategories, true);
    API.write(WRITE_COMMANDS.UPDATE_MONEY_REQUEST_TAG, params, onyxData);
}

/** Updates the waypoints of a distance money request */
function updateMoneyRequestDistance(
    transactionID: string,
    transactionThreadReportID: string,
    waypoints: WaypointCollection,
    policy: OnyxEntry<OnyxTypes.Policy>,
    policyTagList: OnyxEntry<OnyxTypes.PolicyTagList>,
    policyCategories: OnyxEntry<OnyxTypes.PolicyCategories>,
) {
    const transactionChanges: TransactionChanges = {
        waypoints,
    };
    const transactionThreadReport = allReports?.[`${ONYXKEYS.COLLECTION.REPORT}${transactionThreadReportID}`] ?? null;
    let data: UpdateMoneyRequestData;
    if (ReportUtils.isTrackExpenseReport(transactionThreadReport)) {
        data = getUpdateTrackExpenseParams(transactionID, transactionThreadReportID, transactionChanges, true);
    } else {
        data = getUpdateMoneyRequestParams(transactionID, transactionThreadReportID, transactionChanges, policy, policyTagList, policyCategories, true);
    }
    const {params, onyxData} = data;
    API.write(WRITE_COMMANDS.UPDATE_MONEY_REQUEST_DISTANCE, params, onyxData);
}

/** Updates the category of a money request */
function updateMoneyRequestCategory(
    transactionID: string,
    transactionThreadReportID: string,
    category: string,
    policy: OnyxEntry<OnyxTypes.Policy>,
    policyTagList: OnyxEntry<OnyxTypes.PolicyTagList>,
    policyCategories: OnyxEntry<OnyxTypes.PolicyCategories>,
) {
    const transactionChanges: TransactionChanges = {
        category,
    };
    const {params, onyxData} = getUpdateMoneyRequestParams(transactionID, transactionThreadReportID, transactionChanges, policy, policyTagList, policyCategories, true);
    API.write(WRITE_COMMANDS.UPDATE_MONEY_REQUEST_CATEGORY, params, onyxData);
}

/** Updates the description of a money request */
function updateMoneyRequestDescription(
    transactionID: string,
    transactionThreadReportID: string,
    comment: string,
    policy: OnyxEntry<OnyxTypes.Policy>,
    policyTagList: OnyxEntry<OnyxTypes.PolicyTagList>,
    policyCategories: OnyxEntry<OnyxTypes.PolicyCategories>,
) {
    const transactionChanges: TransactionChanges = {
        comment,
    };
    const transactionThreadReport = allReports?.[`${ONYXKEYS.COLLECTION.REPORT}${transactionThreadReportID}`] ?? null;
    let data: UpdateMoneyRequestData;
    if (ReportUtils.isTrackExpenseReport(transactionThreadReport)) {
        data = getUpdateTrackExpenseParams(transactionID, transactionThreadReportID, transactionChanges, true);
    } else {
        data = getUpdateMoneyRequestParams(transactionID, transactionThreadReportID, transactionChanges, policy, policyTagList, policyCategories, true);
    }
    const {params, onyxData} = data;
    API.write(WRITE_COMMANDS.UPDATE_MONEY_REQUEST_DESCRIPTION, params, onyxData);
}

/** Edits an existing distance request */
function updateDistanceRequest(
    transactionID: string,
    transactionThreadReportID: string,
    transactionChanges: TransactionChanges,
    policy: OnyxTypes.Policy,
    policyTagList: OnyxTypes.PolicyTagList,
    policyCategories: OnyxTypes.PolicyCategories,
) {
    const {params, onyxData} = getUpdateMoneyRequestParams(transactionID, transactionThreadReportID, transactionChanges, policy, policyTagList, policyCategories, false);
    API.write(WRITE_COMMANDS.UPDATE_DISTANCE_REQUEST, params, onyxData);
}

/**
 * Request money from another user
 */
function requestMoney(
    report: OnyxTypes.Report,
    amount: number,
    currency: string,
    created: string,
    merchant: string,
    payeeEmail: string,
    payeeAccountID: number,
    participant: Participant,
    comment: string,
    receipt: Receipt,
    category?: string,
    tag?: string,
    taxCode = '',
    taxAmount = 0,
    billable?: boolean,
    policy?: OnyxEntry<OnyxTypes.Policy>,
    policyTagList?: OnyxEntry<OnyxTypes.PolicyTagList>,
    policyCategories?: OnyxEntry<OnyxTypes.PolicyCategories>,
    gpsPoints = undefined,
) {
    // If the report is iou or expense report, we should get the linked chat report to be passed to the getMoneyRequestInformation function
    const isMoneyRequestReport = ReportUtils.isMoneyRequestReport(report);
    const currentChatReport = isMoneyRequestReport ? ReportUtils.getReport(report.chatReportID) : report;
    const moneyRequestReportID = isMoneyRequestReport ? report.reportID : '';
    const currentCreated = DateUtils.enrichMoneyRequestTimestamp(created);
    const {
        payerAccountID,
        payerEmail,
        iouReport,
        chatReport,
        transaction,
        iouAction,
        createdChatReportActionID,
        createdIOUReportActionID,
        reportPreviewAction,
        transactionThreadReportID,
        createdReportActionIDForThread,
        onyxData,
    } = getMoneyRequestInformation(
        currentChatReport,
        participant,
        comment,
        amount,
        currency,
        currentCreated,
        merchant,
        receipt,
        undefined,
        category,
        tag,
        billable,
        policy,
        policyTagList,
        policyCategories,
        payeeAccountID,
        payeeEmail,
        moneyRequestReportID,
    );
    const activeReportID = isMoneyRequestReport ? report.reportID : chatReport.reportID;

    const parameters: RequestMoneyParams = {
        debtorEmail: payerEmail,
        debtorAccountID: payerAccountID,
        amount,
        currency,
        comment,
        created: currentCreated,
        merchant,
        iouReportID: iouReport.reportID,
        chatReportID: chatReport.reportID,
        transactionID: transaction.transactionID,
        reportActionID: iouAction.reportActionID,
        createdChatReportActionID,
        createdIOUReportActionID,
        reportPreviewReportActionID: reportPreviewAction.reportActionID,
        receipt,
        receiptState: receipt?.state,
        category,
        tag,
        taxCode,
        taxAmount,
        billable,
        // This needs to be a string of JSON because of limitations with the fetch() API and nested objects
        gpsPoints: gpsPoints ? JSON.stringify(gpsPoints) : undefined,
        transactionThreadReportID,
        createdReportActionIDForThread,
    };

    API.write(WRITE_COMMANDS.REQUEST_MONEY, parameters, onyxData);
    resetMoneyRequestInfo();
    Navigation.dismissModal(activeReportID);
    Report.notifyNewAction(activeReportID, payeeAccountID);
}

/**
 * Track an expense
 */
function trackExpense(
    report: OnyxTypes.Report,
    amount: number,
    currency: string,
    created: string,
    merchant: string,
    payeeEmail: string,
    payeeAccountID: number,
    participant: Participant,
    comment: string,
    receipt: Receipt,
    category?: string,
    tag?: string,
    taxCode = '',
    taxAmount = 0,
    billable?: boolean,
    policy?: OnyxEntry<OnyxTypes.Policy>,
    policyTagList?: OnyxEntry<OnyxTypes.PolicyTagList>,
    policyCategories?: OnyxEntry<OnyxTypes.PolicyCategories>,
    gpsPoints = undefined,
) {
    const currentCreated = DateUtils.enrichMoneyRequestTimestamp(created);
    const {
        iouReport,
        chatReport,
        transaction,
        iouAction,
        createdChatReportActionID,
        createdIOUReportActionID,
        reportPreviewAction,
        transactionThreadReportID,
        createdReportActionIDForThread,
        onyxData,
    } = getTrackExpenseInformation(
        report,
        participant,
        comment,
        amount,
        currency,
        currentCreated,
        merchant,
        receipt,
        category,
        tag,
        billable,
        policy,
        policyTagList,
        policyCategories,
        payeeEmail,
    );
    const activeReportID = report.reportID;

    const parameters: TrackExpenseParams = {
        amount,
        currency,
        comment,
        created: currentCreated,
        merchant,
        iouReportID: iouReport?.reportID,
        chatReportID: chatReport.reportID,
        transactionID: transaction.transactionID,
        reportActionID: iouAction.reportActionID,
        createdChatReportActionID,
        createdIOUReportActionID,
        reportPreviewReportActionID: reportPreviewAction?.reportActionID,
        receipt,
        receiptState: receipt?.state,
        category,
        tag,
        taxCode,
        taxAmount,
        billable,
        // This needs to be a string of JSON because of limitations with the fetch() API and nested objects
        gpsPoints: gpsPoints ? JSON.stringify(gpsPoints) : undefined,
        transactionThreadReportID,
        createdReportActionIDForThread,
    };

    API.write(WRITE_COMMANDS.TRACK_EXPENSE, parameters, onyxData);
    resetMoneyRequestInfo();
    Navigation.dismissModal(activeReportID);
    Report.notifyNewAction(activeReportID, payeeAccountID);
}

/**
 * Build the Onyx data and IOU split necessary for splitting a bill with 3+ users.
 * 1. Build the optimistic Onyx data for the group chat, i.e. chatReport and iouReportAction creating the former if it doesn't yet exist.
 * 2. Loop over the group chat participant list, building optimistic or updating existing chatReports, iouReports and iouReportActions between the user and each participant.
 * We build both Onyx data and the IOU split that is sent as a request param and is used by Auth to create the chatReports, iouReports and iouReportActions in the database.
 * The IOU split has the following shape:
 *  [
 *      {email: 'currentUser', amount: 100},
 *      {email: 'user2', amount: 100, iouReportID: '100', chatReportID: '110', transactionID: '120', reportActionID: '130'},
 *      {email: 'user3', amount: 100, iouReportID: '200', chatReportID: '210', transactionID: '220', reportActionID: '230'}
 *  ]
 * @param amount - always in the smallest unit of the currency
 * @param existingSplitChatReportID - the report ID where the split bill happens, could be a group chat or a workspace chat
 */
function createSplitsAndOnyxData(
    participants: Participant[],
    currentUserLogin: string,
    currentUserAccountID: number,
    amount: number,
    comment: string,
    currency: string,
    merchant: string,
    created: string,
    category: string,
    tag: string,
    existingSplitChatReportID = '',
    billable = false,
    iouRequestType: IOURequestType = CONST.IOU.REQUEST_TYPE.MANUAL,
): SplitsAndOnyxData {
    const currentUserEmailForIOUSplit = PhoneNumber.addSMSDomainIfPhoneNumber(currentUserLogin);
    const participantAccountIDs = participants.map((participant) => Number(participant.accountID));
    const existingSplitChatReport =
        existingSplitChatReportID || participants[0].reportID
            ? allReports?.[`${ONYXKEYS.COLLECTION.REPORT}${existingSplitChatReportID || participants[0].reportID}`]
            : ReportUtils.getChatByParticipants(participantAccountIDs);
    const splitChatReport = existingSplitChatReport ?? ReportUtils.buildOptimisticChatReport(participantAccountIDs);
    const isOwnPolicyExpenseChat = !!splitChatReport.isOwnPolicyExpenseChat;

    const splitTransaction = TransactionUtils.buildOptimisticTransaction(
        amount,
        currency,
        CONST.REPORT.SPLIT_REPORTID,
        comment,
        created,
        '',
        '',
        merchant || Localize.translateLocal('iou.request'),
        undefined,
        undefined,
        undefined,
        category,
        tag,
        billable,
    );

    // Note: The created action must be optimistically generated before the IOU action so there's no chance that the created action appears after the IOU action in the chat
    const splitCreatedReportAction = ReportUtils.buildOptimisticCreatedReportAction(currentUserEmailForIOUSplit);
    const splitIOUReportAction = ReportUtils.buildOptimisticIOUReportAction(
        CONST.IOU.REPORT_ACTION_TYPE.SPLIT,
        amount,
        currency,
        comment,
        participants,
        splitTransaction.transactionID,
        undefined,
        '',
        false,
        false,
        {},
        isOwnPolicyExpenseChat,
    );

    splitChatReport.lastReadTime = DateUtils.getDBTime();
    splitChatReport.lastMessageText = splitIOUReportAction.message?.[0].text;
    splitChatReport.lastMessageHtml = splitIOUReportAction.message?.[0].html;

    // If we have an existing splitChatReport (group chat or workspace) use it's pending fields, otherwise indicate that we are adding a chat
    if (!existingSplitChatReport) {
        splitChatReport.pendingFields = {
            createChat: CONST.RED_BRICK_ROAD_PENDING_ACTION.ADD,
        };
    }

    const optimisticData: OnyxUpdate[] = [
        {
            // Use set for new reports because it doesn't exist yet, is faster,
            // and we need the data to be available when we navigate to the chat page
            onyxMethod: existingSplitChatReport ? Onyx.METHOD.MERGE : Onyx.METHOD.SET,
            key: `${ONYXKEYS.COLLECTION.REPORT}${splitChatReport.reportID}`,
            value: splitChatReport,
        },
        {
            onyxMethod: Onyx.METHOD.SET,
            key: ONYXKEYS.NVP_QUICK_ACTION_GLOBAL_CREATE,
            value: {
                action: iouRequestType === CONST.IOU.REQUEST_TYPE.DISTANCE ? CONST.QUICK_ACTIONS.SPLIT_DISTANCE : CONST.QUICK_ACTIONS.SPLIT_MANUAL,
                chatReportID: splitChatReport.reportID,
                isFirstQuickAction: isEmptyObject(quickAction),
            },
        },
        existingSplitChatReport
            ? {
                  onyxMethod: Onyx.METHOD.MERGE,
                  key: `${ONYXKEYS.COLLECTION.REPORT_ACTIONS}${splitChatReport.reportID}`,
                  value: {
                      [splitIOUReportAction.reportActionID]: splitIOUReportAction as OnyxTypes.ReportAction,
                  },
              }
            : {
                  onyxMethod: Onyx.METHOD.SET,
                  key: `${ONYXKEYS.COLLECTION.REPORT_ACTIONS}${splitChatReport.reportID}`,
                  value: {
                      [splitCreatedReportAction.reportActionID]: splitCreatedReportAction as OnyxTypes.ReportAction,
                      [splitIOUReportAction.reportActionID]: splitIOUReportAction as OnyxTypes.ReportAction,
                  },
              },
        {
            onyxMethod: Onyx.METHOD.SET,
            key: `${ONYXKEYS.COLLECTION.TRANSACTION}${splitTransaction.transactionID}`,
            value: splitTransaction,
        },
        {
            onyxMethod: Onyx.METHOD.MERGE,
            key: `${ONYXKEYS.COLLECTION.TRANSACTION_DRAFT}${CONST.IOU.OPTIMISTIC_TRANSACTION_ID}`,
            value: null,
        },
    ];

    const successData: OnyxUpdate[] = [
        {
            onyxMethod: Onyx.METHOD.MERGE,
            key: `${ONYXKEYS.COLLECTION.REPORT_ACTIONS}${splitChatReport.reportID}`,
            value: {
                ...(existingSplitChatReport ? {} : {[splitCreatedReportAction.reportActionID]: {pendingAction: null}}),
                [splitIOUReportAction.reportActionID]: {pendingAction: null},
            },
        },
        {
            onyxMethod: Onyx.METHOD.MERGE,
            key: `${ONYXKEYS.COLLECTION.TRANSACTION}${splitTransaction.transactionID}`,
            value: {pendingAction: null},
        },
    ];

    if (!existingSplitChatReport) {
        successData.push({
            onyxMethod: Onyx.METHOD.MERGE,
            key: `${ONYXKEYS.COLLECTION.REPORT}${splitChatReport.reportID}`,
            value: {pendingFields: {createChat: null}},
        });
    }

    const failureData: OnyxUpdate[] = [
        {
            onyxMethod: Onyx.METHOD.MERGE,
            key: `${ONYXKEYS.COLLECTION.TRANSACTION}${splitTransaction.transactionID}`,
            value: {
                errors: ErrorUtils.getMicroSecondOnyxError('iou.error.genericCreateFailureMessage'),
            },
        },
    ];

    if (existingSplitChatReport) {
        failureData.push({
            onyxMethod: Onyx.METHOD.MERGE,
            key: `${ONYXKEYS.COLLECTION.REPORT_ACTIONS}${splitChatReport.reportID}`,
            value: {
                [splitIOUReportAction.reportActionID]: {
                    errors: ErrorUtils.getMicroSecondOnyxError('iou.error.genericCreateFailureMessage'),
                },
            },
        });
    } else {
        failureData.push(
            {
                onyxMethod: Onyx.METHOD.MERGE,
                key: `${ONYXKEYS.COLLECTION.REPORT}${splitChatReport.reportID}`,
                value: {
                    errorFields: {
                        createChat: ErrorUtils.getMicroSecondOnyxError('report.genericCreateReportFailureMessage'),
                    },
                },
            },
            {
                onyxMethod: Onyx.METHOD.MERGE,
                key: `${ONYXKEYS.COLLECTION.REPORT_ACTIONS}${splitChatReport.reportID}`,
                value: {
                    [splitIOUReportAction.reportActionID]: {
                        errors: ErrorUtils.getMicroSecondOnyxError(null),
                    },
                },
            },
        );
    }

    // Loop through participants creating individual chats, iouReports and reportActionIDs as needed
    const splitAmount = IOUUtils.calculateAmount(participants.length, amount, currency, false);
    const splits: Split[] = [{email: currentUserEmailForIOUSplit, accountID: currentUserAccountID, amount: IOUUtils.calculateAmount(participants.length, amount, currency, true)}];

    const hasMultipleParticipants = participants.length > 1;
    participants.forEach((participant) => {
        // In a case when a participant is a workspace, even when a current user is not an owner of the workspace
        const isPolicyExpenseChat = ReportUtils.isPolicyExpenseChat(participant);

        // In case the participant is a workspace, email & accountID should remain undefined and won't be used in the rest of this code
        // participant.login is undefined when the request is initiated from a group DM with an unknown user, so we need to add a default
        const email = isOwnPolicyExpenseChat || isPolicyExpenseChat ? '' : PhoneNumber.addSMSDomainIfPhoneNumber(participant.login ?? '').toLowerCase();
        const accountID = isOwnPolicyExpenseChat || isPolicyExpenseChat ? 0 : Number(participant.accountID);
        if (email === currentUserEmailForIOUSplit) {
            return;
        }

        // STEP 1: Get existing chat report OR build a new optimistic one
        // If we only have one participant and the request was initiated from the global create menu, i.e. !existingGroupChatReportID, the oneOnOneChatReport is the groupChatReport
        let oneOnOneChatReport: OnyxTypes.Report | OptimisticChatReport;
        let isNewOneOnOneChatReport = false;
        let shouldCreateOptimisticPersonalDetails = false;
        const personalDetailExists = accountID in allPersonalDetails;

        // If this is a split between two people only and the function
        // wasn't provided with an existing group chat report id
        // or, if the split is being made from the workspace chat, then the oneOnOneChatReport is the same as the splitChatReport
        // in this case existingSplitChatReport will belong to the policy expense chat and we won't be
        // entering code that creates optimistic personal details
        if ((!hasMultipleParticipants && !existingSplitChatReportID) || isOwnPolicyExpenseChat) {
            oneOnOneChatReport = splitChatReport;
            shouldCreateOptimisticPersonalDetails = !existingSplitChatReport && !personalDetailExists;
        } else {
            const existingChatReport = ReportUtils.getChatByParticipants([accountID]);
            isNewOneOnOneChatReport = !existingChatReport;
            shouldCreateOptimisticPersonalDetails = isNewOneOnOneChatReport && !personalDetailExists;
            oneOnOneChatReport = existingChatReport ?? ReportUtils.buildOptimisticChatReport([accountID]);
        }

        // STEP 2: Get existing IOU/Expense report and update its total OR build a new optimistic one
        let oneOnOneIOUReport: OneOnOneIOUReport = oneOnOneChatReport.iouReportID ? allReports?.[`${ONYXKEYS.COLLECTION.REPORT}${oneOnOneChatReport.iouReportID}`] : null;
        const shouldCreateNewOneOnOneIOUReport = ReportUtils.shouldCreateNewMoneyRequestReport(oneOnOneIOUReport, oneOnOneChatReport);

        if (!oneOnOneIOUReport || shouldCreateNewOneOnOneIOUReport) {
            oneOnOneIOUReport = isOwnPolicyExpenseChat
                ? ReportUtils.buildOptimisticExpenseReport(oneOnOneChatReport.reportID, oneOnOneChatReport.policyID ?? '', currentUserAccountID, splitAmount, currency)
                : ReportUtils.buildOptimisticIOUReport(currentUserAccountID, accountID, splitAmount, oneOnOneChatReport.reportID, currency);
        } else if (isOwnPolicyExpenseChat) {
            if (typeof oneOnOneIOUReport?.total === 'number') {
                // Because of the Expense reports are stored as negative values, we subtract the total from the amount
                oneOnOneIOUReport.total -= splitAmount;
            }
        } else {
            oneOnOneIOUReport = IOUUtils.updateIOUOwnerAndTotal(oneOnOneIOUReport, currentUserAccountID, splitAmount, currency);
        }

        // STEP 3: Build optimistic transaction
        const oneOnOneTransaction = TransactionUtils.buildOptimisticTransaction(
            ReportUtils.isExpenseReport(oneOnOneIOUReport) ? -splitAmount : splitAmount,
            currency,
            oneOnOneIOUReport.reportID,
            comment,
            created,
            CONST.IOU.TYPE.SPLIT,
            splitTransaction.transactionID,
            merchant || Localize.translateLocal('iou.request'),
            undefined,
            undefined,
            undefined,
            category,
            tag,
            billable,
        );

        // STEP 4: Build optimistic reportActions. We need:
        // 1. CREATED action for the chatReport
        // 2. CREATED action for the iouReport
        // 3. IOU action for the iouReport
        // 4. Transaction Thread and the CREATED action for it
        // 5. REPORTPREVIEW action for the chatReport
        const [oneOnOneCreatedActionForChat, oneOnOneCreatedActionForIOU, oneOnOneIOUAction, optimisticTransactionThread, optimisticCreatedActionForTransactionThread] =
            ReportUtils.buildOptimisticMoneyRequestEntities(
                oneOnOneIOUReport,
                CONST.IOU.REPORT_ACTION_TYPE.CREATE,
                splitAmount,
                currency,
                comment,
                currentUserEmailForIOUSplit,
                [participant],
                oneOnOneTransaction.transactionID,
            );

        // Add optimistic personal details for new participants
        const oneOnOnePersonalDetailListAction: OnyxTypes.PersonalDetailsList = shouldCreateOptimisticPersonalDetails
            ? {
                  [accountID]: {
                      accountID,
                      avatar: UserUtils.getDefaultAvatarURL(accountID),
                      // Disabling this line since participant.displayName can be an empty string
                      // eslint-disable-next-line @typescript-eslint/prefer-nullish-coalescing
                      displayName: LocalePhoneNumber.formatPhoneNumber(participant.displayName || email),
                      login: participant.login,
                      isOptimisticPersonalDetail: true,
                  },
              }
            : {};

        let oneOnOneReportPreviewAction = ReportActionsUtils.getReportPreviewAction(oneOnOneChatReport.reportID, oneOnOneIOUReport.reportID);
        if (oneOnOneReportPreviewAction) {
            oneOnOneReportPreviewAction = ReportUtils.updateReportPreview(oneOnOneIOUReport, oneOnOneReportPreviewAction);
        } else {
            oneOnOneReportPreviewAction = ReportUtils.buildOptimisticReportPreview(oneOnOneChatReport, oneOnOneIOUReport);
        }

        // Add category to optimistic policy recently used categories when a participant is a workspace
        const optimisticPolicyRecentlyUsedCategories = isPolicyExpenseChat ? Policy.buildOptimisticPolicyRecentlyUsedCategories(participant.policyID, category) : [];

        // Add tag to optimistic policy recently used tags when a participant is a workspace
        const optimisticPolicyRecentlyUsedTags = isPolicyExpenseChat ? Policy.buildOptimisticPolicyRecentlyUsedTags(participant.policyID, tag) : {};

        // STEP 5: Build Onyx Data
        const [oneOnOneOptimisticData, oneOnOneSuccessData, oneOnOneFailureData] = buildOnyxDataForMoneyRequest(
            oneOnOneChatReport,
            oneOnOneIOUReport,
            oneOnOneTransaction,
            oneOnOneCreatedActionForChat,
            oneOnOneCreatedActionForIOU,
            oneOnOneIOUAction,
            oneOnOnePersonalDetailListAction,
            oneOnOneReportPreviewAction,
            optimisticPolicyRecentlyUsedCategories,
            optimisticPolicyRecentlyUsedTags,
            isNewOneOnOneChatReport,
            optimisticTransactionThread,
            optimisticCreatedActionForTransactionThread,
            shouldCreateNewOneOnOneIOUReport,
            null,
            null,
            null,
            null,
            true,
        );

        const individualSplit = {
            email,
            accountID,
            amount: splitAmount,
            iouReportID: oneOnOneIOUReport.reportID,
            chatReportID: oneOnOneChatReport.reportID,
            transactionID: oneOnOneTransaction.transactionID,
            reportActionID: oneOnOneIOUAction.reportActionID,
            createdChatReportActionID: oneOnOneCreatedActionForChat.reportActionID,
            createdIOUReportActionID: oneOnOneCreatedActionForIOU.reportActionID,
            reportPreviewReportActionID: oneOnOneReportPreviewAction.reportActionID,
            transactionThreadReportID: optimisticTransactionThread.reportID,
            createdReportActionIDForThread: optimisticCreatedActionForTransactionThread.reportActionID,
        };

        splits.push(individualSplit);
        optimisticData.push(...oneOnOneOptimisticData);
        successData.push(...oneOnOneSuccessData);
        failureData.push(...oneOnOneFailureData);
    });

    const splitData: SplitData = {
        chatReportID: splitChatReport.reportID,
        transactionID: splitTransaction.transactionID,
        reportActionID: splitIOUReportAction.reportActionID,
        policyID: splitChatReport.policyID,
    };

    if (!existingSplitChatReport) {
        splitData.createdReportActionID = splitCreatedReportAction.reportActionID;
    }

    return {
        splitData,
        splits,
        onyxData: {optimisticData, successData, failureData},
    };
}

/**
 * @param amount - always in smallest currency unit
 * @param existingSplitChatReportID - Either a group DM or a workspace chat
 */
function splitBill(
    participants: Participant[],
    currentUserLogin: string,
    currentUserAccountID: number,
    amount: number,
    comment: string,
    currency: string,
    merchant: string,
    created: string,
    category: string,
    tag: string,
    existingSplitChatReportID = '',
    billable = false,
    iouRequestType: IOURequestType = CONST.IOU.REQUEST_TYPE.MANUAL,
) {
    const currentCreated = DateUtils.enrichMoneyRequestTimestamp(created);
    const {splitData, splits, onyxData} = createSplitsAndOnyxData(
        participants,
        currentUserLogin,
        currentUserAccountID,
        amount,
        comment,
        currency,
        merchant,
        currentCreated,
        category,
        tag,
        existingSplitChatReportID,
        billable,
        iouRequestType,
    );

    const parameters: SplitBillParams = {
        reportID: splitData.chatReportID,
        amount,
        splits: JSON.stringify(splits),
        currency,
        comment,
        category,
        merchant,
        created: currentCreated,
        tag,
        billable,
        transactionID: splitData.transactionID,
        reportActionID: splitData.reportActionID,
        createdReportActionID: splitData.createdReportActionID,
        policyID: splitData.policyID,
    };

    API.write(WRITE_COMMANDS.SPLIT_BILL, parameters, onyxData);

    resetMoneyRequestInfo();
    Navigation.dismissModal();
    Report.notifyNewAction(splitData.chatReportID, currentUserAccountID);
}

/**
 * @param amount - always in the smallest currency unit
 */
function splitBillAndOpenReport(
    participants: Participant[],
    currentUserLogin: string,
    currentUserAccountID: number,
    amount: number,
    comment: string,
    currency: string,
    merchant: string,
    created: string,
    category: string,
    tag: string,
    billable: boolean,
    iouRequestType: IOURequestType = CONST.IOU.REQUEST_TYPE.MANUAL,
) {
    const currentCreated = DateUtils.enrichMoneyRequestTimestamp(created);
    const {splitData, splits, onyxData} = createSplitsAndOnyxData(
        participants,
        currentUserLogin,
        currentUserAccountID,
        amount,
        comment,
        currency,
        merchant,
        currentCreated,
        category,
        tag,
        '',
        billable,
        iouRequestType,
    );

    const parameters: SplitBillParams = {
        reportID: splitData.chatReportID,
        amount,
        splits: JSON.stringify(splits),
        currency,
        merchant,
        created: currentCreated,
        comment,
        category,
        tag,
        billable,
        transactionID: splitData.transactionID,
        reportActionID: splitData.reportActionID,
        createdReportActionID: splitData.createdReportActionID,
        policyID: splitData.policyID,
    };

    API.write(WRITE_COMMANDS.SPLIT_BILL_AND_OPEN_REPORT, parameters, onyxData);

    resetMoneyRequestInfo();
    Navigation.dismissModal(splitData.chatReportID);
    Report.notifyNewAction(splitData.chatReportID, currentUserAccountID);
}

/** Used exclusively for starting a split bill request that contains a receipt, the split request will be completed once the receipt is scanned
 *  or user enters details manually.
 *
 * @param existingSplitChatReportID - Either a group DM or a workspace chat
 */
function startSplitBill(
    participants: Participant[],
    currentUserLogin: string,
    currentUserAccountID: number,
    comment: string,
    category: string,
    tag: string,
    receipt: Receipt,
    existingSplitChatReportID = '',
    billable = false,
) {
    const currentUserEmailForIOUSplit = PhoneNumber.addSMSDomainIfPhoneNumber(currentUserLogin);
    const participantAccountIDs = participants.map((participant) => Number(participant.accountID));
    const existingSplitChatReport =
        existingSplitChatReportID || participants[0].reportID
            ? allReports?.[`${ONYXKEYS.COLLECTION.REPORT}${existingSplitChatReportID || participants[0].reportID}`]
            : ReportUtils.getChatByParticipants(participantAccountIDs);
    const splitChatReport = existingSplitChatReport ?? ReportUtils.buildOptimisticChatReport(participantAccountIDs);
    const isOwnPolicyExpenseChat = !!splitChatReport.isOwnPolicyExpenseChat;

    const {name: filename, source, state = CONST.IOU.RECEIPT_STATE.SCANREADY} = receipt;
    const receiptObject: Receipt = {state, source};

    // ReportID is -2 (aka "deleted") on the group transaction
    const splitTransaction = TransactionUtils.buildOptimisticTransaction(
        0,
        CONST.CURRENCY.USD,
        CONST.REPORT.SPLIT_REPORTID,
        comment,
        '',
        '',
        '',
        CONST.TRANSACTION.PARTIAL_TRANSACTION_MERCHANT,
        receiptObject,
        filename,
        undefined,
        category,
        tag,
        billable,
    );

    // Note: The created action must be optimistically generated before the IOU action so there's no chance that the created action appears after the IOU action in the chat
    const splitChatCreatedReportAction = ReportUtils.buildOptimisticCreatedReportAction(currentUserEmailForIOUSplit);
    const splitIOUReportAction = ReportUtils.buildOptimisticIOUReportAction(
        CONST.IOU.REPORT_ACTION_TYPE.SPLIT,
        0,
        CONST.CURRENCY.USD,
        comment,
        participants,
        splitTransaction.transactionID,
        undefined,
        '',
        false,
        false,
        receiptObject,
        isOwnPolicyExpenseChat,
    );

    splitChatReport.lastReadTime = DateUtils.getDBTime();
    splitChatReport.lastMessageText = splitIOUReportAction.message?.[0].text;
    splitChatReport.lastMessageHtml = splitIOUReportAction.message?.[0].html;

    // If we have an existing splitChatReport (group chat or workspace) use it's pending fields, otherwise indicate that we are adding a chat
    if (!existingSplitChatReport) {
        splitChatReport.pendingFields = {
            createChat: CONST.RED_BRICK_ROAD_PENDING_ACTION.ADD,
        };
    }

    const optimisticData: OnyxUpdate[] = [
        {
            // Use set for new reports because it doesn't exist yet, is faster,
            // and we need the data to be available when we navigate to the chat page
            onyxMethod: existingSplitChatReport ? Onyx.METHOD.MERGE : Onyx.METHOD.SET,
            key: `${ONYXKEYS.COLLECTION.REPORT}${splitChatReport.reportID}`,
            value: splitChatReport,
        },
        {
            onyxMethod: Onyx.METHOD.SET,
            key: ONYXKEYS.NVP_QUICK_ACTION_GLOBAL_CREATE,
            value: {
                action: CONST.QUICK_ACTIONS.SPLIT_SCAN,
                chatReportID: splitChatReport.reportID,
                isFirstQuickAction: isEmptyObject(quickAction),
            },
        },
        existingSplitChatReport
            ? {
                  onyxMethod: Onyx.METHOD.MERGE,
                  key: `${ONYXKEYS.COLLECTION.REPORT_ACTIONS}${splitChatReport.reportID}`,
                  value: {
                      [splitIOUReportAction.reportActionID]: splitIOUReportAction as OnyxTypes.ReportAction,
                  },
              }
            : {
                  onyxMethod: Onyx.METHOD.SET,
                  key: `${ONYXKEYS.COLLECTION.REPORT_ACTIONS}${splitChatReport.reportID}`,
                  value: {
                      [splitChatCreatedReportAction.reportActionID]: splitChatCreatedReportAction,
                      [splitIOUReportAction.reportActionID]: splitIOUReportAction as OnyxTypes.ReportAction,
                  },
              },
        {
            onyxMethod: Onyx.METHOD.SET,
            key: `${ONYXKEYS.COLLECTION.TRANSACTION}${splitTransaction.transactionID}`,
            value: splitTransaction,
        },
    ];

    const successData: OnyxUpdate[] = [
        {
            onyxMethod: Onyx.METHOD.MERGE,
            key: `${ONYXKEYS.COLLECTION.REPORT_ACTIONS}${splitChatReport.reportID}`,
            value: {
                ...(existingSplitChatReport ? {} : {[splitChatCreatedReportAction.reportActionID]: {pendingAction: null}}),
                [splitIOUReportAction.reportActionID]: {pendingAction: null},
            },
        },
        {
            onyxMethod: Onyx.METHOD.MERGE,
            key: `${ONYXKEYS.COLLECTION.TRANSACTION}${splitTransaction.transactionID}`,
            value: {pendingAction: null},
        },
    ];

    if (!existingSplitChatReport) {
        successData.push({
            onyxMethod: Onyx.METHOD.MERGE,
            key: `${ONYXKEYS.COLLECTION.REPORT}${splitChatReport.reportID}`,
            value: {pendingFields: {createChat: null}},
        });
    }

    const failureData: OnyxUpdate[] = [
        {
            onyxMethod: Onyx.METHOD.MERGE,
            key: `${ONYXKEYS.COLLECTION.TRANSACTION}${splitTransaction.transactionID}`,
            value: {
                errors: ErrorUtils.getMicroSecondOnyxError('iou.error.genericCreateFailureMessage'),
            },
        },
    ];

    if (existingSplitChatReport) {
        failureData.push({
            onyxMethod: Onyx.METHOD.MERGE,
            key: `${ONYXKEYS.COLLECTION.REPORT_ACTIONS}${splitChatReport.reportID}`,
            value: {
                [splitIOUReportAction.reportActionID]: {
                    errors: getReceiptError(receipt, filename),
                },
            },
        });
    } else {
        failureData.push(
            {
                onyxMethod: Onyx.METHOD.MERGE,
                key: `${ONYXKEYS.COLLECTION.REPORT}${splitChatReport.reportID}`,
                value: {
                    errorFields: {
                        createChat: ErrorUtils.getMicroSecondOnyxError('report.genericCreateReportFailureMessage'),
                    },
                },
            },
            {
                onyxMethod: Onyx.METHOD.MERGE,
                key: `${ONYXKEYS.COLLECTION.REPORT_ACTIONS}${splitChatReport.reportID}`,
                value: {
                    [splitChatCreatedReportAction.reportActionID]: {
                        errors: ErrorUtils.getMicroSecondOnyxError('report.genericCreateReportFailureMessage'),
                    },
                    [splitIOUReportAction.reportActionID]: {
                        errors: getReceiptError(receipt, filename),
                    },
                },
            },
        );
    }

    const splits: Split[] = [{email: currentUserEmailForIOUSplit, accountID: currentUserAccountID}];

    participants.forEach((participant) => {
        // Disabling this line since participant.login can be an empty string
        // eslint-disable-next-line @typescript-eslint/prefer-nullish-coalescing
        const email = participant.isOwnPolicyExpenseChat ? '' : PhoneNumber.addSMSDomainIfPhoneNumber(participant.login || participant.text || '').toLowerCase();
        const accountID = participant.isOwnPolicyExpenseChat ? 0 : Number(participant.accountID);
        if (email === currentUserEmailForIOUSplit) {
            return;
        }

        // When splitting with a workspace chat, we only need to supply the policyID and the workspace reportID as it's needed so we can update the report preview
        if (participant.isOwnPolicyExpenseChat) {
            splits.push({
                policyID: participant.policyID,
                chatReportID: splitChatReport.reportID,
            });
            return;
        }

        const participantPersonalDetails = allPersonalDetails[participant?.accountID ?? -1];
        if (!participantPersonalDetails) {
            optimisticData.push({
                onyxMethod: Onyx.METHOD.MERGE,
                key: ONYXKEYS.PERSONAL_DETAILS_LIST,
                value: {
                    [accountID]: {
                        accountID,
                        avatar: UserUtils.getDefaultAvatarURL(accountID),
                        // Disabling this line since participant.displayName can be an empty string
                        // eslint-disable-next-line @typescript-eslint/prefer-nullish-coalescing
                        displayName: LocalePhoneNumber.formatPhoneNumber(participant.displayName || email),
                        // Disabling this line since participant.login can be an empty string
                        // eslint-disable-next-line @typescript-eslint/prefer-nullish-coalescing
                        login: participant.login || participant.text,
                        isOptimisticPersonalDetail: true,
                    },
                },
            });
        }

        splits.push({
            email,
            accountID,
        });
    });

    participants.forEach((participant) => {
        const isPolicyExpenseChat = ReportUtils.isPolicyExpenseChat(participant);
        if (!isPolicyExpenseChat) {
            return;
        }

        const optimisticPolicyRecentlyUsedCategories = Policy.buildOptimisticPolicyRecentlyUsedCategories(participant.policyID, category);
        const optimisticPolicyRecentlyUsedTags = Policy.buildOptimisticPolicyRecentlyUsedTags(participant.policyID, tag);

        if (optimisticPolicyRecentlyUsedCategories.length > 0) {
            optimisticData.push({
                onyxMethod: Onyx.METHOD.SET,
                key: `${ONYXKEYS.COLLECTION.POLICY_RECENTLY_USED_CATEGORIES}${participant.policyID}`,
                value: optimisticPolicyRecentlyUsedCategories,
            });
        }

        if (!isEmptyObject(optimisticPolicyRecentlyUsedTags)) {
            optimisticData.push({
                onyxMethod: Onyx.METHOD.MERGE,
                key: `${ONYXKEYS.COLLECTION.POLICY_RECENTLY_USED_TAGS}${participant.policyID}`,
                value: optimisticPolicyRecentlyUsedTags,
            });
        }
    });

    // Save the new splits array into the transaction's comment in case the user calls CompleteSplitBill while offline
    optimisticData.push({
        onyxMethod: Onyx.METHOD.MERGE,
        key: `${ONYXKEYS.COLLECTION.TRANSACTION}${splitTransaction.transactionID}`,
        value: {
            comment: {
                splits,
            },
        },
    });

    const parameters: StartSplitBillParams = {
        chatReportID: splitChatReport.reportID,
        reportActionID: splitIOUReportAction.reportActionID,
        transactionID: splitTransaction.transactionID,
        splits: JSON.stringify(splits),
        receipt,
        comment,
        category,
        tag,
        isFromGroupDM: !existingSplitChatReport,
        billable,
        ...(existingSplitChatReport ? {} : {createdReportActionID: splitChatCreatedReportAction.reportActionID}),
    };

    API.write(WRITE_COMMANDS.START_SPLIT_BILL, parameters, {optimisticData, successData, failureData});

    resetMoneyRequestInfo();
    Navigation.dismissModalWithReport(splitChatReport);
    Report.notifyNewAction(splitChatReport.chatReportID ?? '', currentUserAccountID);
}

/** Used for editing a split bill while it's still scanning or when SmartScan fails, it completes a split bill started by startSplitBill above.
 *
 * @param chatReportID - The group chat or workspace reportID
 * @param reportAction - The split action that lives in the chatReport above
 * @param updatedTransaction - The updated **draft** split transaction
 * @param sessionAccountID - accountID of the current user
 * @param sessionEmail - email of the current user
 */
function completeSplitBill(chatReportID: string, reportAction: OnyxTypes.ReportAction, updatedTransaction: OnyxEntry<OnyxTypes.Transaction>, sessionAccountID: number, sessionEmail: string) {
    const currentUserEmailForIOUSplit = PhoneNumber.addSMSDomainIfPhoneNumber(sessionEmail);
    const transactionID = updatedTransaction?.transactionID ?? '';
    const unmodifiedTransaction = allTransactions[`${ONYXKEYS.COLLECTION.TRANSACTION}${transactionID}`];

    // Save optimistic updated transaction and action
    const optimisticData: OnyxUpdate[] = [
        {
            onyxMethod: Onyx.METHOD.MERGE,
            key: `${ONYXKEYS.COLLECTION.TRANSACTION}${transactionID}`,
            value: {
                ...updatedTransaction,
                receipt: {
                    state: CONST.IOU.RECEIPT_STATE.OPEN,
                },
            },
        },
        {
            onyxMethod: Onyx.METHOD.MERGE,
            key: `${ONYXKEYS.COLLECTION.REPORT_ACTIONS}${chatReportID}`,
            value: {
                [reportAction.reportActionID]: {
                    lastModified: DateUtils.getDBTime(),
                    whisperedToAccountIDs: [],
                },
            },
        },
    ];

    const successData: OnyxUpdate[] = [
        {
            onyxMethod: Onyx.METHOD.MERGE,
            key: `${ONYXKEYS.COLLECTION.TRANSACTION}${transactionID}`,
            value: {pendingAction: null},
        },
        {
            onyxMethod: Onyx.METHOD.MERGE,
            key: `${ONYXKEYS.COLLECTION.SPLIT_TRANSACTION_DRAFT}${transactionID}`,
            value: {pendingAction: null},
        },
    ];

    const failureData: OnyxUpdate[] = [
        {
            onyxMethod: Onyx.METHOD.MERGE,
            key: `${ONYXKEYS.COLLECTION.TRANSACTION}${transactionID}`,
            value: {
                ...unmodifiedTransaction,
                errors: ErrorUtils.getMicroSecondOnyxError('iou.error.genericCreateFailureMessage'),
            },
        },
        {
            onyxMethod: Onyx.METHOD.MERGE,
            key: `${ONYXKEYS.COLLECTION.REPORT_ACTIONS}${chatReportID}`,
            value: {
                [reportAction.reportActionID]: {
                    ...reportAction,
                    errors: ErrorUtils.getMicroSecondOnyxError('iou.error.genericCreateFailureMessage'),
                },
            },
        },
    ];

    const splitParticipants: Split[] = updatedTransaction?.comment.splits ?? [];
    const amount = updatedTransaction?.modifiedAmount;
    const currency = updatedTransaction?.modifiedCurrency;

    // Exclude the current user when calculating the split amount, `calculateAmount` takes it into account
    const splitAmount = IOUUtils.calculateAmount(splitParticipants.length - 1, amount ?? 0, currency ?? '', false);

    const splits: Split[] = [{email: currentUserEmailForIOUSplit}];
    splitParticipants.forEach((participant) => {
        // Skip creating the transaction for the current user
        if (participant.email === currentUserEmailForIOUSplit) {
            return;
        }
        const isPolicyExpenseChat = !!participant.policyID;

        if (!isPolicyExpenseChat) {
            // In case this is still the optimistic accountID saved in the splits array, return early as we cannot know
            // if there is an existing chat between the split creator and this participant
            // Instead, we will rely on Auth generating the report IDs and the user won't see any optimistic chats or reports created
            const participantPersonalDetails: OnyxTypes.PersonalDetails | EmptyObject = allPersonalDetails[participant?.accountID ?? -1] ?? {};
            if (!participantPersonalDetails || participantPersonalDetails.isOptimisticPersonalDetail) {
                splits.push({
                    email: participant.email,
                });
                return;
            }
        }

        let oneOnOneChatReport: OnyxTypes.Report | null;
        let isNewOneOnOneChatReport = false;
        if (isPolicyExpenseChat) {
            // The workspace chat reportID is saved in the splits array when starting a split bill with a workspace
            oneOnOneChatReport = allReports?.[`${ONYXKEYS.COLLECTION.REPORT}${participant.chatReportID}`] ?? null;
        } else {
            const existingChatReport = ReportUtils.getChatByParticipants(participant.accountID ? [participant.accountID] : []);
            isNewOneOnOneChatReport = !existingChatReport;
            oneOnOneChatReport = existingChatReport ?? ReportUtils.buildOptimisticChatReport(participant.accountID ? [participant.accountID] : []);
        }

        let oneOnOneIOUReport: OneOnOneIOUReport = oneOnOneChatReport?.iouReportID ? allReports?.[`${ONYXKEYS.COLLECTION.REPORT}${oneOnOneChatReport.iouReportID}`] : null;
        const shouldCreateNewOneOnOneIOUReport = ReportUtils.shouldCreateNewMoneyRequestReport(oneOnOneIOUReport, oneOnOneChatReport);

        if (!oneOnOneIOUReport || shouldCreateNewOneOnOneIOUReport) {
            oneOnOneIOUReport = isPolicyExpenseChat
                ? ReportUtils.buildOptimisticExpenseReport(oneOnOneChatReport?.reportID ?? '', participant.policyID ?? '', sessionAccountID, splitAmount, currency ?? '')
                : ReportUtils.buildOptimisticIOUReport(sessionAccountID, participant.accountID ?? -1, splitAmount, oneOnOneChatReport?.reportID ?? '', currency ?? '');
        } else if (isPolicyExpenseChat) {
            if (typeof oneOnOneIOUReport?.total === 'number') {
                // Because of the Expense reports are stored as negative values, we subtract the total from the amount
                oneOnOneIOUReport.total -= splitAmount;
            }
        } else {
            oneOnOneIOUReport = IOUUtils.updateIOUOwnerAndTotal(oneOnOneIOUReport, sessionAccountID, splitAmount, currency ?? '');
        }

        const oneOnOneTransaction = TransactionUtils.buildOptimisticTransaction(
            isPolicyExpenseChat ? -splitAmount : splitAmount,
            currency ?? '',
            oneOnOneIOUReport?.reportID ?? '',
            updatedTransaction?.comment.comment,
            updatedTransaction?.modifiedCreated,
            CONST.IOU.TYPE.SPLIT,
            transactionID,
            updatedTransaction?.modifiedMerchant,
            {...updatedTransaction?.receipt, state: CONST.IOU.RECEIPT_STATE.OPEN},
            updatedTransaction?.filename,
            undefined,
            updatedTransaction?.category,
            updatedTransaction?.tag,
            updatedTransaction?.billable,
        );

<<<<<<< HEAD
        const oneOnOneCreatedActionForChat = ReportUtils.buildOptimisticCreatedReportAction(currentUserEmailForIOUSplit);
        const [oneOnOneCreatedActionForIOU, oneOnOneIOUAction, optimisticTransactionThread, optimisticCreatedActionForTransactionThread] = ReportUtils.buildOptimisticMoneyRequestEntities(
            oneOnOneIOUReport,
            CONST.IOU.REPORT_ACTION_TYPE.CREATE,
            splitAmount,
            currency ?? '',
            updatedTransaction?.comment.comment ?? '',
            currentUserEmailForIOUSplit,
            [participant],
            oneOnOneTransaction.transactionID,
            undefined,
        );
=======
        const [oneOnOneCreatedActionForChat, oneOnOneCreatedActionForIOU, oneOnOneIOUAction, optimisticTransactionThread, optimisticCreatedActionForTransactionThread] =
            ReportUtils.buildOptimisticMoneyRequestEntities(
                oneOnOneIOUReport,
                CONST.IOU.REPORT_ACTION_TYPE.CREATE,
                splitAmount,
                currency ?? '',
                updatedTransaction.comment.comment ?? '',
                currentUserEmailForIOUSplit,
                [participant],
                oneOnOneTransaction.transactionID,
                undefined,
            );
>>>>>>> b0db06da

        let oneOnOneReportPreviewAction = ReportActionsUtils.getReportPreviewAction(oneOnOneChatReport?.reportID ?? '', oneOnOneIOUReport?.reportID ?? '');
        if (oneOnOneReportPreviewAction) {
            oneOnOneReportPreviewAction = ReportUtils.updateReportPreview(oneOnOneIOUReport, oneOnOneReportPreviewAction);
        } else {
            oneOnOneReportPreviewAction = ReportUtils.buildOptimisticReportPreview(oneOnOneChatReport, oneOnOneIOUReport, '', oneOnOneTransaction);
        }

        const [oneOnOneOptimisticData, oneOnOneSuccessData, oneOnOneFailureData] = buildOnyxDataForMoneyRequest(
            oneOnOneChatReport,
            oneOnOneIOUReport,
            oneOnOneTransaction,
            oneOnOneCreatedActionForChat,
            oneOnOneCreatedActionForIOU,
            oneOnOneIOUAction,
            {},
            oneOnOneReportPreviewAction,
            [],
            {},
            isNewOneOnOneChatReport,
            optimisticTransactionThread,
            optimisticCreatedActionForTransactionThread,
            shouldCreateNewOneOnOneIOUReport,
            null,
            null,
            null,
            null,
            true,
        );

        splits.push({
            email: participant.email,
            accountID: participant.accountID,
            policyID: participant.policyID,
            iouReportID: oneOnOneIOUReport?.reportID,
            chatReportID: oneOnOneChatReport?.reportID,
            transactionID: oneOnOneTransaction.transactionID,
            reportActionID: oneOnOneIOUAction.reportActionID,
            createdChatReportActionID: oneOnOneCreatedActionForChat.reportActionID,
            createdIOUReportActionID: oneOnOneCreatedActionForIOU.reportActionID,
            reportPreviewReportActionID: oneOnOneReportPreviewAction.reportActionID,
            transactionThreadReportID: optimisticTransactionThread.reportID,
            createdReportActionIDForThread: optimisticCreatedActionForTransactionThread.reportActionID,
        });

        optimisticData.push(...oneOnOneOptimisticData);
        successData.push(...oneOnOneSuccessData);
        failureData.push(...oneOnOneFailureData);
    });

    const {
        amount: transactionAmount,
        currency: transactionCurrency,
        created: transactionCreated,
        merchant: transactionMerchant,
        comment: transactionComment,
        category: transactionCategory,
        tag: transactionTag,
    } = ReportUtils.getTransactionDetails(updatedTransaction) ?? {};

    const parameters: CompleteSplitBillParams = {
        transactionID,
        amount: transactionAmount,
        currency: transactionCurrency,
        created: transactionCreated,
        merchant: transactionMerchant,
        comment: transactionComment,
        category: transactionCategory,
        tag: transactionTag,
        splits: JSON.stringify(splits),
    };

    API.write(WRITE_COMMANDS.COMPLETE_SPLIT_BILL, parameters, {optimisticData, successData, failureData});
    Navigation.dismissModal(chatReportID);
    Report.notifyNewAction(chatReportID, sessionAccountID);
}

function setDraftSplitTransaction(transactionID: string, transactionChanges: TransactionChanges = {}) {
    let draftSplitTransaction = allDraftSplitTransactions[`${ONYXKEYS.COLLECTION.SPLIT_TRANSACTION_DRAFT}${transactionID}`];

    if (!draftSplitTransaction) {
        draftSplitTransaction = allTransactions[`${ONYXKEYS.COLLECTION.TRANSACTION}${transactionID}`];
    }

    const updatedTransaction = draftSplitTransaction ? TransactionUtils.getUpdatedTransaction(draftSplitTransaction, transactionChanges, false, false) : null;

    Onyx.merge(`${ONYXKEYS.COLLECTION.SPLIT_TRANSACTION_DRAFT}${transactionID}`, updatedTransaction);
}

function editRegularMoneyRequest(
    transactionID: string,
    transactionThreadReportID: string,
    transactionChanges: TransactionChanges,
    policy: OnyxTypes.Policy,
    policyTags: OnyxTypes.PolicyTagList,
    policyCategories: OnyxTypes.PolicyCategories,
) {
    // STEP 1: Get all collections we're updating
    const transactionThread = allReports?.[`${ONYXKEYS.COLLECTION.REPORT}${transactionThreadReportID}`] ?? null;
    const transaction = allTransactions[`${ONYXKEYS.COLLECTION.TRANSACTION}${transactionID}`];
    const iouReport = allReports?.[`${ONYXKEYS.COLLECTION.REPORT}${transactionThread?.parentReportID}`] ?? null;
    const chatReport = allReports?.[`${ONYXKEYS.COLLECTION.REPORT}${iouReport?.chatReportID}`] ?? null;
    const isFromExpenseReport = ReportUtils.isExpenseReport(iouReport);

    // STEP 2: Build new modified expense report action.
    const updatedReportAction = ReportUtils.buildOptimisticModifiedExpenseReportAction(transactionThread, transaction, transactionChanges, isFromExpenseReport);
    const updatedTransaction = transaction ? TransactionUtils.getUpdatedTransaction(transaction, transactionChanges, isFromExpenseReport) : null;

    // STEP 3: Compute the IOU total and update the report preview message so LHN amount owed is correct
    // Should only update if the transaction matches the currency of the report, else we wait for the update
    // from the server with the currency conversion
    let updatedMoneyRequestReport = {...iouReport};
    const updatedChatReport = {...chatReport};
    const diff = TransactionUtils.getAmount(transaction, true) - TransactionUtils.getAmount(updatedTransaction, true);
    if (updatedTransaction?.currency === iouReport?.currency && updatedTransaction?.modifiedAmount && diff !== 0) {
        if (ReportUtils.isExpenseReport(iouReport) && typeof updatedMoneyRequestReport.total === 'number') {
            updatedMoneyRequestReport.total += diff;
        } else {
            updatedMoneyRequestReport = iouReport
                ? IOUUtils.updateIOUOwnerAndTotal(iouReport, updatedReportAction.actorAccountID ?? -1, diff, TransactionUtils.getCurrency(transaction), false)
                : {};
        }

        updatedMoneyRequestReport.cachedTotal = CurrencyUtils.convertToDisplayString(updatedMoneyRequestReport.total, updatedTransaction.currency);

        // Update the last message of the IOU report
        const lastMessage = ReportUtils.getIOUReportActionMessage(
            iouReport?.reportID ?? '',
            CONST.IOU.REPORT_ACTION_TYPE.CREATE,
            updatedMoneyRequestReport.total ?? 0,
            '',
            updatedTransaction.currency,
            '',
            false,
        );
        updatedMoneyRequestReport.lastMessageText = lastMessage[0].text;
        updatedMoneyRequestReport.lastMessageHtml = lastMessage[0].html;

        // Update the last message of the chat report
        const hasNonReimbursableTransactions = ReportUtils.hasNonReimbursableTransactions(iouReport?.reportID);
        const messageText = Localize.translateLocal(hasNonReimbursableTransactions ? 'iou.payerSpentAmount' : 'iou.payerOwesAmount', {
            payer: ReportUtils.getPersonalDetailsForAccountID(updatedMoneyRequestReport.managerID ?? -1).login ?? '',
            amount: CurrencyUtils.convertToDisplayString(updatedMoneyRequestReport.total, updatedMoneyRequestReport.currency),
        });
        updatedChatReport.lastMessageText = messageText;
        updatedChatReport.lastMessageHtml = messageText;
    }

    const isScanning = TransactionUtils.hasReceipt(updatedTransaction) && TransactionUtils.isReceiptBeingScanned(updatedTransaction);

    // STEP 4: Compose the optimistic data
    const currentTime = DateUtils.getDBTime();
    const optimisticData: OnyxUpdate[] = [
        {
            onyxMethod: Onyx.METHOD.MERGE,
            key: `${ONYXKEYS.COLLECTION.REPORT_ACTIONS}${transactionThread?.reportID}`,
            value: {
                [updatedReportAction.reportActionID]: updatedReportAction as OnyxTypes.ReportAction,
            },
        },
        {
            onyxMethod: Onyx.METHOD.MERGE,
            key: `${ONYXKEYS.COLLECTION.TRANSACTION}${transactionID}`,
            value: updatedTransaction,
        },
        {
            onyxMethod: Onyx.METHOD.MERGE,
            key: `${ONYXKEYS.COLLECTION.REPORT}${iouReport?.reportID}`,
            value: updatedMoneyRequestReport,
        },
        {
            onyxMethod: Onyx.METHOD.MERGE,
            key: `${ONYXKEYS.COLLECTION.REPORT}${iouReport?.chatReportID}`,
            value: updatedChatReport,
        },
        {
            onyxMethod: Onyx.METHOD.MERGE,
            key: `${ONYXKEYS.COLLECTION.REPORT}${transactionThreadReportID}`,
            value: {
                lastReadTime: currentTime,
                lastVisibleActionCreated: currentTime,
            },
        },
    ];

    if (!isScanning) {
        optimisticData.push(
            {
                onyxMethod: Onyx.METHOD.MERGE,
                key: `${ONYXKEYS.COLLECTION.REPORT_ACTIONS}${iouReport?.reportID}`,
                value: {
                    [transactionThread?.parentReportActionID ?? '']: {
                        whisperedToAccountIDs: [],
                    },
                },
            },
            {
                onyxMethod: Onyx.METHOD.MERGE,
                key: `${ONYXKEYS.COLLECTION.REPORT_ACTIONS}${iouReport?.parentReportID}`,
                value: {
                    [iouReport?.parentReportActionID ?? '']: {
                        whisperedToAccountIDs: [],
                    },
                },
            },
        );
    }

    // Update recently used categories if the category is changed
    if ('category' in transactionChanges) {
        const optimisticPolicyRecentlyUsedCategories = Policy.buildOptimisticPolicyRecentlyUsedCategories(iouReport?.policyID, transactionChanges.category);
        if (optimisticPolicyRecentlyUsedCategories.length) {
            optimisticData.push({
                onyxMethod: Onyx.METHOD.SET,
                key: `${ONYXKEYS.COLLECTION.POLICY_RECENTLY_USED_CATEGORIES}${iouReport?.policyID}`,
                value: optimisticPolicyRecentlyUsedCategories,
            });
        }
    }

    // Update recently used categories if the tag is changed
    if ('tag' in transactionChanges) {
        const optimisticPolicyRecentlyUsedTags = Policy.buildOptimisticPolicyRecentlyUsedTags(iouReport?.policyID, transactionChanges.tag);
        if (!isEmptyObject(optimisticPolicyRecentlyUsedTags)) {
            optimisticData.push({
                onyxMethod: Onyx.METHOD.MERGE,
                key: `${ONYXKEYS.COLLECTION.POLICY_RECENTLY_USED_TAGS}${iouReport?.policyID}`,
                value: optimisticPolicyRecentlyUsedTags,
            });
        }
    }

    const successData: OnyxUpdate[] = [
        {
            onyxMethod: Onyx.METHOD.MERGE,
            key: `${ONYXKEYS.COLLECTION.REPORT_ACTIONS}${transactionThread?.reportID}`,
            value: {
                [updatedReportAction.reportActionID]: {pendingAction: null},
            },
        },
        {
            onyxMethod: Onyx.METHOD.MERGE,
            key: `${ONYXKEYS.COLLECTION.TRANSACTION}${transactionID}`,
            value: {
                pendingFields: {
                    comment: null,
                    amount: null,
                    created: null,
                    currency: null,
                    merchant: null,
                    billable: null,
                    category: null,
                    tag: null,
                },
            },
        },
        {
            onyxMethod: Onyx.METHOD.MERGE,
            key: `${ONYXKEYS.COLLECTION.REPORT}${iouReport?.reportID}`,
            value: {pendingAction: null},
        },
    ];

    const failureData: OnyxUpdate[] = [
        {
            onyxMethod: Onyx.METHOD.MERGE,
            key: `${ONYXKEYS.COLLECTION.REPORT_ACTIONS}${transactionThread?.reportID}`,
            value: {
                [updatedReportAction.reportActionID]: {
                    errors: ErrorUtils.getMicroSecondOnyxError('iou.error.genericEditFailureMessage'),
                },
            },
        },
        {
            onyxMethod: Onyx.METHOD.MERGE,
            key: `${ONYXKEYS.COLLECTION.TRANSACTION}${transactionID}`,
            value: {
                ...transaction,
                modifiedCreated: transaction?.modifiedCreated ? transaction.modifiedCreated : null,
                modifiedAmount: transaction?.modifiedAmount ? transaction.modifiedAmount : null,
                modifiedCurrency: transaction?.modifiedCurrency ? transaction.modifiedCurrency : null,
                modifiedMerchant: transaction?.modifiedMerchant ? transaction.modifiedMerchant : null,
                modifiedWaypoints: transaction?.modifiedWaypoints ? transaction.modifiedWaypoints : null,
                pendingFields: null,
            },
        },
        {
            onyxMethod: Onyx.METHOD.MERGE,
            key: `${ONYXKEYS.COLLECTION.REPORT}${iouReport?.reportID}`,
            value: {
                ...iouReport,
                cachedTotal: iouReport?.cachedTotal ? iouReport?.cachedTotal : null,
            },
        },
        {
            onyxMethod: Onyx.METHOD.MERGE,
            key: `${ONYXKEYS.COLLECTION.REPORT}${iouReport?.chatReportID}`,
            value: chatReport,
        },
        {
            onyxMethod: Onyx.METHOD.MERGE,
            key: `${ONYXKEYS.COLLECTION.REPORT}${transactionThreadReportID}`,
            value: {
                lastReadTime: transactionThread?.lastReadTime,
                lastVisibleActionCreated: transactionThread?.lastVisibleActionCreated,
            },
        },
    ];

    // Add transaction violations if we have a paid policy and an updated transaction
    if (policy && PolicyUtils.isPaidGroupPolicy(policy) && updatedTransaction) {
        const currentTransactionViolations = allTransactionViolations[`${ONYXKEYS.COLLECTION.TRANSACTION_VIOLATIONS}${transactionID}`] ?? [];
        const updatedViolationsOnyxData = ViolationsUtils.getViolationsOnyxData(
            updatedTransaction,
            currentTransactionViolations,
            !!policy.requiresTag,
            policyTags,
            !!policy.requiresCategory,
            policyCategories,
        );
        optimisticData.push(updatedViolationsOnyxData);
        failureData.push({
            onyxMethod: Onyx.METHOD.MERGE,
            key: `${ONYXKEYS.COLLECTION.TRANSACTION_VIOLATIONS}${transactionID}`,
            value: currentTransactionViolations,
        });
    }

    // STEP 6: Call the API endpoint
    const {created, amount, currency, comment, merchant, category, billable, tag} = ReportUtils.getTransactionDetails(updatedTransaction) ?? {};

    const parameters: EditMoneyRequestParams = {
        transactionID,
        reportActionID: updatedReportAction.reportActionID,
        created,
        amount,
        currency,
        comment,
        merchant,
        category,
        billable,
        tag,
    };

    API.write(WRITE_COMMANDS.EDIT_MONEY_REQUEST, parameters, {optimisticData, successData, failureData});
}

function editMoneyRequest(
    transaction: OnyxTypes.Transaction,
    transactionThreadReportID: string,
    transactionChanges: TransactionChanges,
    policy: OnyxTypes.Policy,
    policyTags: OnyxTypes.PolicyTagList,
    policyCategories: OnyxTypes.PolicyCategories,
) {
    if (TransactionUtils.isDistanceRequest(transaction)) {
        updateDistanceRequest(transaction.transactionID, transactionThreadReportID, transactionChanges, policy, policyTags, policyCategories);
    } else {
        editRegularMoneyRequest(transaction.transactionID, transactionThreadReportID, transactionChanges, policy, policyTags, policyCategories);
    }
}

/** Updates the amount and currency fields of a money request */
function updateMoneyRequestAmountAndCurrency(
    transactionID: string,
    transactionThreadReportID: string,
    currency: string,
    amount: number,
    policy: OnyxEntry<OnyxTypes.Policy>,
    policyTagList: OnyxEntry<OnyxTypes.PolicyTagList>,
    policyCategories: OnyxEntry<OnyxTypes.PolicyCategories>,
) {
    const transactionChanges = {
        amount,
        currency,
    };
    const {params, onyxData} = getUpdateMoneyRequestParams(transactionID, transactionThreadReportID, transactionChanges, policy, policyTagList, policyCategories, true);
    API.write(WRITE_COMMANDS.UPDATE_MONEY_REQUEST_AMOUNT_AND_CURRENCY, params, onyxData);
}

function deleteMoneyRequest(transactionID: string, reportAction: OnyxTypes.ReportAction, isSingleTransactionView = false) {
    // STEP 1: Get all collections we're updating
    const iouReportID = reportAction?.actionName === CONST.REPORT.ACTIONS.TYPE.IOU ? reportAction.originalMessage.IOUReportID : '';
    const iouReport = allReports?.[`${ONYXKEYS.COLLECTION.REPORT}${iouReportID}`] ?? null;
    const chatReport = allReports?.[`${ONYXKEYS.COLLECTION.REPORT}${iouReport?.chatReportID}`];
    const reportPreviewAction = ReportActionsUtils.getReportPreviewAction(iouReport?.chatReportID ?? '', iouReport?.reportID ?? '');
    const transaction = allTransactions[`${ONYXKEYS.COLLECTION.TRANSACTION}${transactionID}`];
    const transactionViolations = allTransactionViolations[`${ONYXKEYS.COLLECTION.TRANSACTION_VIOLATIONS}${transactionID}`];
    const transactionThreadID = reportAction.childReportID;
    let transactionThread = null;
    if (transactionThreadID) {
        transactionThread = allReports?.[`${ONYXKEYS.COLLECTION.REPORT}${transactionThreadID}`] ?? null;
    }

    // STEP 2: Decide if we need to:
    // 1. Delete the transactionThread - delete if there are no visible comments in the thread
    // 2. Update the moneyRequestPreview to show [Deleted request] - update if the transactionThread exists AND it isn't being deleted
    const shouldDeleteTransactionThread = transactionThreadID ? (reportAction?.childVisibleActionCount ?? 0) === 0 : false;
    const shouldShowDeletedRequestMessage = !!transactionThreadID && !shouldDeleteTransactionThread;

    // STEP 3: Update the IOU reportAction and decide if the iouReport should be deleted. We delete the iouReport if there are no visible comments left in the report.
    const updatedReportAction = {
        [reportAction.reportActionID]: {
            pendingAction: shouldShowDeletedRequestMessage ? CONST.RED_BRICK_ROAD_PENDING_ACTION.UPDATE : CONST.RED_BRICK_ROAD_PENDING_ACTION.DELETE,
            previousMessage: reportAction.message,
            message: [
                {
                    type: 'COMMENT',
                    html: '',
                    text: '',
                    isEdited: true,
                    isDeletedParentAction: shouldShowDeletedRequestMessage,
                },
            ],
            originalMessage: {
                IOUTransactionID: null,
            },
            errors: undefined,
        },
    } as OnyxTypes.ReportActions;

    const lastVisibleAction = ReportActionsUtils.getLastVisibleAction(iouReport?.reportID ?? '', updatedReportAction);
    const iouReportLastMessageText = ReportActionsUtils.getLastVisibleMessage(iouReport?.reportID ?? '', updatedReportAction).lastMessageText;
    const shouldDeleteIOUReport =
        iouReportLastMessageText.length === 0 && !ReportActionsUtils.isDeletedParentAction(lastVisibleAction) && (!transactionThreadID || shouldDeleteTransactionThread);

    // STEP 4: Update the iouReport and reportPreview with new totals and messages if it wasn't deleted
    let updatedIOUReport: OnyxTypes.Report | null;
    const currency = TransactionUtils.getCurrency(transaction);
    const updatedReportPreviewAction: OnyxTypes.ReportAction | EmptyObject = {...reportPreviewAction};
    updatedReportPreviewAction.pendingAction = shouldDeleteIOUReport ? CONST.RED_BRICK_ROAD_PENDING_ACTION.DELETE : CONST.RED_BRICK_ROAD_PENDING_ACTION.UPDATE;
    if (iouReport && ReportUtils.isExpenseReport(iouReport)) {
        updatedIOUReport = {...iouReport};

        if (typeof updatedIOUReport.total === 'number' && currency === iouReport?.currency) {
            // Because of the Expense reports are stored as negative values, we add the total from the amount
            updatedIOUReport.total += TransactionUtils.getAmount(transaction, true);
        }
    } else {
        updatedIOUReport = IOUUtils.updateIOUOwnerAndTotal(iouReport, reportAction.actorAccountID ?? -1, TransactionUtils.getAmount(transaction, false), currency, true);
    }

    if (updatedIOUReport) {
        updatedIOUReport.lastMessageText = iouReportLastMessageText;
        updatedIOUReport.lastVisibleActionCreated = lastVisibleAction?.created;
    }

    const hasNonReimbursableTransactions = ReportUtils.hasNonReimbursableTransactions(iouReport?.reportID);
    const messageText = Localize.translateLocal(hasNonReimbursableTransactions ? 'iou.payerSpentAmount' : 'iou.payerOwesAmount', {
        payer: ReportUtils.getPersonalDetailsForAccountID(updatedIOUReport?.managerID ?? -1).login ?? '',
        amount: CurrencyUtils.convertToDisplayString(updatedIOUReport?.total, updatedIOUReport?.currency),
    });

    if (updatedReportPreviewAction?.message?.[0]) {
        updatedReportPreviewAction.message[0].text = messageText;
        updatedReportPreviewAction.message[0].deleted = shouldDeleteIOUReport ? DateUtils.getDBTime() : '';
    }

    if (updatedReportPreviewAction && reportPreviewAction?.childMoneyRequestCount && reportPreviewAction?.childMoneyRequestCount > 0) {
        updatedReportPreviewAction.childMoneyRequestCount = reportPreviewAction.childMoneyRequestCount - 1;
    }

    // STEP 5: Build Onyx data
    const optimisticData: OnyxUpdate[] = [
        {
            onyxMethod: Onyx.METHOD.SET,
            key: `${ONYXKEYS.COLLECTION.TRANSACTION}${transactionID}`,
            value: null,
        },
    ];

    if (Permissions.canUseViolations(betas)) {
        optimisticData.push({
            onyxMethod: Onyx.METHOD.SET,
            key: `${ONYXKEYS.COLLECTION.TRANSACTION_VIOLATIONS}${transactionID}`,
            value: null,
        });
    }

    if (shouldDeleteTransactionThread) {
        optimisticData.push(
            {
                onyxMethod: Onyx.METHOD.SET,
                key: `${ONYXKEYS.COLLECTION.REPORT}${transactionThreadID}`,
                value: null,
            },
            {
                onyxMethod: Onyx.METHOD.SET,
                key: `${ONYXKEYS.COLLECTION.REPORT_ACTIONS}${transactionThreadID}`,
                value: null,
            },
        );
    }

    optimisticData.push(
        {
            onyxMethod: Onyx.METHOD.MERGE,
            key: `${ONYXKEYS.COLLECTION.REPORT_ACTIONS}${iouReport?.reportID}`,
            value: updatedReportAction,
        },
        {
            onyxMethod: Onyx.METHOD.MERGE,
            key: `${ONYXKEYS.COLLECTION.REPORT}${iouReport?.reportID}`,
            value: updatedIOUReport,
        },
        {
            onyxMethod: Onyx.METHOD.MERGE,
            key: `${ONYXKEYS.COLLECTION.REPORT_ACTIONS}${chatReport?.reportID}`,
            value: {
                [reportPreviewAction?.reportActionID ?? '']: updatedReportPreviewAction,
            },
        },
        {
            onyxMethod: Onyx.METHOD.MERGE,
            key: `${ONYXKEYS.COLLECTION.REPORT}${chatReport?.reportID}`,
            value: {
                hasOutstandingChildRequest: iouReport && needsToBeManuallySubmitted(iouReport) && updatedIOUReport?.managerID === userAccountID && updatedIOUReport.total !== 0,
            },
        },
    );

    if (!shouldDeleteIOUReport && updatedReportPreviewAction.childMoneyRequestCount === 0) {
        optimisticData.push({
            onyxMethod: Onyx.METHOD.MERGE,
            key: `${ONYXKEYS.COLLECTION.REPORT}${chatReport?.reportID}`,
            value: {
                hasOutstandingChildRequest: false,
            },
        });
    }

    if (shouldDeleteIOUReport) {
        optimisticData.push({
            onyxMethod: Onyx.METHOD.MERGE,
            key: `${ONYXKEYS.COLLECTION.REPORT}${chatReport?.reportID}`,
            value: {
                hasOutstandingChildRequest: false,
                iouReportID: null,
                lastMessageText: ReportActionsUtils.getLastVisibleMessage(iouReport?.chatReportID ?? '', {[reportPreviewAction?.reportActionID ?? '']: null})?.lastMessageText,
                lastVisibleActionCreated: ReportActionsUtils.getLastVisibleAction(iouReport?.chatReportID ?? '', {[reportPreviewAction?.reportActionID ?? '']: null})?.created,
            },
        });
    }

    const successData: OnyxUpdate[] = [
        {
            onyxMethod: Onyx.METHOD.MERGE,
            key: `${ONYXKEYS.COLLECTION.REPORT_ACTIONS}${iouReport?.reportID}`,
            value: {
                [reportAction.reportActionID]: shouldDeleteIOUReport
                    ? null
                    : {
                          pendingAction: null,
                      },
            },
        },
        {
            onyxMethod: Onyx.METHOD.MERGE,
            key: `${ONYXKEYS.COLLECTION.REPORT_ACTIONS}${chatReport?.reportID}`,
            value: {
                [reportPreviewAction?.reportActionID ?? '']: {
                    pendingAction: null,
                    errors: null,
                },
            },
        },
    ];

    if (shouldDeleteIOUReport) {
        successData.push({
            onyxMethod: Onyx.METHOD.SET,
            key: `${ONYXKEYS.COLLECTION.REPORT}${iouReport?.reportID}`,
            value: null,
        });
    }

    const failureData: OnyxUpdate[] = [
        {
            onyxMethod: Onyx.METHOD.SET,
            key: `${ONYXKEYS.COLLECTION.TRANSACTION}${transactionID}`,
            value: transaction,
        },
    ];

    if (Permissions.canUseViolations(betas)) {
        failureData.push({
            onyxMethod: Onyx.METHOD.SET,
            key: `${ONYXKEYS.COLLECTION.TRANSACTION_VIOLATIONS}${transactionID}`,
            value: transactionViolations,
        });
    }

    if (shouldDeleteTransactionThread) {
        failureData.push({
            onyxMethod: Onyx.METHOD.SET,
            key: `${ONYXKEYS.COLLECTION.REPORT}${transactionThreadID}`,
            value: transactionThread,
        });
    }

    const errorKey = DateUtils.getMicroseconds();

    failureData.push(
        {
            onyxMethod: Onyx.METHOD.MERGE,
            key: `${ONYXKEYS.COLLECTION.REPORT_ACTIONS}${iouReport?.reportID}`,
            value: {
                [reportAction.reportActionID]: {
                    ...reportAction,
                    pendingAction: null,
                    errors: {
                        [errorKey]: ['iou.error.genericDeleteFailureMessage', {isTranslated: false}],
                    },
                },
            },
        },
        shouldDeleteIOUReport
            ? {
                  onyxMethod: Onyx.METHOD.SET,
                  key: `${ONYXKEYS.COLLECTION.REPORT}${iouReport?.reportID}`,
                  value: iouReport,
              }
            : {
                  onyxMethod: Onyx.METHOD.MERGE,
                  key: `${ONYXKEYS.COLLECTION.REPORT}${iouReport?.reportID}`,
                  value: iouReport,
              },
        {
            onyxMethod: Onyx.METHOD.MERGE,
            key: `${ONYXKEYS.COLLECTION.REPORT_ACTIONS}${chatReport?.reportID}`,
            value: {
                [reportPreviewAction?.reportActionID ?? '']: {
                    ...reportPreviewAction,
                    pendingAction: null,
                    errors: {
                        [errorKey]: ['iou.error.genericDeleteFailureMessage', {isTranslated: false}],
                    },
                },
            },
        },
    );

    if (chatReport && shouldDeleteIOUReport) {
        failureData.push({
            onyxMethod: Onyx.METHOD.MERGE,
            key: `${ONYXKEYS.COLLECTION.REPORT}${chatReport.reportID}`,
            value: chatReport,
        });
    }

    if (!shouldDeleteIOUReport && updatedReportPreviewAction.childMoneyRequestCount === 0) {
        failureData.push({
            onyxMethod: Onyx.METHOD.MERGE,
            key: `${ONYXKEYS.COLLECTION.REPORT}${chatReport?.reportID}`,
            value: {
                hasOutstandingChildRequest: true,
            },
        });
    }

    const parameters: DeleteMoneyRequestParams = {
        transactionID,
        reportActionID: reportAction.reportActionID,
    };

    // STEP 6: Make the API request
    API.write(WRITE_COMMANDS.DELETE_MONEY_REQUEST, parameters, {optimisticData, successData, failureData});
    CachedPDFPaths.clearByKey(transactionID);

    // STEP 7: Navigate the user depending on which page they are on and which resources were deleted
    if (iouReport && isSingleTransactionView && shouldDeleteTransactionThread && !shouldDeleteIOUReport) {
        // Pop the deleted report screen before navigating. This prevents navigating to the Concierge chat due to the missing report.
        Navigation.goBack(ROUTES.REPORT_WITH_ID.getRoute(iouReport.reportID));
        return;
    }

    if (iouReport?.chatReportID && shouldDeleteIOUReport) {
        // Pop the deleted report screen before navigating. This prevents navigating to the Concierge chat due to the missing report.
        Navigation.goBack(ROUTES.REPORT_WITH_ID.getRoute(iouReport.chatReportID));
    }
}

function deleteTrackExpense(chatReportID: string, transactionID: string, reportAction: OnyxTypes.ReportAction, isSingleTransactionView = false) {
    // STEP 1: Get all collections we're updating
    const chatReport = allReports?.[`${ONYXKEYS.COLLECTION.REPORT}${chatReportID}`] ?? null;
    const transaction = allTransactions[`${ONYXKEYS.COLLECTION.TRANSACTION}${transactionID}`];
    const transactionViolations = allTransactionViolations[`${ONYXKEYS.COLLECTION.TRANSACTION_VIOLATIONS}${transactionID}`];
    const transactionThreadID = reportAction.childReportID;
    let transactionThread = null;
    if (transactionThreadID) {
        transactionThread = allReports?.[`${ONYXKEYS.COLLECTION.REPORT}${transactionThreadID}`] ?? null;
    }

    // STEP 2: Decide if we need to:
    // 1. Delete the transactionThread - delete if there are no visible comments in the thread
    // 2. Update the moneyRequestPreview to show [Deleted request] - update if the transactionThread exists AND it isn't being deleted
    const shouldDeleteTransactionThread = transactionThreadID ? (reportAction?.childVisibleActionCount ?? 0) === 0 : false;
    const shouldShowDeletedRequestMessage = !!transactionThreadID && !shouldDeleteTransactionThread;

    // STEP 3: Update the IOU reportAction.
    const updatedReportAction = {
        [reportAction.reportActionID]: {
            pendingAction: shouldShowDeletedRequestMessage ? CONST.RED_BRICK_ROAD_PENDING_ACTION.UPDATE : CONST.RED_BRICK_ROAD_PENDING_ACTION.DELETE,
            previousMessage: reportAction.message,
            message: [
                {
                    type: 'COMMENT',
                    html: '',
                    text: '',
                    isEdited: true,
                    isDeletedParentAction: shouldShowDeletedRequestMessage,
                },
            ],
            originalMessage: {
                IOUTransactionID: null,
            },
            errors: undefined,
        },
    } as OnyxTypes.ReportActions;

    const lastVisibleAction = ReportActionsUtils.getLastVisibleAction(chatReport?.reportID ?? '', updatedReportAction);
    const reportLastMessageText = ReportActionsUtils.getLastVisibleMessage(chatReport?.reportID ?? '', updatedReportAction).lastMessageText;

    // STEP 4: Build Onyx data
    const optimisticData: OnyxUpdate[] = [
        {
            onyxMethod: Onyx.METHOD.SET,
            key: `${ONYXKEYS.COLLECTION.TRANSACTION}${transactionID}`,
            value: null,
        },
    ];

    if (Permissions.canUseViolations(betas)) {
        optimisticData.push({
            onyxMethod: Onyx.METHOD.SET,
            key: `${ONYXKEYS.COLLECTION.TRANSACTION_VIOLATIONS}${transactionID}`,
            value: null,
        });
    }

    if (shouldDeleteTransactionThread) {
        optimisticData.push(
            {
                onyxMethod: Onyx.METHOD.SET,
                key: `${ONYXKEYS.COLLECTION.REPORT}${transactionThreadID}`,
                value: null,
            },
            {
                onyxMethod: Onyx.METHOD.SET,
                key: `${ONYXKEYS.COLLECTION.REPORT_ACTIONS}${transactionThreadID}`,
                value: null,
            },
        );
    }

    optimisticData.push(
        {
            onyxMethod: Onyx.METHOD.MERGE,
            key: `${ONYXKEYS.COLLECTION.REPORT_ACTIONS}${chatReport?.reportID}`,
            value: updatedReportAction,
        },
        {
            onyxMethod: Onyx.METHOD.MERGE,
            key: `${ONYXKEYS.COLLECTION.REPORT}${chatReport?.reportID}`,
            value: {
                lastMessageText: reportLastMessageText,
                lastVisibleActionCreated: lastVisibleAction?.created,
            },
        },
    );

    const successData: OnyxUpdate[] = [
        {
            onyxMethod: Onyx.METHOD.MERGE,
            key: `${ONYXKEYS.COLLECTION.REPORT_ACTIONS}${chatReport?.reportID}`,
            value: {
                [reportAction.reportActionID]: {
                    pendingAction: null,
                    errors: null,
                },
            },
        },
    ];

    const failureData: OnyxUpdate[] = [
        {
            onyxMethod: Onyx.METHOD.SET,
            key: `${ONYXKEYS.COLLECTION.TRANSACTION}${transactionID}`,
            value: transaction,
        },
    ];

    if (Permissions.canUseViolations(betas)) {
        failureData.push({
            onyxMethod: Onyx.METHOD.SET,
            key: `${ONYXKEYS.COLLECTION.TRANSACTION_VIOLATIONS}${transactionID}`,
            value: transactionViolations,
        });
    }

    if (shouldDeleteTransactionThread) {
        failureData.push({
            onyxMethod: Onyx.METHOD.SET,
            key: `${ONYXKEYS.COLLECTION.REPORT}${transactionThreadID}`,
            value: transactionThread,
        });
    }

    failureData.push(
        {
            onyxMethod: Onyx.METHOD.MERGE,
            key: `${ONYXKEYS.COLLECTION.REPORT_ACTIONS}${chatReport?.reportID}`,
            value: {
                [reportAction.reportActionID]: {
                    ...reportAction,
                    pendingAction: null,
                    errors: ErrorUtils.getMicroSecondOnyxError('iou.error.genericDeleteFailureMessage'),
                },
            },
        },
        {
            onyxMethod: Onyx.METHOD.MERGE,
            key: `${ONYXKEYS.COLLECTION.REPORT}${chatReport?.reportID}`,
            value: chatReport,
        },
    );

    const parameters: DeleteMoneyRequestParams = {
        transactionID,
        reportActionID: reportAction.reportActionID,
    };

    // STEP 6: Make the API request
    API.write(WRITE_COMMANDS.DELETE_MONEY_REQUEST, parameters, {optimisticData, successData, failureData});
    CachedPDFPaths.clearByKey(transactionID);

    // STEP 7: Navigate the user depending on which page they are on and which resources were deleted
    if (isSingleTransactionView && shouldDeleteTransactionThread) {
        // Pop the deleted report screen before navigating. This prevents navigating to the Concierge chat due to the missing report.
        Navigation.goBack(ROUTES.REPORT_WITH_ID.getRoute(chatReport?.reportID ?? ''));
    }
}

/**
 * @param managerID - Account ID of the person sending the money
 * @param recipient - The user receiving the money
 */
function getSendMoneyParams(
    report: OnyxTypes.Report,
    amount: number,
    currency: string,
    comment: string,
    paymentMethodType: PaymentMethodType,
    managerID: number,
    recipient: Participant,
): SendMoneyParamsData {
    const recipientEmail = PhoneNumber.addSMSDomainIfPhoneNumber(recipient.login ?? '');
    const recipientAccountID = Number(recipient.accountID);
    const newIOUReportDetails = JSON.stringify({
        amount,
        currency,
        requestorEmail: recipientEmail,
        requestorAccountID: recipientAccountID,
        comment,
        idempotencyKey: Str.guid(),
    });

    let chatReport = report.reportID ? report : null;
    let isNewChat = false;
    if (!chatReport) {
        chatReport = ReportUtils.getChatByParticipants([recipientAccountID]);
    }
    if (!chatReport) {
        chatReport = ReportUtils.buildOptimisticChatReport([recipientAccountID]);
        isNewChat = true;
    }
    const optimisticIOUReport = ReportUtils.buildOptimisticIOUReport(recipientAccountID, managerID, amount, chatReport.reportID, currency, true);

    const optimisticTransaction = TransactionUtils.buildOptimisticTransaction(amount, currency, optimisticIOUReport.reportID, comment);
    const optimisticTransactionData: OnyxUpdate = {
        onyxMethod: Onyx.METHOD.SET,
        key: `${ONYXKEYS.COLLECTION.TRANSACTION}${optimisticTransaction.transactionID}`,
        value: optimisticTransaction,
    };

    const [optimisticCreatedActionForChat, optimisticCreatedActionForIOUReport, optimisticIOUReportAction, optimisticTransactionThread, optimisticCreatedActionForTransactionThread] =
        ReportUtils.buildOptimisticMoneyRequestEntities(
            optimisticIOUReport,
            CONST.IOU.REPORT_ACTION_TYPE.PAY,
            amount,
            currency,
            comment,
            recipientEmail,
            [recipient],
            optimisticTransaction.transactionID,
            paymentMethodType,
            false,
            true,
        );

    const reportPreviewAction = ReportUtils.buildOptimisticReportPreview(chatReport, optimisticIOUReport);

    // Change the method to set for new reports because it doesn't exist yet, is faster,
    // and we need the data to be available when we navigate to the chat page
    const optimisticChatReportData: OnyxUpdate = isNewChat
        ? {
              onyxMethod: Onyx.METHOD.SET,
              key: `${ONYXKEYS.COLLECTION.REPORT}${chatReport.reportID}`,
              value: {
                  ...chatReport,
                  // Set and clear pending fields on the chat report
                  pendingFields: {createChat: CONST.RED_BRICK_ROAD_PENDING_ACTION.ADD},
                  lastReadTime: DateUtils.getDBTime(),
                  lastVisibleActionCreated: reportPreviewAction.created,
              },
          }
        : {
              onyxMethod: Onyx.METHOD.MERGE,
              key: `${ONYXKEYS.COLLECTION.REPORT}${chatReport.reportID}`,
              value: {
                  ...chatReport,
                  lastReadTime: DateUtils.getDBTime(),
                  lastVisibleActionCreated: reportPreviewAction.created,
              },
          };
    const optimisticQuickActionData: OnyxUpdate = {
        onyxMethod: Onyx.METHOD.SET,
        key: ONYXKEYS.NVP_QUICK_ACTION_GLOBAL_CREATE,
        value: {
            action: CONST.QUICK_ACTIONS.SEND_MONEY,
            chatReportID: chatReport.reportID,
            isFirstQuickAction: isEmptyObject(quickAction),
        },
    };
    const optimisticIOUReportData: OnyxUpdate = {
        onyxMethod: Onyx.METHOD.SET,
        key: `${ONYXKEYS.COLLECTION.REPORT}${optimisticIOUReport.reportID}`,
        value: {
            ...optimisticIOUReport,
            lastMessageText: optimisticIOUReportAction.message?.[0].text,
            lastMessageHtml: optimisticIOUReportAction.message?.[0].html,
        },
    };
    const optimisticTransactionThreadData: OnyxUpdate = {
        onyxMethod: Onyx.METHOD.SET,
        key: `${ONYXKEYS.COLLECTION.REPORT}${optimisticTransactionThread.reportID}`,
        value: optimisticTransactionThread,
    };
    const optimisticIOUReportActionsData: OnyxUpdate = {
        onyxMethod: Onyx.METHOD.MERGE,
        key: `${ONYXKEYS.COLLECTION.REPORT_ACTIONS}${optimisticIOUReport.reportID}`,
        value: {
            [optimisticCreatedActionForIOUReport.reportActionID]: optimisticCreatedActionForIOUReport,
            [optimisticIOUReportAction.reportActionID]: {
                ...(optimisticIOUReportAction as OnyxTypes.ReportAction),
                pendingAction: CONST.RED_BRICK_ROAD_PENDING_ACTION.ADD,
            },
        },
    };
    const optimisticChatReportActionsData: OnyxUpdate = {
        onyxMethod: Onyx.METHOD.MERGE,
        key: `${ONYXKEYS.COLLECTION.REPORT_ACTIONS}${chatReport.reportID}`,
        value: {
            [reportPreviewAction.reportActionID]: reportPreviewAction,
        },
    };
    const optimisticTransactionThreadReportActionsData: OnyxUpdate = {
        onyxMethod: Onyx.METHOD.MERGE,
        key: `${ONYXKEYS.COLLECTION.REPORT_ACTIONS}${optimisticTransactionThread.reportID}`,
        value: {
            [optimisticCreatedActionForTransactionThread.reportActionID]: optimisticCreatedActionForTransactionThread,
        },
    };

    const successData: OnyxUpdate[] = [
        {
            onyxMethod: Onyx.METHOD.MERGE,
            key: `${ONYXKEYS.COLLECTION.REPORT_ACTIONS}${optimisticIOUReport.reportID}`,
            value: {
                [optimisticIOUReportAction.reportActionID]: {
                    pendingAction: null,
                },
            },
        },
        {
            onyxMethod: Onyx.METHOD.MERGE,
            key: `${ONYXKEYS.COLLECTION.TRANSACTION}${optimisticTransaction.transactionID}`,
            value: {pendingAction: null},
        },
        {
            onyxMethod: Onyx.METHOD.MERGE,
            key: `${ONYXKEYS.COLLECTION.REPORT_ACTIONS}${chatReport.reportID}`,
            value: {
                [reportPreviewAction.reportActionID]: {
                    pendingAction: null,
                },
            },
        },
        {
            onyxMethod: Onyx.METHOD.MERGE,
            key: `${ONYXKEYS.COLLECTION.REPORT_ACTIONS}${optimisticTransactionThread.reportID}`,
            value: {
                [optimisticCreatedActionForTransactionThread.reportActionID]: {
                    pendingAction: null,
                },
            },
        },
    ];

    const failureData: OnyxUpdate[] = [
        {
            onyxMethod: Onyx.METHOD.MERGE,
            key: `${ONYXKEYS.COLLECTION.TRANSACTION}${optimisticTransaction.transactionID}`,
            value: {
                errors: ErrorUtils.getMicroSecondOnyxError('iou.error.other'),
            },
        },
        {
            onyxMethod: Onyx.METHOD.MERGE,
            key: `${ONYXKEYS.COLLECTION.REPORT}${optimisticTransactionThread.reportID}`,
            value: {
                errorFields: {
                    createChat: ErrorUtils.getMicroSecondOnyxError('report.genericCreateReportFailureMessage'),
                },
            },
        },
        {
            onyxMethod: Onyx.METHOD.MERGE,
            key: `${ONYXKEYS.COLLECTION.REPORT_ACTIONS}${optimisticTransactionThread.reportID}`,
            value: {
                [optimisticCreatedActionForTransactionThread.reportActionID]: {
                    errors: ErrorUtils.getMicroSecondOnyxError('iou.error.genericCreateFailureMessage'),
                },
            },
        },
    ];

    let optimisticPersonalDetailListData: OnyxUpdate | EmptyObject = {};

    // Now, let's add the data we need just when we are creating a new chat report
    if (isNewChat) {
        successData.push({
            onyxMethod: Onyx.METHOD.MERGE,
            key: `${ONYXKEYS.COLLECTION.REPORT}${chatReport.reportID}`,
            value: {pendingFields: null},
        });
        failureData.push(
            {
                onyxMethod: Onyx.METHOD.MERGE,
                key: `${ONYXKEYS.COLLECTION.REPORT}${chatReport.reportID}`,
                value: {
                    errorFields: {
                        createChat: ErrorUtils.getMicroSecondOnyxError('report.genericCreateReportFailureMessage'),
                    },
                },
            },
            {
                onyxMethod: Onyx.METHOD.MERGE,
                key: `${ONYXKEYS.COLLECTION.REPORT_ACTIONS}${optimisticIOUReport.reportID}`,
                value: {
                    [optimisticIOUReportAction.reportActionID]: {
                        errors: ErrorUtils.getMicroSecondOnyxError(null),
                    },
                },
            },
        );

        // Add optimistic personal details for recipient
        optimisticPersonalDetailListData = {
            onyxMethod: Onyx.METHOD.MERGE,
            key: ONYXKEYS.PERSONAL_DETAILS_LIST,
            value: {
                [recipientAccountID]: {
                    accountID: recipientAccountID,
                    avatar: UserUtils.getDefaultAvatarURL(recipient.accountID),
                    // Disabling this line since participant.displayName can be an empty string
                    // eslint-disable-next-line @typescript-eslint/prefer-nullish-coalescing
                    displayName: recipient.displayName || recipient.login,
                    login: recipient.login,
                },
            },
        };

        if (optimisticChatReportActionsData.value) {
            // Add an optimistic created action to the optimistic chat reportActions data
            optimisticChatReportActionsData.value[optimisticCreatedActionForChat.reportActionID] = optimisticCreatedActionForChat;
        }
    } else {
        failureData.push({
            onyxMethod: Onyx.METHOD.MERGE,
            key: `${ONYXKEYS.COLLECTION.REPORT_ACTIONS}${optimisticIOUReport.reportID}`,
            value: {
                [optimisticIOUReportAction.reportActionID]: {
                    errors: ErrorUtils.getMicroSecondOnyxError('iou.error.other'),
                },
            },
        });
    }

    const optimisticData: OnyxUpdate[] = [
        optimisticChatReportData,
        optimisticQuickActionData,
        optimisticIOUReportData,
        optimisticChatReportActionsData,
        optimisticIOUReportActionsData,
        optimisticTransactionData,
        optimisticTransactionThreadData,
        optimisticTransactionThreadReportActionsData,
    ];

    if (!isEmptyObject(optimisticPersonalDetailListData)) {
        optimisticData.push(optimisticPersonalDetailListData);
    }

    return {
        params: {
            iouReportID: optimisticIOUReport.reportID,
            chatReportID: chatReport.reportID,
            reportActionID: optimisticIOUReportAction.reportActionID,
            paymentMethodType,
            transactionID: optimisticTransaction.transactionID,
            newIOUReportDetails,
            createdReportActionID: isNewChat ? optimisticCreatedActionForChat.reportActionID : '0',
            reportPreviewReportActionID: reportPreviewAction.reportActionID,
            createdIOUReportActionID: optimisticCreatedActionForIOUReport.reportActionID,
            transactionThreadReportID: optimisticTransactionThread.reportID,
            createdReportActionIDForThread: optimisticCreatedActionForTransactionThread.reportActionID,
        },
        optimisticData,
        successData,
        failureData,
    };
}

function getPayMoneyRequestParams(chatReport: OnyxTypes.Report, iouReport: OnyxTypes.Report, recipient: Participant, paymentMethodType: PaymentMethodType): PayMoneyRequestData {
    const total = iouReport.total ?? 0;
    const optimisticIOUReportAction = ReportUtils.buildOptimisticIOUReportAction(
        CONST.IOU.REPORT_ACTION_TYPE.PAY,
        ReportUtils.isExpenseReport(iouReport) ? -total : total,
        iouReport.currency ?? '',
        '',
        [recipient],
        '',
        paymentMethodType,
        iouReport.reportID,
        true,
    );

    // In some instances, the report preview action might not be available to the payer (only whispered to the requestor)
    // hence we need to make the updates to the action safely.
    let optimisticReportPreviewAction = null;
    const reportPreviewAction = ReportActionsUtils.getReportPreviewAction(chatReport.reportID, iouReport.reportID);
    if (reportPreviewAction) {
        optimisticReportPreviewAction = ReportUtils.updateReportPreview(iouReport, reportPreviewAction, true);
    }

    const currentNextStep = allNextSteps[`${ONYXKEYS.COLLECTION.NEXT_STEP}${iouReport.reportID}`] ?? null;
    const optimisticNextStep = NextStepUtils.buildNextStep(iouReport, CONST.REPORT.STATUS_NUM.REIMBURSED, {isPaidWithExpensify: paymentMethodType === CONST.IOU.PAYMENT_TYPE.VBBA});

    const optimisticData: OnyxUpdate[] = [
        {
            onyxMethod: Onyx.METHOD.MERGE,
            key: `${ONYXKEYS.COLLECTION.REPORT}${chatReport.reportID}`,
            value: {
                ...chatReport,
                lastReadTime: DateUtils.getDBTime(),
                lastVisibleActionCreated: optimisticIOUReportAction.created,
                hasOutstandingChildRequest: false,
                iouReportID: null,
                lastMessageText: optimisticIOUReportAction.message?.[0].text,
                lastMessageHtml: optimisticIOUReportAction.message?.[0].html,
            },
        },
        {
            onyxMethod: Onyx.METHOD.MERGE,
            key: `${ONYXKEYS.COLLECTION.REPORT_ACTIONS}${iouReport.reportID}`,
            value: {
                [optimisticIOUReportAction.reportActionID]: {
                    ...(optimisticIOUReportAction as OnyxTypes.ReportAction),
                    pendingAction: CONST.RED_BRICK_ROAD_PENDING_ACTION.ADD,
                },
            },
        },
        {
            onyxMethod: Onyx.METHOD.MERGE,
            key: `${ONYXKEYS.COLLECTION.REPORT}${iouReport.reportID}`,
            value: {
                ...iouReport,
                lastMessageText: optimisticIOUReportAction.message?.[0].text,
                lastMessageHtml: optimisticIOUReportAction.message?.[0].html,
                hasOutstandingChildRequest: false,
                statusNum: CONST.REPORT.STATUS_NUM.REIMBURSED,
                pendingFields: {
                    preview: CONST.RED_BRICK_ROAD_PENDING_ACTION.UPDATE,
                    reimbursed: CONST.RED_BRICK_ROAD_PENDING_ACTION.UPDATE,
                },
            },
        },
        {
            onyxMethod: Onyx.METHOD.MERGE,
            key: ONYXKEYS.NVP_LAST_PAYMENT_METHOD,
            value: {[iouReport.policyID ?? '']: paymentMethodType},
        },
        {
            onyxMethod: Onyx.METHOD.MERGE,
            key: `${ONYXKEYS.COLLECTION.NEXT_STEP}${iouReport.reportID}`,
            value: optimisticNextStep,
        },
    ];

    const successData: OnyxUpdate[] = [
        {
            onyxMethod: Onyx.METHOD.MERGE,
            key: `${ONYXKEYS.COLLECTION.REPORT_ACTIONS}${iouReport.reportID}`,
            value: {
                [optimisticIOUReportAction.reportActionID]: {
                    pendingAction: null,
                },
            },
        },
        {
            onyxMethod: Onyx.METHOD.MERGE,
            key: `${ONYXKEYS.COLLECTION.REPORT}${iouReport.reportID}`,
            value: {
                pendingFields: {
                    preview: null,
                    reimbursed: null,
                },
            },
        },
    ];

    const failureData: OnyxUpdate[] = [
        {
            onyxMethod: Onyx.METHOD.MERGE,
            key: `${ONYXKEYS.COLLECTION.REPORT_ACTIONS}${iouReport.reportID}`,
            value: {
                [optimisticIOUReportAction.reportActionID]: {
                    errors: ErrorUtils.getMicroSecondOnyxError('iou.error.other'),
                },
            },
        },
        {
            onyxMethod: Onyx.METHOD.MERGE,
            key: `${ONYXKEYS.COLLECTION.REPORT}${iouReport.reportID}`,
            value: iouReport,
        },
        {
            onyxMethod: Onyx.METHOD.MERGE,
            key: `${ONYXKEYS.COLLECTION.REPORT}${chatReport.reportID}`,
            value: chatReport,
        },
        {
            onyxMethod: Onyx.METHOD.MERGE,
            key: `${ONYXKEYS.COLLECTION.NEXT_STEP}${iouReport.reportID}`,
            value: currentNextStep,
        },
    ];

    // In case the report preview action is loaded locally, let's update it.
    if (optimisticReportPreviewAction) {
        optimisticData.push({
            onyxMethod: Onyx.METHOD.MERGE,
            key: `${ONYXKEYS.COLLECTION.REPORT_ACTIONS}${chatReport.reportID}`,
            value: {
                [optimisticReportPreviewAction.reportActionID]: optimisticReportPreviewAction,
            },
        });
        failureData.push({
            onyxMethod: Onyx.METHOD.MERGE,
            key: `${ONYXKEYS.COLLECTION.REPORT_ACTIONS}${chatReport.reportID}`,
            value: {
                [optimisticReportPreviewAction.reportActionID]: {
                    created: optimisticReportPreviewAction.created,
                },
            },
        });
    }

    return {
        params: {
            iouReportID: iouReport.reportID,
            chatReportID: chatReport.reportID,
            reportActionID: optimisticIOUReportAction.reportActionID,
            paymentMethodType,
            amount: Math.abs(total),
        },
        optimisticData,
        successData,
        failureData,
    };
}

/**
 * @param managerID - Account ID of the person sending the money
 * @param recipient - The user receiving the money
 */
function sendMoneyElsewhere(report: OnyxTypes.Report, amount: number, currency: string, comment: string, managerID: number, recipient: Participant) {
    const {params, optimisticData, successData, failureData} = getSendMoneyParams(report, amount, currency, comment, CONST.IOU.PAYMENT_TYPE.ELSEWHERE, managerID, recipient);

    API.write(WRITE_COMMANDS.SEND_MONEY_ELSEWHERE, params, {optimisticData, successData, failureData});

    resetMoneyRequestInfo();
    Navigation.dismissModal(params.chatReportID);
    Report.notifyNewAction(params.chatReportID, managerID);
}

/**
 * @param managerID - Account ID of the person sending the money
 * @param recipient - The user receiving the money
 */
function sendMoneyWithWallet(report: OnyxTypes.Report, amount: number, currency: string, comment: string, managerID: number, recipient: Participant) {
    const {params, optimisticData, successData, failureData} = getSendMoneyParams(report, amount, currency, comment, CONST.IOU.PAYMENT_TYPE.EXPENSIFY, managerID, recipient);

    API.write(WRITE_COMMANDS.SEND_MONEY_WITH_WALLET, params, {optimisticData, successData, failureData});

    resetMoneyRequestInfo();
    Navigation.dismissModal(params.chatReportID);
    Report.notifyNewAction(params.chatReportID, managerID);
}

function canApproveIOU(iouReport: OnyxEntry<OnyxTypes.Report> | EmptyObject, chatReport: OnyxEntry<OnyxTypes.Report> | EmptyObject, policy: OnyxEntry<OnyxTypes.Policy> | EmptyObject) {
    if (isEmptyObject(chatReport)) {
        return false;
    }
    const isPaidGroupPolicy = ReportUtils.isPaidGroupPolicyExpenseChat(chatReport);
    if (!isPaidGroupPolicy) {
        return false;
    }

    const isOnInstantSubmitPolicy = PolicyUtils.isInstantSubmitEnabled(policy);
    const isOnSubmitAndClosePolicy = PolicyUtils.isSubmitAndClose(policy);
    if (isOnInstantSubmitPolicy && isOnSubmitAndClosePolicy) {
        return false;
    }

    const managerID = iouReport?.managerID ?? 0;
    const isCurrentUserManager = managerID === userAccountID;
    const isPolicyExpenseChat = ReportUtils.isPolicyExpenseChat(chatReport);

    const isOpenExpenseReport = isPolicyExpenseChat && ReportUtils.isOpenExpenseReport(iouReport);
    const isApproved = ReportUtils.isReportApproved(iouReport);
    const iouSettled = ReportUtils.isSettled(iouReport?.reportID);

    return isCurrentUserManager && !isOpenExpenseReport && !isApproved && !iouSettled;
}

function canIOUBePaid(iouReport: OnyxEntry<OnyxTypes.Report> | EmptyObject, chatReport: OnyxEntry<OnyxTypes.Report> | EmptyObject, policy: OnyxEntry<OnyxTypes.Policy> | EmptyObject) {
    const isPolicyExpenseChat = ReportUtils.isPolicyExpenseChat(chatReport);
    const iouCanceled = ReportUtils.isArchivedRoom(chatReport);

    if (isEmptyObject(iouReport)) {
        return false;
    }

    if (policy?.reimbursementChoice === CONST.POLICY.REIMBURSEMENT_CHOICES.REIMBURSEMENT_NO) {
        return false;
    }

    const isPayer = ReportUtils.isPayer(
        {
            email: currentUserEmail,
            accountID: userAccountID,
        },
        iouReport,
    );

    const isOpenExpenseReport = isPolicyExpenseChat && ReportUtils.isOpenExpenseReport(iouReport);
    const iouSettled = ReportUtils.isSettled(iouReport?.reportID);

    const {reimbursableSpend} = ReportUtils.getMoneyRequestSpendBreakdown(iouReport);
    const isAutoReimbursable = policy?.reimbursementChoice === CONST.POLICY.REIMBURSEMENT_CHOICES.REIMBURSEMENT_YES ? false : ReportUtils.canBeAutoReimbursed(iouReport, policy);
    const shouldBeApproved = canApproveIOU(iouReport, chatReport, policy);

    return isPayer && !isOpenExpenseReport && !iouSettled && !iouReport?.isWaitingOnBankAccount && reimbursableSpend !== 0 && !iouCanceled && !isAutoReimbursable && !shouldBeApproved;
}

function hasIOUToApproveOrPay(chatReport: OnyxEntry<OnyxTypes.Report> | EmptyObject, excludedIOUReportID: string): boolean {
    const chatReportActions = ReportActionsUtils.getAllReportActions(chatReport?.reportID ?? '');

    return Object.values(chatReportActions).some((action) => {
        const iouReport = ReportUtils.getReport(action.childReportID ?? '');
        const policy = ReportUtils.getPolicy(iouReport?.policyID);

        const shouldShowSettlementButton = canIOUBePaid(iouReport, chatReport, policy) || canApproveIOU(iouReport, chatReport, policy);
        return action.childReportID?.toString() !== excludedIOUReportID && action.actionName === CONST.REPORT.ACTIONS.TYPE.REPORTPREVIEW && shouldShowSettlementButton;
    });
}

function approveMoneyRequest(expenseReport: OnyxTypes.Report | EmptyObject) {
    const currentNextStep = allNextSteps[`${ONYXKEYS.COLLECTION.NEXT_STEP}${expenseReport.reportID}`] ?? null;
    const optimisticApprovedReportAction = ReportUtils.buildOptimisticApprovedReportAction(expenseReport.total ?? 0, expenseReport.currency ?? '', expenseReport.reportID);
    const optimisticNextStep = NextStepUtils.buildNextStep(expenseReport, CONST.REPORT.STATUS_NUM.APPROVED);
    const chatReport = ReportUtils.getReport(expenseReport.chatReportID);

    const optimisticReportActionsData: OnyxUpdate = {
        onyxMethod: Onyx.METHOD.MERGE,
        key: `${ONYXKEYS.COLLECTION.REPORT_ACTIONS}${expenseReport.reportID}`,
        value: {
            [optimisticApprovedReportAction.reportActionID]: {
                ...(optimisticApprovedReportAction as OnyxTypes.ReportAction),
                pendingAction: CONST.RED_BRICK_ROAD_PENDING_ACTION.ADD,
            },
        },
    };
    const optimisticIOUReportData: OnyxUpdate = {
        onyxMethod: Onyx.METHOD.MERGE,
        key: `${ONYXKEYS.COLLECTION.REPORT}${expenseReport.reportID}`,
        value: {
            ...expenseReport,
            lastMessageText: optimisticApprovedReportAction.message?.[0].text,
            lastMessageHtml: optimisticApprovedReportAction.message?.[0].html,
            stateNum: CONST.REPORT.STATE_NUM.APPROVED,
            statusNum: CONST.REPORT.STATUS_NUM.APPROVED,
        },
    };

    const optimisticChatReportData: OnyxUpdate = {
        onyxMethod: Onyx.METHOD.MERGE,
        key: `${ONYXKEYS.COLLECTION.REPORT}${expenseReport?.chatReportID}`,
        value: {
            hasOutstandingChildRequest: hasIOUToApproveOrPay(chatReport, expenseReport?.reportID ?? ''),
        },
    };

    const optimisticNextStepData: OnyxUpdate = {
        onyxMethod: Onyx.METHOD.MERGE,
        key: `${ONYXKEYS.COLLECTION.NEXT_STEP}${expenseReport.reportID}`,
        value: optimisticNextStep,
    };
    const optimisticData: OnyxUpdate[] = [optimisticIOUReportData, optimisticReportActionsData, optimisticNextStepData, optimisticChatReportData];

    const successData: OnyxUpdate[] = [
        {
            onyxMethod: Onyx.METHOD.MERGE,
            key: `${ONYXKEYS.COLLECTION.REPORT_ACTIONS}${expenseReport.reportID}`,
            value: {
                [optimisticApprovedReportAction.reportActionID]: {
                    pendingAction: null,
                },
            },
        },
    ];

    const failureData: OnyxUpdate[] = [
        {
            onyxMethod: Onyx.METHOD.MERGE,
            key: `${ONYXKEYS.COLLECTION.REPORT_ACTIONS}${expenseReport.reportID}`,
            value: {
                [expenseReport.reportActionID ?? '']: {
                    errors: ErrorUtils.getMicroSecondOnyxError('iou.error.other'),
                },
            },
        },
        {
            onyxMethod: Onyx.METHOD.MERGE,
            key: `${ONYXKEYS.COLLECTION.REPORT}${expenseReport.chatReportID}`,
            value: {
                hasOutstandingChildRequest: chatReport?.hasOutstandingChildRequest,
            },
        },
        {
            onyxMethod: Onyx.METHOD.MERGE,
            key: `${ONYXKEYS.COLLECTION.NEXT_STEP}${expenseReport.reportID}`,
            value: currentNextStep,
        },
    ];

    const parameters: ApproveMoneyRequestParams = {
        reportID: expenseReport.reportID,
        approvedReportActionID: optimisticApprovedReportAction.reportActionID,
    };

    API.write(WRITE_COMMANDS.APPROVE_MONEY_REQUEST, parameters, {optimisticData, successData, failureData});
}

function submitReport(expenseReport: OnyxTypes.Report) {
    const currentNextStep = allNextSteps[`${ONYXKEYS.COLLECTION.NEXT_STEP}${expenseReport.reportID}`] ?? null;
    const optimisticSubmittedReportAction = ReportUtils.buildOptimisticSubmittedReportAction(expenseReport?.total ?? 0, expenseReport.currency ?? '', expenseReport.reportID);
    const parentReport = ReportUtils.getReport(expenseReport.parentReportID);
    const policy = ReportUtils.getPolicy(expenseReport.policyID);
    const isCurrentUserManager = currentUserPersonalDetails.accountID === expenseReport.managerID;
    const optimisticNextStep = NextStepUtils.buildNextStep(expenseReport, CONST.REPORT.STATUS_NUM.SUBMITTED);

    const optimisticData: OnyxUpdate[] = [
        {
            onyxMethod: Onyx.METHOD.MERGE,
            key: `${ONYXKEYS.COLLECTION.REPORT_ACTIONS}${expenseReport.reportID}`,
            value: {
                [optimisticSubmittedReportAction.reportActionID]: {
                    ...(optimisticSubmittedReportAction as OnyxTypes.ReportAction),
                    pendingAction: CONST.RED_BRICK_ROAD_PENDING_ACTION.ADD,
                },
            },
        },
        {
            onyxMethod: Onyx.METHOD.MERGE,
            key: `${ONYXKEYS.COLLECTION.REPORT}${expenseReport.reportID}`,
            value: {
                ...expenseReport,
                lastMessageText: optimisticSubmittedReportAction.message?.[0].text ?? '',
                lastMessageHtml: optimisticSubmittedReportAction.message?.[0].html ?? '',
                stateNum: CONST.REPORT.STATE_NUM.SUBMITTED,
                statusNum: CONST.REPORT.STATUS_NUM.SUBMITTED,
            },
        },
        {
            onyxMethod: Onyx.METHOD.MERGE,
            key: `${ONYXKEYS.COLLECTION.NEXT_STEP}${expenseReport.reportID}`,
            value: optimisticNextStep,
        },
    ];

    if (parentReport?.reportID) {
        optimisticData.push({
            onyxMethod: Onyx.METHOD.MERGE,
            key: `${ONYXKEYS.COLLECTION.REPORT}${parentReport.reportID}`,
            value: {
                ...parentReport,
                // In case its a manager who force submitted the report, they are the next user who needs to take an action
                hasOutstandingChildRequest: isCurrentUserManager,
                iouReportID: null,
            },
        });
    }

    const successData: OnyxUpdate[] = [
        {
            onyxMethod: Onyx.METHOD.MERGE,
            key: `${ONYXKEYS.COLLECTION.REPORT_ACTIONS}${expenseReport.reportID}`,
            value: {
                [optimisticSubmittedReportAction.reportActionID]: {
                    pendingAction: null,
                },
            },
        },
    ];

    const failureData: OnyxUpdate[] = [
        {
            onyxMethod: Onyx.METHOD.MERGE,
            key: `${ONYXKEYS.COLLECTION.REPORT_ACTIONS}${expenseReport.reportID}`,
            value: {
                [optimisticSubmittedReportAction.reportActionID]: {
                    errors: ErrorUtils.getMicroSecondOnyxError('iou.error.other'),
                },
            },
        },
        {
            onyxMethod: Onyx.METHOD.MERGE,
            key: `${ONYXKEYS.COLLECTION.REPORT}${expenseReport.reportID}`,
            value: {
                statusNum: CONST.REPORT.STATUS_NUM.OPEN,
                stateNum: CONST.REPORT.STATE_NUM.OPEN,
            },
        },
        {
            onyxMethod: Onyx.METHOD.MERGE,
            key: `${ONYXKEYS.COLLECTION.NEXT_STEP}${expenseReport.reportID}`,
            value: currentNextStep,
        },
    ];

    if (parentReport?.reportID) {
        failureData.push({
            onyxMethod: Onyx.METHOD.MERGE,
            key: `${ONYXKEYS.COLLECTION.REPORT}${parentReport.reportID}`,
            value: {
                hasOutstandingChildRequest: parentReport.hasOutstandingChildRequest,
                iouReportID: expenseReport.reportID,
            },
        });
    }

    const parameters: SubmitReportParams = {
        reportID: expenseReport.reportID,
        managerAccountID: policy.submitsTo ?? expenseReport.managerID,
        reportActionID: optimisticSubmittedReportAction.reportActionID,
    };

    API.write(WRITE_COMMANDS.SUBMIT_REPORT, parameters, {optimisticData, successData, failureData});
}

function cancelPayment(expenseReport: OnyxTypes.Report, chatReport: OnyxTypes.Report) {
    const optimisticReportAction = ReportUtils.buildOptimisticCancelPaymentReportAction(expenseReport.reportID, -(expenseReport.total ?? 0), expenseReport.currency ?? '');
    const policy = ReportUtils.getPolicy(chatReport.policyID);
    const isFree = policy && policy.type === CONST.POLICY.TYPE.FREE;
    const approvalMode = policy.approvalMode ?? CONST.POLICY.APPROVAL_MODE.BASIC;
    let stateNum: ValueOf<typeof CONST.REPORT.STATE_NUM> = CONST.REPORT.STATE_NUM.SUBMITTED;
    let statusNum: ValueOf<typeof CONST.REPORT.STATUS_NUM> = CONST.REPORT.STATUS_NUM.SUBMITTED;
    if (!isFree) {
        stateNum = approvalMode === CONST.POLICY.APPROVAL_MODE.OPTIONAL ? CONST.REPORT.STATE_NUM.SUBMITTED : CONST.REPORT.STATE_NUM.APPROVED;
        statusNum = approvalMode === CONST.POLICY.APPROVAL_MODE.OPTIONAL ? CONST.REPORT.STATUS_NUM.CLOSED : CONST.REPORT.STATUS_NUM.APPROVED;
    }
    const optimisticNextStep = NextStepUtils.buildNextStep(expenseReport, statusNum);
    const optimisticData: OnyxUpdate[] = [
        {
            onyxMethod: Onyx.METHOD.MERGE,
            key: `${ONYXKEYS.COLLECTION.REPORT_ACTIONS}${expenseReport.reportID}`,
            value: {
                [optimisticReportAction.reportActionID]: {
                    ...(optimisticReportAction as OnyxTypes.ReportAction),
                    pendingAction: CONST.RED_BRICK_ROAD_PENDING_ACTION.ADD,
                },
            },
        },
        {
            onyxMethod: Onyx.METHOD.MERGE,
            key: `${ONYXKEYS.COLLECTION.REPORT}${expenseReport.reportID}`,
            value: {
                ...expenseReport,
                lastMessageText: optimisticReportAction.message?.[0].text,
                lastMessageHtml: optimisticReportAction.message?.[0].html,
                stateNum,
                statusNum,
            },
        },
    ];

    if (!isFree) {
        optimisticData.push({
            onyxMethod: Onyx.METHOD.MERGE,
            key: `${ONYXKEYS.COLLECTION.NEXT_STEP}${expenseReport.reportID}`,
            value: optimisticNextStep,
        });
    }

    const successData: OnyxUpdate[] = [
        {
            onyxMethod: Onyx.METHOD.MERGE,
            key: `${ONYXKEYS.COLLECTION.REPORT_ACTIONS}${expenseReport.reportID}`,
            value: {
                [optimisticReportAction.reportActionID]: {
                    pendingAction: null,
                },
            },
        },
    ];

    const failureData: OnyxUpdate[] = [
        {
            onyxMethod: Onyx.METHOD.MERGE,
            key: `${ONYXKEYS.COLLECTION.REPORT_ACTIONS}${expenseReport.reportID}`,
            value: {
                [optimisticReportAction.reportActionID ?? '']: {
                    errors: ErrorUtils.getMicroSecondOnyxError('iou.error.other'),
                },
            },
        },
        {
            onyxMethod: Onyx.METHOD.MERGE,
            key: `${ONYXKEYS.COLLECTION.REPORT}${expenseReport.reportID}`,
            value: {
                statusNum: CONST.REPORT.STATUS_NUM.REIMBURSED,
            },
        },
    ];

    if (chatReport?.reportID) {
        failureData.push({
            onyxMethod: Onyx.METHOD.MERGE,
            key: `${ONYXKEYS.COLLECTION.REPORT}${chatReport.reportID}`,
            value: {
                hasOutstandingChildRequest: true,
                iouReportID: expenseReport.reportID,
            },
        });
    }
    if (!isFree) {
        failureData.push({
            onyxMethod: Onyx.METHOD.MERGE,
            key: `${ONYXKEYS.COLLECTION.NEXT_STEP}${expenseReport.reportID}`,
            value: NextStepUtils.buildNextStep(expenseReport, CONST.REPORT.STATUS_NUM.REIMBURSED),
        });
    }

    API.write(
        WRITE_COMMANDS.CANCEL_PAYMENT,
        {
            iouReportID: expenseReport.reportID,
            chatReportID: chatReport.reportID,
            managerAccountID: expenseReport.managerID ?? 0,
            reportActionID: optimisticReportAction.reportActionID,
        },
        {optimisticData, successData, failureData},
    );
}

function payMoneyRequest(paymentType: PaymentMethodType, chatReport: OnyxTypes.Report, iouReport: OnyxTypes.Report) {
    const recipient = {accountID: iouReport.ownerAccountID};
    const {params, optimisticData, successData, failureData} = getPayMoneyRequestParams(chatReport, iouReport, recipient, paymentType);

    // For now we need to call the PayMoneyRequestWithWallet API since PayMoneyRequest was not updated to work with
    // Expensify Wallets.
    const apiCommand = paymentType === CONST.IOU.PAYMENT_TYPE.EXPENSIFY ? WRITE_COMMANDS.PAY_MONEY_REQUEST_WITH_WALLET : WRITE_COMMANDS.PAY_MONEY_REQUEST;

    API.write(apiCommand, params, {optimisticData, successData, failureData});
    Navigation.dismissModalWithReport(chatReport);
}

function detachReceipt(transactionID: string) {
    const transaction = allTransactions[`${ONYXKEYS.COLLECTION.TRANSACTION}${transactionID}`];
    const newTransaction = transaction ? {...transaction, filename: '', receipt: {}} : null;

    const optimisticData: OnyxUpdate[] = [
        {
            onyxMethod: Onyx.METHOD.SET,
            key: `${ONYXKEYS.COLLECTION.TRANSACTION}${transactionID}`,
            value: newTransaction,
        },
    ];

    const failureData: OnyxUpdate[] = [
        {
            onyxMethod: Onyx.METHOD.MERGE,
            key: `${ONYXKEYS.COLLECTION.TRANSACTION}${transactionID}`,
            value: transaction,
        },
    ];

    const parameters: DetachReceiptParams = {transactionID};

    API.write(WRITE_COMMANDS.DETACH_RECEIPT, parameters, {optimisticData, failureData});
}

function replaceReceipt(transactionID: string, file: File, source: string) {
    const transaction = allTransactions[`${ONYXKEYS.COLLECTION.TRANSACTION}${transactionID}`];
    const oldReceipt = transaction?.receipt ?? {};
    const receiptOptimistic = {
        source,
        state: CONST.IOU.RECEIPT_STATE.OPEN,
    };

    const optimisticData: OnyxUpdate[] = [
        {
            onyxMethod: Onyx.METHOD.MERGE,
            key: `${ONYXKEYS.COLLECTION.TRANSACTION}${transactionID}`,
            value: {
                receipt: receiptOptimistic,
                filename: file.name,
            },
        },
    ];

    const failureData: OnyxUpdate[] = [
        {
            onyxMethod: Onyx.METHOD.MERGE,
            key: `${ONYXKEYS.COLLECTION.TRANSACTION}${transactionID}`,
            value: {
                receipt: oldReceipt,
                filename: transaction?.filename,
                errors: getReceiptError(receiptOptimistic, file.name),
            },
        },
    ];

    const parameters: ReplaceReceiptParams = {
        transactionID,
        receipt: file,
    };

    API.write(WRITE_COMMANDS.REPLACE_RECEIPT, parameters, {optimisticData, failureData});
}

/**
 * Finds the participants for an IOU based on the attached report
 * @param transactionID of the transaction to set the participants of
 * @param report attached to the transaction
 */
function setMoneyRequestParticipantsFromReport(transactionID: string, report: OnyxTypes.Report) {
    // If the report is iou or expense report, we should get the chat report to set participant for request money
    const chatReport = ReportUtils.isMoneyRequestReport(report) ? ReportUtils.getReport(report.chatReportID) : report;
    const currentUserAccountID = currentUserPersonalDetails.accountID;
    const shouldAddAsReport = !isEmptyObject(chatReport) && ReportUtils.isSelfDM(chatReport);
    const participants: Participant[] =
        ReportUtils.isPolicyExpenseChat(chatReport) || shouldAddAsReport
            ? [{accountID: 0, reportID: chatReport?.reportID, isPolicyExpenseChat: ReportUtils.isPolicyExpenseChat(chatReport), selected: true}]
            : (chatReport?.participantAccountIDs ?? []).filter((accountID) => currentUserAccountID !== accountID).map((accountID) => ({accountID, selected: true}));

    Onyx.merge(`${ONYXKEYS.COLLECTION.TRANSACTION_DRAFT}${transactionID}`, {participants, participantsAutoAssigned: true});
}

function setMoneyRequestId(id: string) {
    Onyx.merge(ONYXKEYS.IOU, {id});
}

function setMoneyRequestAmount(amount: number) {
    Onyx.merge(ONYXKEYS.IOU, {amount});
}

function setMoneyRequestCurrency(currency: string) {
    Onyx.merge(ONYXKEYS.IOU, {currency});
}

function setMoneyRequestTaxRate(transactionID: string, taxRate: TaxRate) {
    Onyx.merge(`${ONYXKEYS.COLLECTION.TRANSACTION_DRAFT}${transactionID}`, {taxRate});
}

function setMoneyRequestTaxAmount(transactionID: string, taxAmount: number) {
    Onyx.merge(`${ONYXKEYS.COLLECTION.TRANSACTION_DRAFT}${transactionID}`, {taxAmount});
}

function setMoneyRequestBillable(billable: boolean) {
    Onyx.merge(ONYXKEYS.IOU, {billable});
}

function setMoneyRequestParticipants(participants: Participant[], isSplitRequest?: boolean) {
    Onyx.merge(ONYXKEYS.IOU, {participants, isSplitRequest});
}

function setShownHoldUseExplanation() {
    Onyx.set(ONYXKEYS.NVP_HOLD_USE_EXPLAINED, true);
}

/** Navigates to the next IOU page based on where the IOU request was started */
function navigateToNextPage(iou: OnyxEntry<OnyxTypes.IOU>, iouType: string, report?: OnyxEntry<OnyxTypes.Report>, path = '') {
    const moneyRequestID = `${iouType}${report?.reportID ?? ''}`;
    const shouldReset = iou?.id !== moneyRequestID && !!report?.reportID;

    // If the money request ID in Onyx does not match the ID from params, we want to start a new request
    // with the ID from params. We need to clear the participants in case the new request is initiated from FAB.
    if (shouldReset) {
        resetMoneyRequestInfo(moneyRequestID);
    }

    // If we're adding a receipt, that means the user came from the confirmation page and we need to navigate back to it.
    if (path.slice(1) === ROUTES.MONEY_REQUEST_RECEIPT.getRoute(iouType, report?.reportID)) {
        Navigation.navigate(ROUTES.MONEY_REQUEST_CONFIRMATION.getRoute(iouType, report?.reportID));
        return;
    }

    // If a request is initiated on a report, skip the participants selection step and navigate to the confirmation page.
    if (report?.reportID) {
        // If the report is iou or expense report, we should get the chat report to set participant for request money
        const chatReport = ReportUtils.isMoneyRequestReport(report) ? ReportUtils.getReport(report.chatReportID) : report;
        // Reinitialize the participants when the money request ID in Onyx does not match the ID from params
        if (!iou?.participants?.length || shouldReset) {
            const currentUserAccountID = currentUserPersonalDetails.accountID;
            const participants: Participant[] = ReportUtils.isPolicyExpenseChat(chatReport)
                ? [{reportID: chatReport?.reportID, isPolicyExpenseChat: true, selected: true}]
                : (chatReport?.participantAccountIDs ?? []).filter((accountID) => currentUserAccountID !== accountID).map((accountID) => ({accountID, selected: true}));
            setMoneyRequestParticipants(participants);
        }
        Navigation.navigate(ROUTES.MONEY_REQUEST_CONFIRMATION.getRoute(iouType, report.reportID));
        return;
    }
    Navigation.navigate(ROUTES.MONEY_REQUEST_PARTICIPANTS.getRoute(iouType));
}

/**
 *  When the money request or split bill creation flow is initialized via FAB, the reportID is not passed as a navigation
 * parameter.
 * Gets a report id from the first participant of the IOU object stored in Onyx.
 */
function getIOUReportID(iou?: OnyxTypes.IOU, route?: MoneyRequestRoute): string {
    // Disabling this line for safeness as nullish coalescing works only if the value is undefined or null
    // eslint-disable-next-line @typescript-eslint/prefer-nullish-coalescing
    return route?.params.reportID || iou?.participants?.[0]?.reportID || '';
}

/**
 * Put money request on HOLD
 */
function putOnHold(transactionID: string, comment: string, reportID: string) {
    const createdReportAction = ReportUtils.buildOptimisticHoldReportAction();
    const createdReportActionComment = ReportUtils.buildOptimisticHoldReportActionComment(comment);

    const optimisticData: OnyxUpdate[] = [
        {
            onyxMethod: Onyx.METHOD.MERGE,
            key: `${ONYXKEYS.COLLECTION.REPORT_ACTIONS}${reportID}`,
            value: {
                [createdReportAction.reportActionID]: createdReportAction as ReportAction,
                [createdReportActionComment.reportActionID]: createdReportActionComment as ReportAction,
            },
        },
        {
            onyxMethod: Onyx.METHOD.MERGE,
            key: `${ONYXKEYS.COLLECTION.TRANSACTION}${transactionID}`,
            value: {
                comment: {
                    hold: createdReportAction.reportActionID,
                },
            },
        },
    ];

    const successData: OnyxUpdate[] = [];

    const failureData: OnyxUpdate[] = [
        {
            onyxMethod: Onyx.METHOD.MERGE,
            key: `${ONYXKEYS.COLLECTION.TRANSACTION}${transactionID}`,
            value: {
                comment: {
                    hold: null,
                },
            },
        },
    ];

    API.write(
        'HoldRequest',
        {
            transactionID,
            comment,
            reportActionID: createdReportAction.reportActionID,
            commentReportActionID: createdReportActionComment.reportActionID,
        },
        {optimisticData, successData, failureData},
    );
}

/**
 * Remove money request from HOLD
 */
function unholdRequest(transactionID: string, reportID: string) {
    const createdReportAction = ReportUtils.buildOptimisticUnHoldReportAction();

    const optimisticData: OnyxUpdate[] = [
        {
            onyxMethod: Onyx.METHOD.MERGE,
            key: `${ONYXKEYS.COLLECTION.REPORT_ACTIONS}${reportID}`,
            value: {
                [createdReportAction.reportActionID]: createdReportAction as ReportAction,
            },
        },
        {
            onyxMethod: Onyx.METHOD.MERGE,
            key: `${ONYXKEYS.COLLECTION.TRANSACTION}${transactionID}`,
            value: {
                comment: {
                    hold: null,
                },
            },
        },
    ];

    const successData: OnyxUpdate[] = [
        {
            onyxMethod: Onyx.METHOD.MERGE,
            key: `${ONYXKEYS.COLLECTION.TRANSACTION}${transactionID}`,
            value: {
                comment: {
                    hold: null,
                },
            },
        },
    ];

    API.write(
        'UnHoldRequest',
        {
            transactionID,
            reportActionID: createdReportAction.reportActionID,
        },
        {optimisticData, successData, failureData: []},
    );
}
// eslint-disable-next-line rulesdir/no-negated-variables
function navigateToStartStepIfScanFileCannotBeRead(
    receiptFilename: string,
    receiptPath: string,
    onSuccess: (file: File) => void,
    requestType: ValueOf<typeof CONST.IOU.REQUEST_TYPE>,
    iouType: ValueOf<typeof CONST.IOU.TYPE>,
    transactionID: string,
    reportID: string,
    receiptType: string,
) {
    if (!receiptFilename || !receiptPath) {
        return;
    }

    const onFailure = () => {
        setMoneyRequestReceipt(transactionID, '', '', true);
        if (requestType === CONST.IOU.REQUEST_TYPE.MANUAL) {
            Navigation.navigate(ROUTES.MONEY_REQUEST_STEP_SCAN.getRoute(CONST.IOU.ACTION.CREATE, iouType, transactionID, reportID, Navigation.getActiveRouteWithoutParams()));
            return;
        }
        IOUUtils.navigateToStartMoneyRequestStep(requestType, iouType, transactionID, reportID);
    };
    FileUtils.readFileAsync(receiptPath, receiptFilename, onSuccess, onFailure, receiptType);
}

/** Save the preferred payment method for a policy */
function savePreferredPaymentMethod(policyID: string, paymentMethod: PaymentMethodType) {
    Onyx.merge(`${ONYXKEYS.NVP_LAST_PAYMENT_METHOD}`, {[policyID]: paymentMethod});
}

export {
    setMoneyRequestParticipants,
    createDistanceRequest,
    deleteMoneyRequest,
    deleteTrackExpense,
    splitBill,
    splitBillAndOpenReport,
    setDraftSplitTransaction,
    startSplitBill,
    completeSplitBill,
    requestMoney,
    sendMoneyElsewhere,
    approveMoneyRequest,
    submitReport,
    payMoneyRequest,
    sendMoneyWithWallet,
    initMoneyRequest,
    startMoneyRequest,
    resetMoneyRequestInfo,
    clearMoneyRequest,
    updateMoneyRequestTypeParams,
    setMoneyRequestAmount_temporaryForRefactor,
    setMoneyRequestBillable_temporaryForRefactor,
    setMoneyRequestCreated,
    setMoneyRequestCurrency_temporaryForRefactor,
    setMoneyRequestDescription,
    setMoneyRequestOriginalCurrency_temporaryForRefactor,
    setMoneyRequestParticipants_temporaryForRefactor,
    setMoneyRequestPendingFields,
    setMoneyRequestReceipt,
    setMoneyRequestAmount,
    setMoneyRequestBillable,
    setMoneyRequestCategory,
    setMoneyRequestCurrency,
    setMoneyRequestId,
    setMoneyRequestMerchant,
    setMoneyRequestParticipantsFromReport,
    setMoneyRequestTag,
    setMoneyRequestTaxAmount,
    setMoneyRequestTaxRate,
    setShownHoldUseExplanation,
    navigateToNextPage,
    updateMoneyRequestDate,
    updateMoneyRequestBillable,
    updateMoneyRequestMerchant,
    updateMoneyRequestTag,
    updateMoneyRequestDistance,
    updateMoneyRequestCategory,
    updateMoneyRequestAmountAndCurrency,
    updateMoneyRequestDescription,
    replaceReceipt,
    detachReceipt,
    getIOUReportID,
    editMoneyRequest,
    putOnHold,
    unholdRequest,
    cancelPayment,
    navigateToStartStepIfScanFileCannotBeRead,
    savePreferredPaymentMethod,
    trackExpense,
    canIOUBePaid,
    canApproveIOU,
};<|MERGE_RESOLUTION|>--- conflicted
+++ resolved
@@ -3174,33 +3174,18 @@
             updatedTransaction?.billable,
         );
 
-<<<<<<< HEAD
-        const oneOnOneCreatedActionForChat = ReportUtils.buildOptimisticCreatedReportAction(currentUserEmailForIOUSplit);
-        const [oneOnOneCreatedActionForIOU, oneOnOneIOUAction, optimisticTransactionThread, optimisticCreatedActionForTransactionThread] = ReportUtils.buildOptimisticMoneyRequestEntities(
-            oneOnOneIOUReport,
-            CONST.IOU.REPORT_ACTION_TYPE.CREATE,
-            splitAmount,
-            currency ?? '',
-            updatedTransaction?.comment.comment ?? '',
-            currentUserEmailForIOUSplit,
-            [participant],
-            oneOnOneTransaction.transactionID,
-            undefined,
-        );
-=======
         const [oneOnOneCreatedActionForChat, oneOnOneCreatedActionForIOU, oneOnOneIOUAction, optimisticTransactionThread, optimisticCreatedActionForTransactionThread] =
             ReportUtils.buildOptimisticMoneyRequestEntities(
                 oneOnOneIOUReport,
                 CONST.IOU.REPORT_ACTION_TYPE.CREATE,
                 splitAmount,
                 currency ?? '',
-                updatedTransaction.comment.comment ?? '',
+                updatedTransaction?.comment.comment ?? '',
                 currentUserEmailForIOUSplit,
                 [participant],
                 oneOnOneTransaction.transactionID,
                 undefined,
             );
->>>>>>> b0db06da
 
         let oneOnOneReportPreviewAction = ReportActionsUtils.getReportPreviewAction(oneOnOneChatReport?.reportID ?? '', oneOnOneIOUReport?.reportID ?? '');
         if (oneOnOneReportPreviewAction) {
