import {format} from 'date-fns';
import {fastMerge, Str} from 'expensify-common';
import {InteractionManager} from 'react-native';
import type {NullishDeep, OnyxCollection, OnyxEntry, OnyxInputValue, OnyxUpdate} from 'react-native-onyx';
import Onyx from 'react-native-onyx';
import type {PartialDeep, SetRequired, ValueOf} from 'type-fest';
import ReceiptGeneric from '@assets/images/receipt-generic.png';
import * as API from '@libs/API';
import type {
    ApproveMoneyRequestParams,
    CategorizeTrackedExpenseParams as CategorizeTrackedExpenseApiParams,
    CompleteSplitBillParams,
    CreateDistanceRequestParams,
    CreatePerDiemRequestParams,
    CreateWorkspaceParams,
    DeleteMoneyRequestParams,
    DetachReceiptParams,
    PayInvoiceParams,
    PayMoneyRequestParams,
    ReplaceReceiptParams,
    RequestMoneyParams,
    ResolveDuplicatesParams,
    SendInvoiceParams,
    SendMoneyParams,
    SetNameValuePairParams,
    ShareTrackedExpenseParams,
    SplitBillParams,
    StartSplitBillParams,
    SubmitReportParams,
    TrackExpenseParams,
    TransactionMergeParams,
    UnapproveExpenseReportParams,
    UpdateMoneyRequestParams,
} from '@libs/API/parameters';
import {WRITE_COMMANDS} from '@libs/API/types';
import {convertAmountToDisplayString, convertToDisplayString} from '@libs/CurrencyUtils';
import DateUtils from '@libs/DateUtils';
import DistanceRequestUtils from '@libs/DistanceRequestUtils';
import {getMicroSecondOnyxErrorObject, getMicroSecondOnyxErrorWithTranslationKey} from '@libs/ErrorUtils';
import {readFileAsync} from '@libs/fileDownload/FileUtils';
import GoogleTagManager from '@libs/GoogleTagManager';
import {
    calculateAmount as calculateIOUAmount,
    formatCurrentUserToAttendee,
    isMovingTransactionFromTrackExpense as isMovingTransactionFromTrackExpenseIOUUtils,
    navigateToStartMoneyRequestStep,
    updateIOUOwnerAndTotal,
} from '@libs/IOUUtils';
import isFileUploadable from '@libs/isFileUploadable';
import {formatPhoneNumber} from '@libs/LocalePhoneNumber';
import * as Localize from '@libs/Localize';
import Log from '@libs/Log';
import isSearchTopmostFullScreenRoute from '@libs/Navigation/helpers/isSearchTopmostFullScreenRoute';
import Navigation from '@libs/Navigation/Navigation';
import {buildNextStep} from '@libs/NextStepUtils';
import {rand64} from '@libs/NumberUtils';
import {getPersonalDetailsForAccountIDs} from '@libs/OptionsListUtils';
import {getCustomUnitID} from '@libs/PerDiemRequestUtils';
import {getAccountIDsByLogins} from '@libs/PersonalDetailsUtils';
import {addSMSDomainIfPhoneNumber} from '@libs/PhoneNumber';
import {getPerDiemCustomUnit, getPolicy, getSubmitToAccountID, hasDependentTags, isControlPolicy, isPaidGroupPolicy, isPolicyAdmin, isSubmitAndClose} from '@libs/PolicyUtils';
import {
    getAllReportActions,
    getLastVisibleAction,
    getLastVisibleMessage,
    getOriginalMessage,
    getReportAction,
    getReportActionHtml,
    getReportActionMessage,
    getReportActionText,
    getTrackExpenseActionableWhisper,
    isActionableTrackExpense,
    isCreatedAction,
    isDeletedParentAction,
    isMoneyRequestAction,
    isReportPreviewAction,
} from '@libs/ReportActionsUtils';
import type {OptimisticChatReport, OptimisticCreatedReportAction, OptimisticIOUReportAction, OptionData, TransactionDetails} from '@libs/ReportUtils';
import {
    buildOptimisticActionableTrackExpenseWhisper,
    buildOptimisticApprovedReportAction,
    buildOptimisticCancelPaymentReportAction,
    buildOptimisticChatReport,
    buildOptimisticCreatedReportAction,
    buildOptimisticDetachReceipt,
    buildOptimisticDismissedViolationReportAction,
    buildOptimisticExpenseReport,
    buildOptimisticHoldReportAction,
    buildOptimisticHoldReportActionComment,
    buildOptimisticInvoiceReport,
    buildOptimisticIOUReport,
    buildOptimisticIOUReportAction,
    buildOptimisticModifiedExpenseReportAction,
    buildOptimisticMoneyRequestEntities,
    buildOptimisticMovedTrackedExpenseModifiedReportAction,
    buildOptimisticReportPreview,
    buildOptimisticSubmittedReportAction,
    buildOptimisticUnapprovedReportAction,
    buildOptimisticUnHoldReportAction,
    canBeAutoReimbursed,
    canUserPerformWriteAction as canUserPerformWriteActionReportUtils,
    getAllHeldTransactions as getAllHeldTransactionsReportUtils,
    getApprovalChain,
    getChatByParticipants,
    getDisplayedReportID,
    getInvoiceChatByParticipants,
    getMoneyRequestSpendBreakdown,
    getOptimisticDataForParentReportAction,
    getOutstandingChildRequest,
    getPersonalDetailsForAccountID,
    getReportNameValuePairs,
    getReportOrDraftReport,
    getReportTransactions,
    getTransactionDetails,
    hasHeldExpenses as hasHeldExpensesReportUtils,
    hasNonReimbursableTransactions as hasNonReimbursableTransactionsReportUtils,
    isArchivedReport,
    isArchivedReportWithID,
    isDraftReport,
    isExpenseReport,
    isIndividualInvoiceRoom,
    isInvoiceReport as isInvoiceReportReportUtils,
    isInvoiceRoom,
    isMoneyRequestReport as isMoneyRequestReportReportUtils,
    isOpenExpenseReport as isOpenExpenseReportReportUtils,
    isOpenInvoiceReport as isOpenInvoiceReportReportUtils,
    isOptimisticPersonalDetail,
    isPayAtEndExpenseReport as isPayAtEndExpenseReportReportUtils,
    isPayer as isPayerReportUtils,
    isPolicyExpenseChat as isPolicyExpenseChatReportUtil,
    isReportApproved,
    isSelfDM,
    isSettled,
    isTrackExpenseReport,
    shouldCreateNewMoneyRequestReport as shouldCreateNewMoneyRequestReportReportUtils,
    updateReportPreview,
} from '@libs/ReportUtils';
import {getSession} from '@libs/SessionUtils';
import playSound, {SOUNDS} from '@libs/Sound';
import {shouldRestrictUserBillableActions} from '@libs/SubscriptionUtils';
import {
    allHavePendingRTERViolation,
    buildOptimisticTransaction,
    getAmount,
    getCategoryTaxCodeAndAmount,
    getCurrency,
    getMerchant,
    getTransaction,
    getUpdatedTransaction,
    hasReceipt as hasReceiptTransactionUtils,
    isAmountMissing,
    isCustomUnitRateIDForP2P,
    isDistanceRequest as isDistanceRequestTransactionUtils,
    isExpensifyCardTransaction,
    isFetchingWaypointsFromServer,
    isOnHold,
    isPartialMerchant,
    isPending,
    isPerDiemRequest as isPerDiemRequestTransactionUtils,
    isReceiptBeingScanned as isReceiptBeingScannedTransactionUtils,
    isScanRequest as isScanRequestTransactionUtils,
    removeSettledAndApprovedTransactions,
    shouldShowBrokenConnectionViolation,
} from '@libs/TransactionUtils';
import ViolationsUtils from '@libs/Violations/ViolationsUtils';
import type {IOUAction, IOUActionParams, IOUType} from '@src/CONST';
import CONST from '@src/CONST';
import ONYXKEYS from '@src/ONYXKEYS';
import ROUTES from '@src/ROUTES';
import type {Route} from '@src/ROUTES';
import type * as OnyxTypes from '@src/types/onyx';
import type {Attendee, Participant, Split} from '@src/types/onyx/IOU';
import type {ErrorFields, Errors} from '@src/types/onyx/OnyxCommon';
import type {PaymentMethodType} from '@src/types/onyx/OriginalMessage';
import type {InvoiceReceiver, InvoiceReceiverType} from '@src/types/onyx/Report';
import type ReportAction from '@src/types/onyx/ReportAction';
import type {OnyxData} from '@src/types/onyx/Request';
import type {SearchPolicy, SearchReport, SearchTransaction} from '@src/types/onyx/SearchResults';
import type {Comment, Receipt, ReceiptSource, Routes, SplitShares, TransactionChanges, TransactionCustomUnit, WaypointCollection} from '@src/types/onyx/Transaction';
import {isEmptyObject} from '@src/types/utils/EmptyObject';
import {clearByKey as clearPdfByOnyxKey} from './CachedPDFPaths';
import {buildOptimisticPolicyRecentlyUsedCategories} from './Policy/Category';
import {buildOptimisticPolicyRecentlyUsedDestinations} from './Policy/PerDiem';
import {buildOptimisticRecentlyUsedCurrencies, buildPolicyData, generatePolicyID} from './Policy/Policy';
import {buildOptimisticPolicyRecentlyUsedTags} from './Policy/Tag';
import {completeOnboarding, getCurrentUserAccountID, notifyNewAction} from './Report';
import {clearAllRelatedReportActionErrors} from './ReportActions';
import {getRecentWaypoints, sanitizeRecentWaypoints} from './Transaction';
import {removeDraftTransaction} from './TransactionEdit';

type IOURequestType = ValueOf<typeof CONST.IOU.REQUEST_TYPE>;

type OneOnOneIOUReport = OnyxTypes.Report | undefined | null;

type MoneyRequestInformation = {
    payerAccountID: number;
    payerEmail: string;
    iouReport: OnyxTypes.Report;
    chatReport: OnyxTypes.Report;
    transaction: OnyxTypes.Transaction;
    iouAction: OptimisticIOUReportAction;
    createdChatReportActionID?: string;
    createdIOUReportActionID?: string;
    reportPreviewAction: OnyxTypes.ReportAction;
    transactionThreadReportID: string;
    createdReportActionIDForThread: string | undefined;
    onyxData: OnyxData;
    billable?: boolean;
};

type TrackExpenseInformation = {
    createdWorkspaceParams?: CreateWorkspaceParams;
    iouReport?: OnyxTypes.Report;
    chatReport: OnyxTypes.Report;
    transaction: OnyxTypes.Transaction;
    iouAction: OptimisticIOUReportAction;
    createdChatReportActionID?: string;
    createdIOUReportActionID?: string;
    reportPreviewAction?: OnyxTypes.ReportAction;
    transactionThreadReportID: string;
    createdReportActionIDForThread: string | undefined;
    actionableWhisperReportActionIDParam?: string;
    onyxData: OnyxData;
};
type TrackedExpenseTransactionParams = {
    transactionID: string | undefined;
    amount: number;
    currency: string;
    comment: string;
    merchant: string;
    created: string;
    taxCode: string;
    taxAmount: number;
    category?: string;
    tag?: string;
    billable?: boolean;
    receipt?: Receipt;
    waypoints?: string;
    customUnitRateID?: string;
};
type TrackedExpensePolicyParams = {
    policyID: string | undefined;
    isDraftPolicy?: boolean;
};
type TrackedExpenseReportInformation = {
    moneyRequestPreviewReportActionID: string | undefined;
    moneyRequestReportID: string | undefined;
    moneyRequestCreatedReportActionID: string | undefined;
    actionableWhisperReportActionID: string | undefined;
    linkedTrackedExpenseReportAction: OnyxTypes.ReportAction;
    linkedTrackedExpenseReportID: string;
    transactionThreadReportID: string | undefined;
    reportPreviewReportActionID: string | undefined;
};
type TrackedExpenseParams = {
    onyxData?: OnyxData;
    reportInformation: TrackedExpenseReportInformation;
    transactionParams: TrackedExpenseTransactionParams;
    policyParams: TrackedExpensePolicyParams;
    createdWorkspaceParams?: CreateWorkspaceParams;
};

type SendInvoiceInformation = {
    senderWorkspaceID: string | undefined;
    receiver: Partial<OnyxTypes.PersonalDetails>;
    invoiceRoom: OnyxTypes.Report;
    createdChatReportActionID: string;
    invoiceReportID: string;
    reportPreviewReportActionID: string;
    transactionID: string;
    transactionThreadReportID: string;
    createdIOUReportActionID: string;
    createdReportActionIDForThread: string | undefined;
    reportActionID: string;
    onyxData: OnyxData;
};

type SplitData = {
    chatReportID: string;
    transactionID: string;
    reportActionID: string;
    policyID?: string;
    createdReportActionID?: string;
    chatType?: string;
};

type SplitsAndOnyxData = {
    splitData: SplitData;
    splits: Split[];
    onyxData: OnyxData;
};

type UpdateMoneyRequestData = {
    params: UpdateMoneyRequestParams;
    onyxData: OnyxData;
};

type PayMoneyRequestData = {
    params: PayMoneyRequestParams & Partial<PayInvoiceParams>;
    optimisticData: OnyxUpdate[];
    successData: OnyxUpdate[];
    failureData: OnyxUpdate[];
};

type SendMoneyParamsData = {
    params: SendMoneyParams;
    optimisticData: OnyxUpdate[];
    successData: OnyxUpdate[];
    failureData: OnyxUpdate[];
};

type GPSPoint = {
    lat: number;
    long: number;
};

type RequestMoneyTransactionParams = {
    attendees?: Attendee[];
    amount: number;
    currency: string;
    comment?: string;
    receipt?: Receipt;
    category?: string;
    tag?: string;
    taxCode?: string;
    taxAmount?: number;
    billable?: boolean;
    merchant: string;
    created: string;
    actionableWhisperReportActionID?: string;
    linkedTrackedExpenseReportAction?: OnyxTypes.ReportAction;
    linkedTrackedExpenseReportID?: string;
    waypoints?: WaypointCollection;
    customUnitRateID?: string;
};

type PerDiemExpenseTransactionParams = {
    currency: string;
    comment?: string;
    category?: string;
    tag?: string;
    created: string;
    customUnit: TransactionCustomUnit;
    billable?: boolean;
};

type RequestMoneyPolicyParams = {
    policy?: OnyxEntry<OnyxTypes.Policy>;
    policyTagList?: OnyxEntry<OnyxTypes.PolicyTagLists>;
    policyCategories?: OnyxEntry<OnyxTypes.PolicyCategories>;
};

type RequestMoneyParticipantParams = {
    payeeEmail: string | undefined;
    payeeAccountID: number;
    participant: Participant;
};

type PerDiemExpenseInformation = {
    report: OnyxEntry<OnyxTypes.Report>;
    participantParams: RequestMoneyParticipantParams;
    policyParams?: RequestMoneyPolicyParams;
    transactionParams: PerDiemExpenseTransactionParams;
};

type PerDiemExpenseInformationParams = {
    parentChatReport: OnyxEntry<OnyxTypes.Report>;
    transactionParams: PerDiemExpenseTransactionParams;
    participantParams: RequestMoneyParticipantParams;
    policyParams?: RequestMoneyPolicyParams;
    moneyRequestReportID?: string;
};

type RequestMoneyInformation = {
    report: OnyxEntry<OnyxTypes.Report>;
    participantParams: RequestMoneyParticipantParams;
    policyParams?: RequestMoneyPolicyParams;
    gpsPoints?: GPSPoint;
    action?: IOUAction;
    reimbursible?: boolean;
    transactionParams: RequestMoneyTransactionParams;
    isRetry?: boolean;
};

type MoneyRequestInformationParams = {
    parentChatReport: OnyxEntry<OnyxTypes.Report>;
    transactionParams: RequestMoneyTransactionParams;
    participantParams: RequestMoneyParticipantParams;
    policyParams?: RequestMoneyPolicyParams;
    moneyRequestReportID?: string;
    existingTransactionID?: string;
    existingTransaction?: OnyxEntry<OnyxTypes.Transaction>;
    retryParams?: StartSplitBilActionParams | CreateTrackExpenseParams | RequestMoneyInformation | ReplaceReceipt;
};

type MoneyRequestOptimisticParams = {
    chat: {
        report: OnyxTypes.OnyxInputOrEntry<OnyxTypes.Report>;
        createdAction: OptimisticCreatedReportAction;
        reportPreviewAction: ReportAction;
    };
    iou: {
        report: OnyxTypes.Report;
        createdAction: OptimisticCreatedReportAction;
        action: OptimisticIOUReportAction;
    };
    transactionParams: {
        transaction: OnyxTypes.Transaction;
        transactionThreadReport: OptimisticChatReport | null;
        transactionThreadCreatedReportAction: OptimisticCreatedReportAction | null;
    };
    policyRecentlyUsed: {
        categories?: string[];
        tags?: OnyxTypes.RecentlyUsedTags;
        currencies?: string[];
        destinations?: string[];
    };
    personalDetailListAction?: OnyxTypes.PersonalDetailsList;
    nextStep?: OnyxTypes.ReportNextStep | null;
};

type BuildOnyxDataForMoneyRequestParams = {
    isNewChatReport: boolean;
    shouldCreateNewMoneyRequestReport: boolean;
    isOneOnOneSplit?: boolean;
    existingTransactionThreadReportID?: string;
    policyParams?: RequestMoneyPolicyParams;
    optimisticParams: MoneyRequestOptimisticParams;
    retryParams?: StartSplitBilActionParams | CreateTrackExpenseParams | RequestMoneyInformation | ReplaceReceipt;
};

type DistanceRequestTransactionParams = {
    comment: string;
    created: string;
    category?: string;
    tag?: string;
    taxCode?: string;
    taxAmount?: number;
    amount: number;
    currency: string;
    merchant: string;
    billable?: boolean;
    validWaypoints: WaypointCollection;
    customUnitRateID?: string;
    splitShares?: SplitShares;
};
type CreateDistanceRequestInformation = {
    report: OnyxEntry<OnyxTypes.Report>;
    participants: Participant[];
    currentUserLogin?: string;
    currentUserAccountID?: number;
    iouType?: ValueOf<typeof CONST.IOU.TYPE>;
    existingTransaction?: OnyxEntry<OnyxTypes.Transaction>;
    transactionParams: DistanceRequestTransactionParams;
    policyParams?: RequestMoneyPolicyParams;
};

type TrackExpenseTransactionParams = {
    amount: number;
    currency: string;
    created: string | undefined;
    merchant?: string;
    comment?: string;
    receipt?: Receipt;
    category?: string;
    tag?: string;
    taxCode?: string;
    taxAmount?: number;
    billable?: boolean;
    validWaypoints?: WaypointCollection;
    gpsPoints?: GPSPoint;
    actionableWhisperReportActionID?: string;
    linkedTrackedExpenseReportAction?: OnyxTypes.ReportAction;
    linkedTrackedExpenseReportID?: string;
    customUnitRateID?: string;
};

type CreateTrackExpenseParams = {
    report: OnyxTypes.Report;
    isDraftPolicy: boolean;
    action?: IOUAction;
    participantParams: RequestMoneyParticipantParams;
    policyParams?: RequestMoneyPolicyParams;
    transactionParams: TrackExpenseTransactionParams;
    isRetry?: boolean;
};

let allPersonalDetails: OnyxTypes.PersonalDetailsList = {};
Onyx.connect({
    key: ONYXKEYS.PERSONAL_DETAILS_LIST,
    callback: (value) => {
        allPersonalDetails = value ?? {};
    },
});

type StartSplitBilActionParams = {
    participants: Participant[];
    currentUserLogin: string;
    currentUserAccountID: number;
    comment: string;
    receipt: Receipt;
    existingSplitChatReportID?: string;
    billable?: boolean;
    category: string | undefined;
    tag: string | undefined;
    currency: string;
    taxCode: string;
    taxAmount: number;
};

type ReplaceReceipt = {
    transactionID: string;
    file?: File;
    source: string;
};

let allTransactions: NonNullable<OnyxCollection<OnyxTypes.Transaction>> = {};
Onyx.connect({
    key: ONYXKEYS.COLLECTION.TRANSACTION,
    waitForCollectionCallback: true,
    callback: (value) => {
        if (!value) {
            allTransactions = {};
            return;
        }

        allTransactions = value;
    },
});

let allTransactionDrafts: NonNullable<OnyxCollection<OnyxTypes.Transaction>> = {};
Onyx.connect({
    key: ONYXKEYS.COLLECTION.TRANSACTION_DRAFT,
    waitForCollectionCallback: true,
    callback: (value) => {
        allTransactionDrafts = value ?? {};
    },
});

let allTransactionViolations: NonNullable<OnyxCollection<OnyxTypes.TransactionViolations>> = {};
Onyx.connect({
    key: ONYXKEYS.COLLECTION.TRANSACTION_VIOLATIONS,
    waitForCollectionCallback: true,
    callback: (value) => {
        if (!value) {
            allTransactionViolations = {};
            return;
        }

        allTransactionViolations = value;
    },
});

let allDraftSplitTransactions: NonNullable<OnyxCollection<OnyxTypes.Transaction>> = {};
Onyx.connect({
    key: ONYXKEYS.COLLECTION.SPLIT_TRANSACTION_DRAFT,
    waitForCollectionCallback: true,
    callback: (value) => {
        allDraftSplitTransactions = value ?? {};
    },
});

let allNextSteps: NonNullable<OnyxCollection<OnyxTypes.ReportNextStep>> = {};
Onyx.connect({
    key: ONYXKEYS.COLLECTION.NEXT_STEP,
    waitForCollectionCallback: true,
    callback: (value) => {
        allNextSteps = value ?? {};
    },
});

let allReports: OnyxCollection<OnyxTypes.Report>;
Onyx.connect({
    key: ONYXKEYS.COLLECTION.REPORT,
    waitForCollectionCallback: true,
    callback: (value) => {
        allReports = value;
    },
});

let userAccountID = -1;
let currentUserEmail = '';
Onyx.connect({
    key: ONYXKEYS.SESSION,
    callback: (value) => {
        currentUserEmail = value?.email ?? '';
        userAccountID = value?.accountID ?? CONST.DEFAULT_NUMBER_ID;
    },
});

let currentUserPersonalDetails: OnyxEntry<OnyxTypes.PersonalDetails>;
Onyx.connect({
    key: ONYXKEYS.PERSONAL_DETAILS_LIST,
    callback: (value) => {
        currentUserPersonalDetails = value?.[userAccountID] ?? undefined;
    },
});

let currentDate: OnyxEntry<string> = '';
Onyx.connect({
    key: ONYXKEYS.CURRENT_DATE,
    callback: (value) => {
        currentDate = value;
    },
});

let quickAction: OnyxEntry<OnyxTypes.QuickAction> = {};
Onyx.connect({
    key: ONYXKEYS.NVP_QUICK_ACTION_GLOBAL_CREATE,
    callback: (value) => {
        quickAction = value;
    },
});

let allReportActions: OnyxCollection<OnyxTypes.ReportActions>;
Onyx.connect({
    key: ONYXKEYS.COLLECTION.REPORT_ACTIONS,
    waitForCollectionCallback: true,
    callback: (actions) => {
        if (!actions) {
            return;
        }
        allReportActions = actions;
    },
});

let activePolicyID: OnyxEntry<string>;
Onyx.connect({
    key: ONYXKEYS.NVP_ACTIVE_POLICY_ID,
    callback: (value) => (activePolicyID = value),
});

let introSelected: OnyxEntry<OnyxTypes.IntroSelected>;
Onyx.connect({
    key: ONYXKEYS.NVP_INTRO_SELECTED,
    callback: (value) => (introSelected = value),
});

let personalDetailsList: OnyxEntry<OnyxTypes.PersonalDetailsList>;
Onyx.connect({
    key: ONYXKEYS.PERSONAL_DETAILS_LIST,
    callback: (value) => (personalDetailsList = value),
});

/**
 * Find the report preview action from given chat report and iou report
 */
function getReportPreviewAction(chatReportID: string | undefined, iouReportID: string | undefined): OnyxInputValue<ReportAction<typeof CONST.REPORT.ACTIONS.TYPE.REPORT_PREVIEW>> {
    const reportActions = allReportActions?.[`${ONYXKEYS.COLLECTION.REPORT_ACTIONS}${chatReportID}`] ?? {};

    // Find the report preview action from the chat report
    return (
        Object.values(reportActions).find(
            (reportAction): reportAction is ReportAction<typeof CONST.REPORT.ACTIONS.TYPE.REPORT_PREVIEW> =>
                reportAction && isReportPreviewAction(reportAction) && getOriginalMessage(reportAction)?.linkedReportID === iouReportID,
        ) ?? null
    );
}

/**
 * Initialize expense info
 * @param reportID to attach the transaction to
 * @param policy
 * @param isFromGlobalCreate
 * @param iouRequestType one of manual/scan/distance
 */
function initMoneyRequest(
    reportID: string,
    policy: OnyxEntry<OnyxTypes.Policy>,
    isFromGlobalCreate: boolean,
    currentIouRequestType: IOURequestType | undefined,
    newIouRequestType: IOURequestType,
) {
    // Generate a brand new transactionID
    const newTransactionID = CONST.IOU.OPTIMISTIC_TRANSACTION_ID;
    const currency = policy?.outputCurrency ?? currentUserPersonalDetails?.localCurrencyCode ?? CONST.CURRENCY.USD;
    // Disabling this line since currentDate can be an empty string
    // eslint-disable-next-line @typescript-eslint/prefer-nullish-coalescing
    const created = currentDate || format(new Date(), 'yyyy-MM-dd');

    // in case we have to re-init money request, but the IOU request type is the same with the old draft transaction,
    // we should keep most of the existing data by using the ONYX MERGE operation
    if (currentIouRequestType === newIouRequestType) {
        // so, we just need to update the reportID, isFromGlobalCreate, created, currency
        Onyx.merge(`${ONYXKEYS.COLLECTION.TRANSACTION_DRAFT}${newTransactionID}`, {
            reportID,
            isFromGlobalCreate,
            created,
            currency,
            transactionID: newTransactionID,
        });
        return;
    }

    const comment: Comment = {};
    let requestCategory: string | null = null;

    // Add initial empty waypoints when starting a distance expense
    if (newIouRequestType === CONST.IOU.REQUEST_TYPE.DISTANCE) {
        comment.waypoints = {
            waypoint0: {keyForList: 'start_waypoint'},
            waypoint1: {keyForList: 'stop_waypoint'},
        };
        if (!isFromGlobalCreate) {
            const customUnitRateID = DistanceRequestUtils.getCustomUnitRateID(reportID);
            comment.customUnit = {customUnitRateID};
        }
    }

    if (newIouRequestType === CONST.IOU.REQUEST_TYPE.PER_DIEM) {
        comment.customUnit = {
            attributes: {
                dates: {
                    start: DateUtils.getStartOfToday(),
                    end: DateUtils.getStartOfToday(),
                },
            },
        };
        if (!isFromGlobalCreate) {
            const {customUnitID, category} = getCustomUnitID(reportID);
            comment.customUnit = {...comment.customUnit, customUnitID};
            requestCategory = category ?? null;
        }
    }

    // Store the transaction in Onyx and mark it as not saved so it can be cleaned up later
    // Use set() here so that there is no way that data will be leaked between objects when it gets reset
    Onyx.set(`${ONYXKEYS.COLLECTION.TRANSACTION_DRAFT}${newTransactionID}`, {
        amount: 0,
        attendees: formatCurrentUserToAttendee(currentUserPersonalDetails, reportID),
        comment,
        created,
        currency,
        category: requestCategory,
        iouRequestType: newIouRequestType,
        reportID,
        transactionID: newTransactionID,
        isFromGlobalCreate,
        merchant: CONST.TRANSACTION.PARTIAL_TRANSACTION_MERCHANT,
        splitPayerAccountIDs: currentUserPersonalDetails ? [currentUserPersonalDetails.accountID] : undefined,
    });
}

function createDraftTransaction(transaction: OnyxTypes.Transaction) {
    if (!transaction) {
        return;
    }

    const newTransaction = {
        ...transaction,
    };

    Onyx.set(`${ONYXKEYS.COLLECTION.TRANSACTION_DRAFT}${transaction.transactionID}`, newTransaction);
}

function clearMoneyRequest(transactionID: string, skipConfirmation = false) {
    Onyx.set(`${ONYXKEYS.COLLECTION.SKIP_CONFIRMATION}${transactionID}`, skipConfirmation);
    Onyx.set(`${ONYXKEYS.COLLECTION.TRANSACTION_DRAFT}${transactionID}`, null);
}

function startMoneyRequest(iouType: ValueOf<typeof CONST.IOU.TYPE>, reportID: string, requestType?: IOURequestType, skipConfirmation = false) {
    clearMoneyRequest(CONST.IOU.OPTIMISTIC_TRANSACTION_ID, skipConfirmation);
    switch (requestType) {
        case CONST.IOU.REQUEST_TYPE.MANUAL:
            Navigation.navigate(ROUTES.MONEY_REQUEST_CREATE_TAB_MANUAL.getRoute(CONST.IOU.ACTION.CREATE, iouType, CONST.IOU.OPTIMISTIC_TRANSACTION_ID, reportID));
            return;
        case CONST.IOU.REQUEST_TYPE.SCAN:
            Navigation.navigate(ROUTES.MONEY_REQUEST_CREATE_TAB_SCAN.getRoute(CONST.IOU.ACTION.CREATE, iouType, CONST.IOU.OPTIMISTIC_TRANSACTION_ID, reportID));
            return;
        case CONST.IOU.REQUEST_TYPE.DISTANCE:
            Navigation.navigate(ROUTES.MONEY_REQUEST_CREATE_TAB_DISTANCE.getRoute(CONST.IOU.ACTION.CREATE, iouType, CONST.IOU.OPTIMISTIC_TRANSACTION_ID, reportID));
            return;
        default:
            Navigation.navigate(ROUTES.MONEY_REQUEST_CREATE.getRoute(CONST.IOU.ACTION.CREATE, iouType, CONST.IOU.OPTIMISTIC_TRANSACTION_ID, reportID));
    }
}

function setMoneyRequestAmount(transactionID: string, amount: number, currency: string, shouldShowOriginalAmount = false) {
    Onyx.merge(`${ONYXKEYS.COLLECTION.TRANSACTION_DRAFT}${transactionID}`, {amount, currency, shouldShowOriginalAmount});
}

function setMoneyRequestCreated(transactionID: string, created: string, isDraft: boolean) {
    Onyx.merge(`${isDraft ? ONYXKEYS.COLLECTION.TRANSACTION_DRAFT : ONYXKEYS.COLLECTION.TRANSACTION}${transactionID}`, {created});
}

function setMoneyRequestDateAttribute(transactionID: string, start: string, end: string) {
    Onyx.merge(`${ONYXKEYS.COLLECTION.TRANSACTION_DRAFT}${transactionID}`, {comment: {customUnit: {attributes: {dates: {start, end}}}}});
}

function setMoneyRequestCurrency(transactionID: string, currency: string, isEditing = false) {
    const fieldToUpdate = isEditing ? 'modifiedCurrency' : 'currency';
    Onyx.merge(`${ONYXKEYS.COLLECTION.TRANSACTION_DRAFT}${transactionID}`, {[fieldToUpdate]: currency});
}

function setMoneyRequestDescription(transactionID: string, comment: string, isDraft: boolean) {
    Onyx.merge(`${isDraft ? ONYXKEYS.COLLECTION.TRANSACTION_DRAFT : ONYXKEYS.COLLECTION.TRANSACTION}${transactionID}`, {comment: {comment: comment.trim()}});
}

function setMoneyRequestMerchant(transactionID: string, merchant: string, isDraft: boolean) {
    Onyx.merge(`${isDraft ? ONYXKEYS.COLLECTION.TRANSACTION_DRAFT : ONYXKEYS.COLLECTION.TRANSACTION}${transactionID}`, {merchant});
}

function setMoneyRequestAttendees(transactionID: string, attendees: Attendee[], isDraft: boolean) {
    Onyx.merge(`${isDraft ? ONYXKEYS.COLLECTION.TRANSACTION_DRAFT : ONYXKEYS.COLLECTION.TRANSACTION}${transactionID}`, {attendees});
}

function setMoneyRequestPendingFields(transactionID: string, pendingFields: OnyxTypes.Transaction['pendingFields']) {
    Onyx.merge(`${ONYXKEYS.COLLECTION.TRANSACTION_DRAFT}${transactionID}`, {pendingFields});
}

function setMoneyRequestCategory(transactionID: string, category: string, policyID?: string) {
    Onyx.merge(`${ONYXKEYS.COLLECTION.TRANSACTION_DRAFT}${transactionID}`, {category});
    if (!policyID) {
        setMoneyRequestTaxRate(transactionID, '');
        setMoneyRequestTaxAmount(transactionID, null);
        return;
    }
    const transaction = allTransactionDrafts[`${ONYXKEYS.COLLECTION.TRANSACTION_DRAFT}${transactionID}`];
    const {categoryTaxCode, categoryTaxAmount} = getCategoryTaxCodeAndAmount(category, transaction, getPolicy(policyID));
    if (categoryTaxCode && categoryTaxAmount !== undefined) {
        setMoneyRequestTaxRate(transactionID, categoryTaxCode);
        setMoneyRequestTaxAmount(transactionID, categoryTaxAmount);
    }
}

function setMoneyRequestTag(transactionID: string, tag: string) {
    Onyx.merge(`${ONYXKEYS.COLLECTION.TRANSACTION_DRAFT}${transactionID}`, {tag});
}

function setMoneyRequestBillable(transactionID: string, billable: boolean) {
    Onyx.merge(`${ONYXKEYS.COLLECTION.TRANSACTION_DRAFT}${transactionID}`, {billable});
}

function setMoneyRequestParticipants(transactionID: string, participants: Participant[] = []) {
    Onyx.merge(`${ONYXKEYS.COLLECTION.TRANSACTION_DRAFT}${transactionID}`, {participants});
}

function setSplitPayer(transactionID: string, payerAccountID: number) {
    Onyx.merge(`${ONYXKEYS.COLLECTION.TRANSACTION_DRAFT}${transactionID}`, {splitPayerAccountIDs: [payerAccountID]});
}

function setMoneyRequestReceipt(transactionID: string, source: string, filename: string, isDraft: boolean, type?: string) {
    Onyx.merge(`${isDraft ? ONYXKEYS.COLLECTION.TRANSACTION_DRAFT : ONYXKEYS.COLLECTION.TRANSACTION}${transactionID}`, {
        receipt: {source, type: type ?? ''},
        filename,
    });
}

/**
 * Set custom unit rateID for the transaction draft
 */
function setCustomUnitRateID(transactionID: string, customUnitRateID: string | undefined) {
    const isFakeP2PRate = customUnitRateID === CONST.CUSTOM_UNITS.FAKE_P2P_ID;
    Onyx.merge(`${ONYXKEYS.COLLECTION.TRANSACTION_DRAFT}${transactionID}`, {
        comment: {
            customUnit: {
                customUnitRateID,
                ...(!isFakeP2PRate && {defaultP2PRate: null}),
            },
        },
    });
}

/**
 * Revert custom unit of the draft transaction to the original transaction's value
 */
function resetDraftTransactionsCustomUnit(transactionID: string | undefined) {
    if (!transactionID) {
        return;
    }

    const originalTransaction = allTransactions[`${ONYXKEYS.COLLECTION.TRANSACTION}${transactionID}`];
    if (!originalTransaction) {
        return;
    }

    Onyx.merge(`${ONYXKEYS.COLLECTION.TRANSACTION_DRAFT}${transactionID}`, {
        comment: {
            customUnit: originalTransaction.comment?.customUnit ?? {},
        },
    });
}

/**
 * Set custom unit ID for the transaction draft
 */
function setCustomUnitID(transactionID: string, customUnitID: string) {
    Onyx.merge(`${ONYXKEYS.COLLECTION.TRANSACTION_DRAFT}${transactionID}`, {comment: {customUnit: {customUnitID}}});
}

function removeSubrate(transaction: OnyxEntry<OnyxTypes.Transaction>, currentIndex: string) {
    // Index comes from the route params and is a string
    const index = Number(currentIndex);
    if (index === -1) {
        return;
    }
    const existingSubrates = transaction?.comment?.customUnit?.subRates ?? [];

    const newSubrates = [...existingSubrates];
    newSubrates.splice(index, 1);

    // Onyx.merge won't remove the null nested object values, this is a workaround
    // to remove nested keys while also preserving other object keys
    // Doing a deep clone of the transaction to avoid mutating the original object and running into a cache issue when using Onyx.set
    const newTransaction: OnyxTypes.Transaction = {
        // eslint-disable-next-line @typescript-eslint/non-nullable-type-assertion-style
        ...(transaction as OnyxTypes.Transaction),
        comment: {
            ...transaction?.comment,
            customUnit: {
                ...transaction?.comment?.customUnit,
                subRates: newSubrates,
                quantity: null,
            },
        },
    };

    Onyx.set(`${ONYXKEYS.COLLECTION.TRANSACTION_DRAFT}${transaction?.transactionID}`, newTransaction);
}

function updateSubrate(transaction: OnyxEntry<OnyxTypes.Transaction>, currentIndex: string, quantity: number, id: string, name: string, rate: number) {
    // Index comes from the route params and is a string
    const index = Number(currentIndex);
    if (index === -1) {
        return;
    }
    const existingSubrates = transaction?.comment?.customUnit?.subRates ?? [];

    if (index >= existingSubrates.length) {
        return;
    }

    const newSubrates = [...existingSubrates];
    newSubrates.splice(index, 1, {quantity, id, name, rate});

    // Onyx.merge won't remove the null nested object values, this is a workaround
    // to remove nested keys while also preserving other object keys
    // Doing a deep clone of the transaction to avoid mutating the original object and running into a cache issue when using Onyx.set
    const newTransaction: OnyxTypes.Transaction = {
        // eslint-disable-next-line @typescript-eslint/non-nullable-type-assertion-style
        ...(transaction as OnyxTypes.Transaction),
        comment: {
            ...transaction?.comment,
            customUnit: {
                ...transaction?.comment?.customUnit,
                subRates: newSubrates,
                quantity: null,
            },
        },
    };

    Onyx.set(`${ONYXKEYS.COLLECTION.TRANSACTION_DRAFT}${transaction?.transactionID}`, newTransaction);
}

function clearSubrates(transactionID: string) {
    Onyx.merge(`${ONYXKEYS.COLLECTION.TRANSACTION_DRAFT}${transactionID}`, {comment: {customUnit: {subRates: []}}});
}

function addSubrate(transaction: OnyxEntry<OnyxTypes.Transaction>, currentIndex: string, quantity: number, id: string, name: string, rate: number) {
    // Index comes from the route params and is a string
    const index = Number(currentIndex);
    if (index === -1) {
        return;
    }
    const existingSubrates = transaction?.comment?.customUnit?.subRates ?? [];

    if (index !== existingSubrates.length) {
        return;
    }

    const newSubrates = [...existingSubrates];
    newSubrates.push({quantity, id, name, rate});

    // Onyx.merge won't remove the null nested object values, this is a workaround
    // to remove nested keys while also preserving other object keys
    // Doing a deep clone of the transaction to avoid mutating the original object and running into a cache issue when using Onyx.set
    const newTransaction: OnyxTypes.Transaction = {
        // eslint-disable-next-line @typescript-eslint/non-nullable-type-assertion-style
        ...(transaction as OnyxTypes.Transaction),
        comment: {
            ...transaction?.comment,
            customUnit: {
                ...transaction?.comment?.customUnit,
                subRates: newSubrates,
                quantity: null,
            },
        },
    };

    Onyx.set(`${ONYXKEYS.COLLECTION.TRANSACTION_DRAFT}${transaction?.transactionID}`, newTransaction);
}

/**
 * Set the distance rate of a transaction.
 * Used when creating a new transaction or moving an existing one from Self DM
 */
function setMoneyRequestDistanceRate(transactionID: string, customUnitRateID: string, policy: OnyxEntry<OnyxTypes.Policy>, isDraft: boolean) {
    if (policy) {
        Onyx.merge(ONYXKEYS.NVP_LAST_SELECTED_DISTANCE_RATES, {[policy.id]: customUnitRateID});
    }

    const distanceRate = DistanceRequestUtils.getRateByCustomUnitRateID({policy, customUnitRateID});
    Onyx.merge(`${isDraft ? ONYXKEYS.COLLECTION.TRANSACTION_DRAFT : ONYXKEYS.COLLECTION.TRANSACTION}${transactionID}`, {
        comment: {
            customUnit: {
                customUnitRateID,
                ...(!!policy && {defaultP2PRate: null}),
                ...(distanceRate && {distanceUnit: distanceRate.unit}),
            },
        },
    });
}

/** Helper function to get the receipt error for expenses, or the generic error if there's no receipt */
function getReceiptError(
    receipt: OnyxEntry<Receipt>,
    filename?: string,
    isScanRequest = true,
    errorKey?: number,
    action?: IOUActionParams,
    retryParams?: StartSplitBilActionParams | CreateTrackExpenseParams | RequestMoneyInformation | ReplaceReceipt,
): Errors | ErrorFields {
    const formattedRetryParams = typeof retryParams === 'string' ? retryParams : JSON.stringify(retryParams);

    return isEmptyObject(receipt) || !isScanRequest
        ? getMicroSecondOnyxErrorWithTranslationKey('iou.error.genericCreateFailureMessage', errorKey)
        : getMicroSecondOnyxErrorObject(
              {
                  error: CONST.IOU.RECEIPT_ERROR,
                  source: receipt.source?.toString() ?? '',
                  filename: filename ?? '',
                  action: action ?? '',
                  retryParams: formattedRetryParams,
              },
              errorKey,
          );
}

/** Helper function to get optimistic fields violations onyx data */
function getFieldViolationsOnyxData(iouReport: OnyxTypes.Report): SetRequired<OnyxData, 'optimisticData' | 'failureData'> {
    const missingFields: OnyxTypes.ReportFieldsViolations = {};
    const excludedFields = Object.values(CONST.REPORT_VIOLATIONS_EXCLUDED_FIELDS) as string[];

    Object.values(iouReport.fieldList ?? {}).forEach((field) => {
        if (excludedFields.includes(field.fieldID) || !!field.value || !!field.defaultValue) {
            return;
        }
        // in case of missing field violation the empty object is indicator.
        missingFields[field.fieldID] = {};
    });

    return {
        optimisticData: [
            {
                onyxMethod: Onyx.METHOD.SET,
                key: `${ONYXKEYS.COLLECTION.REPORT_VIOLATIONS}${iouReport.reportID}`,
                value: {
                    fieldRequired: missingFields,
                },
            },
        ],
        failureData: [
            {
                onyxMethod: Onyx.METHOD.SET,
                key: `${ONYXKEYS.COLLECTION.REPORT_VIOLATIONS}${iouReport.reportID}`,
                value: null,
            },
        ],
    };
}

/** Builds the Onyx data for an expense */
function buildOnyxDataForMoneyRequest(moneyRequestParams: BuildOnyxDataForMoneyRequestParams): [OnyxUpdate[], OnyxUpdate[], OnyxUpdate[]] {
    const {
        isNewChatReport,
        shouldCreateNewMoneyRequestReport,
        isOneOnOneSplit = false,
        existingTransactionThreadReportID,
        policyParams = {},
        optimisticParams,
        retryParams,
    } = moneyRequestParams;
    const {policy, policyCategories, policyTagList} = policyParams;
    const {
        chat,
        iou,
        transactionParams: {transaction, transactionThreadReport, transactionThreadCreatedReportAction},
        policyRecentlyUsed,
        personalDetailListAction,
        nextStep,
    } = optimisticParams;

    const isScanRequest = isScanRequestTransactionUtils(transaction);
    const isPerDiemRequest = isPerDiemRequestTransactionUtils(transaction);
    const outstandingChildRequest = getOutstandingChildRequest(iou.report);
    const clearedPendingFields = Object.fromEntries(Object.keys(transaction.pendingFields ?? {}).map((key) => [key, null]));
    const optimisticData: OnyxUpdate[] = [];
    const successData: OnyxUpdate[] = [];
    let newQuickAction: ValueOf<typeof CONST.QUICK_ACTIONS>;
    if (isScanRequest) {
        newQuickAction = CONST.QUICK_ACTIONS.REQUEST_SCAN;
    } else if (isPerDiemRequest) {
        newQuickAction = CONST.QUICK_ACTIONS.PER_DIEM;
    } else {
        newQuickAction = CONST.QUICK_ACTIONS.REQUEST_MANUAL;
    }

    if (isDistanceRequestTransactionUtils(transaction)) {
        newQuickAction = CONST.QUICK_ACTIONS.REQUEST_DISTANCE;
    }
    const existingTransactionThreadReport = allReports?.[`${ONYXKEYS.COLLECTION.REPORT}${existingTransactionThreadReportID}`] ?? null;

    if (chat.report) {
        optimisticData.push({
            // Use SET for new reports because it doesn't exist yet, is faster and we need the data to be available when we navigate to the chat page
            onyxMethod: isNewChatReport ? Onyx.METHOD.SET : Onyx.METHOD.MERGE,
            key: `${ONYXKEYS.COLLECTION.REPORT}${chat.report.reportID}`,
            value: {
                ...chat.report,
                lastReadTime: DateUtils.getDBTime(),
                ...(shouldCreateNewMoneyRequestReport ? {lastVisibleActionCreated: chat.reportPreviewAction.created} : {}),
                iouReportID: iou.report.reportID,
                ...outstandingChildRequest,
                ...(isNewChatReport ? {pendingFields: {createChat: CONST.RED_BRICK_ROAD_PENDING_ACTION.ADD}} : {}),
            },
        });
    }

    optimisticData.push(
        {
            onyxMethod: shouldCreateNewMoneyRequestReport ? Onyx.METHOD.SET : Onyx.METHOD.MERGE,
            key: `${ONYXKEYS.COLLECTION.REPORT}${iou.report.reportID}`,
            value: {
                ...iou.report,
                lastMessageText: getReportActionText(iou.action),
                lastMessageHtml: getReportActionHtml(iou.action),
                lastVisibleActionCreated: iou.action.created,
                pendingFields: {
                    ...(shouldCreateNewMoneyRequestReport ? {createChat: CONST.RED_BRICK_ROAD_PENDING_ACTION.ADD} : {preview: CONST.RED_BRICK_ROAD_PENDING_ACTION.UPDATE}),
                },
            },
        },
        {
            onyxMethod: Onyx.METHOD.SET,
            key: `${ONYXKEYS.COLLECTION.TRANSACTION}${transaction.transactionID}`,
            value: transaction,
        },
        isNewChatReport
            ? {
                  onyxMethod: Onyx.METHOD.SET,
                  key: `${ONYXKEYS.COLLECTION.REPORT_ACTIONS}${chat.report?.reportID}`,
                  value: {
                      [chat.createdAction.reportActionID]: chat.createdAction,
                      [chat.reportPreviewAction.reportActionID]: chat.reportPreviewAction,
                  },
              }
            : {
                  onyxMethod: Onyx.METHOD.MERGE,
                  key: `${ONYXKEYS.COLLECTION.REPORT_ACTIONS}${chat.report?.reportID}`,
                  value: {
                      [chat.reportPreviewAction.reportActionID]: chat.reportPreviewAction,
                  },
              },
        shouldCreateNewMoneyRequestReport
            ? {
                  onyxMethod: Onyx.METHOD.SET,
                  key: `${ONYXKEYS.COLLECTION.REPORT_ACTIONS}${iou.report.reportID}`,
                  value: {
                      [iou.createdAction.reportActionID]: iou.createdAction as OnyxTypes.ReportAction,
                      [iou.action.reportActionID]: iou.action as OnyxTypes.ReportAction,
                  },
              }
            : {
                  onyxMethod: Onyx.METHOD.MERGE,
                  key: `${ONYXKEYS.COLLECTION.REPORT_ACTIONS}${iou.report.reportID}`,
                  value: {
                      [iou.action.reportActionID]: iou.action as OnyxTypes.ReportAction,
                  },
              },
        {
            onyxMethod: Onyx.METHOD.MERGE,
            key: `${ONYXKEYS.COLLECTION.REPORT}${transactionThreadReport?.reportID}`,
            value: {
                ...transactionThreadReport,
                pendingFields: {createChat: CONST.RED_BRICK_ROAD_PENDING_ACTION.ADD},
            },
        },
    );

    if (!isEmptyObject(transactionThreadCreatedReportAction)) {
        optimisticData.push({
            onyxMethod: Onyx.METHOD.MERGE,
            key: `${ONYXKEYS.COLLECTION.REPORT_ACTIONS}${transactionThreadReport?.reportID}`,
            value: {
                [transactionThreadCreatedReportAction.reportActionID]: transactionThreadCreatedReportAction,
            },
        });
    }

    if (policyRecentlyUsed.categories?.length) {
        optimisticData.push({
            onyxMethod: Onyx.METHOD.SET,
            key: `${ONYXKEYS.COLLECTION.POLICY_RECENTLY_USED_CATEGORIES}${iou.report.policyID}`,
            value: policyRecentlyUsed.categories,
        });
    }

    if (policyRecentlyUsed.currencies?.length) {
        optimisticData.push({
            onyxMethod: Onyx.METHOD.SET,
            key: ONYXKEYS.RECENTLY_USED_CURRENCIES,
            value: policyRecentlyUsed.currencies,
        });
    }

    if (!isEmptyObject(policyRecentlyUsed.tags)) {
        optimisticData.push({
            onyxMethod: Onyx.METHOD.MERGE,
            key: `${ONYXKEYS.COLLECTION.POLICY_RECENTLY_USED_TAGS}${iou.report.policyID}`,
            value: policyRecentlyUsed.tags,
        });
    }

    if (policyRecentlyUsed.destinations?.length) {
        optimisticData.push({
            onyxMethod: Onyx.METHOD.SET,
            key: `${ONYXKEYS.COLLECTION.POLICY_RECENTLY_USED_DESTINATIONS}${iou.report.policyID}`,
            value: policyRecentlyUsed.destinations,
        });
    }

    const redundantParticipants: Record<number, null> = {};
    if (!isEmptyObject(personalDetailListAction)) {
        const successPersonalDetailListAction: Record<number, null> = {};

        // BE will send different participants. We clear the optimistic ones to avoid duplicated entries
        Object.keys(personalDetailListAction).forEach((accountIDKey) => {
            const accountID = Number(accountIDKey);
            successPersonalDetailListAction[accountID] = null;
            redundantParticipants[accountID] = null;
        });

        optimisticData.push({
            onyxMethod: Onyx.METHOD.MERGE,
            key: ONYXKEYS.PERSONAL_DETAILS_LIST,
            value: personalDetailListAction,
        });
        successData.push({
            onyxMethod: Onyx.METHOD.MERGE,
            key: ONYXKEYS.PERSONAL_DETAILS_LIST,
            value: successPersonalDetailListAction,
        });
    }

    if (!isEmptyObject(nextStep)) {
        optimisticData.push({
            onyxMethod: Onyx.METHOD.MERGE,
            key: `${ONYXKEYS.COLLECTION.NEXT_STEP}${iou.report.reportID}`,
            value: nextStep,
        });
    }

    if (isNewChatReport) {
        successData.push(
            {
                onyxMethod: Onyx.METHOD.MERGE,
                key: `${ONYXKEYS.COLLECTION.REPORT}${chat.report?.reportID}`,
                value: {
                    participants: redundantParticipants,
                    pendingFields: null,
                    errorFields: null,
                },
            },
            {
                onyxMethod: Onyx.METHOD.MERGE,
                key: `${ONYXKEYS.COLLECTION.REPORT_METADATA}${chat.report?.reportID}`,
                value: {
                    isOptimisticReport: false,
                },
            },
        );
    }

    successData.push(
        {
            onyxMethod: Onyx.METHOD.MERGE,
            key: `${ONYXKEYS.COLLECTION.REPORT}${iou.report.reportID}`,
            value: {
                participants: redundantParticipants,
                pendingFields: null,
                errorFields: null,
            },
        },
        {
            onyxMethod: Onyx.METHOD.MERGE,
            key: `${ONYXKEYS.COLLECTION.REPORT_METADATA}${iou.report.reportID}`,
            value: {
                isOptimisticReport: false,
            },
        },
        {
            onyxMethod: Onyx.METHOD.MERGE,
            key: `${ONYXKEYS.COLLECTION.REPORT}${transactionThreadReport?.reportID}`,
            value: {
                participants: redundantParticipants,
                pendingFields: null,
                errorFields: null,
            },
        },
        {
            onyxMethod: Onyx.METHOD.MERGE,
            key: `${ONYXKEYS.COLLECTION.REPORT_METADATA}${transactionThreadReport?.reportID}`,
            value: {
                isOptimisticReport: false,
            },
        },
        {
            onyxMethod: Onyx.METHOD.MERGE,
            key: `${ONYXKEYS.COLLECTION.TRANSACTION}${transaction.transactionID}`,
            value: {
                pendingAction: null,
                pendingFields: clearedPendingFields,
                // The routes contains the distance in meters. Clearing the routes ensures we use the distance
                // in the correct unit stored under the transaction customUnit once the request is created.
                // The route is also not saved in the backend, so we can't rely on it.
                routes: null,
            },
        },

        {
            onyxMethod: Onyx.METHOD.MERGE,
            key: `${ONYXKEYS.COLLECTION.REPORT_ACTIONS}${chat.report?.reportID}`,
            value: {
                ...(isNewChatReport
                    ? {
                          [chat.createdAction.reportActionID]: {
                              pendingAction: null,
                              errors: null,
                          },
                      }
                    : {}),
                [chat.reportPreviewAction.reportActionID]: {
                    pendingAction: null,
                },
            },
        },
        {
            onyxMethod: Onyx.METHOD.MERGE,
            key: `${ONYXKEYS.COLLECTION.REPORT_ACTIONS}${iou.report.reportID}`,
            value: {
                ...(shouldCreateNewMoneyRequestReport
                    ? {
                          [iou.createdAction.reportActionID]: {
                              pendingAction: null,
                              errors: null,
                          },
                      }
                    : {}),
                [iou.action.reportActionID]: {
                    pendingAction: null,
                    errors: null,
                },
            },
        },
    );

    if (!isEmptyObject(transactionThreadCreatedReportAction)) {
        successData.push({
            onyxMethod: Onyx.METHOD.MERGE,
            key: `${ONYXKEYS.COLLECTION.REPORT_ACTIONS}${transactionThreadReport?.reportID}`,
            value: {
                [transactionThreadCreatedReportAction.reportActionID]: {
                    pendingAction: null,
                    errors: null,
                },
            },
        });
    }

    const errorKey = DateUtils.getMicroseconds();

    const failureData: OnyxUpdate[] = [
        {
            onyxMethod: Onyx.METHOD.MERGE,
            key: `${ONYXKEYS.COLLECTION.REPORT}${chat.report?.reportID}`,
            value: {
                iouReportID: chat.report?.iouReportID,
                lastReadTime: chat.report?.lastReadTime,
                lastVisibleActionCreated: chat.report?.lastVisibleActionCreated,
                pendingFields: null,
                hasOutstandingChildRequest: chat.report?.hasOutstandingChildRequest,
                ...(isNewChatReport
                    ? {
                          errorFields: {
                              createChat: getMicroSecondOnyxErrorWithTranslationKey('report.genericCreateReportFailureMessage'),
                          },
                      }
                    : {}),
            },
        },
        {
            onyxMethod: Onyx.METHOD.MERGE,
            key: `${ONYXKEYS.COLLECTION.REPORT}${iou.report.reportID}`,
            value: {
                pendingFields: null,
                errorFields: {
                    ...(shouldCreateNewMoneyRequestReport ? {createChat: getMicroSecondOnyxErrorWithTranslationKey('report.genericCreateReportFailureMessage')} : {}),
                },
            },
        },
        {
            onyxMethod: Onyx.METHOD.MERGE,
            key: `${ONYXKEYS.COLLECTION.REPORT}${transactionThreadReport?.reportID}`,
            value: {
                pendingFields: null,
                errorFields: existingTransactionThreadReport
                    ? null
                    : {
                          createChat: getMicroSecondOnyxErrorWithTranslationKey('report.genericCreateReportFailureMessage'),
                      },
            },
        },
        {
            onyxMethod: Onyx.METHOD.MERGE,
            key: `${ONYXKEYS.COLLECTION.TRANSACTION}${transaction.transactionID}`,
            value: {
                errors: getReceiptError(
                    transaction.receipt,
                    // Disabling this line since transaction.filename can be an empty string
                    // eslint-disable-next-line @typescript-eslint/prefer-nullish-coalescing
                    transaction.filename || transaction.receipt?.filename,
                    isScanRequest,
                    errorKey,
                    CONST.IOU.ACTION_PARAMS.MONEY_REQUEST,
                    retryParams,
                ),
                pendingFields: clearedPendingFields,
            },
        },
        {
            onyxMethod: Onyx.METHOD.MERGE,
            key: `${ONYXKEYS.COLLECTION.REPORT_ACTIONS}${iou.report.reportID}`,
            value: {
                ...(shouldCreateNewMoneyRequestReport
                    ? {
                          [iou.createdAction.reportActionID]: {
                              errors: getReceiptError(
                                  transaction.receipt,
                                  // Disabling this line since transaction.filename can be an empty string
                                  // eslint-disable-next-line @typescript-eslint/prefer-nullish-coalescing
                                  transaction.filename || transaction.receipt?.filename,
                                  isScanRequest,
                                  errorKey,
                                  CONST.IOU.ACTION_PARAMS.MONEY_REQUEST,
                                  retryParams,
                              ),
                          },
                          [iou.action.reportActionID]: {
                              errors: getMicroSecondOnyxErrorWithTranslationKey('iou.error.genericCreateFailureMessage'),
                          },
                      }
                    : {
                          [iou.action.reportActionID]: {
                              errors: getReceiptError(
                                  transaction.receipt,
                                  // Disabling this line since transaction.filename can be an empty string
                                  // eslint-disable-next-line @typescript-eslint/prefer-nullish-coalescing
                                  transaction.filename || transaction.receipt?.filename,
                                  isScanRequest,
                                  errorKey,
                                  CONST.IOU.ACTION_PARAMS.MONEY_REQUEST,
                                  retryParams,
                              ),
                          },
                      }),
            },
        },
    ];

    if (!isOneOnOneSplit) {
        optimisticData.push({
            onyxMethod: Onyx.METHOD.SET,
            key: ONYXKEYS.NVP_QUICK_ACTION_GLOBAL_CREATE,
            value: {
                action: newQuickAction,
                chatReportID: chat.report?.reportID,
                isFirstQuickAction: isEmptyObject(quickAction),
            },
        });
        failureData.push({
            onyxMethod: Onyx.METHOD.SET,
            key: ONYXKEYS.NVP_QUICK_ACTION_GLOBAL_CREATE,
            value: quickAction ?? null,
        });
    }

    if (!isEmptyObject(transactionThreadCreatedReportAction)) {
        failureData.push({
            onyxMethod: Onyx.METHOD.MERGE,
            key: `${ONYXKEYS.COLLECTION.REPORT_ACTIONS}${transactionThreadReport?.reportID}`,
            value: {
                [transactionThreadCreatedReportAction.reportActionID]: {
                    errors: getMicroSecondOnyxErrorWithTranslationKey('iou.error.genericCreateFailureMessage'),
                },
            },
        });
    }

    // We don't need to compute violations unless we're on a paid policy
    if (!policy || !isPaidGroupPolicy(policy)) {
        return [optimisticData, successData, failureData];
    }

    const violationsOnyxData = ViolationsUtils.getViolationsOnyxData(
        transaction,
        [],
        policy,
        policyTagList ?? {},
        policyCategories ?? {},
        hasDependentTags(policy, policyTagList ?? {}),
        false,
    );

    if (violationsOnyxData) {
        optimisticData.push(violationsOnyxData);
        failureData.push({
            onyxMethod: Onyx.METHOD.SET,
            key: `${ONYXKEYS.COLLECTION.TRANSACTION_VIOLATIONS}${transaction.transactionID}`,
            value: [],
        });
    }

    return [optimisticData, successData, failureData];
}

/** Builds the Onyx data for an invoice */
function buildOnyxDataForInvoice(
    chatReport: OnyxEntry<OnyxTypes.Report>,
    iouReport: OnyxTypes.Report,
    transaction: OnyxTypes.Transaction,
    chatCreatedAction: OptimisticCreatedReportAction,
    iouCreatedAction: OptimisticCreatedReportAction,
    iouAction: OptimisticIOUReportAction,
    optimisticPersonalDetailListAction: OnyxTypes.PersonalDetailsList,
    reportPreviewAction: ReportAction,
    optimisticPolicyRecentlyUsedCategories: string[],
    optimisticPolicyRecentlyUsedTags: OnyxTypes.RecentlyUsedTags,
    isNewChatReport: boolean,
    transactionThreadReport: OptimisticChatReport,
    transactionThreadCreatedReportAction: OptimisticCreatedReportAction | null,
    policy?: OnyxEntry<OnyxTypes.Policy>,
    policyTagList?: OnyxEntry<OnyxTypes.PolicyTagLists>,
    policyCategories?: OnyxEntry<OnyxTypes.PolicyCategories>,
    optimisticRecentlyUsedCurrencies?: string[],
    companyName?: string,
    companyWebsite?: string,
): [OnyxUpdate[], OnyxUpdate[], OnyxUpdate[]] {
    const clearedPendingFields = Object.fromEntries(Object.keys(transaction.pendingFields ?? {}).map((key) => [key, null]));
    const optimisticData: OnyxUpdate[] = [
        {
            onyxMethod: Onyx.METHOD.SET,
            key: `${ONYXKEYS.COLLECTION.REPORT}${iouReport.reportID}`,
            value: {
                ...iouReport,
                lastMessageText: getReportActionText(iouAction),
                lastMessageHtml: getReportActionHtml(iouAction),
                pendingFields: {
                    createChat: CONST.RED_BRICK_ROAD_PENDING_ACTION.ADD,
                },
            },
        },
        {
            onyxMethod: Onyx.METHOD.SET,
            key: `${ONYXKEYS.COLLECTION.TRANSACTION}${transaction.transactionID}`,
            value: transaction,
        },
        isNewChatReport
            ? {
                  onyxMethod: Onyx.METHOD.SET,
                  key: `${ONYXKEYS.COLLECTION.REPORT_ACTIONS}${chatReport?.reportID}`,
                  value: {
                      [chatCreatedAction.reportActionID]: chatCreatedAction,
                      [reportPreviewAction.reportActionID]: reportPreviewAction,
                  },
              }
            : {
                  onyxMethod: Onyx.METHOD.MERGE,
                  key: `${ONYXKEYS.COLLECTION.REPORT_ACTIONS}${chatReport?.reportID}`,
                  value: {
                      [reportPreviewAction.reportActionID]: reportPreviewAction,
                  },
              },
        {
            onyxMethod: Onyx.METHOD.MERGE,
            key: `${ONYXKEYS.COLLECTION.REPORT_ACTIONS}${iouReport.reportID}`,
            value: {
                [iouCreatedAction.reportActionID]: iouCreatedAction as OnyxTypes.ReportAction,
                [iouAction.reportActionID]: iouAction as OnyxTypes.ReportAction,
            },
        },
        {
            onyxMethod: Onyx.METHOD.MERGE,
            key: `${ONYXKEYS.COLLECTION.REPORT}${transactionThreadReport.reportID}`,
            value: transactionThreadReport,
        },
    ];

    if (transactionThreadCreatedReportAction?.reportActionID) {
        optimisticData.push({
            onyxMethod: Onyx.METHOD.MERGE,
            key: `${ONYXKEYS.COLLECTION.REPORT_ACTIONS}${transactionThreadReport.reportID}`,
            value: {
                [transactionThreadCreatedReportAction.reportActionID]: transactionThreadCreatedReportAction,
            },
        });
    }

    const successData: OnyxUpdate[] = [];

    if (chatReport) {
        optimisticData.push({
            // Use SET for new reports because it doesn't exist yet, is faster and we need the data to be available when we navigate to the chat page
            onyxMethod: isNewChatReport ? Onyx.METHOD.SET : Onyx.METHOD.MERGE,
            key: `${ONYXKEYS.COLLECTION.REPORT}${chatReport.reportID}`,
            value: {
                ...chatReport,
                lastReadTime: DateUtils.getDBTime(),
                iouReportID: iouReport.reportID,
                ...(isNewChatReport ? {pendingFields: {createChat: CONST.RED_BRICK_ROAD_PENDING_ACTION.ADD}} : {}),
            },
        });
    }

    if (optimisticPolicyRecentlyUsedCategories.length) {
        optimisticData.push({
            onyxMethod: Onyx.METHOD.SET,
            key: `${ONYXKEYS.COLLECTION.POLICY_RECENTLY_USED_CATEGORIES}${iouReport.policyID}`,
            value: optimisticPolicyRecentlyUsedCategories,
        });
    }

    if (optimisticRecentlyUsedCurrencies?.length) {
        optimisticData.push({
            onyxMethod: Onyx.METHOD.SET,
            key: ONYXKEYS.RECENTLY_USED_CURRENCIES,
            value: optimisticRecentlyUsedCurrencies,
        });
    }

    if (!isEmptyObject(optimisticPolicyRecentlyUsedTags)) {
        optimisticData.push({
            onyxMethod: Onyx.METHOD.MERGE,
            key: `${ONYXKEYS.COLLECTION.POLICY_RECENTLY_USED_TAGS}${iouReport.policyID}`,
            value: optimisticPolicyRecentlyUsedTags,
        });
    }

    const redundantParticipants: Record<number, null> = {};
    if (!isEmptyObject(optimisticPersonalDetailListAction)) {
        const successPersonalDetailListAction: Record<number, null> = {};

        // BE will send different participants. We clear the optimistic ones to avoid duplicated entries
        Object.keys(optimisticPersonalDetailListAction).forEach((accountIDKey) => {
            const accountID = Number(accountIDKey);
            successPersonalDetailListAction[accountID] = null;
            redundantParticipants[accountID] = null;
        });

        optimisticData.push({
            onyxMethod: Onyx.METHOD.MERGE,
            key: ONYXKEYS.PERSONAL_DETAILS_LIST,
            value: optimisticPersonalDetailListAction,
        });
        successData.push({
            onyxMethod: Onyx.METHOD.MERGE,
            key: ONYXKEYS.PERSONAL_DETAILS_LIST,
            value: successPersonalDetailListAction,
        });
    }

    successData.push(
        {
            onyxMethod: Onyx.METHOD.MERGE,
            key: `${ONYXKEYS.COLLECTION.REPORT}${iouReport.reportID}`,
            value: {
                participants: redundantParticipants,
                pendingFields: null,
                errorFields: null,
            },
        },
        {
            onyxMethod: Onyx.METHOD.MERGE,
            key: `${ONYXKEYS.COLLECTION.REPORT_METADATA}${iouReport.reportID}`,
            value: {
                isOptimisticReport: false,
            },
        },
        {
            onyxMethod: Onyx.METHOD.MERGE,
            key: `${ONYXKEYS.COLLECTION.REPORT}${transactionThreadReport.reportID}`,
            value: {
                participants: redundantParticipants,
                pendingFields: null,
                errorFields: null,
            },
        },
        {
            onyxMethod: Onyx.METHOD.MERGE,
            key: `${ONYXKEYS.COLLECTION.REPORT_METADATA}${transactionThreadReport.reportID}`,
            value: {
                isOptimisticReport: false,
            },
        },
        {
            onyxMethod: Onyx.METHOD.MERGE,
            key: `${ONYXKEYS.COLLECTION.TRANSACTION}${transaction.transactionID}`,
            value: {
                pendingAction: null,
                pendingFields: clearedPendingFields,
            },
        },
        {
            onyxMethod: Onyx.METHOD.MERGE,
            key: `${ONYXKEYS.COLLECTION.REPORT_ACTIONS}${chatReport?.reportID}`,
            value: {
                ...(isNewChatReport
                    ? {
                          [chatCreatedAction.reportActionID]: {
                              pendingAction: null,
                              errors: null,
                          },
                      }
                    : {}),
                [reportPreviewAction.reportActionID]: {
                    pendingAction: null,
                },
            },
        },
        {
            onyxMethod: Onyx.METHOD.MERGE,
            key: `${ONYXKEYS.COLLECTION.REPORT_ACTIONS}${iouReport.reportID}`,
            value: {
                [iouCreatedAction.reportActionID]: {
                    pendingAction: null,
                    errors: null,
                },
                [iouAction.reportActionID]: {
                    pendingAction: null,
                    errors: null,
                },
            },
        },
    );

    if (transactionThreadCreatedReportAction?.reportActionID) {
        successData.push({
            onyxMethod: Onyx.METHOD.MERGE,
            key: `${ONYXKEYS.COLLECTION.REPORT_ACTIONS}${transactionThreadReport.reportID}`,
            value: {
                [transactionThreadCreatedReportAction.reportActionID]: {
                    pendingAction: null,
                    errors: null,
                },
            },
        });
    }

    if (isNewChatReport) {
        successData.push(
            {
                onyxMethod: Onyx.METHOD.MERGE,
                key: `${ONYXKEYS.COLLECTION.REPORT}${chatReport?.reportID}`,
                value: {
                    participants: redundantParticipants,
                    pendingFields: null,
                    errorFields: null,
                },
            },
            {
                onyxMethod: Onyx.METHOD.MERGE,
                key: `${ONYXKEYS.COLLECTION.REPORT_METADATA}${chatReport?.reportID}`,
                value: {
                    isOptimisticReport: false,
                },
            },
        );
    }

    const errorKey = DateUtils.getMicroseconds();

    const failureData: OnyxUpdate[] = [
        {
            onyxMethod: Onyx.METHOD.MERGE,
            key: `${ONYXKEYS.COLLECTION.REPORT}${chatReport?.reportID}`,
            value: {
                iouReportID: chatReport?.iouReportID,
                lastReadTime: chatReport?.lastReadTime,
                pendingFields: null,
                hasOutstandingChildRequest: chatReport?.hasOutstandingChildRequest,
                ...(isNewChatReport
                    ? {
                          errorFields: {
                              createChat: getMicroSecondOnyxErrorWithTranslationKey('report.genericCreateReportFailureMessage'),
                          },
                      }
                    : {}),
            },
        },
        {
            onyxMethod: Onyx.METHOD.MERGE,
            key: `${ONYXKEYS.COLLECTION.REPORT}${iouReport.reportID}`,
            value: {
                pendingFields: null,
                errorFields: {
                    createChat: getMicroSecondOnyxErrorWithTranslationKey('report.genericCreateReportFailureMessage'),
                },
            },
        },
        {
            onyxMethod: Onyx.METHOD.MERGE,
            key: `${ONYXKEYS.COLLECTION.REPORT}${transactionThreadReport.reportID}`,
            value: {
                errorFields: {
                    createChat: getMicroSecondOnyxErrorWithTranslationKey('report.genericCreateReportFailureMessage'),
                },
            },
        },
        {
            onyxMethod: Onyx.METHOD.MERGE,
            key: `${ONYXKEYS.COLLECTION.TRANSACTION}${transaction.transactionID}`,
            value: {
                errors: getMicroSecondOnyxErrorWithTranslationKey('iou.error.genericCreateInvoiceFailureMessage'),
                pendingFields: clearedPendingFields,
            },
        },
        {
            onyxMethod: Onyx.METHOD.MERGE,
            key: `${ONYXKEYS.COLLECTION.REPORT_ACTIONS}${iouReport.reportID}`,
            value: {
                [iouCreatedAction.reportActionID]: {
                    // Disabling this line since transaction.filename can be an empty string
                    // eslint-disable-next-line @typescript-eslint/prefer-nullish-coalescing
                    errors: getReceiptError(transaction.receipt, transaction.filename || transaction.receipt?.filename, false, errorKey),
                },
                [iouAction.reportActionID]: {
                    errors: getMicroSecondOnyxErrorWithTranslationKey('iou.error.genericCreateInvoiceFailureMessage'),
                },
            },
        },
    ];

    if (transactionThreadCreatedReportAction?.reportActionID) {
        failureData.push({
            onyxMethod: Onyx.METHOD.MERGE,
            key: `${ONYXKEYS.COLLECTION.REPORT_ACTIONS}${transactionThreadReport.reportID}`,
            value: {
                [transactionThreadCreatedReportAction.reportActionID]: {
                    errors: getMicroSecondOnyxErrorWithTranslationKey('iou.error.genericCreateInvoiceFailureMessage', errorKey),
                },
            },
        });
    }

    if (companyName && companyWebsite) {
        optimisticData.push({
            onyxMethod: Onyx.METHOD.MERGE,
            key: `${ONYXKEYS.COLLECTION.POLICY}${policy?.id}`,
            value: {
                invoice: {
                    companyName,
                    companyWebsite,
                    pendingFields: {
                        companyName: CONST.RED_BRICK_ROAD_PENDING_ACTION.UPDATE,
                        companyWebsite: CONST.RED_BRICK_ROAD_PENDING_ACTION.UPDATE,
                    },
                },
            },
        });
        successData.push({
            onyxMethod: Onyx.METHOD.MERGE,
            key: `${ONYXKEYS.COLLECTION.POLICY}${policy?.id}`,
            value: {
                invoice: {
                    pendingFields: {
                        companyName: null,
                        companyWebsite: null,
                    },
                },
            },
        });
        failureData.push({
            onyxMethod: Onyx.METHOD.MERGE,
            key: `${ONYXKEYS.COLLECTION.POLICY}${policy?.id}`,
            value: {
                invoice: {
                    companyName: null,
                    companyWebsite: null,
                    pendingFields: {
                        companyName: null,
                        companyWebsite: null,
                    },
                },
            },
        });
    }

    // We don't need to compute violations unless we're on a paid policy
    if (!policy || !isPaidGroupPolicy(policy)) {
        return [optimisticData, successData, failureData];
    }

    const violationsOnyxData = ViolationsUtils.getViolationsOnyxData(
        transaction,
        [],
        policy,
        policyTagList ?? {},
        policyCategories ?? {},
        hasDependentTags(policy, policyTagList ?? {}),
        true,
    );

    if (violationsOnyxData) {
        optimisticData.push(violationsOnyxData);
        failureData.push({
            onyxMethod: Onyx.METHOD.SET,
            key: `${ONYXKEYS.COLLECTION.TRANSACTION_VIOLATIONS}${transaction.transactionID}`,
            value: [],
        });
    }

    return [optimisticData, successData, failureData];
}

/** Builds the Onyx data for track expense */
function buildOnyxDataForTrackExpense(
    chatReport: OnyxInputValue<OnyxTypes.Report>,
    iouReport: OnyxInputValue<OnyxTypes.Report>,
    transaction: OnyxTypes.Transaction,
    iouCreatedAction: OptimisticCreatedReportAction,
    iouAction: OptimisticIOUReportAction,
    reportPreviewAction: OnyxInputValue<ReportAction>,
    transactionThreadReport: OptimisticChatReport | null,
    transactionThreadCreatedReportAction: OptimisticCreatedReportAction | null,
    shouldCreateNewMoneyRequestReport: boolean,
    policy?: OnyxInputValue<OnyxTypes.Policy>,
    policyTagList?: OnyxInputValue<OnyxTypes.PolicyTagLists>,
    policyCategories?: OnyxInputValue<OnyxTypes.PolicyCategories>,
    existingTransactionThreadReportID?: string,
    actionableTrackExpenseWhisper?: OnyxInputValue<OnyxTypes.ReportAction>,
    retryParams?: StartSplitBilActionParams | CreateTrackExpenseParams | RequestMoneyInformation | ReplaceReceipt,
): [OnyxUpdate[], OnyxUpdate[], OnyxUpdate[]] {
    const isScanRequest = isScanRequestTransactionUtils(transaction);
    const isDistanceRequest = isDistanceRequestTransactionUtils(transaction);
    const clearedPendingFields = Object.fromEntries(Object.keys(transaction.pendingFields ?? {}).map((key) => [key, null]));
    const optimisticData: OnyxUpdate[] = [];
    const successData: OnyxUpdate[] = [];
    const failureData: OnyxUpdate[] = [];

    let newQuickAction: ValueOf<typeof CONST.QUICK_ACTIONS> = CONST.QUICK_ACTIONS.TRACK_MANUAL;
    if (isScanRequest) {
        newQuickAction = CONST.QUICK_ACTIONS.TRACK_SCAN;
    } else if (isDistanceRequest) {
        newQuickAction = CONST.QUICK_ACTIONS.TRACK_DISTANCE;
    }
    const existingTransactionThreadReport = allReports?.[`${ONYXKEYS.COLLECTION.REPORT}${existingTransactionThreadReportID}`] ?? null;

    if (chatReport) {
        optimisticData.push(
            {
                onyxMethod: Onyx.METHOD.MERGE,
                key: `${ONYXKEYS.COLLECTION.REPORT}${chatReport.reportID}`,
                value: {
                    ...chatReport,
                    lastMessageText: getReportActionText(iouAction),
                    lastMessageHtml: getReportActionHtml(iouAction),
                    lastReadTime: DateUtils.getDBTime(),
                    iouReportID: iouReport?.reportID,
                    lastVisibleActionCreated: shouldCreateNewMoneyRequestReport ? reportPreviewAction?.created : chatReport.lastVisibleActionCreated,
                },
            },
            {
                onyxMethod: Onyx.METHOD.SET,
                key: ONYXKEYS.NVP_QUICK_ACTION_GLOBAL_CREATE,
                value: {
                    action: newQuickAction,
                    chatReportID: chatReport.reportID,
                    isFirstQuickAction: isEmptyObject(quickAction),
                },
            },
        );

        if (actionableTrackExpenseWhisper && !iouReport) {
            optimisticData.push({
                onyxMethod: Onyx.METHOD.MERGE,
                key: `${ONYXKEYS.COLLECTION.REPORT_ACTIONS}${chatReport?.reportID}`,
                value: {
                    [actionableTrackExpenseWhisper.reportActionID]: actionableTrackExpenseWhisper,
                },
            });
            optimisticData.push({
                onyxMethod: Onyx.METHOD.MERGE,
                key: `${ONYXKEYS.COLLECTION.REPORT}${chatReport.reportID}`,
                value: {
                    lastVisibleActionCreated: actionableTrackExpenseWhisper.created,
                    lastMessageText: CONST.ACTIONABLE_TRACK_EXPENSE_WHISPER_MESSAGE,
                },
            });
            successData.push({
                onyxMethod: Onyx.METHOD.MERGE,
                key: `${ONYXKEYS.COLLECTION.REPORT_ACTIONS}${chatReport?.reportID}`,
                value: {
                    [actionableTrackExpenseWhisper.reportActionID]: {pendingAction: null, errors: null},
                },
            });
            failureData.push({
                onyxMethod: Onyx.METHOD.MERGE,
                key: `${ONYXKEYS.COLLECTION.REPORT_ACTIONS}${chatReport?.reportID}`,
                value: {[actionableTrackExpenseWhisper.reportActionID]: null},
            });
        }
    }

    if (iouReport) {
        optimisticData.push(
            {
                onyxMethod: shouldCreateNewMoneyRequestReport ? Onyx.METHOD.SET : Onyx.METHOD.MERGE,
                key: `${ONYXKEYS.COLLECTION.REPORT}${iouReport.reportID}`,
                value: {
                    ...iouReport,
                    lastMessageText: getReportActionText(iouAction),
                    lastMessageHtml: getReportActionHtml(iouAction),
                    pendingFields: {
                        ...(shouldCreateNewMoneyRequestReport ? {createChat: CONST.RED_BRICK_ROAD_PENDING_ACTION.ADD} : {preview: CONST.RED_BRICK_ROAD_PENDING_ACTION.UPDATE}),
                    },
                },
            },
            shouldCreateNewMoneyRequestReport
                ? {
                      onyxMethod: Onyx.METHOD.SET,
                      key: `${ONYXKEYS.COLLECTION.REPORT_ACTIONS}${iouReport.reportID}`,
                      value: {
                          [iouCreatedAction.reportActionID]: iouCreatedAction as OnyxTypes.ReportAction,
                          [iouAction.reportActionID]: iouAction as OnyxTypes.ReportAction,
                      },
                  }
                : {
                      onyxMethod: Onyx.METHOD.MERGE,
                      key: `${ONYXKEYS.COLLECTION.REPORT_ACTIONS}${iouReport.reportID}`,
                      value: {
                          [iouAction.reportActionID]: iouAction as OnyxTypes.ReportAction,
                      },
                  },
            {
                onyxMethod: Onyx.METHOD.MERGE,
                key: `${ONYXKEYS.COLLECTION.REPORT_ACTIONS}${chatReport?.reportID}`,
                value: {
                    ...(reportPreviewAction && {[reportPreviewAction.reportActionID]: reportPreviewAction}),
                },
            },
        );
    } else {
        optimisticData.push({
            onyxMethod: Onyx.METHOD.MERGE,
            key: `${ONYXKEYS.COLLECTION.REPORT_ACTIONS}${chatReport?.reportID}`,
            value: {
                [iouAction.reportActionID]: iouAction as OnyxTypes.ReportAction,
            },
        });
    }

    optimisticData.push(
        {
            onyxMethod: Onyx.METHOD.SET,
            key: `${ONYXKEYS.COLLECTION.TRANSACTION}${transaction.transactionID}`,
            value: transaction,
        },
        {
            onyxMethod: Onyx.METHOD.MERGE,
            key: `${ONYXKEYS.COLLECTION.REPORT}${transactionThreadReport?.reportID}`,
            value: {
                ...transactionThreadReport,
                pendingFields: {createChat: CONST.RED_BRICK_ROAD_PENDING_ACTION.ADD},
            },
        },
    );

    if (!isEmptyObject(transactionThreadCreatedReportAction)) {
        optimisticData.push({
            onyxMethod: Onyx.METHOD.MERGE,
            key: `${ONYXKEYS.COLLECTION.REPORT_ACTIONS}${transactionThreadReport?.reportID}`,
            value: {
                [transactionThreadCreatedReportAction.reportActionID]: transactionThreadCreatedReportAction,
            },
        });
    }

    if (iouReport) {
        successData.push(
            {
                onyxMethod: Onyx.METHOD.MERGE,
                key: `${ONYXKEYS.COLLECTION.REPORT}${iouReport?.reportID}`,
                value: {
                    pendingFields: null,
                    errorFields: null,
                },
            },
            {
                onyxMethod: Onyx.METHOD.MERGE,
                key: `${ONYXKEYS.COLLECTION.REPORT_ACTIONS}${iouReport?.reportID}`,
                value: {
                    ...(shouldCreateNewMoneyRequestReport
                        ? {
                              [iouCreatedAction.reportActionID]: {
                                  pendingAction: null,
                                  errors: null,
                              },
                          }
                        : {}),
                    [iouAction.reportActionID]: {
                        pendingAction: null,
                        errors: null,
                    },
                },
            },
            {
                onyxMethod: Onyx.METHOD.MERGE,
                key: `${ONYXKEYS.COLLECTION.REPORT_ACTIONS}${chatReport?.reportID}`,
                value: {
                    ...(reportPreviewAction && {[reportPreviewAction.reportActionID]: {pendingAction: null}}),
                },
            },
        );
    } else {
        successData.push({
            onyxMethod: Onyx.METHOD.MERGE,
            key: `${ONYXKEYS.COLLECTION.REPORT_ACTIONS}${chatReport?.reportID}`,
            value: {
                [iouAction.reportActionID]: {
                    pendingAction: null,
                    errors: null,
                },
                ...(reportPreviewAction && {[reportPreviewAction.reportActionID]: {pendingAction: null}}),
            },
        });
    }

    successData.push(
        {
            onyxMethod: Onyx.METHOD.MERGE,
            key: `${ONYXKEYS.COLLECTION.REPORT}${transactionThreadReport?.reportID}`,
            value: {
                pendingFields: null,
                errorFields: null,
            },
        },
        {
            onyxMethod: Onyx.METHOD.MERGE,
            key: `${ONYXKEYS.COLLECTION.REPORT_METADATA}${transactionThreadReport?.reportID}`,
            value: {
                isOptimisticReport: false,
            },
        },
        {
            onyxMethod: Onyx.METHOD.MERGE,
            key: `${ONYXKEYS.COLLECTION.TRANSACTION}${transaction.transactionID}`,
            value: {
                pendingAction: null,
                pendingFields: clearedPendingFields,
                routes: null,
            },
        },
    );

    if (!isEmptyObject(transactionThreadCreatedReportAction)) {
        successData.push({
            onyxMethod: Onyx.METHOD.MERGE,
            key: `${ONYXKEYS.COLLECTION.REPORT_ACTIONS}${transactionThreadReport?.reportID}`,
            value: {
                [transactionThreadCreatedReportAction.reportActionID]: {
                    pendingAction: null,
                    errors: null,
                },
            },
        });
    }

    failureData.push({
        onyxMethod: Onyx.METHOD.SET,
        key: ONYXKEYS.NVP_QUICK_ACTION_GLOBAL_CREATE,
        value: quickAction ?? null,
    });

    if (iouReport) {
        failureData.push(
            {
                onyxMethod: Onyx.METHOD.MERGE,
                key: `${ONYXKEYS.COLLECTION.REPORT}${iouReport.reportID}`,
                value: {
                    pendingFields: null,
                    errorFields: {
                        ...(shouldCreateNewMoneyRequestReport ? {createChat: getMicroSecondOnyxErrorWithTranslationKey('report.genericCreateReportFailureMessage')} : {}),
                    },
                },
            },
            {
                onyxMethod: Onyx.METHOD.MERGE,
                key: `${ONYXKEYS.COLLECTION.REPORT_ACTIONS}${iouReport.reportID}`,
                value: {
                    ...(shouldCreateNewMoneyRequestReport
                        ? {
                              [iouCreatedAction.reportActionID]: {
                                  errors: getReceiptError(
                                      transaction.receipt,
                                      // Disabling this line since transaction.filename can be an empty string
                                      // eslint-disable-next-line @typescript-eslint/prefer-nullish-coalescing
                                      transaction.filename || transaction.receipt?.filename,
                                      isScanRequest,
                                      undefined,
                                      CONST.IOU.ACTION_PARAMS.TRACK_EXPENSE,
                                      retryParams,
                                  ),
                              },
                              [iouAction.reportActionID]: {
                                  errors: getMicroSecondOnyxErrorWithTranslationKey('iou.error.genericCreateFailureMessage'),
                              },
                          }
                        : {
                              [iouAction.reportActionID]: {
                                  errors: getReceiptError(
                                      transaction.receipt,
                                      // Disabling this line since transaction.filename can be an empty string
                                      // eslint-disable-next-line @typescript-eslint/prefer-nullish-coalescing
                                      transaction.filename || transaction.receipt?.filename,
                                      isScanRequest,
                                      undefined,
                                      CONST.IOU.ACTION_PARAMS.TRACK_EXPENSE,
                                      retryParams,
                                  ),
                              },
                          }),
                },
            },
        );
    } else {
        failureData.push({
            onyxMethod: Onyx.METHOD.MERGE,
            key: `${ONYXKEYS.COLLECTION.REPORT_ACTIONS}${chatReport?.reportID}`,
            value: {
                [iouAction.reportActionID]: {
                    errors: getReceiptError(
                        transaction.receipt,
                        // Disabling this line since transaction.filename can be an empty string
                        // eslint-disable-next-line @typescript-eslint/prefer-nullish-coalescing
                        transaction.filename || transaction.receipt?.filename,
                        isScanRequest,
                        undefined,
                        CONST.IOU.ACTION_PARAMS.TRACK_EXPENSE,
                        retryParams,
                    ),
                },
            },
        });
    }

    failureData.push(
        {
            onyxMethod: Onyx.METHOD.MERGE,
            key: `${ONYXKEYS.COLLECTION.REPORT}${chatReport?.reportID}`,
            value: {
                lastReadTime: chatReport?.lastReadTime,
                lastMessageText: chatReport?.lastMessageText,
                lastMessageHtml: chatReport?.lastMessageHtml,
            },
        },
        {
            onyxMethod: Onyx.METHOD.MERGE,
            key: `${ONYXKEYS.COLLECTION.REPORT}${transactionThreadReport?.reportID}`,
            value: {
                pendingFields: null,
                errorFields: existingTransactionThreadReport
                    ? null
                    : {
                          createChat: getMicroSecondOnyxErrorWithTranslationKey('report.genericCreateReportFailureMessage'),
                      },
            },
        },
        {
            onyxMethod: Onyx.METHOD.MERGE,
            key: `${ONYXKEYS.COLLECTION.TRANSACTION}${transaction.transactionID}`,
            value: {
                errors: getReceiptError(
                    transaction.receipt,
                    // Disabling this line since transaction.filename can be an empty string
                    // eslint-disable-next-line @typescript-eslint/prefer-nullish-coalescing
                    transaction.filename || transaction.receipt?.filename,
                    isScanRequest,
                    undefined,
                    CONST.IOU.ACTION_PARAMS.TRACK_EXPENSE,
                    retryParams,
                ),
                pendingFields: clearedPendingFields,
            },
        },
    );

    if (transactionThreadCreatedReportAction?.reportActionID) {
        failureData.push({
            onyxMethod: Onyx.METHOD.MERGE,
            key: `${ONYXKEYS.COLLECTION.REPORT_ACTIONS}${transactionThreadReport?.reportID}`,
            value: {
                [transactionThreadCreatedReportAction?.reportActionID]: {
                    errors: getMicroSecondOnyxErrorWithTranslationKey('iou.error.genericCreateFailureMessage'),
                },
            },
        });
    }

    // We don't need to compute violations unless we're on a paid policy
    if (!policy || !isPaidGroupPolicy(policy)) {
        return [optimisticData, successData, failureData];
    }

    const violationsOnyxData = ViolationsUtils.getViolationsOnyxData(
        transaction,
        [],
        policy,
        policyTagList ?? {},
        policyCategories ?? {},
        hasDependentTags(policy, policyTagList ?? {}),
        false,
    );

    if (violationsOnyxData) {
        optimisticData.push(violationsOnyxData);
        failureData.push({
            onyxMethod: Onyx.METHOD.SET,
            key: `${ONYXKEYS.COLLECTION.TRANSACTION_VIOLATIONS}${transaction.transactionID}`,
            value: [],
        });
    }

    // Show field violations only for control policies
    if (isControlPolicy(policy) && iouReport) {
        const {optimisticData: fieldViolationsOptimisticData, failureData: fieldViolationsFailureData} = getFieldViolationsOnyxData(iouReport);
        optimisticData.push(...fieldViolationsOptimisticData);
        failureData.push(...fieldViolationsFailureData);
    }

    return [optimisticData, successData, failureData];
}

function getDeleteTrackExpenseInformation(
    chatReportID: string,
    transactionID: string | undefined,
    reportAction: OnyxTypes.ReportAction,
    shouldDeleteTransactionFromOnyx = true,
    isMovingTransactionFromTrackExpense = false,
    actionableWhisperReportActionID = '',
    resolution = '',
) {
    // STEP 1: Get all collections we're updating
    const chatReport = allReports?.[`${ONYXKEYS.COLLECTION.REPORT}${chatReportID}`] ?? null;
    const transaction = allTransactions[`${ONYXKEYS.COLLECTION.TRANSACTION}${transactionID}`];
    const transactionViolations = allTransactionViolations[`${ONYXKEYS.COLLECTION.TRANSACTION_VIOLATIONS}${transactionID}`];
    const transactionThreadID = reportAction.childReportID;
    let transactionThread = null;
    if (transactionThreadID) {
        transactionThread = allReports?.[`${ONYXKEYS.COLLECTION.REPORT}${transactionThreadID}`] ?? null;
    }

    // STEP 2: Decide if we need to:
    // 1. Delete the transactionThread - delete if there are no visible comments in the thread and we're not moving the transaction
    // 2. Update the moneyRequestPreview to show [Deleted expense] - update if the transactionThread exists AND it isn't being deleted and we're not moving the transaction
    const shouldDeleteTransactionThread = !isMovingTransactionFromTrackExpense && (transactionThreadID ? (reportAction?.childVisibleActionCount ?? 0) === 0 : false);

    const shouldShowDeletedRequestMessage = !isMovingTransactionFromTrackExpense && !!transactionThreadID && !shouldDeleteTransactionThread;

    // STEP 3: Update the IOU reportAction.
    const updatedReportAction = {
        [reportAction.reportActionID]: {
            pendingAction: shouldShowDeletedRequestMessage ? CONST.RED_BRICK_ROAD_PENDING_ACTION.UPDATE : CONST.RED_BRICK_ROAD_PENDING_ACTION.DELETE,
            previousMessage: reportAction.message,
            message: [
                {
                    type: 'COMMENT',
                    html: '',
                    text: '',
                    isEdited: true,
                    isDeletedParentAction: shouldShowDeletedRequestMessage,
                },
            ],
            originalMessage: {
                IOUTransactionID: null,
            },
            errors: undefined,
        },
        ...(actionableWhisperReportActionID && {[actionableWhisperReportActionID]: {originalMessage: {resolution}}}),
    } as OnyxTypes.ReportActions;
    let canUserPerformWriteAction = true;
    if (chatReport) {
        canUserPerformWriteAction = !!canUserPerformWriteActionReportUtils(chatReport);
    }
    const lastVisibleAction = getLastVisibleAction(chatReportID, canUserPerformWriteAction, updatedReportAction);
    const {lastMessageText = '', lastMessageHtml = ''} = getLastVisibleMessage(chatReportID, canUserPerformWriteAction, updatedReportAction);

    // STEP 4: Build Onyx data
    const optimisticData: OnyxUpdate[] = [];

    if (shouldDeleteTransactionFromOnyx) {
        optimisticData.push({
            onyxMethod: Onyx.METHOD.SET,
            key: `${ONYXKEYS.COLLECTION.TRANSACTION}${transactionID}`,
            value: null,
        });
    }

    optimisticData.push({
        onyxMethod: Onyx.METHOD.SET,
        key: `${ONYXKEYS.COLLECTION.TRANSACTION_VIOLATIONS}${transactionID}`,
        value: null,
    });

    if (shouldDeleteTransactionThread) {
        optimisticData.push(
            // Use merge instead of set to avoid deleting the report too quickly, which could cause a brief "not found" page to appear.
            // The remaining parts of the report object will be removed after the API call is successful.
            {
                onyxMethod: Onyx.METHOD.MERGE,
                key: `${ONYXKEYS.COLLECTION.REPORT}${transactionThreadID}`,
                value: {
                    reportID: null,
                    stateNum: CONST.REPORT.STATE_NUM.APPROVED,
                    statusNum: CONST.REPORT.STATUS_NUM.CLOSED,
                    participants: {
                        [userAccountID]: {
                            notificationPreference: CONST.REPORT.NOTIFICATION_PREFERENCE.HIDDEN,
                        },
                    },
                },
            },
            {
                onyxMethod: Onyx.METHOD.SET,
                key: `${ONYXKEYS.COLLECTION.REPORT_ACTIONS}${transactionThreadID}`,
                value: null,
            },
        );
    }

    optimisticData.push(
        {
            onyxMethod: Onyx.METHOD.MERGE,
            key: `${ONYXKEYS.COLLECTION.REPORT_ACTIONS}${chatReport?.reportID}`,
            value: updatedReportAction,
        },
        {
            onyxMethod: Onyx.METHOD.MERGE,
            key: `${ONYXKEYS.COLLECTION.REPORT}${chatReport?.reportID}`,
            value: {
                lastMessageText,
                lastVisibleActionCreated: lastVisibleAction?.created,
                lastMessageHtml: !lastMessageHtml ? lastMessageText : lastMessageHtml,
            },
        },
    );

    const successData: OnyxUpdate[] = [
        {
            onyxMethod: Onyx.METHOD.MERGE,
            key: `${ONYXKEYS.COLLECTION.REPORT_ACTIONS}${chatReport?.reportID}`,
            value: {
                [reportAction.reportActionID]: {
                    pendingAction: null,
                    errors: null,
                },
            },
        },
    ];

    // Ensure that any remaining data is removed upon successful completion, even if the server sends a report removal response.
    // This is done to prevent the removal update from lingering in the applyHTTPSOnyxUpdates function.
    if (shouldDeleteTransactionThread && transactionThread) {
        successData.push({
            onyxMethod: Onyx.METHOD.MERGE,
            key: `${ONYXKEYS.COLLECTION.REPORT}${transactionThreadID}`,
            value: null,
        });
    }

    const failureData: OnyxUpdate[] = [];

    if (shouldDeleteTransactionFromOnyx) {
        failureData.push({
            onyxMethod: Onyx.METHOD.SET,
            key: `${ONYXKEYS.COLLECTION.TRANSACTION}${transactionID}`,
            value: transaction ?? null,
        });
    }

    failureData.push({
        onyxMethod: Onyx.METHOD.SET,
        key: `${ONYXKEYS.COLLECTION.TRANSACTION_VIOLATIONS}${transactionID}`,
        value: transactionViolations ?? null,
    });

    if (shouldDeleteTransactionThread) {
        failureData.push({
            onyxMethod: Onyx.METHOD.SET,
            key: `${ONYXKEYS.COLLECTION.REPORT}${transactionThreadID}`,
            value: transactionThread,
        });
    }

    if (actionableWhisperReportActionID) {
        const actionableWhisperReportAction = getReportAction(chatReportID, actionableWhisperReportActionID);
        failureData.push({
            onyxMethod: Onyx.METHOD.MERGE,
            key: `${ONYXKEYS.COLLECTION.REPORT_ACTIONS}${chatReport?.reportID}`,
            value: {
                [actionableWhisperReportActionID]: {
                    originalMessage: {
                        resolution: isActionableTrackExpense(actionableWhisperReportAction) ? getOriginalMessage(actionableWhisperReportAction)?.resolution ?? null : null,
                    },
                },
            },
        });
    }
    failureData.push(
        {
            onyxMethod: Onyx.METHOD.MERGE,
            key: `${ONYXKEYS.COLLECTION.REPORT_ACTIONS}${chatReport?.reportID}`,
            value: {
                [reportAction.reportActionID]: {
                    ...reportAction,
                    pendingAction: null,
                    errors: getMicroSecondOnyxErrorWithTranslationKey('iou.error.genericDeleteFailureMessage'),
                },
            },
        },
        {
            onyxMethod: Onyx.METHOD.MERGE,
            key: `${ONYXKEYS.COLLECTION.REPORT}${chatReport?.reportID}`,
            value: chatReport,
        },
    );

    const parameters: DeleteMoneyRequestParams = {
        transactionID,
        reportActionID: reportAction.reportActionID,
    };

    return {parameters, optimisticData, successData, failureData, shouldDeleteTransactionThread, chatReport};
}

/**
 * Get the invoice receiver type based on the receiver participant.
 * @param receiverParticipant The participant who will receive the invoice or the invoice receiver object directly.
 * @returns The invoice receiver type.
 */
function getReceiverType(receiverParticipant: Participant | InvoiceReceiver | undefined): InvoiceReceiverType {
    if (!receiverParticipant) {
        Log.warn('getReceiverType called with no receiverParticipant');
        return CONST.REPORT.INVOICE_RECEIVER_TYPE.INDIVIDUAL;
    }
    if ('type' in receiverParticipant && receiverParticipant.type) {
        return receiverParticipant.type;
    }
    if ('policyID' in receiverParticipant && receiverParticipant.policyID) {
        return CONST.REPORT.INVOICE_RECEIVER_TYPE.BUSINESS;
    }
    return CONST.REPORT.INVOICE_RECEIVER_TYPE.INDIVIDUAL;
}

/** Gathers all the data needed to create an invoice. */
function getSendInvoiceInformation(
    transaction: OnyxEntry<OnyxTypes.Transaction>,
    currentUserAccountID: number,
    invoiceChatReport?: OnyxEntry<OnyxTypes.Report>,
    receipt?: Receipt,
    policy?: OnyxEntry<OnyxTypes.Policy>,
    policyTagList?: OnyxEntry<OnyxTypes.PolicyTagLists>,
    policyCategories?: OnyxEntry<OnyxTypes.PolicyCategories>,
    companyName?: string,
    companyWebsite?: string,
): SendInvoiceInformation {
    const {amount = 0, currency = '', created = '', merchant = '', category = '', tag = '', taxCode = '', taxAmount = 0, billable, comment, participants} = transaction ?? {};
    const trimmedComment = (comment?.comment ?? '').trim();
    const senderWorkspaceID = participants?.find((participant) => participant?.isSender)?.policyID;
    const receiverParticipant: Participant | InvoiceReceiver | undefined = participants?.find((participant) => participant?.accountID) ?? invoiceChatReport?.invoiceReceiver;
    const receiverAccountID = receiverParticipant && 'accountID' in receiverParticipant && receiverParticipant.accountID ? receiverParticipant.accountID : CONST.DEFAULT_NUMBER_ID;
    let receiver = getPersonalDetailsForAccountID(receiverAccountID);
    let optimisticPersonalDetailListAction = {};
    const receiverType = getReceiverType(receiverParticipant);

    // STEP 1: Get existing chat report OR build a new optimistic one
    let isNewChatReport = false;
    let chatReport = !isEmptyObject(invoiceChatReport) && invoiceChatReport?.reportID ? invoiceChatReport : null;

    if (!chatReport) {
        chatReport = getInvoiceChatByParticipants(receiverAccountID, receiverType, senderWorkspaceID) ?? null;
    }

    if (!chatReport) {
        isNewChatReport = true;
        chatReport = buildOptimisticChatReport([receiverAccountID, currentUserAccountID], CONST.REPORT.DEFAULT_REPORT_NAME, CONST.REPORT.CHAT_TYPE.INVOICE, senderWorkspaceID);
    }

    // STEP 2: Create a new optimistic invoice report.
    const optimisticInvoiceReport = buildOptimisticInvoiceReport(
        chatReport.reportID,
        senderWorkspaceID,
        receiverAccountID,
        receiver.displayName ?? (receiverParticipant as Participant)?.login ?? '',
        amount,
        currency,
    );

    // STEP 3: Build optimistic receipt and transaction
    const receiptObject: Receipt = {};
    let filename;
    if (receipt?.source) {
        receiptObject.source = receipt.source;
        receiptObject.state = receipt.state ?? CONST.IOU.RECEIPT_STATE.SCANREADY;
        filename = receipt.name;
    }
    const optimisticTransaction = buildOptimisticTransaction({
        transactionParams: {
            amount,
            currency,
            reportID: optimisticInvoiceReport.reportID,
            comment: trimmedComment,
            created,
            merchant,
            receipt: receiptObject,
            category,
            tag,
            taxCode,
            taxAmount,
            billable,
            filename,
        },
    });

    const optimisticPolicyRecentlyUsedCategories = buildOptimisticPolicyRecentlyUsedCategories(optimisticInvoiceReport.policyID, category);
    const optimisticPolicyRecentlyUsedTags = buildOptimisticPolicyRecentlyUsedTags(optimisticInvoiceReport.policyID, tag);
    const optimisticRecentlyUsedCurrencies = buildOptimisticRecentlyUsedCurrencies(currency);

    // STEP 4: Add optimistic personal details for participant
    const shouldCreateOptimisticPersonalDetails = isNewChatReport && !allPersonalDetails[receiverAccountID];
    if (shouldCreateOptimisticPersonalDetails) {
        const receiverLogin = receiverParticipant && 'login' in receiverParticipant && receiverParticipant.login ? receiverParticipant.login : '';
        receiver = {
            accountID: receiverAccountID,
            displayName: formatPhoneNumber(receiverLogin),
            login: receiverLogin,
            isOptimisticPersonalDetail: true,
        };

        optimisticPersonalDetailListAction = {[receiverAccountID]: receiver};
    }

    // STEP 5: Build optimistic reportActions.
    const reportPreviewAction = buildOptimisticReportPreview(chatReport, optimisticInvoiceReport, trimmedComment, optimisticTransaction);
    optimisticInvoiceReport.parentReportActionID = reportPreviewAction.reportActionID;
    chatReport.lastVisibleActionCreated = reportPreviewAction.created;
    const [optimisticCreatedActionForChat, optimisticCreatedActionForIOUReport, iouAction, optimisticTransactionThread, optimisticCreatedActionForTransactionThread] =
        buildOptimisticMoneyRequestEntities(
            optimisticInvoiceReport,
            CONST.IOU.REPORT_ACTION_TYPE.CREATE,
            amount,
            currency,
            trimmedComment,
            receiver.login ?? '',
            [receiver],
            optimisticTransaction.transactionID,
            undefined,
            false,
            false,
            false,
        );

    // STEP 6: Build Onyx Data
    const [optimisticData, successData, failureData] = buildOnyxDataForInvoice(
        chatReport,
        optimisticInvoiceReport,
        optimisticTransaction,
        optimisticCreatedActionForChat,
        optimisticCreatedActionForIOUReport,
        iouAction,
        optimisticPersonalDetailListAction,
        reportPreviewAction,
        optimisticPolicyRecentlyUsedCategories,
        optimisticPolicyRecentlyUsedTags,
        isNewChatReport,
        optimisticTransactionThread,
        optimisticCreatedActionForTransactionThread,
        policy,
        policyTagList,
        policyCategories,
        optimisticRecentlyUsedCurrencies,
        companyName,
        companyWebsite,
    );

    return {
        createdIOUReportActionID: optimisticCreatedActionForIOUReport.reportActionID,
        createdReportActionIDForThread: optimisticCreatedActionForTransactionThread?.reportActionID,
        reportActionID: iouAction.reportActionID,
        senderWorkspaceID,
        receiver,
        invoiceRoom: chatReport,
        createdChatReportActionID: optimisticCreatedActionForChat.reportActionID,
        invoiceReportID: optimisticInvoiceReport.reportID,
        reportPreviewReportActionID: reportPreviewAction.reportActionID,
        transactionID: optimisticTransaction.transactionID,
        transactionThreadReportID: optimisticTransactionThread.reportID,
        onyxData: {
            optimisticData,
            successData,
            failureData,
        },
    };
}

/**
 * Gathers all the data needed to submit an expense. It attempts to find existing reports, iouReports, and receipts. If it doesn't find them, then
 * it creates optimistic versions of them and uses those instead
 */
function getMoneyRequestInformation(moneyRequestInformation: MoneyRequestInformationParams): MoneyRequestInformation {
    const {
        parentChatReport,
        transactionParams,
        participantParams,
        policyParams = {},
        existingTransaction,
        existingTransactionID,
        moneyRequestReportID = '',
        retryParams,
    } = moneyRequestInformation;
    const {payeeAccountID = userAccountID, payeeEmail = currentUserEmail, participant} = participantParams;
    const {policy, policyCategories, policyTagList} = policyParams;
    const {attendees, amount, comment = '', currency, created, merchant, receipt, category, tag, taxCode, taxAmount, billable, linkedTrackedExpenseReportAction} = transactionParams;

    const payerEmail = addSMSDomainIfPhoneNumber(participant.login ?? '');
    const payerAccountID = Number(participant.accountID);
    const isPolicyExpenseChat = participant.isPolicyExpenseChat;

    // STEP 1: Get existing chat report OR build a new optimistic one
    let isNewChatReport = false;
    let chatReport = !isEmptyObject(parentChatReport) && parentChatReport?.reportID ? parentChatReport : null;

    // If this is a policyExpenseChat, the chatReport must exist and we can get it from Onyx.
    // report is null if the flow is initiated from the global create menu. However, participant always stores the reportID if it exists, which is the case for policyExpenseChats
    if (!chatReport && isPolicyExpenseChat) {
        chatReport = allReports?.[`${ONYXKEYS.COLLECTION.REPORT}${participant.reportID}`] ?? null;
    }

    if (!chatReport) {
        chatReport = getChatByParticipants([payerAccountID, payeeAccountID]) ?? null;
    }

    // If we still don't have a report, it likely doens't exist and we need to build an optimistic one
    if (!chatReport) {
        isNewChatReport = true;
        chatReport = buildOptimisticChatReport([payerAccountID, payeeAccountID]);
    }

    // STEP 2: Get the Expense/IOU report. If the moneyRequestReportID has been provided, we want to add the transaction to this specific report.
    // If no such reportID has been provided, let's use the chatReport.iouReportID property. In case that is not present, build a new optimistic Expense/IOU report.
    let iouReport: OnyxInputValue<OnyxTypes.Report> = null;
    if (moneyRequestReportID) {
        iouReport = allReports?.[`${ONYXKEYS.COLLECTION.REPORT}${moneyRequestReportID}`] ?? null;
    } else {
        iouReport = allReports?.[`${ONYXKEYS.COLLECTION.REPORT}${chatReport.iouReportID}`] ?? null;
    }

    const shouldCreateNewMoneyRequestReport = shouldCreateNewMoneyRequestReportReportUtils(iouReport, chatReport);

    if (!iouReport || shouldCreateNewMoneyRequestReport) {
        iouReport = isPolicyExpenseChat
            ? buildOptimisticExpenseReport(chatReport.reportID, chatReport.policyID, payeeAccountID, amount, currency)
            : buildOptimisticIOUReport(payeeAccountID, payerAccountID, amount, chatReport.reportID, currency);
    } else if (isPolicyExpenseChat) {
        iouReport = {...iouReport};
        // Because of the Expense reports are stored as negative values, we subtract the total from the amount
        if (iouReport?.currency === currency) {
            if (typeof iouReport.total === 'number') {
                iouReport.total -= amount;
            }

            if (typeof iouReport.unheldTotal === 'number') {
                iouReport.unheldTotal -= amount;
            }
        }
    } else {
        iouReport = updateIOUOwnerAndTotal(iouReport, payeeAccountID, amount, currency);
    }

    // STEP 3: Build an optimistic transaction with the receipt
    const isDistanceRequest = existingTransaction && existingTransaction.iouRequestType === CONST.IOU.REQUEST_TYPE.DISTANCE;
    let optimisticTransaction = buildOptimisticTransaction({
        existingTransactionID,
        existingTransaction,
        policy,
        transactionParams: {
            amount: isExpenseReport(iouReport) ? -amount : amount,
            currency,
            reportID: iouReport.reportID,
            comment,
            attendees,
            created,
            merchant,
            receipt,
            category,
            tag,
            taxCode,
            taxAmount: isExpenseReport(iouReport) ? -(taxAmount ?? 0) : taxAmount,
            billable,
            pendingFields: isDistanceRequest ? {waypoints: CONST.RED_BRICK_ROAD_PENDING_ACTION.ADD} : undefined,
        },
    });

    const optimisticPolicyRecentlyUsedCategories = buildOptimisticPolicyRecentlyUsedCategories(iouReport.policyID, category);
    const optimisticPolicyRecentlyUsedTags = buildOptimisticPolicyRecentlyUsedTags(iouReport.policyID, tag);
    const optimisticPolicyRecentlyUsedCurrencies = buildOptimisticRecentlyUsedCurrencies(currency);

    // If there is an existing transaction (which is the case for distance requests), then the data from the existing transaction
    // needs to be manually merged into the optimistic transaction. This is because buildOnyxDataForMoneyRequest() uses `Onyx.set()` for the transaction
    // data. This is a big can of worms to change it to `Onyx.merge()` as explored in https://expensify.slack.com/archives/C05DWUDHVK7/p1692139468252109.
    // I want to clean this up at some point, but it's possible this will live in the code for a while so I've created https://github.com/Expensify/App/issues/25417
    // to remind me to do this.
    if (isDistanceRequest) {
        optimisticTransaction = fastMerge(existingTransaction, optimisticTransaction, false);
    }

    // STEP 4: Build optimistic reportActions. We need:
    // 1. CREATED action for the chatReport
    // 2. CREATED action for the iouReport
    // 3. IOU action for the iouReport
    // 4. The transaction thread, which requires the iouAction, and CREATED action for the transaction thread
    // 5. REPORT_PREVIEW action for the chatReport
    // Note: The CREATED action for the IOU report must be optimistically generated before the IOU action so there's no chance that it appears after the IOU action in the chat
    const [optimisticCreatedActionForChat, optimisticCreatedActionForIOUReport, iouAction, optimisticTransactionThread, optimisticCreatedActionForTransactionThread] =
        buildOptimisticMoneyRequestEntities(
            iouReport,
            CONST.IOU.REPORT_ACTION_TYPE.CREATE,
            amount,
            currency,
            comment,
            payeeEmail,
            [participant],
            optimisticTransaction.transactionID,
            undefined,
            false,
            false,
            false,
            undefined,
            linkedTrackedExpenseReportAction?.childReportID,
            linkedTrackedExpenseReportAction,
        );

    let reportPreviewAction = shouldCreateNewMoneyRequestReport ? null : getReportPreviewAction(chatReport.reportID, iouReport.reportID);

    if (reportPreviewAction) {
        reportPreviewAction = updateReportPreview(iouReport, reportPreviewAction, false, comment, optimisticTransaction);
    } else {
        reportPreviewAction = buildOptimisticReportPreview(chatReport, iouReport, comment, optimisticTransaction);
        chatReport.lastVisibleActionCreated = reportPreviewAction.created;

        // Generated ReportPreview action is a parent report action of the iou report.
        // We are setting the iou report's parentReportActionID to display subtitle correctly in IOU page when offline.
        iouReport.parentReportActionID = reportPreviewAction.reportActionID;
    }

    const shouldCreateOptimisticPersonalDetails = isNewChatReport && !allPersonalDetails[payerAccountID];
    // Add optimistic personal details for participant
    const optimisticPersonalDetailListAction = shouldCreateOptimisticPersonalDetails
        ? {
              [payerAccountID]: {
                  accountID: payerAccountID,
                  // Disabling this line since participant.displayName can be an empty string
                  // eslint-disable-next-line @typescript-eslint/prefer-nullish-coalescing
                  displayName: formatPhoneNumber(participant.displayName || payerEmail),
                  login: participant.login,
                  isOptimisticPersonalDetail: true,
              },
          }
        : {};

    const predictedNextStatus = policy?.reimbursementChoice === CONST.POLICY.REIMBURSEMENT_CHOICES.REIMBURSEMENT_NO ? CONST.REPORT.STATUS_NUM.CLOSED : CONST.REPORT.STATUS_NUM.OPEN;
    const optimisticNextStep = buildNextStep(iouReport, predictedNextStatus);

    // STEP 5: Build Onyx Data
    const [optimisticData, successData, failureData] = buildOnyxDataForMoneyRequest({
        isNewChatReport,
        shouldCreateNewMoneyRequestReport,
        policyParams: {
            policy,
            policyCategories,
            policyTagList,
        },
        optimisticParams: {
            chat: {
                report: chatReport,
                createdAction: optimisticCreatedActionForChat,
                reportPreviewAction,
            },
            iou: {
                report: iouReport,
                createdAction: optimisticCreatedActionForIOUReport,
                action: iouAction,
            },
            transactionParams: {
                transaction: optimisticTransaction,
                transactionThreadReport: optimisticTransactionThread,
                transactionThreadCreatedReportAction: optimisticCreatedActionForTransactionThread,
            },
            policyRecentlyUsed: {
                categories: optimisticPolicyRecentlyUsedCategories,
                tags: optimisticPolicyRecentlyUsedTags,
                currencies: optimisticPolicyRecentlyUsedCurrencies,
            },
            personalDetailListAction: optimisticPersonalDetailListAction,
            nextStep: optimisticNextStep,
        },
        retryParams,
    });

    return {
        payerAccountID,
        payerEmail,
        iouReport,
        chatReport,
        transaction: optimisticTransaction,
        iouAction,
        createdChatReportActionID: isNewChatReport ? optimisticCreatedActionForChat.reportActionID : undefined,
        createdIOUReportActionID: shouldCreateNewMoneyRequestReport ? optimisticCreatedActionForIOUReport.reportActionID : undefined,
        reportPreviewAction,
        transactionThreadReportID: optimisticTransactionThread?.reportID,
        createdReportActionIDForThread: optimisticCreatedActionForTransactionThread?.reportActionID,
        onyxData: {
            optimisticData,
            successData,
            failureData,
        },
    };
}

function computePerDiemExpenseAmount(customUnit: TransactionCustomUnit) {
    const subRates = customUnit.subRates ?? [];
    return subRates.reduce((total, subRate) => total + subRate.quantity * subRate.rate, 0);
}

function computePerDiemExpenseMerchant(customUnit: TransactionCustomUnit, policy: OnyxEntry<OnyxTypes.Policy>) {
    if (!customUnit.customUnitRateID) {
        return '';
    }
    const policyCustomUnit = getPerDiemCustomUnit(policy);
    const rate = policyCustomUnit?.rates?.[customUnit.customUnitRateID];
    const locationName = rate?.name ?? '';
    const startDate = customUnit.attributes?.dates.start;
    const endDate = customUnit.attributes?.dates.end;
    if (!startDate || !endDate) {
        return locationName;
    }
    const formattedTime = DateUtils.getFormattedDateRangeForPerDiem(new Date(startDate), new Date(endDate));
    return `${locationName}, ${formattedTime}`;
}

function computeDefaultPerDiemExpenseComment(customUnit: TransactionCustomUnit, currency: string) {
    const subRates = customUnit.subRates ?? [];
    const subRateComments = subRates.map((subRate) => {
        const rate = subRate.rate ?? 0;
        const rateComment = subRate.name ?? '';
        const quantity = subRate.quantity ?? 0;
        return `${quantity}x ${rateComment} @ ${convertAmountToDisplayString(rate, currency)}`;
    });
    return subRateComments.join(', ');
}

/**
 * Gathers all the data needed to submit a per diem expense. It attempts to find existing reports, iouReports, and receipts. If it doesn't find them, then
 * it creates optimistic versions of them and uses those instead
 */
function getPerDiemExpenseInformation(perDiemExpenseInformation: PerDiemExpenseInformationParams): MoneyRequestInformation {
    const {parentChatReport, transactionParams, participantParams, policyParams = {}, moneyRequestReportID = ''} = perDiemExpenseInformation;
    const {payeeAccountID = userAccountID, payeeEmail = currentUserEmail, participant} = participantParams;
    const {policy, policyCategories, policyTagList} = policyParams;
    const {comment = '', currency, created, category, tag, customUnit, billable} = transactionParams;

    const amount = computePerDiemExpenseAmount(customUnit);
    const merchant = computePerDiemExpenseMerchant(customUnit, policy);
    const defaultComment = computeDefaultPerDiemExpenseComment(customUnit, currency);
    const finalComment = comment || defaultComment;

    const payerEmail = addSMSDomainIfPhoneNumber(participant.login ?? '');
    const payerAccountID = Number(participant.accountID);
    const isPolicyExpenseChat = participant.isPolicyExpenseChat;

    // STEP 1: Get existing chat report OR build a new optimistic one
    let isNewChatReport = false;
    let chatReport = !isEmptyObject(parentChatReport) && parentChatReport?.reportID ? parentChatReport : null;

    // If this is a policyExpenseChat, the chatReport must exist and we can get it from Onyx.
    // report is null if the flow is initiated from the global create menu. However, participant always stores the reportID if it exists, which is the case for policyExpenseChats
    if (!chatReport && isPolicyExpenseChat) {
        chatReport = allReports?.[`${ONYXKEYS.COLLECTION.REPORT}${participant.reportID}`] ?? null;
    }

    if (!chatReport) {
        chatReport = getChatByParticipants([payerAccountID, payeeAccountID]) ?? null;
    }

    // If we still don't have a report, it likely doens't exist and we need to build an optimistic one
    if (!chatReport) {
        isNewChatReport = true;
        chatReport = buildOptimisticChatReport([payerAccountID, payeeAccountID]);
    }

    // STEP 2: Get the Expense/IOU report. If the moneyRequestReportID has been provided, we want to add the transaction to this specific report.
    // If no such reportID has been provided, let's use the chatReport.iouReportID property. In case that is not present, build a new optimistic Expense/IOU report.
    let iouReport: OnyxInputValue<OnyxTypes.Report> = null;
    if (moneyRequestReportID) {
        iouReport = allReports?.[`${ONYXKEYS.COLLECTION.REPORT}${moneyRequestReportID}`] ?? null;
    } else {
        iouReport = allReports?.[`${ONYXKEYS.COLLECTION.REPORT}${chatReport.iouReportID}`] ?? null;
    }

    const shouldCreateNewMoneyRequestReport = shouldCreateNewMoneyRequestReportReportUtils(iouReport, chatReport);

    if (!iouReport || shouldCreateNewMoneyRequestReport) {
        iouReport = isPolicyExpenseChat
            ? buildOptimisticExpenseReport(chatReport.reportID, chatReport.policyID, payeeAccountID, amount, currency)
            : buildOptimisticIOUReport(payeeAccountID, payerAccountID, amount, chatReport.reportID, currency);
    } else if (isPolicyExpenseChat) {
        iouReport = {...iouReport};
        // Because of the Expense reports are stored as negative values, we subtract the total from the amount
        if (iouReport?.currency === currency) {
            if (typeof iouReport.total === 'number') {
                iouReport.total -= amount;
            }

            if (typeof iouReport.unheldTotal === 'number') {
                iouReport.unheldTotal -= amount;
            }
        }
    } else {
        iouReport = updateIOUOwnerAndTotal(iouReport, payeeAccountID, amount, currency);
    }

    // STEP 3: Build an optimistic transaction
    const optimisticTransaction = buildOptimisticTransaction({
        policy,
        transactionParams: {
            amount: isExpenseReport(iouReport) ? -amount : amount,
            currency,
            reportID: iouReport.reportID,
            comment: finalComment,
            created,
            category,
            merchant,
            tag,
            customUnit,
            billable,
            pendingFields: {subRates: CONST.RED_BRICK_ROAD_PENDING_ACTION.ADD},
        },
    });
    // This is to differentiate between a normal expense and a per diem expense
    optimisticTransaction.iouRequestType = CONST.IOU.REQUEST_TYPE.PER_DIEM;
    optimisticTransaction.hasEReceipt = true;

    const optimisticPolicyRecentlyUsedCategories = buildOptimisticPolicyRecentlyUsedCategories(iouReport.policyID, category);
    const optimisticPolicyRecentlyUsedTags = buildOptimisticPolicyRecentlyUsedTags(iouReport.policyID, tag);
    const optimisticPolicyRecentlyUsedCurrencies = buildOptimisticRecentlyUsedCurrencies(currency);
    const optimisticPolicyRecentlyUsedDestinations = buildOptimisticPolicyRecentlyUsedDestinations(iouReport.policyID, customUnit.customUnitRateID);

    // STEP 4: Build optimistic reportActions. We need:
    // 1. CREATED action for the chatReport
    // 2. CREATED action for the iouReport
    // 3. IOU action for the iouReport
    // 4. The transaction thread, which requires the iouAction, and CREATED action for the transaction thread
    // 5. REPORT_PREVIEW action for the chatReport
    // Note: The CREATED action for the IOU report must be optimistically generated before the IOU action so there's no chance that it appears after the IOU action in the chat
    const [optimisticCreatedActionForChat, optimisticCreatedActionForIOUReport, iouAction, optimisticTransactionThread, optimisticCreatedActionForTransactionThread] =
        buildOptimisticMoneyRequestEntities(
            iouReport,
            CONST.IOU.REPORT_ACTION_TYPE.CREATE,
            amount,
            currency,
            comment,
            payeeEmail,
            [participant],
            optimisticTransaction.transactionID,
            undefined,
            false,
            false,
            false,
        );

    let reportPreviewAction = shouldCreateNewMoneyRequestReport ? null : getReportPreviewAction(chatReport.reportID, iouReport.reportID);

    if (reportPreviewAction) {
        reportPreviewAction = updateReportPreview(iouReport, reportPreviewAction, false, comment, optimisticTransaction);
    } else {
        reportPreviewAction = buildOptimisticReportPreview(chatReport, iouReport, comment, optimisticTransaction);
        chatReport.lastVisibleActionCreated = reportPreviewAction.created;

        // Generated ReportPreview action is a parent report action of the iou report.
        // We are setting the iou report's parentReportActionID to display subtitle correctly in IOU page when offline.
        iouReport.parentReportActionID = reportPreviewAction.reportActionID;
    }

    const shouldCreateOptimisticPersonalDetails = isNewChatReport && !allPersonalDetails[payerAccountID];
    // Add optimistic personal details for participant
    const optimisticPersonalDetailListAction = shouldCreateOptimisticPersonalDetails
        ? {
              [payerAccountID]: {
                  accountID: payerAccountID,
                  // Disabling this line since participant.displayName can be an empty string
                  // eslint-disable-next-line @typescript-eslint/prefer-nullish-coalescing
                  displayName: formatPhoneNumber(participant.displayName || payerEmail),
                  login: participant.login,
                  isOptimisticPersonalDetail: true,
              },
          }
        : {};

    const predictedNextStatus = policy?.reimbursementChoice === CONST.POLICY.REIMBURSEMENT_CHOICES.REIMBURSEMENT_NO ? CONST.REPORT.STATUS_NUM.CLOSED : CONST.REPORT.STATUS_NUM.OPEN;
    const optimisticNextStep = buildNextStep(iouReport, predictedNextStatus);

    // STEP 5: Build Onyx Data
    const [optimisticData, successData, failureData] = buildOnyxDataForMoneyRequest({
        isNewChatReport,
        shouldCreateNewMoneyRequestReport,
        policyParams: {
            policy,
            policyCategories,
            policyTagList,
        },
        optimisticParams: {
            chat: {
                report: chatReport,
                createdAction: optimisticCreatedActionForChat,
                reportPreviewAction,
            },
            iou: {
                report: iouReport,
                createdAction: optimisticCreatedActionForIOUReport,
                action: iouAction,
            },
            transactionParams: {
                transaction: optimisticTransaction,
                transactionThreadReport: optimisticTransactionThread,
                transactionThreadCreatedReportAction: optimisticCreatedActionForTransactionThread,
            },
            policyRecentlyUsed: {
                categories: optimisticPolicyRecentlyUsedCategories,
                tags: optimisticPolicyRecentlyUsedTags,
                currencies: optimisticPolicyRecentlyUsedCurrencies,
                destinations: optimisticPolicyRecentlyUsedDestinations,
            },
            personalDetailListAction: optimisticPersonalDetailListAction,
            nextStep: optimisticNextStep,
        },
    });

    return {
        payerAccountID,
        payerEmail,
        iouReport,
        chatReport,
        transaction: optimisticTransaction,
        iouAction,
        createdChatReportActionID: isNewChatReport ? optimisticCreatedActionForChat.reportActionID : undefined,
        createdIOUReportActionID: shouldCreateNewMoneyRequestReport ? optimisticCreatedActionForIOUReport.reportActionID : undefined,
        reportPreviewAction,
        transactionThreadReportID: optimisticTransactionThread?.reportID,
        createdReportActionIDForThread: optimisticCreatedActionForTransactionThread?.reportActionID,
        onyxData: {
            optimisticData,
            successData,
            failureData,
        },
        billable,
    };
}

/**
 * Gathers all the data needed to make an expense. It attempts to find existing reports, iouReports, and receipts. If it doesn't find them, then
 * it creates optimistic versions of them and uses those instead
 */
function getTrackExpenseInformation(
    parentChatReport: OnyxEntry<OnyxTypes.Report>,
    participant: Participant,
    comment: string,
    amount: number,
    currency: string,
    created: string,
    merchant: string,
    receipt: OnyxEntry<Receipt>,
    category: string | undefined,
    tag: string | undefined,
    taxCode: string | undefined,
    taxAmount: number | undefined,
    billable: boolean | undefined,
    policy: OnyxEntry<OnyxTypes.Policy> | undefined,
    policyTagList: OnyxEntry<OnyxTypes.PolicyTagLists> | undefined,
    policyCategories: OnyxEntry<OnyxTypes.PolicyCategories> | undefined,
    payeeEmail = currentUserEmail,
    payeeAccountID = userAccountID,
    moneyRequestReportID = '',
    linkedTrackedExpenseReportAction?: OnyxTypes.ReportAction,
    existingTransactionID?: string,
    retryParams?: StartSplitBilActionParams | CreateTrackExpenseParams | RequestMoneyInformation | ReplaceReceipt,
): TrackExpenseInformation | null {
    const optimisticData: OnyxUpdate[] = [];
    const successData: OnyxUpdate[] = [];
    const failureData: OnyxUpdate[] = [];

    const isPolicyExpenseChat = participant.isPolicyExpenseChat;

    // STEP 1: Get existing chat report
    let chatReport = !isEmptyObject(parentChatReport) && parentChatReport?.reportID ? parentChatReport : null;
    // The chatReport always exists, and we can get it from Onyx if chatReport is null.
    if (!chatReport) {
        chatReport = allReports?.[`${ONYXKEYS.COLLECTION.REPORT}${participant.reportID}`] ?? null;
    }

    // If we still don't have a report, it likely doesn't exist, and we will early return here as it should not happen
    // Maybe later, we can build an optimistic selfDM chat.
    if (!chatReport) {
        return null;
    }

    // Check if the report is a draft
    const isDraftReportLocal = isDraftReport(chatReport?.reportID);

    let createdWorkspaceParams: CreateWorkspaceParams | undefined;

    if (isDraftReportLocal) {
        const workspaceData = buildPolicyData(undefined, policy?.makeMeAdmin, policy?.name, policy?.id, chatReport?.reportID, CONST.ONBOARDING_CHOICES.TRACK_WORKSPACE);
        createdWorkspaceParams = workspaceData.params;
        optimisticData.push(...workspaceData.optimisticData);
        successData.push(...workspaceData.successData);
        failureData.push(...workspaceData.failureData);
    }

    // STEP 2: If not in the self-DM flow, we need to use the expense report.
    // For this, first use the chatReport.iouReportID property. Build a new optimistic expense report if needed.
    const shouldUseMoneyReport = !!isPolicyExpenseChat;

    let iouReport: OnyxInputValue<OnyxTypes.Report> = null;
    let shouldCreateNewMoneyRequestReport = false;

    if (shouldUseMoneyReport) {
        if (moneyRequestReportID) {
            iouReport = allReports?.[`${ONYXKEYS.COLLECTION.REPORT}${moneyRequestReportID}`] ?? null;
        } else {
            iouReport = allReports?.[`${ONYXKEYS.COLLECTION.REPORT}${chatReport.iouReportID}`] ?? null;
        }

        shouldCreateNewMoneyRequestReport = shouldCreateNewMoneyRequestReportReportUtils(iouReport, chatReport);
        if (!iouReport || shouldCreateNewMoneyRequestReport) {
            iouReport = buildOptimisticExpenseReport(chatReport.reportID, chatReport.policyID, payeeAccountID, amount, currency, amount);
        } else {
            iouReport = {...iouReport};
            // Because of the Expense reports are stored as negative values, we subtract the total from the amount
            if (iouReport?.currency === currency) {
                if (typeof iouReport.total === 'number' && typeof iouReport.nonReimbursableTotal === 'number') {
                    iouReport.total -= amount;
                    iouReport.nonReimbursableTotal -= amount;
                }

                if (typeof iouReport.unheldTotal === 'number' && typeof iouReport.unheldNonReimbursableTotal === 'number') {
                    iouReport.unheldTotal -= amount;
                    iouReport.unheldNonReimbursableTotal -= amount;
                }
            }
        }
    }

    // If shouldUseMoneyReport is true, the iouReport was defined.
    // But we'll use the `shouldUseMoneyReport && iouReport` check further instead of `shouldUseMoneyReport` to avoid TS errors.

    // STEP 3: Build optimistic receipt and transaction
    const receiptObject: Receipt = {};
    let filename;
    if (receipt?.source) {
        receiptObject.source = receipt.source;
        receiptObject.state = receipt.state ?? CONST.IOU.RECEIPT_STATE.SCANREADY;
        filename = receipt.name;
    }
    const existingTransaction = allTransactionDrafts[`${ONYXKEYS.COLLECTION.TRANSACTION_DRAFT}${existingTransactionID ?? CONST.IOU.OPTIMISTIC_TRANSACTION_ID}`];
    if (!filename) {
        filename = existingTransaction?.filename;
    }
    const isDistanceRequest = existingTransaction && isDistanceRequestTransactionUtils(existingTransaction);
    let optimisticTransaction = buildOptimisticTransaction({
        existingTransactionID,
        existingTransaction,
        policy,
        transactionParams: {
            amount: isExpenseReport(iouReport) ? -amount : amount,
            currency,
            reportID: shouldUseMoneyReport && iouReport ? iouReport.reportID : undefined,
            comment,
            created,
            merchant,
            receipt: receiptObject,
            category,
            tag,
            taxCode,
            taxAmount,
            billable,
            pendingFields: isDistanceRequest ? {waypoints: CONST.RED_BRICK_ROAD_PENDING_ACTION.ADD} : undefined,
            reimbursable: false,
            filename,
        },
    });

    // If there is an existing transaction (which is the case for distance requests), then the data from the existing transaction
    // needs to be manually merged into the optimistic transaction. This is because buildOnyxDataForMoneyRequest() uses `Onyx.set()` for the transaction
    // data. This is a big can of worms to change it to `Onyx.merge()` as explored in https://expensify.slack.com/archives/C05DWUDHVK7/p1692139468252109.
    // I want to clean this up at some point, but it's possible this will live in the code for a while so I've created https://github.com/Expensify/App/issues/25417
    // to remind me to do this.
    if (isDistanceRequest) {
        optimisticTransaction = fastMerge(existingTransaction, optimisticTransaction, false);
    }

    // STEP 4: Build optimistic reportActions. We need:
    // 1. CREATED action for the iouReport (if tracking in the Expense chat)
    // 2. IOU action for the iouReport (if tracking in the Expense chat), otherwise – for chatReport
    // 3. The transaction thread, which requires the iouAction, and CREATED action for the transaction thread
    // 4. REPORT_PREVIEW action for the chatReport (if tracking in the Expense chat)
    const [, optimisticCreatedActionForIOUReport, iouAction, optimisticTransactionThread, optimisticCreatedActionForTransactionThread] = buildOptimisticMoneyRequestEntities(
        shouldUseMoneyReport && iouReport ? iouReport : chatReport,
        CONST.IOU.REPORT_ACTION_TYPE.TRACK,
        amount,
        currency,
        comment,
        payeeEmail,
        [participant],
        optimisticTransaction.transactionID,
        undefined,
        false,
        false,
        false,
        !shouldUseMoneyReport,
        linkedTrackedExpenseReportAction?.childReportID,
        linkedTrackedExpenseReportAction,
    );

    let reportPreviewAction: OnyxInputValue<OnyxTypes.ReportAction<typeof CONST.REPORT.ACTIONS.TYPE.REPORT_PREVIEW>> = null;
    if (shouldUseMoneyReport && iouReport) {
        reportPreviewAction = shouldCreateNewMoneyRequestReport ? null : getReportPreviewAction(chatReport.reportID, iouReport.reportID);

        if (reportPreviewAction) {
            reportPreviewAction = updateReportPreview(iouReport, reportPreviewAction, false, comment, optimisticTransaction);
        } else {
            reportPreviewAction = buildOptimisticReportPreview(chatReport, iouReport, comment, optimisticTransaction);
            // Generated ReportPreview action is a parent report action of the iou report.
            // We are setting the iou report's parentReportActionID to display subtitle correctly in IOU page when offline.
            iouReport.parentReportActionID = reportPreviewAction.reportActionID;
        }
    }

    let actionableTrackExpenseWhisper: OnyxInputValue<OnyxTypes.ReportAction> = null;
    if (!isPolicyExpenseChat) {
        actionableTrackExpenseWhisper = buildOptimisticActionableTrackExpenseWhisper(iouAction, optimisticTransaction.transactionID);
    }

    // STEP 5: Build Onyx Data
    const trackExpenseOnyxData = buildOnyxDataForTrackExpense(
        chatReport,
        iouReport,
        optimisticTransaction,
        optimisticCreatedActionForIOUReport,
        iouAction,
        reportPreviewAction,
        optimisticTransactionThread ?? {},
        optimisticCreatedActionForTransactionThread,
        shouldCreateNewMoneyRequestReport,
        policy,
        policyTagList,
        policyCategories,
        undefined,
        actionableTrackExpenseWhisper,
        retryParams,
    );

    return {
        createdWorkspaceParams,
        chatReport,
        iouReport: iouReport ?? undefined,
        transaction: optimisticTransaction,
        iouAction,
        createdIOUReportActionID: shouldCreateNewMoneyRequestReport ? optimisticCreatedActionForIOUReport.reportActionID : undefined,
        reportPreviewAction: reportPreviewAction ?? undefined,
        transactionThreadReportID: optimisticTransactionThread.reportID,
        createdReportActionIDForThread: optimisticCreatedActionForTransactionThread?.reportActionID,
        actionableWhisperReportActionIDParam: actionableTrackExpenseWhisper?.reportActionID,
        onyxData: {
            optimisticData: optimisticData.concat(trackExpenseOnyxData[0]),
            successData: successData.concat(trackExpenseOnyxData[1]),
            failureData: failureData.concat(trackExpenseOnyxData[2]),
        },
    };
}

/**
 * Compute the diff amount when we update the transaction
 */
function calculateDiffAmount(
    iouReport: OnyxTypes.OnyxInputOrEntry<OnyxTypes.Report>,
    updatedTransaction: OnyxTypes.OnyxInputOrEntry<OnyxTypes.Transaction>,
    transaction: OnyxEntry<OnyxTypes.Transaction>,
): number | null {
    if (!iouReport) {
        return 0;
    }
    const isExpenseReportLocal = isExpenseReport(iouReport);
    const updatedCurrency = getCurrency(updatedTransaction);
    const currentCurrency = getCurrency(transaction);

    const currentAmount = getAmount(transaction, isExpenseReportLocal);
    const updatedAmount = getAmount(updatedTransaction, isExpenseReportLocal);

    if (updatedCurrency === iouReport.currency && currentCurrency === iouReport.currency) {
        // Calculate the diff between the updated amount and the current amount if the currency of the updated and current transactions have the same currency as the report
        return updatedAmount - currentAmount;
    }

    return null;
}

/**
 * @param transactionID
 * @param transactionThreadReportID
 * @param transactionChanges
 * @param [transactionChanges.created] Present when updated the date field
 * @param policy  May be undefined, an empty object, or an object matching the Policy type (src/types/onyx/Policy.ts)
 * @param policyTagList
 * @param policyCategories
 */
function getUpdateMoneyRequestParams(
    transactionID: string | undefined,
    transactionThreadReportID: string | undefined,
    transactionChanges: TransactionChanges,
    policy: OnyxEntry<OnyxTypes.Policy>,
    policyTagList: OnyxTypes.OnyxInputOrEntry<OnyxTypes.PolicyTagLists>,
    policyCategories: OnyxTypes.OnyxInputOrEntry<OnyxTypes.PolicyCategories>,
    violations?: OnyxEntry<OnyxTypes.TransactionViolations>,
    hash?: number,
): UpdateMoneyRequestData {
    const optimisticData: OnyxUpdate[] = [];
    const successData: OnyxUpdate[] = [];
    const failureData: OnyxUpdate[] = [];

    // Step 1: Set any "pending fields" (ones updated while the user was offline) to have error messages in the failureData
    const pendingFields: OnyxTypes.Transaction['pendingFields'] = Object.fromEntries(Object.keys(transactionChanges).map((key) => [key, CONST.RED_BRICK_ROAD_PENDING_ACTION.UPDATE]));
    const clearedPendingFields = Object.fromEntries(Object.keys(transactionChanges).map((key) => [key, null]));
    const errorFields = Object.fromEntries(Object.keys(pendingFields).map((key) => [key, {[DateUtils.getMicroseconds()]: Localize.translateLocal('iou.error.genericEditFailureMessage')}]));

    // Step 2: Get all the collections being updated
    const transactionThread = allReports?.[`${ONYXKEYS.COLLECTION.REPORT}${transactionThreadReportID}`] ?? null;
    const transaction = allTransactions?.[`${ONYXKEYS.COLLECTION.TRANSACTION}${transactionID}`];
    const isTransactionOnHold = isOnHold(transaction);
    const iouReport = allReports?.[`${ONYXKEYS.COLLECTION.REPORT}${transactionThread?.parentReportID}`] ?? null;
    const isFromExpenseReport = isExpenseReport(iouReport);
    const isScanning = hasReceiptTransactionUtils(transaction) && isReceiptBeingScannedTransactionUtils(transaction);
    const updatedTransaction: OnyxEntry<OnyxTypes.Transaction> = transaction
        ? getUpdatedTransaction({
              transaction,
              transactionChanges,
              isFromExpenseReport,
              policy,
          })
        : undefined;
    const transactionDetails = getTransactionDetails(updatedTransaction);

    if (transactionDetails?.waypoints) {
        // This needs to be a JSON string since we're sending this to the MapBox API
        transactionDetails.waypoints = JSON.stringify(transactionDetails.waypoints);
    }

    const dataToIncludeInParams: Partial<TransactionDetails> = Object.fromEntries(Object.entries(transactionDetails ?? {}).filter(([key]) => Object.keys(transactionChanges).includes(key)));

    const params: UpdateMoneyRequestParams = {
        ...dataToIncludeInParams,
        reportID: iouReport?.reportID,
        transactionID,
    };

    const hasPendingWaypoints = 'waypoints' in transactionChanges;
    const hasModifiedDistanceRate = 'customUnitRateID' in transactionChanges;
    const hasModifiedCreated = 'created' in transactionChanges;
    const hasModifiedAmount = 'amount' in transactionChanges;
    if (transaction && updatedTransaction && (hasPendingWaypoints || hasModifiedDistanceRate)) {
        // Delete the draft transaction when editing waypoints when the server responds successfully and there are no errors
        successData.push({
            onyxMethod: Onyx.METHOD.SET,
            key: `${ONYXKEYS.COLLECTION.TRANSACTION_DRAFT}${transactionID}`,
            value: null,
        });

        // Revert the transaction's amount to the original value on failure.
        // The IOU Report will be fully reverted in the failureData further below.
        failureData.push({
            onyxMethod: Onyx.METHOD.MERGE,
            key: `${ONYXKEYS.COLLECTION.TRANSACTION}${transactionID}`,
            value: {
                amount: transaction.amount,
                modifiedAmount: transaction.modifiedAmount,
                modifiedMerchant: transaction.modifiedMerchant,
                modifiedCurrency: transaction.modifiedCurrency,
            },
        });
    }

    // Step 3: Build the modified expense report actions
    // We don't create a modified report action if:
    // - we're updating the waypoints
    // - we're updating the distance rate while the waypoints are still pending
    // In these cases, there isn't a valid optimistic mileage data we can use,
    // and the report action is created on the server with the distance-related response from the MapBox API
    const updatedReportAction = buildOptimisticModifiedExpenseReportAction(transactionThread, transaction, transactionChanges, isFromExpenseReport, policy, updatedTransaction);
    if (!hasPendingWaypoints && !(hasModifiedDistanceRate && isFetchingWaypointsFromServer(transaction))) {
        params.reportActionID = updatedReportAction.reportActionID;

        optimisticData.push({
            onyxMethod: Onyx.METHOD.MERGE,
            key: `${ONYXKEYS.COLLECTION.REPORT_ACTIONS}${transactionThread?.reportID}`,
            value: {
                [updatedReportAction.reportActionID]: updatedReportAction as OnyxTypes.ReportAction,
            },
        });
        optimisticData.push({
            onyxMethod: Onyx.METHOD.MERGE,
            key: `${ONYXKEYS.COLLECTION.REPORT}${transactionThread?.reportID}`,
            value: {
                lastVisibleActionCreated: updatedReportAction.created,
                lastReadTime: updatedReportAction.created,
            },
        });
        failureData.push({
            onyxMethod: Onyx.METHOD.MERGE,
            key: `${ONYXKEYS.COLLECTION.REPORT}${transactionThread?.reportID}`,
            value: {
                lastVisibleActionCreated: transactionThread?.lastVisibleActionCreated,
                lastReadTime: transactionThread?.lastReadTime,
            },
        });
        successData.push({
            onyxMethod: Onyx.METHOD.MERGE,
            key: `${ONYXKEYS.COLLECTION.REPORT_ACTIONS}${transactionThread?.reportID}`,
            value: {
                [updatedReportAction.reportActionID]: {pendingAction: null},
            },
        });
        failureData.push({
            onyxMethod: Onyx.METHOD.MERGE,
            key: `${ONYXKEYS.COLLECTION.REPORT_ACTIONS}${transactionThread?.reportID}`,
            value: {
                [updatedReportAction.reportActionID]: {
                    ...(updatedReportAction as OnyxTypes.ReportAction),
                    errors: getMicroSecondOnyxErrorWithTranslationKey('iou.error.genericEditFailureMessage'),
                },
            },
        });
    }

    // Step 4: Compute the IOU total and update the report preview message (and report header) so LHN amount owed is correct.
    const calculatedDiffAmount = calculateDiffAmount(iouReport, updatedTransaction, transaction);
    // If calculatedDiffAmount is null it means we cannot calculate the new iou report total from front-end due to currency differences.
    const isTotalIndeterministic = calculatedDiffAmount === null;
    const diff = calculatedDiffAmount ?? 0;

    let updatedMoneyRequestReport: OnyxTypes.OnyxInputOrEntry<OnyxTypes.Report>;
    if (!iouReport) {
        updatedMoneyRequestReport = null;
    } else if ((isExpenseReport(iouReport) || isInvoiceReportReportUtils(iouReport)) && typeof iouReport.total === 'number') {
        // For expense report, the amount is negative, so we should subtract total from diff
        updatedMoneyRequestReport = {
            ...iouReport,
            total: iouReport.total - diff,
        };
        if (!transaction?.reimbursable && typeof updatedMoneyRequestReport.nonReimbursableTotal === 'number') {
            updatedMoneyRequestReport.nonReimbursableTotal -= diff;
        }
        if (!isTransactionOnHold) {
            if (typeof updatedMoneyRequestReport.unheldTotal === 'number') {
                updatedMoneyRequestReport.unheldTotal -= diff;
            }
            if (!transaction?.reimbursable && typeof updatedMoneyRequestReport.unheldNonReimbursableTotal === 'number') {
                updatedMoneyRequestReport.unheldNonReimbursableTotal -= diff;
            }
        }
    } else {
        updatedMoneyRequestReport = updateIOUOwnerAndTotal(
            iouReport,
            updatedReportAction.actorAccountID ?? CONST.DEFAULT_NUMBER_ID,
            diff,
            getCurrency(transaction),
            false,
            true,
            isTransactionOnHold,
        );
    }

    optimisticData.push(
        {
            onyxMethod: Onyx.METHOD.MERGE,
            key: `${ONYXKEYS.COLLECTION.REPORT}${iouReport?.reportID}`,
            value: {...updatedMoneyRequestReport, ...(isTotalIndeterministic && {pendingFields: {total: CONST.RED_BRICK_ROAD_PENDING_ACTION.UPDATE}})},
        },
        {
            onyxMethod: Onyx.METHOD.MERGE,
            key: `${ONYXKEYS.COLLECTION.REPORT}${iouReport?.parentReportID}`,
            value: getOutstandingChildRequest(updatedMoneyRequestReport),
        },
    );
    successData.push({
        onyxMethod: Onyx.METHOD.MERGE,
        key: `${ONYXKEYS.COLLECTION.REPORT}${iouReport?.reportID}`,
        value: {pendingAction: null, ...(isTotalIndeterministic && {pendingFields: {total: null}})},
    });

    // Optimistically modify the transaction and the transaction thread
    optimisticData.push({
        onyxMethod: Onyx.METHOD.MERGE,
        key: `${ONYXKEYS.COLLECTION.TRANSACTION}${transactionID}`,
        value: {
            ...updatedTransaction,
            pendingFields,
            errorFields: null,
        },
    });

    optimisticData.push({
        onyxMethod: Onyx.METHOD.MERGE,
        key: `${ONYXKEYS.COLLECTION.REPORT}${transactionThreadReportID}`,
        value: {
            lastActorAccountID: updatedReportAction.actorAccountID,
        },
    });

    if (isScanning && ('amount' in transactionChanges || 'currency' in transactionChanges)) {
        if (transactionThread?.parentReportActionID) {
            optimisticData.push({
                onyxMethod: Onyx.METHOD.MERGE,
                key: `${ONYXKEYS.COLLECTION.REPORT_ACTIONS}${iouReport?.reportID}`,
                value: {
                    [transactionThread?.parentReportActionID]: {
                        originalMessage: {
                            whisperedTo: [],
                        },
                    },
                },
            });
        }

        if (iouReport?.parentReportActionID) {
            optimisticData.push({
                onyxMethod: Onyx.METHOD.MERGE,
                key: `${ONYXKEYS.COLLECTION.REPORT_ACTIONS}${iouReport?.parentReportID}`,
                value: {
                    [iouReport.parentReportActionID]: {
                        originalMessage: {
                            whisperedTo: [],
                        },
                    },
                },
            });
        }
    }

    // Update recently used categories if the category is changed
    const hasModifiedCategory = 'category' in transactionChanges;
    if (hasModifiedCategory) {
        const optimisticPolicyRecentlyUsedCategories = buildOptimisticPolicyRecentlyUsedCategories(iouReport?.policyID, transactionChanges.category);
        if (optimisticPolicyRecentlyUsedCategories.length) {
            optimisticData.push({
                onyxMethod: Onyx.METHOD.SET,
                key: `${ONYXKEYS.COLLECTION.POLICY_RECENTLY_USED_CATEGORIES}${iouReport?.policyID}`,
                value: optimisticPolicyRecentlyUsedCategories,
            });
        }
    }

    // Update recently used currencies if the currency is changed
    if ('currency' in transactionChanges) {
        const optimisticRecentlyUsedCurrencies = buildOptimisticRecentlyUsedCurrencies(transactionChanges.currency);
        if (optimisticRecentlyUsedCurrencies.length) {
            optimisticData.push({
                onyxMethod: Onyx.METHOD.SET,
                key: ONYXKEYS.RECENTLY_USED_CURRENCIES,
                value: optimisticRecentlyUsedCurrencies,
            });
        }
    }

    // Update recently used categories if the tag is changed
    const hasModifiedTag = 'tag' in transactionChanges;
    if (hasModifiedTag) {
        const optimisticPolicyRecentlyUsedTags = buildOptimisticPolicyRecentlyUsedTags(iouReport?.policyID, transactionChanges.tag);
        if (!isEmptyObject(optimisticPolicyRecentlyUsedTags)) {
            optimisticData.push({
                onyxMethod: Onyx.METHOD.MERGE,
                key: `${ONYXKEYS.COLLECTION.POLICY_RECENTLY_USED_TAGS}${iouReport?.policyID}`,
                value: optimisticPolicyRecentlyUsedTags,
            });
        }
    }

    const overLimitViolation = violations?.find((violation) => violation.name === 'overLimit');
    // Update violation limit, if we modify attendees. The given limit value is for a single attendee, if we have multiple attendees we should multpiply limit by attende count
    if ('attendees' in transactionChanges && !!overLimitViolation) {
        const limitForSingleAttendee = ViolationsUtils.getViolationAmountLimit(overLimitViolation);
        if (limitForSingleAttendee * (transactionChanges?.attendees?.length ?? 1) > Math.abs(getAmount(transaction))) {
            optimisticData.push({
                onyxMethod: Onyx.METHOD.MERGE,
                key: `${ONYXKEYS.COLLECTION.TRANSACTION_VIOLATIONS}${transactionID}`,
                value: violations?.filter((violation) => violation.name !== 'overLimit') ?? [],
            });
        }
    }

    // Clear out the error fields and loading states on success
    successData.push({
        onyxMethod: Onyx.METHOD.MERGE,
        key: `${ONYXKEYS.COLLECTION.TRANSACTION}${transactionID}`,
        value: {
            pendingFields: clearedPendingFields,
            isLoading: false,
            errorFields: null,
            routes: null,
        },
    });

    // Clear out loading states, pending fields, and add the error fields
    failureData.push({
        onyxMethod: Onyx.METHOD.MERGE,
        key: `${ONYXKEYS.COLLECTION.TRANSACTION}${transactionID}`,
        value: {
            pendingFields: clearedPendingFields,
            isLoading: false,
            errorFields,
        },
    });

    if (iouReport) {
        // Reset the iouReport to its original state
        failureData.push({
            onyxMethod: Onyx.METHOD.MERGE,
            key: `${ONYXKEYS.COLLECTION.REPORT}${iouReport.reportID}`,
            value: {...iouReport, ...(isTotalIndeterministic && {pendingFields: {total: null}})},
        });
    }

    if (policy && isPaidGroupPolicy(policy) && updatedTransaction && (hasModifiedTag || hasModifiedCategory || hasModifiedDistanceRate || hasModifiedAmount || hasModifiedCreated)) {
        const currentTransactionViolations = allTransactionViolations[`${ONYXKEYS.COLLECTION.TRANSACTION_VIOLATIONS}${transactionID}`] ?? [];
        const violationsOnyxdata = ViolationsUtils.getViolationsOnyxData(
            updatedTransaction,
            currentTransactionViolations,
            policy,
            policyTagList ?? {},
            policyCategories ?? {},
            hasDependentTags(policy, policyTagList ?? {}),
            isInvoiceReportReportUtils(iouReport),
        );
        optimisticData.push(violationsOnyxdata);
        failureData.push({
            onyxMethod: Onyx.METHOD.MERGE,
            key: `${ONYXKEYS.COLLECTION.TRANSACTION_VIOLATIONS}${transactionID}`,
            value: currentTransactionViolations,
        });
        if (hash) {
            optimisticData.push({
                onyxMethod: Onyx.METHOD.MERGE,
                key: `${ONYXKEYS.COLLECTION.SNAPSHOT}${hash}`,
                value: {
                    data: {
                        [`${ONYXKEYS.COLLECTION.TRANSACTION_VIOLATIONS}${transactionID}`]: violationsOnyxdata.value,
                    },
                },
            });
            failureData.push({
                onyxMethod: Onyx.METHOD.MERGE,
                key: `${ONYXKEYS.COLLECTION.SNAPSHOT}${hash}`,
                value: {
                    data: {
                        [`${ONYXKEYS.COLLECTION.TRANSACTION_VIOLATIONS}${transactionID}`]: currentTransactionViolations,
                    },
                },
            });
        }
    }

    // Reset the transaction thread to its original state
    failureData.push({
        onyxMethod: Onyx.METHOD.MERGE,
        key: `${ONYXKEYS.COLLECTION.REPORT}${transactionThreadReportID}`,
        value: transactionThread,
    });

    return {
        params,
        onyxData: {optimisticData, successData, failureData},
    };
}

/**
 * @param transactionID
 * @param transactionThreadReportID
 * @param transactionChanges
 * @param [transactionChanges.created] Present when updated the date field
 * @param policy  May be undefined, an empty object, or an object matching the Policy type (src/types/onyx/Policy.ts)
 */
function getUpdateTrackExpenseParams(
    transactionID: string | undefined,
    transactionThreadReportID: string | undefined,
    transactionChanges: TransactionChanges,
    policy: OnyxEntry<OnyxTypes.Policy>,
): UpdateMoneyRequestData {
    const optimisticData: OnyxUpdate[] = [];
    const successData: OnyxUpdate[] = [];
    const failureData: OnyxUpdate[] = [];

    // Step 1: Set any "pending fields" (ones updated while the user was offline) to have error messages in the failureData
    const pendingFields = Object.fromEntries(Object.keys(transactionChanges).map((key) => [key, CONST.RED_BRICK_ROAD_PENDING_ACTION.UPDATE]));
    const clearedPendingFields = Object.fromEntries(Object.keys(transactionChanges).map((key) => [key, null]));
    const errorFields = Object.fromEntries(Object.keys(pendingFields).map((key) => [key, {[DateUtils.getMicroseconds()]: Localize.translateLocal('iou.error.genericEditFailureMessage')}]));

    // Step 2: Get all the collections being updated
    const transactionThread = allReports?.[`${ONYXKEYS.COLLECTION.REPORT}${transactionThreadReportID}`] ?? null;
    const transaction = allTransactions?.[`${ONYXKEYS.COLLECTION.TRANSACTION}${transactionID}`];
    const chatReport = allReports?.[`${ONYXKEYS.COLLECTION.REPORT}${transactionThread?.parentReportID}`] ?? null;
    const isScanning = hasReceiptTransactionUtils(transaction) && isReceiptBeingScannedTransactionUtils(transaction);
    const updatedTransaction = transaction
        ? getUpdatedTransaction({
              transaction,
              transactionChanges,
              isFromExpenseReport: false,
              policy,
          })
        : null;
    const transactionDetails = getTransactionDetails(updatedTransaction);

    if (transactionDetails?.waypoints) {
        // This needs to be a JSON string since we're sending this to the MapBox API
        transactionDetails.waypoints = JSON.stringify(transactionDetails.waypoints);
    }

    const dataToIncludeInParams: Partial<TransactionDetails> = Object.fromEntries(Object.entries(transactionDetails ?? {}).filter(([key]) => Object.keys(transactionChanges).includes(key)));

    const params: UpdateMoneyRequestParams = {
        ...dataToIncludeInParams,
        reportID: chatReport?.reportID,
        transactionID,
    };

    const hasPendingWaypoints = 'waypoints' in transactionChanges;
    const hasModifiedDistanceRate = 'customUnitRateID' in transactionChanges;
    if (transaction && updatedTransaction && (hasPendingWaypoints || hasModifiedDistanceRate)) {
        // Delete the draft transaction when editing waypoints when the server responds successfully and there are no errors
        successData.push({
            onyxMethod: Onyx.METHOD.SET,
            key: `${ONYXKEYS.COLLECTION.TRANSACTION_DRAFT}${transactionID}`,
            value: null,
        });

        // Revert the transaction's amount to the original value on failure.
        // The IOU Report will be fully reverted in the failureData further below.
        failureData.push({
            onyxMethod: Onyx.METHOD.MERGE,
            key: `${ONYXKEYS.COLLECTION.TRANSACTION}${transactionID}`,
            value: {
                amount: transaction.amount,
                modifiedAmount: transaction.modifiedAmount,
                modifiedMerchant: transaction.modifiedMerchant,
            },
        });
    }

    // Step 3: Build the modified expense report actions
    // We don't create a modified report action if:
    // - we're updating the waypoints
    // - we're updating the distance rate while the waypoints are still pending
    // In these cases, there isn't a valid optimistic mileage data we can use,
    // and the report action is created on the server with the distance-related response from the MapBox API
    const updatedReportAction = buildOptimisticModifiedExpenseReportAction(transactionThread, transaction, transactionChanges, false, policy, updatedTransaction);
    if (!hasPendingWaypoints && !(hasModifiedDistanceRate && isFetchingWaypointsFromServer(transaction))) {
        params.reportActionID = updatedReportAction.reportActionID;

        optimisticData.push({
            onyxMethod: Onyx.METHOD.MERGE,
            key: `${ONYXKEYS.COLLECTION.REPORT_ACTIONS}${transactionThread?.reportID}`,
            value: {
                [updatedReportAction.reportActionID]: updatedReportAction as OnyxTypes.ReportAction,
            },
        });
        successData.push({
            onyxMethod: Onyx.METHOD.MERGE,
            key: `${ONYXKEYS.COLLECTION.REPORT_ACTIONS}${transactionThread?.reportID}`,
            value: {
                [updatedReportAction.reportActionID]: {pendingAction: null},
            },
        });
        failureData.push({
            onyxMethod: Onyx.METHOD.MERGE,
            key: `${ONYXKEYS.COLLECTION.REPORT_ACTIONS}${transactionThread?.reportID}`,
            value: {
                [updatedReportAction.reportActionID]: {
                    ...(updatedReportAction as OnyxTypes.ReportAction),
                    errors: getMicroSecondOnyxErrorWithTranslationKey('iou.error.genericEditFailureMessage'),
                },
            },
        });
    }

    // Step 4: Update the report preview message (and report header) so LHN amount tracked is correct.
    // Optimistically modify the transaction and the transaction thread
    optimisticData.push({
        onyxMethod: Onyx.METHOD.MERGE,
        key: `${ONYXKEYS.COLLECTION.TRANSACTION}${transactionID}`,
        value: {
            ...updatedTransaction,
            pendingFields,
            errorFields: null,
        },
    });

    optimisticData.push({
        onyxMethod: Onyx.METHOD.MERGE,
        key: `${ONYXKEYS.COLLECTION.REPORT}${transactionThreadReportID}`,
        value: {
            lastActorAccountID: updatedReportAction.actorAccountID,
        },
    });

    if (isScanning && transactionThread?.parentReportActionID && ('amount' in transactionChanges || 'currency' in transactionChanges)) {
        optimisticData.push({
            onyxMethod: Onyx.METHOD.MERGE,
            key: `${ONYXKEYS.COLLECTION.REPORT_ACTIONS}${chatReport?.reportID}`,
            value: {[transactionThread.parentReportActionID]: {originalMessage: {whisperedTo: []}}},
        });
    }

    // Clear out the error fields and loading states on success
    successData.push({
        onyxMethod: Onyx.METHOD.MERGE,
        key: `${ONYXKEYS.COLLECTION.TRANSACTION}${transactionID}`,
        value: {
            pendingFields: clearedPendingFields,
            isLoading: false,
            errorFields: null,
            routes: null,
        },
    });

    // Clear out loading states, pending fields, and add the error fields
    failureData.push({
        onyxMethod: Onyx.METHOD.MERGE,
        key: `${ONYXKEYS.COLLECTION.TRANSACTION}${transactionID}`,
        value: {
            pendingFields: clearedPendingFields,
            isLoading: false,
            errorFields,
        },
    });

    // Reset the transaction thread to its original state
    failureData.push({
        onyxMethod: Onyx.METHOD.MERGE,
        key: `${ONYXKEYS.COLLECTION.REPORT}${transactionThreadReportID}`,
        value: transactionThread,
    });

    return {
        params,
        onyxData: {optimisticData, successData, failureData},
    };
}

/** Updates the created date of an expense */
function updateMoneyRequestDate(
    transactionID: string,
    transactionThreadReportID: string,
    value: string,
    policy: OnyxEntry<OnyxTypes.Policy>,
    policyTags: OnyxEntry<OnyxTypes.PolicyTagLists>,
    policyCategories: OnyxEntry<OnyxTypes.PolicyCategories>,
) {
    const transactionChanges: TransactionChanges = {
        created: value,
    };
    const transactionThreadReport = allReports?.[`${ONYXKEYS.COLLECTION.REPORT}${transactionThreadReportID}`] ?? null;
    const parentReport = allReports?.[`${ONYXKEYS.COLLECTION.REPORT}${transactionThreadReport?.parentReportID}`] ?? null;
    let data: UpdateMoneyRequestData;
    if (isTrackExpenseReport(transactionThreadReport) && isSelfDM(parentReport)) {
        data = getUpdateTrackExpenseParams(transactionID, transactionThreadReportID, transactionChanges, policy);
    } else {
        data = getUpdateMoneyRequestParams(transactionID, transactionThreadReportID, transactionChanges, policy, policyTags, policyCategories);
    }
    const {params, onyxData} = data;
    API.write(WRITE_COMMANDS.UPDATE_MONEY_REQUEST_DATE, params, onyxData);
}

/** Updates the billable field of an expense */
function updateMoneyRequestBillable(
    transactionID: string,
    transactionThreadReportID: string,
    value: boolean,
    policy: OnyxEntry<OnyxTypes.Policy>,
    policyTagList: OnyxEntry<OnyxTypes.PolicyTagLists>,
    policyCategories: OnyxEntry<OnyxTypes.PolicyCategories>,
) {
    const transactionChanges: TransactionChanges = {
        billable: value,
    };
    const {params, onyxData} = getUpdateMoneyRequestParams(transactionID, transactionThreadReportID, transactionChanges, policy, policyTagList, policyCategories);
    API.write(WRITE_COMMANDS.UPDATE_MONEY_REQUEST_BILLABLE, params, onyxData);
}

/** Updates the merchant field of an expense */
function updateMoneyRequestMerchant(
    transactionID: string,
    transactionThreadReportID: string,
    value: string,
    policy: OnyxEntry<OnyxTypes.Policy>,
    policyTagList: OnyxEntry<OnyxTypes.PolicyTagLists>,
    policyCategories: OnyxEntry<OnyxTypes.PolicyCategories>,
) {
    const transactionChanges: TransactionChanges = {
        merchant: value,
    };
    const transactionThreadReport = allReports?.[`${ONYXKEYS.COLLECTION.REPORT}${transactionThreadReportID}`] ?? null;
    const parentReport = allReports?.[`${ONYXKEYS.COLLECTION.REPORT}${transactionThreadReport?.parentReportID}`] ?? null;
    let data: UpdateMoneyRequestData;
    if (isTrackExpenseReport(transactionThreadReport) && isSelfDM(parentReport)) {
        data = getUpdateTrackExpenseParams(transactionID, transactionThreadReportID, transactionChanges, policy);
    } else {
        data = getUpdateMoneyRequestParams(transactionID, transactionThreadReportID, transactionChanges, policy, policyTagList, policyCategories);
    }
    const {params, onyxData} = data;
    API.write(WRITE_COMMANDS.UPDATE_MONEY_REQUEST_MERCHANT, params, onyxData);
}

/** Updates the attendees list of an expense */
function updateMoneyRequestAttendees(
    transactionID: string,
    transactionThreadReportID: string,
    attendees: Attendee[],
    policy: OnyxEntry<OnyxTypes.Policy>,
    policyTagList: OnyxEntry<OnyxTypes.PolicyTagLists>,
    policyCategories: OnyxEntry<OnyxTypes.PolicyCategories>,
    violations: OnyxEntry<OnyxTypes.TransactionViolations> | undefined,
) {
    const transactionChanges: TransactionChanges = {
        attendees,
    };
    const data = getUpdateMoneyRequestParams(transactionID, transactionThreadReportID, transactionChanges, policy, policyTagList, policyCategories, violations);
    const {params, onyxData} = data;
    API.write(WRITE_COMMANDS.UPDATE_MONEY_REQUEST_ATTENDEES, params, onyxData);
}

/** Updates the tag of an expense */
function updateMoneyRequestTag(
    transactionID: string,
    transactionThreadReportID: string | undefined,
    tag: string,
    policy: OnyxEntry<OnyxTypes.Policy>,
    policyTagList: OnyxEntry<OnyxTypes.PolicyTagLists>,
    policyCategories: OnyxEntry<OnyxTypes.PolicyCategories>,
    hash?: number,
) {
    const transactionChanges: TransactionChanges = {
        tag,
    };
    const {params, onyxData} = getUpdateMoneyRequestParams(transactionID, transactionThreadReportID, transactionChanges, policy, policyTagList, policyCategories, undefined, hash);
    API.write(WRITE_COMMANDS.UPDATE_MONEY_REQUEST_TAG, params, onyxData);
}

/** Updates the created tax amount of an expense */
function updateMoneyRequestTaxAmount(
    transactionID: string,
    optimisticReportActionID: string,
    taxAmount: number,
    policy: OnyxEntry<OnyxTypes.Policy>,
    policyTagList: OnyxEntry<OnyxTypes.PolicyTagLists>,
    policyCategories: OnyxEntry<OnyxTypes.PolicyCategories>,
) {
    const transactionChanges = {
        taxAmount,
    };
    const {params, onyxData} = getUpdateMoneyRequestParams(transactionID, optimisticReportActionID, transactionChanges, policy, policyTagList, policyCategories);
    API.write('UpdateMoneyRequestTaxAmount', params, onyxData);
}

type UpdateMoneyRequestTaxRateParams = {
    transactionID: string;
    optimisticReportActionID: string;
    taxCode: string;
    taxAmount: number;
    policy: OnyxEntry<OnyxTypes.Policy>;
    policyTagList: OnyxEntry<OnyxTypes.PolicyTagLists>;
    policyCategories: OnyxEntry<OnyxTypes.PolicyCategories>;
};

/** Updates the created tax rate of an expense */
function updateMoneyRequestTaxRate({transactionID, optimisticReportActionID, taxCode, taxAmount, policy, policyTagList, policyCategories}: UpdateMoneyRequestTaxRateParams) {
    const transactionChanges = {
        taxCode,
        taxAmount,
    };
    const {params, onyxData} = getUpdateMoneyRequestParams(transactionID, optimisticReportActionID, transactionChanges, policy, policyTagList, policyCategories);
    API.write('UpdateMoneyRequestTaxRate', params, onyxData);
}

type UpdateMoneyRequestDistanceParams = {
    transactionID: string | undefined;
    transactionThreadReportID: string | undefined;
    waypoints: WaypointCollection;
    routes?: Routes;
    policy?: OnyxEntry<OnyxTypes.Policy>;
    policyTagList?: OnyxEntry<OnyxTypes.PolicyTagLists>;
    policyCategories?: OnyxEntry<OnyxTypes.PolicyCategories>;
    transactionBackup: OnyxEntry<OnyxTypes.Transaction>;
};

/** Updates the waypoints of a distance expense */
function updateMoneyRequestDistance({
    transactionID,
    transactionThreadReportID,
    waypoints,
    routes = undefined,
    policy = {} as OnyxTypes.Policy,
    policyTagList = {},
    policyCategories = {},
    transactionBackup,
}: UpdateMoneyRequestDistanceParams) {
    const transactionChanges: TransactionChanges = {
        waypoints: sanitizeRecentWaypoints(waypoints),
        routes,
    };
    const transactionThreadReport = allReports?.[`${ONYXKEYS.COLLECTION.REPORT}${transactionThreadReportID}`] ?? null;
    const parentReport = allReports?.[`${ONYXKEYS.COLLECTION.REPORT}${transactionThreadReport?.parentReportID}`] ?? null;
    let data: UpdateMoneyRequestData;
    if (isTrackExpenseReport(transactionThreadReport) && isSelfDM(parentReport)) {
        data = getUpdateTrackExpenseParams(transactionID, transactionThreadReportID, transactionChanges, policy);
    } else {
        data = getUpdateMoneyRequestParams(transactionID, transactionThreadReportID, transactionChanges, policy, policyTagList, policyCategories);
    }
    const {params, onyxData} = data;

    const recentServerValidatedWaypoints = getRecentWaypoints().filter((item) => !item.pendingAction);
    onyxData?.failureData?.push({
        onyxMethod: Onyx.METHOD.SET,
        key: `${ONYXKEYS.NVP_RECENT_WAYPOINTS}`,
        value: recentServerValidatedWaypoints,
    });

    if (transactionBackup) {
        const transaction = allTransactions?.[`${ONYXKEYS.COLLECTION.TRANSACTION}${transactionID}`];

        // We need to include all keys of the optimisticData's waypoints in the failureData for onyx merge to properly reset
        // waypoint keys that do not exist in the failureData's waypoints. For instance, if the optimisticData waypoints had
        // three keys and the failureData waypoint had only 2 keys then the third key that doesn't exist in the failureData
        // waypoints should be explicitly reset otherwise onyx merge will leave it intact.
        const allWaypointKeys = [...new Set([...Object.keys(transactionBackup.comment?.waypoints ?? {}), ...Object.keys(transaction?.comment?.waypoints ?? {})])];
        const onyxWaypoints = allWaypointKeys.reduce((acc: NullishDeep<WaypointCollection>, key) => {
            acc[key] = transactionBackup.comment?.waypoints?.[key] ? {...transactionBackup.comment?.waypoints?.[key]} : null;
            return acc;
        }, {});
        const allModifiedWaypointsKeys = [...new Set([...Object.keys(waypoints ?? {}), ...Object.keys(transaction?.modifiedWaypoints ?? {})])];
        const onyxModifiedWaypoints = allModifiedWaypointsKeys.reduce((acc: NullishDeep<WaypointCollection>, key) => {
            acc[key] = transactionBackup.modifiedWaypoints?.[key] ? {...transactionBackup.modifiedWaypoints?.[key]} : null;
            return acc;
        }, {});
        onyxData?.failureData?.push({
            onyxMethod: Onyx.METHOD.MERGE,
            key: `${ONYXKEYS.COLLECTION.TRANSACTION}${transactionID}`,
            value: {
                comment: {
                    waypoints: onyxWaypoints,
                    customUnit: {
                        quantity: transactionBackup?.comment?.customUnit?.quantity,
                    },
                },
                modifiedWaypoints: onyxModifiedWaypoints,
                routes: null,
            },
        });
    }

    API.write(WRITE_COMMANDS.UPDATE_MONEY_REQUEST_DISTANCE, params, onyxData);
}

/** Updates the category of an expense */
function updateMoneyRequestCategory(
    transactionID: string,
    transactionThreadReportID: string,
    category: string,
    policy: OnyxEntry<OnyxTypes.Policy>,
    policyTagList: OnyxEntry<OnyxTypes.PolicyTagLists>,
    policyCategories: OnyxEntry<OnyxTypes.PolicyCategories>,
    hash?: number,
) {
    const transactionChanges: TransactionChanges = {
        category,
    };

    const {params, onyxData} = getUpdateMoneyRequestParams(transactionID, transactionThreadReportID, transactionChanges, policy, policyTagList, policyCategories, undefined, hash);
    API.write(WRITE_COMMANDS.UPDATE_MONEY_REQUEST_CATEGORY, params, onyxData);
}

/** Updates the description of an expense */
function updateMoneyRequestDescription(
    transactionID: string,
    transactionThreadReportID: string,
    comment: string,
    policy: OnyxEntry<OnyxTypes.Policy>,
    policyTagList: OnyxEntry<OnyxTypes.PolicyTagLists>,
    policyCategories: OnyxEntry<OnyxTypes.PolicyCategories>,
) {
    const transactionChanges: TransactionChanges = {
        comment,
    };
    const transactionThreadReport = allReports?.[`${ONYXKEYS.COLLECTION.REPORT}${transactionThreadReportID}`] ?? null;
    const parentReport = allReports?.[`${ONYXKEYS.COLLECTION.REPORT}${transactionThreadReport?.parentReportID}`] ?? null;
    let data: UpdateMoneyRequestData;
    if (isTrackExpenseReport(transactionThreadReport) && isSelfDM(parentReport)) {
        data = getUpdateTrackExpenseParams(transactionID, transactionThreadReportID, transactionChanges, policy);
    } else {
        data = getUpdateMoneyRequestParams(transactionID, transactionThreadReportID, transactionChanges, policy, policyTagList, policyCategories);
    }
    const {params, onyxData} = data;
    API.write(WRITE_COMMANDS.UPDATE_MONEY_REQUEST_DESCRIPTION, params, onyxData);
}

/** Updates the distance rate of an expense */
function updateMoneyRequestDistanceRate(
    transactionID: string,
    transactionThreadReportID: string,
    rateID: string,
    policy: OnyxEntry<OnyxTypes.Policy>,
    policyTagList: OnyxEntry<OnyxTypes.PolicyTagLists>,
    policyCategories: OnyxEntry<OnyxTypes.PolicyCategories>,
    updatedTaxAmount?: number,
    updatedTaxCode?: string,
) {
    const transactionChanges: TransactionChanges = {
        customUnitRateID: rateID,
        ...(typeof updatedTaxAmount === 'number' ? {taxAmount: updatedTaxAmount} : {}),
        ...(updatedTaxCode ? {taxCode: updatedTaxCode} : {}),
    };
    const transactionThreadReport = allReports?.[`${ONYXKEYS.COLLECTION.REPORT}${transactionThreadReportID}`] ?? null;
    const parentReport = allReports?.[`${ONYXKEYS.COLLECTION.REPORT}${transactionThreadReport?.parentReportID}`] ?? null;

    const transaction = allTransactions?.[`${ONYXKEYS.COLLECTION.TRANSACTION}${transactionID}`];
    if (transaction) {
        const existingDistanceUnit = transaction?.comment?.customUnit?.distanceUnit;
        const newDistanceUnit = DistanceRequestUtils.getRateByCustomUnitRateID({customUnitRateID: rateID, policy})?.unit;

        // If the distanceUnit is set and the rate is changed to one that has a different unit, mark the merchant as modified to make the distance field pending
        if (existingDistanceUnit && newDistanceUnit && newDistanceUnit !== existingDistanceUnit) {
            transactionChanges.merchant = getMerchant(transaction);
        }
    }

    let data: UpdateMoneyRequestData;
    if (isTrackExpenseReport(transactionThreadReport) && isSelfDM(parentReport)) {
        data = getUpdateTrackExpenseParams(transactionID, transactionThreadReportID, transactionChanges, policy);
    } else {
        data = getUpdateMoneyRequestParams(transactionID, transactionThreadReportID, transactionChanges, policy, policyTagList, policyCategories);
    }
    const {params, onyxData} = data;
    // `taxAmount` & `taxCode` only needs to be updated in the optimistic data, so we need to remove them from the params
    const {taxAmount, taxCode, ...paramsWithoutTaxUpdated} = params;
    API.write(WRITE_COMMANDS.UPDATE_MONEY_REQUEST_DISTANCE_RATE, paramsWithoutTaxUpdated, onyxData);
}

const getConvertTrackedExpenseInformation = (
    transactionID: string | undefined,
    actionableWhisperReportActionID: string | undefined,
    moneyRequestReportID: string | undefined,
    linkedTrackedExpenseReportAction: OnyxTypes.ReportAction,
    linkedTrackedExpenseReportID: string,
    transactionThreadReportID: string | undefined,
    resolution: IOUAction,
) => {
    const optimisticData: OnyxUpdate[] = [];
    const successData: OnyxUpdate[] = [];
    const failureData: OnyxUpdate[] = [];

    // Delete the transaction from the track expense report
    const {
        optimisticData: deleteOptimisticData,
        successData: deleteSuccessData,
        failureData: deleteFailureData,
    } = getDeleteTrackExpenseInformation(linkedTrackedExpenseReportID, transactionID, linkedTrackedExpenseReportAction, false, true, actionableWhisperReportActionID, resolution);

    optimisticData?.push(...deleteOptimisticData);
    successData?.push(...deleteSuccessData);
    failureData?.push(...deleteFailureData);

    // Build modified expense report action with the transaction changes
    const modifiedExpenseReportAction = buildOptimisticMovedTrackedExpenseModifiedReportAction(transactionThreadReportID, moneyRequestReportID);

    optimisticData?.push({
        onyxMethod: Onyx.METHOD.MERGE,
        key: `${ONYXKEYS.COLLECTION.REPORT_ACTIONS}${transactionThreadReportID}`,
        value: {
            [modifiedExpenseReportAction.reportActionID]: modifiedExpenseReportAction as OnyxTypes.ReportAction,
        },
    });
    successData?.push({
        onyxMethod: Onyx.METHOD.MERGE,
        key: `${ONYXKEYS.COLLECTION.REPORT_ACTIONS}${transactionThreadReportID}`,
        value: {
            [modifiedExpenseReportAction.reportActionID]: {pendingAction: null},
        },
    });
    failureData?.push({
        onyxMethod: Onyx.METHOD.MERGE,
        key: `${ONYXKEYS.COLLECTION.REPORT_ACTIONS}${transactionThreadReportID}`,
        value: {
            [modifiedExpenseReportAction.reportActionID]: {
                ...(modifiedExpenseReportAction as OnyxTypes.ReportAction),
                errors: getMicroSecondOnyxErrorWithTranslationKey('iou.error.genericEditFailureMessage'),
            },
        },
    });

    return {optimisticData, successData, failureData, modifiedExpenseReportActionID: modifiedExpenseReportAction.reportActionID};
};

type ConvertTrackedWorkspaceParams = {
    category: string | undefined;
    tag: string | undefined;
    taxCode: string;
    taxAmount: number;
    billable: boolean | undefined;
    policyID: string;
    receipt: Receipt | undefined;
    waypoints?: string;
    customUnitRateID?: string;
};

type AddTrackedExpenseToPolicyParam = {
    amount: number;
    currency: string;
    comment: string;
    created: string;
    merchant: string;
    transactionID: string;
    reimbursable: boolean;
    actionableWhisperReportActionID: string | undefined;
    moneyRequestReportID: string;
    reportPreviewReportActionID: string;
    modifiedExpenseReportActionID: string;
    moneyRequestCreatedReportActionID: string | undefined;
    moneyRequestPreviewReportActionID: string;
} & ConvertTrackedWorkspaceParams;

type ConvertTrackedExpenseToRequestParams = {
    payerParams: {
        accountID: number;
        email: string;
    };
    transactionParams: {
        transactionID: string;
        actionableWhisperReportActionID: string | undefined;
        linkedTrackedExpenseReportAction: OnyxTypes.ReportAction;
        linkedTrackedExpenseReportID: string;
        amount: number;
        currency: string;
        comment: string;
        merchant: string;
        created: string;
        attendees?: Attendee[];
        transactionThreadReportID: string;
    };
    chatParams: {
        reportID: string;
        createdReportActionID: string | undefined;
        reportPreviewReportActionID: string;
    };
    iouParams: {
        reportID: string;
        createdReportActionID: string | undefined;
        reportActionID: string;
    };
    onyxData: OnyxData;
    workspaceParams?: ConvertTrackedWorkspaceParams;
};

function addTrackedExpenseToPolicy(parameters: AddTrackedExpenseToPolicyParam, onyxData: OnyxData) {
    API.write(WRITE_COMMANDS.ADD_TRACKED_EXPENSE_TO_POLICY, parameters, onyxData);
}

function convertTrackedExpenseToRequest(convertTrackedExpenseParams: ConvertTrackedExpenseToRequestParams) {
    const {payerParams, transactionParams, chatParams, iouParams, onyxData, workspaceParams} = convertTrackedExpenseParams;
    const {accountID: payerAccountID, email: payerEmail} = payerParams;
    const {
        transactionID,
        actionableWhisperReportActionID,
        linkedTrackedExpenseReportAction,
        linkedTrackedExpenseReportID,
        amount,
        currency,
        comment,
        merchant,
        created,
        attendees,
        transactionThreadReportID,
    } = transactionParams;
    const {optimisticData, successData, failureData} = onyxData;

    const {
        optimisticData: moveTransactionOptimisticData,
        successData: moveTransactionSuccessData,
        failureData: moveTransactionFailureData,
        modifiedExpenseReportActionID,
    } = getConvertTrackedExpenseInformation(
        transactionID,
        actionableWhisperReportActionID,
        iouParams.reportID,
        linkedTrackedExpenseReportAction,
        linkedTrackedExpenseReportID,
        transactionThreadReportID,
        CONST.IOU.ACTION.SUBMIT,
    );

    optimisticData?.push(...moveTransactionOptimisticData);
    successData?.push(...moveTransactionSuccessData);
    failureData?.push(...moveTransactionFailureData);

    if (workspaceParams) {
        const params = {
            amount,
            currency,
            comment,
            created,
            merchant,
            reimbursable: true,
            transactionID,
            actionableWhisperReportActionID,
            moneyRequestReportID: iouParams.reportID,
            moneyRequestCreatedReportActionID: iouParams.createdReportActionID,
            moneyRequestPreviewReportActionID: iouParams.reportActionID,
            modifiedExpenseReportActionID,
            reportPreviewReportActionID: chatParams.reportPreviewReportActionID,
            ...workspaceParams,
        };

        addTrackedExpenseToPolicy(params, {optimisticData, successData, failureData});
        return;
    }

    const parameters = {
        attendees,
        amount,
        currency,
        comment,
        created,
        merchant,
        payerAccountID,
        payerEmail,
        chatReportID: chatParams.reportID,
        transactionID,
        actionableWhisperReportActionID,
        createdChatReportActionID: chatParams.createdReportActionID,
        moneyRequestReportID: iouParams.reportID,
        moneyRequestCreatedReportActionID: iouParams.createdReportActionID,
        moneyRequestPreviewReportActionID: iouParams.reportActionID,
        transactionThreadReportID,
        modifiedExpenseReportActionID,
        reportPreviewReportActionID: chatParams.reportPreviewReportActionID,
    };
    API.write(WRITE_COMMANDS.CONVERT_TRACKED_EXPENSE_TO_REQUEST, parameters, {optimisticData, successData, failureData});
}

function categorizeTrackedExpense(trackedExpenseParams: TrackedExpenseParams) {
    const {onyxData, reportInformation, transactionParams, policyParams, createdWorkspaceParams} = trackedExpenseParams;
    const {optimisticData, successData, failureData} = onyxData ?? {};
    const {transactionID} = transactionParams;
    const {isDraftPolicy} = policyParams;
    const {actionableWhisperReportActionID, moneyRequestReportID, linkedTrackedExpenseReportAction, linkedTrackedExpenseReportID, transactionThreadReportID} = reportInformation;
    const {
        optimisticData: moveTransactionOptimisticData,
        successData: moveTransactionSuccessData,
        failureData: moveTransactionFailureData,
        modifiedExpenseReportActionID,
    } = getConvertTrackedExpenseInformation(
        transactionID,
        actionableWhisperReportActionID,
        moneyRequestReportID,
        linkedTrackedExpenseReportAction,
        linkedTrackedExpenseReportID,
        transactionThreadReportID,
        CONST.IOU.ACTION.CATEGORIZE,
    );

    optimisticData?.push(...moveTransactionOptimisticData);
    successData?.push(...moveTransactionSuccessData);
    failureData?.push(...moveTransactionFailureData);

    const parameters: CategorizeTrackedExpenseApiParams = {
        ...{
            ...reportInformation,
            linkedTrackedExpenseReportAction: undefined,
        },
        ...policyParams,
        ...transactionParams,
        modifiedExpenseReportActionID,
        policyExpenseChatReportID: createdWorkspaceParams?.expenseChatReportID,
        policyExpenseCreatedReportActionID: createdWorkspaceParams?.expenseCreatedReportActionID,
        adminsChatReportID: createdWorkspaceParams?.adminsChatReportID,
        adminsCreatedReportActionID: createdWorkspaceParams?.adminsCreatedReportActionID,
        engagementChoice: createdWorkspaceParams?.engagementChoice,
        guidedSetupData: createdWorkspaceParams?.guidedSetupData,
    };

    API.write(WRITE_COMMANDS.CATEGORIZE_TRACKED_EXPENSE, parameters, {optimisticData, successData, failureData});

    // If a draft policy was used, then the CategorizeTrackedExpense command will create a real one
    // so let's track that conversion here
    if (isDraftPolicy) {
        GoogleTagManager.publishEvent(CONST.ANALYTICS.EVENT.WORKSPACE_CREATED, userAccountID);
    }
}

function shareTrackedExpense(trackedExpenseParams: TrackedExpenseParams) {
    const {onyxData, reportInformation, transactionParams, policyParams, createdWorkspaceParams} = trackedExpenseParams;
    const {optimisticData, successData, failureData} = onyxData ?? {};
    const {transactionID} = transactionParams;
    const {
        actionableWhisperReportActionID,
        moneyRequestPreviewReportActionID,
        moneyRequestCreatedReportActionID,
        reportPreviewReportActionID,
        moneyRequestReportID,
        linkedTrackedExpenseReportAction,
        linkedTrackedExpenseReportID,
        transactionThreadReportID,
    } = reportInformation;

    const {
        optimisticData: moveTransactionOptimisticData,
        successData: moveTransactionSuccessData,
        failureData: moveTransactionFailureData,
        modifiedExpenseReportActionID,
    } = getConvertTrackedExpenseInformation(
        transactionID,
        actionableWhisperReportActionID,
        moneyRequestReportID,
        linkedTrackedExpenseReportAction,
        linkedTrackedExpenseReportID,
        transactionThreadReportID,
        CONST.IOU.ACTION.SHARE,
    );

    optimisticData?.push(...moveTransactionOptimisticData);
    successData?.push(...moveTransactionSuccessData);
    failureData?.push(...moveTransactionFailureData);

    const parameters: ShareTrackedExpenseParams = {
        ...transactionParams,
        policyID: policyParams?.policyID,
        moneyRequestPreviewReportActionID,
        moneyRequestReportID,
        moneyRequestCreatedReportActionID,
        actionableWhisperReportActionID,
        modifiedExpenseReportActionID,
        reportPreviewReportActionID,
        policyExpenseChatReportID: createdWorkspaceParams?.expenseChatReportID,
        policyExpenseCreatedReportActionID: createdWorkspaceParams?.expenseCreatedReportActionID,
        adminsChatReportID: createdWorkspaceParams?.adminsChatReportID,
        adminsCreatedReportActionID: createdWorkspaceParams?.adminsCreatedReportActionID,
        engagementChoice: createdWorkspaceParams?.engagementChoice,
        guidedSetupData: createdWorkspaceParams?.guidedSetupData,
    };

    API.write(WRITE_COMMANDS.SHARE_TRACKED_EXPENSE, parameters, {optimisticData, successData, failureData});
}

/**
 * Submit expense to another user
 */
function requestMoney(requestMoneyInformation: RequestMoneyInformation) {
    const {report, participantParams, policyParams = {}, transactionParams, gpsPoints, action, reimbursible} = requestMoneyInformation;
    const {payeeAccountID} = participantParams;
    const {
        amount,
        currency,
        merchant,
        comment = '',
        receipt,
        category,
        tag,
        taxCode = '',
        taxAmount = 0,
        billable,
        created,
        attendees,
        actionableWhisperReportActionID,
        linkedTrackedExpenseReportAction,
        linkedTrackedExpenseReportID,
        waypoints,
        customUnitRateID,
    } = transactionParams;

    const sanitizedWaypoints = waypoints ? JSON.stringify(sanitizeRecentWaypoints(waypoints)) : undefined;

    // If the report is iou or expense report, we should get the linked chat report to be passed to the getMoneyRequestInformation function
    const isMoneyRequestReport = isMoneyRequestReportReportUtils(report);
    const currentChatReport = isMoneyRequestReport ? getReportOrDraftReport(report?.chatReportID) : report;
    const moneyRequestReportID = isMoneyRequestReport ? report?.reportID : '';
    const isMovingTransactionFromTrackExpense = isMovingTransactionFromTrackExpenseIOUUtils(action);
    const existingTransactionID =
        isMovingTransactionFromTrackExpense && linkedTrackedExpenseReportAction && isMoneyRequestAction(linkedTrackedExpenseReportAction)
            ? getOriginalMessage(linkedTrackedExpenseReportAction)?.IOUTransactionID
            : undefined;
    const existingTransaction = allTransactions[`${ONYXKEYS.COLLECTION.TRANSACTION}${existingTransactionID}`];

    const retryParams = {
        ...requestMoneyInformation,
        participantParams: {
            ...requestMoneyInformation.participantParams,
            participant: (({icons, ...rest}) => rest)(requestMoneyInformation.participantParams.participant),
        },
        transactionParams: {
            ...requestMoneyInformation.transactionParams,
            receipt: undefined,
        },
    };

    const {
        payerAccountID,
        payerEmail,
        iouReport,
        chatReport,
        transaction,
        iouAction,
        createdChatReportActionID,
        createdIOUReportActionID,
        reportPreviewAction,
        transactionThreadReportID,
        createdReportActionIDForThread,
        onyxData,
    } = getMoneyRequestInformation({
        parentChatReport: isMovingTransactionFromTrackExpense ? undefined : currentChatReport,
        participantParams,
        policyParams,
        transactionParams,
        moneyRequestReportID,
        existingTransactionID,
        existingTransaction: isDistanceRequestTransactionUtils(existingTransaction) ? existingTransaction : undefined,
        retryParams,
    });
    const activeReportID = isMoneyRequestReport ? report?.reportID : chatReport.reportID;

    switch (action) {
        case CONST.IOU.ACTION.SUBMIT: {
            if (!linkedTrackedExpenseReportAction || !linkedTrackedExpenseReportID) {
                return;
            }
            const workspaceParams =
                isPolicyExpenseChatReportUtil(chatReport) && chatReport.policyID
                    ? {
                          receipt: isFileUploadable(receipt) ? receipt : undefined,
                          category,
                          tag,
                          taxCode,
                          taxAmount,
                          billable,
                          policyID: chatReport.policyID,
                          waypoints: sanitizedWaypoints,
                          customUnitRateID,
                      }
                    : undefined;
            convertTrackedExpenseToRequest({
                payerParams: {
                    accountID: payerAccountID,
                    email: payerEmail,
                },
                transactionParams: {
                    amount,
                    currency,
                    comment,
                    merchant,
                    created,
                    attendees,
                    transactionID: transaction.transactionID,
                    actionableWhisperReportActionID,
                    linkedTrackedExpenseReportAction,
                    linkedTrackedExpenseReportID,
                    transactionThreadReportID,
                },
                chatParams: {
                    reportID: chatReport.reportID,
                    createdReportActionID: createdChatReportActionID,
                    reportPreviewReportActionID: reportPreviewAction.reportActionID,
                },
                iouParams: {
                    reportID: iouReport.reportID,
                    createdReportActionID: createdIOUReportActionID,
                    reportActionID: iouAction.reportActionID,
                },
                onyxData,
                workspaceParams,
            });
            break;
        }
        default: {
            const parameters: RequestMoneyParams = {
                debtorEmail: payerEmail,
                debtorAccountID: payerAccountID,
                amount,
                currency,
                comment,
                created,
                merchant,
                iouReportID: iouReport.reportID,
                chatReportID: chatReport.reportID,
                transactionID: transaction.transactionID,
                reportActionID: iouAction.reportActionID,
                createdChatReportActionID,
                createdIOUReportActionID,
                reportPreviewReportActionID: reportPreviewAction.reportActionID,
                receipt: isFileUploadable(receipt) ? receipt : undefined,
                receiptState: receipt?.state,
                category,
                tag,
                taxCode,
                taxAmount,
                billable,
                // This needs to be a string of JSON because of limitations with the fetch() API and nested objects
                receiptGpsPoints: gpsPoints ? JSON.stringify(gpsPoints) : undefined,
                transactionThreadReportID,
                createdReportActionIDForThread,
                reimbursible,
            };

            // eslint-disable-next-line rulesdir/no-multiple-api-calls
            API.write(WRITE_COMMANDS.REQUEST_MONEY, parameters, onyxData);
        }
    }

    InteractionManager.runAfterInteractions(() => removeDraftTransaction(CONST.IOU.OPTIMISTIC_TRANSACTION_ID));
<<<<<<< HEAD
    if (!requestMoneyInformation.isRetry) {
        Navigation.dismissModal(isSearchTopmostFullScreenRoute() ? undefined : activeReportID);
    }
=======
    Navigation.dismissModal(isSearchTopmostFullScreenRoute() ? undefined : activeReportID);

    const trackReport = Navigation.getReportRouteByID(linkedTrackedExpenseReportAction?.childReportID);
    if (trackReport?.key) {
        Navigation.removeScreenByKey(trackReport.key);
    }

>>>>>>> 0b6d1a0c
    if (activeReportID) {
        notifyNewAction(activeReportID, payeeAccountID);
    }
}

/**
 * Submit per diem expense to another user
 */
function submitPerDiemExpense(submitPerDiemExpenseInformation: PerDiemExpenseInformation) {
    const {report, participantParams, policyParams = {}, transactionParams} = submitPerDiemExpenseInformation;
    const {payeeAccountID} = participantParams;
    const {currency, comment = '', category, tag, created, customUnit} = transactionParams;

    if (
        isEmptyObject(policyParams.policy) ||
        isEmptyObject(customUnit) ||
        !customUnit.customUnitID ||
        !customUnit.customUnitRateID ||
        (customUnit.subRates ?? []).length === 0 ||
        isEmptyObject(customUnit.attributes)
    ) {
        return;
    }

    // If the report is iou or expense report, we should get the linked chat report to be passed to the getMoneyRequestInformation function
    const isMoneyRequestReport = isMoneyRequestReportReportUtils(report);
    const currentChatReport = isMoneyRequestReport ? getReportOrDraftReport(report?.chatReportID) : report;
    const moneyRequestReportID = isMoneyRequestReport ? report?.reportID : '';

    const {
        iouReport,
        chatReport,
        transaction,
        iouAction,
        createdChatReportActionID,
        createdIOUReportActionID,
        reportPreviewAction,
        transactionThreadReportID,
        createdReportActionIDForThread,
        onyxData,
        billable,
    } = getPerDiemExpenseInformation({
        parentChatReport: currentChatReport,
        participantParams,
        policyParams,
        transactionParams,
        moneyRequestReportID,
    });
    const activeReportID = isMoneyRequestReport ? report?.reportID : chatReport.reportID;

    const parameters: CreatePerDiemRequestParams = {
        policyID: policyParams.policy.id,
        customUnitID: customUnit.customUnitID,
        customUnitRateID: customUnit.customUnitRateID,
        subRates: JSON.stringify(customUnit.subRates),
        startDateTime: customUnit.attributes.dates.start,
        endDateTime: customUnit.attributes.dates.end,
        currency,
        description: comment,
        created,
        iouReportID: iouReport.reportID,
        chatReportID: chatReport.reportID,
        transactionID: transaction.transactionID,
        reportActionID: iouAction.reportActionID,
        createdChatReportActionID,
        createdIOUReportActionID,
        reportPreviewReportActionID: reportPreviewAction.reportActionID,
        category,
        tag,
        transactionThreadReportID,
        createdReportActionIDForThread,
        billable,
    };

    API.write(WRITE_COMMANDS.CREATE_PER_DIEM_REQUEST, parameters, onyxData);

    InteractionManager.runAfterInteractions(() => removeDraftTransaction(CONST.IOU.OPTIMISTIC_TRANSACTION_ID));
    Navigation.dismissModal(isSearchTopmostFullScreenRoute() ? undefined : activeReportID);
    if (activeReportID) {
        notifyNewAction(activeReportID, payeeAccountID);
    }
}

function sendInvoice(
    currentUserAccountID: number,
    transaction: OnyxEntry<OnyxTypes.Transaction>,
    invoiceChatReport?: OnyxEntry<OnyxTypes.Report>,
    receiptFile?: Receipt,
    policy?: OnyxEntry<OnyxTypes.Policy>,
    policyTagList?: OnyxEntry<OnyxTypes.PolicyTagLists>,
    policyCategories?: OnyxEntry<OnyxTypes.PolicyCategories>,
    companyName?: string,
    companyWebsite?: string,
) {
    const {
        senderWorkspaceID,
        receiver,
        invoiceRoom,
        createdChatReportActionID,
        invoiceReportID,
        reportPreviewReportActionID,
        transactionID,
        transactionThreadReportID,
        createdIOUReportActionID,
        createdReportActionIDForThread,
        reportActionID,
        onyxData,
    } = getSendInvoiceInformation(transaction, currentUserAccountID, invoiceChatReport, receiptFile, policy, policyTagList, policyCategories, companyName, companyWebsite);

    const parameters: SendInvoiceParams = {
        createdIOUReportActionID,
        createdReportActionIDForThread,
        reportActionID,
        senderWorkspaceID,
        accountID: currentUserAccountID,
        amount: transaction?.amount ?? 0,
        currency: transaction?.currency ?? '',
        comment: transaction?.comment?.comment?.trim() ?? '',
        merchant: transaction?.merchant ?? '',
        category: transaction?.category,
        date: transaction?.created ?? '',
        invoiceRoomReportID: invoiceRoom.reportID,
        createdChatReportActionID,
        invoiceReportID,
        reportPreviewReportActionID,
        transactionID,
        transactionThreadReportID,
        companyName,
        companyWebsite,
        ...(invoiceChatReport?.reportID ? {receiverInvoiceRoomID: invoiceChatReport.reportID} : {receiverEmail: receiver.login ?? ''}),
    };

    API.write(WRITE_COMMANDS.SEND_INVOICE, parameters, onyxData);
    InteractionManager.runAfterInteractions(() => removeDraftTransaction(CONST.IOU.OPTIMISTIC_TRANSACTION_ID));

    if (isSearchTopmostFullScreenRoute()) {
        Navigation.dismissModal();
    } else {
        Navigation.dismissModalWithReport(invoiceRoom);
    }

    notifyNewAction(invoiceRoom.reportID, receiver.accountID);
}

/**
 * Track an expense
 */
function trackExpense(params: CreateTrackExpenseParams) {
    const {report, action, isDraftPolicy, participantParams, policyParams: policyData = {}, transactionParams: transactionData} = params;
    const {participant, payeeAccountID, payeeEmail} = participantParams;
    const {policy, policyCategories, policyTagList} = policyData;
    const {
        amount,
        currency,
        created = '',
        merchant = '',
        comment = '',
        receipt,
        category,
        tag,
        taxCode = '',
        taxAmount = 0,
        billable,
        gpsPoints,
        validWaypoints,
        actionableWhisperReportActionID,
        linkedTrackedExpenseReportAction,
        linkedTrackedExpenseReportID,
        customUnitRateID,
    } = transactionData;

    const isMoneyRequestReport = isMoneyRequestReportReportUtils(report);
    const currentChatReport = isMoneyRequestReport ? getReportOrDraftReport(report.chatReportID) : report;
    const moneyRequestReportID = isMoneyRequestReport ? report.reportID : '';
    const isMovingTransactionFromTrackExpense = isMovingTransactionFromTrackExpenseIOUUtils(action);

    // Pass an open receipt so the distance expense will show a map with the route optimistically
    const trackedReceipt = validWaypoints ? {source: ReceiptGeneric as ReceiptSource, state: CONST.IOU.RECEIPT_STATE.OPEN} : receipt;
    const sanitizedWaypoints = validWaypoints ? JSON.stringify(sanitizeRecentWaypoints(validWaypoints)) : undefined;

    const retryParams: CreateTrackExpenseParams = {
        report,
        isDraftPolicy,
        action,
        participantParams: {
            participant,
            payeeAccountID,
            payeeEmail,
        },
        transactionParams: {
            amount,
            currency,
            created,
            merchant,
            comment,
            receipt: undefined,
            category,
            tag,
            taxCode,
            taxAmount,
            billable,
            validWaypoints,
            gpsPoints,
            actionableWhisperReportActionID,
            linkedTrackedExpenseReportAction,
            linkedTrackedExpenseReportID,
            customUnitRateID,
        },
    };

    const {
        createdWorkspaceParams,
        iouReport,
        chatReport,
        transaction,
        iouAction,
        createdChatReportActionID,
        createdIOUReportActionID,
        reportPreviewAction,
        transactionThreadReportID,
        createdReportActionIDForThread,
        actionableWhisperReportActionIDParam,
        onyxData,
    } =
        getTrackExpenseInformation(
            currentChatReport,
            participant,
            comment,
            amount,
            currency,
            created,
            merchant,
            trackedReceipt,
            category,
            tag,
            taxCode,
            taxAmount,
            billable,
            policy,
            policyTagList,
            policyCategories,
            payeeEmail,
            payeeAccountID,
            moneyRequestReportID,
            linkedTrackedExpenseReportAction,
            isMovingTransactionFromTrackExpense && linkedTrackedExpenseReportAction && isMoneyRequestAction(linkedTrackedExpenseReportAction)
                ? getOriginalMessage(linkedTrackedExpenseReportAction)?.IOUTransactionID
                : undefined,
            retryParams,
        ) ?? {};
    const activeReportID = isMoneyRequestReport ? report.reportID : chatReport?.reportID;

    const recentServerValidatedWaypoints = getRecentWaypoints().filter((item) => !item.pendingAction);
    onyxData?.failureData?.push({
        onyxMethod: Onyx.METHOD.SET,
        key: `${ONYXKEYS.NVP_RECENT_WAYPOINTS}`,
        value: recentServerValidatedWaypoints,
    });

    const mileageRate = isCustomUnitRateIDForP2P(transaction) ? undefined : customUnitRateID;

    switch (action) {
        case CONST.IOU.ACTION.CATEGORIZE: {
            if (!linkedTrackedExpenseReportAction || !linkedTrackedExpenseReportID) {
                return;
            }
            const transactionParams: TrackedExpenseTransactionParams = {
                transactionID: transaction?.transactionID,
                amount,
                currency,
                comment,
                merchant,
                created,
                taxCode,
                taxAmount,
                category,
                tag,
                billable,
                receipt: isFileUploadable(trackedReceipt) ? trackedReceipt : undefined,
                waypoints: sanitizedWaypoints,
                customUnitRateID: mileageRate,
            };
            const policyParams: TrackedExpensePolicyParams = {
                policyID: chatReport?.policyID,
                isDraftPolicy,
            };
            const reportInformation: TrackedExpenseReportInformation = {
                moneyRequestPreviewReportActionID: iouAction?.reportActionID,
                moneyRequestReportID: iouReport?.reportID,
                moneyRequestCreatedReportActionID: createdIOUReportActionID,
                actionableWhisperReportActionID,
                linkedTrackedExpenseReportAction,
                linkedTrackedExpenseReportID,
                transactionThreadReportID,
                reportPreviewReportActionID: reportPreviewAction?.reportActionID,
            };
            const trackedExpenseParams: TrackedExpenseParams = {
                onyxData,
                reportInformation,
                transactionParams,
                policyParams,
                createdWorkspaceParams,
            };

            categorizeTrackedExpense(trackedExpenseParams);
            break;
        }
        case CONST.IOU.ACTION.SHARE: {
            if (!linkedTrackedExpenseReportAction || !linkedTrackedExpenseReportID) {
                return;
            }
            const transactionParams: TrackedExpenseTransactionParams = {
                transactionID: transaction?.transactionID,
                amount,
                currency,
                comment,
                merchant,
                created,
                taxCode: taxCode ?? '',
                taxAmount: taxAmount ?? 0,
                category,
                tag,
                billable,
                receipt: isFileUploadable(trackedReceipt) ? trackedReceipt : undefined,
                waypoints: sanitizedWaypoints,
                customUnitRateID: mileageRate,
            };
            const policyParams: TrackedExpensePolicyParams = {
                policyID: chatReport?.policyID,
            };
            const reportInformation: TrackedExpenseReportInformation = {
                moneyRequestPreviewReportActionID: iouAction?.reportActionID,
                moneyRequestReportID: iouReport?.reportID,
                moneyRequestCreatedReportActionID: createdIOUReportActionID,
                actionableWhisperReportActionID,
                linkedTrackedExpenseReportAction,
                linkedTrackedExpenseReportID,
                transactionThreadReportID,
                reportPreviewReportActionID: reportPreviewAction?.reportActionID,
            };
            const trackedExpenseParams: TrackedExpenseParams = {
                onyxData,
                reportInformation,
                transactionParams,
                policyParams,
                createdWorkspaceParams,
            };
            shareTrackedExpense(trackedExpenseParams);
            break;
        }
        default: {
            const parameters: TrackExpenseParams = {
                amount,
                currency,
                comment,
                created,
                merchant,
                iouReportID: iouReport?.reportID,
                chatReportID: chatReport?.reportID,
                transactionID: transaction?.transactionID,
                reportActionID: iouAction?.reportActionID,
                createdChatReportActionID,
                createdIOUReportActionID,
                reportPreviewReportActionID: reportPreviewAction?.reportActionID,
                receipt: isFileUploadable(trackedReceipt) ? trackedReceipt : undefined,
                receiptState: trackedReceipt?.state,
                category,
                tag,
                taxCode,
                taxAmount,
                billable,
                // This needs to be a string of JSON because of limitations with the fetch() API and nested objects
                receiptGpsPoints: gpsPoints ? JSON.stringify(gpsPoints) : undefined,
                transactionThreadReportID,
                createdReportActionIDForThread,
                waypoints: sanitizedWaypoints,
                customUnitRateID,
            };
            if (actionableWhisperReportActionIDParam) {
                parameters.actionableWhisperReportActionID = actionableWhisperReportActionIDParam;
            }
            API.write(WRITE_COMMANDS.TRACK_EXPENSE, parameters, onyxData);
        }
    }
    InteractionManager.runAfterInteractions(() => removeDraftTransaction(CONST.IOU.OPTIMISTIC_TRANSACTION_ID));
    if (!params.isRetry) {
        Navigation.dismissModal(isSearchTopmostFullScreenRoute() ? undefined : activeReportID);
    }

    if (action === CONST.IOU.ACTION.SHARE) {
        if (isSearchTopmostFullScreenRoute() && activeReportID) {
            Navigation.setNavigationActionToMicrotaskQueue(() => {
                Navigation.navigate(ROUTES.REPORT_WITH_ID.getRoute(activeReportID), {forceReplace: true});
            });
        }
        Navigation.setNavigationActionToMicrotaskQueue(() => Navigation.navigate(ROUTES.ROOM_INVITE.getRoute(activeReportID, CONST.IOU.SHARE.ROLE.ACCOUNTANT)));
    }

    notifyNewAction(activeReportID, payeeAccountID);
}

function getOrCreateOptimisticSplitChatReport(existingSplitChatReportID: string, participants: Participant[], participantAccountIDs: number[], currentUserAccountID: number) {
    // The existing chat report could be passed as reportID or exist on the sole "participant" (in this case a report option)
    const existingChatReportID = existingSplitChatReportID || participants.at(0)?.reportID;

    // Check if the report is available locally if we do have one
    const existingSplitChatOnyxData = allReports?.[`${ONYXKEYS.COLLECTION.REPORT}${existingChatReportID}`];
    let existingSplitChatReport = existingChatReportID && existingSplitChatOnyxData ? {...existingSplitChatOnyxData} : undefined;

    const allParticipantsAccountIDs = [...participantAccountIDs, currentUserAccountID];
    if (!existingSplitChatReport) {
        existingSplitChatReport = getChatByParticipants(allParticipantsAccountIDs, undefined, participantAccountIDs.length > 1);
    }

    // We found an existing chat report we are done...
    if (existingSplitChatReport) {
        // Yes, these are the same, but give the caller a way to identify if we created a new report or not
        return {existingSplitChatReport, splitChatReport: existingSplitChatReport};
    }

    // Create a Group Chat if we have multiple participants
    if (participants.length > 1) {
        const splitChatReport = buildOptimisticChatReport(
            allParticipantsAccountIDs,
            '',
            CONST.REPORT.CHAT_TYPE.GROUP,
            undefined,
            undefined,
            undefined,
            undefined,
            undefined,
            undefined,
            CONST.REPORT.NOTIFICATION_PREFERENCE.ALWAYS,
        );
        return {existingSplitChatReport: null, splitChatReport};
    }

    // Otherwise, create a new 1:1 chat report
    const splitChatReport = buildOptimisticChatReport(participantAccountIDs);
    return {existingSplitChatReport: null, splitChatReport};
}

/**
 * Build the Onyx data and IOU split necessary for splitting a bill with 3+ users.
 * 1. Build the optimistic Onyx data for the group chat, i.e. chatReport and iouReportAction creating the former if it doesn't yet exist.
 * 2. Loop over the group chat participant list, building optimistic or updating existing chatReports, iouReports and iouReportActions between the user and each participant.
 * We build both Onyx data and the IOU split that is sent as a request param and is used by Auth to create the chatReports, iouReports and iouReportActions in the database.
 * The IOU split has the following shape:
 *  [
 *      {email: 'currentUser', amount: 100},
 *      {email: 'user2', amount: 100, iouReportID: '100', chatReportID: '110', transactionID: '120', reportActionID: '130'},
 *      {email: 'user3', amount: 100, iouReportID: '200', chatReportID: '210', transactionID: '220', reportActionID: '230'}
 *  ]
 * @param amount - always in the smallest unit of the currency
 * @param existingSplitChatReportID - the report ID where the split expense happens, could be a group chat or a workspace chat
 */
function createSplitsAndOnyxData(
    participants: Participant[],
    currentUserLogin: string,
    currentUserAccountID: number,
    amount: number,
    comment: string,
    currency: string,
    merchant: string,
    created: string,
    category: string,
    tag: string,
    splitShares: SplitShares = {},
    existingSplitChatReportID = '',
    billable = false,
    iouRequestType: IOURequestType = CONST.IOU.REQUEST_TYPE.MANUAL,
    taxCode = '',
    taxAmount = 0,
): SplitsAndOnyxData {
    const currentUserEmailForIOUSplit = addSMSDomainIfPhoneNumber(currentUserLogin);
    const participantAccountIDs = participants.map((participant) => Number(participant.accountID));

    const {splitChatReport, existingSplitChatReport} = getOrCreateOptimisticSplitChatReport(existingSplitChatReportID, participants, participantAccountIDs, currentUserAccountID);
    const isOwnPolicyExpenseChat = !!splitChatReport.isOwnPolicyExpenseChat;

    // Pass an open receipt so the distance expense will show a map with the route optimistically
    const receipt: Receipt | undefined = iouRequestType === CONST.IOU.REQUEST_TYPE.DISTANCE ? {source: ReceiptGeneric as ReceiptSource, state: CONST.IOU.RECEIPT_STATE.OPEN} : undefined;

    const existingTransaction = allTransactionDrafts[`${ONYXKEYS.COLLECTION.TRANSACTION_DRAFT}${CONST.IOU.OPTIMISTIC_TRANSACTION_ID}`];
    const isDistanceRequest = existingTransaction && existingTransaction.iouRequestType === CONST.IOU.REQUEST_TYPE.DISTANCE;
    let splitTransaction = buildOptimisticTransaction({
        existingTransaction,
        transactionParams: {
            amount,
            currency,
            reportID: CONST.REPORT.SPLIT_REPORTID,
            comment,
            created,
            merchant: merchant || Localize.translateLocal('iou.expense'),
            receipt,
            category,
            tag,
            taxCode,
            taxAmount,
            billable,
            pendingFields: isDistanceRequest ? {waypoints: CONST.RED_BRICK_ROAD_PENDING_ACTION.ADD} : undefined,
        },
    });

    // Important data is set on the draft distance transaction, such as the iouRequestType marking it as a distance request, so merge it into the optimistic split transaction
    if (isDistanceRequest) {
        splitTransaction = fastMerge(existingTransaction, splitTransaction, false);
    }

    // Note: The created action must be optimistically generated before the IOU action so there's no chance that the created action appears after the IOU action in the chat
    const splitCreatedReportAction = buildOptimisticCreatedReportAction(currentUserEmailForIOUSplit);
    const splitIOUReportAction = buildOptimisticIOUReportAction(
        CONST.IOU.REPORT_ACTION_TYPE.SPLIT,
        amount,
        currency,
        comment,
        participants,
        splitTransaction.transactionID,
        undefined,
        '',
        false,
        false,
        isOwnPolicyExpenseChat,
    );

    splitChatReport.lastReadTime = DateUtils.getDBTime();
    splitChatReport.lastMessageText = getReportActionText(splitIOUReportAction);
    splitChatReport.lastMessageHtml = getReportActionHtml(splitIOUReportAction);
    splitChatReport.lastActorAccountID = currentUserAccountID;
    splitChatReport.lastVisibleActionCreated = splitIOUReportAction.created;

    // If we have an existing splitChatReport (group chat or workspace) use it's pending fields, otherwise indicate that we are adding a chat
    if (!existingSplitChatReport) {
        splitChatReport.pendingFields = {
            createChat: CONST.RED_BRICK_ROAD_PENDING_ACTION.ADD,
        };
    }

    const optimisticData: OnyxUpdate[] = [
        {
            // Use set for new reports because it doesn't exist yet, is faster,
            // and we need the data to be available when we navigate to the chat page
            onyxMethod: existingSplitChatReport ? Onyx.METHOD.MERGE : Onyx.METHOD.SET,
            key: `${ONYXKEYS.COLLECTION.REPORT}${splitChatReport.reportID}`,
            value: splitChatReport,
        },
        {
            onyxMethod: Onyx.METHOD.SET,
            key: ONYXKEYS.NVP_QUICK_ACTION_GLOBAL_CREATE,
            value: {
                action: iouRequestType === CONST.IOU.REQUEST_TYPE.DISTANCE ? CONST.QUICK_ACTIONS.SPLIT_DISTANCE : CONST.QUICK_ACTIONS.SPLIT_MANUAL,
                chatReportID: splitChatReport.reportID,
                isFirstQuickAction: isEmptyObject(quickAction),
            },
        },
        existingSplitChatReport
            ? {
                  onyxMethod: Onyx.METHOD.MERGE,
                  key: `${ONYXKEYS.COLLECTION.REPORT_ACTIONS}${splitChatReport.reportID}`,
                  value: {
                      [splitIOUReportAction.reportActionID]: splitIOUReportAction as OnyxTypes.ReportAction,
                  },
              }
            : {
                  onyxMethod: Onyx.METHOD.SET,
                  key: `${ONYXKEYS.COLLECTION.REPORT_ACTIONS}${splitChatReport.reportID}`,
                  value: {
                      [splitCreatedReportAction.reportActionID]: splitCreatedReportAction as OnyxTypes.ReportAction,
                      [splitIOUReportAction.reportActionID]: splitIOUReportAction as OnyxTypes.ReportAction,
                  },
              },
        {
            onyxMethod: Onyx.METHOD.SET,
            key: `${ONYXKEYS.COLLECTION.TRANSACTION}${splitTransaction.transactionID}`,
            value: splitTransaction,
        },
    ];
    const successData: OnyxUpdate[] = [
        {
            onyxMethod: Onyx.METHOD.MERGE,
            key: `${ONYXKEYS.COLLECTION.REPORT_ACTIONS}${splitChatReport.reportID}`,
            value: {
                ...(existingSplitChatReport ? {} : {[splitCreatedReportAction.reportActionID]: {pendingAction: null}}),
                [splitIOUReportAction.reportActionID]: {pendingAction: null},
            },
        },
        {
            onyxMethod: Onyx.METHOD.MERGE,
            key: `${ONYXKEYS.COLLECTION.TRANSACTION}${splitTransaction.transactionID}`,
            value: {pendingAction: null, pendingFields: null},
        },
    ];

    const redundantParticipants: Record<number, null> = {};
    if (!existingSplitChatReport) {
        successData.push({
            onyxMethod: Onyx.METHOD.MERGE,
            key: `${ONYXKEYS.COLLECTION.REPORT}${splitChatReport.reportID}`,
            value: {pendingFields: {createChat: null}, participants: redundantParticipants},
        });
    }

    const failureData: OnyxUpdate[] = [
        {
            onyxMethod: Onyx.METHOD.MERGE,
            key: `${ONYXKEYS.COLLECTION.TRANSACTION}${splitTransaction.transactionID}`,
            value: {
                errors: getMicroSecondOnyxErrorWithTranslationKey('iou.error.genericCreateFailureMessage'),
                pendingAction: null,
                pendingFields: null,
            },
        },
        {
            onyxMethod: Onyx.METHOD.SET,
            key: ONYXKEYS.NVP_QUICK_ACTION_GLOBAL_CREATE,
            value: quickAction ?? null,
        },
    ];

    if (existingSplitChatReport) {
        failureData.push({
            onyxMethod: Onyx.METHOD.MERGE,
            key: `${ONYXKEYS.COLLECTION.REPORT_ACTIONS}${splitChatReport.reportID}`,
            value: {
                [splitIOUReportAction.reportActionID]: {
                    errors: getMicroSecondOnyxErrorWithTranslationKey('iou.error.genericCreateFailureMessage'),
                },
            },
        });
    } else {
        failureData.push(
            {
                onyxMethod: Onyx.METHOD.MERGE,
                key: `${ONYXKEYS.COLLECTION.REPORT}${splitChatReport.reportID}`,
                value: {
                    errorFields: {
                        createChat: getMicroSecondOnyxErrorWithTranslationKey('report.genericCreateReportFailureMessage'),
                    },
                },
            },
            {
                onyxMethod: Onyx.METHOD.MERGE,
                key: `${ONYXKEYS.COLLECTION.REPORT_ACTIONS}${splitChatReport.reportID}`,
                value: {
                    [splitIOUReportAction.reportActionID]: {
                        errors: getMicroSecondOnyxErrorWithTranslationKey('iou.error.genericCreateFailureMessage'),
                    },
                },
            },
        );
    }

    // Loop through participants creating individual chats, iouReports and reportActionIDs as needed
    const currentUserAmount = splitShares?.[currentUserAccountID]?.amount ?? calculateIOUAmount(participants.length, amount, currency, true);
    const currentUserTaxAmount = calculateIOUAmount(participants.length, taxAmount, currency, true);

    const splits: Split[] = [{email: currentUserEmailForIOUSplit, accountID: currentUserAccountID, amount: currentUserAmount, taxAmount: currentUserTaxAmount}];

    const hasMultipleParticipants = participants.length > 1;
    participants.forEach((participant) => {
        // In a case when a participant is a workspace, even when a current user is not an owner of the workspace
        const isPolicyExpenseChat = isPolicyExpenseChatReportUtil(participant);
        const splitAmount = splitShares?.[participant.accountID ?? CONST.DEFAULT_NUMBER_ID]?.amount ?? calculateIOUAmount(participants.length, amount, currency, false);
        const splitTaxAmount = calculateIOUAmount(participants.length, taxAmount, currency, false);

        // To exclude someone from a split, the amount can be 0. The scenario for this is when creating a split from a group chat, we have remove the option to deselect users to exclude them.
        // We can input '0' next to someone we want to exclude.
        if (splitAmount === 0) {
            return;
        }

        // In case the participant is a workspace, email & accountID should remain undefined and won't be used in the rest of this code
        // participant.login is undefined when the request is initiated from a group DM with an unknown user, so we need to add a default
        const email = isOwnPolicyExpenseChat || isPolicyExpenseChat ? '' : addSMSDomainIfPhoneNumber(participant.login ?? '').toLowerCase();
        const accountID = isOwnPolicyExpenseChat || isPolicyExpenseChat ? 0 : Number(participant.accountID);
        if (email === currentUserEmailForIOUSplit) {
            return;
        }

        // STEP 1: Get existing chat report OR build a new optimistic one
        // If we only have one participant and the request was initiated from the global create menu, i.e. !existingGroupChatReportID, the oneOnOneChatReport is the groupChatReport
        let oneOnOneChatReport: OnyxTypes.Report | OptimisticChatReport;
        let isNewOneOnOneChatReport = false;
        let shouldCreateOptimisticPersonalDetails = false;
        const personalDetailExists = accountID in allPersonalDetails;

        // If this is a split between two people only and the function
        // wasn't provided with an existing group chat report id
        // or, if the split is being made from the workspace chat, then the oneOnOneChatReport is the same as the splitChatReport
        // in this case existingSplitChatReport will belong to the policy expense chat and we won't be
        // entering code that creates optimistic personal details
        if ((!hasMultipleParticipants && !existingSplitChatReportID) || isOwnPolicyExpenseChat) {
            oneOnOneChatReport = splitChatReport;
            shouldCreateOptimisticPersonalDetails = !existingSplitChatReport && !personalDetailExists;
        } else {
            const existingChatReport = getChatByParticipants([accountID, currentUserAccountID]);
            isNewOneOnOneChatReport = !existingChatReport;
            shouldCreateOptimisticPersonalDetails = isNewOneOnOneChatReport && !personalDetailExists;
            oneOnOneChatReport = existingChatReport ?? buildOptimisticChatReport([accountID, currentUserAccountID]);
        }

        // STEP 2: Get existing IOU/Expense report and update its total OR build a new optimistic one
        let oneOnOneIOUReport: OneOnOneIOUReport = oneOnOneChatReport.iouReportID ? allReports?.[`${ONYXKEYS.COLLECTION.REPORT}${oneOnOneChatReport.iouReportID}`] : null;
        const shouldCreateNewOneOnOneIOUReport = shouldCreateNewMoneyRequestReportReportUtils(oneOnOneIOUReport, oneOnOneChatReport);

        if (!oneOnOneIOUReport || shouldCreateNewOneOnOneIOUReport) {
            oneOnOneIOUReport = isOwnPolicyExpenseChat
                ? buildOptimisticExpenseReport(oneOnOneChatReport.reportID, oneOnOneChatReport.policyID, currentUserAccountID, splitAmount, currency)
                : buildOptimisticIOUReport(currentUserAccountID, accountID, splitAmount, oneOnOneChatReport.reportID, currency);
        } else if (isOwnPolicyExpenseChat) {
            // Because of the Expense reports are stored as negative values, we subtract the total from the amount
            if (oneOnOneIOUReport?.currency === currency) {
                if (typeof oneOnOneIOUReport.total === 'number') {
                    oneOnOneIOUReport.total -= splitAmount;
                }

                if (typeof oneOnOneIOUReport.unheldTotal === 'number') {
                    oneOnOneIOUReport.unheldTotal -= splitAmount;
                }
            }
        } else {
            oneOnOneIOUReport = updateIOUOwnerAndTotal(oneOnOneIOUReport, currentUserAccountID, splitAmount, currency);
        }

        // STEP 3: Build optimistic transaction
        const oneOnOneTransaction = buildOptimisticTransaction({
            originalTransactionID: splitTransaction.transactionID,
            transactionParams: {
                amount: isExpenseReport(oneOnOneIOUReport) ? -splitAmount : splitAmount,
                currency,
                reportID: oneOnOneIOUReport.reportID,
                comment,
                created,
                merchant: merchant || Localize.translateLocal('iou.expense'),
                category,
                tag,
                taxCode,
                taxAmount: isExpenseReport(oneOnOneIOUReport) ? -splitTaxAmount : splitTaxAmount,
                billable,
                source: CONST.IOU.TYPE.SPLIT,
            },
        });

        // STEP 4: Build optimistic reportActions. We need:
        // 1. CREATED action for the chatReport
        // 2. CREATED action for the iouReport
        // 3. IOU action for the iouReport
        // 4. Transaction Thread and the CREATED action for it
        // 5. REPORT_PREVIEW action for the chatReport
        const [oneOnOneCreatedActionForChat, oneOnOneCreatedActionForIOU, oneOnOneIOUAction, optimisticTransactionThread, optimisticCreatedActionForTransactionThread] =
            buildOptimisticMoneyRequestEntities(
                oneOnOneIOUReport,
                CONST.IOU.REPORT_ACTION_TYPE.CREATE,
                splitAmount,
                currency,
                comment,
                currentUserEmailForIOUSplit,
                [participant],
                oneOnOneTransaction.transactionID,
            );

        // Add optimistic personal details for new participants
        const oneOnOnePersonalDetailListAction: OnyxTypes.PersonalDetailsList = shouldCreateOptimisticPersonalDetails
            ? {
                  [accountID]: {
                      accountID,
                      // Disabling this line since participant.displayName can be an empty string
                      // eslint-disable-next-line @typescript-eslint/prefer-nullish-coalescing
                      displayName: formatPhoneNumber(participant.displayName || email),
                      login: participant.login,
                      isOptimisticPersonalDetail: true,
                  },
              }
            : {};

        if (shouldCreateOptimisticPersonalDetails) {
            // BE will send different participants. We clear the optimistic ones to avoid duplicated entries
            redundantParticipants[accountID] = null;
        }

        let oneOnOneReportPreviewAction = getReportPreviewAction(oneOnOneChatReport.reportID, oneOnOneIOUReport.reportID);
        if (oneOnOneReportPreviewAction) {
            oneOnOneReportPreviewAction = updateReportPreview(oneOnOneIOUReport, oneOnOneReportPreviewAction);
        } else {
            oneOnOneReportPreviewAction = buildOptimisticReportPreview(oneOnOneChatReport, oneOnOneIOUReport);
        }

        // Add category to optimistic policy recently used categories when a participant is a workspace
        const optimisticPolicyRecentlyUsedCategories = isPolicyExpenseChat ? buildOptimisticPolicyRecentlyUsedCategories(participant.policyID, category) : [];

        const optimisticRecentlyUsedCurrencies = buildOptimisticRecentlyUsedCurrencies(currency);

        // Add tag to optimistic policy recently used tags when a participant is a workspace
        const optimisticPolicyRecentlyUsedTags = isPolicyExpenseChat ? buildOptimisticPolicyRecentlyUsedTags(participant.policyID, tag) : {};

        // STEP 5: Build Onyx Data
        const [oneOnOneOptimisticData, oneOnOneSuccessData, oneOnOneFailureData] = buildOnyxDataForMoneyRequest({
            isNewChatReport: isNewOneOnOneChatReport,
            shouldCreateNewMoneyRequestReport: shouldCreateNewOneOnOneIOUReport,
            isOneOnOneSplit: true,
            optimisticParams: {
                chat: {
                    report: oneOnOneChatReport,
                    createdAction: oneOnOneCreatedActionForChat,
                    reportPreviewAction: oneOnOneReportPreviewAction,
                },
                iou: {
                    report: oneOnOneIOUReport,
                    createdAction: oneOnOneCreatedActionForIOU,
                    action: oneOnOneIOUAction,
                },
                transactionParams: {
                    transaction: oneOnOneTransaction,
                    transactionThreadReport: optimisticTransactionThread,
                    transactionThreadCreatedReportAction: optimisticCreatedActionForTransactionThread,
                },
                policyRecentlyUsed: {
                    categories: optimisticPolicyRecentlyUsedCategories,
                    tags: optimisticPolicyRecentlyUsedTags,
                    currencies: optimisticRecentlyUsedCurrencies,
                },
                personalDetailListAction: oneOnOnePersonalDetailListAction,
            },
        });

        const individualSplit = {
            email,
            accountID,
            isOptimisticAccount: isOptimisticPersonalDetail(accountID),
            amount: splitAmount,
            iouReportID: oneOnOneIOUReport.reportID,
            chatReportID: oneOnOneChatReport.reportID,
            transactionID: oneOnOneTransaction.transactionID,
            reportActionID: oneOnOneIOUAction.reportActionID,
            createdChatReportActionID: oneOnOneCreatedActionForChat.reportActionID,
            createdIOUReportActionID: oneOnOneCreatedActionForIOU.reportActionID,
            reportPreviewReportActionID: oneOnOneReportPreviewAction.reportActionID,
            transactionThreadReportID: optimisticTransactionThread.reportID,
            createdReportActionIDForThread: optimisticCreatedActionForTransactionThread?.reportActionID,
            taxAmount: splitTaxAmount,
        };

        splits.push(individualSplit);
        optimisticData.push(...oneOnOneOptimisticData);
        successData.push(...oneOnOneSuccessData);
        failureData.push(...oneOnOneFailureData);
    });

    optimisticData.push({
        onyxMethod: Onyx.METHOD.MERGE,
        key: `${ONYXKEYS.COLLECTION.TRANSACTION}${splitTransaction.transactionID}`,
        value: {
            comment: {
                splits: splits.map((split) => ({accountID: split.accountID, amount: split.amount})),
            },
        },
    });

    const splitData: SplitData = {
        chatReportID: splitChatReport.reportID,
        transactionID: splitTransaction.transactionID,
        reportActionID: splitIOUReportAction.reportActionID,
        policyID: splitChatReport.policyID,
        chatType: splitChatReport.chatType,
    };

    if (!existingSplitChatReport) {
        splitData.createdReportActionID = splitCreatedReportAction.reportActionID;
    }

    return {
        splitData,
        splits,
        onyxData: {optimisticData, successData, failureData},
    };
}

type SplitBillActionsParams = {
    participants: Participant[];
    currentUserLogin: string;
    currentUserAccountID: number;
    amount: number;
    comment: string;
    currency: string;
    merchant: string;
    created: string;
    category?: string;
    tag?: string;
    billable?: boolean;
    iouRequestType?: IOURequestType;
    existingSplitChatReportID?: string;
    splitShares?: SplitShares;
    splitPayerAccountIDs?: number[];
    taxCode?: string;
    taxAmount?: number;
    isRetry?: boolean;
};

/**
 * @param amount - always in smallest currency unit
 * @param existingSplitChatReportID - Either a group DM or a workspace chat
 */
function splitBill({
    participants,
    currentUserLogin,
    currentUserAccountID,
    amount,
    comment,
    currency,
    merchant,
    created,
    category = '',
    tag = '',
    billable = false,
    iouRequestType = CONST.IOU.REQUEST_TYPE.MANUAL,
    existingSplitChatReportID = '',
    splitShares = {},
    splitPayerAccountIDs = [],
    taxCode = '',
    taxAmount = 0,
}: SplitBillActionsParams) {
    const {splitData, splits, onyxData} = createSplitsAndOnyxData(
        participants,
        currentUserLogin,
        currentUserAccountID,
        amount,
        comment,
        currency,
        merchant,
        created,
        category,
        tag,
        splitShares,
        existingSplitChatReportID,
        billable,
        iouRequestType,
        taxCode,
        taxAmount,
    );

    const parameters: SplitBillParams = {
        reportID: splitData.chatReportID,
        amount,
        splits: JSON.stringify(splits),
        currency,
        comment,
        category,
        merchant,
        created,
        tag,
        billable,
        transactionID: splitData.transactionID,
        reportActionID: splitData.reportActionID,
        createdReportActionID: splitData.createdReportActionID,
        policyID: splitData.policyID,
        chatType: splitData.chatType,
        splitPayerAccountIDs,
        taxCode,
        taxAmount,
    };

    API.write(WRITE_COMMANDS.SPLIT_BILL, parameters, onyxData);
    InteractionManager.runAfterInteractions(() => removeDraftTransaction(CONST.IOU.OPTIMISTIC_TRANSACTION_ID));

    Navigation.dismissModal(isSearchTopmostFullScreenRoute() ? undefined : existingSplitChatReportID);
    notifyNewAction(splitData.chatReportID, currentUserAccountID);
}

/**
 * @param amount - always in the smallest currency unit
 */
function splitBillAndOpenReport({
    participants,
    currentUserLogin,
    currentUserAccountID,
    amount,
    comment,
    currency,
    merchant,
    created,
    category = '',
    tag = '',
    billable = false,
    iouRequestType = CONST.IOU.REQUEST_TYPE.MANUAL,
    splitShares = {},
    splitPayerAccountIDs = [],
    taxCode = '',
    taxAmount = 0,
}: SplitBillActionsParams) {
    const {splitData, splits, onyxData} = createSplitsAndOnyxData(
        participants,
        currentUserLogin,
        currentUserAccountID,
        amount,
        comment,
        currency,
        merchant,
        created,
        category,
        tag,
        splitShares,
        '',
        billable,
        iouRequestType,
        taxCode,
        taxAmount,
    );

    const parameters: SplitBillParams = {
        reportID: splitData.chatReportID,
        amount,
        splits: JSON.stringify(splits),
        currency,
        merchant,
        created,
        comment,
        category,
        tag,
        billable,
        transactionID: splitData.transactionID,
        reportActionID: splitData.reportActionID,
        createdReportActionID: splitData.createdReportActionID,
        policyID: splitData.policyID,
        chatType: splitData.chatType,
        splitPayerAccountIDs,
        taxCode,
        taxAmount,
    };

    API.write(WRITE_COMMANDS.SPLIT_BILL_AND_OPEN_REPORT, parameters, onyxData);
    InteractionManager.runAfterInteractions(() => removeDraftTransaction(CONST.IOU.OPTIMISTIC_TRANSACTION_ID));

    Navigation.dismissModal(isSearchTopmostFullScreenRoute() ? undefined : splitData.chatReportID);
    notifyNewAction(splitData.chatReportID, currentUserAccountID);
}

/** Used exclusively for starting a split expense request that contains a receipt, the split request will be completed once the receipt is scanned
 *  or user enters details manually.
 *
 * @param existingSplitChatReportID - Either a group DM or a workspace chat
 */
function startSplitBill({
    participants,
    currentUserLogin,
    currentUserAccountID,
    comment,
    receipt,
    existingSplitChatReportID = '',
    billable = false,
    category = '',
    tag = '',
    currency,
    taxCode = '',
    taxAmount = 0,
}: StartSplitBilActionParams) {
    const currentUserEmailForIOUSplit = addSMSDomainIfPhoneNumber(currentUserLogin);
    const participantAccountIDs = participants.map((participant) => Number(participant.accountID));
    const {splitChatReport, existingSplitChatReport} = getOrCreateOptimisticSplitChatReport(existingSplitChatReportID, participants, participantAccountIDs, currentUserAccountID);
    const isOwnPolicyExpenseChat = !!splitChatReport.isOwnPolicyExpenseChat;

    const {name: filename, source, state = CONST.IOU.RECEIPT_STATE.SCANREADY} = receipt;
    const receiptObject: Receipt = {state, source};

    // ReportID is -2 (aka "deleted") on the group transaction
    const splitTransaction = buildOptimisticTransaction({
        transactionParams: {
            amount: 0,
            currency,
            reportID: CONST.REPORT.SPLIT_REPORTID,
            comment,
            merchant: CONST.TRANSACTION.PARTIAL_TRANSACTION_MERCHANT,
            receipt: receiptObject,
            category,
            tag,
            taxCode,
            taxAmount,
            billable,
            filename,
        },
    });

    // Note: The created action must be optimistically generated before the IOU action so there's no chance that the created action appears after the IOU action in the chat
    const splitChatCreatedReportAction = buildOptimisticCreatedReportAction(currentUserEmailForIOUSplit);
    const splitIOUReportAction = buildOptimisticIOUReportAction(
        CONST.IOU.REPORT_ACTION_TYPE.SPLIT,
        0,
        CONST.CURRENCY.USD,
        comment,
        participants,
        splitTransaction.transactionID,
        undefined,
        '',
        false,
        false,
        isOwnPolicyExpenseChat,
    );

    splitChatReport.lastReadTime = DateUtils.getDBTime();
    splitChatReport.lastMessageText = getReportActionText(splitIOUReportAction);
    splitChatReport.lastMessageHtml = getReportActionHtml(splitIOUReportAction);

    // If we have an existing splitChatReport (group chat or workspace) use it's pending fields, otherwise indicate that we are adding a chat
    if (!existingSplitChatReport) {
        splitChatReport.pendingFields = {
            createChat: CONST.RED_BRICK_ROAD_PENDING_ACTION.ADD,
        };
    }

    const optimisticData: OnyxUpdate[] = [
        {
            // Use set for new reports because it doesn't exist yet, is faster,
            // and we need the data to be available when we navigate to the chat page
            onyxMethod: existingSplitChatReport ? Onyx.METHOD.MERGE : Onyx.METHOD.SET,
            key: `${ONYXKEYS.COLLECTION.REPORT}${splitChatReport.reportID}`,
            value: splitChatReport,
        },
        {
            onyxMethod: Onyx.METHOD.SET,
            key: ONYXKEYS.NVP_QUICK_ACTION_GLOBAL_CREATE,
            value: {
                action: CONST.QUICK_ACTIONS.SPLIT_SCAN,
                chatReportID: splitChatReport.reportID,
                isFirstQuickAction: isEmptyObject(quickAction),
            },
        },
        existingSplitChatReport
            ? {
                  onyxMethod: Onyx.METHOD.MERGE,
                  key: `${ONYXKEYS.COLLECTION.REPORT_ACTIONS}${splitChatReport.reportID}`,
                  value: {
                      [splitIOUReportAction.reportActionID]: splitIOUReportAction as OnyxTypes.ReportAction,
                  },
              }
            : {
                  onyxMethod: Onyx.METHOD.SET,
                  key: `${ONYXKEYS.COLLECTION.REPORT_ACTIONS}${splitChatReport.reportID}`,
                  value: {
                      [splitChatCreatedReportAction.reportActionID]: splitChatCreatedReportAction,
                      [splitIOUReportAction.reportActionID]: splitIOUReportAction as OnyxTypes.ReportAction,
                  },
              },
        {
            onyxMethod: Onyx.METHOD.SET,
            key: `${ONYXKEYS.COLLECTION.TRANSACTION}${splitTransaction.transactionID}`,
            value: splitTransaction,
        },
    ];

    const successData: OnyxUpdate[] = [
        {
            onyxMethod: Onyx.METHOD.MERGE,
            key: `${ONYXKEYS.COLLECTION.REPORT_ACTIONS}${splitChatReport.reportID}`,
            value: {
                ...(existingSplitChatReport ? {} : {[splitChatCreatedReportAction.reportActionID]: {pendingAction: null}}),
                [splitIOUReportAction.reportActionID]: {pendingAction: null},
            },
        },
        {
            onyxMethod: Onyx.METHOD.MERGE,
            key: `${ONYXKEYS.COLLECTION.TRANSACTION}${splitTransaction.transactionID}`,
            value: {pendingAction: null},
        },
    ];

    const redundantParticipants: Record<number, null> = {};
    if (!existingSplitChatReport) {
        successData.push({
            onyxMethod: Onyx.METHOD.MERGE,
            key: `${ONYXKEYS.COLLECTION.REPORT}${splitChatReport.reportID}`,
            value: {pendingFields: {createChat: null}, participants: redundantParticipants},
        });
    }

    const failureData: OnyxUpdate[] = [
        {
            onyxMethod: Onyx.METHOD.MERGE,
            key: `${ONYXKEYS.COLLECTION.TRANSACTION}${splitTransaction.transactionID}`,
            value: {
                errors: getMicroSecondOnyxErrorWithTranslationKey('iou.error.genericCreateFailureMessage'),
            },
        },
        {
            onyxMethod: Onyx.METHOD.SET,
            key: ONYXKEYS.NVP_QUICK_ACTION_GLOBAL_CREATE,
            value: quickAction ?? null,
        },
    ];

    const retryParams = {
        participants: participants.map(({icons, ...rest}) => rest),
        currentUserLogin,
        currentUserAccountID,
        comment,
        receipt: receiptObject,
        existingSplitChatReportID,
        billable,
        category,
        tag,
        currency,
        taxCode,
        taxAmount,
    };

    if (existingSplitChatReport) {
        failureData.push({
            onyxMethod: Onyx.METHOD.MERGE,
            key: `${ONYXKEYS.COLLECTION.REPORT_ACTIONS}${splitChatReport.reportID}`,
            value: {
                [splitIOUReportAction.reportActionID]: {
                    errors: getReceiptError(receipt, filename, undefined, undefined, CONST.IOU.ACTION_PARAMS.START_SPLIT_BILL, retryParams),
                },
            },
        });
    } else {
        failureData.push(
            {
                onyxMethod: Onyx.METHOD.MERGE,
                key: `${ONYXKEYS.COLLECTION.REPORT}${splitChatReport.reportID}`,
                value: {
                    errorFields: {
                        createChat: getMicroSecondOnyxErrorWithTranslationKey('report.genericCreateReportFailureMessage'),
                    },
                },
            },
            {
                onyxMethod: Onyx.METHOD.MERGE,
                key: `${ONYXKEYS.COLLECTION.REPORT_ACTIONS}${splitChatReport.reportID}`,
                value: {
                    [splitChatCreatedReportAction.reportActionID]: {
                        errors: getMicroSecondOnyxErrorWithTranslationKey('report.genericCreateReportFailureMessage'),
                    },
                    [splitIOUReportAction.reportActionID]: {
                        errors: getReceiptError(receipt, filename, undefined, undefined, CONST.IOU.ACTION_PARAMS.START_SPLIT_BILL, retryParams),
                    },
                },
            },
        );
    }

    const splits: Split[] = [{email: currentUserEmailForIOUSplit, accountID: currentUserAccountID}];

    participants.forEach((participant) => {
        // Disabling this line since participant.login can be an empty string
        // eslint-disable-next-line @typescript-eslint/prefer-nullish-coalescing
        const email = participant.isOwnPolicyExpenseChat ? '' : addSMSDomainIfPhoneNumber(participant.login || participant.text || '').toLowerCase();
        const accountID = participant.isOwnPolicyExpenseChat ? 0 : Number(participant.accountID);
        if (email === currentUserEmailForIOUSplit) {
            return;
        }

        // When splitting with a workspace chat, we only need to supply the policyID and the workspace reportID as it's needed so we can update the report preview
        if (participant.isOwnPolicyExpenseChat) {
            splits.push({
                policyID: participant.policyID,
                chatReportID: splitChatReport.reportID,
            });
            return;
        }

        const participantPersonalDetails = allPersonalDetails[participant?.accountID ?? CONST.DEFAULT_NUMBER_ID];
        if (!participantPersonalDetails) {
            optimisticData.push({
                onyxMethod: Onyx.METHOD.MERGE,
                key: ONYXKEYS.PERSONAL_DETAILS_LIST,
                value: {
                    [accountID]: {
                        accountID,
                        // Disabling this line since participant.displayName can be an empty string
                        // eslint-disable-next-line @typescript-eslint/prefer-nullish-coalescing
                        displayName: formatPhoneNumber(participant.displayName || email),
                        // Disabling this line since participant.login can be an empty string
                        // eslint-disable-next-line @typescript-eslint/prefer-nullish-coalescing
                        login: participant.login || participant.text,
                        isOptimisticPersonalDetail: true,
                    },
                },
            });
            // BE will send different participants. We clear the optimistic ones to avoid duplicated entries
            redundantParticipants[accountID] = null;
        }

        splits.push({
            email,
            accountID,
        });
    });

    participants.forEach((participant) => {
        const isPolicyExpenseChat = isPolicyExpenseChatReportUtil(participant);
        if (!isPolicyExpenseChat) {
            return;
        }

        const optimisticPolicyRecentlyUsedCategories = buildOptimisticPolicyRecentlyUsedCategories(participant.policyID, category);
        const optimisticPolicyRecentlyUsedTags = buildOptimisticPolicyRecentlyUsedTags(participant.policyID, tag);
        const optimisticRecentlyUsedCurrencies = buildOptimisticRecentlyUsedCurrencies(currency);

        if (optimisticPolicyRecentlyUsedCategories.length > 0) {
            optimisticData.push({
                onyxMethod: Onyx.METHOD.SET,
                key: `${ONYXKEYS.COLLECTION.POLICY_RECENTLY_USED_CATEGORIES}${participant.policyID}`,
                value: optimisticPolicyRecentlyUsedCategories,
            });
        }

        if (optimisticRecentlyUsedCurrencies.length > 0) {
            optimisticData.push({
                onyxMethod: Onyx.METHOD.SET,
                key: ONYXKEYS.RECENTLY_USED_CURRENCIES,
                value: optimisticRecentlyUsedCurrencies,
            });
        }

        if (!isEmptyObject(optimisticPolicyRecentlyUsedTags)) {
            optimisticData.push({
                onyxMethod: Onyx.METHOD.MERGE,
                key: `${ONYXKEYS.COLLECTION.POLICY_RECENTLY_USED_TAGS}${participant.policyID}`,
                value: optimisticPolicyRecentlyUsedTags,
            });
        }
    });

    // Save the new splits array into the transaction's comment in case the user calls CompleteSplitBill while offline
    optimisticData.push({
        onyxMethod: Onyx.METHOD.MERGE,
        key: `${ONYXKEYS.COLLECTION.TRANSACTION}${splitTransaction.transactionID}`,
        value: {
            comment: {
                splits,
            },
        },
    });

    const parameters: StartSplitBillParams = {
        chatReportID: splitChatReport.reportID,
        reportActionID: splitIOUReportAction.reportActionID,
        transactionID: splitTransaction.transactionID,
        splits: JSON.stringify(splits),
        receipt,
        comment,
        category,
        tag,
        currency,
        isFromGroupDM: !existingSplitChatReport,
        billable,
        ...(existingSplitChatReport ? {} : {createdReportActionID: splitChatCreatedReportAction.reportActionID}),
        chatType: splitChatReport?.chatType,
        taxCode,
        taxAmount,
    };

    API.write(WRITE_COMMANDS.START_SPLIT_BILL, parameters, {optimisticData, successData, failureData});

    Navigation.dismissModalWithReport(splitChatReport);
    notifyNewAction(splitChatReport.reportID, currentUserAccountID);
}

/** Used for editing a split expense while it's still scanning or when SmartScan fails, it completes a split expense started by startSplitBill above.
 *
 * @param chatReportID - The group chat or workspace reportID
 * @param reportAction - The split action that lives in the chatReport above
 * @param updatedTransaction - The updated **draft** split transaction
 * @param sessionAccountID - accountID of the current user
 * @param sessionEmail - email of the current user
 */
function completeSplitBill(
    chatReportID: string,
    reportAction: OnyxTypes.ReportAction,
    updatedTransaction: OnyxEntry<OnyxTypes.Transaction>,
    sessionAccountID: number,
    sessionEmail?: string,
) {
    const currentUserEmailForIOUSplit = addSMSDomainIfPhoneNumber(sessionEmail);
    const transactionID = updatedTransaction?.transactionID;
    const unmodifiedTransaction = allTransactions[`${ONYXKEYS.COLLECTION.TRANSACTION}${transactionID}`];

    // Save optimistic updated transaction and action
    const optimisticData: OnyxUpdate[] = [
        {
            onyxMethod: Onyx.METHOD.MERGE,
            key: `${ONYXKEYS.COLLECTION.TRANSACTION}${transactionID}`,
            value: {
                ...updatedTransaction,
                receipt: {
                    state: CONST.IOU.RECEIPT_STATE.OPEN,
                },
            },
        },
        {
            onyxMethod: Onyx.METHOD.MERGE,
            key: `${ONYXKEYS.COLLECTION.REPORT_ACTIONS}${chatReportID}`,
            value: {
                [reportAction.reportActionID]: {
                    lastModified: DateUtils.getDBTime(),
                    originalMessage: {
                        whisperedTo: [],
                    },
                },
            },
        },
    ];

    const successData: OnyxUpdate[] = [
        {
            onyxMethod: Onyx.METHOD.MERGE,
            key: `${ONYXKEYS.COLLECTION.TRANSACTION}${transactionID}`,
            value: {pendingAction: null},
        },
        {
            onyxMethod: Onyx.METHOD.MERGE,
            key: `${ONYXKEYS.COLLECTION.SPLIT_TRANSACTION_DRAFT}${transactionID}`,
            value: {pendingAction: null},
        },
    ];

    const failureData: OnyxUpdate[] = [
        {
            onyxMethod: Onyx.METHOD.MERGE,
            key: `${ONYXKEYS.COLLECTION.TRANSACTION}${transactionID}`,
            value: {
                ...unmodifiedTransaction,
                errors: getMicroSecondOnyxErrorWithTranslationKey('iou.error.genericCreateFailureMessage'),
            },
        },
        {
            onyxMethod: Onyx.METHOD.MERGE,
            key: `${ONYXKEYS.COLLECTION.REPORT_ACTIONS}${chatReportID}`,
            value: {
                [reportAction.reportActionID]: {
                    ...reportAction,
                    errors: getMicroSecondOnyxErrorWithTranslationKey('iou.error.genericCreateFailureMessage'),
                },
            },
        },
    ];

    const splitParticipants: Split[] = updatedTransaction?.comment?.splits ?? [];
    const amount = updatedTransaction?.modifiedAmount;
    const currency = updatedTransaction?.modifiedCurrency;

    // Exclude the current user when calculating the split amount, `calculateAmount` takes it into account
    const splitAmount = calculateIOUAmount(splitParticipants.length - 1, amount ?? 0, currency ?? '', false);
    const splitTaxAmount = calculateIOUAmount(splitParticipants.length - 1, updatedTransaction?.taxAmount ?? 0, currency ?? '', false);

    const splits: Split[] = [{email: currentUserEmailForIOUSplit}];
    splitParticipants.forEach((participant) => {
        // Skip creating the transaction for the current user
        if (participant.email === currentUserEmailForIOUSplit) {
            return;
        }
        const isPolicyExpenseChat = !!participant.policyID;

        if (!isPolicyExpenseChat) {
            // In case this is still the optimistic accountID saved in the splits array, return early as we cannot know
            // if there is an existing chat between the split creator and this participant
            // Instead, we will rely on Auth generating the report IDs and the user won't see any optimistic chats or reports created
            const participantPersonalDetails: OnyxTypes.PersonalDetails | null = allPersonalDetails[participant?.accountID ?? CONST.DEFAULT_NUMBER_ID];
            if (!participantPersonalDetails || participantPersonalDetails.isOptimisticPersonalDetail) {
                splits.push({
                    email: participant.email,
                });
                return;
            }
        }

        let oneOnOneChatReport: OnyxEntry<OnyxTypes.Report>;
        let isNewOneOnOneChatReport = false;
        if (isPolicyExpenseChat) {
            // The workspace chat reportID is saved in the splits array when starting a split expense with a workspace
            oneOnOneChatReport = allReports?.[`${ONYXKEYS.COLLECTION.REPORT}${participant.chatReportID}`];
        } else {
            const existingChatReport = getChatByParticipants(participant.accountID ? [participant.accountID, sessionAccountID] : []);
            isNewOneOnOneChatReport = !existingChatReport;
            oneOnOneChatReport = existingChatReport ?? buildOptimisticChatReport(participant.accountID ? [participant.accountID, sessionAccountID] : []);
        }

        let oneOnOneIOUReport: OneOnOneIOUReport = oneOnOneChatReport?.iouReportID ? allReports?.[`${ONYXKEYS.COLLECTION.REPORT}${oneOnOneChatReport.iouReportID}`] : null;
        const shouldCreateNewOneOnOneIOUReport = shouldCreateNewMoneyRequestReportReportUtils(oneOnOneIOUReport, oneOnOneChatReport);

        if (!oneOnOneIOUReport || shouldCreateNewOneOnOneIOUReport) {
            oneOnOneIOUReport = isPolicyExpenseChat
                ? buildOptimisticExpenseReport(oneOnOneChatReport?.reportID, participant.policyID, sessionAccountID, splitAmount, currency ?? '')
                : buildOptimisticIOUReport(sessionAccountID, participant.accountID ?? CONST.DEFAULT_NUMBER_ID, splitAmount, oneOnOneChatReport?.reportID, currency ?? '');
        } else if (isPolicyExpenseChat) {
            if (typeof oneOnOneIOUReport?.total === 'number') {
                // Because of the Expense reports are stored as negative values, we subtract the total from the amount
                oneOnOneIOUReport.total -= splitAmount;
            }
        } else {
            oneOnOneIOUReport = updateIOUOwnerAndTotal(oneOnOneIOUReport, sessionAccountID, splitAmount, currency ?? '');
        }

        const oneOnOneTransaction = buildOptimisticTransaction({
            originalTransactionID: transactionID,
            transactionParams: {
                amount: isPolicyExpenseChat ? -splitAmount : splitAmount,
                currency: currency ?? '',
                reportID: oneOnOneIOUReport?.reportID,
                comment: updatedTransaction?.comment?.comment,
                created: updatedTransaction?.modifiedCreated,
                merchant: updatedTransaction?.modifiedMerchant,
                receipt: {...updatedTransaction?.receipt, state: CONST.IOU.RECEIPT_STATE.OPEN},
                category: updatedTransaction?.category,
                tag: updatedTransaction?.tag,
                taxCode: updatedTransaction?.taxCode,
                taxAmount: isPolicyExpenseChat ? -splitTaxAmount : splitAmount,
                billable: updatedTransaction?.billable,
                source: CONST.IOU.TYPE.SPLIT,
                filename: updatedTransaction?.filename,
            },
        });

        const [oneOnOneCreatedActionForChat, oneOnOneCreatedActionForIOU, oneOnOneIOUAction, optimisticTransactionThread, optimisticCreatedActionForTransactionThread] =
            buildOptimisticMoneyRequestEntities(
                oneOnOneIOUReport,
                CONST.IOU.REPORT_ACTION_TYPE.CREATE,
                splitAmount,
                currency ?? '',
                updatedTransaction?.comment?.comment ?? '',
                currentUserEmailForIOUSplit,
                [participant],
                oneOnOneTransaction.transactionID,
                undefined,
            );

        let oneOnOneReportPreviewAction = getReportPreviewAction(oneOnOneChatReport?.reportID, oneOnOneIOUReport?.reportID);
        if (oneOnOneReportPreviewAction) {
            oneOnOneReportPreviewAction = updateReportPreview(oneOnOneIOUReport, oneOnOneReportPreviewAction);
        } else {
            oneOnOneReportPreviewAction = buildOptimisticReportPreview(oneOnOneChatReport, oneOnOneIOUReport, '', oneOnOneTransaction);
        }

        const [oneOnOneOptimisticData, oneOnOneSuccessData, oneOnOneFailureData] = buildOnyxDataForMoneyRequest({
            isNewChatReport: isNewOneOnOneChatReport,
            isOneOnOneSplit: true,
            shouldCreateNewMoneyRequestReport: shouldCreateNewOneOnOneIOUReport,
            optimisticParams: {
                chat: {
                    report: oneOnOneChatReport,
                    createdAction: oneOnOneCreatedActionForChat,
                    reportPreviewAction: oneOnOneReportPreviewAction,
                },
                iou: {
                    report: oneOnOneIOUReport,
                    createdAction: oneOnOneCreatedActionForIOU,
                    action: oneOnOneIOUAction,
                },
                transactionParams: {
                    transaction: oneOnOneTransaction,
                    transactionThreadReport: optimisticTransactionThread,
                    transactionThreadCreatedReportAction: optimisticCreatedActionForTransactionThread,
                },
                policyRecentlyUsed: {},
            },
        });

        splits.push({
            email: participant.email,
            accountID: participant.accountID,
            policyID: participant.policyID,
            iouReportID: oneOnOneIOUReport?.reportID,
            chatReportID: oneOnOneChatReport?.reportID,
            transactionID: oneOnOneTransaction.transactionID,
            reportActionID: oneOnOneIOUAction.reportActionID,
            createdChatReportActionID: oneOnOneCreatedActionForChat.reportActionID,
            createdIOUReportActionID: oneOnOneCreatedActionForIOU.reportActionID,
            reportPreviewReportActionID: oneOnOneReportPreviewAction.reportActionID,
            transactionThreadReportID: optimisticTransactionThread.reportID,
            createdReportActionIDForThread: optimisticCreatedActionForTransactionThread?.reportActionID,
        });

        optimisticData.push(...oneOnOneOptimisticData);
        successData.push(...oneOnOneSuccessData);
        failureData.push(...oneOnOneFailureData);
    });

    const {
        amount: transactionAmount,
        currency: transactionCurrency,
        created: transactionCreated,
        merchant: transactionMerchant,
        comment: transactionComment,
        category: transactionCategory,
        tag: transactionTag,
        taxCode: transactionTaxCode,
        taxAmount: transactionTaxAmount,
        billable: transactionBillable,
    } = getTransactionDetails(updatedTransaction) ?? {};

    const parameters: CompleteSplitBillParams = {
        transactionID,
        amount: transactionAmount,
        currency: transactionCurrency,
        created: transactionCreated,
        merchant: transactionMerchant,
        comment: transactionComment,
        category: transactionCategory,
        tag: transactionTag,
        splits: JSON.stringify(splits),
        taxCode: transactionTaxCode,
        taxAmount: transactionTaxAmount,
        billable: transactionBillable,
    };

    API.write(WRITE_COMMANDS.COMPLETE_SPLIT_BILL, parameters, {optimisticData, successData, failureData});
    InteractionManager.runAfterInteractions(() => removeDraftTransaction(CONST.IOU.OPTIMISTIC_TRANSACTION_ID));
    Navigation.dismissModal(isSearchTopmostFullScreenRoute() ? undefined : chatReportID);
    notifyNewAction(chatReportID, sessionAccountID);
}

function setDraftSplitTransaction(transactionID: string | undefined, transactionChanges: TransactionChanges = {}, policy?: OnyxEntry<OnyxTypes.Policy>) {
    if (!transactionID) {
        return undefined;
    }
    let draftSplitTransaction = allDraftSplitTransactions[`${ONYXKEYS.COLLECTION.SPLIT_TRANSACTION_DRAFT}${transactionID}`];

    if (!draftSplitTransaction) {
        draftSplitTransaction = allTransactions[`${ONYXKEYS.COLLECTION.TRANSACTION}${transactionID}`];
    }

    const updatedTransaction = draftSplitTransaction
        ? getUpdatedTransaction({
              transaction: draftSplitTransaction,
              transactionChanges,
              isFromExpenseReport: false,
              shouldUpdateReceiptState: false,
              policy,
          })
        : null;

    Onyx.merge(`${ONYXKEYS.COLLECTION.SPLIT_TRANSACTION_DRAFT}${transactionID}`, updatedTransaction);
}

/** Requests money based on a distance (e.g. mileage from a map) */
function createDistanceRequest(distanceRequestInformation: CreateDistanceRequestInformation) {
    const {
        report,
        participants,
        currentUserLogin = '',
        currentUserAccountID = -1,
        iouType = CONST.IOU.TYPE.SUBMIT,
        existingTransaction,
        transactionParams,
        policyParams = {},
    } = distanceRequestInformation;
    const {policy, policyCategories, policyTagList} = policyParams;
    const {amount, comment, currency, created, category, tag, taxAmount, taxCode, merchant, billable, validWaypoints, customUnitRateID = '', splitShares = {}} = transactionParams;

    // If the report is an iou or expense report, we should get the linked chat report to be passed to the getMoneyRequestInformation function
    const isMoneyRequestReport = isMoneyRequestReportReportUtils(report);
    const currentChatReport = isMoneyRequestReport ? getReportOrDraftReport(report?.chatReportID) : report;
    const moneyRequestReportID = isMoneyRequestReport ? report?.reportID : '';

    const optimisticReceipt: Receipt = {
        source: ReceiptGeneric as ReceiptSource,
        state: CONST.IOU.RECEIPT_STATE.OPEN,
    };

    let parameters: CreateDistanceRequestParams;
    let onyxData: OnyxData;
    const sanitizedWaypoints = sanitizeRecentWaypoints(validWaypoints);
    if (iouType === CONST.IOU.TYPE.SPLIT) {
        const {
            splitData,
            splits,
            onyxData: splitOnyxData,
        } = createSplitsAndOnyxData(
            participants,
            currentUserLogin ?? '',
            currentUserAccountID,
            amount,
            comment,
            currency,
            merchant,
            created,
            category ?? '',
            tag ?? '',
            splitShares,
            report?.reportID,
            billable,
            CONST.IOU.REQUEST_TYPE.DISTANCE,
            taxCode,
            taxAmount,
        );
        onyxData = splitOnyxData;

        // Splits don't use the IOU report param. The split transaction isn't linked to a report shown in the UI, it's linked to a special default reportID of -2.
        // Therefore, any params related to the IOU report are irrelevant and omitted below.
        parameters = {
            transactionID: splitData.transactionID,
            chatReportID: splitData.chatReportID,
            createdChatReportActionID: splitData.createdReportActionID,
            reportActionID: splitData.reportActionID,
            waypoints: JSON.stringify(sanitizedWaypoints),
            customUnitRateID,
            comment,
            created,
            category,
            tag,
            taxCode,
            taxAmount,
            billable,
            splits: JSON.stringify(splits),
            chatType: splitData.chatType,
        };
    } else {
        const participant = participants.at(0) ?? {};
        const {
            iouReport,
            chatReport,
            transaction,
            iouAction,
            createdChatReportActionID,
            createdIOUReportActionID,
            reportPreviewAction,
            transactionThreadReportID,
            createdReportActionIDForThread,
            payerEmail,
            onyxData: moneyRequestOnyxData,
        } = getMoneyRequestInformation({
            parentChatReport: currentChatReport,
            existingTransaction,
            moneyRequestReportID,
            participantParams: {
                participant,
                payeeAccountID: userAccountID,
                payeeEmail: currentUserEmail,
            },
            policyParams: {
                policy,
                policyCategories,
                policyTagList,
            },
            transactionParams: {
                amount,
                currency,
                comment,
                created,
                merchant,
                receipt: optimisticReceipt,
                category,
                tag,
                taxCode,
                taxAmount,
                billable,
            },
        });

        onyxData = moneyRequestOnyxData;

        parameters = {
            comment,
            iouReportID: iouReport.reportID,
            chatReportID: chatReport.reportID,
            transactionID: transaction.transactionID,
            reportActionID: iouAction.reportActionID,
            createdChatReportActionID,
            createdIOUReportActionID,
            reportPreviewReportActionID: reportPreviewAction.reportActionID,
            waypoints: JSON.stringify(sanitizedWaypoints),
            created,
            category,
            tag,
            taxCode,
            taxAmount,
            billable,
            transactionThreadReportID,
            createdReportActionIDForThread,
            payerEmail,
            customUnitRateID,
        };
    }

    const recentServerValidatedWaypoints = getRecentWaypoints().filter((item) => !item.pendingAction);
    onyxData?.failureData?.push({
        onyxMethod: Onyx.METHOD.SET,
        key: `${ONYXKEYS.NVP_RECENT_WAYPOINTS}`,
        value: recentServerValidatedWaypoints,
    });

    API.write(WRITE_COMMANDS.CREATE_DISTANCE_REQUEST, parameters, onyxData);
    InteractionManager.runAfterInteractions(() => removeDraftTransaction(CONST.IOU.OPTIMISTIC_TRANSACTION_ID));
    const activeReportID = isMoneyRequestReport && report?.reportID ? report.reportID : parameters.chatReportID;
    Navigation.dismissModal(isSearchTopmostFullScreenRoute() ? undefined : activeReportID);
    notifyNewAction(activeReportID, userAccountID);
}

type UpdateMoneyRequestAmountAndCurrencyParams = {
    transactionID: string;
    transactionThreadReportID: string;
    currency: string;
    amount: number;
    taxAmount: number;
    policy?: OnyxEntry<OnyxTypes.Policy>;
    policyTagList?: OnyxEntry<OnyxTypes.PolicyTagLists>;
    policyCategories?: OnyxEntry<OnyxTypes.PolicyCategories>;
    taxCode: string;
};

/** Updates the amount and currency fields of an expense */
function updateMoneyRequestAmountAndCurrency({
    transactionID,
    transactionThreadReportID,
    currency,
    amount,
    taxAmount,
    policy,
    policyTagList,
    policyCategories,
    taxCode,
}: UpdateMoneyRequestAmountAndCurrencyParams) {
    const transactionChanges = {
        amount,
        currency,
        taxCode,
        taxAmount,
    };
    const transactionThreadReport = allReports?.[`${ONYXKEYS.COLLECTION.REPORT}${transactionThreadReportID}`] ?? null;
    const parentReport = allReports?.[`${ONYXKEYS.COLLECTION.REPORT}${transactionThreadReport?.parentReportID}`] ?? null;
    let data: UpdateMoneyRequestData;
    if (isTrackExpenseReport(transactionThreadReport) && isSelfDM(parentReport)) {
        data = getUpdateTrackExpenseParams(transactionID, transactionThreadReportID, transactionChanges, policy);
    } else {
        data = getUpdateMoneyRequestParams(transactionID, transactionThreadReportID, transactionChanges, policy, policyTagList ?? null, policyCategories ?? null);
    }
    const {params, onyxData} = data;
    API.write(WRITE_COMMANDS.UPDATE_MONEY_REQUEST_AMOUNT_AND_CURRENCY, params, onyxData);
}

/**
 *
 * @param transactionID  - The transactionID of IOU
 * @param reportAction - The reportAction of the transaction in the IOU report
 * @return the url to navigate back once the money request is deleted
 */
function prepareToCleanUpMoneyRequest(transactionID: string, reportAction: OnyxTypes.ReportAction) {
    // STEP 1: Get all collections we're updating
    const iouReportID = isMoneyRequestAction(reportAction) ? getOriginalMessage(reportAction)?.IOUReportID : undefined;
    const iouReport = allReports?.[`${ONYXKEYS.COLLECTION.REPORT}${iouReportID}`] ?? null;
    const chatReport = allReports?.[`${ONYXKEYS.COLLECTION.REPORT}${iouReport?.chatReportID}`];
    const reportPreviewAction = getReportPreviewAction(iouReport?.chatReportID, iouReport?.reportID);
    const transaction = allTransactions[`${ONYXKEYS.COLLECTION.TRANSACTION}${transactionID}`];
    const isTransactionOnHold = isOnHold(transaction);
    const transactionViolations = allTransactionViolations[`${ONYXKEYS.COLLECTION.TRANSACTION_VIOLATIONS}${transactionID}`];
    const transactionThreadID = reportAction.childReportID;
    let transactionThread = null;
    if (transactionThreadID) {
        transactionThread = allReports?.[`${ONYXKEYS.COLLECTION.REPORT}${transactionThreadID}`] ?? null;
    }

    // STEP 2: Decide if we need to:
    // 1. Delete the transactionThread - delete if there are no visible comments in the thread
    // 2. Update the moneyRequestPreview to show [Deleted expense] - update if the transactionThread exists AND it isn't being deleted
    const shouldDeleteTransactionThread = transactionThreadID ? (reportAction?.childVisibleActionCount ?? 0) === 0 : false;
    const shouldShowDeletedRequestMessage = !!transactionThreadID && !shouldDeleteTransactionThread;

    // STEP 3: Update the IOU reportAction and decide if the iouReport should be deleted. We delete the iouReport if there are no visible comments left in the report.
    const updatedReportAction = {
        [reportAction.reportActionID]: {
            pendingAction: shouldShowDeletedRequestMessage ? CONST.RED_BRICK_ROAD_PENDING_ACTION.UPDATE : CONST.RED_BRICK_ROAD_PENDING_ACTION.DELETE,
            previousMessage: reportAction.message,
            message: [
                {
                    type: 'COMMENT',
                    html: '',
                    text: '',
                    isEdited: true,
                    isDeletedParentAction: shouldShowDeletedRequestMessage,
                },
            ],
            originalMessage: {
                IOUTransactionID: null,
            },
            errors: null,
        },
    } as Record<string, NullishDeep<OnyxTypes.ReportAction>>;

    let canUserPerformWriteAction = true;
    if (chatReport) {
        canUserPerformWriteAction = !!canUserPerformWriteActionReportUtils(chatReport);
    }
    const lastVisibleAction = getLastVisibleAction(iouReport?.reportID, canUserPerformWriteAction, updatedReportAction);
    const iouReportLastMessageText = getLastVisibleMessage(iouReport?.reportID, canUserPerformWriteAction, updatedReportAction).lastMessageText;
    const shouldDeleteIOUReport = iouReportLastMessageText.length === 0 && !isDeletedParentAction(lastVisibleAction) && (!transactionThreadID || shouldDeleteTransactionThread);

    // STEP 4: Update the iouReport and reportPreview with new totals and messages if it wasn't deleted
    let updatedIOUReport: OnyxInputValue<OnyxTypes.Report>;
    const currency = getCurrency(transaction);
    const updatedReportPreviewAction: Partial<OnyxTypes.ReportAction<typeof CONST.REPORT.ACTIONS.TYPE.REPORT_PREVIEW>> = {...reportPreviewAction};
    updatedReportPreviewAction.pendingAction = shouldDeleteIOUReport ? CONST.RED_BRICK_ROAD_PENDING_ACTION.DELETE : CONST.RED_BRICK_ROAD_PENDING_ACTION.UPDATE;
    if (iouReport && isExpenseReport(iouReport)) {
        updatedIOUReport = {...iouReport};

        if (typeof updatedIOUReport.total === 'number' && currency === iouReport?.currency) {
            // Because of the Expense reports are stored as negative values, we add the total from the amount
            const amountDiff = getAmount(transaction, true);
            updatedIOUReport.total += amountDiff;

            if (!transaction?.reimbursable && typeof updatedIOUReport.nonReimbursableTotal === 'number') {
                updatedIOUReport.nonReimbursableTotal += amountDiff;
            }

            if (!isTransactionOnHold) {
                if (typeof updatedIOUReport.unheldTotal === 'number') {
                    updatedIOUReport.unheldTotal += amountDiff;
                }

                if (!transaction?.reimbursable && typeof updatedIOUReport.unheldNonReimbursableTotal === 'number') {
                    updatedIOUReport.unheldNonReimbursableTotal += amountDiff;
                }
            }
        }
    } else {
        updatedIOUReport = updateIOUOwnerAndTotal(
            iouReport,
            reportAction.actorAccountID ?? CONST.DEFAULT_NUMBER_ID,
            getAmount(transaction, false),
            currency,
            true,
            false,
            isTransactionOnHold,
        );
    }

    if (updatedIOUReport) {
        updatedIOUReport.lastMessageText = iouReportLastMessageText;
        updatedIOUReport.lastVisibleActionCreated = lastVisibleAction?.created;
    }

    const hasNonReimbursableTransactions = hasNonReimbursableTransactionsReportUtils(iouReport?.reportID);
    const messageText = Localize.translateLocal(hasNonReimbursableTransactions ? 'iou.payerSpentAmount' : 'iou.payerOwesAmount', {
        payer: getPersonalDetailsForAccountID(updatedIOUReport?.managerID ?? CONST.DEFAULT_NUMBER_ID).login ?? '',
        amount: convertToDisplayString(updatedIOUReport?.total, updatedIOUReport?.currency),
    });

    if (getReportActionMessage(updatedReportPreviewAction)) {
        if (Array.isArray(updatedReportPreviewAction?.message)) {
            const message = updatedReportPreviewAction.message.at(0);
            if (message) {
                message.text = messageText;
                message.deleted = shouldDeleteIOUReport ? DateUtils.getDBTime() : '';
            }
        } else if (!Array.isArray(updatedReportPreviewAction.message) && updatedReportPreviewAction.message) {
            updatedReportPreviewAction.message.text = messageText;
            updatedReportPreviewAction.message.deleted = shouldDeleteIOUReport ? DateUtils.getDBTime() : '';
        }
    }

    if (updatedReportPreviewAction && reportPreviewAction?.childMoneyRequestCount && reportPreviewAction?.childMoneyRequestCount > 0) {
        updatedReportPreviewAction.childMoneyRequestCount = reportPreviewAction.childMoneyRequestCount - 1;
    }

    return {
        shouldDeleteTransactionThread,
        shouldDeleteIOUReport,
        updatedReportAction,
        updatedIOUReport,
        updatedReportPreviewAction,
        transactionThreadID,
        transactionThread,
        chatReport,
        transaction,
        transactionViolations,
        reportPreviewAction,
        iouReport,
    };
}

/**
 * Calculate the URL to navigate to after a money request deletion
 * @param transactionID - The ID of the money request being deleted
 * @param reportAction - The report action associated with the money request
 * @param isSingleTransactionView - whether we are in the transaction thread report
 * @returns The URL to navigate to
 */
function getNavigationUrlOnMoneyRequestDelete(transactionID: string | undefined, reportAction: OnyxTypes.ReportAction, isSingleTransactionView = false): Route | undefined {
    if (!transactionID) {
        return undefined;
    }

    const {shouldDeleteTransactionThread, shouldDeleteIOUReport, iouReport} = prepareToCleanUpMoneyRequest(transactionID, reportAction);

    // Determine which report to navigate back to
    if (iouReport && isSingleTransactionView && shouldDeleteTransactionThread && !shouldDeleteIOUReport) {
        return ROUTES.REPORT_WITH_ID.getRoute(iouReport.reportID);
    }

    if (iouReport?.chatReportID && shouldDeleteIOUReport) {
        return ROUTES.REPORT_WITH_ID.getRoute(iouReport.chatReportID);
    }

    return undefined;
}

/**
 * Calculate the URL to navigate to after a track expense deletion
 * @param chatReportID - The ID of the chat report containing the track expense
 * @param transactionID - The ID of the track expense being deleted
 * @param reportAction - The report action associated with the track expense
 * @param isSingleTransactionView - Whether we're in single transaction view
 * @returns The URL to navigate to
 */
function getNavigationUrlAfterTrackExpenseDelete(
    chatReportID: string | undefined,
    transactionID: string | undefined,
    reportAction: OnyxTypes.ReportAction,
    isSingleTransactionView = false,
): Route | undefined {
    if (!chatReportID || !transactionID) {
        return undefined;
    }

    const chatReport = allReports?.[`${ONYXKEYS.COLLECTION.REPORT}${chatReportID}`] ?? null;

    // If not a self DM, handle it as a regular money request
    if (!isSelfDM(chatReport)) {
        return getNavigationUrlOnMoneyRequestDelete(transactionID, reportAction, isSingleTransactionView);
    }

    const transactionThreadID = reportAction.childReportID;
    const shouldDeleteTransactionThread = transactionThreadID ? (reportAction?.childVisibleActionCount ?? 0) === 0 : false;

    // Only navigate if in single transaction view and the thread will be deleted
    if (isSingleTransactionView && shouldDeleteTransactionThread && chatReport?.reportID) {
        // Pop the deleted report screen before navigating. This prevents navigating to the Concierge chat due to the missing report.
        return ROUTES.REPORT_WITH_ID.getRoute(chatReport.reportID);
    }

    return undefined;
}

/**
 *
 * @param transactionID  - The transactionID of IOU
 * @param reportAction - The reportAction of the transaction in the IOU report
 * @param isSingleTransactionView - whether we are in the transaction thread report
 * @return the url to navigate back once the money request is deleted
 */
function cleanUpMoneyRequest(transactionID: string, reportAction: OnyxTypes.ReportAction, reportID: string, isSingleTransactionView = false) {
    const {
        shouldDeleteTransactionThread,
        shouldDeleteIOUReport,
        updatedReportAction,
        updatedIOUReport,
        updatedReportPreviewAction,
        transactionThreadID,
        chatReport,
        iouReport,
        reportPreviewAction,
    } = prepareToCleanUpMoneyRequest(transactionID, reportAction);

    const urlToNavigateBack = getNavigationUrlOnMoneyRequestDelete(transactionID, reportAction, isSingleTransactionView);
    // build Onyx data

    // Onyx operations to delete the transaction, update the IOU report action and chat report action
    const reportActionsOnyxUpdates: OnyxUpdate[] = [];
    const onyxUpdates: OnyxUpdate[] = [
        {
            onyxMethod: Onyx.METHOD.SET,
            key: `${ONYXKEYS.COLLECTION.TRANSACTION}${transactionID}`,
            value: null,
        },
    ];
    reportActionsOnyxUpdates.push({
        onyxMethod: Onyx.METHOD.MERGE,
        key: `${ONYXKEYS.COLLECTION.REPORT_ACTIONS}${iouReport?.reportID}`,
        value: {
            [reportAction.reportActionID]: shouldDeleteIOUReport
                ? null
                : {
                      pendingAction: null,
                  },
        },
    });

    if (reportPreviewAction?.reportActionID) {
        reportActionsOnyxUpdates.push({
            onyxMethod: Onyx.METHOD.MERGE,
            key: `${ONYXKEYS.COLLECTION.REPORT_ACTIONS}${chatReport?.reportID}`,
            value: {
                [reportPreviewAction.reportActionID]: {
                    ...updatedReportPreviewAction,
                    pendingAction: null,
                    errors: null,
                },
            },
        });
    }

    // added the operation to delete associated transaction violations
    onyxUpdates.push({
        onyxMethod: Onyx.METHOD.SET,
        key: `${ONYXKEYS.COLLECTION.TRANSACTION_VIOLATIONS}${transactionID}`,
        value: null,
    });

    // added the operation to delete transaction thread
    if (shouldDeleteTransactionThread) {
        onyxUpdates.push(
            {
                onyxMethod: Onyx.METHOD.SET,
                key: `${ONYXKEYS.COLLECTION.REPORT}${transactionThreadID}`,
                value: null,
            },
            {
                onyxMethod: Onyx.METHOD.SET,
                key: `${ONYXKEYS.COLLECTION.REPORT_ACTIONS}${transactionThreadID}`,
                value: null,
            },
        );
    }

    // added operations to update IOU report and chat report
    reportActionsOnyxUpdates.push({
        onyxMethod: Onyx.METHOD.MERGE,
        key: `${ONYXKEYS.COLLECTION.REPORT_ACTIONS}${iouReport?.reportID}`,
        value: updatedReportAction,
    });
    onyxUpdates.push(
        {
            onyxMethod: Onyx.METHOD.MERGE,
            key: `${ONYXKEYS.COLLECTION.REPORT}${iouReport?.reportID}`,
            value: updatedIOUReport,
        },
        {
            onyxMethod: Onyx.METHOD.MERGE,
            key: `${ONYXKEYS.COLLECTION.REPORT}${chatReport?.reportID}`,
            value: getOutstandingChildRequest(updatedIOUReport),
        },
    );

    if (!shouldDeleteIOUReport && updatedReportPreviewAction.childMoneyRequestCount === 0) {
        onyxUpdates.push({
            onyxMethod: Onyx.METHOD.MERGE,
            key: `${ONYXKEYS.COLLECTION.REPORT}${chatReport?.reportID}`,
            value: {
                hasOutstandingChildRequest: false,
            },
        });
    }

    if (shouldDeleteIOUReport) {
        let canUserPerformWriteAction = true;
        if (chatReport) {
            canUserPerformWriteAction = !!canUserPerformWriteActionReportUtils(chatReport);
        }

        const lastMessageText = getLastVisibleMessage(
            iouReport?.chatReportID,
            canUserPerformWriteAction,
            reportPreviewAction?.reportActionID ? {[reportPreviewAction.reportActionID]: null} : {},
        )?.lastMessageText;
        const lastVisibleActionCreated = getLastVisibleAction(
            iouReport?.chatReportID,
            canUserPerformWriteAction,
            reportPreviewAction?.reportActionID ? {[reportPreviewAction.reportActionID]: null} : {},
        )?.created;

        onyxUpdates.push(
            {
                onyxMethod: Onyx.METHOD.MERGE,
                key: `${ONYXKEYS.COLLECTION.REPORT}${chatReport?.reportID}`,
                value: {
                    hasOutstandingChildRequest: false,
                    iouReportID: null,
                    lastMessageText,
                    lastVisibleActionCreated,
                },
            },
            {
                onyxMethod: Onyx.METHOD.SET,
                key: `${ONYXKEYS.COLLECTION.REPORT}${iouReport?.reportID}`,
                value: null,
            },
        );
    }

    clearAllRelatedReportActionErrors(reportID, reportAction);

    // First, update the reportActions to ensure related actions are not displayed.
    Onyx.update(reportActionsOnyxUpdates).then(() => {
        Navigation.goBack(urlToNavigateBack);
        InteractionManager.runAfterInteractions(() => {
            // After navigation, update the remaining data.
            Onyx.update(onyxUpdates);
        });
    });
}

/**
 *
 * @param transactionID  - The transactionID of IOU
 * @param reportAction - The reportAction of the transaction in the IOU report
 * @param isSingleTransactionView - whether we are in the transaction thread report
 * @return the url to navigate back once the money request is deleted
 */
function deleteMoneyRequest(transactionID: string | undefined, reportAction: OnyxTypes.ReportAction, isSingleTransactionView = false) {
    if (!transactionID) {
        return;
    }

    // STEP 1: Calculate and prepare the data
    const {
        shouldDeleteTransactionThread,
        shouldDeleteIOUReport,
        updatedReportAction,
        updatedIOUReport,
        updatedReportPreviewAction,
        transactionThreadID,
        transactionThread,
        chatReport,
        transaction,
        transactionViolations,
        iouReport,
        reportPreviewAction,
    } = prepareToCleanUpMoneyRequest(transactionID, reportAction);

    const urlToNavigateBack = getNavigationUrlOnMoneyRequestDelete(transactionID, reportAction, isSingleTransactionView);

    // STEP 2: Build Onyx data
    // The logic mostly resembles the cleanUpMoneyRequest function
    const optimisticData: OnyxUpdate[] = [
        {
            onyxMethod: Onyx.METHOD.SET,
            key: `${ONYXKEYS.COLLECTION.TRANSACTION}${transactionID}`,
            value: null,
        },
    ];

    optimisticData.push({
        onyxMethod: Onyx.METHOD.SET,
        key: `${ONYXKEYS.COLLECTION.TRANSACTION_VIOLATIONS}${transactionID}`,
        value: null,
    });

    const failureData: OnyxUpdate[] = [
        {
            onyxMethod: Onyx.METHOD.SET,
            key: `${ONYXKEYS.COLLECTION.TRANSACTION}${transactionID}`,
            value: transaction ?? null,
        },
    ];

    if (transactionViolations) {
        removeSettledAndApprovedTransactions(
            transactionViolations.filter((violation) => violation?.name === CONST.VIOLATIONS.DUPLICATED_TRANSACTION).flatMap((violation) => violation?.data?.duplicates ?? []),
        ).forEach((duplicateID) => {
            const duplicateTransactionsViolations = allTransactionViolations[`${ONYXKEYS.COLLECTION.TRANSACTION_VIOLATIONS}${duplicateID}`];
            if (!duplicateTransactionsViolations) {
                return;
            }

            const duplicateViolation = duplicateTransactionsViolations.find((violation) => violation.name === CONST.VIOLATIONS.DUPLICATED_TRANSACTION);
            if (!duplicateViolation?.data?.duplicates) {
                return;
            }

            const duplicateTransactionIDs = duplicateViolation.data.duplicates.filter((duplicateTransactionID) => duplicateTransactionID !== transactionID);

            const optimisticViolations: OnyxTypes.TransactionViolations = duplicateTransactionsViolations.filter((violation) => violation.name !== CONST.VIOLATIONS.DUPLICATED_TRANSACTION);

            if (duplicateTransactionIDs.length > 0) {
                optimisticViolations.push({
                    ...duplicateViolation,
                    data: {
                        ...duplicateViolation.data,
                        duplicates: duplicateTransactionIDs,
                    },
                });
            }

            optimisticData.push({
                onyxMethod: Onyx.METHOD.SET,
                key: `${ONYXKEYS.COLLECTION.TRANSACTION_VIOLATIONS}${duplicateID}`,
                value: optimisticViolations.length > 0 ? optimisticViolations : null,
            });

            failureData.push({
                onyxMethod: Onyx.METHOD.SET,
                key: `${ONYXKEYS.COLLECTION.TRANSACTION_VIOLATIONS}${duplicateID}`,
                value: duplicateTransactionsViolations,
            });
        });
    }

    if (shouldDeleteTransactionThread) {
        optimisticData.push(
            // Use merge instead of set to avoid deleting the report too quickly, which could cause a brief "not found" page to appear.
            // The remaining parts of the report object will be removed after the API call is successful.
            {
                onyxMethod: Onyx.METHOD.MERGE,
                key: `${ONYXKEYS.COLLECTION.REPORT}${transactionThreadID}`,
                value: {
                    reportID: null,
                    stateNum: CONST.REPORT.STATE_NUM.APPROVED,
                    statusNum: CONST.REPORT.STATUS_NUM.CLOSED,
                    participants: {
                        [userAccountID]: {
                            notificationPreference: CONST.REPORT.NOTIFICATION_PREFERENCE.HIDDEN,
                        },
                    },
                },
            },
            {
                onyxMethod: Onyx.METHOD.SET,
                key: `${ONYXKEYS.COLLECTION.REPORT_ACTIONS}${transactionThreadID}`,
                value: null,
            },
        );
    }

    optimisticData.push(
        {
            onyxMethod: Onyx.METHOD.MERGE,
            key: `${ONYXKEYS.COLLECTION.REPORT_ACTIONS}${iouReport?.reportID}`,
            value: updatedReportAction,
        },
        {
            onyxMethod: Onyx.METHOD.MERGE,
            key: `${ONYXKEYS.COLLECTION.REPORT}${iouReport?.reportID}`,
            value: updatedIOUReport,
        },
        {
            onyxMethod: Onyx.METHOD.MERGE,
            key: `${ONYXKEYS.COLLECTION.REPORT}${chatReport?.reportID}`,
            value: getOutstandingChildRequest(updatedIOUReport),
        },
    );

    if (reportPreviewAction?.reportActionID) {
        optimisticData.push({
            onyxMethod: Onyx.METHOD.MERGE,
            key: `${ONYXKEYS.COLLECTION.REPORT_ACTIONS}${chatReport?.reportID}`,
            value: {[reportPreviewAction.reportActionID]: updatedReportPreviewAction},
        });
    }

    if (!shouldDeleteIOUReport && updatedReportPreviewAction?.childMoneyRequestCount === 0) {
        optimisticData.push({
            onyxMethod: Onyx.METHOD.MERGE,
            key: `${ONYXKEYS.COLLECTION.REPORT}${chatReport?.reportID}`,
            value: {
                hasOutstandingChildRequest: false,
            },
        });
    }

    if (shouldDeleteIOUReport) {
        let canUserPerformWriteAction = true;
        if (chatReport) {
            canUserPerformWriteAction = !!canUserPerformWriteActionReportUtils(chatReport);
        }

        const lastMessageText = getLastVisibleMessage(
            iouReport?.chatReportID,
            canUserPerformWriteAction,
            reportPreviewAction?.reportActionID ? {[reportPreviewAction.reportActionID]: null} : {},
        )?.lastMessageText;
        const lastVisibleActionCreated = getLastVisibleAction(
            iouReport?.chatReportID,
            canUserPerformWriteAction,
            reportPreviewAction?.reportActionID ? {[reportPreviewAction.reportActionID]: null} : {},
        )?.created;

        optimisticData.push({
            onyxMethod: Onyx.METHOD.MERGE,
            key: `${ONYXKEYS.COLLECTION.REPORT}${chatReport?.reportID}`,
            value: {
                hasOutstandingChildRequest: false,
                iouReportID: null,
                lastMessageText,
                lastVisibleActionCreated,
            },
        });
        optimisticData.push({
            onyxMethod: Onyx.METHOD.MERGE,
            key: `${ONYXKEYS.COLLECTION.REPORT}${iouReport?.reportID}`,
            value: {
                pendingFields: {
                    preview: CONST.RED_BRICK_ROAD_PENDING_ACTION.DELETE,
                },
            },
        });
    }

    const successData: OnyxUpdate[] = [
        {
            onyxMethod: Onyx.METHOD.MERGE,
            key: `${ONYXKEYS.COLLECTION.REPORT_ACTIONS}${iouReport?.reportID}`,
            value: {
                [reportAction.reportActionID]: shouldDeleteIOUReport
                    ? null
                    : {
                          pendingAction: null,
                      },
            },
        },
    ];

    if (reportPreviewAction?.reportActionID) {
        successData.push({
            onyxMethod: Onyx.METHOD.MERGE,
            key: `${ONYXKEYS.COLLECTION.REPORT_ACTIONS}${chatReport?.reportID}`,
            value: {
                [reportPreviewAction.reportActionID]: {
                    pendingAction: null,
                    errors: null,
                },
            },
        });
    }

    // Ensure that any remaining data is removed upon successful completion, even if the server sends a report removal response.
    // This is done to prevent the removal update from lingering in the applyHTTPSOnyxUpdates function.
    if (shouldDeleteTransactionThread && transactionThread) {
        successData.push({
            onyxMethod: Onyx.METHOD.MERGE,
            key: `${ONYXKEYS.COLLECTION.REPORT}${transactionThreadID}`,
            value: null,
        });
    }

    if (shouldDeleteIOUReport) {
        successData.push({
            onyxMethod: Onyx.METHOD.SET,
            key: `${ONYXKEYS.COLLECTION.REPORT}${iouReport?.reportID}`,
            value: null,
        });
    }

    failureData.push({
        onyxMethod: Onyx.METHOD.SET,
        key: `${ONYXKEYS.COLLECTION.TRANSACTION_VIOLATIONS}${transactionID}`,
        value: transactionViolations ?? null,
    });

    if (shouldDeleteTransactionThread) {
        failureData.push({
            onyxMethod: Onyx.METHOD.SET,
            key: `${ONYXKEYS.COLLECTION.REPORT}${transactionThreadID}`,
            value: transactionThread,
        });
    }

    const errorKey = DateUtils.getMicroseconds();

    failureData.push(
        {
            onyxMethod: Onyx.METHOD.MERGE,
            key: `${ONYXKEYS.COLLECTION.REPORT_ACTIONS}${iouReport?.reportID}`,
            value: {
                [reportAction.reportActionID]: {
                    ...reportAction,
                    pendingAction: null,
                    errors: {
                        [errorKey]: Localize.translateLocal('iou.error.genericDeleteFailureMessage'),
                    },
                },
            },
        },
        shouldDeleteIOUReport
            ? {
                  onyxMethod: Onyx.METHOD.SET,
                  key: `${ONYXKEYS.COLLECTION.REPORT}${iouReport?.reportID}`,
                  value: iouReport,
              }
            : {
                  onyxMethod: Onyx.METHOD.MERGE,
                  key: `${ONYXKEYS.COLLECTION.REPORT}${iouReport?.reportID}`,
                  value: iouReport,
              },
    );

    if (reportPreviewAction?.reportActionID) {
        failureData.push({
            onyxMethod: Onyx.METHOD.MERGE,
            key: `${ONYXKEYS.COLLECTION.REPORT_ACTIONS}${chatReport?.reportID}`,
            value: {
                [reportPreviewAction.reportActionID]: {
                    ...reportPreviewAction,
                    pendingAction: null,
                    errors: {
                        [errorKey]: Localize.translateLocal('iou.error.genericDeleteFailureMessage'),
                    },
                },
            },
        });
    }

    if (chatReport && shouldDeleteIOUReport) {
        failureData.push({
            onyxMethod: Onyx.METHOD.MERGE,
            key: `${ONYXKEYS.COLLECTION.REPORT}${chatReport.reportID}`,
            value: chatReport,
        });
    }

    if (!shouldDeleteIOUReport && updatedReportPreviewAction?.childMoneyRequestCount === 0) {
        failureData.push({
            onyxMethod: Onyx.METHOD.MERGE,
            key: `${ONYXKEYS.COLLECTION.REPORT}${chatReport?.reportID}`,
            value: {
                hasOutstandingChildRequest: true,
            },
        });
    }

    const parameters: DeleteMoneyRequestParams = {
        transactionID,
        reportActionID: reportAction.reportActionID,
    };

    // STEP 3: Make the API request
    API.write(WRITE_COMMANDS.DELETE_MONEY_REQUEST, parameters, {optimisticData, successData, failureData});
    clearPdfByOnyxKey(transactionID);

    return urlToNavigateBack;
}

function deleteTrackExpense(chatReportID: string | undefined, transactionID: string | undefined, reportAction: OnyxTypes.ReportAction, isSingleTransactionView = false) {
    if (!chatReportID || !transactionID) {
        return;
    }

    const urlToNavigateBack = getNavigationUrlAfterTrackExpenseDelete(chatReportID, transactionID, reportAction, isSingleTransactionView);

    // STEP 1: Get all collections we're updating
    const chatReport = allReports?.[`${ONYXKEYS.COLLECTION.REPORT}${chatReportID}`] ?? null;
    if (!isSelfDM(chatReport)) {
        deleteMoneyRequest(transactionID, reportAction, isSingleTransactionView);
        return urlToNavigateBack;
    }

    const whisperAction = getTrackExpenseActionableWhisper(transactionID, chatReportID);
    const actionableWhisperReportActionID = whisperAction?.reportActionID;
    const {parameters, optimisticData, successData, failureData} = getDeleteTrackExpenseInformation(
        chatReportID,
        transactionID,
        reportAction,
        undefined,
        undefined,
        actionableWhisperReportActionID,
        CONST.REPORT.ACTIONABLE_TRACK_EXPENSE_WHISPER_RESOLUTION.NOTHING,
    );

    // STEP 6: Make the API request
    API.write(WRITE_COMMANDS.DELETE_MONEY_REQUEST, parameters, {optimisticData, successData, failureData});
    clearPdfByOnyxKey(transactionID);

    // STEP 7: Navigate the user depending on which page they are on and which resources were deleted
    return urlToNavigateBack;
}

/**
 * @param managerID - Account ID of the person sending the money
 * @param recipient - The user receiving the money
 */
function getSendMoneyParams(
    report: OnyxEntry<OnyxTypes.Report>,
    amount: number,
    currency: string,
    comment: string,
    paymentMethodType: PaymentMethodType,
    managerID: number,
    recipient: Participant,
): SendMoneyParamsData {
    const recipientEmail = addSMSDomainIfPhoneNumber(recipient.login ?? '');
    const recipientAccountID = Number(recipient.accountID);
    const newIOUReportDetails = JSON.stringify({
        amount,
        currency,
        requestorEmail: recipientEmail,
        requestorAccountID: recipientAccountID,
        comment,
        idempotencyKey: Str.guid(),
    });

    let chatReport = !isEmptyObject(report) && report?.reportID ? report : getChatByParticipants([recipientAccountID, managerID]);
    let isNewChat = false;
    if (!chatReport) {
        chatReport = buildOptimisticChatReport([recipientAccountID, managerID]);
        isNewChat = true;
    }
    const optimisticIOUReport = buildOptimisticIOUReport(recipientAccountID, managerID, amount, chatReport.reportID, currency, true);

    const optimisticTransaction = buildOptimisticTransaction({
        transactionParams: {
            amount,
            currency,
            reportID: optimisticIOUReport.reportID,
            comment,
        },
    });
    const optimisticTransactionData: OnyxUpdate = {
        onyxMethod: Onyx.METHOD.SET,
        key: `${ONYXKEYS.COLLECTION.TRANSACTION}${optimisticTransaction.transactionID}`,
        value: optimisticTransaction,
    };

    const [optimisticCreatedActionForChat, optimisticCreatedActionForIOUReport, optimisticIOUReportAction, optimisticTransactionThread, optimisticCreatedActionForTransactionThread] =
        buildOptimisticMoneyRequestEntities(
            optimisticIOUReport,
            CONST.IOU.REPORT_ACTION_TYPE.PAY,
            amount,
            currency,
            comment,
            recipientEmail,
            [recipient],
            optimisticTransaction.transactionID,
            paymentMethodType,
            false,
            true,
        );

    const reportPreviewAction = buildOptimisticReportPreview(chatReport, optimisticIOUReport);

    // Change the method to set for new reports because it doesn't exist yet, is faster,
    // and we need the data to be available when we navigate to the chat page
    const optimisticChatReportData: OnyxUpdate = isNewChat
        ? {
              onyxMethod: Onyx.METHOD.SET,
              key: `${ONYXKEYS.COLLECTION.REPORT}${chatReport.reportID}`,
              value: {
                  ...chatReport,
                  // Set and clear pending fields on the chat report
                  pendingFields: {createChat: CONST.RED_BRICK_ROAD_PENDING_ACTION.ADD},
                  lastReadTime: DateUtils.getDBTime(),
                  lastVisibleActionCreated: reportPreviewAction.created,
              },
          }
        : {
              onyxMethod: Onyx.METHOD.MERGE,
              key: `${ONYXKEYS.COLLECTION.REPORT}${chatReport.reportID}`,
              value: {
                  ...chatReport,
                  lastReadTime: DateUtils.getDBTime(),
                  lastVisibleActionCreated: reportPreviewAction.created,
              },
          };
    const optimisticQuickActionData: OnyxUpdate = {
        onyxMethod: Onyx.METHOD.SET,
        key: ONYXKEYS.NVP_QUICK_ACTION_GLOBAL_CREATE,
        value: {
            action: CONST.QUICK_ACTIONS.SEND_MONEY,
            chatReportID: chatReport.reportID,
            isFirstQuickAction: isEmptyObject(quickAction),
        },
    };
    const optimisticIOUReportData: OnyxUpdate = {
        onyxMethod: Onyx.METHOD.SET,
        key: `${ONYXKEYS.COLLECTION.REPORT}${optimisticIOUReport.reportID}`,
        value: {
            ...optimisticIOUReport,
            lastMessageText: getReportActionText(optimisticIOUReportAction),
            lastMessageHtml: getReportActionHtml(optimisticIOUReportAction),
        },
    };
    const optimisticTransactionThreadData: OnyxUpdate = {
        onyxMethod: Onyx.METHOD.SET,
        key: `${ONYXKEYS.COLLECTION.REPORT}${optimisticTransactionThread.reportID}`,
        value: optimisticTransactionThread,
    };
    const optimisticIOUReportActionsData: OnyxUpdate = {
        onyxMethod: Onyx.METHOD.MERGE,
        key: `${ONYXKEYS.COLLECTION.REPORT_ACTIONS}${optimisticIOUReport.reportID}`,
        value: {
            [optimisticCreatedActionForIOUReport.reportActionID]: optimisticCreatedActionForIOUReport,
            [optimisticIOUReportAction.reportActionID]: {
                ...(optimisticIOUReportAction as OnyxTypes.ReportAction),
                pendingAction: CONST.RED_BRICK_ROAD_PENDING_ACTION.ADD,
            },
        },
    };
    const optimisticChatReportActionsData: OnyxUpdate = {
        onyxMethod: Onyx.METHOD.MERGE,
        key: `${ONYXKEYS.COLLECTION.REPORT_ACTIONS}${chatReport.reportID}`,
        value: {
            [reportPreviewAction.reportActionID]: reportPreviewAction,
        },
    };
    const optimisticTransactionThreadReportActionsData: OnyxUpdate | undefined = optimisticCreatedActionForTransactionThread
        ? {
              onyxMethod: Onyx.METHOD.MERGE,
              key: `${ONYXKEYS.COLLECTION.REPORT_ACTIONS}${optimisticTransactionThread.reportID}`,
              value: {[optimisticCreatedActionForTransactionThread?.reportActionID]: optimisticCreatedActionForTransactionThread},
          }
        : undefined;

    const successData: OnyxUpdate[] = [];

    // Add optimistic personal details for recipient
    let optimisticPersonalDetailListData: OnyxUpdate | null = null;
    const optimisticPersonalDetailListAction = isNewChat
        ? {
              [recipientAccountID]: {
                  accountID: recipientAccountID,
                  // Disabling this line since participant.displayName can be an empty string
                  // eslint-disable-next-line @typescript-eslint/prefer-nullish-coalescing
                  displayName: recipient.displayName || recipient.login,
                  login: recipient.login,
              },
          }
        : {};

    const redundantParticipants: Record<number, null> = {};
    if (!isEmptyObject(optimisticPersonalDetailListAction)) {
        const successPersonalDetailListAction: Record<number, null> = {};

        // BE will send different participants. We clear the optimistic ones to avoid duplicated entries
        Object.keys(optimisticPersonalDetailListAction).forEach((accountIDKey) => {
            const accountID = Number(accountIDKey);
            successPersonalDetailListAction[accountID] = null;
            redundantParticipants[accountID] = null;
        });

        optimisticPersonalDetailListData = {
            onyxMethod: Onyx.METHOD.MERGE,
            key: ONYXKEYS.PERSONAL_DETAILS_LIST,
            value: optimisticPersonalDetailListAction,
        };
        successData.push({
            onyxMethod: Onyx.METHOD.MERGE,
            key: ONYXKEYS.PERSONAL_DETAILS_LIST,
            value: successPersonalDetailListAction,
        });
    }

    successData.push(
        {
            onyxMethod: Onyx.METHOD.MERGE,
            key: `${ONYXKEYS.COLLECTION.REPORT}${optimisticIOUReport.reportID}`,
            value: {
                participants: redundantParticipants,
            },
        },
        {
            onyxMethod: Onyx.METHOD.MERGE,
            key: `${ONYXKEYS.COLLECTION.REPORT}${optimisticTransactionThread.reportID}`,
            value: {
                participants: redundantParticipants,
            },
        },
        {
            onyxMethod: Onyx.METHOD.MERGE,
            key: `${ONYXKEYS.COLLECTION.REPORT_METADATA}${optimisticTransactionThread.reportID}`,
            value: {
                isOptimisticReport: false,
            },
        },
        {
            onyxMethod: Onyx.METHOD.MERGE,
            key: `${ONYXKEYS.COLLECTION.REPORT_ACTIONS}${optimisticIOUReport.reportID}`,
            value: {
                [optimisticIOUReportAction.reportActionID]: {
                    pendingAction: null,
                },
            },
        },
        {
            onyxMethod: Onyx.METHOD.MERGE,
            key: `${ONYXKEYS.COLLECTION.TRANSACTION}${optimisticTransaction.transactionID}`,
            value: {pendingAction: null},
        },
        {
            onyxMethod: Onyx.METHOD.MERGE,
            key: `${ONYXKEYS.COLLECTION.REPORT_METADATA}${chatReport.reportID}`,
            value: {
                isOptimisticReport: false,
            },
        },
        {
            onyxMethod: Onyx.METHOD.MERGE,
            key: `${ONYXKEYS.COLLECTION.REPORT_ACTIONS}${chatReport.reportID}`,
            value: {
                [reportPreviewAction.reportActionID]: {
                    pendingAction: null,
                },
            },
        },
    );

    const failureData: OnyxUpdate[] = [
        {
            onyxMethod: Onyx.METHOD.MERGE,
            key: `${ONYXKEYS.COLLECTION.TRANSACTION}${optimisticTransaction.transactionID}`,
            value: {
                errors: getMicroSecondOnyxErrorWithTranslationKey('iou.error.other'),
            },
        },
        {
            onyxMethod: Onyx.METHOD.MERGE,
            key: `${ONYXKEYS.COLLECTION.REPORT}${optimisticTransactionThread.reportID}`,
            value: {
                errorFields: {
                    createChat: getMicroSecondOnyxErrorWithTranslationKey('report.genericCreateReportFailureMessage'),
                },
            },
        },
        {
            onyxMethod: Onyx.METHOD.SET,
            key: ONYXKEYS.NVP_QUICK_ACTION_GLOBAL_CREATE,
            value: quickAction ?? null,
        },
    ];

    if (optimisticCreatedActionForTransactionThread?.reportActionID) {
        successData.push({
            onyxMethod: Onyx.METHOD.MERGE,
            key: `${ONYXKEYS.COLLECTION.REPORT_ACTIONS}${optimisticTransactionThread.reportID}`,
            value: {[optimisticCreatedActionForTransactionThread?.reportActionID]: {pendingAction: null}},
        });
        failureData.push({
            onyxMethod: Onyx.METHOD.MERGE,
            key: `${ONYXKEYS.COLLECTION.REPORT_ACTIONS}${optimisticTransactionThread.reportID}`,
            value: {[optimisticCreatedActionForTransactionThread?.reportActionID]: {errors: getMicroSecondOnyxErrorWithTranslationKey('iou.error.genericCreateFailureMessage')}},
        });
    }

    // Now, let's add the data we need just when we are creating a new chat report
    if (isNewChat) {
        successData.push({
            onyxMethod: Onyx.METHOD.MERGE,
            key: `${ONYXKEYS.COLLECTION.REPORT}${chatReport.reportID}`,
            value: {pendingFields: null, participants: redundantParticipants},
        });
        failureData.push(
            {
                onyxMethod: Onyx.METHOD.MERGE,
                key: `${ONYXKEYS.COLLECTION.REPORT}${chatReport.reportID}`,
                value: {
                    errorFields: {
                        createChat: getMicroSecondOnyxErrorWithTranslationKey('report.genericCreateReportFailureMessage'),
                    },
                },
            },
            {
                onyxMethod: Onyx.METHOD.MERGE,
                key: `${ONYXKEYS.COLLECTION.REPORT_ACTIONS}${optimisticIOUReport.reportID}`,
                value: {
                    [optimisticIOUReportAction.reportActionID]: {
                        errors: getMicroSecondOnyxErrorWithTranslationKey('iou.error.genericCreateFailureMessage'),
                    },
                },
            },
        );

        const optimisticChatReportActionsValue = optimisticChatReportActionsData.value as Record<string, OnyxTypes.ReportAction>;

        if (optimisticChatReportActionsValue) {
            // Add an optimistic created action to the optimistic chat reportActions data
            optimisticChatReportActionsValue[optimisticCreatedActionForChat.reportActionID] = optimisticCreatedActionForChat;
        }
    } else {
        failureData.push({
            onyxMethod: Onyx.METHOD.MERGE,
            key: `${ONYXKEYS.COLLECTION.REPORT_ACTIONS}${optimisticIOUReport.reportID}`,
            value: {
                [optimisticIOUReportAction.reportActionID]: {
                    errors: getMicroSecondOnyxErrorWithTranslationKey('iou.error.other'),
                },
            },
        });
    }

    const optimisticData: OnyxUpdate[] = [
        optimisticChatReportData,
        optimisticQuickActionData,
        optimisticIOUReportData,
        optimisticChatReportActionsData,
        optimisticIOUReportActionsData,
        optimisticTransactionData,
        optimisticTransactionThreadData,
    ];

    if (optimisticTransactionThreadReportActionsData) {
        optimisticData.push(optimisticTransactionThreadReportActionsData);
    }
    if (!isEmptyObject(optimisticPersonalDetailListData)) {
        optimisticData.push(optimisticPersonalDetailListData);
    }

    return {
        params: {
            iouReportID: optimisticIOUReport.reportID,
            chatReportID: chatReport.reportID,
            reportActionID: optimisticIOUReportAction.reportActionID,
            paymentMethodType,
            transactionID: optimisticTransaction.transactionID,
            newIOUReportDetails,
            createdReportActionID: isNewChat ? optimisticCreatedActionForChat.reportActionID : undefined,
            reportPreviewReportActionID: reportPreviewAction.reportActionID,
            createdIOUReportActionID: optimisticCreatedActionForIOUReport.reportActionID,
            transactionThreadReportID: optimisticTransactionThread.reportID,
            createdReportActionIDForThread: optimisticCreatedActionForTransactionThread?.reportActionID,
        },
        optimisticData,
        successData,
        failureData,
    };
}

type OptimisticHoldReportExpenseActionID = {
    optimisticReportActionID: string;
    oldReportActionID: string;
};

function getHoldReportActionsAndTransactions(reportID: string | undefined) {
    const iouReportActions = getAllReportActions(reportID);
    const holdReportActions: Array<OnyxTypes.ReportAction<typeof CONST.REPORT.ACTIONS.TYPE.IOU>> = [];
    const holdTransactions: OnyxTypes.Transaction[] = [];

    Object.values(iouReportActions).forEach((action) => {
        const transactionID = isMoneyRequestAction(action) ? getOriginalMessage(action)?.IOUTransactionID : undefined;
        const transaction = getTransaction(transactionID);

        if (transaction?.comment?.hold) {
            holdReportActions.push(action as OnyxTypes.ReportAction<typeof CONST.REPORT.ACTIONS.TYPE.IOU>);
            holdTransactions.push(transaction);
        }
    });

    return {holdReportActions, holdTransactions};
}

function getReportFromHoldRequestsOnyxData(
    chatReport: OnyxTypes.Report,
    iouReport: OnyxEntry<OnyxTypes.Report>,
    recipient: Participant,
): {
    optimisticHoldReportID: string;
    optimisticHoldActionID: string;
    optimisticHoldReportExpenseActionIDs: OptimisticHoldReportExpenseActionID[];
    optimisticData: OnyxUpdate[];
    successData: OnyxUpdate[];
    failureData: OnyxUpdate[];
} {
    const {holdReportActions, holdTransactions} = getHoldReportActionsAndTransactions(iouReport?.reportID);
    const firstHoldTransaction = holdTransactions.at(0);
    const newParentReportActionID = rand64();

    const coefficient = isExpenseReport(iouReport) ? -1 : 1;
    const isPolicyExpenseChat = isPolicyExpenseChatReportUtil(chatReport);
    const holdAmount = ((iouReport?.total ?? 0) - (iouReport?.unheldTotal ?? 0)) * coefficient;
    const holdNonReimbursableAmount = ((iouReport?.nonReimbursableTotal ?? 0) - (iouReport?.unheldNonReimbursableTotal ?? 0)) * coefficient;
    const optimisticExpenseReport = isPolicyExpenseChat
        ? buildOptimisticExpenseReport(
              chatReport.reportID,
              chatReport.policyID ?? iouReport?.policyID,
              recipient.accountID ?? 1,
              holdAmount,
              iouReport?.currency ?? '',
              holdNonReimbursableAmount,
              newParentReportActionID,
          )
        : buildOptimisticIOUReport(
              iouReport?.ownerAccountID ?? CONST.DEFAULT_NUMBER_ID,
              iouReport?.managerID ?? CONST.DEFAULT_NUMBER_ID,
              holdAmount,
              chatReport.reportID,
              iouReport?.currency ?? '',
              false,
              newParentReportActionID,
          );

    const optimisticExpenseReportPreview = buildOptimisticReportPreview(
        chatReport,
        optimisticExpenseReport,
        '',
        firstHoldTransaction,
        optimisticExpenseReport.reportID,
        newParentReportActionID,
    );

    const updateHeldReports: Record<string, Pick<OnyxTypes.Report, 'parentReportActionID' | 'parentReportID' | 'chatReportID'>> = {};
    const addHoldReportActions: OnyxTypes.ReportActions = {};
    const addHoldReportActionsSuccess: OnyxCollection<NullishDeep<ReportAction>> = {};
    const deleteHoldReportActions: Record<string, Pick<OnyxTypes.ReportAction, 'message'>> = {};
    const optimisticHoldReportExpenseActionIDs: OptimisticHoldReportExpenseActionID[] = [];

    holdReportActions.forEach((holdReportAction) => {
        const originalMessage = getOriginalMessage(holdReportAction);

        deleteHoldReportActions[holdReportAction.reportActionID] = {
            message: [
                {
                    deleted: DateUtils.getDBTime(),
                    type: CONST.REPORT.MESSAGE.TYPE.TEXT,
                    text: '',
                },
            ],
        };

        const reportActionID = rand64();
        addHoldReportActions[reportActionID] = {
            ...holdReportAction,
            reportActionID,
            originalMessage: {
                ...originalMessage,
                IOUReportID: optimisticExpenseReport.reportID,
            },
            pendingAction: CONST.RED_BRICK_ROAD_PENDING_ACTION.ADD,
        };
        addHoldReportActionsSuccess[reportActionID] = {
            pendingAction: null,
        };

        const heldReport = getReportOrDraftReport(holdReportAction.childReportID);
        if (heldReport) {
            optimisticHoldReportExpenseActionIDs.push({optimisticReportActionID: reportActionID, oldReportActionID: holdReportAction.reportActionID});

            updateHeldReports[`${ONYXKEYS.COLLECTION.REPORT}${heldReport.reportID}`] = {
                parentReportActionID: reportActionID,
                parentReportID: optimisticExpenseReport.reportID,
                chatReportID: optimisticExpenseReport.reportID,
            };
        }
    });

    const updateHeldTransactions: Record<string, Pick<OnyxTypes.Transaction, 'reportID'>> = {};
    holdTransactions.forEach((transaction) => {
        updateHeldTransactions[`${ONYXKEYS.COLLECTION.TRANSACTION}${transaction.transactionID}`] = {
            reportID: optimisticExpenseReport.reportID,
        };
    });

    const optimisticData: OnyxUpdate[] = [
        {
            onyxMethod: Onyx.METHOD.MERGE,
            key: `${ONYXKEYS.COLLECTION.REPORT}${chatReport.reportID}`,
            value: {
                iouReportID: optimisticExpenseReport.reportID,
                lastVisibleActionCreated: optimisticExpenseReportPreview.created,
            },
        },
        // add new optimistic expense report
        {
            onyxMethod: Onyx.METHOD.MERGE,
            key: `${ONYXKEYS.COLLECTION.REPORT}${optimisticExpenseReport.reportID}`,
            value: {
                ...optimisticExpenseReport,
                unheldTotal: 0,
                unheldNonReimbursableTotal: 0,
            },
        },
        // add preview report action to main chat
        {
            onyxMethod: Onyx.METHOD.MERGE,
            key: `${ONYXKEYS.COLLECTION.REPORT_ACTIONS}${chatReport.reportID}`,
            value: {
                [optimisticExpenseReportPreview.reportActionID]: optimisticExpenseReportPreview,
            },
        },
        // remove hold report actions from old iou report
        {
            onyxMethod: Onyx.METHOD.MERGE,
            key: `${ONYXKEYS.COLLECTION.REPORT_ACTIONS}${iouReport?.reportID}`,
            value: deleteHoldReportActions,
        },
        // add hold report actions to new iou report
        {
            onyxMethod: Onyx.METHOD.MERGE,
            key: `${ONYXKEYS.COLLECTION.REPORT_ACTIONS}${optimisticExpenseReport.reportID}`,
            value: addHoldReportActions,
        },
        // update held reports with new parentReportActionID
        {
            onyxMethod: Onyx.METHOD.MERGE_COLLECTION,
            key: `${ONYXKEYS.COLLECTION.REPORT}`,
            value: updateHeldReports,
        },
        // update transactions with new iouReportID
        {
            onyxMethod: Onyx.METHOD.MERGE_COLLECTION,
            key: `${ONYXKEYS.COLLECTION.TRANSACTION}`,
            value: updateHeldTransactions,
        },
    ];

    const bringReportActionsBack: Record<string, OnyxTypes.ReportAction> = {};
    holdReportActions.forEach((reportAction) => {
        bringReportActionsBack[reportAction.reportActionID] = reportAction;
    });

    const bringHeldTransactionsBack: Record<string, OnyxTypes.Transaction> = {};
    holdTransactions.forEach((transaction) => {
        bringHeldTransactionsBack[`${ONYXKEYS.COLLECTION.TRANSACTION}${transaction.transactionID}`] = transaction;
    });

    const successData: OnyxUpdate[] = [
        {
            onyxMethod: Onyx.METHOD.MERGE,
            key: `${ONYXKEYS.COLLECTION.REPORT_ACTIONS}${chatReport.reportID}`,
            value: {
                [optimisticExpenseReportPreview.reportActionID]: {
                    pendingAction: null,
                },
            },
        },
        {
            onyxMethod: Onyx.METHOD.MERGE,
            key: `${ONYXKEYS.COLLECTION.REPORT_ACTIONS}${optimisticExpenseReport.reportID}`,
            value: addHoldReportActionsSuccess,
        },
    ];

    const failureData: OnyxUpdate[] = [
        {
            onyxMethod: Onyx.METHOD.MERGE,
            key: `${ONYXKEYS.COLLECTION.REPORT}${chatReport.reportID}`,
            value: {
                iouReportID: chatReport.iouReportID,
                lastVisibleActionCreated: chatReport.lastVisibleActionCreated,
            },
        },
        // remove added optimistic expense report
        {
            onyxMethod: Onyx.METHOD.MERGE,
            key: `${ONYXKEYS.COLLECTION.REPORT}${optimisticExpenseReport.reportID}`,
            value: null,
        },
        // remove preview report action from the main chat
        {
            onyxMethod: Onyx.METHOD.MERGE,
            key: `${ONYXKEYS.COLLECTION.REPORT_ACTIONS}${chatReport.reportID}`,
            value: {
                [optimisticExpenseReportPreview.reportActionID]: null,
            },
        },
        // add hold report actions back to old iou report
        {
            onyxMethod: Onyx.METHOD.MERGE,
            key: `${ONYXKEYS.COLLECTION.REPORT_ACTIONS}${iouReport?.reportID}`,
            value: bringReportActionsBack,
        },
        // remove hold report actions from the new iou report
        {
            onyxMethod: Onyx.METHOD.MERGE,
            key: `${ONYXKEYS.COLLECTION.REPORT_ACTIONS}${optimisticExpenseReport.reportID}`,
            value: null,
        },
        // add hold transactions back to old iou report
        {
            onyxMethod: Onyx.METHOD.MERGE_COLLECTION,
            key: `${ONYXKEYS.COLLECTION.TRANSACTION}`,
            value: bringHeldTransactionsBack,
        },
    ];

    return {
        optimisticData,
        optimisticHoldActionID: optimisticExpenseReportPreview.reportActionID,
        failureData,
        successData,
        optimisticHoldReportID: optimisticExpenseReport.reportID,
        optimisticHoldReportExpenseActionIDs,
    };
}

function getPayMoneyRequestParams(
    initialChatReport: OnyxTypes.Report,
    iouReport: OnyxEntry<OnyxTypes.Report>,
    recipient: Participant,
    paymentMethodType: PaymentMethodType,
    full: boolean,
    payAsBusiness?: boolean,
): PayMoneyRequestData {
    const isInvoiceReport = isInvoiceReportReportUtils(iouReport);
    const activePolicy = getPolicy(activePolicyID);
    let payerPolicyID = activePolicyID;
    let chatReport = initialChatReport;
    let policyParams = {};
    const optimisticData: OnyxUpdate[] = [];
    const successData: OnyxUpdate[] = [];
    const failureData: OnyxUpdate[] = [];
    const shouldCreatePolicy = !activePolicy || !isPolicyAdmin(activePolicy) || !isPaidGroupPolicy(activePolicy);

    if (isIndividualInvoiceRoom(chatReport) && payAsBusiness && shouldCreatePolicy) {
        payerPolicyID = generatePolicyID();
        const {
            optimisticData: policyOptimisticData,
            failureData: policyFailureData,
            successData: policySuccessData,
            params,
        } = buildPolicyData(currentUserEmail, true, undefined, payerPolicyID);
        const {adminsChatReportID, adminsCreatedReportActionID, expenseChatReportID, expenseCreatedReportActionID, customUnitRateID, customUnitID, ownerEmail, policyName} = params;

        policyParams = {
            policyID: payerPolicyID,
            adminsChatReportID,
            adminsCreatedReportActionID,
            expenseChatReportID,
            expenseCreatedReportActionID,
            customUnitRateID,
            customUnitID,
            ownerEmail,
            policyName,
        };

        optimisticData.push(...policyOptimisticData, {onyxMethod: Onyx.METHOD.MERGE, key: ONYXKEYS.NVP_ACTIVE_POLICY_ID, value: payerPolicyID});
        successData.push(...policySuccessData);
        failureData.push(...policyFailureData, {onyxMethod: Onyx.METHOD.MERGE, key: ONYXKEYS.NVP_ACTIVE_POLICY_ID, value: activePolicyID ?? null});
    }

    if (isIndividualInvoiceRoom(chatReport) && payAsBusiness && activePolicyID) {
        const existingB2BInvoiceRoom = getInvoiceChatByParticipants(activePolicyID, CONST.REPORT.INVOICE_RECEIVER_TYPE.BUSINESS, chatReport.policyID);
        if (existingB2BInvoiceRoom) {
            chatReport = existingB2BInvoiceRoom;
        }
    }

    let total = (iouReport?.total ?? 0) - (iouReport?.nonReimbursableTotal ?? 0);
    if (hasHeldExpensesReportUtils(iouReport?.reportID) && !full && !!iouReport?.unheldTotal) {
        total = iouReport.unheldTotal - (iouReport?.unheldNonReimbursableTotal ?? 0);
    }

    const optimisticIOUReportAction = buildOptimisticIOUReportAction(
        CONST.IOU.REPORT_ACTION_TYPE.PAY,
        isExpenseReport(iouReport) ? -total : total,
        iouReport?.currency ?? '',
        '',
        [recipient],
        '',
        paymentMethodType,
        iouReport?.reportID,
        true,
    );

    // In some instances, the report preview action might not be available to the payer (only whispered to the requestor)
    // hence we need to make the updates to the action safely.
    let optimisticReportPreviewAction = null;
    const reportPreviewAction = getReportPreviewAction(chatReport.reportID, iouReport?.reportID);
    if (reportPreviewAction) {
        optimisticReportPreviewAction = updateReportPreview(iouReport, reportPreviewAction, true);
    }
    let currentNextStep = null;
    let optimisticNextStep = null;
    if (!isInvoiceReport) {
        currentNextStep = allNextSteps[`${ONYXKEYS.COLLECTION.NEXT_STEP}${iouReport?.reportID}`] ?? null;
        optimisticNextStep = buildNextStep(iouReport, CONST.REPORT.STATUS_NUM.REIMBURSED);
    }

    const optimisticChatReport = {
        ...chatReport,
        lastReadTime: DateUtils.getDBTime(),
        hasOutstandingChildRequest: false,
        iouReportID: null,
        lastMessageText: getReportActionText(optimisticIOUReportAction),
        lastMessageHtml: getReportActionHtml(optimisticIOUReportAction),
    };
    if (isIndividualInvoiceRoom(chatReport) && payAsBusiness && payerPolicyID) {
        optimisticChatReport.invoiceReceiver = {
            type: CONST.REPORT.INVOICE_RECEIVER_TYPE.BUSINESS,
            policyID: payerPolicyID,
        };
    }

    optimisticData.push(
        {
            onyxMethod: Onyx.METHOD.MERGE,
            key: `${ONYXKEYS.COLLECTION.REPORT}${chatReport.reportID}`,
            value: optimisticChatReport,
        },
        {
            onyxMethod: Onyx.METHOD.MERGE,
            key: `${ONYXKEYS.COLLECTION.REPORT_ACTIONS}${iouReport?.reportID}`,
            value: {
                [optimisticIOUReportAction.reportActionID]: {
                    ...(optimisticIOUReportAction as OnyxTypes.ReportAction),
                    pendingAction: CONST.RED_BRICK_ROAD_PENDING_ACTION.ADD,
                },
            },
        },
        {
            onyxMethod: Onyx.METHOD.MERGE,
            key: `${ONYXKEYS.COLLECTION.REPORT}${iouReport?.reportID}`,
            value: {
                ...iouReport,
                lastMessageText: getReportActionText(optimisticIOUReportAction),
                lastMessageHtml: getReportActionHtml(optimisticIOUReportAction),
                lastVisibleActionCreated: optimisticIOUReportAction.created,
                hasOutstandingChildRequest: false,
                statusNum: CONST.REPORT.STATUS_NUM.REIMBURSED,
                pendingFields: {
                    preview: CONST.RED_BRICK_ROAD_PENDING_ACTION.UPDATE,
                    reimbursed: CONST.RED_BRICK_ROAD_PENDING_ACTION.UPDATE,
                    partial: full ? null : CONST.RED_BRICK_ROAD_PENDING_ACTION.UPDATE,
                },
                errors: null,
            },
        },
        {
            onyxMethod: Onyx.METHOD.MERGE,
            key: `${ONYXKEYS.COLLECTION.NEXT_STEP}${iouReport?.reportID}`,
            value: optimisticNextStep,
        },
    );

    if (iouReport?.policyID) {
        optimisticData.push({
            onyxMethod: Onyx.METHOD.MERGE,
            key: ONYXKEYS.NVP_LAST_PAYMENT_METHOD,
            value: {
                [iouReport.policyID]: paymentMethodType,
            },
        });
    }

    successData.push({
        onyxMethod: Onyx.METHOD.MERGE,
        key: `${ONYXKEYS.COLLECTION.REPORT}${iouReport?.reportID}`,
        value: {
            pendingFields: {
                preview: null,
                reimbursed: null,
                partial: null,
            },
            errors: null,
        },
    });

    failureData.push(
        {
            onyxMethod: Onyx.METHOD.MERGE,
            key: `${ONYXKEYS.COLLECTION.REPORT_ACTIONS}${iouReport?.reportID}`,
            value: {
                [optimisticIOUReportAction.reportActionID]: {
                    errors: getMicroSecondOnyxErrorWithTranslationKey('iou.error.other'),
                },
            },
        },
        {
            onyxMethod: Onyx.METHOD.MERGE,
            key: `${ONYXKEYS.COLLECTION.REPORT}${iouReport?.reportID}`,
            value: {
                ...iouReport,
            },
        },
        {
            onyxMethod: Onyx.METHOD.MERGE,
            key: `${ONYXKEYS.COLLECTION.REPORT}${chatReport.reportID}`,
            value: chatReport,
        },
        {
            onyxMethod: Onyx.METHOD.MERGE,
            key: `${ONYXKEYS.COLLECTION.NEXT_STEP}${iouReport?.reportID}`,
            value: currentNextStep,
        },
    );

    // In case the report preview action is loaded locally, let's update it.
    if (optimisticReportPreviewAction) {
        optimisticData.push({
            onyxMethod: Onyx.METHOD.MERGE,
            key: `${ONYXKEYS.COLLECTION.REPORT_ACTIONS}${chatReport.reportID}`,
            value: {
                [optimisticReportPreviewAction.reportActionID]: optimisticReportPreviewAction,
            },
        });
        failureData.push({
            onyxMethod: Onyx.METHOD.MERGE,
            key: `${ONYXKEYS.COLLECTION.REPORT_ACTIONS}${chatReport.reportID}`,
            value: {
                [optimisticReportPreviewAction.reportActionID]: {
                    created: optimisticReportPreviewAction.created,
                },
            },
        });
    }

    // Optimistically unhold all transactions if we pay all requests
    if (full) {
        const reportTransactions = getReportTransactions(iouReport?.reportID);
        for (const transaction of reportTransactions) {
            optimisticData.push({
                onyxMethod: Onyx.METHOD.MERGE,
                key: `${ONYXKEYS.COLLECTION.TRANSACTION}${transaction.transactionID}`,
                value: {
                    comment: {
                        hold: null,
                    },
                },
            });
            failureData.push({
                onyxMethod: Onyx.METHOD.MERGE,
                key: `${ONYXKEYS.COLLECTION.TRANSACTION}${transaction.transactionID}`,
                value: {
                    comment: {
                        hold: transaction.comment?.hold,
                    },
                },
            });
        }

        const optimisticTransactionViolations: OnyxUpdate[] = reportTransactions.map(({transactionID}) => {
            return {
                onyxMethod: Onyx.METHOD.MERGE,
                key: `${ONYXKEYS.COLLECTION.TRANSACTION_VIOLATIONS}${transactionID}`,
                value: null,
            };
        });
        optimisticData.push(...optimisticTransactionViolations);

        const failureTransactionViolations: OnyxUpdate[] = reportTransactions.map(({transactionID}) => {
            const violations = allTransactionViolations[`${ONYXKEYS.COLLECTION.TRANSACTION_VIOLATIONS}${transactionID}`] ?? [];
            return {
                onyxMethod: Onyx.METHOD.MERGE,
                key: `${ONYXKEYS.COLLECTION.TRANSACTION_VIOLATIONS}${transactionID}`,
                value: violations,
            };
        });
        failureData.push(...failureTransactionViolations);
    }

    let optimisticHoldReportID;
    let optimisticHoldActionID;
    let optimisticHoldReportExpenseActionIDs;
    if (!full) {
        const holdReportOnyxData = getReportFromHoldRequestsOnyxData(chatReport, iouReport, recipient);

        optimisticData.push(...holdReportOnyxData.optimisticData);
        successData.push(...holdReportOnyxData.successData);
        failureData.push(...holdReportOnyxData.failureData);
        optimisticHoldReportID = holdReportOnyxData.optimisticHoldReportID;
        optimisticHoldActionID = holdReportOnyxData.optimisticHoldActionID;
        optimisticHoldReportExpenseActionIDs = JSON.stringify(holdReportOnyxData.optimisticHoldReportExpenseActionIDs);
    }

    return {
        params: {
            iouReportID: iouReport?.reportID,
            chatReportID: chatReport.reportID,
            reportActionID: optimisticIOUReportAction.reportActionID,
            paymentMethodType,
            full,
            amount: Math.abs(total),
            optimisticHoldReportID,
            optimisticHoldActionID,
            optimisticHoldReportExpenseActionIDs,
            ...policyParams,
        },
        optimisticData,
        successData,
        failureData,
    };
}

/**
 * @param managerID - Account ID of the person sending the money
 * @param recipient - The user receiving the money
 */
function sendMoneyElsewhere(report: OnyxEntry<OnyxTypes.Report>, amount: number, currency: string, comment: string, managerID: number, recipient: Participant) {
    const {params, optimisticData, successData, failureData} = getSendMoneyParams(report, amount, currency, comment, CONST.IOU.PAYMENT_TYPE.ELSEWHERE, managerID, recipient);

    API.write(WRITE_COMMANDS.SEND_MONEY_ELSEWHERE, params, {optimisticData, successData, failureData});

    Navigation.dismissModal(isSearchTopmostFullScreenRoute() ? undefined : params.chatReportID);
    notifyNewAction(params.chatReportID, managerID);
}

/**
 * @param managerID - Account ID of the person sending the money
 * @param recipient - The user receiving the money
 */
function sendMoneyWithWallet(report: OnyxEntry<OnyxTypes.Report>, amount: number, currency: string, comment: string, managerID: number, recipient: Participant | OptionData) {
    const {params, optimisticData, successData, failureData} = getSendMoneyParams(report, amount, currency, comment, CONST.IOU.PAYMENT_TYPE.EXPENSIFY, managerID, recipient);

    API.write(WRITE_COMMANDS.SEND_MONEY_WITH_WALLET, params, {optimisticData, successData, failureData});

    Navigation.dismissModal(isSearchTopmostFullScreenRoute() ? undefined : params.chatReportID);
    notifyNewAction(params.chatReportID, managerID);
}

function canApproveIOU(
    iouReport: OnyxTypes.OnyxInputOrEntry<OnyxTypes.Report> | SearchReport,
    policy: OnyxTypes.OnyxInputOrEntry<OnyxTypes.Policy> | SearchPolicy,
    chatReportRNVP?: OnyxTypes.ReportNameValuePairs,
) {
    // Only expense reports can be approved
    if (!isExpenseReport(iouReport) || !(policy && isPaidGroupPolicy(policy))) {
        return false;
    }

    const isOnSubmitAndClosePolicy = isSubmitAndClose(policy);
    if (isOnSubmitAndClosePolicy) {
        return false;
    }

    const managerID = iouReport?.managerID ?? CONST.DEFAULT_NUMBER_ID;
    const isCurrentUserManager = managerID === userAccountID;
    const isOpenExpenseReport = isOpenExpenseReportReportUtils(iouReport);
    const isApproved = isReportApproved({report: iouReport});
    const iouSettled = isSettled(iouReport?.reportID);
    const reportNameValuePairs = chatReportRNVP ?? getReportNameValuePairs(iouReport?.reportID);
    const isArchivedExpenseReport = isArchivedReport(reportNameValuePairs);
    const reportTransactions = getReportTransactions(iouReport?.reportID);
    const hasOnlyPendingCardOrScanningTransactions =
        reportTransactions.length > 0 &&
        reportTransactions.every(
            (transaction) =>
                (isExpensifyCardTransaction(transaction) && isPending(transaction)) ||
                (isPartialMerchant(getMerchant(transaction)) && isAmountMissing(transaction)) ||
                (isScanRequestTransactionUtils(transaction) && isReceiptBeingScannedTransactionUtils(transaction)),
        );
    if (hasOnlyPendingCardOrScanningTransactions) {
        return false;
    }
    const isPayAtEndExpenseReport = isPayAtEndExpenseReportReportUtils(iouReport?.reportID, reportTransactions);

    return reportTransactions.length > 0 && isCurrentUserManager && !isOpenExpenseReport && !isApproved && !iouSettled && !isArchivedExpenseReport && !isPayAtEndExpenseReport;
}

function canIOUBePaid(
    iouReport: OnyxTypes.OnyxInputOrEntry<OnyxTypes.Report> | SearchReport,
    chatReport: OnyxTypes.OnyxInputOrEntry<OnyxTypes.Report> | SearchReport,
    policy: OnyxTypes.OnyxInputOrEntry<OnyxTypes.Policy> | SearchPolicy,
    transactions?: OnyxTypes.Transaction[] | SearchTransaction[],
    onlyShowPayElsewhere = false,
    chatReportRNVP?: OnyxTypes.ReportNameValuePairs,
    invoiceReceiverPolicy?: SearchPolicy,
    shouldCheckApprovedState = true,
) {
    const isPolicyExpenseChat = isPolicyExpenseChatReportUtil(chatReport);
    const reportNameValuePairs = chatReportRNVP ?? getReportNameValuePairs(chatReport?.reportID);
    const isChatReportArchived = isArchivedReport(reportNameValuePairs);
    const iouSettled = isSettled(iouReport);

    if (isEmptyObject(iouReport)) {
        return false;
    }

    if (policy?.reimbursementChoice === CONST.POLICY.REIMBURSEMENT_CHOICES.REIMBURSEMENT_NO) {
        if (!onlyShowPayElsewhere) {
            return false;
        }
        if (iouReport?.statusNum !== CONST.REPORT.STATUS_NUM.SUBMITTED) {
            return false;
        }
    }

    if (isInvoiceReportReportUtils(iouReport)) {
        if (isOpenInvoiceReportReportUtils(iouReport)) {
            return false;
        }
        if (iouSettled) {
            return false;
        }
        if (chatReport?.invoiceReceiver?.type === CONST.REPORT.INVOICE_RECEIVER_TYPE.INDIVIDUAL) {
            return chatReport?.invoiceReceiver?.accountID === userAccountID;
        }
        return (invoiceReceiverPolicy ?? getPolicy(chatReport?.invoiceReceiver?.policyID))?.role === CONST.POLICY.ROLE.ADMIN;
    }

    const isPayer = isPayerReportUtils(
        {
            email: currentUserEmail,
            accountID: userAccountID,
        },
        iouReport,
        onlyShowPayElsewhere,
        policy,
    );

    const isOpenExpenseReport = isPolicyExpenseChat && isOpenExpenseReportReportUtils(iouReport);

    const {reimbursableSpend} = getMoneyRequestSpendBreakdown(iouReport);
    const isAutoReimbursable = policy?.reimbursementChoice === CONST.POLICY.REIMBURSEMENT_CHOICES.REIMBURSEMENT_YES ? false : canBeAutoReimbursed(iouReport, policy);
    const shouldBeApproved = canApproveIOU(iouReport, policy);

    const isPayAtEndExpenseReport = isPayAtEndExpenseReportReportUtils(iouReport?.reportID, transactions);
    return (
        isPayer &&
        !isOpenExpenseReport &&
        !iouSettled &&
        !iouReport?.isWaitingOnBankAccount &&
        reimbursableSpend !== 0 &&
        !isChatReportArchived &&
        !isAutoReimbursable &&
        (!shouldBeApproved || !shouldCheckApprovedState) &&
        !isPayAtEndExpenseReport
    );
}

function canSubmitReport(
    report: OnyxEntry<OnyxTypes.Report> | SearchReport,
    policy: OnyxEntry<OnyxTypes.Policy> | SearchPolicy,
    transactions: OnyxTypes.Transaction[] | SearchTransaction[],
    allViolations: OnyxCollection<OnyxTypes.TransactionViolations> | undefined,
) {
    const currentUserAccountID = getCurrentUserAccountID();
    const isOpenExpenseReport = isOpenExpenseReportReportUtils(report);
    const isArchived = isArchivedReportWithID(report?.reportID);
    const isAdmin = policy?.role === CONST.POLICY.ROLE.ADMIN;
    const transactionIDList = transactions.map((transaction) => transaction.transactionID);
    const hasAllPendingRTERViolations = allHavePendingRTERViolation(transactionIDList, allViolations);
    const hasBrokenConnectionViolation = shouldShowBrokenConnectionViolation(transactionIDList, report, policy, allViolations);

    const hasOnlyPendingCardOrScanFailTransactions =
        transactions.length > 0 &&
        transactions.every((t) => (isExpensifyCardTransaction(t) && isPending(t)) || (isPartialMerchant(getMerchant(t)) && isAmountMissing(t)) || isReceiptBeingScannedTransactionUtils(t));

    return (
        transactions.length > 0 &&
        isOpenExpenseReport &&
        !isArchived &&
        !hasOnlyPendingCardOrScanFailTransactions &&
        !hasAllPendingRTERViolations &&
        !hasBrokenConnectionViolation &&
        (report?.ownerAccountID === currentUserAccountID || isAdmin || report?.managerID === currentUserAccountID)
    );
}

function getIOUReportActionToApproveOrPay(chatReport: OnyxEntry<OnyxTypes.Report>, excludedIOUReportID: string | undefined): OnyxEntry<ReportAction> {
    const chatReportActions = allReportActions?.[`${ONYXKEYS.COLLECTION.REPORT_ACTIONS}${chatReport?.reportID}`] ?? {};

    return Object.values(chatReportActions).find((action) => {
        const iouReport = getReportOrDraftReport(action.childReportID);
        const policy = getPolicy(iouReport?.policyID);
        const shouldShowSettlementButton = canIOUBePaid(iouReport, chatReport, policy) || canApproveIOU(iouReport, policy);
        return action.childReportID?.toString() !== excludedIOUReportID && action.actionName === CONST.REPORT.ACTIONS.TYPE.REPORT_PREVIEW && shouldShowSettlementButton;
    });
}

function hasIOUToApproveOrPay(chatReport: OnyxEntry<OnyxTypes.Report>, excludedIOUReportID: string | undefined): boolean {
    return !!getIOUReportActionToApproveOrPay(chatReport, excludedIOUReportID);
}

function isLastApprover(approvalChain: string[]): boolean {
    if (approvalChain.length === 0) {
        return true;
    }
    return approvalChain.at(-1) === currentUserEmail;
}

function getNextApproverAccountID(report: OnyxEntry<OnyxTypes.Report>, isUnapproved = false) {
    const policy = getPolicy(report?.policyID);
    const approvalChain = getApprovalChain(policy, report);
    const submitToAccountID = getSubmitToAccountID(policy, report);

    if (isUnapproved) {
        if (approvalChain.includes(currentUserEmail)) {
            return userAccountID;
        }

        return report?.managerID;
    }

    if (approvalChain.length === 0) {
        return submitToAccountID;
    }

    const nextApproverEmail = approvalChain.length === 1 ? approvalChain.at(0) : approvalChain.at(approvalChain.indexOf(currentUserEmail) + 1);
    if (!nextApproverEmail) {
        return submitToAccountID;
    }

    return getAccountIDsByLogins([nextApproverEmail]).at(0);
}

function approveMoneyRequest(expenseReport: OnyxEntry<OnyxTypes.Report>, full?: boolean) {
    if (!expenseReport) {
        return;
    }

    if (expenseReport.policyID && shouldRestrictUserBillableActions(expenseReport.policyID)) {
        Navigation.navigate(ROUTES.RESTRICTED_ACTION.getRoute(expenseReport.policyID));
        return;
    }

    const currentNextStep = allNextSteps[`${ONYXKEYS.COLLECTION.NEXT_STEP}${expenseReport.reportID}`] ?? null;
    let total = expenseReport.total ?? 0;
    const hasHeldExpenses = hasHeldExpensesReportUtils(expenseReport.reportID);
    if (hasHeldExpenses && !full && !!expenseReport.unheldTotal) {
        total = expenseReport.unheldTotal;
    }
    const optimisticApprovedReportAction = buildOptimisticApprovedReportAction(total, expenseReport.currency ?? '', expenseReport.reportID);

    const approvalChain = getApprovalChain(getPolicy(expenseReport.policyID), expenseReport);

    const predictedNextStatus = isLastApprover(approvalChain) ? CONST.REPORT.STATUS_NUM.APPROVED : CONST.REPORT.STATUS_NUM.SUBMITTED;
    const predictedNextState = isLastApprover(approvalChain) ? CONST.REPORT.STATE_NUM.APPROVED : CONST.REPORT.STATE_NUM.SUBMITTED;
    const managerID = isLastApprover(approvalChain) ? expenseReport.managerID : getNextApproverAccountID(expenseReport);

    const optimisticNextStep = buildNextStep(expenseReport, predictedNextStatus);
    const chatReport = getReportOrDraftReport(expenseReport.chatReportID);

    const optimisticReportActionsData: OnyxUpdate = {
        onyxMethod: Onyx.METHOD.MERGE,
        key: `${ONYXKEYS.COLLECTION.REPORT_ACTIONS}${expenseReport.reportID}`,
        value: {
            [optimisticApprovedReportAction.reportActionID]: {
                ...(optimisticApprovedReportAction as OnyxTypes.ReportAction),
                pendingAction: CONST.RED_BRICK_ROAD_PENDING_ACTION.ADD,
            },
        },
    };
    const optimisticIOUReportData: OnyxUpdate = {
        onyxMethod: Onyx.METHOD.MERGE,
        key: `${ONYXKEYS.COLLECTION.REPORT}${expenseReport.reportID}`,
        value: {
            ...expenseReport,
            lastMessageText: getReportActionText(optimisticApprovedReportAction),
            lastMessageHtml: getReportActionHtml(optimisticApprovedReportAction),
            stateNum: predictedNextState,
            statusNum: predictedNextStatus,
            managerID,
            pendingFields: {
                partial: full ? null : CONST.RED_BRICK_ROAD_PENDING_ACTION.UPDATE,
            },
        },
    };

    const optimisticChatReportData: OnyxUpdate = {
        onyxMethod: Onyx.METHOD.MERGE,
        key: `${ONYXKEYS.COLLECTION.REPORT}${expenseReport.chatReportID}`,
        value: {
            hasOutstandingChildRequest: hasIOUToApproveOrPay(chatReport, expenseReport.reportID),
        },
    };

    const optimisticNextStepData: OnyxUpdate = {
        onyxMethod: Onyx.METHOD.MERGE,
        key: `${ONYXKEYS.COLLECTION.NEXT_STEP}${expenseReport.reportID}`,
        value: optimisticNextStep,
    };
    const optimisticData: OnyxUpdate[] = [optimisticIOUReportData, optimisticReportActionsData, optimisticNextStepData, optimisticChatReportData];

    const successData: OnyxUpdate[] = [
        {
            onyxMethod: Onyx.METHOD.MERGE,
            key: `${ONYXKEYS.COLLECTION.REPORT_ACTIONS}${expenseReport.reportID}`,
            value: {
                [optimisticApprovedReportAction.reportActionID]: {
                    pendingAction: null,
                },
            },
        },
        {
            onyxMethod: Onyx.METHOD.MERGE,
            key: `${ONYXKEYS.COLLECTION.REPORT}${expenseReport.reportID}`,
            value: {
                pendingFields: {
                    partial: null,
                },
            },
        },
    ];

    const failureData: OnyxUpdate[] = [
        {
            onyxMethod: Onyx.METHOD.MERGE,
            key: `${ONYXKEYS.COLLECTION.REPORT_ACTIONS}${expenseReport.reportID}`,
            value: {
                [optimisticApprovedReportAction.reportActionID]: {
                    errors: getMicroSecondOnyxErrorWithTranslationKey('iou.error.other'),
                },
            },
        },
        {
            onyxMethod: Onyx.METHOD.MERGE,
            key: `${ONYXKEYS.COLLECTION.REPORT}${expenseReport.chatReportID}`,
            value: {
                hasOutstandingChildRequest: chatReport?.hasOutstandingChildRequest,
                pendingFields: {
                    partial: null,
                },
            },
        },
        {
            onyxMethod: Onyx.METHOD.MERGE,
            key: `${ONYXKEYS.COLLECTION.NEXT_STEP}${expenseReport.reportID}`,
            value: currentNextStep,
        },
    ];

    // Clear hold reason of all transactions if we approve all requests
    if (full && hasHeldExpenses) {
        const heldTransactions = getAllHeldTransactionsReportUtils(expenseReport.reportID);
        heldTransactions.forEach((heldTransaction) => {
            optimisticData.push({
                onyxMethod: Onyx.METHOD.MERGE,
                key: `${ONYXKEYS.COLLECTION.TRANSACTION}${heldTransaction.transactionID}`,
                value: {
                    comment: {
                        hold: '',
                    },
                },
            });
            failureData.push({
                onyxMethod: Onyx.METHOD.MERGE,
                key: `${ONYXKEYS.COLLECTION.TRANSACTION}${heldTransaction.transactionID}`,
                value: {
                    comment: {
                        hold: heldTransaction.comment?.hold,
                    },
                },
            });
        });
    }

    let optimisticHoldReportID;
    let optimisticHoldActionID;
    let optimisticHoldReportExpenseActionIDs;
    if (!full && !!chatReport && !!expenseReport) {
        const holdReportOnyxData = getReportFromHoldRequestsOnyxData(chatReport, expenseReport, {accountID: expenseReport.ownerAccountID});

        optimisticData.push(...holdReportOnyxData.optimisticData);
        successData.push(...holdReportOnyxData.successData);
        failureData.push(...holdReportOnyxData.failureData);
        optimisticHoldReportID = holdReportOnyxData.optimisticHoldReportID;
        optimisticHoldActionID = holdReportOnyxData.optimisticHoldActionID;
        optimisticHoldReportExpenseActionIDs = JSON.stringify(holdReportOnyxData.optimisticHoldReportExpenseActionIDs);
    }

    const parameters: ApproveMoneyRequestParams = {
        reportID: expenseReport.reportID,
        approvedReportActionID: optimisticApprovedReportAction.reportActionID,
        full,
        optimisticHoldReportID,
        optimisticHoldActionID,
        optimisticHoldReportExpenseActionIDs,
    };

    API.write(WRITE_COMMANDS.APPROVE_MONEY_REQUEST, parameters, {optimisticData, successData, failureData});
}

function unapproveExpenseReport(expenseReport: OnyxEntry<OnyxTypes.Report>) {
    if (isEmptyObject(expenseReport)) {
        return;
    }

    const currentNextStep = allNextSteps[`${ONYXKEYS.COLLECTION.NEXT_STEP}${expenseReport.reportID}`] ?? null;

    const optimisticUnapprovedReportAction = buildOptimisticUnapprovedReportAction(expenseReport.total ?? 0, expenseReport.currency ?? '', expenseReport.reportID);
    const optimisticNextStep = buildNextStep(expenseReport, CONST.REPORT.STATUS_NUM.SUBMITTED, true);

    const optimisticReportActionData: OnyxUpdate = {
        onyxMethod: Onyx.METHOD.MERGE,
        key: `${ONYXKEYS.COLLECTION.REPORT_ACTIONS}${expenseReport.reportID}`,
        value: {
            [optimisticUnapprovedReportAction.reportActionID]: {
                ...(optimisticUnapprovedReportAction as OnyxTypes.ReportAction),
                pendingAction: CONST.RED_BRICK_ROAD_PENDING_ACTION.ADD,
            },
        },
    };
    const optimisticIOUReportData: OnyxUpdate = {
        onyxMethod: Onyx.METHOD.MERGE,
        key: `${ONYXKEYS.COLLECTION.REPORT}${expenseReport.reportID}`,
        value: {
            ...expenseReport,
            lastMessageText: getReportActionText(optimisticUnapprovedReportAction),
            lastMessageHtml: getReportActionHtml(optimisticUnapprovedReportAction),
            stateNum: CONST.REPORT.STATE_NUM.SUBMITTED,
            statusNum: CONST.REPORT.STATUS_NUM.SUBMITTED,
            pendingFields: {
                partial: CONST.RED_BRICK_ROAD_PENDING_ACTION.UPDATE,
            },
        },
    };

    const optimisticNextStepData: OnyxUpdate = {
        onyxMethod: Onyx.METHOD.MERGE,
        key: `${ONYXKEYS.COLLECTION.NEXT_STEP}${expenseReport.reportID}`,
        value: optimisticNextStep,
    };

    const optimisticData: OnyxUpdate[] = [optimisticIOUReportData, optimisticReportActionData, optimisticNextStepData];

    const successData: OnyxUpdate[] = [
        {
            onyxMethod: Onyx.METHOD.MERGE,
            key: `${ONYXKEYS.COLLECTION.REPORT_ACTIONS}${expenseReport.reportID}`,
            value: {
                [optimisticUnapprovedReportAction.reportActionID]: {
                    pendingAction: null,
                },
            },
        },
        {
            onyxMethod: Onyx.METHOD.MERGE,
            key: `${ONYXKEYS.COLLECTION.REPORT}${expenseReport.reportID}`,
            value: {
                pendingFields: {
                    partial: null,
                },
            },
        },
    ];

    const failureData: OnyxUpdate[] = [
        {
            onyxMethod: Onyx.METHOD.MERGE,
            key: `${ONYXKEYS.COLLECTION.REPORT_ACTIONS}${expenseReport.reportID}`,
            value: {
                [optimisticUnapprovedReportAction.reportActionID]: {
                    errors: getMicroSecondOnyxErrorWithTranslationKey('iou.error.other'),
                },
            },
        },
        {
            onyxMethod: Onyx.METHOD.MERGE,
            key: `${ONYXKEYS.COLLECTION.NEXT_STEP}${expenseReport.reportID}`,
            value: currentNextStep,
        },
    ];

    if (expenseReport.parentReportID && expenseReport.parentReportActionID) {
        optimisticData.push({
            onyxMethod: Onyx.METHOD.MERGE,
            key: `${ONYXKEYS.COLLECTION.REPORT_ACTIONS}${expenseReport.parentReportID}`,
            value: {
                [expenseReport.parentReportActionID]: {
                    childStateNum: CONST.REPORT.STATE_NUM.SUBMITTED,
                    childStatusNum: CONST.REPORT.STATUS_NUM.SUBMITTED,
                },
            },
        });

        failureData.push({
            onyxMethod: Onyx.METHOD.MERGE,
            key: `${ONYXKEYS.COLLECTION.REPORT_ACTIONS}${expenseReport.parentReportID}`,
            value: {
                [expenseReport.parentReportActionID]: {
                    childStateNum: expenseReport.stateNum,
                    childStatusNum: expenseReport.statusNum,
                },
            },
        });
    }

    const parameters: UnapproveExpenseReportParams = {
        reportID: expenseReport.reportID,
        reportActionID: optimisticUnapprovedReportAction.reportActionID,
    };

    API.write(WRITE_COMMANDS.UNAPPROVE_EXPENSE_REPORT, parameters, {optimisticData, successData, failureData});
}

function submitReport(expenseReport: OnyxTypes.Report) {
    if (expenseReport.policyID && shouldRestrictUserBillableActions(expenseReport.policyID)) {
        Navigation.navigate(ROUTES.RESTRICTED_ACTION.getRoute(expenseReport.policyID));
        return;
    }

    const currentNextStep = allNextSteps[`${ONYXKEYS.COLLECTION.NEXT_STEP}${expenseReport.reportID}`] ?? null;
    const parentReport = getReportOrDraftReport(expenseReport.parentReportID);
    const policy = getPolicy(expenseReport.policyID);
    const isCurrentUserManager = currentUserPersonalDetails?.accountID === expenseReport.managerID;
    const isSubmitAndClosePolicy = isSubmitAndClose(policy);
    const adminAccountID = policy?.role === CONST.POLICY.ROLE.ADMIN ? currentUserPersonalDetails?.accountID : undefined;
    const optimisticSubmittedReportAction = buildOptimisticSubmittedReportAction(expenseReport?.total ?? 0, expenseReport.currency ?? '', expenseReport.reportID, adminAccountID);
    const optimisticNextStep = buildNextStep(expenseReport, isSubmitAndClosePolicy ? CONST.REPORT.STATUS_NUM.CLOSED : CONST.REPORT.STATUS_NUM.SUBMITTED);
    const approvalChain = getApprovalChain(policy, expenseReport);
    const managerID = getAccountIDsByLogins(approvalChain).at(0);

    const optimisticData: OnyxUpdate[] = !isSubmitAndClosePolicy
        ? [
              {
                  onyxMethod: Onyx.METHOD.MERGE,
                  key: `${ONYXKEYS.COLLECTION.REPORT_ACTIONS}${expenseReport.reportID}`,
                  value: {
                      [optimisticSubmittedReportAction.reportActionID]: {
                          ...(optimisticSubmittedReportAction as OnyxTypes.ReportAction),
                          pendingAction: CONST.RED_BRICK_ROAD_PENDING_ACTION.ADD,
                      },
                  },
              },
              {
                  onyxMethod: Onyx.METHOD.MERGE,
                  key: `${ONYXKEYS.COLLECTION.REPORT}${expenseReport.reportID}`,
                  value: {
                      ...expenseReport,
                      managerID,
                      lastMessageText: getReportActionText(optimisticSubmittedReportAction),
                      lastMessageHtml: getReportActionHtml(optimisticSubmittedReportAction),
                      stateNum: CONST.REPORT.STATE_NUM.SUBMITTED,
                      statusNum: CONST.REPORT.STATUS_NUM.SUBMITTED,
                  },
              },
          ]
        : [
              {
                  onyxMethod: Onyx.METHOD.MERGE,
                  key: `${ONYXKEYS.COLLECTION.REPORT}${expenseReport.reportID}`,
                  value: {
                      ...expenseReport,
                      stateNum: CONST.REPORT.STATE_NUM.APPROVED,
                      statusNum: CONST.REPORT.STATUS_NUM.CLOSED,
                  },
              },
          ];

    optimisticData.push({
        onyxMethod: Onyx.METHOD.MERGE,
        key: `${ONYXKEYS.COLLECTION.NEXT_STEP}${expenseReport.reportID}`,
        value: optimisticNextStep,
    });

    if (parentReport?.reportID) {
        optimisticData.push({
            onyxMethod: Onyx.METHOD.MERGE,
            key: `${ONYXKEYS.COLLECTION.REPORT}${parentReport.reportID}`,
            value: {
                ...parentReport,
                // In case its a manager who force submitted the report, they are the next user who needs to take an action
                hasOutstandingChildRequest: isCurrentUserManager,
                iouReportID: null,
            },
        });
    }

    const successData: OnyxUpdate[] = [];
    if (!isSubmitAndClosePolicy) {
        successData.push({
            onyxMethod: Onyx.METHOD.MERGE,
            key: `${ONYXKEYS.COLLECTION.REPORT_ACTIONS}${expenseReport.reportID}`,
            value: {
                [optimisticSubmittedReportAction.reportActionID]: {
                    pendingAction: null,
                },
            },
        });
    }

    const failureData: OnyxUpdate[] = [
        {
            onyxMethod: Onyx.METHOD.MERGE,
            key: `${ONYXKEYS.COLLECTION.REPORT}${expenseReport.reportID}`,
            value: {
                statusNum: CONST.REPORT.STATUS_NUM.OPEN,
                stateNum: CONST.REPORT.STATE_NUM.OPEN,
            },
        },
        {
            onyxMethod: Onyx.METHOD.MERGE,
            key: `${ONYXKEYS.COLLECTION.NEXT_STEP}${expenseReport.reportID}`,
            value: currentNextStep,
        },
    ];
    if (!isSubmitAndClosePolicy) {
        failureData.push({
            onyxMethod: Onyx.METHOD.MERGE,
            key: `${ONYXKEYS.COLLECTION.REPORT_ACTIONS}${expenseReport.reportID}`,
            value: {
                [optimisticSubmittedReportAction.reportActionID]: {
                    errors: getMicroSecondOnyxErrorWithTranslationKey('iou.error.other'),
                },
            },
        });
    }

    if (parentReport?.reportID) {
        failureData.push({
            onyxMethod: Onyx.METHOD.MERGE,
            key: `${ONYXKEYS.COLLECTION.REPORT}${parentReport.reportID}`,
            value: {
                hasOutstandingChildRequest: parentReport.hasOutstandingChildRequest,
                iouReportID: expenseReport.reportID,
            },
        });
    }

    const parameters: SubmitReportParams = {
        reportID: expenseReport.reportID,
        managerAccountID: getSubmitToAccountID(policy, expenseReport) ?? expenseReport.managerID,
        reportActionID: optimisticSubmittedReportAction.reportActionID,
    };

    API.write(WRITE_COMMANDS.SUBMIT_REPORT, parameters, {optimisticData, successData, failureData});
}

function cancelPayment(expenseReport: OnyxEntry<OnyxTypes.Report>, chatReport: OnyxTypes.Report, backTo?: Route) {
    if (isEmptyObject(expenseReport)) {
        return;
    }

    const optimisticReportAction = buildOptimisticCancelPaymentReportAction(expenseReport.reportID, -(expenseReport.total ?? 0), expenseReport.currency ?? '');
    const policy = getPolicy(chatReport.policyID);
    const approvalMode = policy?.approvalMode ?? CONST.POLICY.APPROVAL_MODE.BASIC;
    const stateNum: ValueOf<typeof CONST.REPORT.STATE_NUM> = approvalMode === CONST.POLICY.APPROVAL_MODE.OPTIONAL ? CONST.REPORT.STATE_NUM.SUBMITTED : CONST.REPORT.STATE_NUM.APPROVED;
    const statusNum: ValueOf<typeof CONST.REPORT.STATUS_NUM> = approvalMode === CONST.POLICY.APPROVAL_MODE.OPTIONAL ? CONST.REPORT.STATUS_NUM.SUBMITTED : CONST.REPORT.STATUS_NUM.APPROVED;
    const optimisticNextStep = buildNextStep(expenseReport, statusNum);
    const iouReportActions = getAllReportActions(chatReport.iouReportID);
    const expenseReportActions = getAllReportActions(expenseReport.reportID);
    const iouCreatedAction = Object.values(iouReportActions).find((action) => isCreatedAction(action));
    const expenseCreatedAction = Object.values(expenseReportActions).find((action) => isCreatedAction(action));
    const optimisticData: OnyxUpdate[] = [
        {
            onyxMethod: Onyx.METHOD.MERGE,
            key: `${ONYXKEYS.COLLECTION.REPORT_ACTIONS}${expenseReport.reportID}`,
            value: {
                [optimisticReportAction.reportActionID]: {
                    ...(optimisticReportAction as OnyxTypes.ReportAction),
                    pendingAction: CONST.RED_BRICK_ROAD_PENDING_ACTION.ADD,
                },
            },
        },
        {
            onyxMethod: Onyx.METHOD.MERGE,
            key: `${ONYXKEYS.COLLECTION.REPORT}${chatReport.reportID}`,
            value: {
                // The report created later will become the iouReportID of the chat report
                iouReportID: (iouCreatedAction?.created ?? '') > (expenseCreatedAction?.created ?? '') ? chatReport?.iouReportID : expenseReport.reportID,
            },
        },
        {
            onyxMethod: Onyx.METHOD.MERGE,
            key: `${ONYXKEYS.COLLECTION.REPORT}${expenseReport.reportID}`,
            value: {
                ...expenseReport,
                lastVisibleActionCreated: optimisticReportAction?.created,
                lastMessageText: getReportActionText(optimisticReportAction),
                lastMessageHtml: getReportActionHtml(optimisticReportAction),
                stateNum,
                statusNum,
            },
        },
    ];

    optimisticData.push({
        onyxMethod: Onyx.METHOD.MERGE,
        key: `${ONYXKEYS.COLLECTION.NEXT_STEP}${expenseReport.reportID}`,
        value: optimisticNextStep,
    });

    const successData: OnyxUpdate[] = [
        {
            onyxMethod: Onyx.METHOD.MERGE,
            key: `${ONYXKEYS.COLLECTION.REPORT_ACTIONS}${expenseReport.reportID}`,
            value: {
                [optimisticReportAction.reportActionID]: {
                    pendingAction: null,
                },
            },
        },
    ];

    const failureData: OnyxUpdate[] = [
        {
            onyxMethod: Onyx.METHOD.MERGE,
            key: `${ONYXKEYS.COLLECTION.REPORT_ACTIONS}${expenseReport.reportID}`,
            value: {
                [optimisticReportAction.reportActionID]: {
                    errors: getMicroSecondOnyxErrorWithTranslationKey('iou.error.other'),
                },
            },
        },
        {
            onyxMethod: Onyx.METHOD.MERGE,
            key: `${ONYXKEYS.COLLECTION.REPORT}${expenseReport.reportID}`,
            value: {
                statusNum: CONST.REPORT.STATUS_NUM.REIMBURSED,
            },
        },
    ];

    if (expenseReport.parentReportID && expenseReport.parentReportActionID) {
        optimisticData.push({
            onyxMethod: Onyx.METHOD.MERGE,
            key: `${ONYXKEYS.COLLECTION.REPORT_ACTIONS}${expenseReport.parentReportID}`,
            value: {
                [expenseReport.parentReportActionID]: {
                    childStateNum: stateNum,
                    childStatusNum: statusNum,
                },
            },
        });

        failureData.push({
            onyxMethod: Onyx.METHOD.MERGE,
            key: `${ONYXKEYS.COLLECTION.REPORT_ACTIONS}${expenseReport.parentReportID}`,
            value: {
                [expenseReport.parentReportActionID]: {
                    childStateNum: expenseReport.stateNum,
                    childStatusNum: expenseReport.statusNum,
                },
            },
        });
    }

    if (chatReport?.reportID) {
        optimisticData.push({
            onyxMethod: Onyx.METHOD.MERGE,
            key: `${ONYXKEYS.COLLECTION.REPORT}${chatReport.reportID}`,
            value: {
                hasOutstandingChildRequest: true,
                iouReportID: expenseReport.reportID,
            },
        });
        failureData.push({
            onyxMethod: Onyx.METHOD.MERGE,
            key: `${ONYXKEYS.COLLECTION.REPORT}${chatReport.reportID}`,
            value: {
                hasOutstandingChildRequest: chatReport.hasOutstandingChildRequest,
                iouReportID: chatReport.iouReportID,
            },
        });
    }
    failureData.push({
        onyxMethod: Onyx.METHOD.MERGE,
        key: `${ONYXKEYS.COLLECTION.NEXT_STEP}${expenseReport.reportID}`,
        value: buildNextStep(expenseReport, CONST.REPORT.STATUS_NUM.REIMBURSED),
    });

    API.write(
        WRITE_COMMANDS.CANCEL_PAYMENT,
        {
            iouReportID: expenseReport.reportID,
            chatReportID: chatReport.reportID,
            managerAccountID: expenseReport.managerID ?? CONST.DEFAULT_NUMBER_ID,
            reportActionID: optimisticReportAction.reportActionID,
        },
        {optimisticData, successData, failureData},
    );
    Navigation.goBack(backTo);
    notifyNewAction(expenseReport.reportID, userAccountID);
}

/**
 * Completes onboarding for invite link flow based on the selected payment option
 *
 * @param paymentSelected based on which we choose the onboarding choice and concierge message
 */
function completePaymentOnboarding(paymentSelected: ValueOf<typeof CONST.PAYMENT_SELECTED>, adminsChatReportID?: string, onboardingPolicyID?: string) {
    const isInviteOnboardingComplete = introSelected?.isInviteOnboardingComplete ?? false;

    if (isInviteOnboardingComplete || !introSelected?.choice || !introSelected?.inviteType) {
        return;
    }

    const session = getSession();

    const personalDetailsListValues = Object.values(getPersonalDetailsForAccountIDs(session?.accountID ? [session.accountID] : [], personalDetailsList));
    const personalDetails = personalDetailsListValues.at(0);

    let onboardingPurpose = introSelected?.choice;
    if (introSelected?.inviteType === CONST.ONBOARDING_INVITE_TYPES.IOU && paymentSelected === CONST.IOU.PAYMENT_SELECTED.BBA) {
        onboardingPurpose = CONST.ONBOARDING_CHOICES.MANAGE_TEAM;
    }

    if (introSelected?.inviteType === CONST.ONBOARDING_INVITE_TYPES.INVOICE && paymentSelected !== CONST.IOU.PAYMENT_SELECTED.BBA) {
        onboardingPurpose = CONST.ONBOARDING_CHOICES.CHAT_SPLIT;
    }

    completeOnboarding(
        onboardingPurpose,
        CONST.ONBOARDING_MESSAGES[onboardingPurpose],
        personalDetails?.firstName ?? '',
        personalDetails?.lastName ?? '',
        adminsChatReportID,
        onboardingPolicyID,
        paymentSelected,
        undefined,
        undefined,
        true,
    );
}
function payMoneyRequest(paymentType: PaymentMethodType, chatReport: OnyxTypes.Report, iouReport: OnyxEntry<OnyxTypes.Report>, full = true) {
    if (chatReport.policyID && shouldRestrictUserBillableActions(chatReport.policyID)) {
        Navigation.navigate(ROUTES.RESTRICTED_ACTION.getRoute(chatReport.policyID));
        return;
    }

    const paymentSelected = paymentType === CONST.IOU.PAYMENT_TYPE.VBBA ? CONST.IOU.PAYMENT_SELECTED.BBA : CONST.IOU.PAYMENT_SELECTED.PBA;
    completePaymentOnboarding(paymentSelected);

    const recipient = {accountID: iouReport?.ownerAccountID ?? CONST.DEFAULT_NUMBER_ID};
    const {params, optimisticData, successData, failureData} = getPayMoneyRequestParams(chatReport, iouReport, recipient, paymentType, full);

    // For now, we need to call the PayMoneyRequestWithWallet API since PayMoneyRequest was not updated to work with
    // Expensify Wallets.
    const apiCommand = paymentType === CONST.IOU.PAYMENT_TYPE.EXPENSIFY ? WRITE_COMMANDS.PAY_MONEY_REQUEST_WITH_WALLET : WRITE_COMMANDS.PAY_MONEY_REQUEST;

    playSound(SOUNDS.SUCCESS);
    API.write(apiCommand, params, {optimisticData, successData, failureData});
    notifyNewAction(Navigation.getTopmostReportId() ?? iouReport?.reportID, userAccountID);
}

function payInvoice(paymentMethodType: PaymentMethodType, chatReport: OnyxTypes.Report, invoiceReport: OnyxEntry<OnyxTypes.Report>, payAsBusiness = false) {
    const recipient = {accountID: invoiceReport?.ownerAccountID ?? CONST.DEFAULT_NUMBER_ID};
    const {
        optimisticData,
        successData,
        failureData,
        params: {
            reportActionID,
            policyID,
            adminsChatReportID,
            adminsCreatedReportActionID,
            expenseChatReportID,
            expenseCreatedReportActionID,
            customUnitRateID,
            customUnitID,
            ownerEmail,
            policyName,
        },
    } = getPayMoneyRequestParams(chatReport, invoiceReport, recipient, paymentMethodType, true, payAsBusiness);

    const paymentSelected = paymentMethodType === CONST.IOU.PAYMENT_TYPE.VBBA ? CONST.IOU.PAYMENT_SELECTED.BBA : CONST.IOU.PAYMENT_SELECTED.PBA;
    completePaymentOnboarding(paymentSelected);

    let params: PayInvoiceParams = {
        reportID: invoiceReport?.reportID,
        reportActionID,
        paymentMethodType,
        payAsBusiness,
    };

    if (policyID) {
        params = {
            ...params,
            policyID,
            adminsChatReportID,
            adminsCreatedReportActionID,
            expenseChatReportID,
            expenseCreatedReportActionID,
            customUnitRateID,
            customUnitID,
            ownerEmail,
            policyName,
        };
    }

    playSound(SOUNDS.SUCCESS);
    API.write(WRITE_COMMANDS.PAY_INVOICE, params, {optimisticData, successData, failureData});
}

function detachReceipt(transactionID: string | undefined) {
    if (!transactionID) {
        return;
    }
    const transaction = allTransactions[`${ONYXKEYS.COLLECTION.TRANSACTION}${transactionID}`];
    const newTransaction = transaction
        ? {
              ...transaction,
              filename: '',
              receipt: {
                  source: '',
              },
          }
        : null;

    const optimisticData: OnyxUpdate[] = [
        {
            onyxMethod: Onyx.METHOD.SET,
            key: `${ONYXKEYS.COLLECTION.TRANSACTION}${transactionID}`,
            value: {
                ...newTransaction,
                pendingFields: {
                    receipt: CONST.RED_BRICK_ROAD_PENDING_ACTION.UPDATE,
                },
            },
        },
    ];

    const successData: OnyxUpdate[] = [
        {
            onyxMethod: Onyx.METHOD.MERGE,
            key: `${ONYXKEYS.COLLECTION.TRANSACTION}${transactionID}`,
            value: {
                pendingFields: {
                    receipt: null,
                },
            },
        },
    ];
    const failureData: OnyxUpdate[] = [
        {
            onyxMethod: Onyx.METHOD.MERGE,
            key: `${ONYXKEYS.COLLECTION.TRANSACTION}${transactionID}`,
            value: {
                ...(transaction ?? null),
                errors: getMicroSecondOnyxErrorWithTranslationKey('iou.error.receiptDeleteFailureError'),
                pendingFields: {
                    receipt: null,
                },
            },
        },
    ];
    const expenseReport = allReports?.[`${ONYXKEYS.COLLECTION.REPORT}${transaction?.reportID}`] ?? null;
    const updatedReportAction = buildOptimisticDetachReceipt(expenseReport?.reportID, transactionID, transaction?.merchant);

    optimisticData.push({
        onyxMethod: Onyx.METHOD.MERGE,
        key: `${ONYXKEYS.COLLECTION.REPORT_ACTIONS}${updatedReportAction?.reportID}`,
        value: {
            [updatedReportAction.reportActionID]: updatedReportAction as OnyxTypes.ReportAction,
        },
    });
    optimisticData.push({
        onyxMethod: Onyx.METHOD.MERGE,
        key: `${ONYXKEYS.COLLECTION.REPORT}${updatedReportAction?.reportID}`,
        value: {
            lastVisibleActionCreated: updatedReportAction.created,
            lastReadTime: updatedReportAction.created,
        },
    });
    failureData.push({
        onyxMethod: Onyx.METHOD.MERGE,
        key: `${ONYXKEYS.COLLECTION.REPORT}${updatedReportAction?.reportID}`,
        value: {
            lastVisibleActionCreated: expenseReport?.lastVisibleActionCreated,
            lastReadTime: expenseReport?.lastReadTime,
        },
    });
    successData.push({
        onyxMethod: Onyx.METHOD.MERGE,
        key: `${ONYXKEYS.COLLECTION.REPORT_ACTIONS}${expenseReport?.reportID}`,
        value: {
            [updatedReportAction.reportActionID]: {pendingAction: null},
        },
    });
    failureData.push({
        onyxMethod: Onyx.METHOD.MERGE,
        key: `${ONYXKEYS.COLLECTION.REPORT_ACTIONS}${expenseReport?.reportID}`,
        value: {
            [updatedReportAction.reportActionID]: {
                ...(updatedReportAction as OnyxTypes.ReportAction),
                errors: getMicroSecondOnyxErrorWithTranslationKey('iou.error.genericEditFailureMessage'),
            },
        },
    });

    const parameters: DetachReceiptParams = {transactionID, reportActionID: updatedReportAction.reportActionID};

    API.write(WRITE_COMMANDS.DETACH_RECEIPT, parameters, {optimisticData, successData, failureData});
}

function replaceReceipt({transactionID, file, source}: ReplaceReceipt) {
    if (!file) {
        return;
    }

    const transaction = allTransactions[`${ONYXKEYS.COLLECTION.TRANSACTION}${transactionID}`];
    const oldReceipt = transaction?.receipt ?? {};
    const receiptOptimistic = {
        source,
        state: CONST.IOU.RECEIPT_STATE.OPEN,
    };

    const retryParams = {transactionID, file: undefined, source};

    const optimisticData: OnyxUpdate[] = [
        {
            onyxMethod: Onyx.METHOD.MERGE,
            key: `${ONYXKEYS.COLLECTION.TRANSACTION}${transactionID}`,
            value: {
                receipt: receiptOptimistic,
                filename: file.name,
                pendingFields: {
                    receipt: CONST.RED_BRICK_ROAD_PENDING_ACTION.UPDATE,
                },
                errors: null,
            },
        },
    ];

    const successData: OnyxUpdate[] = [
        {
            onyxMethod: Onyx.METHOD.MERGE,
            key: `${ONYXKEYS.COLLECTION.TRANSACTION}${transactionID}`,
            value: {
                pendingFields: {
                    receipt: null,
                },
            },
        },
    ];

    const failureData: OnyxUpdate[] = [
        {
            onyxMethod: Onyx.METHOD.MERGE,
            key: `${ONYXKEYS.COLLECTION.TRANSACTION}${transactionID}`,
            value: {
                receipt: !isEmptyObject(oldReceipt) ? oldReceipt : null,
                filename: transaction?.filename,
                errors: getReceiptError(receiptOptimistic, file.name, undefined, undefined, CONST.IOU.ACTION_PARAMS.REPLACE_RECEIPT, retryParams),
                pendingFields: {
                    receipt: null,
                },
            },
        },
    ];

    const parameters: ReplaceReceiptParams = {
        transactionID,
        receipt: file,
    };

    API.write(WRITE_COMMANDS.REPLACE_RECEIPT, parameters, {optimisticData, successData, failureData});
}

/**
 * Finds the participants for an IOU based on the attached report
 * @param transactionID of the transaction to set the participants of
 * @param report attached to the transaction
 */
function setMoneyRequestParticipantsFromReport(transactionID: string, report: OnyxEntry<OnyxTypes.Report>): Participant[] {
    // If the report is iou or expense report, we should get the chat report to set participant for request money
    const chatReport = isMoneyRequestReportReportUtils(report) ? getReportOrDraftReport(report?.chatReportID) : report;
    const currentUserAccountID = currentUserPersonalDetails?.accountID;
    const shouldAddAsReport = !isEmptyObject(chatReport) && isSelfDM(chatReport);
    let participants: Participant[] = [];

    if (isPolicyExpenseChatReportUtil(chatReport) || shouldAddAsReport) {
        participants = [{accountID: 0, reportID: chatReport?.reportID, isPolicyExpenseChat: isPolicyExpenseChatReportUtil(chatReport), selected: true}];
    } else if (isInvoiceRoom(chatReport)) {
        participants = [
            {reportID: chatReport?.reportID, selected: true},
            {
                policyID: chatReport?.policyID,
                isSender: true,
                selected: false,
            },
        ];
    } else {
        const chatReportOtherParticipants = Object.keys(chatReport?.participants ?? {})
            .map(Number)
            .filter((accountID) => accountID !== currentUserAccountID);
        participants = chatReportOtherParticipants.map((accountID) => ({accountID, selected: true}));
    }

    Onyx.merge(`${ONYXKEYS.COLLECTION.TRANSACTION_DRAFT}${transactionID}`, {participants, participantsAutoAssigned: true});

    return participants;
}

function setMoneyRequestTaxRate(transactionID: string, taxCode: string | null) {
    Onyx.merge(`${ONYXKEYS.COLLECTION.TRANSACTION_DRAFT}${transactionID}`, {taxCode});
}

function setMoneyRequestTaxAmount(transactionID: string, taxAmount: number | null) {
    Onyx.merge(`${ONYXKEYS.COLLECTION.TRANSACTION_DRAFT}${transactionID}`, {taxAmount});
}

function dismissHoldUseExplanation() {
    const parameters: SetNameValuePairParams = {
        name: ONYXKEYS.NVP_DISMISSED_HOLD_USE_EXPLANATION,
        value: true,
    };

    const optimisticData: OnyxUpdate[] = [
        {
            onyxMethod: Onyx.METHOD.MERGE,
            key: ONYXKEYS.NVP_DISMISSED_HOLD_USE_EXPLANATION,
            value: true,
        },
    ];

    API.write(WRITE_COMMANDS.SET_NAME_VALUE_PAIR, parameters, {
        optimisticData,
    });
}

/**
 * Sets the `splitShares` map that holds individual shares of a split bill
 */
function setSplitShares(transaction: OnyxEntry<OnyxTypes.Transaction>, amount: number, currency: string, newAccountIDs: number[]) {
    if (!transaction) {
        return;
    }
    const oldAccountIDs = Object.keys(transaction.splitShares ?? {}).map((key) => Number(key));

    // Create an array containing unique IDs of the current transaction participants and the new ones
    // The current userAccountID might not be included in newAccountIDs if this is called from the participants step using Global Create
    // If this is called from an existing group chat, it'll be included. So we manually add them to account for both cases.
    const accountIDs = [...new Set<number>([userAccountID, ...newAccountIDs, ...oldAccountIDs])];

    const splitShares: SplitShares = accountIDs.reduce((acc: SplitShares, accountID): SplitShares => {
        // We want to replace the contents of splitShares to contain only `newAccountIDs` entries
        // In the case of going back to the participants page and removing a participant
        // a simple merge will have the previous participant still present in the splitshares object
        // So we manually set their entry to null
        if (!newAccountIDs.includes(accountID) && accountID !== userAccountID) {
            acc[accountID] = null;
            return acc;
        }

        const isPayer = accountID === userAccountID;
        const participantsLength = newAccountIDs.includes(userAccountID) ? newAccountIDs.length - 1 : newAccountIDs.length;
        const splitAmount = calculateIOUAmount(participantsLength, amount, currency, isPayer);
        acc[accountID] = {
            amount: splitAmount,
            isModified: false,
        };
        return acc;
    }, {});

    Onyx.merge(`${ONYXKEYS.COLLECTION.TRANSACTION_DRAFT}${transaction.transactionID}`, {splitShares});
}

function resetSplitShares(transaction: OnyxEntry<OnyxTypes.Transaction>, newAmount?: number, currency?: string) {
    if (!transaction) {
        return;
    }
    const accountIDs = Object.keys(transaction.splitShares ?? {}).map((key) => Number(key));
    if (!accountIDs) {
        return;
    }
    setSplitShares(transaction, newAmount ?? transaction.amount, currency ?? transaction.currency, accountIDs);
}

/**
 * Sets an individual split share of the participant accountID supplied
 */
function setIndividualShare(transactionID: string, participantAccountID: number, participantShare: number) {
    Onyx.merge(`${ONYXKEYS.COLLECTION.TRANSACTION_DRAFT}${transactionID}`, {
        splitShares: {
            [participantAccountID]: {amount: participantShare, isModified: true},
        },
    });
}

/**
 * Adjusts remaining unmodified shares when another share is modified
 * E.g. if total bill is $100 and split between 3 participants, when the user changes the first share to $50, the remaining unmodified shares will become $25 each.
 */
function adjustRemainingSplitShares(transaction: NonNullable<OnyxTypes.Transaction>) {
    const modifiedShares = Object.keys(transaction.splitShares ?? {}).filter((key: string) => transaction?.splitShares?.[Number(key)]?.isModified);

    if (!modifiedShares.length) {
        return;
    }

    const sumOfManualShares = modifiedShares
        .map((key: string): number => transaction?.splitShares?.[Number(key)]?.amount ?? 0)
        .reduce((prev: number, current: number): number => prev + current, 0);

    const unmodifiedSharesAccountIDs = Object.keys(transaction.splitShares ?? {})
        .filter((key: string) => !transaction?.splitShares?.[Number(key)]?.isModified)
        .map((key: string) => Number(key));

    const remainingTotal = transaction.amount - sumOfManualShares;
    if (remainingTotal < 0) {
        return;
    }

    const splitShares: SplitShares = unmodifiedSharesAccountIDs.reduce((acc: SplitShares, accountID: number, index: number): SplitShares => {
        const splitAmount = calculateIOUAmount(unmodifiedSharesAccountIDs.length - 1, remainingTotal, transaction.currency, index === 0);
        acc[accountID] = {
            amount: splitAmount,
        };
        return acc;
    }, {});

    Onyx.merge(`${ONYXKEYS.COLLECTION.TRANSACTION_DRAFT}${transaction.transactionID}`, {splitShares});
}

/**
 * Put expense on HOLD
 */
function putOnHold(transactionID: string, comment: string, reportID: string, searchHash?: number) {
    const currentTime = DateUtils.getDBTime();
    const createdReportAction = buildOptimisticHoldReportAction(currentTime);
    const createdReportActionComment = buildOptimisticHoldReportActionComment(comment, DateUtils.addMillisecondsFromDateTime(currentTime, 1));
    const newViolation = {name: CONST.VIOLATIONS.HOLD, type: CONST.VIOLATION_TYPES.VIOLATION, showInReview: true};
    const transactionViolations = allTransactionViolations[`${ONYXKEYS.COLLECTION.TRANSACTION_VIOLATIONS}${transactionID}`] ?? [];
    const updatedViolations = [...transactionViolations, newViolation];
    const parentReportActionOptimistic = getOptimisticDataForParentReportAction(reportID, createdReportActionComment.created, CONST.RED_BRICK_ROAD_PENDING_ACTION.ADD);
    const transaction = allTransactions[`${ONYXKEYS.COLLECTION.TRANSACTION}${transactionID}`];
    const iouReport = allReports?.[`${ONYXKEYS.COLLECTION.REPORT}${transaction?.reportID}`];
    const report = allReports?.[`${ONYXKEYS.COLLECTION.REPORT}${reportID}`];

    const optimisticData: OnyxUpdate[] = [
        {
            onyxMethod: Onyx.METHOD.MERGE,
            key: `${ONYXKEYS.COLLECTION.REPORT_ACTIONS}${reportID}`,
            value: {
                [createdReportAction.reportActionID]: createdReportAction as ReportAction,
                [createdReportActionComment.reportActionID]: createdReportActionComment as ReportAction,
            },
        },
        {
            onyxMethod: Onyx.METHOD.MERGE,
            key: `${ONYXKEYS.COLLECTION.TRANSACTION}${transactionID}`,
            value: {
                pendingAction: CONST.RED_BRICK_ROAD_PENDING_ACTION.UPDATE,
                comment: {
                    hold: createdReportAction.reportActionID,
                },
            },
        },
        {
            onyxMethod: Onyx.METHOD.MERGE,
            key: `${ONYXKEYS.COLLECTION.TRANSACTION_VIOLATIONS}${transactionID}`,
            value: updatedViolations,
        },
        {
            onyxMethod: Onyx.METHOD.MERGE,
            key: `${ONYXKEYS.COLLECTION.REPORT}${reportID}`,
            value: {
                lastVisibleActionCreated: createdReportActionComment.created,
            },
        },
    ];

    if (iouReport && iouReport.currency === transaction?.currency) {
        const isExpenseReportLocal = isExpenseReport(iouReport);
        const coefficient = isExpenseReportLocal ? -1 : 1;
        const transactionAmount = getAmount(transaction, isExpenseReportLocal) * coefficient;
        optimisticData.push({
            onyxMethod: Onyx.METHOD.MERGE,
            key: `${ONYXKEYS.COLLECTION.REPORT}${iouReport.reportID}`,
            value: {
                unheldTotal: (iouReport.unheldTotal ?? 0) - transactionAmount,
                unheldNonReimbursableTotal: !transaction?.reimbursable ? (iouReport.unheldNonReimbursableTotal ?? 0) - transactionAmount : iouReport.unheldNonReimbursableTotal,
            },
        });
    }

    parentReportActionOptimistic.forEach((parentActionData) => {
        if (!parentActionData) {
            return;
        }
        optimisticData.push(parentActionData);
    });

    const successData: OnyxUpdate[] = [
        {
            onyxMethod: Onyx.METHOD.MERGE,
            key: `${ONYXKEYS.COLLECTION.TRANSACTION}${transactionID}`,
            value: {
                pendingAction: null,
            },
        },
    ];

    const failureData: OnyxUpdate[] = [
        {
            onyxMethod: Onyx.METHOD.MERGE,
            key: `${ONYXKEYS.COLLECTION.TRANSACTION}${transactionID}`,
            value: {
                pendingAction: null,
                comment: {
                    hold: null,
                },
                errors: getMicroSecondOnyxErrorWithTranslationKey('iou.error.genericHoldExpenseFailureMessage'),
            },
        },
        {
            onyxMethod: Onyx.METHOD.MERGE,
            key: `${ONYXKEYS.COLLECTION.REPORT_ACTIONS}${reportID}`,
            value: {
                [createdReportAction.reportActionID]: null,
                [createdReportActionComment.reportActionID]: null,
            },
        },
        {
            onyxMethod: Onyx.METHOD.MERGE,
            key: `${ONYXKEYS.COLLECTION.REPORT}${reportID}`,
            value: {
                lastVisibleActionCreated: report?.lastVisibleActionCreated,
            },
        },
    ];

    // If we are holding from the search page, we optimistically update the snapshot data that search uses so that it is kept in sync
    if (searchHash) {
        optimisticData.push({
            onyxMethod: Onyx.METHOD.MERGE,
            key: `${ONYXKEYS.COLLECTION.SNAPSHOT}${searchHash}`,
            value: {
                data: {
                    [`${ONYXKEYS.COLLECTION.TRANSACTION}${transactionID}`]: {
                        canHold: false,
                        canUnhold: true,
                    },
                },
            } as Record<string, Record<string, Partial<SearchTransaction>>>,
        });
        failureData.push({
            onyxMethod: Onyx.METHOD.MERGE,
            key: `${ONYXKEYS.COLLECTION.SNAPSHOT}${searchHash}`,
            value: {
                data: {
                    [`${ONYXKEYS.COLLECTION.TRANSACTION}${transactionID}`]: {
                        canHold: true,
                        canUnhold: false,
                    },
                },
            } as Record<string, Record<string, Partial<SearchTransaction>>>,
        });
    }

    API.write(
        'HoldRequest',
        {
            transactionID,
            comment,
            reportActionID: createdReportAction.reportActionID,
            commentReportActionID: createdReportActionComment.reportActionID,
        },
        {optimisticData, successData, failureData},
    );

    const currentReportID = getDisplayedReportID(reportID);
    notifyNewAction(currentReportID, userAccountID);
}

/**
 * Remove expense from HOLD
 */
function unholdRequest(transactionID: string, reportID: string, searchHash?: number) {
    const createdReportAction = buildOptimisticUnHoldReportAction();
    const transactionViolations = allTransactionViolations[`${ONYXKEYS.COLLECTION.TRANSACTION_VIOLATIONS}${transactionID}`];
    const transaction = allTransactions[`${ONYXKEYS.COLLECTION.TRANSACTION}${transactionID}`];
    const iouReport = allReports?.[`${ONYXKEYS.COLLECTION.REPORT}${transaction?.reportID}`];
    const report = allReports?.[`${ONYXKEYS.COLLECTION.REPORT}${reportID}`];

    const optimisticData: OnyxUpdate[] = [
        {
            onyxMethod: Onyx.METHOD.MERGE,
            key: `${ONYXKEYS.COLLECTION.REPORT_ACTIONS}${reportID}`,
            value: {
                [createdReportAction.reportActionID]: createdReportAction as ReportAction,
            },
        },
        {
            onyxMethod: Onyx.METHOD.MERGE,
            key: `${ONYXKEYS.COLLECTION.TRANSACTION}${transactionID}`,
            value: {
                pendingAction: CONST.RED_BRICK_ROAD_PENDING_ACTION.UPDATE,
                comment: {
                    hold: null,
                },
            },
        },
        {
            onyxMethod: Onyx.METHOD.SET,
            key: `${ONYXKEYS.COLLECTION.TRANSACTION_VIOLATIONS}${transactionID}`,
            value: transactionViolations?.filter((violation) => violation.name !== CONST.VIOLATIONS.HOLD) ?? [],
        },
        {
            onyxMethod: Onyx.METHOD.MERGE,
            key: `${ONYXKEYS.COLLECTION.REPORT}${reportID}`,
            value: {
                lastVisibleActionCreated: createdReportAction.created,
            },
        },
    ];

    if (iouReport && iouReport.currency === transaction?.currency) {
        const isExpenseReportLocal = isExpenseReport(iouReport);
        const coefficient = isExpenseReportLocal ? -1 : 1;
        const transactionAmount = getAmount(transaction, isExpenseReportLocal) * coefficient;
        optimisticData.push({
            onyxMethod: Onyx.METHOD.MERGE,
            key: `${ONYXKEYS.COLLECTION.REPORT}${iouReport.reportID}`,
            value: {
                unheldTotal: (iouReport.unheldTotal ?? 0) + transactionAmount,
                unheldNonReimbursableTotal: !transaction?.reimbursable ? (iouReport.unheldNonReimbursableTotal ?? 0) + transactionAmount : iouReport.unheldNonReimbursableTotal,
            },
        });
    }

    const successData: OnyxUpdate[] = [
        {
            onyxMethod: Onyx.METHOD.MERGE,
            key: `${ONYXKEYS.COLLECTION.TRANSACTION}${transactionID}`,
            value: {
                pendingAction: null,
                comment: {
                    hold: null,
                },
            },
        },
    ];

    const failureData: OnyxUpdate[] = [
        {
            onyxMethod: Onyx.METHOD.MERGE,
            key: `${ONYXKEYS.COLLECTION.REPORT_ACTIONS}${reportID}`,
            value: {
                [createdReportAction.reportActionID]: null,
            },
        },
        {
            onyxMethod: Onyx.METHOD.MERGE,
            key: `${ONYXKEYS.COLLECTION.TRANSACTION}${transactionID}`,
            value: {
                pendingAction: null,
                errors: getMicroSecondOnyxErrorWithTranslationKey('iou.error.genericUnholdExpenseFailureMessage'),
            },
        },
        {
            onyxMethod: Onyx.METHOD.SET,
            key: `${ONYXKEYS.COLLECTION.TRANSACTION_VIOLATIONS}${transactionID}`,
            value: transactionViolations ?? null,
        },
        {
            onyxMethod: Onyx.METHOD.MERGE,
            key: `${ONYXKEYS.COLLECTION.REPORT}${reportID}`,
            value: {
                lastVisibleActionCreated: report?.lastVisibleActionCreated,
            },
        },
    ];

    // If we are unholding from the search page, we optimistically update the snapshot data that search uses so that it is kept in sync
    if (searchHash) {
        optimisticData.push({
            onyxMethod: Onyx.METHOD.MERGE,
            key: `${ONYXKEYS.COLLECTION.SNAPSHOT}${searchHash}`,
            value: {
                data: {
                    [`${ONYXKEYS.COLLECTION.TRANSACTION}${transactionID}`]: {
                        canHold: true,
                        canUnhold: false,
                    },
                },
            } as Record<string, Record<string, Partial<SearchTransaction>>>,
        });
        failureData.push({
            onyxMethod: Onyx.METHOD.MERGE,
            key: `${ONYXKEYS.COLLECTION.SNAPSHOT}${searchHash}`,
            value: {
                data: {
                    [`${ONYXKEYS.COLLECTION.TRANSACTION}${transactionID}`]: {
                        canHold: false,
                        canUnhold: true,
                    },
                },
            } as Record<string, Record<string, Partial<SearchTransaction>>>,
        });
    }

    API.write(
        'UnHoldRequest',
        {
            transactionID,
            reportActionID: createdReportAction.reportActionID,
        },
        {optimisticData, successData, failureData},
    );

    const currentReportID = getDisplayedReportID(reportID);
    notifyNewAction(currentReportID, userAccountID);
}
// eslint-disable-next-line rulesdir/no-negated-variables
function navigateToStartStepIfScanFileCannotBeRead(
    receiptFilename: string | undefined,
    receiptPath: ReceiptSource | undefined,
    onSuccess: (file: File) => void,
    requestType: IOURequestType,
    iouType: IOUType,
    transactionID: string,
    reportID: string,
    receiptType: string | undefined,
) {
    if (!receiptFilename || !receiptPath) {
        return;
    }

    const onFailure = () => {
        setMoneyRequestReceipt(transactionID, '', '', true);
        if (requestType === CONST.IOU.REQUEST_TYPE.MANUAL) {
            Navigation.navigate(ROUTES.MONEY_REQUEST_STEP_SCAN.getRoute(CONST.IOU.ACTION.CREATE, iouType, transactionID, reportID, Navigation.getActiveRouteWithoutParams()));
            return;
        }
        navigateToStartMoneyRequestStep(requestType, iouType, transactionID, reportID);
    };
    readFileAsync(receiptPath.toString(), receiptFilename, onSuccess, onFailure, receiptType);
}

/** Save the preferred payment method for a policy */
function savePreferredPaymentMethod(policyID: string, paymentMethod: PaymentMethodType, type: ValueOf<typeof CONST.LAST_PAYMENT_METHOD> | undefined) {
    Onyx.merge(`${ONYXKEYS.NVP_LAST_PAYMENT_METHOD}`, {[policyID]: type ? {[type]: paymentMethod, [CONST.LAST_PAYMENT_METHOD.LAST_USED]: paymentMethod} : paymentMethod});
}

/** Get report policy id of IOU request */
function getIOURequestPolicyID(transaction: OnyxEntry<OnyxTypes.Transaction>, report: OnyxEntry<OnyxTypes.Report>): string | undefined {
    // Workspace sender will exist for invoices
    const workspaceSender = transaction?.participants?.find((participant) => participant.isSender);
    return workspaceSender?.policyID ?? report?.policyID;
}

function getIOUActionForTransactions(transactionIDList: Array<string | undefined>, iouReportID: string | undefined): Array<ReportAction<typeof CONST.REPORT.ACTIONS.TYPE.IOU>> {
    return Object.values(allReportActions?.[`${ONYXKEYS.COLLECTION.REPORT_ACTIONS}${iouReportID}`] ?? {})?.filter(
        (reportAction): reportAction is ReportAction<typeof CONST.REPORT.ACTIONS.TYPE.IOU> => {
            if (!isMoneyRequestAction(reportAction)) {
                return false;
            }
            const message = getOriginalMessage(reportAction);
            if (!message?.IOUTransactionID) {
                return false;
            }
            return transactionIDList.includes(message.IOUTransactionID);
        },
    );
}

/** Merge several transactions into one by updating the fields of the one we want to keep and deleting the rest */
function mergeDuplicates(params: TransactionMergeParams) {
    const originalSelectedTransaction = allTransactions[`${ONYXKEYS.COLLECTION.TRANSACTION}${params.transactionID}`];

    const optimisticTransactionData: OnyxUpdate = {
        onyxMethod: Onyx.METHOD.MERGE,
        key: `${ONYXKEYS.COLLECTION.TRANSACTION}${params.transactionID}`,
        value: {
            ...originalSelectedTransaction,
            billable: params.billable,
            comment: {
                comment: params.comment,
            },
            category: params.category,
            created: params.created,
            currency: params.currency,
            modifiedMerchant: params.merchant,
            reimbursable: params.reimbursable,
            tag: params.tag,
        },
    };

    const failureTransactionData: OnyxUpdate = {
        onyxMethod: Onyx.METHOD.MERGE,
        key: `${ONYXKEYS.COLLECTION.TRANSACTION}${params.transactionID}`,
        // eslint-disable-next-line @typescript-eslint/non-nullable-type-assertion-style
        value: originalSelectedTransaction as OnyxTypes.Transaction,
    };

    const optimisticTransactionDuplicatesData: OnyxUpdate[] = params.transactionIDList.map((id) => ({
        onyxMethod: Onyx.METHOD.SET,
        key: `${ONYXKEYS.COLLECTION.TRANSACTION}${id}`,
        value: null,
    }));

    const failureTransactionDuplicatesData: OnyxUpdate[] = params.transactionIDList.map((id) => ({
        onyxMethod: Onyx.METHOD.MERGE,
        key: `${ONYXKEYS.COLLECTION.TRANSACTION}${id}`,
        // eslint-disable-next-line @typescript-eslint/non-nullable-type-assertion-style
        value: allTransactions[`${ONYXKEYS.COLLECTION.TRANSACTION}${id}`] as OnyxTypes.Transaction,
    }));

    const optimisticTransactionViolations: OnyxUpdate[] = [...params.transactionIDList, params.transactionID].map((id) => {
        const violations = allTransactionViolations[`${ONYXKEYS.COLLECTION.TRANSACTION_VIOLATIONS}${id}`] ?? [];
        return {
            onyxMethod: Onyx.METHOD.MERGE,
            key: `${ONYXKEYS.COLLECTION.TRANSACTION_VIOLATIONS}${id}`,
            value: violations.filter((violation) => violation.name !== CONST.VIOLATIONS.DUPLICATED_TRANSACTION),
        };
    });

    const failureTransactionViolations: OnyxUpdate[] = [...params.transactionIDList, params.transactionID].map((id) => {
        const violations = allTransactionViolations[`${ONYXKEYS.COLLECTION.TRANSACTION_VIOLATIONS}${id}`] ?? [];
        return {
            onyxMethod: Onyx.METHOD.MERGE,
            key: `${ONYXKEYS.COLLECTION.TRANSACTION_VIOLATIONS}${id}`,
            value: violations,
        };
    });

    const duplicateTransactionTotals = params.transactionIDList.reduce((total, id) => {
        const duplicateTransaction = allTransactions[`${ONYXKEYS.COLLECTION.TRANSACTION}${id}`];
        if (!duplicateTransaction) {
            return total;
        }
        return total + duplicateTransaction.amount;
    }, 0);

    const expenseReport = allReports?.[`${ONYXKEYS.COLLECTION.REPORT}${params.reportID}`];
    const expenseReportOptimisticData: OnyxUpdate = {
        onyxMethod: Onyx.METHOD.MERGE,
        key: `${ONYXKEYS.COLLECTION.REPORT}${params.reportID}`,
        value: {
            total: (expenseReport?.total ?? 0) - duplicateTransactionTotals,
        },
    };
    const expenseReportFailureData: OnyxUpdate = {
        onyxMethod: Onyx.METHOD.MERGE,
        key: `${ONYXKEYS.COLLECTION.REPORT}${params.reportID}`,
        value: {
            total: expenseReport?.total,
        },
    };

    const iouActionsToDelete = params.reportID ? getIOUActionForTransactions(params.transactionIDList, params.reportID) : [];

    const deletedTime = DateUtils.getDBTime();
    const expenseReportActionsOptimisticData: OnyxUpdate = {
        onyxMethod: Onyx.METHOD.MERGE,
        key: `${ONYXKEYS.COLLECTION.REPORT_ACTIONS}${params.reportID}`,
        value: iouActionsToDelete.reduce<Record<string, PartialDeep<ReportAction<typeof CONST.REPORT.ACTIONS.TYPE.IOU>>>>((val, reportAction) => {
            const firstMessage = Array.isArray(reportAction.message) ? reportAction.message.at(0) : null;
            // eslint-disable-next-line no-param-reassign
            val[reportAction.reportActionID] = {
                originalMessage: {
                    deleted: deletedTime,
                },
                ...(firstMessage && {
                    message: [
                        {
                            ...firstMessage,
                            deleted: deletedTime,
                        },
                        ...(Array.isArray(reportAction.message) ? reportAction.message.slice(1) : []),
                    ],
                }),
                ...(!Array.isArray(reportAction.message) && {
                    message: {
                        deleted: deletedTime,
                    },
                }),
            };
            return val;
        }, {}),
    };
    const expenseReportActionsFailureData: OnyxUpdate = {
        onyxMethod: Onyx.METHOD.MERGE,
        key: `${ONYXKEYS.COLLECTION.REPORT_ACTIONS}${params.reportID}`,
        value: iouActionsToDelete.reduce<Record<string, NullishDeep<PartialDeep<ReportAction<typeof CONST.REPORT.ACTIONS.TYPE.IOU>>>>>((val, reportAction) => {
            // eslint-disable-next-line no-param-reassign
            val[reportAction.reportActionID] = {
                originalMessage: {
                    deleted: null,
                },
                message: reportAction.message,
            };
            return val;
        }, {}),
    };

    const optimisticData: OnyxUpdate[] = [];
    const failureData: OnyxUpdate[] = [];

    optimisticData.push(
        optimisticTransactionData,
        ...optimisticTransactionDuplicatesData,
        ...optimisticTransactionViolations,
        expenseReportOptimisticData,
        expenseReportActionsOptimisticData,
    );
    failureData.push(failureTransactionData, ...failureTransactionDuplicatesData, ...failureTransactionViolations, expenseReportFailureData, expenseReportActionsFailureData);

    API.write(WRITE_COMMANDS.TRANSACTION_MERGE, params, {optimisticData, failureData});
}

function updateLastLocationPermissionPrompt() {
    Onyx.set(ONYXKEYS.NVP_LAST_LOCATION_PERMISSION_PROMPT, new Date().toISOString());
}

/** Instead of merging the duplicates, it updates the transaction we want to keep and puts the others on hold without deleting them */
function resolveDuplicates(params: TransactionMergeParams) {
    if (!params.transactionID) {
        return;
    }

    const originalSelectedTransaction = allTransactions[`${ONYXKEYS.COLLECTION.TRANSACTION}${params.transactionID}`];

    const optimisticTransactionData: OnyxUpdate = {
        onyxMethod: Onyx.METHOD.MERGE,
        key: `${ONYXKEYS.COLLECTION.TRANSACTION}${params.transactionID}`,
        value: {
            ...originalSelectedTransaction,
            billable: params.billable,
            comment: {
                comment: params.comment,
            },
            category: params.category,
            created: params.created,
            currency: params.currency,
            modifiedMerchant: params.merchant,
            reimbursable: params.reimbursable,
            tag: params.tag,
        },
    };

    const failureTransactionData: OnyxUpdate = {
        onyxMethod: Onyx.METHOD.MERGE,
        key: `${ONYXKEYS.COLLECTION.TRANSACTION}${params.transactionID}`,
        // eslint-disable-next-line @typescript-eslint/non-nullable-type-assertion-style
        value: originalSelectedTransaction as OnyxTypes.Transaction,
    };

    const optimisticTransactionViolations: OnyxUpdate[] = [...params.transactionIDList, params.transactionID].map((id) => {
        const violations = allTransactionViolations[`${ONYXKEYS.COLLECTION.TRANSACTION_VIOLATIONS}${id}`] ?? [];
        const newViolation = {name: CONST.VIOLATIONS.HOLD, type: CONST.VIOLATION_TYPES.VIOLATION};
        const updatedViolations = id === params.transactionID ? violations : [...violations, newViolation];
        return {
            onyxMethod: Onyx.METHOD.MERGE,
            key: `${ONYXKEYS.COLLECTION.TRANSACTION_VIOLATIONS}${id}`,
            value: updatedViolations.filter((violation) => violation.name !== CONST.VIOLATIONS.DUPLICATED_TRANSACTION),
        };
    });

    const failureTransactionViolations: OnyxUpdate[] = [...params.transactionIDList, params.transactionID].map((id) => {
        const violations = allTransactionViolations[`${ONYXKEYS.COLLECTION.TRANSACTION_VIOLATIONS}${id}`] ?? [];
        return {
            onyxMethod: Onyx.METHOD.MERGE,
            key: `${ONYXKEYS.COLLECTION.TRANSACTION_VIOLATIONS}${id}`,
            value: violations,
        };
    });

    const iouActionList = params.reportID ? getIOUActionForTransactions(params.transactionIDList, params.reportID) : [];
    const orderedTransactionIDList = iouActionList
        .map((action) => {
            const message = getOriginalMessage(action);
            return message?.IOUTransactionID;
        })
        .filter((id): id is string => !!id);

    const optimisticHoldActions: OnyxUpdate[] = [];
    const failureHoldActions: OnyxUpdate[] = [];
    const reportActionIDList: string[] = [];
    const optimisticHoldTransactionActions: OnyxUpdate[] = [];
    const failureHoldTransactionActions: OnyxUpdate[] = [];
    iouActionList.forEach((action) => {
        const transactionThreadReportID = action?.childReportID;
        const createdReportAction = buildOptimisticHoldReportAction();
        reportActionIDList.push(createdReportAction.reportActionID);
        const transactionID = isMoneyRequestAction(action) ? getOriginalMessage(action)?.IOUTransactionID ?? CONST.DEFAULT_NUMBER_ID : CONST.DEFAULT_NUMBER_ID;
        optimisticHoldTransactionActions.push({
            onyxMethod: Onyx.METHOD.MERGE,
            key: `${ONYXKEYS.COLLECTION.TRANSACTION}${transactionID}`,
            value: {
                comment: {
                    hold: createdReportAction.reportActionID,
                },
            },
        });
        failureHoldTransactionActions.push({
            onyxMethod: Onyx.METHOD.MERGE,
            key: `${ONYXKEYS.COLLECTION.TRANSACTION}${transactionID}`,
            value: {
                comment: {
                    hold: null,
                },
            },
        });
        optimisticHoldActions.push({
            onyxMethod: Onyx.METHOD.MERGE,
            key: `${ONYXKEYS.COLLECTION.REPORT_ACTIONS}${transactionThreadReportID}`,
            value: {
                [createdReportAction.reportActionID]: createdReportAction,
            },
        });
        failureHoldActions.push({
            onyxMethod: Onyx.METHOD.MERGE,
            key: `${ONYXKEYS.COLLECTION.REPORT_ACTIONS}${transactionThreadReportID}`,
            value: {
                [createdReportAction.reportActionID]: {
                    errors: getMicroSecondOnyxErrorWithTranslationKey('iou.error.genericHoldExpenseFailureMessage'),
                },
            },
        });
    });

    const transactionThreadReportID = params.reportID ? getIOUActionForTransactions([params.transactionID], params.reportID).at(0)?.childReportID : undefined;
    const optimisticReportAction = buildOptimisticDismissedViolationReportAction({
        reason: 'manual',
        violationName: CONST.VIOLATIONS.DUPLICATED_TRANSACTION,
    });

    const optimisticReportActionData: OnyxUpdate = {
        onyxMethod: Onyx.METHOD.MERGE,
        key: `${ONYXKEYS.COLLECTION.REPORT_ACTIONS}${transactionThreadReportID}`,
        value: {
            [optimisticReportAction.reportActionID]: optimisticReportAction,
        },
    };

    const failureReportActionData: OnyxUpdate = {
        onyxMethod: Onyx.METHOD.MERGE,
        key: `${ONYXKEYS.COLLECTION.REPORT_ACTIONS}${transactionThreadReportID}`,
        value: {
            [optimisticReportAction.reportActionID]: null,
        },
    };

    const optimisticData: OnyxUpdate[] = [];
    const failureData: OnyxUpdate[] = [];

    optimisticData.push(optimisticTransactionData, ...optimisticTransactionViolations, ...optimisticHoldActions, ...optimisticHoldTransactionActions, optimisticReportActionData);
    failureData.push(failureTransactionData, ...failureTransactionViolations, ...failureHoldActions, ...failureHoldTransactionActions, failureReportActionData);
    const {reportID, transactionIDList, receiptID, ...otherParams} = params;

    const parameters: ResolveDuplicatesParams = {
        ...otherParams,
        transactionID: params.transactionID,
        reportActionIDList,
        transactionIDList: orderedTransactionIDList,
        dismissedViolationReportActionID: optimisticReportAction.reportActionID,
    };

    API.write(WRITE_COMMANDS.RESOLVE_DUPLICATES, parameters, {optimisticData, failureData});
}

export {
    adjustRemainingSplitShares,
    getNextApproverAccountID,
    approveMoneyRequest,
    canApproveIOU,
    cancelPayment,
    canIOUBePaid,
    cleanUpMoneyRequest,
    clearMoneyRequest,
    completeSplitBill,
    createDistanceRequest,
    createDraftTransaction,
    deleteMoneyRequest,
    deleteTrackExpense,
    detachReceipt,
    dismissHoldUseExplanation,
    getIOURequestPolicyID,
    initMoneyRequest,
    navigateToStartStepIfScanFileCannotBeRead,
    completePaymentOnboarding,
    payInvoice,
    payMoneyRequest,
    putOnHold,
    replaceReceipt,
    requestMoney,
    resetSplitShares,
    resetDraftTransactionsCustomUnit,
    savePreferredPaymentMethod,
    sendInvoice,
    sendMoneyElsewhere,
    sendMoneyWithWallet,
    setCustomUnitRateID,
    setCustomUnitID,
    removeSubrate,
    addSubrate,
    updateSubrate,
    clearSubrates,
    setDraftSplitTransaction,
    setIndividualShare,
    setMoneyRequestAmount,
    setMoneyRequestAttendees,
    setMoneyRequestBillable,
    setMoneyRequestCategory,
    setMoneyRequestCreated,
    setMoneyRequestDateAttribute,
    setMoneyRequestCurrency,
    setMoneyRequestDescription,
    setMoneyRequestDistanceRate,
    setMoneyRequestMerchant,
    setMoneyRequestParticipants,
    setMoneyRequestParticipantsFromReport,
    setMoneyRequestPendingFields,
    setMoneyRequestReceipt,
    setMoneyRequestTag,
    setMoneyRequestTaxAmount,
    setMoneyRequestTaxRate,
    setSplitPayer,
    setSplitShares,
    splitBill,
    splitBillAndOpenReport,
    startMoneyRequest,
    startSplitBill,
    submitReport,
    trackExpense,
    unapproveExpenseReport,
    unholdRequest,
    updateMoneyRequestAttendees,
    updateMoneyRequestAmountAndCurrency,
    updateMoneyRequestBillable,
    updateMoneyRequestCategory,
    updateMoneyRequestDate,
    updateMoneyRequestDescription,
    updateMoneyRequestDistance,
    updateMoneyRequestDistanceRate,
    updateMoneyRequestMerchant,
    updateMoneyRequestTag,
    updateMoneyRequestTaxAmount,
    updateMoneyRequestTaxRate,
    mergeDuplicates,
    updateLastLocationPermissionPrompt,
    resolveDuplicates,
    getIOUReportActionToApproveOrPay,
    getNavigationUrlOnMoneyRequestDelete,
    getNavigationUrlAfterTrackExpenseDelete,
    canSubmitReport,
    submitPerDiemExpense,
};
export type {GPSPoint as GpsPoint, IOURequestType, StartSplitBilActionParams, CreateTrackExpenseParams, RequestMoneyInformation, ReplaceReceipt};<|MERGE_RESOLUTION|>--- conflicted
+++ resolved
@@ -4748,19 +4748,15 @@
     }
 
     InteractionManager.runAfterInteractions(() => removeDraftTransaction(CONST.IOU.OPTIMISTIC_TRANSACTION_ID));
-<<<<<<< HEAD
     if (!requestMoneyInformation.isRetry) {
         Navigation.dismissModal(isSearchTopmostFullScreenRoute() ? undefined : activeReportID);
     }
-=======
-    Navigation.dismissModal(isSearchTopmostFullScreenRoute() ? undefined : activeReportID);
 
     const trackReport = Navigation.getReportRouteByID(linkedTrackedExpenseReportAction?.childReportID);
     if (trackReport?.key) {
         Navigation.removeScreenByKey(trackReport.key);
     }
 
->>>>>>> 0b6d1a0c
     if (activeReportID) {
         notifyNewAction(activeReportID, payeeAccountID);
     }
