--- conflicted
+++ resolved
@@ -4581,17 +4581,13 @@
     }
 
     InteractionManager.runAfterInteractions(() => removeDraftTransaction(CONST.IOU.OPTIMISTIC_TRANSACTION_ID));
-<<<<<<< HEAD
-    Navigation.dismissModal(isSearchTopmostCentralPane() ? undefined : activeReportID);
+    Navigation.dismissModal(isSearchTopmostFullScreenRoute() ? undefined : activeReportID);
 
     const trackReport = Navigation.getReportRouteByID(linkedTrackedExpenseReportAction?.childReportID);
     if (trackReport?.key) {
         Navigation.removeScreenByKey(trackReport.key);
     }
 
-=======
-    Navigation.dismissModal(isSearchTopmostFullScreenRoute() ? undefined : activeReportID);
->>>>>>> beb95b0f
     if (activeReportID) {
         notifyNewAction(activeReportID, payeeAccountID);
     }
