--- conflicted
+++ resolved
@@ -5445,7 +5445,6 @@
                   key: `${ONYXKEYS.COLLECTION.REPORT}${iouReport?.reportID}`,
                   value: iouReport,
               },
-<<<<<<< HEAD
         {
             onyxMethod: Onyx.METHOD.MERGE,
             key: `${ONYXKEYS.COLLECTION.REPORT_ACTIONS}${chatReport?.reportID}`,
@@ -5497,194 +5496,6 @@
     if (iouReport?.chatReportID && shouldDeleteIOUReport) {
         // Pop the deleted report screen before navigating. This prevents navigating to the Concierge chat due to the missing report.
         return ROUTES.REPORT_WITH_ID.getRoute(iouReport.chatReportID);
-    }
-}
-
-function deleteTrackExpense(chatReportID: string, transactionID: string, reportAction: OnyxTypes.ReportAction, isSingleTransactionView = false) {
-    // STEP 1: Get all collections we're updating
-    const chatReport = allReports?.[`${ONYXKEYS.COLLECTION.REPORT}${chatReportID}`] ?? null;
-    if (!ReportUtils.isSelfDM(chatReport)) {
-        return deleteMoneyRequest(transactionID, reportAction, isSingleTransactionView);
-    }
-
-    const transaction = allTransactions[`${ONYXKEYS.COLLECTION.TRANSACTION}${transactionID}`];
-    const transactionViolations = allTransactionViolations[`${ONYXKEYS.COLLECTION.TRANSACTION_VIOLATIONS}${transactionID}`];
-    const transactionThreadID = reportAction.childReportID;
-    let transactionThread = null;
-    if (transactionThreadID) {
-        transactionThread = allReports?.[`${ONYXKEYS.COLLECTION.REPORT}${transactionThreadID}`] ?? null;
-    }
-
-    // STEP 2: Decide if we need to:
-    // 1. Delete the transactionThread - delete if there are no visible comments in the thread
-    // 2. Update the moneyRequestPreview to show [Deleted request] - update if the transactionThread exists AND it isn't being deleted
-    const shouldDeleteTransactionThread = transactionThreadID ? (reportAction?.childVisibleActionCount ?? 0) === 0 : false;
-    const shouldShowDeletedRequestMessage = !!transactionThreadID && !shouldDeleteTransactionThread;
-
-    // STEP 3: Update the IOU reportAction.
-    const updatedReportAction = {
-        [reportAction.reportActionID]: {
-            pendingAction: shouldShowDeletedRequestMessage ? CONST.RED_BRICK_ROAD_PENDING_ACTION.UPDATE : CONST.RED_BRICK_ROAD_PENDING_ACTION.DELETE,
-            previousMessage: reportAction.message,
-            message: [
-                {
-                    type: 'COMMENT',
-                    html: '',
-                    text: '',
-                    isEdited: true,
-                    isDeletedParentAction: shouldShowDeletedRequestMessage,
-                },
-            ],
-            originalMessage: {
-                IOUTransactionID: null,
-            },
-            errors: undefined,
-        },
-    } as OnyxTypes.ReportActions;
-
-    const lastVisibleAction = ReportActionsUtils.getLastVisibleAction(chatReport?.reportID ?? '', updatedReportAction);
-    const reportLastMessageText = ReportActionsUtils.getLastVisibleMessage(chatReport?.reportID ?? '', updatedReportAction).lastMessageText;
-
-    // STEP 4: Build Onyx data
-    const optimisticData: OnyxUpdate[] = [
-        {
-            onyxMethod: Onyx.METHOD.SET,
-            key: `${ONYXKEYS.COLLECTION.TRANSACTION}${transactionID}`,
-            value: null,
-        },
-    ];
-
-    if (Permissions.canUseViolations(betas)) {
-        optimisticData.push({
-            onyxMethod: Onyx.METHOD.SET,
-            key: `${ONYXKEYS.COLLECTION.TRANSACTION_VIOLATIONS}${transactionID}`,
-            value: null,
-        });
-    }
-
-    if (shouldDeleteTransactionThread) {
-        optimisticData.push(
-            {
-                onyxMethod: Onyx.METHOD.SET,
-                key: `${ONYXKEYS.COLLECTION.REPORT}${transactionThreadID}`,
-                value: null,
-            },
-            {
-                onyxMethod: Onyx.METHOD.SET,
-                key: `${ONYXKEYS.COLLECTION.REPORT_ACTIONS}${transactionThreadID}`,
-                value: null,
-            },
-        );
-    }
-
-    optimisticData.push(
-        {
-            onyxMethod: Onyx.METHOD.MERGE,
-            key: `${ONYXKEYS.COLLECTION.REPORT_ACTIONS}${chatReport?.reportID}`,
-            value: updatedReportAction,
-        },
-        {
-            onyxMethod: Onyx.METHOD.MERGE,
-            key: `${ONYXKEYS.COLLECTION.REPORT}${chatReport?.reportID}`,
-            value: {
-                lastMessageText: reportLastMessageText,
-                lastVisibleActionCreated: lastVisibleAction?.created,
-            },
-        },
-    );
-
-    const successData: OnyxUpdate[] = [
-        {
-            onyxMethod: Onyx.METHOD.MERGE,
-            key: `${ONYXKEYS.COLLECTION.REPORT_ACTIONS}${chatReport?.reportID}`,
-            value: {
-                [reportAction.reportActionID]: {
-                    pendingAction: null,
-                    errors: null,
-                },
-            },
-        },
-    ];
-
-    const failureData: OnyxUpdate[] = [
-        {
-            onyxMethod: Onyx.METHOD.SET,
-            key: `${ONYXKEYS.COLLECTION.TRANSACTION}${transactionID}`,
-            value: transaction,
-        },
-    ];
-
-    if (Permissions.canUseViolations(betas)) {
-        failureData.push({
-            onyxMethod: Onyx.METHOD.SET,
-            key: `${ONYXKEYS.COLLECTION.TRANSACTION_VIOLATIONS}${transactionID}`,
-            value: transactionViolations,
-        });
-    }
-
-    if (shouldDeleteTransactionThread) {
-        failureData.push({
-            onyxMethod: Onyx.METHOD.SET,
-            key: `${ONYXKEYS.COLLECTION.REPORT}${transactionThreadID}`,
-            value: transactionThread,
-        });
-    }
-
-    failureData.push(
-=======
->>>>>>> 24c5fe25
-        {
-            onyxMethod: Onyx.METHOD.MERGE,
-            key: `${ONYXKEYS.COLLECTION.REPORT_ACTIONS}${chatReport?.reportID}`,
-            value: {
-                [reportPreviewAction?.reportActionID ?? '']: {
-                    ...reportPreviewAction,
-                    pendingAction: null,
-                    errors: {
-                        [errorKey]: ['iou.error.genericDeleteFailureMessage', {isTranslated: false}],
-                    },
-                },
-            },
-        },
-    );
-
-    if (chatReport && shouldDeleteIOUReport) {
-        failureData.push({
-            onyxMethod: Onyx.METHOD.MERGE,
-            key: `${ONYXKEYS.COLLECTION.REPORT}${chatReport.reportID}`,
-            value: chatReport,
-        });
-    }
-
-    if (!shouldDeleteIOUReport && updatedReportPreviewAction.childMoneyRequestCount === 0) {
-        failureData.push({
-            onyxMethod: Onyx.METHOD.MERGE,
-            key: `${ONYXKEYS.COLLECTION.REPORT}${chatReport?.reportID}`,
-            value: {
-                hasOutstandingChildRequest: true,
-            },
-        });
-    }
-
-    const parameters: DeleteMoneyRequestParams = {
-        transactionID,
-        reportActionID: reportAction.reportActionID,
-    };
-
-    // STEP 6: Make the API request
-    API.write(WRITE_COMMANDS.DELETE_MONEY_REQUEST, parameters, {optimisticData, successData, failureData});
-    CachedPDFPaths.clearByKey(transactionID);
-
-    // STEP 7: Navigate the user depending on which page they are on and which resources were deleted
-    if (iouReport && isSingleTransactionView && shouldDeleteTransactionThread && !shouldDeleteIOUReport) {
-        // Pop the deleted report screen before navigating. This prevents navigating to the Concierge chat due to the missing report.
-        Navigation.goBack(ROUTES.REPORT_WITH_ID.getRoute(iouReport.reportID));
-        return;
-    }
-
-    if (iouReport?.chatReportID && shouldDeleteIOUReport) {
-        // Pop the deleted report screen before navigating. This prevents navigating to the Concierge chat due to the missing report.
-        Navigation.goBack(ROUTES.REPORT_WITH_ID.getRoute(iouReport.chatReportID));
     }
 }
 
