--- conflicted
+++ resolved
@@ -31,7 +31,7 @@
     UpdateMoneyRequestParams,
 } from '@libs/API/parameters';
 import {WRITE_COMMANDS} from '@libs/API/types';
-import {convertToDisplayString} from '@libs/CurrencyUtils';
+import {convertAmountToDisplayString, convertToDisplayString} from '@libs/CurrencyUtils';
 import DateUtils from '@libs/DateUtils';
 import DistanceRequestUtils from '@libs/DistanceRequestUtils';
 import {getMicroSecondOnyxErrorObject, getMicroSecondOnyxErrorWithTranslationKey} from '@libs/ErrorUtils';
@@ -55,7 +55,7 @@
 import {getCustomUnitID} from '@libs/PerDiemRequestUtils';
 import {getAccountIDsByLogins} from '@libs/PersonalDetailsUtils';
 import {addSMSDomainIfPhoneNumber} from '@libs/PhoneNumber';
-import {getPolicy, getSubmitToAccountID, hasDependentTags, isControlPolicy, isPaidGroupPolicy, isPolicyAdmin, isSubmitAndClose} from '@libs/PolicyUtils';
+import {getPerDiemCustomUnit, getPolicy, getSubmitToAccountID, hasDependentTags, isControlPolicy, isPaidGroupPolicy, isPolicyAdmin, isSubmitAndClose} from '@libs/PolicyUtils';
 import {
     getAllReportActions,
     getLastVisibleAction,
@@ -144,6 +144,7 @@
     isDistanceRequest as isDistanceRequestTransactionUtils,
     isFetchingWaypointsFromServer,
     isOnHold,
+    isPerDiemRequest as isPerDiemRequestTransactionUtils,
     isReceiptBeingScanned as isReceiptBeingScannedTransactionUtils,
     isScanRequest as isScanRequestTransactionUtils,
 } from '@libs/TransactionUtils';
@@ -163,20 +164,12 @@
 import type {SearchPolicy, SearchReport, SearchTransaction} from '@src/types/onyx/SearchResults';
 import type {Comment, Receipt, ReceiptSource, Routes, SplitShares, TransactionChanges, TransactionCustomUnit, WaypointCollection} from '@src/types/onyx/Transaction';
 import {isEmptyObject} from '@src/types/utils/EmptyObject';
-<<<<<<< HEAD
-import * as CachedPDFPaths from './CachedPDFPaths';
-import * as Category from './Policy/Category';
-import * as PerDiem from './Policy/PerDiem';
-import * as Policy from './Policy/Policy';
-import * as Tag from './Policy/Tag';
-import * as Report from './Report';
-=======
 import {clearByKey as clearPdfByOnyxKey} from './CachedPDFPaths';
 import {buildOptimisticPolicyRecentlyUsedCategories} from './Policy/Category';
+import {buildOptimisticPolicyRecentlyUsedDestinations} from './Policy/PerDiem';
 import {buildOptimisticRecentlyUsedCurrencies, buildPolicyData, generatePolicyID} from './Policy/Policy';
 import {buildOptimisticPolicyRecentlyUsedTags} from './Policy/Tag';
 import {completeOnboarding, getCurrentUserAccountID, notifyNewAction} from './Report';
->>>>>>> 7b8bb554
 import {getRecentWaypoints, sanitizeRecentWaypoints} from './Transaction';
 import {removeDraftTransaction} from './TransactionEdit';
 
@@ -952,14 +945,9 @@
         nextStep,
     } = optimisticParams;
 
-<<<<<<< HEAD
-    const isScanRequest = TransactionUtils.isScanRequest(transaction);
-    const isPerDiemRequest = TransactionUtils.isPerDiemRequest(transaction);
-    const outstandingChildRequest = ReportUtils.getOutstandingChildRequest(iou.report);
-=======
     const isScanRequest = isScanRequestTransactionUtils(transaction);
+    const isPerDiemRequest = isPerDiemRequestTransactionUtils(transaction);
     const outstandingChildRequest = getOutstandingChildRequest(iou.report);
->>>>>>> 7b8bb554
     const clearedPendingFields = Object.fromEntries(Object.keys(transaction.pendingFields ?? {}).map((key) => [key, null]));
     const optimisticData: OnyxUpdate[] = [];
     const successData: OnyxUpdate[] = [];
@@ -2713,7 +2701,7 @@
     if (!customUnit.customUnitRateID) {
         return '';
     }
-    const policyCustomUnit = PolicyUtils.getPerDiemCustomUnit(policy);
+    const policyCustomUnit = getPerDiemCustomUnit(policy);
     const rate = policyCustomUnit?.rates?.[customUnit.customUnitRateID];
     const locationName = rate?.name ?? '';
     const startDate = customUnit.attributes?.dates.start;
@@ -2731,7 +2719,7 @@
         const rate = subRate.rate ?? 0;
         const rateComment = subRate.name ?? '';
         const quantity = subRate.quantity ?? 0;
-        return `${quantity}x ${rateComment} @ ${CurrencyUtils.convertAmountToDisplayString(rate, currency)}`;
+        return `${quantity}x ${rateComment} @ ${convertAmountToDisplayString(rate, currency)}`;
     });
     return subRateComments.join(', ');
 }
@@ -2751,7 +2739,7 @@
     const defaultComment = computeDefaultPerDiemExpenseComment(customUnit, currency);
     const finalComment = comment || defaultComment;
 
-    const payerEmail = PhoneNumber.addSMSDomainIfPhoneNumber(participant.login ?? '');
+    const payerEmail = addSMSDomainIfPhoneNumber(participant.login ?? '');
     const payerAccountID = Number(participant.accountID);
     const isPolicyExpenseChat = participant.isPolicyExpenseChat;
 
@@ -2766,13 +2754,13 @@
     }
 
     if (!chatReport) {
-        chatReport = ReportUtils.getChatByParticipants([payerAccountID, payeeAccountID]) ?? null;
+        chatReport = getChatByParticipants([payerAccountID, payeeAccountID]) ?? null;
     }
 
     // If we still don't have a report, it likely doens't exist and we need to build an optimistic one
     if (!chatReport) {
         isNewChatReport = true;
-        chatReport = ReportUtils.buildOptimisticChatReport([payerAccountID, payeeAccountID]);
+        chatReport = buildOptimisticChatReport([payerAccountID, payeeAccountID]);
     }
 
     // STEP 2: Get the Expense/IOU report. If the moneyRequestReportID has been provided, we want to add the transaction to this specific report.
@@ -2784,12 +2772,12 @@
         iouReport = allReports?.[`${ONYXKEYS.COLLECTION.REPORT}${chatReport.iouReportID}`] ?? null;
     }
 
-    const shouldCreateNewMoneyRequestReport = ReportUtils.shouldCreateNewMoneyRequestReport(iouReport, chatReport);
+    const shouldCreateNewMoneyRequestReport = shouldCreateNewMoneyRequestReportReportUtils(iouReport, chatReport);
 
     if (!iouReport || shouldCreateNewMoneyRequestReport) {
         iouReport = isPolicyExpenseChat
-            ? ReportUtils.buildOptimisticExpenseReport(chatReport.reportID, chatReport.policyID ?? '-1', payeeAccountID, amount, currency)
-            : ReportUtils.buildOptimisticIOUReport(payeeAccountID, payerAccountID, amount, chatReport.reportID, currency);
+            ? buildOptimisticExpenseReport(chatReport.reportID, chatReport.policyID ?? '-1', payeeAccountID, amount, currency)
+            : buildOptimisticIOUReport(payeeAccountID, payerAccountID, amount, chatReport.reportID, currency);
     } else if (isPolicyExpenseChat) {
         iouReport = {...iouReport};
         // Because of the Expense reports are stored as negative values, we subtract the total from the amount
@@ -2803,14 +2791,14 @@
             }
         }
     } else {
-        iouReport = IOUUtils.updateIOUOwnerAndTotal(iouReport, payeeAccountID, amount, currency);
+        iouReport = updateIOUOwnerAndTotal(iouReport, payeeAccountID, amount, currency);
     }
 
     // STEP 3: Build an optimistic transaction
-    const optimisticTransaction = TransactionUtils.buildOptimisticTransaction({
+    const optimisticTransaction = buildOptimisticTransaction({
         policy,
         transactionParams: {
-            amount: ReportUtils.isExpenseReport(iouReport) ? -amount : amount,
+            amount: isExpenseReport(iouReport) ? -amount : amount,
             currency,
             reportID: iouReport.reportID,
             comment: finalComment,
@@ -2826,10 +2814,10 @@
     optimisticTransaction.iouRequestType = CONST.IOU.REQUEST_TYPE.PER_DIEM;
     optimisticTransaction.hasEReceipt = true;
 
-    const optimisticPolicyRecentlyUsedCategories = Category.buildOptimisticPolicyRecentlyUsedCategories(iouReport.policyID, category);
-    const optimisticPolicyRecentlyUsedTags = Tag.buildOptimisticPolicyRecentlyUsedTags(iouReport.policyID, tag);
-    const optimisticPolicyRecentlyUsedCurrencies = Policy.buildOptimisticRecentlyUsedCurrencies(currency);
-    const optimisticPolicyRecentlyUsedDestinations = PerDiem.buildOptimisticPolicyRecentlyUsedDestinations(iouReport.policyID, customUnit.customUnitRateID);
+    const optimisticPolicyRecentlyUsedCategories = buildOptimisticPolicyRecentlyUsedCategories(iouReport.policyID, category);
+    const optimisticPolicyRecentlyUsedTags = buildOptimisticPolicyRecentlyUsedTags(iouReport.policyID, tag);
+    const optimisticPolicyRecentlyUsedCurrencies = buildOptimisticRecentlyUsedCurrencies(currency);
+    const optimisticPolicyRecentlyUsedDestinations = buildOptimisticPolicyRecentlyUsedDestinations(iouReport.policyID, customUnit.customUnitRateID);
 
     // STEP 4: Build optimistic reportActions. We need:
     // 1. CREATED action for the chatReport
@@ -2839,7 +2827,7 @@
     // 5. REPORT_PREVIEW action for the chatReport
     // Note: The CREATED action for the IOU report must be optimistically generated before the IOU action so there's no chance that it appears after the IOU action in the chat
     const [optimisticCreatedActionForChat, optimisticCreatedActionForIOUReport, iouAction, optimisticTransactionThread, optimisticCreatedActionForTransactionThread] =
-        ReportUtils.buildOptimisticMoneyRequestEntities(
+        buildOptimisticMoneyRequestEntities(
             iouReport,
             CONST.IOU.REPORT_ACTION_TYPE.CREATE,
             amount,
@@ -2857,9 +2845,9 @@
     let reportPreviewAction = shouldCreateNewMoneyRequestReport ? null : getReportPreviewAction(chatReport.reportID, iouReport.reportID);
 
     if (reportPreviewAction) {
-        reportPreviewAction = ReportUtils.updateReportPreview(iouReport, reportPreviewAction, false, comment, optimisticTransaction);
+        reportPreviewAction = updateReportPreview(iouReport, reportPreviewAction, false, comment, optimisticTransaction);
     } else {
-        reportPreviewAction = ReportUtils.buildOptimisticReportPreview(chatReport, iouReport, comment, optimisticTransaction);
+        reportPreviewAction = buildOptimisticReportPreview(chatReport, iouReport, comment, optimisticTransaction);
         chatReport.lastVisibleActionCreated = reportPreviewAction.created;
 
         // Generated ReportPreview action is a parent report action of the iou report.
@@ -2875,7 +2863,7 @@
                   accountID: payerAccountID,
                   // Disabling this line since participant.displayName can be an empty string
                   // eslint-disable-next-line @typescript-eslint/prefer-nullish-coalescing
-                  displayName: LocalePhoneNumber.formatPhoneNumber(participant.displayName || payerEmail),
+                  displayName: formatPhoneNumber(participant.displayName || payerEmail),
                   login: participant.login,
                   isOptimisticPersonalDetail: true,
               },
@@ -2883,7 +2871,7 @@
         : {};
 
     const predictedNextStatus = policy?.reimbursementChoice === CONST.POLICY.REIMBURSEMENT_CHOICES.REIMBURSEMENT_NO ? CONST.REPORT.STATUS_NUM.CLOSED : CONST.REPORT.STATUS_NUM.OPEN;
-    const optimisticNextStep = NextStepUtils.buildNextStep(iouReport, predictedNextStatus);
+    const optimisticNextStep = buildNextStep(iouReport, predictedNextStatus);
 
     // STEP 5: Build Onyx Data
     const [optimisticData, successData, failureData] = buildOnyxDataForMoneyRequest({
@@ -4396,8 +4384,8 @@
     }
 
     // If the report is iou or expense report, we should get the linked chat report to be passed to the getMoneyRequestInformation function
-    const isMoneyRequestReport = ReportUtils.isMoneyRequestReport(report);
-    const currentChatReport = isMoneyRequestReport ? ReportUtils.getReportOrDraftReport(report?.chatReportID) : report;
+    const isMoneyRequestReport = isMoneyRequestReportReportUtils(report);
+    const currentChatReport = isMoneyRequestReport ? getReportOrDraftReport(report?.chatReportID) : report;
     const moneyRequestReportID = isMoneyRequestReport ? report?.reportID : '';
 
     const {
@@ -4445,10 +4433,10 @@
 
     API.write(WRITE_COMMANDS.CREATE_PER_DIEM_REQUEST, parameters, onyxData);
 
-    InteractionManager.runAfterInteractions(() => TransactionEdit.removeDraftTransaction(CONST.IOU.OPTIMISTIC_TRANSACTION_ID));
+    InteractionManager.runAfterInteractions(() => removeDraftTransaction(CONST.IOU.OPTIMISTIC_TRANSACTION_ID));
     Navigation.dismissModal(isSearchTopmostCentralPane() ? undefined : activeReportID);
     if (activeReportID) {
-        Report.notifyNewAction(activeReportID, payeeAccountID);
+        notifyNewAction(activeReportID, payeeAccountID);
     }
 }
 
