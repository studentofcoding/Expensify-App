import {format} from 'date-fns';
import {fastMerge, Str} from 'expensify-common';
import {InteractionManager} from 'react-native';
import type {NullishDeep, OnyxCollection, OnyxEntry, OnyxInputValue, OnyxUpdate} from 'react-native-onyx';
import Onyx from 'react-native-onyx';
import type {PartialDeep, SetRequired, ValueOf} from 'type-fest';
import ReceiptGeneric from '@assets/images/receipt-generic.png';
import * as API from '@libs/API';
import type {
    ApproveMoneyRequestParams,
    CompleteSplitBillParams,
    CreateDistanceRequestParams,
    CreateWorkspaceParams,
    DeleteMoneyRequestParams,
    DetachReceiptParams,
    PayInvoiceParams,
    PayMoneyRequestParams,
    ReplaceReceiptParams,
    RequestMoneyParams,
    ResolveDuplicatesParams,
    SendInvoiceParams,
    SendMoneyParams,
    SetNameValuePairParams,
    SplitBillParams,
    StartSplitBillParams,
    SubmitReportParams,
    TrackExpenseParams,
    TransactionMergeParams,
    UnapproveExpenseReportParams,
    UpdateMoneyRequestParams,
} from '@libs/API/parameters';
import {WRITE_COMMANDS} from '@libs/API/types';
import * as CurrencyUtils from '@libs/CurrencyUtils';
import DateUtils from '@libs/DateUtils';
import DistanceRequestUtils from '@libs/DistanceRequestUtils';
import * as ErrorUtils from '@libs/ErrorUtils';
import * as FileUtils from '@libs/fileDownload/FileUtils';
import GoogleTagManager from '@libs/GoogleTagManager';
import * as IOUUtils from '@libs/IOUUtils';
import * as LocalePhoneNumber from '@libs/LocalePhoneNumber';
import * as Localize from '@libs/Localize';
import isSearchTopmostCentralPane from '@libs/Navigation/isSearchTopmostCentralPane';
import Navigation from '@libs/Navigation/Navigation';
import * as NextStepUtils from '@libs/NextStepUtils';
import {rand64} from '@libs/NumberUtils';
import * as OptionsListUtils from '@libs/OptionsListUtils';
import * as PersonalDetailsUtils from '@libs/PersonalDetailsUtils';
import * as PhoneNumber from '@libs/PhoneNumber';
import * as PolicyUtils from '@libs/PolicyUtils';
import * as ReportActionsUtils from '@libs/ReportActionsUtils';
import * as ReportConnection from '@libs/ReportConnection';
import type {OptimisticChatReport, OptimisticCreatedReportAction, OptimisticIOUReportAction, TransactionDetails} from '@libs/ReportUtils';
import * as ReportUtils from '@libs/ReportUtils';
import * as SessionUtils from '@libs/SessionUtils';
import * as SubscriptionUtils from '@libs/SubscriptionUtils';
import * as TransactionUtils from '@libs/TransactionUtils';
import {getCurrency, getTransaction} from '@libs/TransactionUtils';
import ViolationsUtils from '@libs/Violations/ViolationsUtils';
import type {IOUAction, IOUType} from '@src/CONST';
import CONST from '@src/CONST';
import ONYXKEYS from '@src/ONYXKEYS';
import ROUTES from '@src/ROUTES';
import type * as OnyxTypes from '@src/types/onyx';
import type {Attendee, Participant, Split} from '@src/types/onyx/IOU';
import type {ErrorFields, Errors} from '@src/types/onyx/OnyxCommon';
import type {PaymentMethodType} from '@src/types/onyx/OriginalMessage';
import type ReportAction from '@src/types/onyx/ReportAction';
import type {OnyxData} from '@src/types/onyx/Request';
import type {SearchPolicy, SearchReport, SearchTransaction} from '@src/types/onyx/SearchResults';
import type {Comment, Receipt, ReceiptSource, Routes, SplitShares, TransactionChanges, WaypointCollection} from '@src/types/onyx/Transaction';
import {isEmptyObject} from '@src/types/utils/EmptyObject';
import * as CachedPDFPaths from './CachedPDFPaths';
import * as Category from './Policy/Category';
import * as Policy from './Policy/Policy';
import * as Tag from './Policy/Tag';
import * as Report from './Report';
import {getRecentWaypoints, sanitizeRecentWaypoints} from './Transaction';
import * as TransactionEdit from './TransactionEdit';

type IOURequestType = ValueOf<typeof CONST.IOU.REQUEST_TYPE>;

type OneOnOneIOUReport = OnyxTypes.Report | undefined | null;

type MoneyRequestInformation = {
    payerAccountID: number;
    payerEmail: string;
    iouReport: OnyxTypes.Report;
    chatReport: OnyxTypes.Report;
    transaction: OnyxTypes.Transaction;
    iouAction: OptimisticIOUReportAction;
    createdChatReportActionID: string;
    createdIOUReportActionID: string;
    reportPreviewAction: OnyxTypes.ReportAction;
    transactionThreadReportID: string;
    createdReportActionIDForThread: string;
    onyxData: OnyxData;
};

type TrackExpenseInformation = {
    createdWorkspaceParams?: CreateWorkspaceParams;
    iouReport?: OnyxTypes.Report;
    chatReport: OnyxTypes.Report;
    transaction: OnyxTypes.Transaction;
    iouAction: OptimisticIOUReportAction;
    createdChatReportActionID: string;
    createdIOUReportActionID?: string;
    reportPreviewAction?: OnyxTypes.ReportAction;
    transactionThreadReportID: string;
    createdReportActionIDForThread: string;
    actionableWhisperReportActionIDParam?: string;
    onyxData: OnyxData;
};

type SendInvoiceInformation = {
    senderWorkspaceID: string;
    receiver: Partial<OnyxTypes.PersonalDetails>;
    invoiceRoom: OnyxTypes.Report;
    createdChatReportActionID: string;
    invoiceReportID: string;
    reportPreviewReportActionID: string;
    transactionID: string;
    transactionThreadReportID: string;
    createdIOUReportActionID: string;
    createdReportActionIDForThread: string;
    reportActionID: string;
    onyxData: OnyxData;
};

type SplitData = {
    chatReportID: string;
    transactionID: string;
    reportActionID: string;
    policyID?: string;
    createdReportActionID?: string;
    chatType?: string;
};

type SplitsAndOnyxData = {
    splitData: SplitData;
    splits: Split[];
    onyxData: OnyxData;
};

type UpdateMoneyRequestData = {
    params: UpdateMoneyRequestParams;
    onyxData: OnyxData;
};

type PayMoneyRequestData = {
    params: PayMoneyRequestParams & Partial<PayInvoiceParams>;
    optimisticData: OnyxUpdate[];
    successData: OnyxUpdate[];
    failureData: OnyxUpdate[];
};

type SendMoneyParamsData = {
    params: SendMoneyParams;
    optimisticData: OnyxUpdate[];
    successData: OnyxUpdate[];
    failureData: OnyxUpdate[];
};

type GPSPoint = {
    lat: number;
    long: number;
};

let allPersonalDetails: OnyxTypes.PersonalDetailsList = {};
Onyx.connect({
    key: ONYXKEYS.PERSONAL_DETAILS_LIST,
    callback: (value) => {
        allPersonalDetails = value ?? {};
    },
});

let allTransactions: NonNullable<OnyxCollection<OnyxTypes.Transaction>> = {};
Onyx.connect({
    key: ONYXKEYS.COLLECTION.TRANSACTION,
    waitForCollectionCallback: true,
    callback: (value) => {
        if (!value) {
            allTransactions = {};
            return;
        }

        allTransactions = value;
    },
});

let allTransactionDrafts: NonNullable<OnyxCollection<OnyxTypes.Transaction>> = {};
Onyx.connect({
    key: ONYXKEYS.COLLECTION.TRANSACTION_DRAFT,
    waitForCollectionCallback: true,
    callback: (value) => {
        allTransactionDrafts = value ?? {};
    },
});

let allTransactionViolations: NonNullable<OnyxCollection<OnyxTypes.TransactionViolations>> = {};
Onyx.connect({
    key: ONYXKEYS.COLLECTION.TRANSACTION_VIOLATIONS,
    waitForCollectionCallback: true,
    callback: (value) => {
        if (!value) {
            allTransactionViolations = {};
            return;
        }

        allTransactionViolations = value;
    },
});

let allDraftSplitTransactions: NonNullable<OnyxCollection<OnyxTypes.Transaction>> = {};
Onyx.connect({
    key: ONYXKEYS.COLLECTION.SPLIT_TRANSACTION_DRAFT,
    waitForCollectionCallback: true,
    callback: (value) => {
        allDraftSplitTransactions = value ?? {};
    },
});

let allNextSteps: NonNullable<OnyxCollection<OnyxTypes.ReportNextStep>> = {};
Onyx.connect({
    key: ONYXKEYS.COLLECTION.NEXT_STEP,
    waitForCollectionCallback: true,
    callback: (value) => {
        allNextSteps = value ?? {};
    },
});

let userAccountID = -1;
let currentUserEmail = '';
Onyx.connect({
    key: ONYXKEYS.SESSION,
    callback: (value) => {
        currentUserEmail = value?.email ?? '';
        userAccountID = value?.accountID ?? -1;
    },
});

let currentUserPersonalDetails: OnyxEntry<OnyxTypes.PersonalDetails>;
Onyx.connect({
    key: ONYXKEYS.PERSONAL_DETAILS_LIST,
    callback: (value) => {
        currentUserPersonalDetails = value?.[userAccountID] ?? undefined;
    },
});

let currentDate: OnyxEntry<string> = '';
Onyx.connect({
    key: ONYXKEYS.CURRENT_DATE,
    callback: (value) => {
        currentDate = value;
    },
});

let quickAction: OnyxEntry<OnyxTypes.QuickAction> = {};
Onyx.connect({
    key: ONYXKEYS.NVP_QUICK_ACTION_GLOBAL_CREATE,
    callback: (value) => {
        quickAction = value;
    },
});

let allReportActions: OnyxCollection<OnyxTypes.ReportActions>;
Onyx.connect({
    key: ONYXKEYS.COLLECTION.REPORT_ACTIONS,
    waitForCollectionCallback: true,
    callback: (actions) => {
        if (!actions) {
            return;
        }
        allReportActions = actions;
    },
});

let activePolicyID: OnyxEntry<string>;
Onyx.connect({
    key: ONYXKEYS.NVP_ACTIVE_POLICY_ID,
    callback: (value) => (activePolicyID = value),
});

let introSelected: OnyxEntry<OnyxTypes.IntroSelected>;
Onyx.connect({
    key: ONYXKEYS.NVP_INTRO_SELECTED,
    callback: (value) => (introSelected = value),
});

let personalDetailsList: OnyxEntry<OnyxTypes.PersonalDetailsList>;
Onyx.connect({
    key: ONYXKEYS.PERSONAL_DETAILS_LIST,
    callback: (value) => (personalDetailsList = value),
});

/**
 * Find the report preview action from given chat report and iou report
 */
function getReportPreviewAction(chatReportID: string, iouReportID: string): OnyxInputValue<ReportAction<typeof CONST.REPORT.ACTIONS.TYPE.REPORT_PREVIEW>> {
    const reportActions = allReportActions?.[`${ONYXKEYS.COLLECTION.REPORT_ACTIONS}${chatReportID}`] ?? {};

    // Find the report preview action from the chat report
    return (
        Object.values(reportActions).find(
            (reportAction): reportAction is ReportAction<typeof CONST.REPORT.ACTIONS.TYPE.REPORT_PREVIEW> =>
                reportAction && ReportActionsUtils.isReportPreviewAction(reportAction) && ReportActionsUtils.getOriginalMessage(reportAction)?.linkedReportID === iouReportID,
        ) ?? null
    );
}

/**
 * Initialize expense info
 * @param reportID to attach the transaction to
 * @param policy
 * @param isFromGlobalCreate
 * @param iouRequestType one of manual/scan/distance
 */
function initMoneyRequest(
    reportID: string,
    policy: OnyxEntry<OnyxTypes.Policy>,
    isFromGlobalCreate: boolean,
    currentIouRequestType: IOURequestType | undefined,
    newIouRequestType: IOURequestType,
) {
    // Generate a brand new transactionID
    const newTransactionID = CONST.IOU.OPTIMISTIC_TRANSACTION_ID;
    const currency = policy?.outputCurrency ?? currentUserPersonalDetails?.localCurrencyCode ?? CONST.CURRENCY.USD;
    // Disabling this line since currentDate can be an empty string
    // eslint-disable-next-line @typescript-eslint/prefer-nullish-coalescing
    const created = currentDate || format(new Date(), 'yyyy-MM-dd');

    // in case we have to re-init money request, but the IOU request type is the same with the old draft transaction,
    // we should keep most of the existing data by using the ONYX MERGE operation
    if (currentIouRequestType === newIouRequestType) {
        // so, we just need to update the reportID, isFromGlobalCreate, created, currency
        Onyx.merge(`${ONYXKEYS.COLLECTION.TRANSACTION_DRAFT}${newTransactionID}`, {
            reportID,
            isFromGlobalCreate,
            created,
            currency,
            transactionID: newTransactionID,
        });
        return;
    }

    const comment: Comment = {};

    // Add initial empty waypoints when starting a distance expense
    if (newIouRequestType === CONST.IOU.REQUEST_TYPE.DISTANCE) {
        comment.waypoints = {
            waypoint0: {keyForList: 'start_waypoint'},
            waypoint1: {keyForList: 'stop_waypoint'},
        };
        if (!isFromGlobalCreate) {
            const customUnitRateID = DistanceRequestUtils.getCustomUnitRateID(reportID);
            comment.customUnit = {customUnitRateID};
        }
    }

    // Store the transaction in Onyx and mark it as not saved so it can be cleaned up later
    // Use set() here so that there is no way that data will be leaked between objects when it gets reset
    Onyx.set(`${ONYXKEYS.COLLECTION.TRANSACTION_DRAFT}${newTransactionID}`, {
        amount: 0,
        attendees: IOUUtils.formatCurrentUserToAttendee(currentUserPersonalDetails, reportID),
        comment,
        created,
        currency,
        iouRequestType: newIouRequestType,
        reportID,
        transactionID: newTransactionID,
        isFromGlobalCreate,
        merchant: CONST.TRANSACTION.PARTIAL_TRANSACTION_MERCHANT,
        splitPayerAccountIDs: currentUserPersonalDetails ? [currentUserPersonalDetails.accountID] : undefined,
    });
}

function createDraftTransaction(transaction: OnyxTypes.Transaction) {
    if (!transaction) {
        return;
    }

    const newTransaction = {
        ...transaction,
    };

    Onyx.set(`${ONYXKEYS.COLLECTION.TRANSACTION_DRAFT}${transaction.transactionID}`, newTransaction);
}

function clearMoneyRequest(transactionID: string, skipConfirmation = false) {
    Onyx.set(`${ONYXKEYS.COLLECTION.SKIP_CONFIRMATION}${transactionID}`, skipConfirmation);
    Onyx.set(`${ONYXKEYS.COLLECTION.TRANSACTION_DRAFT}${transactionID}`, null);
}

function startMoneyRequest(iouType: ValueOf<typeof CONST.IOU.TYPE>, reportID: string, requestType?: IOURequestType, skipConfirmation = false) {
    clearMoneyRequest(CONST.IOU.OPTIMISTIC_TRANSACTION_ID, skipConfirmation);
    switch (requestType) {
        case CONST.IOU.REQUEST_TYPE.MANUAL:
            Navigation.navigate(ROUTES.MONEY_REQUEST_CREATE_TAB_MANUAL.getRoute(CONST.IOU.ACTION.CREATE, iouType, CONST.IOU.OPTIMISTIC_TRANSACTION_ID, reportID));
            return;
        case CONST.IOU.REQUEST_TYPE.SCAN:
            Navigation.navigate(ROUTES.MONEY_REQUEST_CREATE_TAB_SCAN.getRoute(CONST.IOU.ACTION.CREATE, iouType, CONST.IOU.OPTIMISTIC_TRANSACTION_ID, reportID));
            return;
        case CONST.IOU.REQUEST_TYPE.DISTANCE:
            Navigation.navigate(ROUTES.MONEY_REQUEST_CREATE_TAB_DISTANCE.getRoute(CONST.IOU.ACTION.CREATE, iouType, CONST.IOU.OPTIMISTIC_TRANSACTION_ID, reportID));
            return;
        default:
            Navigation.navigate(ROUTES.MONEY_REQUEST_CREATE.getRoute(CONST.IOU.ACTION.CREATE, iouType, CONST.IOU.OPTIMISTIC_TRANSACTION_ID, reportID));
    }
}

function setMoneyRequestAmount(transactionID: string, amount: number, currency: string, shouldShowOriginalAmount = false) {
    Onyx.merge(`${ONYXKEYS.COLLECTION.TRANSACTION_DRAFT}${transactionID}`, {amount, currency, shouldShowOriginalAmount});
}

function setMoneyRequestCreated(transactionID: string, created: string, isDraft: boolean) {
    Onyx.merge(`${isDraft ? ONYXKEYS.COLLECTION.TRANSACTION_DRAFT : ONYXKEYS.COLLECTION.TRANSACTION}${transactionID}`, {created});
}

function setMoneyRequestCurrency(transactionID: string, currency: string, isEditing = false) {
    const fieldToUpdate = isEditing ? 'modifiedCurrency' : 'currency';
    Onyx.merge(`${ONYXKEYS.COLLECTION.TRANSACTION_DRAFT}${transactionID}`, {[fieldToUpdate]: currency});
}

function setMoneyRequestDescription(transactionID: string, comment: string, isDraft: boolean) {
    Onyx.merge(`${isDraft ? ONYXKEYS.COLLECTION.TRANSACTION_DRAFT : ONYXKEYS.COLLECTION.TRANSACTION}${transactionID}`, {comment: {comment: comment.trim()}});
}

function setMoneyRequestMerchant(transactionID: string, merchant: string, isDraft: boolean) {
    Onyx.merge(`${isDraft ? ONYXKEYS.COLLECTION.TRANSACTION_DRAFT : ONYXKEYS.COLLECTION.TRANSACTION}${transactionID}`, {merchant});
}

function setMoneyRequestAttendees(transactionID: string, attendees: Attendee[], isDraft: boolean) {
    Onyx.merge(`${isDraft ? ONYXKEYS.COLLECTION.TRANSACTION_DRAFT : ONYXKEYS.COLLECTION.TRANSACTION}${transactionID}`, {attendees});
}

function setMoneyRequestPendingFields(transactionID: string, pendingFields: OnyxTypes.Transaction['pendingFields']) {
    Onyx.merge(`${ONYXKEYS.COLLECTION.TRANSACTION_DRAFT}${transactionID}`, {pendingFields});
}

function setMoneyRequestCategory(transactionID: string, category: string) {
    Onyx.merge(`${ONYXKEYS.COLLECTION.TRANSACTION_DRAFT}${transactionID}`, {category});
}

function setMoneyRequestTag(transactionID: string, tag: string) {
    Onyx.merge(`${ONYXKEYS.COLLECTION.TRANSACTION_DRAFT}${transactionID}`, {tag});
}

function setMoneyRequestBillable(transactionID: string, billable: boolean) {
    Onyx.merge(`${ONYXKEYS.COLLECTION.TRANSACTION_DRAFT}${transactionID}`, {billable});
}

function setMoneyRequestParticipants(transactionID: string, participants: Participant[] = []) {
    Onyx.merge(`${ONYXKEYS.COLLECTION.TRANSACTION_DRAFT}${transactionID}`, {participants});
}

function setSplitPayer(transactionID: string, payerAccountID: number) {
    Onyx.merge(`${ONYXKEYS.COLLECTION.TRANSACTION_DRAFT}${transactionID}`, {splitPayerAccountIDs: [payerAccountID]});
}

function setMoneyRequestReceipt(transactionID: string, source: string, filename: string, isDraft: boolean, type?: string) {
    Onyx.merge(`${isDraft ? ONYXKEYS.COLLECTION.TRANSACTION_DRAFT : ONYXKEYS.COLLECTION.TRANSACTION}${transactionID}`, {
        receipt: {source, type: type ?? ''},
        filename,
    });
}

/**
 * Set custom unit rateID for the transaction draft
 */
function setCustomUnitRateID(transactionID: string, customUnitRateID: string) {
    Onyx.merge(`${ONYXKEYS.COLLECTION.TRANSACTION_DRAFT}${transactionID}`, {comment: {customUnit: {customUnitRateID}}});
}

/** Set the distance rate of a new  transaction */
function setMoneyRequestDistanceRate(transactionID: string, rateID: string, policyID: string, isDraft: boolean) {
    Onyx.merge(ONYXKEYS.NVP_LAST_SELECTED_DISTANCE_RATES, {[policyID]: rateID});
    Onyx.merge(`${isDraft ? ONYXKEYS.COLLECTION.TRANSACTION_DRAFT : ONYXKEYS.COLLECTION.TRANSACTION}${transactionID}`, {comment: {customUnit: {customUnitRateID: rateID}}});
}

/** Helper function to get the receipt error for expenses, or the generic error if there's no receipt */
function getReceiptError(receipt: OnyxEntry<Receipt>, filename?: string, isScanRequest = true, errorKey?: number): Errors | ErrorFields {
    return isEmptyObject(receipt) || !isScanRequest
        ? ErrorUtils.getMicroSecondOnyxErrorWithTranslationKey('iou.error.genericCreateFailureMessage', errorKey)
        : ErrorUtils.getMicroSecondOnyxErrorObject({error: CONST.IOU.RECEIPT_ERROR, source: receipt.source?.toString() ?? '', filename: filename ?? ''}, errorKey);
}

/** Helper function to get optimistic fields violations onyx data */
function getFieldViolationsOnyxData(iouReport: OnyxTypes.Report): SetRequired<OnyxData, 'optimisticData' | 'failureData'> {
    const missingFields: OnyxTypes.ReportFieldsViolations = {};
    const excludedFields = Object.values(CONST.REPORT_VIOLATIONS_EXCLUDED_FIELDS) as string[];

    Object.values(iouReport.fieldList ?? {}).forEach((field) => {
        if (excludedFields.includes(field.fieldID) || !!field.value || !!field.defaultValue) {
            return;
        }
        // in case of missing field violation the empty object is indicator.
        missingFields[field.fieldID] = {};
    });

    return {
        optimisticData: [
            {
                onyxMethod: Onyx.METHOD.SET,
                key: `${ONYXKEYS.COLLECTION.REPORT_VIOLATIONS}${iouReport.reportID}`,
                value: {
                    fieldRequired: missingFields,
                },
            },
        ],
        failureData: [
            {
                onyxMethod: Onyx.METHOD.SET,
                key: `${ONYXKEYS.COLLECTION.REPORT_VIOLATIONS}${iouReport.reportID}`,
                value: null,
            },
        ],
    };
}

/** Builds the Onyx data for an expense */
function buildOnyxDataForMoneyRequest(
    chatReport: OnyxTypes.OnyxInputOrEntry<OnyxTypes.Report>,
    iouReport: OnyxTypes.Report,
    transaction: OnyxTypes.Transaction,
    chatCreatedAction: OptimisticCreatedReportAction,
    iouCreatedAction: OptimisticCreatedReportAction,
    iouAction: OptimisticIOUReportAction,
    optimisticPersonalDetailListAction: OnyxTypes.PersonalDetailsList,
    reportPreviewAction: ReportAction,
    optimisticPolicyRecentlyUsedCategories: string[],
    optimisticPolicyRecentlyUsedTags: OnyxTypes.RecentlyUsedTags,
    isNewChatReport: boolean,
    transactionThreadReport: OptimisticChatReport | null,
    transactionThreadCreatedReportAction: OptimisticCreatedReportAction | null,
    shouldCreateNewMoneyRequestReport: boolean,
    policy?: OnyxTypes.OnyxInputOrEntry<OnyxTypes.Policy>,
    policyTagList?: OnyxTypes.OnyxInputOrEntry<OnyxTypes.PolicyTagLists>,
    policyCategories?: OnyxTypes.OnyxInputOrEntry<OnyxTypes.PolicyCategories>,
    optimisticNextStep?: OnyxTypes.ReportNextStep | null,
    isOneOnOneSplit = false,
    existingTransactionThreadReportID?: string,
    optimisticRecentlyUsedCurrencies?: string[],
): [OnyxUpdate[], OnyxUpdate[], OnyxUpdate[]] {
    const isScanRequest = TransactionUtils.isScanRequest(transaction);
    const outstandingChildRequest = ReportUtils.getOutstandingChildRequest(iouReport);
    const clearedPendingFields = Object.fromEntries(Object.keys(transaction.pendingFields ?? {}).map((key) => [key, null]));
    const optimisticData: OnyxUpdate[] = [];
    const successData: OnyxUpdate[] = [];
    let newQuickAction: ValueOf<typeof CONST.QUICK_ACTIONS> = isScanRequest ? CONST.QUICK_ACTIONS.REQUEST_SCAN : CONST.QUICK_ACTIONS.REQUEST_MANUAL;
    if (TransactionUtils.isDistanceRequest(transaction)) {
        newQuickAction = CONST.QUICK_ACTIONS.REQUEST_DISTANCE;
    }
    const existingTransactionThreadReport = ReportConnection.getAllReports()?.[`${ONYXKEYS.COLLECTION.REPORT}${existingTransactionThreadReportID}`] ?? null;

    if (chatReport) {
        optimisticData.push({
            // Use SET for new reports because it doesn't exist yet, is faster and we need the data to be available when we navigate to the chat page
            onyxMethod: isNewChatReport ? Onyx.METHOD.SET : Onyx.METHOD.MERGE,
            key: `${ONYXKEYS.COLLECTION.REPORT}${chatReport.reportID}`,
            value: {
                ...chatReport,
                lastReadTime: DateUtils.getDBTime(),
                lastMessageTranslationKey: '',
                iouReportID: iouReport.reportID,
                ...outstandingChildRequest,
                ...(isNewChatReport ? {pendingFields: {createChat: CONST.RED_BRICK_ROAD_PENDING_ACTION.ADD}} : {}),
            },
        });
    }

    optimisticData.push(
        {
            onyxMethod: shouldCreateNewMoneyRequestReport ? Onyx.METHOD.SET : Onyx.METHOD.MERGE,
            key: `${ONYXKEYS.COLLECTION.REPORT}${iouReport.reportID}`,
            value: {
                ...iouReport,
                lastMessageText: ReportActionsUtils.getReportActionText(iouAction),
                lastMessageHtml: ReportActionsUtils.getReportActionHtml(iouAction),
                lastVisibleActionCreated: iouAction.created,
                pendingFields: {
                    ...(shouldCreateNewMoneyRequestReport ? {createChat: CONST.RED_BRICK_ROAD_PENDING_ACTION.ADD} : {preview: CONST.RED_BRICK_ROAD_PENDING_ACTION.UPDATE}),
                },
            },
        },
        {
            onyxMethod: Onyx.METHOD.SET,
            key: `${ONYXKEYS.COLLECTION.TRANSACTION}${transaction.transactionID}`,
            value: transaction,
        },
        isNewChatReport
            ? {
                  onyxMethod: Onyx.METHOD.SET,
                  key: `${ONYXKEYS.COLLECTION.REPORT_ACTIONS}${chatReport?.reportID}`,
                  value: {
                      [chatCreatedAction.reportActionID]: chatCreatedAction,
                      [reportPreviewAction.reportActionID]: reportPreviewAction,
                  },
              }
            : {
                  onyxMethod: Onyx.METHOD.MERGE,
                  key: `${ONYXKEYS.COLLECTION.REPORT_ACTIONS}${chatReport?.reportID}`,
                  value: {
                      [reportPreviewAction.reportActionID]: reportPreviewAction,
                  },
              },
        shouldCreateNewMoneyRequestReport
            ? {
                  onyxMethod: Onyx.METHOD.SET,
                  key: `${ONYXKEYS.COLLECTION.REPORT_ACTIONS}${iouReport.reportID}`,
                  value: {
                      [iouCreatedAction.reportActionID]: iouCreatedAction as OnyxTypes.ReportAction,
                      [iouAction.reportActionID]: iouAction as OnyxTypes.ReportAction,
                  },
              }
            : {
                  onyxMethod: Onyx.METHOD.MERGE,
                  key: `${ONYXKEYS.COLLECTION.REPORT_ACTIONS}${iouReport.reportID}`,
                  value: {
                      [iouAction.reportActionID]: iouAction as OnyxTypes.ReportAction,
                  },
              },
        {
            onyxMethod: Onyx.METHOD.MERGE,
            key: `${ONYXKEYS.COLLECTION.REPORT}${transactionThreadReport?.reportID}`,
            value: {
                ...transactionThreadReport,
                pendingFields: {createChat: CONST.RED_BRICK_ROAD_PENDING_ACTION.ADD},
            },
        },
    );

    if (!isEmptyObject(transactionThreadCreatedReportAction)) {
        optimisticData.push({
            onyxMethod: Onyx.METHOD.MERGE,
            key: `${ONYXKEYS.COLLECTION.REPORT_ACTIONS}${transactionThreadReport?.reportID}`,
            value: {
                [transactionThreadCreatedReportAction.reportActionID]: transactionThreadCreatedReportAction,
            },
        });
    }

    if (optimisticPolicyRecentlyUsedCategories.length) {
        optimisticData.push({
            onyxMethod: Onyx.METHOD.SET,
            key: `${ONYXKEYS.COLLECTION.POLICY_RECENTLY_USED_CATEGORIES}${iouReport.policyID}`,
            value: optimisticPolicyRecentlyUsedCategories,
        });
    }

    if (optimisticRecentlyUsedCurrencies?.length) {
        optimisticData.push({
            onyxMethod: Onyx.METHOD.SET,
            key: ONYXKEYS.RECENTLY_USED_CURRENCIES,
            value: optimisticRecentlyUsedCurrencies,
        });
    }

    if (!isEmptyObject(optimisticPolicyRecentlyUsedTags)) {
        optimisticData.push({
            onyxMethod: Onyx.METHOD.MERGE,
            key: `${ONYXKEYS.COLLECTION.POLICY_RECENTLY_USED_TAGS}${iouReport.policyID}`,
            value: optimisticPolicyRecentlyUsedTags,
        });
    }

    const redundantParticipants: Record<number, null> = {};
    if (!isEmptyObject(optimisticPersonalDetailListAction)) {
        const successPersonalDetailListAction: Record<number, null> = {};

        // BE will send different participants. We clear the optimistic ones to avoid duplicated entries
        Object.keys(optimisticPersonalDetailListAction).forEach((accountIDKey) => {
            const accountID = Number(accountIDKey);
            successPersonalDetailListAction[accountID] = null;
            redundantParticipants[accountID] = null;
        });

        optimisticData.push({
            onyxMethod: Onyx.METHOD.MERGE,
            key: ONYXKEYS.PERSONAL_DETAILS_LIST,
            value: optimisticPersonalDetailListAction,
        });
        successData.push({
            onyxMethod: Onyx.METHOD.MERGE,
            key: ONYXKEYS.PERSONAL_DETAILS_LIST,
            value: successPersonalDetailListAction,
        });
    }

    if (!isEmptyObject(optimisticNextStep)) {
        optimisticData.push({
            onyxMethod: Onyx.METHOD.MERGE,
            key: `${ONYXKEYS.COLLECTION.NEXT_STEP}${iouReport.reportID}`,
            value: optimisticNextStep,
        });
    }

    if (isNewChatReport) {
        successData.push({
            onyxMethod: Onyx.METHOD.MERGE,
            key: `${ONYXKEYS.COLLECTION.REPORT}${chatReport?.reportID}`,
            value: {
                participants: redundantParticipants,
                pendingFields: null,
                errorFields: null,
                isOptimisticReport: false,
            },
        });
    }

    successData.push(
        {
            onyxMethod: Onyx.METHOD.MERGE,
            key: `${ONYXKEYS.COLLECTION.REPORT}${iouReport.reportID}`,
            value: {
                participants: redundantParticipants,
                pendingFields: null,
                errorFields: null,
                isOptimisticReport: false,
            },
        },
        {
            onyxMethod: Onyx.METHOD.MERGE,
            key: `${ONYXKEYS.COLLECTION.REPORT}${transactionThreadReport?.reportID}`,
            value: {
                participants: redundantParticipants,
                pendingFields: null,
                errorFields: null,
                isOptimisticReport: false,
            },
        },
        {
            onyxMethod: Onyx.METHOD.MERGE,
            key: `${ONYXKEYS.COLLECTION.TRANSACTION}${transaction.transactionID}`,
            value: {
                pendingAction: null,
                pendingFields: clearedPendingFields,
                // The routes contains the distance in meters. Clearing the routes ensures we use the distance
                // in the correct unit stored under the transaction customUnit once the request is created.
                // The route is also not saved in the backend, so we can't rely on it.
                routes: null,
            },
        },

        {
            onyxMethod: Onyx.METHOD.MERGE,
            key: `${ONYXKEYS.COLLECTION.REPORT_ACTIONS}${chatReport?.reportID}`,
            value: {
                ...(isNewChatReport
                    ? {
                          [chatCreatedAction.reportActionID]: {
                              pendingAction: null,
                              errors: null,
                          },
                      }
                    : {}),
                [reportPreviewAction.reportActionID]: {
                    pendingAction: null,
                },
            },
        },
        {
            onyxMethod: Onyx.METHOD.MERGE,
            key: `${ONYXKEYS.COLLECTION.REPORT_ACTIONS}${iouReport.reportID}`,
            value: {
                ...(shouldCreateNewMoneyRequestReport
                    ? {
                          [iouCreatedAction.reportActionID]: {
                              pendingAction: null,
                              errors: null,
                          },
                      }
                    : {}),
                [iouAction.reportActionID]: {
                    pendingAction: null,
                    errors: null,
                },
            },
        },
    );

    if (!isEmptyObject(transactionThreadCreatedReportAction)) {
        successData.push({
            onyxMethod: Onyx.METHOD.MERGE,
            key: `${ONYXKEYS.COLLECTION.REPORT_ACTIONS}${transactionThreadReport?.reportID}`,
            value: {
                [transactionThreadCreatedReportAction.reportActionID]: {
                    pendingAction: null,
                    errors: null,
                },
            },
        });
    }

    const errorKey = DateUtils.getMicroseconds();

    const failureData: OnyxUpdate[] = [
        {
            onyxMethod: Onyx.METHOD.MERGE,
            key: `${ONYXKEYS.COLLECTION.REPORT}${chatReport?.reportID}`,
            value: {
                iouReportID: chatReport?.iouReportID,
                lastReadTime: chatReport?.lastReadTime,
                pendingFields: null,
                hasOutstandingChildRequest: chatReport?.hasOutstandingChildRequest,
                ...(isNewChatReport
                    ? {
                          errorFields: {
                              createChat: ErrorUtils.getMicroSecondOnyxErrorWithTranslationKey('report.genericCreateReportFailureMessage'),
                          },
                      }
                    : {}),
            },
        },
        {
            onyxMethod: Onyx.METHOD.MERGE,
            key: `${ONYXKEYS.COLLECTION.REPORT}${iouReport.reportID}`,
            value: {
                pendingFields: null,
                errorFields: {
                    ...(shouldCreateNewMoneyRequestReport ? {createChat: ErrorUtils.getMicroSecondOnyxErrorWithTranslationKey('report.genericCreateReportFailureMessage')} : {}),
                },
            },
        },
        {
            onyxMethod: Onyx.METHOD.MERGE,
            key: `${ONYXKEYS.COLLECTION.REPORT}${transactionThreadReport?.reportID}`,
            value: {
                pendingFields: null,
                errorFields: existingTransactionThreadReport
                    ? null
                    : {
                          createChat: ErrorUtils.getMicroSecondOnyxErrorWithTranslationKey('report.genericCreateReportFailureMessage'),
                      },
            },
        },
        {
            onyxMethod: Onyx.METHOD.MERGE,
            key: `${ONYXKEYS.COLLECTION.TRANSACTION}${transaction.transactionID}`,
            value: {
                // Disabling this line since transaction.filename can be an empty string
                // eslint-disable-next-line @typescript-eslint/prefer-nullish-coalescing
                errors: getReceiptError(transaction.receipt, transaction.filename || transaction.receipt?.filename, isScanRequest, errorKey),
                pendingFields: clearedPendingFields,
            },
        },
        {
            onyxMethod: Onyx.METHOD.MERGE,
            key: `${ONYXKEYS.COLLECTION.REPORT_ACTIONS}${iouReport.reportID}`,
            value: {
                ...(shouldCreateNewMoneyRequestReport
                    ? {
                          [iouCreatedAction.reportActionID]: {
                              // Disabling this line since transaction.filename can be an empty string
                              // eslint-disable-next-line @typescript-eslint/prefer-nullish-coalescing
                              errors: getReceiptError(transaction.receipt, transaction.filename || transaction.receipt?.filename, isScanRequest, errorKey),
                          },
                          [iouAction.reportActionID]: {
                              errors: ErrorUtils.getMicroSecondOnyxErrorWithTranslationKey('iou.error.genericCreateFailureMessage'),
                          },
                      }
                    : {
                          [iouAction.reportActionID]: {
                              // Disabling this line since transaction.filename can be an empty string
                              // eslint-disable-next-line @typescript-eslint/prefer-nullish-coalescing
                              errors: getReceiptError(transaction.receipt, transaction.filename || transaction.receipt?.filename, isScanRequest, errorKey),
                          },
                      }),
            },
        },
    ];

    if (!isOneOnOneSplit) {
        optimisticData.push({
            onyxMethod: Onyx.METHOD.SET,
            key: ONYXKEYS.NVP_QUICK_ACTION_GLOBAL_CREATE,
            value: {
                action: newQuickAction,
                chatReportID: chatReport?.reportID,
                isFirstQuickAction: isEmptyObject(quickAction),
            },
        });
        failureData.push({
            onyxMethod: Onyx.METHOD.SET,
            key: ONYXKEYS.NVP_QUICK_ACTION_GLOBAL_CREATE,
            value: quickAction ?? null,
        });
    }

    if (!isEmptyObject(transactionThreadCreatedReportAction)) {
        failureData.push({
            onyxMethod: Onyx.METHOD.MERGE,
            key: `${ONYXKEYS.COLLECTION.REPORT_ACTIONS}${transactionThreadReport?.reportID}`,
            value: {
                [transactionThreadCreatedReportAction.reportActionID]: {
                    errors: ErrorUtils.getMicroSecondOnyxErrorWithTranslationKey('iou.error.genericCreateFailureMessage'),
                },
            },
        });
    }

    // We don't need to compute violations unless we're on a paid policy
    if (!policy || !PolicyUtils.isPaidGroupPolicy(policy)) {
        return [optimisticData, successData, failureData];
    }

    const violationsOnyxData = ViolationsUtils.getViolationsOnyxData(
        transaction,
        [],
        policy,
        policyTagList ?? {},
        policyCategories ?? {},
        PolicyUtils.hasDependentTags(policy, policyTagList ?? {}),
    );

    if (violationsOnyxData) {
        optimisticData.push(violationsOnyxData);
        failureData.push({
            onyxMethod: Onyx.METHOD.SET,
            key: `${ONYXKEYS.COLLECTION.TRANSACTION_VIOLATIONS}${transaction.transactionID}`,
            value: [],
        });
    }

    return [optimisticData, successData, failureData];
}

/** Builds the Onyx data for an invoice */
function buildOnyxDataForInvoice(
    chatReport: OnyxEntry<OnyxTypes.Report>,
    iouReport: OnyxTypes.Report,
    transaction: OnyxTypes.Transaction,
    chatCreatedAction: OptimisticCreatedReportAction,
    iouCreatedAction: OptimisticCreatedReportAction,
    iouAction: OptimisticIOUReportAction,
    optimisticPersonalDetailListAction: OnyxTypes.PersonalDetailsList,
    reportPreviewAction: ReportAction,
    optimisticPolicyRecentlyUsedCategories: string[],
    optimisticPolicyRecentlyUsedTags: OnyxTypes.RecentlyUsedTags,
    isNewChatReport: boolean,
    transactionThreadReport: OptimisticChatReport,
    transactionThreadCreatedReportAction: OptimisticCreatedReportAction | null,
    policy?: OnyxEntry<OnyxTypes.Policy>,
    policyTagList?: OnyxEntry<OnyxTypes.PolicyTagLists>,
    policyCategories?: OnyxEntry<OnyxTypes.PolicyCategories>,
    optimisticRecentlyUsedCurrencies?: string[],
    companyName?: string,
    companyWebsite?: string,
): [OnyxUpdate[], OnyxUpdate[], OnyxUpdate[]] {
    const clearedPendingFields = Object.fromEntries(Object.keys(transaction.pendingFields ?? {}).map((key) => [key, null]));
    const optimisticData: OnyxUpdate[] = [
        {
            onyxMethod: Onyx.METHOD.SET,
            key: `${ONYXKEYS.COLLECTION.REPORT}${iouReport.reportID}`,
            value: {
                ...iouReport,
                lastMessageText: ReportActionsUtils.getReportActionText(iouAction),
                lastMessageHtml: ReportActionsUtils.getReportActionHtml(iouAction),
                pendingFields: {
                    createChat: CONST.RED_BRICK_ROAD_PENDING_ACTION.ADD,
                },
            },
        },
        {
            onyxMethod: Onyx.METHOD.SET,
            key: `${ONYXKEYS.COLLECTION.TRANSACTION}${transaction.transactionID}`,
            value: transaction,
        },
        isNewChatReport
            ? {
                  onyxMethod: Onyx.METHOD.SET,
                  key: `${ONYXKEYS.COLLECTION.REPORT_ACTIONS}${chatReport?.reportID}`,
                  value: {
                      [chatCreatedAction.reportActionID]: chatCreatedAction,
                      [reportPreviewAction.reportActionID]: reportPreviewAction,
                  },
              }
            : {
                  onyxMethod: Onyx.METHOD.MERGE,
                  key: `${ONYXKEYS.COLLECTION.REPORT_ACTIONS}${chatReport?.reportID}`,
                  value: {
                      [reportPreviewAction.reportActionID]: reportPreviewAction,
                  },
              },
        {
            onyxMethod: Onyx.METHOD.MERGE,
            key: `${ONYXKEYS.COLLECTION.REPORT_ACTIONS}${iouReport.reportID}`,
            value: {
                [iouCreatedAction.reportActionID]: iouCreatedAction as OnyxTypes.ReportAction,
                [iouAction.reportActionID]: iouAction as OnyxTypes.ReportAction,
            },
        },
        {
            onyxMethod: Onyx.METHOD.MERGE,
            key: `${ONYXKEYS.COLLECTION.REPORT}${transactionThreadReport.reportID}`,
            value: transactionThreadReport,
        },
        {
            onyxMethod: Onyx.METHOD.MERGE,
            key: `${ONYXKEYS.COLLECTION.REPORT_ACTIONS}${transactionThreadReport.reportID}`,
            value: {
                [transactionThreadCreatedReportAction?.reportActionID ?? '-1']: transactionThreadCreatedReportAction,
            },
        },
    ];
    const successData: OnyxUpdate[] = [];

    if (chatReport) {
        optimisticData.push({
            // Use SET for new reports because it doesn't exist yet, is faster and we need the data to be available when we navigate to the chat page
            onyxMethod: isNewChatReport ? Onyx.METHOD.SET : Onyx.METHOD.MERGE,
            key: `${ONYXKEYS.COLLECTION.REPORT}${chatReport.reportID}`,
            value: {
                ...chatReport,
                lastReadTime: DateUtils.getDBTime(),
                lastMessageTranslationKey: '',
                iouReportID: iouReport.reportID,
                ...(isNewChatReport ? {pendingFields: {createChat: CONST.RED_BRICK_ROAD_PENDING_ACTION.ADD}} : {}),
            },
        });
    }

    if (optimisticPolicyRecentlyUsedCategories.length) {
        optimisticData.push({
            onyxMethod: Onyx.METHOD.SET,
            key: `${ONYXKEYS.COLLECTION.POLICY_RECENTLY_USED_CATEGORIES}${iouReport.policyID}`,
            value: optimisticPolicyRecentlyUsedCategories,
        });
    }

    if (optimisticRecentlyUsedCurrencies?.length) {
        optimisticData.push({
            onyxMethod: Onyx.METHOD.SET,
            key: ONYXKEYS.RECENTLY_USED_CURRENCIES,
            value: optimisticRecentlyUsedCurrencies,
        });
    }

    if (!isEmptyObject(optimisticPolicyRecentlyUsedTags)) {
        optimisticData.push({
            onyxMethod: Onyx.METHOD.MERGE,
            key: `${ONYXKEYS.COLLECTION.POLICY_RECENTLY_USED_TAGS}${iouReport.policyID}`,
            value: optimisticPolicyRecentlyUsedTags,
        });
    }

    const redundantParticipants: Record<number, null> = {};
    if (!isEmptyObject(optimisticPersonalDetailListAction)) {
        const successPersonalDetailListAction: Record<number, null> = {};

        // BE will send different participants. We clear the optimistic ones to avoid duplicated entries
        Object.keys(optimisticPersonalDetailListAction).forEach((accountIDKey) => {
            const accountID = Number(accountIDKey);
            successPersonalDetailListAction[accountID] = null;
            redundantParticipants[accountID] = null;
        });

        optimisticData.push({
            onyxMethod: Onyx.METHOD.MERGE,
            key: ONYXKEYS.PERSONAL_DETAILS_LIST,
            value: optimisticPersonalDetailListAction,
        });
        successData.push({
            onyxMethod: Onyx.METHOD.MERGE,
            key: ONYXKEYS.PERSONAL_DETAILS_LIST,
            value: successPersonalDetailListAction,
        });
    }

    successData.push(
        {
            onyxMethod: Onyx.METHOD.MERGE,
            key: `${ONYXKEYS.COLLECTION.REPORT}${iouReport.reportID}`,
            value: {
                participants: redundantParticipants,
                pendingFields: null,
                errorFields: null,
                isOptimisticReport: false,
            },
        },
        {
            onyxMethod: Onyx.METHOD.MERGE,
            key: `${ONYXKEYS.COLLECTION.REPORT}${transactionThreadReport.reportID}`,
            value: {
                participants: redundantParticipants,
                pendingFields: null,
                errorFields: null,
                isOptimisticReport: false,
            },
        },
        {
            onyxMethod: Onyx.METHOD.MERGE,
            key: `${ONYXKEYS.COLLECTION.TRANSACTION}${transaction.transactionID}`,
            value: {
                pendingAction: null,
                pendingFields: clearedPendingFields,
            },
        },
        {
            onyxMethod: Onyx.METHOD.MERGE,
            key: `${ONYXKEYS.COLLECTION.REPORT_ACTIONS}${chatReport?.reportID}`,
            value: {
                ...(isNewChatReport
                    ? {
                          [chatCreatedAction.reportActionID]: {
                              pendingAction: null,
                              errors: null,
                          },
                      }
                    : {}),
                [reportPreviewAction.reportActionID]: {
                    pendingAction: null,
                },
            },
        },
        {
            onyxMethod: Onyx.METHOD.MERGE,
            key: `${ONYXKEYS.COLLECTION.REPORT_ACTIONS}${iouReport.reportID}`,
            value: {
                [iouCreatedAction.reportActionID]: {
                    pendingAction: null,
                    errors: null,
                },
                [iouAction.reportActionID]: {
                    pendingAction: null,
                    errors: null,
                },
            },
        },
        {
            onyxMethod: Onyx.METHOD.MERGE,
            key: `${ONYXKEYS.COLLECTION.REPORT_ACTIONS}${transactionThreadReport.reportID}`,
            value: {
                [transactionThreadCreatedReportAction?.reportActionID ?? '-1']: {
                    pendingAction: null,
                    errors: null,
                },
            },
        },
    );

    if (isNewChatReport) {
        successData.push({
            onyxMethod: Onyx.METHOD.MERGE,
            key: `${ONYXKEYS.COLLECTION.REPORT}${chatReport?.reportID}`,
            value: {
                participants: redundantParticipants,
                pendingFields: null,
                errorFields: null,
                isOptimisticReport: false,
            },
        });
    }

    const errorKey = DateUtils.getMicroseconds();

    const failureData: OnyxUpdate[] = [
        {
            onyxMethod: Onyx.METHOD.MERGE,
            key: `${ONYXKEYS.COLLECTION.REPORT}${chatReport?.reportID}`,
            value: {
                iouReportID: chatReport?.iouReportID,
                lastReadTime: chatReport?.lastReadTime,
                pendingFields: null,
                hasOutstandingChildRequest: chatReport?.hasOutstandingChildRequest,
                ...(isNewChatReport
                    ? {
                          errorFields: {
                              createChat: ErrorUtils.getMicroSecondOnyxErrorWithTranslationKey('report.genericCreateReportFailureMessage'),
                          },
                      }
                    : {}),
            },
        },
        {
            onyxMethod: Onyx.METHOD.MERGE,
            key: `${ONYXKEYS.COLLECTION.REPORT}${iouReport.reportID}`,
            value: {
                pendingFields: null,
                errorFields: {
                    createChat: ErrorUtils.getMicroSecondOnyxErrorWithTranslationKey('report.genericCreateReportFailureMessage'),
                },
            },
        },
        {
            onyxMethod: Onyx.METHOD.MERGE,
            key: `${ONYXKEYS.COLLECTION.REPORT}${transactionThreadReport.reportID}`,
            value: {
                errorFields: {
                    createChat: ErrorUtils.getMicroSecondOnyxErrorWithTranslationKey('report.genericCreateReportFailureMessage'),
                },
            },
        },
        {
            onyxMethod: Onyx.METHOD.MERGE,
            key: `${ONYXKEYS.COLLECTION.TRANSACTION}${transaction.transactionID}`,
            value: {
                errors: ErrorUtils.getMicroSecondOnyxErrorWithTranslationKey('iou.error.genericCreateInvoiceFailureMessage'),
                pendingAction: null,
                pendingFields: clearedPendingFields,
            },
        },
        {
            onyxMethod: Onyx.METHOD.MERGE,
            key: `${ONYXKEYS.COLLECTION.REPORT_ACTIONS}${iouReport.reportID}`,
            value: {
                [iouCreatedAction.reportActionID]: {
                    // Disabling this line since transaction.filename can be an empty string
                    // eslint-disable-next-line @typescript-eslint/prefer-nullish-coalescing
                    errors: getReceiptError(transaction.receipt, transaction.filename || transaction.receipt?.filename, false, errorKey),
                },
                [iouAction.reportActionID]: {
                    errors: ErrorUtils.getMicroSecondOnyxErrorWithTranslationKey('iou.error.genericCreateInvoiceFailureMessage'),
                },
            },
        },
        {
            onyxMethod: Onyx.METHOD.MERGE,
            key: `${ONYXKEYS.COLLECTION.REPORT_ACTIONS}${transactionThreadReport.reportID}`,
            value: {
                [transactionThreadCreatedReportAction?.reportActionID ?? '-1']: {
                    errors: ErrorUtils.getMicroSecondOnyxErrorWithTranslationKey('iou.error.genericCreateInvoiceFailureMessage', errorKey),
                },
            },
        },
    ];

    if (companyName && companyWebsite) {
        optimisticData.push({
            onyxMethod: Onyx.METHOD.MERGE,
            key: `${ONYXKEYS.COLLECTION.POLICY}${policy?.id}`,
            value: {
                invoice: {
                    companyName,
                    companyWebsite,
                    pendingFields: {
                        companyName: CONST.RED_BRICK_ROAD_PENDING_ACTION.UPDATE,
                        companyWebsite: CONST.RED_BRICK_ROAD_PENDING_ACTION.UPDATE,
                    },
                },
            },
        });
        successData.push({
            onyxMethod: Onyx.METHOD.MERGE,
            key: `${ONYXKEYS.COLLECTION.POLICY}${policy?.id}`,
            value: {
                invoice: {
                    pendingFields: {
                        companyName: null,
                        companyWebsite: null,
                    },
                },
            },
        });
        failureData.push({
            onyxMethod: Onyx.METHOD.MERGE,
            key: `${ONYXKEYS.COLLECTION.POLICY}${policy?.id}`,
            value: {
                invoice: {
                    companyName: null,
                    companyWebsite: null,
                    pendingFields: {
                        companyName: null,
                        companyWebsite: null,
                    },
                },
            },
        });
    }

    // We don't need to compute violations unless we're on a paid policy
    if (!policy || !PolicyUtils.isPaidGroupPolicy(policy)) {
        return [optimisticData, successData, failureData];
    }

    const violationsOnyxData = ViolationsUtils.getViolationsOnyxData(
        transaction,
        [],
        policy,
        policyTagList ?? {},
        policyCategories ?? {},
        PolicyUtils.hasDependentTags(policy, policyTagList ?? {}),
    );

    if (violationsOnyxData) {
        optimisticData.push(violationsOnyxData);
        failureData.push({
            onyxMethod: Onyx.METHOD.SET,
            key: `${ONYXKEYS.COLLECTION.TRANSACTION_VIOLATIONS}${transaction.transactionID}`,
            value: [],
        });
    }

    return [optimisticData, successData, failureData];
}

/** Builds the Onyx data for track expense */
function buildOnyxDataForTrackExpense(
    chatReport: OnyxInputValue<OnyxTypes.Report>,
    iouReport: OnyxInputValue<OnyxTypes.Report>,
    transaction: OnyxTypes.Transaction,
    iouCreatedAction: OptimisticCreatedReportAction,
    iouAction: OptimisticIOUReportAction,
    reportPreviewAction: OnyxInputValue<ReportAction>,
    transactionThreadReport: OptimisticChatReport | null,
    transactionThreadCreatedReportAction: OptimisticCreatedReportAction | null,
    shouldCreateNewMoneyRequestReport: boolean,
    policy?: OnyxInputValue<OnyxTypes.Policy>,
    policyTagList?: OnyxInputValue<OnyxTypes.PolicyTagLists>,
    policyCategories?: OnyxInputValue<OnyxTypes.PolicyCategories>,
    existingTransactionThreadReportID?: string,
    actionableTrackExpenseWhisper?: OnyxInputValue<OnyxTypes.ReportAction>,
): [OnyxUpdate[], OnyxUpdate[], OnyxUpdate[]] {
    const isScanRequest = TransactionUtils.isScanRequest(transaction);
    const isDistanceRequest = TransactionUtils.isDistanceRequest(transaction);
    const clearedPendingFields = Object.fromEntries(Object.keys(transaction.pendingFields ?? {}).map((key) => [key, null]));
    const optimisticData: OnyxUpdate[] = [];
    const successData: OnyxUpdate[] = [];
    const failureData: OnyxUpdate[] = [];

    let newQuickAction: ValueOf<typeof CONST.QUICK_ACTIONS> = CONST.QUICK_ACTIONS.TRACK_MANUAL;
    if (isScanRequest) {
        newQuickAction = CONST.QUICK_ACTIONS.TRACK_SCAN;
    } else if (isDistanceRequest) {
        newQuickAction = CONST.QUICK_ACTIONS.TRACK_DISTANCE;
    }
    const existingTransactionThreadReport = ReportConnection.getAllReports()?.[`${ONYXKEYS.COLLECTION.REPORT}${existingTransactionThreadReportID}`] ?? null;

    if (chatReport) {
        optimisticData.push(
            {
                onyxMethod: Onyx.METHOD.MERGE,
                key: `${ONYXKEYS.COLLECTION.REPORT}${chatReport.reportID}`,
                value: {
                    ...chatReport,
                    lastMessageText: ReportActionsUtils.getReportActionText(iouAction),
                    lastMessageHtml: ReportActionsUtils.getReportActionHtml(iouAction),
                    lastReadTime: DateUtils.getDBTime(),
                    iouReportID: iouReport?.reportID,
                },
            },
            {
                onyxMethod: Onyx.METHOD.SET,
                key: ONYXKEYS.NVP_QUICK_ACTION_GLOBAL_CREATE,
                value: {
                    action: newQuickAction,
                    chatReportID: chatReport.reportID,
                    isFirstQuickAction: isEmptyObject(quickAction),
                },
            },
        );

        if (actionableTrackExpenseWhisper && !iouReport) {
            optimisticData.push({
                onyxMethod: Onyx.METHOD.MERGE,
                key: `${ONYXKEYS.COLLECTION.REPORT_ACTIONS}${chatReport?.reportID}`,
                value: {
                    [actionableTrackExpenseWhisper.reportActionID]: actionableTrackExpenseWhisper,
                },
            });
            optimisticData.push({
                onyxMethod: Onyx.METHOD.MERGE,
                key: `${ONYXKEYS.COLLECTION.REPORT}${chatReport.reportID}`,
                value: {
                    lastVisibleActionCreated: actionableTrackExpenseWhisper.created,
                    lastMessageText: CONST.ACTIONABLE_TRACK_EXPENSE_WHISPER_MESSAGE,
                },
            });
            successData.push({
                onyxMethod: Onyx.METHOD.MERGE,
                key: `${ONYXKEYS.COLLECTION.REPORT_ACTIONS}${chatReport?.reportID}`,
                value: {
                    [actionableTrackExpenseWhisper.reportActionID]: {pendingAction: null, errors: null},
                },
            });
            failureData.push({
                onyxMethod: Onyx.METHOD.SET,
                key: `${ONYXKEYS.COLLECTION.REPORT_ACTIONS}${chatReport?.reportID}`,
                value: {[actionableTrackExpenseWhisper.reportActionID]: {} as ReportAction},
            });
        }
    }

    if (iouReport) {
        optimisticData.push(
            {
                onyxMethod: shouldCreateNewMoneyRequestReport ? Onyx.METHOD.SET : Onyx.METHOD.MERGE,
                key: `${ONYXKEYS.COLLECTION.REPORT}${iouReport.reportID}`,
                value: {
                    ...iouReport,
                    lastMessageText: ReportActionsUtils.getReportActionText(iouAction),
                    lastMessageHtml: ReportActionsUtils.getReportActionHtml(iouAction),
                    pendingFields: {
                        ...(shouldCreateNewMoneyRequestReport ? {createChat: CONST.RED_BRICK_ROAD_PENDING_ACTION.ADD} : {preview: CONST.RED_BRICK_ROAD_PENDING_ACTION.UPDATE}),
                    },
                },
            },
            shouldCreateNewMoneyRequestReport
                ? {
                      onyxMethod: Onyx.METHOD.SET,
                      key: `${ONYXKEYS.COLLECTION.REPORT_ACTIONS}${iouReport.reportID}`,
                      value: {
                          [iouCreatedAction.reportActionID]: iouCreatedAction as OnyxTypes.ReportAction,
                          [iouAction.reportActionID]: iouAction as OnyxTypes.ReportAction,
                      },
                  }
                : {
                      onyxMethod: Onyx.METHOD.MERGE,
                      key: `${ONYXKEYS.COLLECTION.REPORT_ACTIONS}${iouReport.reportID}`,
                      value: {
                          [iouAction.reportActionID]: iouAction as OnyxTypes.ReportAction,
                      },
                  },
            {
                onyxMethod: Onyx.METHOD.MERGE,
                key: `${ONYXKEYS.COLLECTION.REPORT_ACTIONS}${chatReport?.reportID}`,
                value: {
                    ...(reportPreviewAction && {[reportPreviewAction.reportActionID]: reportPreviewAction}),
                },
            },
        );
    } else {
        optimisticData.push({
            onyxMethod: Onyx.METHOD.MERGE,
            key: `${ONYXKEYS.COLLECTION.REPORT_ACTIONS}${chatReport?.reportID}`,
            value: {
                [iouAction.reportActionID]: iouAction as OnyxTypes.ReportAction,
            },
        });
    }

    optimisticData.push(
        {
            onyxMethod: Onyx.METHOD.SET,
            key: `${ONYXKEYS.COLLECTION.TRANSACTION}${transaction.transactionID}`,
            value: transaction,
        },
        {
            onyxMethod: Onyx.METHOD.MERGE,
            key: `${ONYXKEYS.COLLECTION.REPORT}${transactionThreadReport?.reportID}`,
            value: {
                ...transactionThreadReport,
                pendingFields: {createChat: CONST.RED_BRICK_ROAD_PENDING_ACTION.ADD},
            },
        },
    );

    if (!isEmptyObject(transactionThreadCreatedReportAction)) {
        optimisticData.push({
            onyxMethod: Onyx.METHOD.MERGE,
            key: `${ONYXKEYS.COLLECTION.REPORT_ACTIONS}${transactionThreadReport?.reportID}`,
            value: {
                [transactionThreadCreatedReportAction.reportActionID]: transactionThreadCreatedReportAction,
            },
        });
    }

    if (iouReport) {
        successData.push(
            {
                onyxMethod: Onyx.METHOD.MERGE,
                key: `${ONYXKEYS.COLLECTION.REPORT}${iouReport?.reportID}`,
                value: {
                    pendingFields: null,
                    errorFields: null,
                },
            },
            {
                onyxMethod: Onyx.METHOD.MERGE,
                key: `${ONYXKEYS.COLLECTION.REPORT_ACTIONS}${iouReport?.reportID}`,
                value: {
                    ...(shouldCreateNewMoneyRequestReport
                        ? {
                              [iouCreatedAction.reportActionID]: {
                                  pendingAction: null,
                                  errors: null,
                              },
                          }
                        : {}),
                    [iouAction.reportActionID]: {
                        pendingAction: null,
                        errors: null,
                    },
                },
            },
            {
                onyxMethod: Onyx.METHOD.MERGE,
                key: `${ONYXKEYS.COLLECTION.REPORT_ACTIONS}${chatReport?.reportID}`,
                value: {
                    ...(reportPreviewAction && {[reportPreviewAction.reportActionID]: {pendingAction: null}}),
                },
            },
        );
    } else {
        successData.push({
            onyxMethod: Onyx.METHOD.MERGE,
            key: `${ONYXKEYS.COLLECTION.REPORT_ACTIONS}${chatReport?.reportID}`,
            value: {
                [iouAction.reportActionID]: {
                    pendingAction: null,
                    errors: null,
                },
                ...(reportPreviewAction && {[reportPreviewAction.reportActionID]: {pendingAction: null}}),
            },
        });
    }

    successData.push(
        {
            onyxMethod: Onyx.METHOD.MERGE,
            key: `${ONYXKEYS.COLLECTION.REPORT}${transactionThreadReport?.reportID}`,
            value: {
                pendingFields: null,
                errorFields: null,
            },
        },
        {
            onyxMethod: Onyx.METHOD.MERGE,
            key: `${ONYXKEYS.COLLECTION.TRANSACTION}${transaction.transactionID}`,
            value: {
                pendingAction: null,
                pendingFields: clearedPendingFields,
                routes: null,
            },
        },
    );

    if (!isEmptyObject(transactionThreadCreatedReportAction)) {
        successData.push({
            onyxMethod: Onyx.METHOD.MERGE,
            key: `${ONYXKEYS.COLLECTION.REPORT_ACTIONS}${transactionThreadReport?.reportID}`,
            value: {
                [transactionThreadCreatedReportAction.reportActionID]: {
                    pendingAction: null,
                    errors: null,
                },
            },
        });
    }

    failureData.push({
        onyxMethod: Onyx.METHOD.SET,
        key: ONYXKEYS.NVP_QUICK_ACTION_GLOBAL_CREATE,
        value: quickAction ?? null,
    });

    if (iouReport) {
        failureData.push(
            {
                onyxMethod: Onyx.METHOD.MERGE,
                key: `${ONYXKEYS.COLLECTION.REPORT}${iouReport.reportID}`,
                value: {
                    pendingFields: null,
                    errorFields: {
                        ...(shouldCreateNewMoneyRequestReport ? {createChat: ErrorUtils.getMicroSecondOnyxErrorWithTranslationKey('report.genericCreateReportFailureMessage')} : {}),
                    },
                },
            },
            {
                onyxMethod: Onyx.METHOD.MERGE,
                key: `${ONYXKEYS.COLLECTION.REPORT_ACTIONS}${iouReport.reportID}`,
                value: {
                    ...(shouldCreateNewMoneyRequestReport
                        ? {
                              [iouCreatedAction.reportActionID]: {
                                  // Disabling this line since transaction.filename can be an empty string
                                  // eslint-disable-next-line @typescript-eslint/prefer-nullish-coalescing
                                  errors: getReceiptError(transaction.receipt, transaction.filename || transaction.receipt?.filename, isScanRequest),
                              },
                              [iouAction.reportActionID]: {
                                  errors: ErrorUtils.getMicroSecondOnyxErrorWithTranslationKey('iou.error.genericCreateFailureMessage'),
                              },
                          }
                        : {
                              [iouAction.reportActionID]: {
                                  // Disabling this line since transaction.filename can be an empty string
                                  // eslint-disable-next-line @typescript-eslint/prefer-nullish-coalescing
                                  errors: getReceiptError(transaction.receipt, transaction.filename || transaction.receipt?.filename, isScanRequest),
                              },
                          }),
                },
            },
        );
    } else {
        failureData.push({
            onyxMethod: Onyx.METHOD.MERGE,
            key: `${ONYXKEYS.COLLECTION.REPORT_ACTIONS}${chatReport?.reportID}`,
            value: {
                [iouAction.reportActionID]: {
                    // Disabling this line since transaction.filename can be an empty string
                    // eslint-disable-next-line @typescript-eslint/prefer-nullish-coalescing
                    errors: getReceiptError(transaction.receipt, transaction.filename || transaction.receipt?.filename, isScanRequest),
                },
            },
        });
    }

    failureData.push(
        {
            onyxMethod: Onyx.METHOD.MERGE,
            key: `${ONYXKEYS.COLLECTION.REPORT}${chatReport?.reportID}`,
            value: {
                lastReadTime: chatReport?.lastReadTime,
                lastMessageText: chatReport?.lastMessageText,
                lastMessageHtml: chatReport?.lastMessageHtml,
            },
        },
        {
            onyxMethod: Onyx.METHOD.MERGE,
            key: `${ONYXKEYS.COLLECTION.REPORT}${transactionThreadReport?.reportID}`,
            value: {
                pendingFields: null,
                errorFields: existingTransactionThreadReport
                    ? null
                    : {
                          createChat: ErrorUtils.getMicroSecondOnyxErrorWithTranslationKey('report.genericCreateReportFailureMessage'),
                      },
            },
        },
        {
            onyxMethod: Onyx.METHOD.MERGE,
            key: `${ONYXKEYS.COLLECTION.TRANSACTION}${transaction.transactionID}`,
            value: {
                // Disabling this line since transaction.filename can be an empty string
                // eslint-disable-next-line @typescript-eslint/prefer-nullish-coalescing
                errors: getReceiptError(transaction.receipt, transaction.filename || transaction.receipt?.filename, isScanRequest),
                pendingFields: clearedPendingFields,
            },
        },
        {
            onyxMethod: Onyx.METHOD.MERGE,
            key: `${ONYXKEYS.COLLECTION.REPORT_ACTIONS}${transactionThreadReport?.reportID}`,
            value: {
                [transactionThreadCreatedReportAction?.reportActionID ?? '-1']: {
                    errors: ErrorUtils.getMicroSecondOnyxErrorWithTranslationKey('iou.error.genericCreateFailureMessage'),
                },
            },
        },
    );

    // We don't need to compute violations unless we're on a paid policy
    if (!policy || !PolicyUtils.isPaidGroupPolicy(policy)) {
        return [optimisticData, successData, failureData];
    }

    const violationsOnyxData = ViolationsUtils.getViolationsOnyxData(
        transaction,
        [],
        policy,
        policyTagList ?? {},
        policyCategories ?? {},
        PolicyUtils.hasDependentTags(policy, policyTagList ?? {}),
    );

    if (violationsOnyxData) {
        optimisticData.push(violationsOnyxData);
        failureData.push({
            onyxMethod: Onyx.METHOD.SET,
            key: `${ONYXKEYS.COLLECTION.TRANSACTION_VIOLATIONS}${transaction.transactionID}`,
            value: [],
        });
    }

    // Show field violations only for control policies
    if (PolicyUtils.isControlPolicy(policy) && iouReport) {
        const {optimisticData: fieldViolationsOptimisticData, failureData: fieldViolationsFailureData} = getFieldViolationsOnyxData(iouReport);
        optimisticData.push(...fieldViolationsOptimisticData);
        failureData.push(...fieldViolationsFailureData);
    }

    return [optimisticData, successData, failureData];
}

function getDeleteTrackExpenseInformation(
    chatReportID: string,
    transactionID: string,
    reportAction: OnyxTypes.ReportAction,
    shouldDeleteTransactionFromOnyx = true,
    isMovingTransactionFromTrackExpense = false,
    actionableWhisperReportActionID = '',
    resolution = '',
) {
    const allReports = ReportConnection.getAllReports();
    // STEP 1: Get all collections we're updating
    const chatReport = allReports?.[`${ONYXKEYS.COLLECTION.REPORT}${chatReportID}`] ?? null;
    const transaction = allTransactions[`${ONYXKEYS.COLLECTION.TRANSACTION}${transactionID}`];
    const transactionViolations = allTransactionViolations[`${ONYXKEYS.COLLECTION.TRANSACTION_VIOLATIONS}${transactionID}`];
    const transactionThreadID = reportAction.childReportID;
    let transactionThread = null;
    if (transactionThreadID) {
        transactionThread = allReports?.[`${ONYXKEYS.COLLECTION.REPORT}${transactionThreadID}`] ?? null;
    }

    // STEP 2: Decide if we need to:
    // 1. Delete the transactionThread - delete if there are no visible comments in the thread and we're not moving the transaction
    // 2. Update the moneyRequestPreview to show [Deleted expense] - update if the transactionThread exists AND it isn't being deleted and we're not moving the transaction
    const shouldDeleteTransactionThread = !isMovingTransactionFromTrackExpense && (transactionThreadID ? (reportAction?.childVisibleActionCount ?? 0) === 0 : false);

    const shouldShowDeletedRequestMessage = !isMovingTransactionFromTrackExpense && !!transactionThreadID && !shouldDeleteTransactionThread;

    // STEP 3: Update the IOU reportAction.
    const updatedReportAction = {
        [reportAction.reportActionID]: {
            pendingAction: shouldShowDeletedRequestMessage ? CONST.RED_BRICK_ROAD_PENDING_ACTION.UPDATE : CONST.RED_BRICK_ROAD_PENDING_ACTION.DELETE,
            previousMessage: reportAction.message,
            message: [
                {
                    type: 'COMMENT',
                    html: '',
                    text: '',
                    isEdited: true,
                    isDeletedParentAction: shouldShowDeletedRequestMessage,
                },
            ],
            originalMessage: {
                IOUTransactionID: null,
            },
            errors: undefined,
        },
        ...(actionableWhisperReportActionID && {[actionableWhisperReportActionID]: {originalMessage: {resolution}}}),
    } as OnyxTypes.ReportActions;
    let canUserPerformWriteAction = true;
    if (chatReport) {
        canUserPerformWriteAction = !!ReportUtils.canUserPerformWriteAction(chatReport);
    }
    const lastVisibleAction = ReportActionsUtils.getLastVisibleAction(chatReport?.reportID ?? '-1', canUserPerformWriteAction, updatedReportAction);
    const {lastMessageText = '', lastMessageHtml = ''} = ReportActionsUtils.getLastVisibleMessage(chatReport?.reportID ?? '-1', canUserPerformWriteAction, updatedReportAction);

    // STEP 4: Build Onyx data
    const optimisticData: OnyxUpdate[] = [];

    if (shouldDeleteTransactionFromOnyx) {
        optimisticData.push({
            onyxMethod: Onyx.METHOD.SET,
            key: `${ONYXKEYS.COLLECTION.TRANSACTION}${transactionID}`,
            value: null,
        });
    }

    optimisticData.push({
        onyxMethod: Onyx.METHOD.SET,
        key: `${ONYXKEYS.COLLECTION.TRANSACTION_VIOLATIONS}${transactionID}`,
        value: null,
    });

    if (shouldDeleteTransactionThread) {
        optimisticData.push(
            {
                onyxMethod: Onyx.METHOD.SET,
                key: `${ONYXKEYS.COLLECTION.REPORT}${transactionThreadID}`,
                value: null,
            },
            {
                onyxMethod: Onyx.METHOD.SET,
                key: `${ONYXKEYS.COLLECTION.REPORT_ACTIONS}${transactionThreadID}`,
                value: null,
            },
        );
    }

    optimisticData.push(
        {
            onyxMethod: Onyx.METHOD.MERGE,
            key: `${ONYXKEYS.COLLECTION.REPORT_ACTIONS}${chatReport?.reportID}`,
            value: updatedReportAction,
        },
        {
            onyxMethod: Onyx.METHOD.MERGE,
            key: `${ONYXKEYS.COLLECTION.REPORT}${chatReport?.reportID}`,
            value: {
                lastMessageText,
                lastVisibleActionCreated: lastVisibleAction?.created,
                lastMessageHtml: !lastMessageHtml ? lastMessageText : lastMessageHtml,
            },
        },
    );

    const successData: OnyxUpdate[] = [
        {
            onyxMethod: Onyx.METHOD.MERGE,
            key: `${ONYXKEYS.COLLECTION.REPORT_ACTIONS}${chatReport?.reportID}`,
            value: {
                [reportAction.reportActionID]: {
                    pendingAction: null,
                    errors: null,
                },
            },
        },
    ];

    const failureData: OnyxUpdate[] = [];

    if (shouldDeleteTransactionFromOnyx) {
        failureData.push({
            onyxMethod: Onyx.METHOD.SET,
            key: `${ONYXKEYS.COLLECTION.TRANSACTION}${transactionID}`,
            value: transaction ?? null,
        });
    }

    failureData.push({
        onyxMethod: Onyx.METHOD.SET,
        key: `${ONYXKEYS.COLLECTION.TRANSACTION_VIOLATIONS}${transactionID}`,
        value: transactionViolations ?? null,
    });

    if (shouldDeleteTransactionThread) {
        failureData.push({
            onyxMethod: Onyx.METHOD.SET,
            key: `${ONYXKEYS.COLLECTION.REPORT}${transactionThreadID}`,
            value: transactionThread,
        });
    }

    if (actionableWhisperReportActionID) {
        const actionableWhisperReportAction = ReportActionsUtils.getReportAction(chatReportID, actionableWhisperReportActionID);
        failureData.push({
            onyxMethod: Onyx.METHOD.MERGE,
            key: `${ONYXKEYS.COLLECTION.REPORT_ACTIONS}${chatReport?.reportID}`,
            value: {
                [actionableWhisperReportActionID]: {
                    originalMessage: {
                        resolution: ReportActionsUtils.isActionableTrackExpense(actionableWhisperReportAction)
                            ? ReportActionsUtils.getOriginalMessage(actionableWhisperReportAction)?.resolution ?? null
                            : null,
                    },
                },
            },
        });
    }
    failureData.push(
        {
            onyxMethod: Onyx.METHOD.MERGE,
            key: `${ONYXKEYS.COLLECTION.REPORT_ACTIONS}${chatReport?.reportID}`,
            value: {
                [reportAction.reportActionID]: {
                    ...reportAction,
                    pendingAction: null,
                    errors: ErrorUtils.getMicroSecondOnyxErrorWithTranslationKey('iou.error.genericDeleteFailureMessage'),
                },
            },
        },
        {
            onyxMethod: Onyx.METHOD.MERGE,
            key: `${ONYXKEYS.COLLECTION.REPORT}${chatReport?.reportID}`,
            value: chatReport,
        },
    );

    const parameters: DeleteMoneyRequestParams = {
        transactionID,
        reportActionID: reportAction.reportActionID,
    };

    return {parameters, optimisticData, successData, failureData, shouldDeleteTransactionThread, chatReport};
}

/** Gathers all the data needed to create an invoice. */
function getSendInvoiceInformation(
    transaction: OnyxEntry<OnyxTypes.Transaction>,
    currentUserAccountID: number,
    invoiceChatReport?: OnyxEntry<OnyxTypes.Report>,
    receipt?: Receipt,
    policy?: OnyxEntry<OnyxTypes.Policy>,
    policyTagList?: OnyxEntry<OnyxTypes.PolicyTagLists>,
    policyCategories?: OnyxEntry<OnyxTypes.PolicyCategories>,
    companyName?: string,
    companyWebsite?: string,
): SendInvoiceInformation {
    const {amount = 0, currency = '', created = '', merchant = '', category = '', tag = '', taxCode = '', taxAmount = 0, billable, comment, participants} = transaction ?? {};
    const trimmedComment = (comment?.comment ?? '').trim();
    const senderWorkspaceID = participants?.find((participant) => participant?.isSender)?.policyID ?? '-1';
    const receiverParticipant = participants?.find((participant) => participant?.accountID) ?? invoiceChatReport?.invoiceReceiver;
    const receiverAccountID = receiverParticipant && 'accountID' in receiverParticipant && receiverParticipant.accountID ? receiverParticipant.accountID : -1;
    let receiver = ReportUtils.getPersonalDetailsForAccountID(receiverAccountID);
    let optimisticPersonalDetailListAction = {};

    // STEP 1: Get existing chat report OR build a new optimistic one
    let isNewChatReport = false;
    let chatReport = !isEmptyObject(invoiceChatReport) && invoiceChatReport?.reportID ? invoiceChatReport : null;

    if (!chatReport) {
        chatReport = ReportUtils.getInvoiceChatByParticipants(senderWorkspaceID, receiverAccountID) ?? null;
    }

    if (!chatReport) {
        isNewChatReport = true;
        chatReport = ReportUtils.buildOptimisticChatReport([receiverAccountID, currentUserAccountID], CONST.REPORT.DEFAULT_REPORT_NAME, CONST.REPORT.CHAT_TYPE.INVOICE, senderWorkspaceID);
    }

    // STEP 2: Create a new optimistic invoice report.
    const optimisticInvoiceReport = ReportUtils.buildOptimisticInvoiceReport(chatReport.reportID, senderWorkspaceID, receiverAccountID, receiver.displayName ?? '', amount, currency);

    // STEP 3: Build optimistic receipt and transaction
    const receiptObject: Receipt = {};
    let filename;
    if (receipt?.source) {
        receiptObject.source = receipt.source;
        receiptObject.state = receipt.state ?? CONST.IOU.RECEIPT_STATE.SCANREADY;
        filename = receipt.name;
    }
    const optimisticTransaction = TransactionUtils.buildOptimisticTransaction(
        amount,
        currency,
        optimisticInvoiceReport.reportID,
        trimmedComment,
        [],
        created,
        '',
        '',
        merchant,
        receiptObject,
        filename,
        undefined,
        category,
        tag,
        taxCode,
        taxAmount,
        billable,
    );

    const optimisticPolicyRecentlyUsedCategories = Category.buildOptimisticPolicyRecentlyUsedCategories(optimisticInvoiceReport.policyID, category);
    const optimisticPolicyRecentlyUsedTags = Tag.buildOptimisticPolicyRecentlyUsedTags(optimisticInvoiceReport.policyID, tag);
    const optimisticRecentlyUsedCurrencies = Policy.buildOptimisticRecentlyUsedCurrencies(currency);

    // STEP 4: Add optimistic personal details for participant
    const shouldCreateOptimisticPersonalDetails = isNewChatReport && !allPersonalDetails[receiverAccountID];
    if (shouldCreateOptimisticPersonalDetails) {
        const receiverLogin = receiverParticipant && 'login' in receiverParticipant && receiverParticipant.login ? receiverParticipant.login : '';
        receiver = {
            accountID: receiverAccountID,
            displayName: LocalePhoneNumber.formatPhoneNumber(receiverLogin),
            login: receiverLogin,
            isOptimisticPersonalDetail: true,
        };

        optimisticPersonalDetailListAction = {[receiverAccountID]: receiver};
    }

    // STEP 5: Build optimistic reportActions.
    const reportPreviewAction = ReportUtils.buildOptimisticReportPreview(chatReport, optimisticInvoiceReport, trimmedComment, optimisticTransaction);
    optimisticInvoiceReport.parentReportActionID = reportPreviewAction.reportActionID;
    chatReport.lastVisibleActionCreated = reportPreviewAction.created;
    const [optimisticCreatedActionForChat, optimisticCreatedActionForIOUReport, iouAction, optimisticTransactionThread, optimisticCreatedActionForTransactionThread] =
        ReportUtils.buildOptimisticMoneyRequestEntities(
            optimisticInvoiceReport,
            CONST.IOU.REPORT_ACTION_TYPE.CREATE,
            amount,
            currency,
            trimmedComment,
            receiver.login ?? '',
            [receiver],
            optimisticTransaction.transactionID,
            undefined,
            false,
            false,
            false,
        );

    // STEP 6: Build Onyx Data
    const [optimisticData, successData, failureData] = buildOnyxDataForInvoice(
        chatReport,
        optimisticInvoiceReport,
        optimisticTransaction,
        optimisticCreatedActionForChat,
        optimisticCreatedActionForIOUReport,
        iouAction,
        optimisticPersonalDetailListAction,
        reportPreviewAction,
        optimisticPolicyRecentlyUsedCategories,
        optimisticPolicyRecentlyUsedTags,
        isNewChatReport,
        optimisticTransactionThread,
        optimisticCreatedActionForTransactionThread,
        policy,
        policyTagList,
        policyCategories,
        optimisticRecentlyUsedCurrencies,
        companyName,
        companyWebsite,
    );

    return {
        createdIOUReportActionID: optimisticCreatedActionForIOUReport.reportActionID,
        createdReportActionIDForThread: optimisticCreatedActionForTransactionThread?.reportActionID ?? '-1',
        reportActionID: iouAction.reportActionID,
        senderWorkspaceID,
        receiver,
        invoiceRoom: chatReport,
        createdChatReportActionID: optimisticCreatedActionForChat.reportActionID,
        invoiceReportID: optimisticInvoiceReport.reportID,
        reportPreviewReportActionID: reportPreviewAction.reportActionID,
        transactionID: optimisticTransaction.transactionID,
        transactionThreadReportID: optimisticTransactionThread.reportID,
        onyxData: {
            optimisticData,
            successData,
            failureData,
        },
    };
}

/**
 * Gathers all the data needed to submit an expense. It attempts to find existing reports, iouReports, and receipts. If it doesn't find them, then
 * it creates optimistic versions of them and uses those instead
 */
function getMoneyRequestInformation(
    parentChatReport: OnyxEntry<OnyxTypes.Report>,
    participant: Participant,
    comment: string,
    amount: number,
    currency: string,
    created: string,
    merchant: string,
    receipt: Receipt | undefined,
    existingTransactionID: string | undefined,
    category: string | undefined,
    tag: string | undefined,
    taxCode: string | undefined,
    taxAmount: number | undefined,
    billable: boolean | undefined,
    policy: OnyxEntry<OnyxTypes.Policy> | undefined,
    policyTagList: OnyxEntry<OnyxTypes.PolicyTagLists> | undefined,
    policyCategories: OnyxEntry<OnyxTypes.PolicyCategories> | undefined,
    payeeAccountID = userAccountID,
    payeeEmail = currentUserEmail,
    moneyRequestReportID = '',
    linkedTrackedExpenseReportAction?: OnyxTypes.ReportAction,
    attendees?: Attendee[],
    existingTransaction: OnyxEntry<OnyxTypes.Transaction> | undefined = undefined,
): MoneyRequestInformation {
    const payerEmail = PhoneNumber.addSMSDomainIfPhoneNumber(participant.login ?? '');
    const payerAccountID = Number(participant.accountID);
    const isPolicyExpenseChat = participant.isPolicyExpenseChat;

    // STEP 1: Get existing chat report OR build a new optimistic one
    let isNewChatReport = false;
    let chatReport = !isEmptyObject(parentChatReport) && parentChatReport?.reportID ? parentChatReport : null;

    const allReports = ReportConnection.getAllReports();
    // If this is a policyExpenseChat, the chatReport must exist and we can get it from Onyx.
    // report is null if the flow is initiated from the global create menu. However, participant always stores the reportID if it exists, which is the case for policyExpenseChats
    if (!chatReport && isPolicyExpenseChat) {
        chatReport = allReports?.[`${ONYXKEYS.COLLECTION.REPORT}${participant.reportID}`] ?? null;
    }

    if (!chatReport) {
        chatReport = ReportUtils.getChatByParticipants([payerAccountID, payeeAccountID]) ?? null;
    }

    // If we still don't have a report, it likely doens't exist and we need to build an optimistic one
    if (!chatReport) {
        isNewChatReport = true;
        chatReport = ReportUtils.buildOptimisticChatReport([payerAccountID, payeeAccountID]);
    }

    // STEP 2: Get the Expense/IOU report. If the moneyRequestReportID has been provided, we want to add the transaction to this specific report.
    // If no such reportID has been provided, let's use the chatReport.iouReportID property. In case that is not present, build a new optimistic Expense/IOU report.
    let iouReport: OnyxInputValue<OnyxTypes.Report> = null;
    if (moneyRequestReportID) {
        iouReport = allReports?.[`${ONYXKEYS.COLLECTION.REPORT}${moneyRequestReportID}`] ?? null;
    } else {
        iouReport = allReports?.[`${ONYXKEYS.COLLECTION.REPORT}${chatReport.iouReportID}`] ?? null;
    }

    const shouldCreateNewMoneyRequestReport = ReportUtils.shouldCreateNewMoneyRequestReport(iouReport, chatReport);

    if (!iouReport || shouldCreateNewMoneyRequestReport) {
        iouReport = isPolicyExpenseChat
            ? ReportUtils.buildOptimisticExpenseReport(chatReport.reportID, chatReport.policyID ?? '-1', payeeAccountID, amount, currency)
            : ReportUtils.buildOptimisticIOUReport(payeeAccountID, payerAccountID, amount, chatReport.reportID, currency);
    } else if (isPolicyExpenseChat) {
        iouReport = {...iouReport};
        if (iouReport?.currency === currency && typeof iouReport.total === 'number') {
            // Because of the Expense reports are stored as negative values, we subtract the total from the amount
            iouReport.total -= amount;
        }
    } else {
        iouReport = IOUUtils.updateIOUOwnerAndTotal(iouReport, payeeAccountID, amount, currency);
    }

    // STEP 3: Build an optimistic transaction with the receipt
    const isDistanceRequest = existingTransaction && existingTransaction.iouRequestType === CONST.IOU.REQUEST_TYPE.DISTANCE;
    let optimisticTransaction = TransactionUtils.buildOptimisticTransaction(
        ReportUtils.isExpenseReport(iouReport) ? -amount : amount,
        currency,
        iouReport.reportID,
        comment,
        attendees,
        created,
        '',
        '',
        merchant,
        receipt,
        '',
        existingTransactionID,
        category,
        tag,
        taxCode,
        ReportUtils.isExpenseReport(iouReport) ? -(taxAmount ?? 0) : taxAmount,
        billable,
        isDistanceRequest ? {waypoints: CONST.RED_BRICK_ROAD_PENDING_ACTION.ADD} : undefined,
        undefined,
        existingTransaction,
        policy,
    );

    const optimisticPolicyRecentlyUsedCategories = Category.buildOptimisticPolicyRecentlyUsedCategories(iouReport.policyID, category);
    const optimisticPolicyRecentlyUsedTags = Tag.buildOptimisticPolicyRecentlyUsedTags(iouReport.policyID, tag);
    const optimisticPolicyRecentluUsedCurrencies = Policy.buildOptimisticRecentlyUsedCurrencies(currency);

    // If there is an existing transaction (which is the case for distance requests), then the data from the existing transaction
    // needs to be manually merged into the optimistic transaction. This is because buildOnyxDataForMoneyRequest() uses `Onyx.set()` for the transaction
    // data. This is a big can of worms to change it to `Onyx.merge()` as explored in https://expensify.slack.com/archives/C05DWUDHVK7/p1692139468252109.
    // I want to clean this up at some point, but it's possible this will live in the code for a while so I've created https://github.com/Expensify/App/issues/25417
    // to remind me to do this.
    if (isDistanceRequest) {
        optimisticTransaction = fastMerge(existingTransaction, optimisticTransaction, false);
    }

    // STEP 4: Build optimistic reportActions. We need:
    // 1. CREATED action for the chatReport
    // 2. CREATED action for the iouReport
    // 3. IOU action for the iouReport
    // 4. The transaction thread, which requires the iouAction, and CREATED action for the transaction thread
    // 5. REPORT_PREVIEW action for the chatReport
    // Note: The CREATED action for the IOU report must be optimistically generated before the IOU action so there's no chance that it appears after the IOU action in the chat
    const [optimisticCreatedActionForChat, optimisticCreatedActionForIOUReport, iouAction, optimisticTransactionThread, optimisticCreatedActionForTransactionThread] =
        ReportUtils.buildOptimisticMoneyRequestEntities(
            iouReport,
            CONST.IOU.REPORT_ACTION_TYPE.CREATE,
            amount,
            currency,
            comment,
            payeeEmail,
            [participant],
            optimisticTransaction.transactionID,
            undefined,
            false,
            false,
            false,
            undefined,
            linkedTrackedExpenseReportAction?.childReportID,
            linkedTrackedExpenseReportAction,
        );

    let reportPreviewAction = shouldCreateNewMoneyRequestReport ? null : getReportPreviewAction(chatReport.reportID, iouReport.reportID);

    if (reportPreviewAction) {
        reportPreviewAction = ReportUtils.updateReportPreview(iouReport, reportPreviewAction, false, comment, optimisticTransaction);
    } else {
        reportPreviewAction = ReportUtils.buildOptimisticReportPreview(chatReport, iouReport, comment, optimisticTransaction);
        chatReport.lastVisibleActionCreated = reportPreviewAction.created;

        // Generated ReportPreview action is a parent report action of the iou report.
        // We are setting the iou report's parentReportActionID to display subtitle correctly in IOU page when offline.
        iouReport.parentReportActionID = reportPreviewAction.reportActionID;
    }

    const shouldCreateOptimisticPersonalDetails = isNewChatReport && !allPersonalDetails[payerAccountID];
    // Add optimistic personal details for participant
    const optimisticPersonalDetailListAction = shouldCreateOptimisticPersonalDetails
        ? {
              [payerAccountID]: {
                  accountID: payerAccountID,
                  // Disabling this line since participant.displayName can be an empty string
                  // eslint-disable-next-line @typescript-eslint/prefer-nullish-coalescing
                  displayName: LocalePhoneNumber.formatPhoneNumber(participant.displayName || payerEmail),
                  login: participant.login,
                  isOptimisticPersonalDetail: true,
              },
          }
        : {};

    const predictedNextStatus = policy?.reimbursementChoice === CONST.POLICY.REIMBURSEMENT_CHOICES.REIMBURSEMENT_NO ? CONST.REPORT.STATUS_NUM.CLOSED : CONST.REPORT.STATUS_NUM.OPEN;
    const optimisticNextStep = NextStepUtils.buildNextStep(iouReport, predictedNextStatus);

    // STEP 5: Build Onyx Data
    const [optimisticData, successData, failureData] = buildOnyxDataForMoneyRequest(
        chatReport,
        iouReport,
        optimisticTransaction,
        optimisticCreatedActionForChat,
        optimisticCreatedActionForIOUReport,
        iouAction,
        optimisticPersonalDetailListAction,
        reportPreviewAction,
        optimisticPolicyRecentlyUsedCategories,
        optimisticPolicyRecentlyUsedTags,
        isNewChatReport,
        optimisticTransactionThread ?? {},
        optimisticCreatedActionForTransactionThread,
        shouldCreateNewMoneyRequestReport,
        policy,
        policyTagList,
        policyCategories,
        optimisticNextStep,
        undefined,
        undefined,
        optimisticPolicyRecentluUsedCurrencies,
    );

    return {
        payerAccountID,
        payerEmail,
        iouReport,
        chatReport,
        transaction: optimisticTransaction,
        iouAction,
        createdChatReportActionID: isNewChatReport ? optimisticCreatedActionForChat.reportActionID : '-1',
        createdIOUReportActionID: shouldCreateNewMoneyRequestReport ? optimisticCreatedActionForIOUReport.reportActionID : '-1',
        reportPreviewAction,
        transactionThreadReportID: optimisticTransactionThread?.reportID ?? '-1',
        createdReportActionIDForThread: optimisticCreatedActionForTransactionThread?.reportActionID ?? '-1',
        onyxData: {
            optimisticData,
            successData,
            failureData,
        },
    };
}

/**
 * Gathers all the data needed to make an expense. It attempts to find existing reports, iouReports, and receipts. If it doesn't find them, then
 * it creates optimistic versions of them and uses those instead
 */
function getTrackExpenseInformation(
    parentChatReport: OnyxEntry<OnyxTypes.Report>,
    participant: Participant,
    comment: string,
    amount: number,
    currency: string,
    created: string,
    merchant: string,
    receipt: OnyxEntry<Receipt>,
    category: string | undefined,
    tag: string | undefined,
    taxCode: string | undefined,
    taxAmount: number | undefined,
    billable: boolean | undefined,
    policy: OnyxEntry<OnyxTypes.Policy> | undefined,
    policyTagList: OnyxEntry<OnyxTypes.PolicyTagLists> | undefined,
    policyCategories: OnyxEntry<OnyxTypes.PolicyCategories> | undefined,
    payeeEmail = currentUserEmail,
    payeeAccountID = userAccountID,
    moneyRequestReportID = '',
    linkedTrackedExpenseReportAction?: OnyxTypes.ReportAction,
    existingTransactionID?: string,
): TrackExpenseInformation | null {
    const optimisticData: OnyxUpdate[] = [];
    const successData: OnyxUpdate[] = [];
    const failureData: OnyxUpdate[] = [];

    const isPolicyExpenseChat = participant.isPolicyExpenseChat;

    // STEP 1: Get existing chat report
    let chatReport = !isEmptyObject(parentChatReport) && parentChatReport?.reportID ? parentChatReport : null;
    const allReports = ReportConnection.getAllReports();
    // The chatReport always exists, and we can get it from Onyx if chatReport is null.
    if (!chatReport) {
        chatReport = allReports?.[`${ONYXKEYS.COLLECTION.REPORT}${participant.reportID}`] ?? null;
    }

    // If we still don't have a report, it likely doesn't exist, and we will early return here as it should not happen
    // Maybe later, we can build an optimistic selfDM chat.
    if (!chatReport) {
        return null;
    }

    // Check if the report is a draft
    const isDraftReport = ReportUtils.isDraftReport(chatReport?.reportID);

    let createdWorkspaceParams: CreateWorkspaceParams | undefined;

    if (isDraftReport) {
        const workspaceData = Policy.buildPolicyData(undefined, policy?.makeMeAdmin, policy?.name, policy?.id, chatReport?.reportID);
        createdWorkspaceParams = workspaceData.params;
        optimisticData.push(...workspaceData.optimisticData);
        successData.push(...workspaceData.successData);
        failureData.push(...workspaceData.failureData);
    }

    // STEP 2: If not in the self-DM flow, we need to use the expense report.
    // For this, first use the chatReport.iouReportID property. Build a new optimistic expense report if needed.
    const shouldUseMoneyReport = !!isPolicyExpenseChat;

    let iouReport: OnyxInputValue<OnyxTypes.Report> = null;
    let shouldCreateNewMoneyRequestReport = false;

    if (shouldUseMoneyReport) {
        if (moneyRequestReportID) {
            iouReport = allReports?.[`${ONYXKEYS.COLLECTION.REPORT}${moneyRequestReportID}`] ?? null;
        } else {
            iouReport = allReports?.[`${ONYXKEYS.COLLECTION.REPORT}${chatReport.iouReportID}`] ?? null;
        }

        shouldCreateNewMoneyRequestReport = ReportUtils.shouldCreateNewMoneyRequestReport(iouReport, chatReport);
        if (!iouReport || shouldCreateNewMoneyRequestReport) {
            iouReport = ReportUtils.buildOptimisticExpenseReport(chatReport.reportID, chatReport.policyID ?? '-1', payeeAccountID, amount, currency, false);
        } else {
            iouReport = {...iouReport};
            if (iouReport?.currency === currency && typeof iouReport.total === 'number' && typeof iouReport.nonReimbursableTotal === 'number') {
                // Because of the Expense reports are stored as negative values, we subtract the total from the amount
                iouReport.total -= amount;
                iouReport.nonReimbursableTotal -= amount;
            }
        }
    }

    // If shouldUseMoneyReport is true, the iouReport was defined.
    // But we'll use the `shouldUseMoneyReport && iouReport` check further instead of `shouldUseMoneyReport` to avoid TS errors.

    // STEP 3: Build optimistic receipt and transaction
    const receiptObject: Receipt = {};
    let filename;
    if (receipt?.source) {
        receiptObject.source = receipt.source;
        receiptObject.state = receipt.state ?? CONST.IOU.RECEIPT_STATE.SCANREADY;
        filename = receipt.name;
    }
    const existingTransaction = allTransactionDrafts[`${ONYXKEYS.COLLECTION.TRANSACTION_DRAFT}${existingTransactionID ?? CONST.IOU.OPTIMISTIC_TRANSACTION_ID}`];
    if (!filename) {
        filename = existingTransaction?.filename;
    }
    const isDistanceRequest = existingTransaction && existingTransaction.iouRequestType === CONST.IOU.REQUEST_TYPE.DISTANCE;
    let optimisticTransaction = TransactionUtils.buildOptimisticTransaction(
        ReportUtils.isExpenseReport(iouReport) ? -amount : amount,
        currency,
        shouldUseMoneyReport && iouReport ? iouReport.reportID : '-1',
        comment,
        [],
        created,
        '',
        '',
        merchant,
        receiptObject,
        filename,
        existingTransactionID ?? null,
        category,
        tag,
        taxCode,
        taxAmount,
        billable,
        isDistanceRequest ? {waypoints: CONST.RED_BRICK_ROAD_PENDING_ACTION.ADD} : undefined,
        false,
        existingTransaction,
        policy,
    );

    // If there is an existing transaction (which is the case for distance requests), then the data from the existing transaction
    // needs to be manually merged into the optimistic transaction. This is because buildOnyxDataForMoneyRequest() uses `Onyx.set()` for the transaction
    // data. This is a big can of worms to change it to `Onyx.merge()` as explored in https://expensify.slack.com/archives/C05DWUDHVK7/p1692139468252109.
    // I want to clean this up at some point, but it's possible this will live in the code for a while so I've created https://github.com/Expensify/App/issues/25417
    // to remind me to do this.
    if (isDistanceRequest) {
        optimisticTransaction = fastMerge(existingTransaction, optimisticTransaction, false);
    }

    // STEP 4: Build optimistic reportActions. We need:
    // 1. CREATED action for the iouReport (if tracking in the Expense chat)
    // 2. IOU action for the iouReport (if tracking in the Expense chat), otherwise – for chatReport
    // 3. The transaction thread, which requires the iouAction, and CREATED action for the transaction thread
    // 4. REPORT_PREVIEW action for the chatReport (if tracking in the Expense chat)
    const [, optimisticCreatedActionForIOUReport, iouAction, optimisticTransactionThread, optimisticCreatedActionForTransactionThread] = ReportUtils.buildOptimisticMoneyRequestEntities(
        shouldUseMoneyReport && iouReport ? iouReport : chatReport,
        CONST.IOU.REPORT_ACTION_TYPE.TRACK,
        amount,
        currency,
        comment,
        payeeEmail,
        [participant],
        optimisticTransaction.transactionID,
        undefined,
        false,
        false,
        false,
        !shouldUseMoneyReport,
        linkedTrackedExpenseReportAction?.childReportID,
        linkedTrackedExpenseReportAction,
    );

    let reportPreviewAction: OnyxInputValue<OnyxTypes.ReportAction<typeof CONST.REPORT.ACTIONS.TYPE.REPORT_PREVIEW>> = null;
    if (shouldUseMoneyReport && iouReport) {
        reportPreviewAction = shouldCreateNewMoneyRequestReport ? null : getReportPreviewAction(chatReport.reportID, iouReport.reportID);

        if (reportPreviewAction) {
            reportPreviewAction = ReportUtils.updateReportPreview(iouReport, reportPreviewAction, false, comment, optimisticTransaction);
        } else {
            reportPreviewAction = ReportUtils.buildOptimisticReportPreview(chatReport, iouReport, comment, optimisticTransaction);
            // Generated ReportPreview action is a parent report action of the iou report.
            // We are setting the iou report's parentReportActionID to display subtitle correctly in IOU page when offline.
            iouReport.parentReportActionID = reportPreviewAction.reportActionID;
        }
    }

    let actionableTrackExpenseWhisper: OnyxInputValue<OnyxTypes.ReportAction> = null;
    if (!isPolicyExpenseChat) {
        actionableTrackExpenseWhisper = ReportUtils.buildOptimisticActionableTrackExpenseWhisper(iouAction, optimisticTransaction.transactionID);
    }

    // STEP 5: Build Onyx Data
    const trackExpenseOnyxData = buildOnyxDataForTrackExpense(
        chatReport,
        iouReport,
        optimisticTransaction,
        optimisticCreatedActionForIOUReport,
        iouAction,
        reportPreviewAction,
        optimisticTransactionThread ?? {},
        optimisticCreatedActionForTransactionThread,
        shouldCreateNewMoneyRequestReport,
        policy,
        policyTagList,
        policyCategories,
        undefined,
        actionableTrackExpenseWhisper,
    );

    return {
        createdWorkspaceParams,
        chatReport,
        iouReport: iouReport ?? undefined,
        transaction: optimisticTransaction,
        iouAction,
        createdChatReportActionID: '-1',
        createdIOUReportActionID: shouldCreateNewMoneyRequestReport ? optimisticCreatedActionForIOUReport.reportActionID : '-1',
        reportPreviewAction: reportPreviewAction ?? undefined,
        transactionThreadReportID: optimisticTransactionThread.reportID,
        createdReportActionIDForThread: optimisticCreatedActionForTransactionThread?.reportActionID ?? '-1',
        actionableWhisperReportActionIDParam: actionableTrackExpenseWhisper?.reportActionID ?? '',
        onyxData: {
            optimisticData: optimisticData.concat(trackExpenseOnyxData[0]),
            successData: successData.concat(trackExpenseOnyxData[1]),
            failureData: failureData.concat(trackExpenseOnyxData[2]),
        },
    };
}

/**
 * Compute the diff amount when we update the transaction
 */
function calculateDiffAmount(
    iouReport: OnyxTypes.OnyxInputOrEntry<OnyxTypes.Report>,
    updatedTransaction: OnyxTypes.OnyxInputOrEntry<OnyxTypes.Transaction>,
    transaction: OnyxEntry<OnyxTypes.Transaction>,
): number {
    if (!iouReport) {
        return 0;
    }
    const isExpenseReport = ReportUtils.isExpenseReport(iouReport);
    const updatedCurrency = TransactionUtils.getCurrency(updatedTransaction);
    const currentCurrency = TransactionUtils.getCurrency(transaction);

    const currentAmount = TransactionUtils.getAmount(transaction, isExpenseReport);
    const updatedAmount = TransactionUtils.getAmount(updatedTransaction, isExpenseReport);

    if (updatedCurrency === iouReport?.currency && currentCurrency !== iouReport?.currency) {
        // Add the diff to the total if we change the currency from a different currency to the currency of the IOU report
        return updatedAmount;
    }

    if (updatedCurrency === iouReport?.currency && updatedAmount !== currentAmount) {
        // Calculate the diff between the updated amount and the current amount if we change the amount and the currency of the transaction is the currency of the report
        return updatedAmount - currentAmount;
    }

    return 0;
}

/**
 * @param transactionID
 * @param transactionThreadReportID
 * @param transactionChanges
 * @param [transactionChanges.created] Present when updated the date field
 * @param policy  May be undefined, an empty object, or an object matching the Policy type (src/types/onyx/Policy.ts)
 * @param policyTagList
 * @param policyCategories
 */
function getUpdateMoneyRequestParams(
    transactionID: string,
    transactionThreadReportID: string,
    transactionChanges: TransactionChanges,
    policy: OnyxEntry<OnyxTypes.Policy>,
    policyTagList: OnyxTypes.OnyxInputOrEntry<OnyxTypes.PolicyTagLists>,
    policyCategories: OnyxTypes.OnyxInputOrEntry<OnyxTypes.PolicyCategories>,
    violations?: OnyxEntry<OnyxTypes.TransactionViolations>,
): UpdateMoneyRequestData {
    const optimisticData: OnyxUpdate[] = [];
    const successData: OnyxUpdate[] = [];
    const failureData: OnyxUpdate[] = [];

    // Step 1: Set any "pending fields" (ones updated while the user was offline) to have error messages in the failureData
    const pendingFields: OnyxTypes.Transaction['pendingFields'] = Object.fromEntries(Object.keys(transactionChanges).map((key) => [key, CONST.RED_BRICK_ROAD_PENDING_ACTION.UPDATE]));
    const clearedPendingFields = Object.fromEntries(Object.keys(transactionChanges).map((key) => [key, null]));
    const errorFields = Object.fromEntries(Object.keys(pendingFields).map((key) => [key, {[DateUtils.getMicroseconds()]: Localize.translateLocal('iou.error.genericEditFailureMessage')}]));

    const allReports = ReportConnection.getAllReports();
    // Step 2: Get all the collections being updated
    const transactionThread = allReports?.[`${ONYXKEYS.COLLECTION.REPORT}${transactionThreadReportID}`] ?? null;
    const transaction = allTransactions?.[`${ONYXKEYS.COLLECTION.TRANSACTION}${transactionID}`];
    const iouReport = allReports?.[`${ONYXKEYS.COLLECTION.REPORT}${transactionThread?.parentReportID}`] ?? null;
    const isFromExpenseReport = ReportUtils.isExpenseReport(iouReport);
    const isScanning = TransactionUtils.hasReceipt(transaction) && TransactionUtils.isReceiptBeingScanned(transaction);
    const updatedTransaction: OnyxEntry<OnyxTypes.Transaction> = transaction
        ? TransactionUtils.getUpdatedTransaction({
              transaction,
              transactionChanges,
              isFromExpenseReport,
              policy,
          })
        : undefined;
    const transactionDetails = ReportUtils.getTransactionDetails(updatedTransaction);

    if (transactionDetails?.waypoints) {
        // This needs to be a JSON string since we're sending this to the MapBox API
        transactionDetails.waypoints = JSON.stringify(transactionDetails.waypoints);
    }

    const dataToIncludeInParams: Partial<TransactionDetails> = Object.fromEntries(Object.entries(transactionDetails ?? {}).filter(([key]) => Object.keys(transactionChanges).includes(key)));

    const params: UpdateMoneyRequestParams = {
        ...dataToIncludeInParams,
        reportID: iouReport?.reportID,
        transactionID,
    };

    const hasPendingWaypoints = 'waypoints' in transactionChanges;
    const hasModifiedDistanceRate = 'customUnitRateID' in transactionChanges;
    if (transaction && updatedTransaction && (hasPendingWaypoints || hasModifiedDistanceRate)) {
        // Delete the draft transaction when editing waypoints when the server responds successfully and there are no errors
        successData.push({
            onyxMethod: Onyx.METHOD.SET,
            key: `${ONYXKEYS.COLLECTION.TRANSACTION_DRAFT}${transactionID}`,
            value: null,
        });

        // Revert the transaction's amount to the original value on failure.
        // The IOU Report will be fully reverted in the failureData further below.
        failureData.push({
            onyxMethod: Onyx.METHOD.MERGE,
            key: `${ONYXKEYS.COLLECTION.TRANSACTION}${transactionID}`,
            value: {
                amount: transaction.amount,
                modifiedAmount: transaction.modifiedAmount,
                modifiedMerchant: transaction.modifiedMerchant,
                modifiedCurrency: transaction.modifiedCurrency,
            },
        });
    }

    // Step 3: Build the modified expense report actions
    // We don't create a modified report action if:
    // - we're updating the waypoints
    // - we're updating the distance rate while the waypoints are still pending
    // In these cases, there isn't a valid optimistic mileage data we can use,
    // and the report action is created on the server with the distance-related response from the MapBox API
    const updatedReportAction = ReportUtils.buildOptimisticModifiedExpenseReportAction(transactionThread, transaction, transactionChanges, isFromExpenseReport, policy, updatedTransaction);
    if (!hasPendingWaypoints && !(hasModifiedDistanceRate && TransactionUtils.isFetchingWaypointsFromServer(transaction))) {
        params.reportActionID = updatedReportAction.reportActionID;

        optimisticData.push({
            onyxMethod: Onyx.METHOD.MERGE,
            key: `${ONYXKEYS.COLLECTION.REPORT_ACTIONS}${transactionThread?.reportID}`,
            value: {
                [updatedReportAction.reportActionID]: updatedReportAction as OnyxTypes.ReportAction,
            },
        });
        optimisticData.push({
            onyxMethod: Onyx.METHOD.MERGE,
            key: `${ONYXKEYS.COLLECTION.REPORT}${transactionThread?.reportID}`,
            value: {
                lastVisibleActionCreated: updatedReportAction.created,
                lastReadTime: updatedReportAction.created,
            },
        });
        failureData.push({
            onyxMethod: Onyx.METHOD.MERGE,
            key: `${ONYXKEYS.COLLECTION.REPORT}${transactionThread?.reportID}`,
            value: {
                lastVisibleActionCreated: transactionThread?.lastVisibleActionCreated,
                lastReadTime: transactionThread?.lastReadTime,
            },
        });
        successData.push({
            onyxMethod: Onyx.METHOD.MERGE,
            key: `${ONYXKEYS.COLLECTION.REPORT_ACTIONS}${transactionThread?.reportID}`,
            value: {
                [updatedReportAction.reportActionID]: {pendingAction: null},
            },
        });
        failureData.push({
            onyxMethod: Onyx.METHOD.MERGE,
            key: `${ONYXKEYS.COLLECTION.REPORT_ACTIONS}${transactionThread?.reportID}`,
            value: {
                [updatedReportAction.reportActionID]: {
                    ...(updatedReportAction as OnyxTypes.ReportAction),
                    errors: ErrorUtils.getMicroSecondOnyxErrorWithTranslationKey('iou.error.genericEditFailureMessage'),
                },
            },
        });
    }

    // Step 4: Compute the IOU total and update the report preview message (and report header) so LHN amount owed is correct.
    const diff = calculateDiffAmount(iouReport, updatedTransaction, transaction);

    let updatedMoneyRequestReport: OnyxTypes.OnyxInputOrEntry<OnyxTypes.Report>;
    if (!iouReport) {
        updatedMoneyRequestReport = null;
    } else if ((ReportUtils.isExpenseReport(iouReport) || ReportUtils.isInvoiceReport(iouReport)) && typeof iouReport.total === 'number') {
        // For expense report, the amount is negative, so we should subtract total from diff
        updatedMoneyRequestReport = {
            ...iouReport,
            total: iouReport.total - diff,
        };
        if (!transaction?.reimbursable && typeof updatedMoneyRequestReport.nonReimbursableTotal === 'number') {
            updatedMoneyRequestReport.nonReimbursableTotal -= diff;
        }
    } else {
        updatedMoneyRequestReport = IOUUtils.updateIOUOwnerAndTotal(iouReport, updatedReportAction.actorAccountID ?? -1, diff, TransactionUtils.getCurrency(transaction), false, true);
    }

    if (updatedMoneyRequestReport) {
        updatedMoneyRequestReport.cachedTotal = CurrencyUtils.convertToDisplayString(updatedMoneyRequestReport.total, transactionDetails?.currency);
    }

    optimisticData.push(
        {
            onyxMethod: Onyx.METHOD.MERGE,
            key: `${ONYXKEYS.COLLECTION.REPORT}${iouReport?.reportID}`,
            value: updatedMoneyRequestReport,
        },
        {
            onyxMethod: Onyx.METHOD.MERGE,
            key: `${ONYXKEYS.COLLECTION.REPORT}${iouReport?.parentReportID}`,
            value: ReportUtils.getOutstandingChildRequest(updatedMoneyRequestReport),
        },
    );
    successData.push({
        onyxMethod: Onyx.METHOD.MERGE,
        key: `${ONYXKEYS.COLLECTION.REPORT}${iouReport?.reportID}`,
        value: {pendingAction: null},
    });

    // Optimistically modify the transaction and the transaction thread
    optimisticData.push({
        onyxMethod: Onyx.METHOD.MERGE,
        key: `${ONYXKEYS.COLLECTION.TRANSACTION}${transactionID}`,
        value: {
            ...updatedTransaction,
            pendingFields,
            errorFields: null,
        },
    });

    optimisticData.push({
        onyxMethod: Onyx.METHOD.MERGE,
        key: `${ONYXKEYS.COLLECTION.REPORT}${transactionThreadReportID}`,
        value: {
            lastActorAccountID: updatedReportAction.actorAccountID,
        },
    });

    if (isScanning && ('amount' in transactionChanges || 'currency' in transactionChanges)) {
        optimisticData.push(
            {
                onyxMethod: Onyx.METHOD.MERGE,
                key: `${ONYXKEYS.COLLECTION.REPORT_ACTIONS}${iouReport?.reportID}`,
                value: {
                    [transactionThread?.parentReportActionID ?? '-1']: {
                        originalMessage: {
                            whisperedTo: [],
                        },
                    },
                },
            },
            {
                onyxMethod: Onyx.METHOD.MERGE,
                key: `${ONYXKEYS.COLLECTION.REPORT_ACTIONS}${iouReport?.parentReportID}`,
                value: {
                    [iouReport?.parentReportActionID ?? '-1']: {
                        originalMessage: {
                            whisperedTo: [],
                        },
                    },
                },
            },
        );
    }

    // Update recently used categories if the category is changed
    const hasModifiedCategory = 'category' in transactionChanges;
    if (hasModifiedCategory) {
        const optimisticPolicyRecentlyUsedCategories = Category.buildOptimisticPolicyRecentlyUsedCategories(iouReport?.policyID, transactionChanges.category);
        if (optimisticPolicyRecentlyUsedCategories.length) {
            optimisticData.push({
                onyxMethod: Onyx.METHOD.SET,
                key: `${ONYXKEYS.COLLECTION.POLICY_RECENTLY_USED_CATEGORIES}${iouReport?.policyID}`,
                value: optimisticPolicyRecentlyUsedCategories,
            });
        }
    }

    // Update recently used currencies if the currency is changed
    if ('currency' in transactionChanges) {
        const optimisticRecentlyUsedCurrencies = Policy.buildOptimisticRecentlyUsedCurrencies(transactionChanges.currency);
        if (optimisticRecentlyUsedCurrencies.length) {
            optimisticData.push({
                onyxMethod: Onyx.METHOD.SET,
                key: ONYXKEYS.RECENTLY_USED_CURRENCIES,
                value: optimisticRecentlyUsedCurrencies,
            });
        }
    }

    // Update recently used categories if the tag is changed
    const hasModifiedTag = 'tag' in transactionChanges;
    if (hasModifiedTag) {
        const optimisticPolicyRecentlyUsedTags = Tag.buildOptimisticPolicyRecentlyUsedTags(iouReport?.policyID, transactionChanges.tag);
        if (!isEmptyObject(optimisticPolicyRecentlyUsedTags)) {
            optimisticData.push({
                onyxMethod: Onyx.METHOD.MERGE,
                key: `${ONYXKEYS.COLLECTION.POLICY_RECENTLY_USED_TAGS}${iouReport?.policyID}`,
                value: optimisticPolicyRecentlyUsedTags,
            });
        }
    }

    const overLimitViolation = violations?.find((violation) => violation.name === 'overLimit');
    // Update violation limit, if we modify attendees. The given limit value is for a single attendee, if we have multiple attendees we should multpiply limit by attende count
    if ('attendees' in transactionChanges && !!overLimitViolation) {
        const limitForSingleAttendee = ViolationsUtils.getViolationAmountLimit(overLimitViolation);
        if (limitForSingleAttendee * (transactionChanges?.attendees?.length ?? 1) > Math.abs(TransactionUtils.getAmount(transaction))) {
            optimisticData.push({
                onyxMethod: Onyx.METHOD.MERGE,
                key: `${ONYXKEYS.COLLECTION.TRANSACTION_VIOLATIONS}${transactionID}`,
                value: violations?.filter((violation) => violation.name !== 'overLimit') ?? [],
            });
        }
    }

    // Clear out the error fields and loading states on success
    successData.push({
        onyxMethod: Onyx.METHOD.MERGE,
        key: `${ONYXKEYS.COLLECTION.TRANSACTION}${transactionID}`,
        value: {
            pendingFields: clearedPendingFields,
            isLoading: false,
            errorFields: null,
            routes: null,
        },
    });

    // Clear out loading states, pending fields, and add the error fields
    failureData.push({
        onyxMethod: Onyx.METHOD.MERGE,
        key: `${ONYXKEYS.COLLECTION.TRANSACTION}${transactionID}`,
        value: {
            pendingFields: clearedPendingFields,
            isLoading: false,
            errorFields,
        },
    });

    if (iouReport) {
        // Reset the iouReport to its original state
        failureData.push({
            onyxMethod: Onyx.METHOD.MERGE,
            key: `${ONYXKEYS.COLLECTION.REPORT}${iouReport.reportID}`,
            value: iouReport,
        });
    }

    if (policy && PolicyUtils.isPaidGroupPolicy(policy) && updatedTransaction && (hasModifiedTag || hasModifiedCategory || hasModifiedDistanceRate)) {
        const currentTransactionViolations = allTransactionViolations[`${ONYXKEYS.COLLECTION.TRANSACTION_VIOLATIONS}${transactionID}`] ?? [];
        optimisticData.push(
            ViolationsUtils.getViolationsOnyxData(
                updatedTransaction,
                currentTransactionViolations,
                policy,
                policyTagList ?? {},
                policyCategories ?? {},
                PolicyUtils.hasDependentTags(policy, policyTagList ?? {}),
            ),
        );
        failureData.push({
            onyxMethod: Onyx.METHOD.MERGE,
            key: `${ONYXKEYS.COLLECTION.TRANSACTION_VIOLATIONS}${transactionID}`,
            value: currentTransactionViolations,
        });
    }

    // Reset the transaction thread to its original state
    failureData.push({
        onyxMethod: Onyx.METHOD.MERGE,
        key: `${ONYXKEYS.COLLECTION.REPORT}${transactionThreadReportID}`,
        value: transactionThread,
    });

    return {
        params,
        onyxData: {optimisticData, successData, failureData},
    };
}

/**
 * @param transactionID
 * @param transactionThreadReportID
 * @param transactionChanges
 * @param [transactionChanges.created] Present when updated the date field
 * @param policy  May be undefined, an empty object, or an object matching the Policy type (src/types/onyx/Policy.ts)
 */
function getUpdateTrackExpenseParams(
    transactionID: string,
    transactionThreadReportID: string,
    transactionChanges: TransactionChanges,
    policy: OnyxEntry<OnyxTypes.Policy>,
): UpdateMoneyRequestData {
    const optimisticData: OnyxUpdate[] = [];
    const successData: OnyxUpdate[] = [];
    const failureData: OnyxUpdate[] = [];

    // Step 1: Set any "pending fields" (ones updated while the user was offline) to have error messages in the failureData
    const pendingFields = Object.fromEntries(Object.keys(transactionChanges).map((key) => [key, CONST.RED_BRICK_ROAD_PENDING_ACTION.UPDATE]));
    const clearedPendingFields = Object.fromEntries(Object.keys(transactionChanges).map((key) => [key, null]));
    const errorFields = Object.fromEntries(Object.keys(pendingFields).map((key) => [key, {[DateUtils.getMicroseconds()]: Localize.translateLocal('iou.error.genericEditFailureMessage')}]));

    const allReports = ReportConnection.getAllReports();
    // Step 2: Get all the collections being updated
    const transactionThread = allReports?.[`${ONYXKEYS.COLLECTION.REPORT}${transactionThreadReportID}`] ?? null;
    const transaction = allTransactions?.[`${ONYXKEYS.COLLECTION.TRANSACTION}${transactionID}`];
    const chatReport = allReports?.[`${ONYXKEYS.COLLECTION.REPORT}${transactionThread?.parentReportID}`] ?? null;
    const isScanning = TransactionUtils.hasReceipt(transaction) && TransactionUtils.isReceiptBeingScanned(transaction);
    const updatedTransaction = transaction
        ? TransactionUtils.getUpdatedTransaction({
              transaction,
              transactionChanges,
              isFromExpenseReport: false,
              policy,
          })
        : null;
    const transactionDetails = ReportUtils.getTransactionDetails(updatedTransaction);

    if (transactionDetails?.waypoints) {
        // This needs to be a JSON string since we're sending this to the MapBox API
        transactionDetails.waypoints = JSON.stringify(transactionDetails.waypoints);
    }

    const dataToIncludeInParams: Partial<TransactionDetails> = Object.fromEntries(Object.entries(transactionDetails ?? {}).filter(([key]) => Object.keys(transactionChanges).includes(key)));

    const params: UpdateMoneyRequestParams = {
        ...dataToIncludeInParams,
        reportID: chatReport?.reportID,
        transactionID,
    };

    const hasPendingWaypoints = 'waypoints' in transactionChanges;
    const hasModifiedDistanceRate = 'customUnitRateID' in transactionChanges;
    if (transaction && updatedTransaction && (hasPendingWaypoints || hasModifiedDistanceRate)) {
        // Delete the draft transaction when editing waypoints when the server responds successfully and there are no errors
        successData.push({
            onyxMethod: Onyx.METHOD.SET,
            key: `${ONYXKEYS.COLLECTION.TRANSACTION_DRAFT}${transactionID}`,
            value: null,
        });

        // Revert the transaction's amount to the original value on failure.
        // The IOU Report will be fully reverted in the failureData further below.
        failureData.push({
            onyxMethod: Onyx.METHOD.MERGE,
            key: `${ONYXKEYS.COLLECTION.TRANSACTION}${transactionID}`,
            value: {
                amount: transaction.amount,
                modifiedAmount: transaction.modifiedAmount,
                modifiedMerchant: transaction.modifiedMerchant,
            },
        });
    }

    // Step 3: Build the modified expense report actions
    // We don't create a modified report action if:
    // - we're updating the waypoints
    // - we're updating the distance rate while the waypoints are still pending
    // In these cases, there isn't a valid optimistic mileage data we can use,
    // and the report action is created on the server with the distance-related response from the MapBox API
    const updatedReportAction = ReportUtils.buildOptimisticModifiedExpenseReportAction(transactionThread, transaction, transactionChanges, false, policy, updatedTransaction);
    if (!hasPendingWaypoints && !(hasModifiedDistanceRate && TransactionUtils.isFetchingWaypointsFromServer(transaction))) {
        params.reportActionID = updatedReportAction.reportActionID;

        optimisticData.push({
            onyxMethod: Onyx.METHOD.MERGE,
            key: `${ONYXKEYS.COLLECTION.REPORT_ACTIONS}${transactionThread?.reportID}`,
            value: {
                [updatedReportAction.reportActionID]: updatedReportAction as OnyxTypes.ReportAction,
            },
        });
        successData.push({
            onyxMethod: Onyx.METHOD.MERGE,
            key: `${ONYXKEYS.COLLECTION.REPORT_ACTIONS}${transactionThread?.reportID}`,
            value: {
                [updatedReportAction.reportActionID]: {pendingAction: null},
            },
        });
        failureData.push({
            onyxMethod: Onyx.METHOD.MERGE,
            key: `${ONYXKEYS.COLLECTION.REPORT_ACTIONS}${transactionThread?.reportID}`,
            value: {
                [updatedReportAction.reportActionID]: {
                    ...(updatedReportAction as OnyxTypes.ReportAction),
                    errors: ErrorUtils.getMicroSecondOnyxErrorWithTranslationKey('iou.error.genericEditFailureMessage'),
                },
            },
        });
    }

    // Step 4: Update the report preview message (and report header) so LHN amount tracked is correct.
    // Optimistically modify the transaction and the transaction thread
    optimisticData.push({
        onyxMethod: Onyx.METHOD.MERGE,
        key: `${ONYXKEYS.COLLECTION.TRANSACTION}${transactionID}`,
        value: {
            ...updatedTransaction,
            pendingFields,
            errorFields: null,
        },
    });

    optimisticData.push({
        onyxMethod: Onyx.METHOD.MERGE,
        key: `${ONYXKEYS.COLLECTION.REPORT}${transactionThreadReportID}`,
        value: {
            lastActorAccountID: updatedReportAction.actorAccountID,
        },
    });

    if (isScanning && ('amount' in transactionChanges || 'currency' in transactionChanges)) {
        optimisticData.push({
            onyxMethod: Onyx.METHOD.MERGE,
            key: `${ONYXKEYS.COLLECTION.REPORT_ACTIONS}${chatReport?.reportID}`,
            value: {
                [transactionThread?.parentReportActionID ?? '-1']: {
                    originalMessage: {
                        whisperedTo: [],
                    },
                },
            },
        });
    }

    // Clear out the error fields and loading states on success
    successData.push({
        onyxMethod: Onyx.METHOD.MERGE,
        key: `${ONYXKEYS.COLLECTION.TRANSACTION}${transactionID}`,
        value: {
            pendingFields: clearedPendingFields,
            isLoading: false,
            errorFields: null,
            routes: null,
        },
    });

    // Clear out loading states, pending fields, and add the error fields
    failureData.push({
        onyxMethod: Onyx.METHOD.MERGE,
        key: `${ONYXKEYS.COLLECTION.TRANSACTION}${transactionID}`,
        value: {
            pendingFields: clearedPendingFields,
            isLoading: false,
            errorFields,
        },
    });

    // Reset the transaction thread to its original state
    failureData.push({
        onyxMethod: Onyx.METHOD.MERGE,
        key: `${ONYXKEYS.COLLECTION.REPORT}${transactionThreadReportID}`,
        value: transactionThread,
    });

    return {
        params,
        onyxData: {optimisticData, successData, failureData},
    };
}

/** Updates the created date of an expense */
function updateMoneyRequestDate(
    transactionID: string,
    transactionThreadReportID: string,
    value: string,
    policy: OnyxEntry<OnyxTypes.Policy>,
    policyTags: OnyxEntry<OnyxTypes.PolicyTagLists>,
    policyCategories: OnyxEntry<OnyxTypes.PolicyCategories>,
) {
    const transactionChanges: TransactionChanges = {
        created: value,
    };
    const allReports = ReportConnection.getAllReports();
    const transactionThreadReport = allReports?.[`${ONYXKEYS.COLLECTION.REPORT}${transactionThreadReportID}`] ?? null;
    const parentReport = allReports?.[`${ONYXKEYS.COLLECTION.REPORT}${transactionThreadReport?.parentReportID}`] ?? null;
    let data: UpdateMoneyRequestData;
    if (ReportUtils.isTrackExpenseReport(transactionThreadReport) && ReportUtils.isSelfDM(parentReport)) {
        data = getUpdateTrackExpenseParams(transactionID, transactionThreadReportID, transactionChanges, policy);
    } else {
        data = getUpdateMoneyRequestParams(transactionID, transactionThreadReportID, transactionChanges, policy, policyTags, policyCategories);
    }
    const {params, onyxData} = data;
    API.write(WRITE_COMMANDS.UPDATE_MONEY_REQUEST_DATE, params, onyxData);
}

/** Updates the billable field of an expense */
function updateMoneyRequestBillable(
    transactionID: string,
    transactionThreadReportID: string,
    value: boolean,
    policy: OnyxEntry<OnyxTypes.Policy>,
    policyTagList: OnyxEntry<OnyxTypes.PolicyTagLists>,
    policyCategories: OnyxEntry<OnyxTypes.PolicyCategories>,
) {
    const transactionChanges: TransactionChanges = {
        billable: value,
    };
    const {params, onyxData} = getUpdateMoneyRequestParams(transactionID, transactionThreadReportID, transactionChanges, policy, policyTagList, policyCategories);
    API.write(WRITE_COMMANDS.UPDATE_MONEY_REQUEST_BILLABLE, params, onyxData);
}

/** Updates the merchant field of an expense */
function updateMoneyRequestMerchant(
    transactionID: string,
    transactionThreadReportID: string,
    value: string,
    policy: OnyxEntry<OnyxTypes.Policy>,
    policyTagList: OnyxEntry<OnyxTypes.PolicyTagLists>,
    policyCategories: OnyxEntry<OnyxTypes.PolicyCategories>,
) {
    const transactionChanges: TransactionChanges = {
        merchant: value,
    };
    const allReports = ReportConnection.getAllReports();
    const transactionThreadReport = allReports?.[`${ONYXKEYS.COLLECTION.REPORT}${transactionThreadReportID}`] ?? null;
    const parentReport = allReports?.[`${ONYXKEYS.COLLECTION.REPORT}${transactionThreadReport?.parentReportID}`] ?? null;
    let data: UpdateMoneyRequestData;
    if (ReportUtils.isTrackExpenseReport(transactionThreadReport) && ReportUtils.isSelfDM(parentReport)) {
        data = getUpdateTrackExpenseParams(transactionID, transactionThreadReportID, transactionChanges, policy);
    } else {
        data = getUpdateMoneyRequestParams(transactionID, transactionThreadReportID, transactionChanges, policy, policyTagList, policyCategories);
    }
    const {params, onyxData} = data;
    API.write(WRITE_COMMANDS.UPDATE_MONEY_REQUEST_MERCHANT, params, onyxData);
}

/** Updates the attendees list of an expense */
function updateMoneyRequestAttendees(
    transactionID: string,
    transactionThreadReportID: string,
    attendees: Attendee[],
    policy: OnyxEntry<OnyxTypes.Policy>,
    policyTagList: OnyxEntry<OnyxTypes.PolicyTagLists>,
    policyCategories: OnyxEntry<OnyxTypes.PolicyCategories>,
    violations: OnyxEntry<OnyxTypes.TransactionViolations>,
) {
    const transactionChanges: TransactionChanges = {
        attendees,
    };
    const data = getUpdateMoneyRequestParams(transactionID, transactionThreadReportID, transactionChanges, policy, policyTagList, policyCategories, violations);
    const {params, onyxData} = data;
    API.write(WRITE_COMMANDS.UPDATE_MONEY_REQUEST_ATTENDEES, params, onyxData);
}

/** Updates the tag of an expense */
function updateMoneyRequestTag(
    transactionID: string,
    transactionThreadReportID: string,
    tag: string,
    policy: OnyxEntry<OnyxTypes.Policy>,
    policyTagList: OnyxEntry<OnyxTypes.PolicyTagLists>,
    policyCategories: OnyxEntry<OnyxTypes.PolicyCategories>,
) {
    const transactionChanges: TransactionChanges = {
        tag,
    };
    const {params, onyxData} = getUpdateMoneyRequestParams(transactionID, transactionThreadReportID, transactionChanges, policy, policyTagList, policyCategories);
    API.write(WRITE_COMMANDS.UPDATE_MONEY_REQUEST_TAG, params, onyxData);
}

/** Updates the created tax amount of an expense */
function updateMoneyRequestTaxAmount(
    transactionID: string,
    optimisticReportActionID: string,
    taxAmount: number,
    policy: OnyxEntry<OnyxTypes.Policy>,
    policyTagList: OnyxEntry<OnyxTypes.PolicyTagLists>,
    policyCategories: OnyxEntry<OnyxTypes.PolicyCategories>,
) {
    const transactionChanges = {
        taxAmount,
    };
    const {params, onyxData} = getUpdateMoneyRequestParams(transactionID, optimisticReportActionID, transactionChanges, policy, policyTagList, policyCategories);
    API.write('UpdateMoneyRequestTaxAmount', params, onyxData);
}

type UpdateMoneyRequestTaxRateParams = {
    transactionID: string;
    optimisticReportActionID: string;
    taxCode: string;
    taxAmount: number;
    policy: OnyxEntry<OnyxTypes.Policy>;
    policyTagList: OnyxEntry<OnyxTypes.PolicyTagLists>;
    policyCategories: OnyxEntry<OnyxTypes.PolicyCategories>;
};

/** Updates the created tax rate of an expense */
function updateMoneyRequestTaxRate({transactionID, optimisticReportActionID, taxCode, taxAmount, policy, policyTagList, policyCategories}: UpdateMoneyRequestTaxRateParams) {
    const transactionChanges = {
        taxCode,
        taxAmount,
    };
    const {params, onyxData} = getUpdateMoneyRequestParams(transactionID, optimisticReportActionID, transactionChanges, policy, policyTagList, policyCategories);
    API.write('UpdateMoneyRequestTaxRate', params, onyxData);
}

type UpdateMoneyRequestDistanceParams = {
    transactionID: string;
    transactionThreadReportID: string;
    waypoints: WaypointCollection;
    routes?: Routes;
    policy?: OnyxEntry<OnyxTypes.Policy>;
    policyTagList?: OnyxEntry<OnyxTypes.PolicyTagLists>;
    policyCategories?: OnyxEntry<OnyxTypes.PolicyCategories>;
};

/** Updates the waypoints of a distance expense */
function updateMoneyRequestDistance({
    transactionID,
    transactionThreadReportID,
    waypoints,
    routes = undefined,
    policy = {} as OnyxTypes.Policy,
    policyTagList = {},
    policyCategories = {},
}: UpdateMoneyRequestDistanceParams) {
    const transactionChanges: TransactionChanges = {
        waypoints: sanitizeRecentWaypoints(waypoints),
        routes,
    };
    const allReports = ReportConnection.getAllReports();
    const transactionThreadReport = allReports?.[`${ONYXKEYS.COLLECTION.REPORT}${transactionThreadReportID}`] ?? null;
    const parentReport = allReports?.[`${ONYXKEYS.COLLECTION.REPORT}${transactionThreadReport?.parentReportID}`] ?? null;
    let data: UpdateMoneyRequestData;
    if (ReportUtils.isTrackExpenseReport(transactionThreadReport) && ReportUtils.isSelfDM(parentReport)) {
        data = getUpdateTrackExpenseParams(transactionID, transactionThreadReportID, transactionChanges, policy);
    } else {
        data = getUpdateMoneyRequestParams(transactionID, transactionThreadReportID, transactionChanges, policy, policyTagList, policyCategories);
    }
    const {params, onyxData} = data;

    const recentServerValidatedWaypoints = getRecentWaypoints().filter((item) => !item.pendingAction);
    onyxData?.failureData?.push({
        onyxMethod: Onyx.METHOD.SET,
        key: `${ONYXKEYS.NVP_RECENT_WAYPOINTS}`,
        value: recentServerValidatedWaypoints,
    });

    API.write(WRITE_COMMANDS.UPDATE_MONEY_REQUEST_DISTANCE, params, onyxData);
}

/** Updates the category of an expense */
function updateMoneyRequestCategory(
    transactionID: string,
    transactionThreadReportID: string,
    category: string,
    policy: OnyxEntry<OnyxTypes.Policy>,
    policyTagList: OnyxEntry<OnyxTypes.PolicyTagLists>,
    policyCategories: OnyxEntry<OnyxTypes.PolicyCategories>,
) {
    const transactionChanges: TransactionChanges = {
        category,
    };
    const {params, onyxData} = getUpdateMoneyRequestParams(transactionID, transactionThreadReportID, transactionChanges, policy, policyTagList, policyCategories);
    API.write(WRITE_COMMANDS.UPDATE_MONEY_REQUEST_CATEGORY, params, onyxData);
}

/** Updates the description of an expense */
function updateMoneyRequestDescription(
    transactionID: string,
    transactionThreadReportID: string,
    comment: string,
    policy: OnyxEntry<OnyxTypes.Policy>,
    policyTagList: OnyxEntry<OnyxTypes.PolicyTagLists>,
    policyCategories: OnyxEntry<OnyxTypes.PolicyCategories>,
) {
    const transactionChanges: TransactionChanges = {
        comment,
    };
    const allReports = ReportConnection.getAllReports();
    const transactionThreadReport = allReports?.[`${ONYXKEYS.COLLECTION.REPORT}${transactionThreadReportID}`] ?? null;
    const parentReport = allReports?.[`${ONYXKEYS.COLLECTION.REPORT}${transactionThreadReport?.parentReportID}`] ?? null;
    let data: UpdateMoneyRequestData;
    if (ReportUtils.isTrackExpenseReport(transactionThreadReport) && ReportUtils.isSelfDM(parentReport)) {
        data = getUpdateTrackExpenseParams(transactionID, transactionThreadReportID, transactionChanges, policy);
    } else {
        data = getUpdateMoneyRequestParams(transactionID, transactionThreadReportID, transactionChanges, policy, policyTagList, policyCategories);
    }
    const {params, onyxData} = data;
    API.write(WRITE_COMMANDS.UPDATE_MONEY_REQUEST_DESCRIPTION, params, onyxData);
}

/** Updates the distance rate of an expense */
function updateMoneyRequestDistanceRate(
    transactionID: string,
    transactionThreadReportID: string,
    rateID: string,
    policy: OnyxEntry<OnyxTypes.Policy>,
    policyTagList: OnyxEntry<OnyxTypes.PolicyTagLists>,
    policyCategories: OnyxEntry<OnyxTypes.PolicyCategories>,
    updatedTaxAmount?: number,
    updatedTaxCode?: string,
) {
    const transactionChanges: TransactionChanges = {
        customUnitRateID: rateID,
        ...(typeof updatedTaxAmount === 'number' ? {taxAmount: updatedTaxAmount} : {}),
        ...(updatedTaxCode ? {taxCode: updatedTaxCode} : {}),
    };
    const allReports = ReportConnection.getAllReports();
    const transactionThreadReport = allReports?.[`${ONYXKEYS.COLLECTION.REPORT}${transactionThreadReportID}`] ?? null;
    const parentReport = allReports?.[`${ONYXKEYS.COLLECTION.REPORT}${transactionThreadReport?.parentReportID}`] ?? null;

    const transaction = allTransactions?.[`${ONYXKEYS.COLLECTION.TRANSACTION}${transactionID}`];
    if (transaction) {
        const existingDistanceUnit = transaction?.comment?.customUnit?.distanceUnit;
        const newDistanceUnit = DistanceRequestUtils.getRateByCustomUnitRateID({customUnitRateID: rateID, policy})?.unit;

        // If the distanceUnit is set and the rate is changed to one that has a different unit, mark the merchant as modified to make the distance field pending
        if (existingDistanceUnit && newDistanceUnit && newDistanceUnit !== existingDistanceUnit) {
            transactionChanges.merchant = TransactionUtils.getMerchant(transaction);
        }
    }

    let data: UpdateMoneyRequestData;
    if (ReportUtils.isTrackExpenseReport(transactionThreadReport) && ReportUtils.isSelfDM(parentReport)) {
        data = getUpdateTrackExpenseParams(transactionID, transactionThreadReportID, transactionChanges, policy);
    } else {
        data = getUpdateMoneyRequestParams(transactionID, transactionThreadReportID, transactionChanges, policy, policyTagList, policyCategories);
    }
    const {params, onyxData} = data;
    // `taxAmount` & `taxCode` only needs to be updated in the optimistic data, so we need to remove them from the params
    const {taxAmount, taxCode, ...paramsWithoutTaxUpdated} = params;
    API.write(WRITE_COMMANDS.UPDATE_MONEY_REQUEST_DISTANCE_RATE, paramsWithoutTaxUpdated, onyxData);
}

const getConvertTrackedExpenseInformation = (
    transactionID: string,
    actionableWhisperReportActionID: string,
    moneyRequestReportID: string,
    linkedTrackedExpenseReportAction: OnyxTypes.ReportAction,
    linkedTrackedExpenseReportID: string,
    transactionThreadReportID: string,
    resolution: IOUAction,
) => {
    const optimisticData: OnyxUpdate[] = [];
    const successData: OnyxUpdate[] = [];
    const failureData: OnyxUpdate[] = [];

    // Delete the transaction from the track expense report
    const {
        optimisticData: deleteOptimisticData,
        successData: deleteSuccessData,
        failureData: deleteFailureData,
    } = getDeleteTrackExpenseInformation(linkedTrackedExpenseReportID, transactionID, linkedTrackedExpenseReportAction, false, true, actionableWhisperReportActionID, resolution);

    optimisticData?.push(...deleteOptimisticData);
    successData?.push(...deleteSuccessData);
    failureData?.push(...deleteFailureData);

    // Build modified expense report action with the transaction changes
    const modifiedExpenseReportAction = ReportUtils.buildOptimisticMovedTrackedExpenseModifiedReportAction(transactionThreadReportID, moneyRequestReportID);

    optimisticData?.push({
        onyxMethod: Onyx.METHOD.MERGE,
        key: `${ONYXKEYS.COLLECTION.REPORT_ACTIONS}${transactionThreadReportID}`,
        value: {
            [modifiedExpenseReportAction.reportActionID]: modifiedExpenseReportAction as OnyxTypes.ReportAction,
        },
    });
    successData?.push({
        onyxMethod: Onyx.METHOD.MERGE,
        key: `${ONYXKEYS.COLLECTION.REPORT_ACTIONS}${transactionThreadReportID}`,
        value: {
            [modifiedExpenseReportAction.reportActionID]: {pendingAction: null},
        },
    });
    failureData?.push({
        onyxMethod: Onyx.METHOD.MERGE,
        key: `${ONYXKEYS.COLLECTION.REPORT_ACTIONS}${transactionThreadReportID}`,
        value: {
            [modifiedExpenseReportAction.reportActionID]: {
                ...(modifiedExpenseReportAction as OnyxTypes.ReportAction),
                errors: ErrorUtils.getMicroSecondOnyxErrorWithTranslationKey('iou.error.genericEditFailureMessage'),
            },
        },
    });

    return {optimisticData, successData, failureData, modifiedExpenseReportActionID: modifiedExpenseReportAction.reportActionID};
};

function convertTrackedExpenseToRequest(
    payerAccountID: number,
    payerEmail: string,
    chatReportID: string,
    transactionID: string,
    actionableWhisperReportActionID: string,
    createdChatReportActionID: string,
    moneyRequestReportID: string,
    moneyRequestCreatedReportActionID: string,
    moneyRequestPreviewReportActionID: string,
    linkedTrackedExpenseReportAction: OnyxTypes.ReportAction,
    linkedTrackedExpenseReportID: string,
    transactionThreadReportID: string,
    reportPreviewReportActionID: string,
    onyxData: OnyxData,
    amount: number,
    currency: string,
    comment: string,
    merchant: string,
    created: string,
    attendees?: Attendee[],
    receipt?: Receipt,
) {
    const {optimisticData, successData, failureData} = onyxData;

    const {
        optimisticData: moveTransactionOptimisticData,
        successData: moveTransactionSuccessData,
        failureData: moveTransactionFailureData,
        modifiedExpenseReportActionID,
    } = getConvertTrackedExpenseInformation(
        transactionID,
        actionableWhisperReportActionID,
        moneyRequestReportID,
        linkedTrackedExpenseReportAction,
        linkedTrackedExpenseReportID,
        transactionThreadReportID,
        CONST.IOU.ACTION.SUBMIT,
    );

    optimisticData?.push(...moveTransactionOptimisticData);
    successData?.push(...moveTransactionSuccessData);
    failureData?.push(...moveTransactionFailureData);

    const parameters = {
        attendees,
        amount,
        currency,
        comment,
        created,
        merchant,
        receipt,
        payerAccountID,
        payerEmail,
        chatReportID,
        transactionID,
        actionableWhisperReportActionID,
        createdChatReportActionID,
        moneyRequestReportID,
        moneyRequestCreatedReportActionID,
        moneyRequestPreviewReportActionID,
        transactionThreadReportID,
        modifiedExpenseReportActionID,
        reportPreviewReportActionID,
    };
    API.write(WRITE_COMMANDS.CONVERT_TRACKED_EXPENSE_TO_REQUEST, parameters, {optimisticData, successData, failureData});
}

function categorizeTrackedExpense(
    policyID: string,
    transactionID: string,
    moneyRequestPreviewReportActionID: string,
    moneyRequestReportID: string,
    moneyRequestCreatedReportActionID: string,
    actionableWhisperReportActionID: string,
    linkedTrackedExpenseReportAction: OnyxTypes.ReportAction,
    linkedTrackedExpenseReportID: string,
    transactionThreadReportID: string,
    reportPreviewReportActionID: string,
    onyxData: OnyxData | undefined,
    amount: number,
    currency: string,
    comment: string,
    merchant: string,
    created: string,
    isDraftPolicy: boolean,
    category?: string,
    tag?: string,
    taxCode = '',
    taxAmount = 0,
    billable?: boolean,
    receipt?: Receipt,
    createdWorkspaceParams?: CreateWorkspaceParams,
) {
    const {optimisticData, successData, failureData} = onyxData ?? {};

    const {
        optimisticData: moveTransactionOptimisticData,
        successData: moveTransactionSuccessData,
        failureData: moveTransactionFailureData,
        modifiedExpenseReportActionID,
    } = getConvertTrackedExpenseInformation(
        transactionID,
        actionableWhisperReportActionID,
        moneyRequestReportID,
        linkedTrackedExpenseReportAction,
        linkedTrackedExpenseReportID,
        transactionThreadReportID,
        CONST.IOU.ACTION.CATEGORIZE,
    );

    optimisticData?.push(...moveTransactionOptimisticData);
    successData?.push(...moveTransactionSuccessData);
    failureData?.push(...moveTransactionFailureData);

    const parameters = {
        policyID,
        transactionID,
        moneyRequestPreviewReportActionID,
        moneyRequestReportID,
        moneyRequestCreatedReportActionID,
        actionableWhisperReportActionID,
        modifiedExpenseReportActionID,
        reportPreviewReportActionID,
        amount,
        currency,
        comment,
        merchant,
        category,
        tag,
        taxCode,
        taxAmount,
        billable,
        created,
        receipt,
        policyExpenseChatReportID: createdWorkspaceParams?.expenseChatReportID,
        policyExpenseCreatedReportActionID: createdWorkspaceParams?.expenseCreatedReportActionID,
        adminsChatReportID: createdWorkspaceParams?.adminsChatReportID,
        adminsCreatedReportActionID: createdWorkspaceParams?.adminsCreatedReportActionID,
    };

    API.write(WRITE_COMMANDS.CATEGORIZE_TRACKED_EXPENSE, parameters, {optimisticData, successData, failureData});

    // If a draft policy was used, then the CategorizeTrackedExpense command will create a real one
    // so let's track that conversion here
    if (isDraftPolicy) {
        GoogleTagManager.publishEvent(CONST.ANALYTICS.EVENT.WORKSPACE_CREATED, userAccountID);
    }
}

function shareTrackedExpense(
    policyID: string,
    transactionID: string,
    moneyRequestPreviewReportActionID: string,
    moneyRequestReportID: string,
    moneyRequestCreatedReportActionID: string,
    actionableWhisperReportActionID: string,
    linkedTrackedExpenseReportAction: OnyxTypes.ReportAction,
    linkedTrackedExpenseReportID: string,
    transactionThreadReportID: string,
    reportPreviewReportActionID: string,
    onyxData: OnyxData | undefined,
    amount: number,
    currency: string,
    comment: string,
    merchant: string,
    created: string,
    category?: string,
    tag?: string,
    taxCode = '',
    taxAmount = 0,
    billable?: boolean,
    receipt?: Receipt,
    createdWorkspaceParams?: CreateWorkspaceParams,
) {
    const {optimisticData, successData, failureData} = onyxData ?? {};

    const {
        optimisticData: moveTransactionOptimisticData,
        successData: moveTransactionSuccessData,
        failureData: moveTransactionFailureData,
        modifiedExpenseReportActionID,
    } = getConvertTrackedExpenseInformation(
        transactionID,
        actionableWhisperReportActionID,
        moneyRequestReportID,
        linkedTrackedExpenseReportAction,
        linkedTrackedExpenseReportID,
        transactionThreadReportID,
        CONST.IOU.ACTION.SHARE,
    );

    optimisticData?.push(...moveTransactionOptimisticData);
    successData?.push(...moveTransactionSuccessData);
    failureData?.push(...moveTransactionFailureData);

    const parameters = {
        policyID,
        transactionID,
        moneyRequestPreviewReportActionID,
        moneyRequestReportID,
        moneyRequestCreatedReportActionID,
        actionableWhisperReportActionID,
        modifiedExpenseReportActionID,
        reportPreviewReportActionID,
        amount,
        currency,
        comment,
        merchant,
        created,
        category,
        tag,
        taxCode,
        taxAmount,
        billable,
        receipt,
        policyExpenseChatReportID: createdWorkspaceParams?.expenseChatReportID,
        policyExpenseCreatedReportActionID: createdWorkspaceParams?.expenseCreatedReportActionID,
        adminsChatReportID: createdWorkspaceParams?.adminsChatReportID,
        adminsCreatedReportActionID: createdWorkspaceParams?.adminsCreatedReportActionID,
    };

    API.write(WRITE_COMMANDS.SHARE_TRACKED_EXPENSE, parameters, {optimisticData, successData, failureData});
}

/**
 * Submit expense to another user
 */
function requestMoney(
    report: OnyxEntry<OnyxTypes.Report>,
    amount: number,
    attendees: Attendee[] | undefined,
    currency: string,
    created: string,
    merchant: string,
    payeeEmail: string | undefined,
    payeeAccountID: number,
    participant: Participant,
    comment: string,
    receipt: Receipt | undefined,
    category?: string,
    tag?: string,
    taxCode = '',
    taxAmount = 0,
    billable?: boolean,
    policy?: OnyxEntry<OnyxTypes.Policy>,
    policyTagList?: OnyxEntry<OnyxTypes.PolicyTagLists>,
    policyCategories?: OnyxEntry<OnyxTypes.PolicyCategories>,
    gpsPoints?: GPSPoint,
    action?: IOUAction,
    actionableWhisperReportActionID?: string,
    linkedTrackedExpenseReportAction?: OnyxTypes.ReportAction,
    linkedTrackedExpenseReportID?: string,
    reimbursible?: boolean,
) {
    // If the report is iou or expense report, we should get the linked chat report to be passed to the getMoneyRequestInformation function
    const isMoneyRequestReport = ReportUtils.isMoneyRequestReport(report);
    const currentChatReport = isMoneyRequestReport ? ReportUtils.getReportOrDraftReport(report?.chatReportID) : report;
    const moneyRequestReportID = isMoneyRequestReport ? report?.reportID : '';
    const isMovingTransactionFromTrackExpense = IOUUtils.isMovingTransactionFromTrackExpense(action);

    const {
        payerAccountID,
        payerEmail,
        iouReport,
        chatReport,
        transaction,
        iouAction,
        createdChatReportActionID,
        createdIOUReportActionID,
        reportPreviewAction,
        transactionThreadReportID,
        createdReportActionIDForThread,
        onyxData,
    } = getMoneyRequestInformation(
        isMovingTransactionFromTrackExpense ? undefined : currentChatReport,
        participant,
        comment,
        amount,
        currency,
        created,
        merchant,
        receipt,
        isMovingTransactionFromTrackExpense && linkedTrackedExpenseReportAction && ReportActionsUtils.isMoneyRequestAction(linkedTrackedExpenseReportAction)
            ? ReportActionsUtils.getOriginalMessage(linkedTrackedExpenseReportAction)?.IOUTransactionID
            : undefined,
        category,
        tag,
        taxCode,
        taxAmount,
        billable,
        policy,
        policyTagList,
        policyCategories,
        payeeAccountID,
        payeeEmail,
        moneyRequestReportID,
        linkedTrackedExpenseReportAction,
        attendees,
    );
    const activeReportID = isMoneyRequestReport ? report?.reportID : chatReport.reportID;

    switch (action) {
        case CONST.IOU.ACTION.SUBMIT: {
            if (!linkedTrackedExpenseReportAction || !actionableWhisperReportActionID || !linkedTrackedExpenseReportID) {
                return;
            }

            convertTrackedExpenseToRequest(
                payerAccountID,
                payerEmail,
                chatReport.reportID,
                transaction.transactionID,
                actionableWhisperReportActionID,
                createdChatReportActionID,
                iouReport.reportID,
                createdIOUReportActionID,
                iouAction.reportActionID,
                linkedTrackedExpenseReportAction,
                linkedTrackedExpenseReportID,
                transactionThreadReportID,
                reportPreviewAction.reportActionID,
                onyxData,
                amount,
                currency,
                comment,
                merchant,
                created,
                attendees,
                receipt,
            );
            break;
        }
        default: {
            const parameters: RequestMoneyParams = {
                debtorEmail: payerEmail,
                debtorAccountID: payerAccountID,
                amount,
                currency,
                comment,
                created,
                merchant,
                iouReportID: iouReport.reportID,
                chatReportID: chatReport.reportID,
                transactionID: transaction.transactionID,
                reportActionID: iouAction.reportActionID,
                createdChatReportActionID,
                createdIOUReportActionID,
                reportPreviewReportActionID: reportPreviewAction.reportActionID,
                receipt,
                receiptState: receipt?.state,
                category,
                tag,
                taxCode,
                taxAmount,
                billable,
                // This needs to be a string of JSON because of limitations with the fetch() API and nested objects
                receiptGpsPoints: gpsPoints ? JSON.stringify(gpsPoints) : undefined,
                transactionThreadReportID,
                createdReportActionIDForThread,
                reimbursible,
            };

            // eslint-disable-next-line rulesdir/no-multiple-api-calls
            API.write(WRITE_COMMANDS.REQUEST_MONEY, parameters, onyxData);
        }
    }

    InteractionManager.runAfterInteractions(() => TransactionEdit.removeDraftTransaction(CONST.IOU.OPTIMISTIC_TRANSACTION_ID));
    Navigation.dismissModal(isSearchTopmostCentralPane() ? undefined : activeReportID);
    if (activeReportID) {
        Report.notifyNewAction(activeReportID, payeeAccountID);
    }
}

function sendInvoice(
    currentUserAccountID: number,
    transaction: OnyxEntry<OnyxTypes.Transaction>,
    invoiceChatReport?: OnyxEntry<OnyxTypes.Report>,
    receiptFile?: Receipt,
    policy?: OnyxEntry<OnyxTypes.Policy>,
    policyTagList?: OnyxEntry<OnyxTypes.PolicyTagLists>,
    policyCategories?: OnyxEntry<OnyxTypes.PolicyCategories>,
    companyName?: string,
    companyWebsite?: string,
) {
    const {
        senderWorkspaceID,
        receiver,
        invoiceRoom,
        createdChatReportActionID,
        invoiceReportID,
        reportPreviewReportActionID,
        transactionID,
        transactionThreadReportID,
        createdIOUReportActionID,
        createdReportActionIDForThread,
        reportActionID,
        onyxData,
    } = getSendInvoiceInformation(transaction, currentUserAccountID, invoiceChatReport, receiptFile, policy, policyTagList, policyCategories, companyName, companyWebsite);

    const parameters: SendInvoiceParams = {
        createdIOUReportActionID,
        createdReportActionIDForThread,
        reportActionID,
        senderWorkspaceID,
        accountID: currentUserAccountID,
        amount: transaction?.amount ?? 0,
        currency: transaction?.currency ?? '',
        comment: transaction?.comment?.comment?.trim() ?? '',
        merchant: transaction?.merchant ?? '',
        category: transaction?.category,
        date: transaction?.created ?? '',
        invoiceRoomReportID: invoiceRoom.reportID,
        createdChatReportActionID,
        invoiceReportID,
        reportPreviewReportActionID,
        transactionID,
        transactionThreadReportID,
        companyName,
        companyWebsite,
        ...(invoiceChatReport?.reportID ? {receiverInvoiceRoomID: invoiceChatReport.reportID} : {receiverEmail: receiver.login ?? ''}),
    };

    API.write(WRITE_COMMANDS.SEND_INVOICE, parameters, onyxData);
    InteractionManager.runAfterInteractions(() => TransactionEdit.removeDraftTransaction(CONST.IOU.OPTIMISTIC_TRANSACTION_ID));

    if (isSearchTopmostCentralPane()) {
        Navigation.dismissModal();
    } else {
        Navigation.dismissModalWithReport(invoiceRoom);
    }

    Report.notifyNewAction(invoiceRoom.reportID, receiver.accountID);
}

/**
 * Track an expense
 */
function trackExpense(
    report: OnyxTypes.Report,
    amount: number,
    currency: string,
    created: string,
    merchant: string,
    payeeEmail: string | undefined,
    payeeAccountID: number,
    participant: Participant,
    comment: string,
    isDraftPolicy: boolean,
    receipt?: Receipt,
    category?: string,
    tag?: string,
    taxCode = '',
    taxAmount = 0,
    billable?: boolean,
    policy?: OnyxEntry<OnyxTypes.Policy>,
    policyTagList?: OnyxEntry<OnyxTypes.PolicyTagLists>,
    policyCategories?: OnyxEntry<OnyxTypes.PolicyCategories>,
    gpsPoints?: GPSPoint,
    validWaypoints?: WaypointCollection,
    action?: IOUAction,
    actionableWhisperReportActionID?: string,
    linkedTrackedExpenseReportAction?: OnyxTypes.ReportAction,
    linkedTrackedExpenseReportID?: string,
    customUnitRateID?: string,
) {
    const isMoneyRequestReport = ReportUtils.isMoneyRequestReport(report);
    const currentChatReport = isMoneyRequestReport ? ReportUtils.getReportOrDraftReport(report.chatReportID) : report;
    const moneyRequestReportID = isMoneyRequestReport ? report.reportID : '';
    const isMovingTransactionFromTrackExpense = IOUUtils.isMovingTransactionFromTrackExpense(action);

    // Pass an open receipt so the distance expense will show a map with the route optimistically
    const trackedReceipt = validWaypoints ? {source: ReceiptGeneric as ReceiptSource, state: CONST.IOU.RECEIPT_STATE.OPEN} : receipt;

    const {
        createdWorkspaceParams,
        iouReport,
        chatReport,
        transaction,
        iouAction,
        createdChatReportActionID,
        createdIOUReportActionID,
        reportPreviewAction,
        transactionThreadReportID,
        createdReportActionIDForThread,
        actionableWhisperReportActionIDParam,
        onyxData,
    } =
        getTrackExpenseInformation(
            currentChatReport,
            participant,
            comment,
            amount,
            currency,
            created,
            merchant,
            trackedReceipt,
            category,
            tag,
            taxCode,
            taxAmount,
            billable,
            policy,
            policyTagList,
            policyCategories,
            payeeEmail,
            payeeAccountID,
            moneyRequestReportID,
            linkedTrackedExpenseReportAction,
            isMovingTransactionFromTrackExpense && linkedTrackedExpenseReportAction && ReportActionsUtils.isMoneyRequestAction(linkedTrackedExpenseReportAction)
                ? ReportActionsUtils.getOriginalMessage(linkedTrackedExpenseReportAction)?.IOUTransactionID
                : undefined,
        ) ?? {};
    const activeReportID = isMoneyRequestReport ? report.reportID : chatReport?.reportID;

    const recentServerValidatedWaypoints = getRecentWaypoints().filter((item) => !item.pendingAction);
    onyxData?.failureData?.push({
        onyxMethod: Onyx.METHOD.SET,
        key: `${ONYXKEYS.NVP_RECENT_WAYPOINTS}`,
        value: recentServerValidatedWaypoints,
    });

    switch (action) {
        case CONST.IOU.ACTION.CATEGORIZE: {
            if (!linkedTrackedExpenseReportAction || !actionableWhisperReportActionID || !linkedTrackedExpenseReportID) {
                return;
            }
            categorizeTrackedExpense(
                chatReport?.policyID ?? '-1',
                transaction?.transactionID ?? '-1',
                iouAction?.reportActionID ?? '-1',
                iouReport?.reportID ?? '-1',
                createdIOUReportActionID ?? '-1',
                actionableWhisperReportActionID,
                linkedTrackedExpenseReportAction,
                linkedTrackedExpenseReportID,
                transactionThreadReportID ?? '-1',
                reportPreviewAction?.reportActionID ?? '-1',
                onyxData,
                amount,
                currency,
                comment,
                merchant,
                created,
                isDraftPolicy,
                category,
                tag,
                taxCode,
                taxAmount,
                billable,
                trackedReceipt,
                createdWorkspaceParams,
            );
            break;
        }
        case CONST.IOU.ACTION.SHARE: {
            if (!linkedTrackedExpenseReportAction || !actionableWhisperReportActionID || !linkedTrackedExpenseReportID) {
                return;
            }
            shareTrackedExpense(
                chatReport?.policyID ?? '-1',
                transaction?.transactionID ?? '-1',
                iouAction?.reportActionID ?? '-1',
                iouReport?.reportID ?? '-1',
                createdIOUReportActionID ?? '-1',
                actionableWhisperReportActionID,
                linkedTrackedExpenseReportAction,
                linkedTrackedExpenseReportID,
                transactionThreadReportID ?? '-1',
                reportPreviewAction?.reportActionID ?? '-1',
                onyxData,
                amount,
                currency,
                comment,
                merchant,
                created,
                category,
                tag,
                taxCode,
                taxAmount,
                billable,
                trackedReceipt,
                createdWorkspaceParams,
            );
            break;
        }
        default: {
            const parameters: TrackExpenseParams = {
                amount,
                currency,
                comment,
                created,
                merchant,
                iouReportID: iouReport?.reportID,
                chatReportID: chatReport?.reportID ?? '-1',
                transactionID: transaction?.transactionID ?? '-1',
                reportActionID: iouAction?.reportActionID ?? '-1',
                createdChatReportActionID: createdChatReportActionID ?? '-1',
                createdIOUReportActionID,
                reportPreviewReportActionID: reportPreviewAction?.reportActionID,
                receipt: trackedReceipt,
                receiptState: trackedReceipt?.state,
                category,
                tag,
                taxCode,
                taxAmount,
                billable,
                // This needs to be a string of JSON because of limitations with the fetch() API and nested objects
                receiptGpsPoints: gpsPoints ? JSON.stringify(gpsPoints) : undefined,
                transactionThreadReportID: transactionThreadReportID ?? '-1',
                createdReportActionIDForThread: createdReportActionIDForThread ?? '-1',
                waypoints: validWaypoints ? JSON.stringify(sanitizeRecentWaypoints(validWaypoints)) : undefined,
                customUnitRateID,
            };
            if (actionableWhisperReportActionIDParam) {
                parameters.actionableWhisperReportActionID = actionableWhisperReportActionIDParam;
            }
            API.write(WRITE_COMMANDS.TRACK_EXPENSE, parameters, onyxData);
        }
    }
    InteractionManager.runAfterInteractions(() => TransactionEdit.removeDraftTransaction(CONST.IOU.OPTIMISTIC_TRANSACTION_ID));
    Navigation.dismissModal(isSearchTopmostCentralPane() ? undefined : activeReportID);

    if (action === CONST.IOU.ACTION.SHARE) {
        if (isSearchTopmostCentralPane() && activeReportID) {
            Navigation.goBack();
            Navigation.navigate(ROUTES.REPORT_WITH_ID.getRoute(activeReportID));
        }
        Navigation.setNavigationActionToMicrotaskQueue(() => Navigation.navigate(ROUTES.ROOM_INVITE.getRoute(activeReportID ?? '-1', CONST.IOU.SHARE.ROLE.ACCOUNTANT)));
    }

    Report.notifyNewAction(activeReportID ?? '', payeeAccountID);
}

function getOrCreateOptimisticSplitChatReport(existingSplitChatReportID: string, participants: Participant[], participantAccountIDs: number[], currentUserAccountID: number) {
    // The existing chat report could be passed as reportID or exist on the sole "participant" (in this case a report option)
    const existingChatReportID = existingSplitChatReportID || (participants.at(0)?.reportID ?? '-1');

    // Check if the report is available locally if we do have one
    let existingSplitChatReport = existingChatReportID ? ReportConnection.getAllReports()?.[`${ONYXKEYS.COLLECTION.REPORT}${existingChatReportID}`] : null;

    const allParticipantsAccountIDs = [...participantAccountIDs, currentUserAccountID];
    if (!existingSplitChatReport) {
        existingSplitChatReport = ReportUtils.getChatByParticipants(allParticipantsAccountIDs, undefined, participantAccountIDs.length > 1);
    }

    // We found an existing chat report we are done...
    if (existingSplitChatReport) {
        // Yes, these are the same, but give the caller a way to identify if we created a new report or not
        return {existingSplitChatReport, splitChatReport: existingSplitChatReport};
    }

    // Create a Group Chat if we have multiple participants
    if (participants.length > 1) {
        const splitChatReport = ReportUtils.buildOptimisticChatReport(
            allParticipantsAccountIDs,
            '',
            CONST.REPORT.CHAT_TYPE.GROUP,
            undefined,
            undefined,
            undefined,
            undefined,
            undefined,
            undefined,
            CONST.REPORT.NOTIFICATION_PREFERENCE.ALWAYS,
        );
        return {existingSplitChatReport: null, splitChatReport};
    }

    // Otherwise, create a new 1:1 chat report
    const splitChatReport = ReportUtils.buildOptimisticChatReport(participantAccountIDs);
    return {existingSplitChatReport: null, splitChatReport};
}

/**
 * Build the Onyx data and IOU split necessary for splitting a bill with 3+ users.
 * 1. Build the optimistic Onyx data for the group chat, i.e. chatReport and iouReportAction creating the former if it doesn't yet exist.
 * 2. Loop over the group chat participant list, building optimistic or updating existing chatReports, iouReports and iouReportActions between the user and each participant.
 * We build both Onyx data and the IOU split that is sent as a request param and is used by Auth to create the chatReports, iouReports and iouReportActions in the database.
 * The IOU split has the following shape:
 *  [
 *      {email: 'currentUser', amount: 100},
 *      {email: 'user2', amount: 100, iouReportID: '100', chatReportID: '110', transactionID: '120', reportActionID: '130'},
 *      {email: 'user3', amount: 100, iouReportID: '200', chatReportID: '210', transactionID: '220', reportActionID: '230'}
 *  ]
 * @param amount - always in the smallest unit of the currency
 * @param existingSplitChatReportID - the report ID where the split expense happens, could be a group chat or a workspace chat
 */
function createSplitsAndOnyxData(
    participants: Participant[],
    currentUserLogin: string,
    currentUserAccountID: number,
    amount: number,
    comment: string,
    currency: string,
    merchant: string,
    created: string,
    category: string,
    tag: string,
    splitShares: SplitShares = {},
    existingSplitChatReportID = '',
    billable = false,
    iouRequestType: IOURequestType = CONST.IOU.REQUEST_TYPE.MANUAL,
    taxCode = '',
    taxAmount = 0,
): SplitsAndOnyxData {
    const currentUserEmailForIOUSplit = PhoneNumber.addSMSDomainIfPhoneNumber(currentUserLogin);
    const participantAccountIDs = participants.map((participant) => Number(participant.accountID));

    const {splitChatReport, existingSplitChatReport} = getOrCreateOptimisticSplitChatReport(existingSplitChatReportID, participants, participantAccountIDs, currentUserAccountID);
    const isOwnPolicyExpenseChat = !!splitChatReport.isOwnPolicyExpenseChat;

    // Pass an open receipt so the distance expense will show a map with the route optimistically
    const receipt: Receipt | undefined = iouRequestType === CONST.IOU.REQUEST_TYPE.DISTANCE ? {source: ReceiptGeneric as ReceiptSource, state: CONST.IOU.RECEIPT_STATE.OPEN} : undefined;

    const existingTransaction = allTransactionDrafts[`${ONYXKEYS.COLLECTION.TRANSACTION_DRAFT}${CONST.IOU.OPTIMISTIC_TRANSACTION_ID}`];
    const isDistanceRequest = existingTransaction && existingTransaction.iouRequestType === CONST.IOU.REQUEST_TYPE.DISTANCE;
    let splitTransaction = TransactionUtils.buildOptimisticTransaction(
        amount,
        currency,
        CONST.REPORT.SPLIT_REPORTID,
        comment,
        [],
        created,
        '',
        '',
        merchant || Localize.translateLocal('iou.expense'),
        receipt,
        undefined,
        undefined,
        category,
        tag,
        taxCode,
        taxAmount,
        billable,
        isDistanceRequest ? {waypoints: CONST.RED_BRICK_ROAD_PENDING_ACTION.ADD} : undefined,
        undefined,
        existingTransaction,
    );

    // Important data is set on the draft distance transaction, such as the iouRequestType marking it as a distance request, so merge it into the optimistic split transaction
    if (isDistanceRequest) {
        splitTransaction = fastMerge(existingTransaction, splitTransaction, false);
    }

    // Note: The created action must be optimistically generated before the IOU action so there's no chance that the created action appears after the IOU action in the chat
    const splitCreatedReportAction = ReportUtils.buildOptimisticCreatedReportAction(currentUserEmailForIOUSplit);
    const splitIOUReportAction = ReportUtils.buildOptimisticIOUReportAction(
        CONST.IOU.REPORT_ACTION_TYPE.SPLIT,
        amount,
        currency,
        comment,
        participants,
        splitTransaction.transactionID,
        undefined,
        '',
        false,
        false,
        isOwnPolicyExpenseChat,
    );

    splitChatReport.lastReadTime = DateUtils.getDBTime();
    splitChatReport.lastMessageText = ReportActionsUtils.getReportActionText(splitIOUReportAction);
    splitChatReport.lastMessageHtml = ReportActionsUtils.getReportActionHtml(splitIOUReportAction);
    splitChatReport.lastActorAccountID = currentUserAccountID;
    splitChatReport.lastVisibleActionCreated = splitIOUReportAction.created;

    // If we have an existing splitChatReport (group chat or workspace) use it's pending fields, otherwise indicate that we are adding a chat
    if (!existingSplitChatReport) {
        splitChatReport.pendingFields = {
            createChat: CONST.RED_BRICK_ROAD_PENDING_ACTION.ADD,
        };
    }

    const optimisticData: OnyxUpdate[] = [
        {
            // Use set for new reports because it doesn't exist yet, is faster,
            // and we need the data to be available when we navigate to the chat page
            onyxMethod: existingSplitChatReport ? Onyx.METHOD.MERGE : Onyx.METHOD.SET,
            key: `${ONYXKEYS.COLLECTION.REPORT}${splitChatReport.reportID}`,
            value: splitChatReport,
        },
        {
            onyxMethod: Onyx.METHOD.SET,
            key: ONYXKEYS.NVP_QUICK_ACTION_GLOBAL_CREATE,
            value: {
                action: iouRequestType === CONST.IOU.REQUEST_TYPE.DISTANCE ? CONST.QUICK_ACTIONS.SPLIT_DISTANCE : CONST.QUICK_ACTIONS.SPLIT_MANUAL,
                chatReportID: splitChatReport.reportID,
                isFirstQuickAction: isEmptyObject(quickAction),
            },
        },
        existingSplitChatReport
            ? {
                  onyxMethod: Onyx.METHOD.MERGE,
                  key: `${ONYXKEYS.COLLECTION.REPORT_ACTIONS}${splitChatReport.reportID}`,
                  value: {
                      [splitIOUReportAction.reportActionID]: splitIOUReportAction as OnyxTypes.ReportAction,
                  },
              }
            : {
                  onyxMethod: Onyx.METHOD.SET,
                  key: `${ONYXKEYS.COLLECTION.REPORT_ACTIONS}${splitChatReport.reportID}`,
                  value: {
                      [splitCreatedReportAction.reportActionID]: splitCreatedReportAction as OnyxTypes.ReportAction,
                      [splitIOUReportAction.reportActionID]: splitIOUReportAction as OnyxTypes.ReportAction,
                  },
              },
        {
            onyxMethod: Onyx.METHOD.SET,
            key: `${ONYXKEYS.COLLECTION.TRANSACTION}${splitTransaction.transactionID}`,
            value: splitTransaction,
        },
    ];
    const successData: OnyxUpdate[] = [
        {
            onyxMethod: Onyx.METHOD.MERGE,
            key: `${ONYXKEYS.COLLECTION.REPORT_ACTIONS}${splitChatReport.reportID}`,
            value: {
                ...(existingSplitChatReport ? {} : {[splitCreatedReportAction.reportActionID]: {pendingAction: null}}),
                [splitIOUReportAction.reportActionID]: {pendingAction: null},
            },
        },
        {
            onyxMethod: Onyx.METHOD.MERGE,
            key: `${ONYXKEYS.COLLECTION.TRANSACTION}${splitTransaction.transactionID}`,
            value: {pendingAction: null, pendingFields: null},
        },
    ];

    const redundantParticipants: Record<number, null> = {};
    if (!existingSplitChatReport) {
        successData.push({
            onyxMethod: Onyx.METHOD.MERGE,
            key: `${ONYXKEYS.COLLECTION.REPORT}${splitChatReport.reportID}`,
            value: {pendingFields: {createChat: null}, participants: redundantParticipants},
        });
    }

    const failureData: OnyxUpdate[] = [
        {
            onyxMethod: Onyx.METHOD.MERGE,
            key: `${ONYXKEYS.COLLECTION.TRANSACTION}${splitTransaction.transactionID}`,
            value: {
                errors: ErrorUtils.getMicroSecondOnyxErrorWithTranslationKey('iou.error.genericCreateFailureMessage'),
                pendingAction: null,
                pendingFields: null,
            },
        },
        {
            onyxMethod: Onyx.METHOD.SET,
            key: ONYXKEYS.NVP_QUICK_ACTION_GLOBAL_CREATE,
            value: quickAction ?? null,
        },
    ];

    if (existingSplitChatReport) {
        failureData.push({
            onyxMethod: Onyx.METHOD.MERGE,
            key: `${ONYXKEYS.COLLECTION.REPORT_ACTIONS}${splitChatReport.reportID}`,
            value: {
                [splitIOUReportAction.reportActionID]: {
                    errors: ErrorUtils.getMicroSecondOnyxErrorWithTranslationKey('iou.error.genericCreateFailureMessage'),
                },
            },
        });
    } else {
        failureData.push(
            {
                onyxMethod: Onyx.METHOD.MERGE,
                key: `${ONYXKEYS.COLLECTION.REPORT}${splitChatReport.reportID}`,
                value: {
                    errorFields: {
                        createChat: ErrorUtils.getMicroSecondOnyxErrorWithTranslationKey('report.genericCreateReportFailureMessage'),
                    },
                },
            },
            {
                onyxMethod: Onyx.METHOD.MERGE,
                key: `${ONYXKEYS.COLLECTION.REPORT_ACTIONS}${splitChatReport.reportID}`,
                value: {
                    [splitIOUReportAction.reportActionID]: {
                        errors: ErrorUtils.getMicroSecondOnyxErrorWithTranslationKey('iou.error.genericCreateFailureMessage'),
                    },
                },
            },
        );
    }

    // Loop through participants creating individual chats, iouReports and reportActionIDs as needed
    const currentUserAmount = splitShares?.[currentUserAccountID]?.amount ?? IOUUtils.calculateAmount(participants.length, amount, currency, true);
    const currentUserTaxAmount = IOUUtils.calculateAmount(participants.length, taxAmount, currency, true);

    const splits: Split[] = [{email: currentUserEmailForIOUSplit, accountID: currentUserAccountID, amount: currentUserAmount, taxAmount: currentUserTaxAmount}];

    const hasMultipleParticipants = participants.length > 1;
    participants.forEach((participant) => {
        // In a case when a participant is a workspace, even when a current user is not an owner of the workspace
        const isPolicyExpenseChat = ReportUtils.isPolicyExpenseChat(participant);
        const splitAmount = splitShares?.[participant.accountID ?? -1]?.amount ?? IOUUtils.calculateAmount(participants.length, amount, currency, false);
        const splitTaxAmount = IOUUtils.calculateAmount(participants.length, taxAmount, currency, false);

        // To exclude someone from a split, the amount can be 0. The scenario for this is when creating a split from a group chat, we have remove the option to deselect users to exclude them.
        // We can input '0' next to someone we want to exclude.
        if (splitAmount === 0) {
            return;
        }

        // In case the participant is a workspace, email & accountID should remain undefined and won't be used in the rest of this code
        // participant.login is undefined when the request is initiated from a group DM with an unknown user, so we need to add a default
        const email = isOwnPolicyExpenseChat || isPolicyExpenseChat ? '' : PhoneNumber.addSMSDomainIfPhoneNumber(participant.login ?? '').toLowerCase();
        const accountID = isOwnPolicyExpenseChat || isPolicyExpenseChat ? 0 : Number(participant.accountID);
        if (email === currentUserEmailForIOUSplit) {
            return;
        }

        // STEP 1: Get existing chat report OR build a new optimistic one
        // If we only have one participant and the request was initiated from the global create menu, i.e. !existingGroupChatReportID, the oneOnOneChatReport is the groupChatReport
        let oneOnOneChatReport: OnyxTypes.Report | OptimisticChatReport;
        let isNewOneOnOneChatReport = false;
        let shouldCreateOptimisticPersonalDetails = false;
        const personalDetailExists = accountID in allPersonalDetails;

        // If this is a split between two people only and the function
        // wasn't provided with an existing group chat report id
        // or, if the split is being made from the workspace chat, then the oneOnOneChatReport is the same as the splitChatReport
        // in this case existingSplitChatReport will belong to the policy expense chat and we won't be
        // entering code that creates optimistic personal details
        if ((!hasMultipleParticipants && !existingSplitChatReportID) || isOwnPolicyExpenseChat) {
            oneOnOneChatReport = splitChatReport;
            shouldCreateOptimisticPersonalDetails = !existingSplitChatReport && !personalDetailExists;
        } else {
            const existingChatReport = ReportUtils.getChatByParticipants([accountID, currentUserAccountID]);
            isNewOneOnOneChatReport = !existingChatReport;
            shouldCreateOptimisticPersonalDetails = isNewOneOnOneChatReport && !personalDetailExists;
            oneOnOneChatReport = existingChatReport ?? ReportUtils.buildOptimisticChatReport([accountID, currentUserAccountID]);
        }

        // STEP 2: Get existing IOU/Expense report and update its total OR build a new optimistic one
        let oneOnOneIOUReport: OneOnOneIOUReport = oneOnOneChatReport.iouReportID
            ? ReportConnection.getAllReports()?.[`${ONYXKEYS.COLLECTION.REPORT}${oneOnOneChatReport.iouReportID}`]
            : null;
        const shouldCreateNewOneOnOneIOUReport = ReportUtils.shouldCreateNewMoneyRequestReport(oneOnOneIOUReport, oneOnOneChatReport);

        if (!oneOnOneIOUReport || shouldCreateNewOneOnOneIOUReport) {
            oneOnOneIOUReport = isOwnPolicyExpenseChat
                ? ReportUtils.buildOptimisticExpenseReport(oneOnOneChatReport.reportID, oneOnOneChatReport.policyID ?? '-1', currentUserAccountID, splitAmount, currency)
                : ReportUtils.buildOptimisticIOUReport(currentUserAccountID, accountID, splitAmount, oneOnOneChatReport.reportID, currency);
        } else if (isOwnPolicyExpenseChat) {
            if (typeof oneOnOneIOUReport?.total === 'number') {
                // Because of the Expense reports are stored as negative values, we subtract the total from the amount
                oneOnOneIOUReport.total -= splitAmount;
            }
        } else {
            oneOnOneIOUReport = IOUUtils.updateIOUOwnerAndTotal(oneOnOneIOUReport, currentUserAccountID, splitAmount, currency);
        }

        // STEP 3: Build optimistic transaction
        const oneOnOneTransaction = TransactionUtils.buildOptimisticTransaction(
            ReportUtils.isExpenseReport(oneOnOneIOUReport) ? -splitAmount : splitAmount,
            currency,
            oneOnOneIOUReport.reportID,
            comment,
            [],
            created,
            CONST.IOU.TYPE.SPLIT,
            splitTransaction.transactionID,
            merchant || Localize.translateLocal('iou.expense'),
            undefined,
            undefined,
            undefined,
            category,
            tag,
            taxCode,
            ReportUtils.isExpenseReport(oneOnOneIOUReport) ? -splitTaxAmount : splitTaxAmount,
            billable,
        );

        // STEP 4: Build optimistic reportActions. We need:
        // 1. CREATED action for the chatReport
        // 2. CREATED action for the iouReport
        // 3. IOU action for the iouReport
        // 4. Transaction Thread and the CREATED action for it
        // 5. REPORT_PREVIEW action for the chatReport
        const [oneOnOneCreatedActionForChat, oneOnOneCreatedActionForIOU, oneOnOneIOUAction, optimisticTransactionThread, optimisticCreatedActionForTransactionThread] =
            ReportUtils.buildOptimisticMoneyRequestEntities(
                oneOnOneIOUReport,
                CONST.IOU.REPORT_ACTION_TYPE.CREATE,
                splitAmount,
                currency,
                comment,
                currentUserEmailForIOUSplit,
                [participant],
                oneOnOneTransaction.transactionID,
            );

        // Add optimistic personal details for new participants
        const oneOnOnePersonalDetailListAction: OnyxTypes.PersonalDetailsList = shouldCreateOptimisticPersonalDetails
            ? {
                  [accountID]: {
                      accountID,
                      // Disabling this line since participant.displayName can be an empty string
                      // eslint-disable-next-line @typescript-eslint/prefer-nullish-coalescing
                      displayName: LocalePhoneNumber.formatPhoneNumber(participant.displayName || email),
                      login: participant.login,
                      isOptimisticPersonalDetail: true,
                  },
              }
            : {};

        if (shouldCreateOptimisticPersonalDetails) {
            // BE will send different participants. We clear the optimistic ones to avoid duplicated entries
            redundantParticipants[accountID] = null;
        }

        let oneOnOneReportPreviewAction = getReportPreviewAction(oneOnOneChatReport.reportID, oneOnOneIOUReport.reportID);
        if (oneOnOneReportPreviewAction) {
            oneOnOneReportPreviewAction = ReportUtils.updateReportPreview(oneOnOneIOUReport, oneOnOneReportPreviewAction);
        } else {
            oneOnOneReportPreviewAction = ReportUtils.buildOptimisticReportPreview(oneOnOneChatReport, oneOnOneIOUReport);
        }

        // Add category to optimistic policy recently used categories when a participant is a workspace
        const optimisticPolicyRecentlyUsedCategories = isPolicyExpenseChat ? Category.buildOptimisticPolicyRecentlyUsedCategories(participant.policyID, category) : [];

        const optimisticRecentlyUsedCurrencies = Policy.buildOptimisticRecentlyUsedCurrencies(currency);

        // Add tag to optimistic policy recently used tags when a participant is a workspace
        const optimisticPolicyRecentlyUsedTags = isPolicyExpenseChat ? Tag.buildOptimisticPolicyRecentlyUsedTags(participant.policyID, tag) : {};

        // STEP 5: Build Onyx Data
        const [oneOnOneOptimisticData, oneOnOneSuccessData, oneOnOneFailureData] = buildOnyxDataForMoneyRequest(
            oneOnOneChatReport,
            oneOnOneIOUReport,
            oneOnOneTransaction,
            oneOnOneCreatedActionForChat,
            oneOnOneCreatedActionForIOU,
            oneOnOneIOUAction,
            oneOnOnePersonalDetailListAction,
            oneOnOneReportPreviewAction,
            optimisticPolicyRecentlyUsedCategories,
            optimisticPolicyRecentlyUsedTags,
            isNewOneOnOneChatReport,
            optimisticTransactionThread,
            optimisticCreatedActionForTransactionThread,
            shouldCreateNewOneOnOneIOUReport,
            null,
            null,
            null,
            null,
            true,
            undefined,
            optimisticRecentlyUsedCurrencies,
        );

        const individualSplit = {
            email,
            accountID,
            isOptimisticAccount: ReportUtils.isOptimisticPersonalDetail(accountID),
            amount: splitAmount,
            iouReportID: oneOnOneIOUReport.reportID,
            chatReportID: oneOnOneChatReport.reportID,
            transactionID: oneOnOneTransaction.transactionID,
            reportActionID: oneOnOneIOUAction.reportActionID,
            createdChatReportActionID: oneOnOneCreatedActionForChat.reportActionID,
            createdIOUReportActionID: oneOnOneCreatedActionForIOU.reportActionID,
            reportPreviewReportActionID: oneOnOneReportPreviewAction.reportActionID,
            transactionThreadReportID: optimisticTransactionThread.reportID,
            createdReportActionIDForThread: optimisticCreatedActionForTransactionThread?.reportActionID,
            taxAmount: splitTaxAmount,
        };

        splits.push(individualSplit);
        optimisticData.push(...oneOnOneOptimisticData);
        successData.push(...oneOnOneSuccessData);
        failureData.push(...oneOnOneFailureData);
    });

    optimisticData.push({
        onyxMethod: Onyx.METHOD.MERGE,
        key: `${ONYXKEYS.COLLECTION.TRANSACTION}${splitTransaction.transactionID}`,
        value: {
            comment: {
                splits: splits.map((split) => ({accountID: split.accountID, amount: split.amount})),
            },
        },
    });

    const splitData: SplitData = {
        chatReportID: splitChatReport.reportID,
        transactionID: splitTransaction.transactionID,
        reportActionID: splitIOUReportAction.reportActionID,
        policyID: splitChatReport.policyID,
        chatType: splitChatReport.chatType,
    };

    if (!existingSplitChatReport) {
        splitData.createdReportActionID = splitCreatedReportAction.reportActionID;
    }

    return {
        splitData,
        splits,
        onyxData: {optimisticData, successData, failureData},
    };
}

type SplitBillActionsParams = {
    participants: Participant[];
    currentUserLogin: string;
    currentUserAccountID: number;
    amount: number;
    comment: string;
    currency: string;
    merchant: string;
    created: string;
    category?: string;
    tag?: string;
    billable?: boolean;
    iouRequestType?: IOURequestType;
    existingSplitChatReportID?: string;
    splitShares?: SplitShares;
    splitPayerAccountIDs?: number[];
    taxCode?: string;
    taxAmount?: number;
};

/**
 * @param amount - always in smallest currency unit
 * @param existingSplitChatReportID - Either a group DM or a workspace chat
 */
function splitBill({
    participants,
    currentUserLogin,
    currentUserAccountID,
    amount,
    comment,
    currency,
    merchant,
    created,
    category = '',
    tag = '',
    billable = false,
    iouRequestType = CONST.IOU.REQUEST_TYPE.MANUAL,
    existingSplitChatReportID = '',
    splitShares = {},
    splitPayerAccountIDs = [],
    taxCode = '',
    taxAmount = 0,
}: SplitBillActionsParams) {
    const {splitData, splits, onyxData} = createSplitsAndOnyxData(
        participants,
        currentUserLogin,
        currentUserAccountID,
        amount,
        comment,
        currency,
        merchant,
        created,
        category,
        tag,
        splitShares,
        existingSplitChatReportID,
        billable,
        iouRequestType,
        taxCode,
        taxAmount,
    );

    const parameters: SplitBillParams = {
        reportID: splitData.chatReportID,
        amount,
        splits: JSON.stringify(splits),
        currency,
        comment,
        category,
        merchant,
        created,
        tag,
        billable,
        transactionID: splitData.transactionID,
        reportActionID: splitData.reportActionID,
        createdReportActionID: splitData.createdReportActionID,
        policyID: splitData.policyID,
        chatType: splitData.chatType,
        splitPayerAccountIDs,
        taxCode,
        taxAmount,
    };

    API.write(WRITE_COMMANDS.SPLIT_BILL, parameters, onyxData);
    InteractionManager.runAfterInteractions(() => TransactionEdit.removeDraftTransaction(CONST.IOU.OPTIMISTIC_TRANSACTION_ID));

    Navigation.dismissModal(isSearchTopmostCentralPane() ? undefined : existingSplitChatReportID);
    Report.notifyNewAction(splitData.chatReportID, currentUserAccountID);
}

/**
 * @param amount - always in the smallest currency unit
 */
function splitBillAndOpenReport({
    participants,
    currentUserLogin,
    currentUserAccountID,
    amount,
    comment,
    currency,
    merchant,
    created,
    category = '',
    tag = '',
    billable = false,
    iouRequestType = CONST.IOU.REQUEST_TYPE.MANUAL,
    splitShares = {},
    splitPayerAccountIDs = [],
    taxCode = '',
    taxAmount = 0,
}: SplitBillActionsParams) {
    const {splitData, splits, onyxData} = createSplitsAndOnyxData(
        participants,
        currentUserLogin,
        currentUserAccountID,
        amount,
        comment,
        currency,
        merchant,
        created,
        category,
        tag,
        splitShares,
        '',
        billable,
        iouRequestType,
        taxCode,
        taxAmount,
    );

    const parameters: SplitBillParams = {
        reportID: splitData.chatReportID,
        amount,
        splits: JSON.stringify(splits),
        currency,
        merchant,
        created,
        comment,
        category,
        tag,
        billable,
        transactionID: splitData.transactionID,
        reportActionID: splitData.reportActionID,
        createdReportActionID: splitData.createdReportActionID,
        policyID: splitData.policyID,
        chatType: splitData.chatType,
        splitPayerAccountIDs,
        taxCode,
        taxAmount,
    };

    API.write(WRITE_COMMANDS.SPLIT_BILL_AND_OPEN_REPORT, parameters, onyxData);
    InteractionManager.runAfterInteractions(() => TransactionEdit.removeDraftTransaction(CONST.IOU.OPTIMISTIC_TRANSACTION_ID));

    Navigation.dismissModal(isSearchTopmostCentralPane() ? undefined : splitData.chatReportID);
    Report.notifyNewAction(splitData.chatReportID, currentUserAccountID);
}

type StartSplitBilActionParams = {
    participants: Participant[];
    currentUserLogin: string;
    currentUserAccountID: number;
    comment: string;
    receipt: Receipt;
    existingSplitChatReportID?: string;
    billable?: boolean;
    category: string | undefined;
    tag: string | undefined;
    currency: string;
    taxCode: string;
    taxAmount: number;
};

/** Used exclusively for starting a split expense request that contains a receipt, the split request will be completed once the receipt is scanned
 *  or user enters details manually.
 *
 * @param existingSplitChatReportID - Either a group DM or a workspace chat
 */
function startSplitBill({
    participants,
    currentUserLogin,
    currentUserAccountID,
    comment,
    receipt,
    existingSplitChatReportID = '',
    billable = false,
    category = '',
    tag = '',
    currency,
    taxCode = '',
    taxAmount = 0,
}: StartSplitBilActionParams) {
    const currentUserEmailForIOUSplit = PhoneNumber.addSMSDomainIfPhoneNumber(currentUserLogin);
    const participantAccountIDs = participants.map((participant) => Number(participant.accountID));
    const {splitChatReport, existingSplitChatReport} = getOrCreateOptimisticSplitChatReport(existingSplitChatReportID, participants, participantAccountIDs, currentUserAccountID);
    const isOwnPolicyExpenseChat = !!splitChatReport.isOwnPolicyExpenseChat;

    const {name: filename, source, state = CONST.IOU.RECEIPT_STATE.SCANREADY} = receipt;
    const receiptObject: Receipt = {state, source};

    // ReportID is -2 (aka "deleted") on the group transaction
    const splitTransaction = TransactionUtils.buildOptimisticTransaction(
        0,
        currency,
        CONST.REPORT.SPLIT_REPORTID,
        comment,
        [],
        '',
        '',
        '',
        CONST.TRANSACTION.PARTIAL_TRANSACTION_MERCHANT,
        receiptObject,
        filename,
        undefined,
        category,
        tag,
        taxCode,
        taxAmount,
        billable,
    );

    // Note: The created action must be optimistically generated before the IOU action so there's no chance that the created action appears after the IOU action in the chat
    const splitChatCreatedReportAction = ReportUtils.buildOptimisticCreatedReportAction(currentUserEmailForIOUSplit);
    const splitIOUReportAction = ReportUtils.buildOptimisticIOUReportAction(
        CONST.IOU.REPORT_ACTION_TYPE.SPLIT,
        0,
        CONST.CURRENCY.USD,
        comment,
        participants,
        splitTransaction.transactionID,
        undefined,
        '',
        false,
        false,
        isOwnPolicyExpenseChat,
    );

    splitChatReport.lastReadTime = DateUtils.getDBTime();
    splitChatReport.lastMessageText = ReportActionsUtils.getReportActionText(splitIOUReportAction);
    splitChatReport.lastMessageHtml = ReportActionsUtils.getReportActionHtml(splitIOUReportAction);

    // If we have an existing splitChatReport (group chat or workspace) use it's pending fields, otherwise indicate that we are adding a chat
    if (!existingSplitChatReport) {
        splitChatReport.pendingFields = {
            createChat: CONST.RED_BRICK_ROAD_PENDING_ACTION.ADD,
        };
    }

    const optimisticData: OnyxUpdate[] = [
        {
            // Use set for new reports because it doesn't exist yet, is faster,
            // and we need the data to be available when we navigate to the chat page
            onyxMethod: existingSplitChatReport ? Onyx.METHOD.MERGE : Onyx.METHOD.SET,
            key: `${ONYXKEYS.COLLECTION.REPORT}${splitChatReport.reportID}`,
            value: splitChatReport,
        },
        {
            onyxMethod: Onyx.METHOD.SET,
            key: ONYXKEYS.NVP_QUICK_ACTION_GLOBAL_CREATE,
            value: {
                action: CONST.QUICK_ACTIONS.SPLIT_SCAN,
                chatReportID: splitChatReport.reportID,
                isFirstQuickAction: isEmptyObject(quickAction),
            },
        },
        existingSplitChatReport
            ? {
                  onyxMethod: Onyx.METHOD.MERGE,
                  key: `${ONYXKEYS.COLLECTION.REPORT_ACTIONS}${splitChatReport.reportID}`,
                  value: {
                      [splitIOUReportAction.reportActionID]: splitIOUReportAction as OnyxTypes.ReportAction,
                  },
              }
            : {
                  onyxMethod: Onyx.METHOD.SET,
                  key: `${ONYXKEYS.COLLECTION.REPORT_ACTIONS}${splitChatReport.reportID}`,
                  value: {
                      [splitChatCreatedReportAction.reportActionID]: splitChatCreatedReportAction,
                      [splitIOUReportAction.reportActionID]: splitIOUReportAction as OnyxTypes.ReportAction,
                  },
              },
        {
            onyxMethod: Onyx.METHOD.SET,
            key: `${ONYXKEYS.COLLECTION.TRANSACTION}${splitTransaction.transactionID}`,
            value: splitTransaction,
        },
    ];

    const successData: OnyxUpdate[] = [
        {
            onyxMethod: Onyx.METHOD.MERGE,
            key: `${ONYXKEYS.COLLECTION.REPORT_ACTIONS}${splitChatReport.reportID}`,
            value: {
                ...(existingSplitChatReport ? {} : {[splitChatCreatedReportAction.reportActionID]: {pendingAction: null}}),
                [splitIOUReportAction.reportActionID]: {pendingAction: null},
            },
        },
        {
            onyxMethod: Onyx.METHOD.MERGE,
            key: `${ONYXKEYS.COLLECTION.TRANSACTION}${splitTransaction.transactionID}`,
            value: {pendingAction: null},
        },
    ];

    const redundantParticipants: Record<number, null> = {};
    if (!existingSplitChatReport) {
        successData.push({
            onyxMethod: Onyx.METHOD.MERGE,
            key: `${ONYXKEYS.COLLECTION.REPORT}${splitChatReport.reportID}`,
            value: {pendingFields: {createChat: null}, participants: redundantParticipants},
        });
    }

    const failureData: OnyxUpdate[] = [
        {
            onyxMethod: Onyx.METHOD.MERGE,
            key: `${ONYXKEYS.COLLECTION.TRANSACTION}${splitTransaction.transactionID}`,
            value: {
                errors: ErrorUtils.getMicroSecondOnyxErrorWithTranslationKey('iou.error.genericCreateFailureMessage'),
            },
        },
        {
            onyxMethod: Onyx.METHOD.SET,
            key: ONYXKEYS.NVP_QUICK_ACTION_GLOBAL_CREATE,
            value: quickAction ?? null,
        },
    ];

    if (existingSplitChatReport) {
        failureData.push({
            onyxMethod: Onyx.METHOD.MERGE,
            key: `${ONYXKEYS.COLLECTION.REPORT_ACTIONS}${splitChatReport.reportID}`,
            value: {
                [splitIOUReportAction.reportActionID]: {
                    errors: getReceiptError(receipt, filename),
                },
            },
        });
    } else {
        failureData.push(
            {
                onyxMethod: Onyx.METHOD.MERGE,
                key: `${ONYXKEYS.COLLECTION.REPORT}${splitChatReport.reportID}`,
                value: {
                    errorFields: {
                        createChat: ErrorUtils.getMicroSecondOnyxErrorWithTranslationKey('report.genericCreateReportFailureMessage'),
                    },
                },
            },
            {
                onyxMethod: Onyx.METHOD.MERGE,
                key: `${ONYXKEYS.COLLECTION.REPORT_ACTIONS}${splitChatReport.reportID}`,
                value: {
                    [splitChatCreatedReportAction.reportActionID]: {
                        errors: ErrorUtils.getMicroSecondOnyxErrorWithTranslationKey('report.genericCreateReportFailureMessage'),
                    },
                    [splitIOUReportAction.reportActionID]: {
                        errors: getReceiptError(receipt, filename),
                    },
                },
            },
        );
    }

    const splits: Split[] = [{email: currentUserEmailForIOUSplit, accountID: currentUserAccountID}];

    participants.forEach((participant) => {
        // Disabling this line since participant.login can be an empty string
        // eslint-disable-next-line @typescript-eslint/prefer-nullish-coalescing
        const email = participant.isOwnPolicyExpenseChat ? '' : PhoneNumber.addSMSDomainIfPhoneNumber(participant.login || participant.text || '').toLowerCase();
        const accountID = participant.isOwnPolicyExpenseChat ? 0 : Number(participant.accountID);
        if (email === currentUserEmailForIOUSplit) {
            return;
        }

        // When splitting with a workspace chat, we only need to supply the policyID and the workspace reportID as it's needed so we can update the report preview
        if (participant.isOwnPolicyExpenseChat) {
            splits.push({
                policyID: participant.policyID,
                chatReportID: splitChatReport.reportID,
            });
            return;
        }

        const participantPersonalDetails = allPersonalDetails[participant?.accountID ?? -1];
        if (!participantPersonalDetails) {
            optimisticData.push({
                onyxMethod: Onyx.METHOD.MERGE,
                key: ONYXKEYS.PERSONAL_DETAILS_LIST,
                value: {
                    [accountID]: {
                        accountID,
                        // Disabling this line since participant.displayName can be an empty string
                        // eslint-disable-next-line @typescript-eslint/prefer-nullish-coalescing
                        displayName: LocalePhoneNumber.formatPhoneNumber(participant.displayName || email),
                        // Disabling this line since participant.login can be an empty string
                        // eslint-disable-next-line @typescript-eslint/prefer-nullish-coalescing
                        login: participant.login || participant.text,
                        isOptimisticPersonalDetail: true,
                    },
                },
            });
            // BE will send different participants. We clear the optimistic ones to avoid duplicated entries
            redundantParticipants[accountID] = null;
        }

        splits.push({
            email,
            accountID,
        });
    });

    participants.forEach((participant) => {
        const isPolicyExpenseChat = ReportUtils.isPolicyExpenseChat(participant);
        if (!isPolicyExpenseChat) {
            return;
        }

        const optimisticPolicyRecentlyUsedCategories = Category.buildOptimisticPolicyRecentlyUsedCategories(participant.policyID, category);
        const optimisticPolicyRecentlyUsedTags = Tag.buildOptimisticPolicyRecentlyUsedTags(participant.policyID, tag);
        const optimisticRecentlyUsedCurrencies = Policy.buildOptimisticRecentlyUsedCurrencies(currency);

        if (optimisticPolicyRecentlyUsedCategories.length > 0) {
            optimisticData.push({
                onyxMethod: Onyx.METHOD.SET,
                key: `${ONYXKEYS.COLLECTION.POLICY_RECENTLY_USED_CATEGORIES}${participant.policyID}`,
                value: optimisticPolicyRecentlyUsedCategories,
            });
        }

        if (optimisticRecentlyUsedCurrencies.length > 0) {
            optimisticData.push({
                onyxMethod: Onyx.METHOD.SET,
                key: ONYXKEYS.RECENTLY_USED_CURRENCIES,
                value: optimisticRecentlyUsedCurrencies,
            });
        }

        if (!isEmptyObject(optimisticPolicyRecentlyUsedTags)) {
            optimisticData.push({
                onyxMethod: Onyx.METHOD.MERGE,
                key: `${ONYXKEYS.COLLECTION.POLICY_RECENTLY_USED_TAGS}${participant.policyID}`,
                value: optimisticPolicyRecentlyUsedTags,
            });
        }
    });

    // Save the new splits array into the transaction's comment in case the user calls CompleteSplitBill while offline
    optimisticData.push({
        onyxMethod: Onyx.METHOD.MERGE,
        key: `${ONYXKEYS.COLLECTION.TRANSACTION}${splitTransaction.transactionID}`,
        value: {
            comment: {
                splits,
            },
        },
    });

    const parameters: StartSplitBillParams = {
        chatReportID: splitChatReport.reportID,
        reportActionID: splitIOUReportAction.reportActionID,
        transactionID: splitTransaction.transactionID,
        splits: JSON.stringify(splits),
        receipt,
        comment,
        category,
        tag,
        currency,
        isFromGroupDM: !existingSplitChatReport,
        billable,
        ...(existingSplitChatReport ? {} : {createdReportActionID: splitChatCreatedReportAction.reportActionID}),
        chatType: splitChatReport?.chatType,
        taxCode,
        taxAmount,
    };

    API.write(WRITE_COMMANDS.START_SPLIT_BILL, parameters, {optimisticData, successData, failureData});

    Navigation.dismissModalWithReport(splitChatReport);
    Report.notifyNewAction(splitChatReport.reportID ?? '-1', currentUserAccountID);
}

/** Used for editing a split expense while it's still scanning or when SmartScan fails, it completes a split expense started by startSplitBill above.
 *
 * @param chatReportID - The group chat or workspace reportID
 * @param reportAction - The split action that lives in the chatReport above
 * @param updatedTransaction - The updated **draft** split transaction
 * @param sessionAccountID - accountID of the current user
 * @param sessionEmail - email of the current user
 */
function completeSplitBill(chatReportID: string, reportAction: OnyxTypes.ReportAction, updatedTransaction: OnyxEntry<OnyxTypes.Transaction>, sessionAccountID: number, sessionEmail: string) {
    const currentUserEmailForIOUSplit = PhoneNumber.addSMSDomainIfPhoneNumber(sessionEmail);
    const transactionID = updatedTransaction?.transactionID ?? '-1';
    const unmodifiedTransaction = allTransactions[`${ONYXKEYS.COLLECTION.TRANSACTION}${transactionID}`];

    // Save optimistic updated transaction and action
    const optimisticData: OnyxUpdate[] = [
        {
            onyxMethod: Onyx.METHOD.MERGE,
            key: `${ONYXKEYS.COLLECTION.TRANSACTION}${transactionID}`,
            value: {
                ...updatedTransaction,
                receipt: {
                    state: CONST.IOU.RECEIPT_STATE.OPEN,
                },
            },
        },
        {
            onyxMethod: Onyx.METHOD.MERGE,
            key: `${ONYXKEYS.COLLECTION.REPORT_ACTIONS}${chatReportID}`,
            value: {
                [reportAction.reportActionID]: {
                    lastModified: DateUtils.getDBTime(),
                    originalMessage: {
                        whisperedTo: [],
                    },
                },
            },
        },
    ];

    const successData: OnyxUpdate[] = [
        {
            onyxMethod: Onyx.METHOD.MERGE,
            key: `${ONYXKEYS.COLLECTION.TRANSACTION}${transactionID}`,
            value: {pendingAction: null},
        },
        {
            onyxMethod: Onyx.METHOD.MERGE,
            key: `${ONYXKEYS.COLLECTION.SPLIT_TRANSACTION_DRAFT}${transactionID}`,
            value: {pendingAction: null},
        },
    ];

    const failureData: OnyxUpdate[] = [
        {
            onyxMethod: Onyx.METHOD.MERGE,
            key: `${ONYXKEYS.COLLECTION.TRANSACTION}${transactionID}`,
            value: {
                ...unmodifiedTransaction,
                errors: ErrorUtils.getMicroSecondOnyxErrorWithTranslationKey('iou.error.genericCreateFailureMessage'),
            },
        },
        {
            onyxMethod: Onyx.METHOD.MERGE,
            key: `${ONYXKEYS.COLLECTION.REPORT_ACTIONS}${chatReportID}`,
            value: {
                [reportAction.reportActionID]: {
                    ...reportAction,
                    errors: ErrorUtils.getMicroSecondOnyxErrorWithTranslationKey('iou.error.genericCreateFailureMessage'),
                },
            },
        },
    ];

    const splitParticipants: Split[] = updatedTransaction?.comment?.splits ?? [];
    const amount = updatedTransaction?.modifiedAmount;
    const currency = updatedTransaction?.modifiedCurrency;

    // Exclude the current user when calculating the split amount, `calculateAmount` takes it into account
    const splitAmount = IOUUtils.calculateAmount(splitParticipants.length - 1, amount ?? 0, currency ?? '', false);
    const splitTaxAmount = IOUUtils.calculateAmount(splitParticipants.length - 1, updatedTransaction?.taxAmount ?? 0, currency ?? '', false);

    const splits: Split[] = [{email: currentUserEmailForIOUSplit}];
    splitParticipants.forEach((participant) => {
        // Skip creating the transaction for the current user
        if (participant.email === currentUserEmailForIOUSplit) {
            return;
        }
        const isPolicyExpenseChat = !!participant.policyID;

        if (!isPolicyExpenseChat) {
            // In case this is still the optimistic accountID saved in the splits array, return early as we cannot know
            // if there is an existing chat between the split creator and this participant
            // Instead, we will rely on Auth generating the report IDs and the user won't see any optimistic chats or reports created
            const participantPersonalDetails: OnyxTypes.PersonalDetails | null = allPersonalDetails[participant?.accountID ?? -1];
            if (!participantPersonalDetails || participantPersonalDetails.isOptimisticPersonalDetail) {
                splits.push({
                    email: participant.email,
                });
                return;
            }
        }

        let oneOnOneChatReport: OnyxEntry<OnyxTypes.Report>;
        let isNewOneOnOneChatReport = false;
        const allReports = ReportConnection.getAllReports();
        if (isPolicyExpenseChat) {
            // The workspace chat reportID is saved in the splits array when starting a split expense with a workspace
            oneOnOneChatReport = allReports?.[`${ONYXKEYS.COLLECTION.REPORT}${participant.chatReportID}`];
        } else {
            const existingChatReport = ReportUtils.getChatByParticipants(participant.accountID ? [participant.accountID, sessionAccountID] : []);
            isNewOneOnOneChatReport = !existingChatReport;
            oneOnOneChatReport = existingChatReport ?? ReportUtils.buildOptimisticChatReport(participant.accountID ? [participant.accountID, sessionAccountID] : []);
        }

        let oneOnOneIOUReport: OneOnOneIOUReport = oneOnOneChatReport?.iouReportID ? allReports?.[`${ONYXKEYS.COLLECTION.REPORT}${oneOnOneChatReport.iouReportID}`] : null;
        const shouldCreateNewOneOnOneIOUReport = ReportUtils.shouldCreateNewMoneyRequestReport(oneOnOneIOUReport, oneOnOneChatReport);

        if (!oneOnOneIOUReport || shouldCreateNewOneOnOneIOUReport) {
            oneOnOneIOUReport = isPolicyExpenseChat
                ? ReportUtils.buildOptimisticExpenseReport(oneOnOneChatReport?.reportID ?? '-1', participant.policyID ?? '-1', sessionAccountID, splitAmount, currency ?? '')
                : ReportUtils.buildOptimisticIOUReport(sessionAccountID, participant.accountID ?? -1, splitAmount, oneOnOneChatReport?.reportID ?? '-1', currency ?? '');
        } else if (isPolicyExpenseChat) {
            if (typeof oneOnOneIOUReport?.total === 'number') {
                // Because of the Expense reports are stored as negative values, we subtract the total from the amount
                oneOnOneIOUReport.total -= splitAmount;
            }
        } else {
            oneOnOneIOUReport = IOUUtils.updateIOUOwnerAndTotal(oneOnOneIOUReport, sessionAccountID, splitAmount, currency ?? '');
        }

        const oneOnOneTransaction = TransactionUtils.buildOptimisticTransaction(
            isPolicyExpenseChat ? -splitAmount : splitAmount,
            currency ?? '',
            oneOnOneIOUReport?.reportID ?? '-1',
            updatedTransaction?.comment?.comment,
            [],
            updatedTransaction?.modifiedCreated,
            CONST.IOU.TYPE.SPLIT,
            transactionID,
            updatedTransaction?.modifiedMerchant,
            {...updatedTransaction?.receipt, state: CONST.IOU.RECEIPT_STATE.OPEN},
            updatedTransaction?.filename,
            undefined,
            updatedTransaction?.category,
            updatedTransaction?.tag,
            updatedTransaction?.taxCode,
            isPolicyExpenseChat ? -splitTaxAmount : splitAmount,
            updatedTransaction?.billable,
        );

        const [oneOnOneCreatedActionForChat, oneOnOneCreatedActionForIOU, oneOnOneIOUAction, optimisticTransactionThread, optimisticCreatedActionForTransactionThread] =
            ReportUtils.buildOptimisticMoneyRequestEntities(
                oneOnOneIOUReport,
                CONST.IOU.REPORT_ACTION_TYPE.CREATE,
                splitAmount,
                currency ?? '',
                updatedTransaction?.comment?.comment ?? '',
                currentUserEmailForIOUSplit,
                [participant],
                oneOnOneTransaction.transactionID,
                undefined,
            );

        let oneOnOneReportPreviewAction = getReportPreviewAction(oneOnOneChatReport?.reportID ?? '-1', oneOnOneIOUReport?.reportID ?? '-1');
        if (oneOnOneReportPreviewAction) {
            oneOnOneReportPreviewAction = ReportUtils.updateReportPreview(oneOnOneIOUReport, oneOnOneReportPreviewAction);
        } else {
            oneOnOneReportPreviewAction = ReportUtils.buildOptimisticReportPreview(oneOnOneChatReport, oneOnOneIOUReport, '', oneOnOneTransaction);
        }

        const [oneOnOneOptimisticData, oneOnOneSuccessData, oneOnOneFailureData] = buildOnyxDataForMoneyRequest(
            oneOnOneChatReport,
            oneOnOneIOUReport,
            oneOnOneTransaction,
            oneOnOneCreatedActionForChat,
            oneOnOneCreatedActionForIOU,
            oneOnOneIOUAction,
            {},
            oneOnOneReportPreviewAction,
            [],
            {},
            isNewOneOnOneChatReport,
            optimisticTransactionThread,
            optimisticCreatedActionForTransactionThread,
            shouldCreateNewOneOnOneIOUReport,
            null,
            null,
            null,
            null,
            true,
        );

        splits.push({
            email: participant.email,
            accountID: participant.accountID,
            policyID: participant.policyID,
            iouReportID: oneOnOneIOUReport?.reportID,
            chatReportID: oneOnOneChatReport?.reportID,
            transactionID: oneOnOneTransaction.transactionID,
            reportActionID: oneOnOneIOUAction.reportActionID,
            createdChatReportActionID: oneOnOneCreatedActionForChat.reportActionID,
            createdIOUReportActionID: oneOnOneCreatedActionForIOU.reportActionID,
            reportPreviewReportActionID: oneOnOneReportPreviewAction.reportActionID,
            transactionThreadReportID: optimisticTransactionThread.reportID,
            createdReportActionIDForThread: optimisticCreatedActionForTransactionThread?.reportActionID,
        });

        optimisticData.push(...oneOnOneOptimisticData);
        successData.push(...oneOnOneSuccessData);
        failureData.push(...oneOnOneFailureData);
    });

    const {
        amount: transactionAmount,
        currency: transactionCurrency,
        created: transactionCreated,
        merchant: transactionMerchant,
        comment: transactionComment,
        category: transactionCategory,
        tag: transactionTag,
        taxCode: transactionTaxCode,
        taxAmount: transactionTaxAmount,
        billable: transactionBillable,
    } = ReportUtils.getTransactionDetails(updatedTransaction) ?? {};

    const parameters: CompleteSplitBillParams = {
        transactionID,
        amount: transactionAmount,
        currency: transactionCurrency,
        created: transactionCreated,
        merchant: transactionMerchant,
        comment: transactionComment,
        category: transactionCategory,
        tag: transactionTag,
        splits: JSON.stringify(splits),
        taxCode: transactionTaxCode,
        taxAmount: transactionTaxAmount,
        billable: transactionBillable,
    };

    API.write(WRITE_COMMANDS.COMPLETE_SPLIT_BILL, parameters, {optimisticData, successData, failureData});
    InteractionManager.runAfterInteractions(() => TransactionEdit.removeDraftTransaction(CONST.IOU.OPTIMISTIC_TRANSACTION_ID));
    Navigation.dismissModal(isSearchTopmostCentralPane() ? undefined : chatReportID);
    Report.notifyNewAction(chatReportID, sessionAccountID);
}

function setDraftSplitTransaction(transactionID: string, transactionChanges: TransactionChanges = {}) {
    let draftSplitTransaction = allDraftSplitTransactions[`${ONYXKEYS.COLLECTION.SPLIT_TRANSACTION_DRAFT}${transactionID}`];

    if (!draftSplitTransaction) {
        draftSplitTransaction = allTransactions[`${ONYXKEYS.COLLECTION.TRANSACTION}${transactionID}`];
    }

    const updatedTransaction = draftSplitTransaction
        ? TransactionUtils.getUpdatedTransaction({
              transaction: draftSplitTransaction,
              transactionChanges,
              isFromExpenseReport: false,
              shouldUpdateReceiptState: false,
          })
        : null;

    Onyx.merge(`${ONYXKEYS.COLLECTION.SPLIT_TRANSACTION_DRAFT}${transactionID}`, updatedTransaction);
}

/** Requests money based on a distance (e.g. mileage from a map) */
function createDistanceRequest(
    report: OnyxEntry<OnyxTypes.Report>,
    participants: Participant[],
    comment: string,
    created: string,
    category: string | undefined,
    tag: string | undefined,
    taxCode: string | undefined,
    taxAmount: number | undefined,
    amount: number,
    currency: string,
    merchant: string,
    billable: boolean | undefined,
    validWaypoints: WaypointCollection,
    policy?: OnyxEntry<OnyxTypes.Policy>,
    policyTagList?: OnyxEntry<OnyxTypes.PolicyTagLists>,
    policyCategories?: OnyxEntry<OnyxTypes.PolicyCategories>,
    customUnitRateID = '',
    currentUserLogin = '',
    currentUserAccountID = -1,
    splitShares: SplitShares = {},
    iouType: ValueOf<typeof CONST.IOU.TYPE> = CONST.IOU.TYPE.SUBMIT,
    existingTransaction: OnyxEntry<OnyxTypes.Transaction> | undefined = undefined,
) {
    // If the report is an iou or expense report, we should get the linked chat report to be passed to the getMoneyRequestInformation function
    const isMoneyRequestReport = ReportUtils.isMoneyRequestReport(report);
    const currentChatReport = isMoneyRequestReport ? ReportUtils.getReportOrDraftReport(report?.chatReportID) : report;
    const moneyRequestReportID = isMoneyRequestReport ? report?.reportID : '';

    const optimisticReceipt: Receipt = {
        source: ReceiptGeneric as ReceiptSource,
        state: CONST.IOU.RECEIPT_STATE.OPEN,
    };

    let parameters: CreateDistanceRequestParams;
    let onyxData: OnyxData;
    const sanitizedWaypoints = sanitizeRecentWaypoints(validWaypoints);
    if (iouType === CONST.IOU.TYPE.SPLIT) {
        const {
            splitData,
            splits,
            onyxData: splitOnyxData,
        } = createSplitsAndOnyxData(
            participants,
            currentUserLogin ?? '',
            currentUserAccountID,
            amount,
            comment,
            currency,
            merchant,
            created,
            category ?? '',
            tag ?? '',
            splitShares,
            report?.reportID ?? '',
            billable,
            CONST.IOU.REQUEST_TYPE.DISTANCE,
            taxCode,
            taxAmount,
        );
        onyxData = splitOnyxData;

        // Splits don't use the IOU report param. The split transaction isn't linked to a report shown in the UI, it's linked to a special default reportID of -2.
        // Therefore, any params related to the IOU report are irrelevant and omitted below.
        parameters = {
            transactionID: splitData.transactionID,
            chatReportID: splitData.chatReportID,
            createdChatReportActionID: splitData.createdReportActionID ?? '',
            reportActionID: splitData.reportActionID,
            waypoints: JSON.stringify(sanitizedWaypoints),
            customUnitRateID,
            comment,
            created,
            category,
            tag,
            taxCode,
            taxAmount,
            billable,
            splits: JSON.stringify(splits),
            chatType: splitData.chatType,
        };
    } else {
        const participant = participants.at(0) ?? {};
        const {
            iouReport,
            chatReport,
            transaction,
            iouAction,
            createdChatReportActionID,
            createdIOUReportActionID,
            reportPreviewAction,
            transactionThreadReportID,
            createdReportActionIDForThread,
            payerEmail,
            onyxData: moneyRequestOnyxData,
        } = getMoneyRequestInformation(
            currentChatReport,
            participant,
            comment,
            amount,
            currency,
            created,
            merchant,
            optimisticReceipt,
            undefined,
            category,
            tag,
            taxCode,
            taxAmount,
            billable,
            policy,
            policyTagList,
            policyCategories,
            userAccountID,
            currentUserEmail,
            moneyRequestReportID,
            undefined,
            undefined,
            existingTransaction,
        );
        onyxData = moneyRequestOnyxData;

        parameters = {
            comment,
            iouReportID: iouReport.reportID,
            chatReportID: chatReport.reportID,
            transactionID: transaction.transactionID,
            reportActionID: iouAction.reportActionID,
            createdChatReportActionID,
            createdIOUReportActionID,
            reportPreviewReportActionID: reportPreviewAction.reportActionID,
            waypoints: JSON.stringify(sanitizedWaypoints),
            created,
            category,
            tag,
            taxCode,
            taxAmount,
            billable,
            transactionThreadReportID,
            createdReportActionIDForThread,
            payerEmail,
            customUnitRateID,
        };
    }

    const recentServerValidatedWaypoints = getRecentWaypoints().filter((item) => !item.pendingAction);
    onyxData?.failureData?.push({
        onyxMethod: Onyx.METHOD.SET,
        key: `${ONYXKEYS.NVP_RECENT_WAYPOINTS}`,
        value: recentServerValidatedWaypoints,
    });

    API.write(WRITE_COMMANDS.CREATE_DISTANCE_REQUEST, parameters, onyxData);
    InteractionManager.runAfterInteractions(() => TransactionEdit.removeDraftTransaction(CONST.IOU.OPTIMISTIC_TRANSACTION_ID));
    const activeReportID = isMoneyRequestReport ? report?.reportID ?? '-1' : parameters.chatReportID;
    Navigation.dismissModal(isSearchTopmostCentralPane() ? undefined : activeReportID);
    Report.notifyNewAction(activeReportID, userAccountID);
}

type UpdateMoneyRequestAmountAndCurrencyParams = {
    transactionID: string;
    transactionThreadReportID: string;
    currency: string;
    amount: number;
    taxAmount: number;
    policy?: OnyxEntry<OnyxTypes.Policy>;
    policyTagList?: OnyxEntry<OnyxTypes.PolicyTagLists>;
    policyCategories?: OnyxEntry<OnyxTypes.PolicyCategories>;
    taxCode: string;
};

/** Updates the amount and currency fields of an expense */
function updateMoneyRequestAmountAndCurrency({
    transactionID,
    transactionThreadReportID,
    currency,
    amount,
    taxAmount,
    policy,
    policyTagList,
    policyCategories,
    taxCode,
}: UpdateMoneyRequestAmountAndCurrencyParams) {
    const transactionChanges = {
        amount,
        currency,
        taxCode,
        taxAmount,
    };
    const allReports = ReportConnection.getAllReports();
    const transactionThreadReport = allReports?.[`${ONYXKEYS.COLLECTION.REPORT}${transactionThreadReportID}`] ?? null;
    const parentReport = allReports?.[`${ONYXKEYS.COLLECTION.REPORT}${transactionThreadReport?.parentReportID}`] ?? null;
    let data: UpdateMoneyRequestData;
    if (ReportUtils.isTrackExpenseReport(transactionThreadReport) && ReportUtils.isSelfDM(parentReport)) {
        data = getUpdateTrackExpenseParams(transactionID, transactionThreadReportID, transactionChanges, policy);
    } else {
        data = getUpdateMoneyRequestParams(transactionID, transactionThreadReportID, transactionChanges, policy, policyTagList ?? null, policyCategories ?? null);
    }
    const {params, onyxData} = data;
    API.write(WRITE_COMMANDS.UPDATE_MONEY_REQUEST_AMOUNT_AND_CURRENCY, params, onyxData);
}

/**
 *
 * @param transactionID  - The transactionID of IOU
 * @param reportAction - The reportAction of the transaction in the IOU report
 * @param isSingleTransactionView - whether we are in the transaction thread report
 * @return the url to navigate back once the money request is deleted
 */
function prepareToCleanUpMoneyRequest(transactionID: string, reportAction: OnyxTypes.ReportAction, isSingleTransactionView = false) {
    // STEP 1: Get all collections we're updating
    const allReports = ReportConnection.getAllReports();
    const iouReportID = ReportActionsUtils.isMoneyRequestAction(reportAction) ? ReportActionsUtils.getOriginalMessage(reportAction)?.IOUReportID : '-1';
    const iouReport = allReports?.[`${ONYXKEYS.COLLECTION.REPORT}${iouReportID}`] ?? null;
    const chatReport = allReports?.[`${ONYXKEYS.COLLECTION.REPORT}${iouReport?.chatReportID}`];
    // eslint-disable-next-line @typescript-eslint/no-non-null-assertion
    const reportPreviewAction = getReportPreviewAction(iouReport?.chatReportID ?? '-1', iouReport?.reportID ?? '-1')!;
    const transaction = allTransactions[`${ONYXKEYS.COLLECTION.TRANSACTION}${transactionID}`];
    const transactionViolations = allTransactionViolations[`${ONYXKEYS.COLLECTION.TRANSACTION_VIOLATIONS}${transactionID}`];
    const transactionThreadID = reportAction.childReportID;
    let transactionThread = null;
    if (transactionThreadID) {
        transactionThread = allReports?.[`${ONYXKEYS.COLLECTION.REPORT}${transactionThreadID}`] ?? null;
    }

    // STEP 2: Decide if we need to:
    // 1. Delete the transactionThread - delete if there are no visible comments in the thread
    // 2. Update the moneyRequestPreview to show [Deleted expense] - update if the transactionThread exists AND it isn't being deleted
    const shouldDeleteTransactionThread = transactionThreadID ? (reportAction?.childVisibleActionCount ?? 0) === 0 : false;
    const shouldShowDeletedRequestMessage = !!transactionThreadID && !shouldDeleteTransactionThread;

    // STEP 3: Update the IOU reportAction and decide if the iouReport should be deleted. We delete the iouReport if there are no visible comments left in the report.
    const updatedReportAction = {
        [reportAction.reportActionID]: {
            pendingAction: shouldShowDeletedRequestMessage ? CONST.RED_BRICK_ROAD_PENDING_ACTION.UPDATE : CONST.RED_BRICK_ROAD_PENDING_ACTION.DELETE,
            previousMessage: reportAction.message,
            message: [
                {
                    type: 'COMMENT',
                    html: '',
                    text: '',
                    isEdited: true,
                    isDeletedParentAction: shouldShowDeletedRequestMessage,
                },
            ],
            originalMessage: {
                IOUTransactionID: null,
            },
            errors: null,
        },
    } as Record<string, NullishDeep<OnyxTypes.ReportAction>>;

    let canUserPerformWriteAction = true;
    if (chatReport) {
        canUserPerformWriteAction = !!ReportUtils.canUserPerformWriteAction(chatReport);
    }
    const lastVisibleAction = ReportActionsUtils.getLastVisibleAction(iouReport?.reportID ?? '-1', canUserPerformWriteAction, updatedReportAction);
    const iouReportLastMessageText = ReportActionsUtils.getLastVisibleMessage(iouReport?.reportID ?? '-1', canUserPerformWriteAction, updatedReportAction).lastMessageText;
    const shouldDeleteIOUReport =
        iouReportLastMessageText.length === 0 && !ReportActionsUtils.isDeletedParentAction(lastVisibleAction) && (!transactionThreadID || shouldDeleteTransactionThread);

    // STEP 4: Update the iouReport and reportPreview with new totals and messages if it wasn't deleted
    let updatedIOUReport: OnyxInputValue<OnyxTypes.Report>;
    const currency = TransactionUtils.getCurrency(transaction);
    const updatedReportPreviewAction: OnyxTypes.ReportAction<typeof CONST.REPORT.ACTIONS.TYPE.REPORT_PREVIEW> = {...reportPreviewAction};
    updatedReportPreviewAction.pendingAction = shouldDeleteIOUReport ? CONST.RED_BRICK_ROAD_PENDING_ACTION.DELETE : CONST.RED_BRICK_ROAD_PENDING_ACTION.UPDATE;
    if (iouReport && ReportUtils.isExpenseReport(iouReport)) {
        updatedIOUReport = {...iouReport};

        if (typeof updatedIOUReport.total === 'number' && currency === iouReport?.currency) {
            // Because of the Expense reports are stored as negative values, we add the total from the amount
            const amountDiff = TransactionUtils.getAmount(transaction, true);
            updatedIOUReport.total += amountDiff;

            if (!transaction?.reimbursable && typeof updatedIOUReport.nonReimbursableTotal === 'number') {
                updatedIOUReport.nonReimbursableTotal += amountDiff;
            }
        }
    } else {
        updatedIOUReport = IOUUtils.updateIOUOwnerAndTotal(iouReport, reportAction.actorAccountID ?? -1, TransactionUtils.getAmount(transaction, false), currency, true);
    }

    if (updatedIOUReport) {
        updatedIOUReport.lastMessageText = iouReportLastMessageText;
        updatedIOUReport.lastVisibleActionCreated = lastVisibleAction?.created;
    }

    const hasNonReimbursableTransactions = ReportUtils.hasNonReimbursableTransactions(iouReport?.reportID);
    const messageText = Localize.translateLocal(hasNonReimbursableTransactions ? 'iou.payerSpentAmount' : 'iou.payerOwesAmount', {
        payer: ReportUtils.getPersonalDetailsForAccountID(updatedIOUReport?.managerID ?? -1).login ?? '',
        amount: CurrencyUtils.convertToDisplayString(updatedIOUReport?.total, updatedIOUReport?.currency),
    });

    if (ReportActionsUtils.getReportActionMessage(updatedReportPreviewAction)) {
        if (Array.isArray(updatedReportPreviewAction?.message)) {
            const message = updatedReportPreviewAction.message.at(0);
            if (message) {
                message.text = messageText;
                message.deleted = shouldDeleteIOUReport ? DateUtils.getDBTime() : '';
            }
        } else if (!Array.isArray(updatedReportPreviewAction.message) && updatedReportPreviewAction.message) {
            updatedReportPreviewAction.message.text = messageText;
            updatedReportPreviewAction.message.deleted = shouldDeleteIOUReport ? DateUtils.getDBTime() : '';
        }
    }

    if (updatedReportPreviewAction && reportPreviewAction?.childMoneyRequestCount && reportPreviewAction?.childMoneyRequestCount > 0) {
        updatedReportPreviewAction.childMoneyRequestCount = reportPreviewAction.childMoneyRequestCount - 1;
    }

    // STEP 5: Calculate the url that the user will be navigated back to
    // This depends on which page they are on and which resources were deleted
    let reportIDToNavigateBack: string | undefined;
    if (iouReport && isSingleTransactionView && shouldDeleteTransactionThread && !shouldDeleteIOUReport) {
        reportIDToNavigateBack = iouReport.reportID;
    }

    if (iouReport?.chatReportID && shouldDeleteIOUReport) {
        reportIDToNavigateBack = iouReport.chatReportID;
    }

    const urlToNavigateBack = reportIDToNavigateBack ? ROUTES.REPORT_WITH_ID.getRoute(reportIDToNavigateBack) : undefined;

    return {
        shouldDeleteTransactionThread,
        shouldDeleteIOUReport,
        updatedReportAction,
        updatedIOUReport,
        updatedReportPreviewAction,
        transactionThreadID,
        transactionThread,
        chatReport,
        transaction,
        transactionViolations,
        reportPreviewAction,
        iouReport,
        urlToNavigateBack,
    };
}

/**
 *
 * @param transactionID  - The transactionID of IOU
 * @param reportAction - The reportAction of the transaction in the IOU report
 * @param isSingleTransactionView - whether we are in the transaction thread report
 * @return the url to navigate back once the money request is deleted
 */
function cleanUpMoneyRequest(transactionID: string, reportAction: OnyxTypes.ReportAction, isSingleTransactionView = false) {
    const {
        shouldDeleteTransactionThread,
        shouldDeleteIOUReport,
        updatedReportAction,
        updatedIOUReport,
        updatedReportPreviewAction,
        transactionThreadID,
        chatReport,
        iouReport,
        reportPreviewAction,
        urlToNavigateBack,
    } = prepareToCleanUpMoneyRequest(transactionID, reportAction, isSingleTransactionView);

    // build Onyx data

    // Onyx operations to delete the transaction, update the IOU report action and chat report action
    const onyxUpdates: OnyxUpdate[] = [
        {
            onyxMethod: Onyx.METHOD.SET,
            key: `${ONYXKEYS.COLLECTION.TRANSACTION}${transactionID}`,
            value: null,
        },
        {
            onyxMethod: Onyx.METHOD.MERGE,
            key: `${ONYXKEYS.COLLECTION.REPORT_ACTIONS}${iouReport?.reportID}`,
            value: {
                [reportAction.reportActionID]: shouldDeleteIOUReport
                    ? null
                    : {
                          pendingAction: null,
                      },
            },
        },
    ];

    if (reportPreviewAction?.reportActionID) {
        onyxUpdates.push({
            onyxMethod: Onyx.METHOD.MERGE,
            key: `${ONYXKEYS.COLLECTION.REPORT_ACTIONS}${chatReport?.reportID}`,
            value: {
                [reportPreviewAction.reportActionID]: {
                    ...updatedReportPreviewAction,
                    pendingAction: null,
                    errors: null,
                },
            },
        });
    }

    // added the operation to delete associated transaction violations
    onyxUpdates.push({
        onyxMethod: Onyx.METHOD.SET,
        key: `${ONYXKEYS.COLLECTION.TRANSACTION_VIOLATIONS}${transactionID}`,
        value: null,
    });

    // added the operation to delete transaction thread
    if (shouldDeleteTransactionThread) {
        onyxUpdates.push(
            {
                onyxMethod: Onyx.METHOD.SET,
                key: `${ONYXKEYS.COLLECTION.REPORT}${transactionThreadID}`,
                value: null,
            },
            {
                onyxMethod: Onyx.METHOD.SET,
                key: `${ONYXKEYS.COLLECTION.REPORT_ACTIONS}${transactionThreadID}`,
                value: null,
            },
        );
    }

    // added operations to update IOU report and chat report
    onyxUpdates.push(
        {
            onyxMethod: Onyx.METHOD.MERGE,
            key: `${ONYXKEYS.COLLECTION.REPORT_ACTIONS}${iouReport?.reportID}`,
            value: updatedReportAction,
        },
        {
            onyxMethod: Onyx.METHOD.MERGE,
            key: `${ONYXKEYS.COLLECTION.REPORT}${iouReport?.reportID}`,
            value: updatedIOUReport,
        },
        {
            onyxMethod: Onyx.METHOD.MERGE,
            key: `${ONYXKEYS.COLLECTION.REPORT}${chatReport?.reportID}`,
            value: ReportUtils.getOutstandingChildRequest(updatedIOUReport),
        },
    );

    if (!shouldDeleteIOUReport && updatedReportPreviewAction.childMoneyRequestCount === 0) {
        onyxUpdates.push({
            onyxMethod: Onyx.METHOD.MERGE,
            key: `${ONYXKEYS.COLLECTION.REPORT}${chatReport?.reportID}`,
            value: {
                hasOutstandingChildRequest: false,
            },
        });
    }

    if (shouldDeleteIOUReport) {
        let canUserPerformWriteAction = true;
        if (chatReport) {
            canUserPerformWriteAction = !!ReportUtils.canUserPerformWriteAction(chatReport);
        }
        onyxUpdates.push(
            {
                onyxMethod: Onyx.METHOD.MERGE,
                key: `${ONYXKEYS.COLLECTION.REPORT}${chatReport?.reportID}`,
                value: {
                    hasOutstandingChildRequest: false,
                    iouReportID: null,
                    lastMessageText: ReportActionsUtils.getLastVisibleMessage(iouReport?.chatReportID ?? '-1', canUserPerformWriteAction, {
                        [reportPreviewAction?.reportActionID ?? '-1']: null,
                    })?.lastMessageText,
                    lastVisibleActionCreated: ReportActionsUtils.getLastVisibleAction(iouReport?.chatReportID ?? '-1', canUserPerformWriteAction, {
                        [reportPreviewAction?.reportActionID ?? '-1']: null,
                    })?.created,
                },
            },
            {
                onyxMethod: Onyx.METHOD.SET,
                key: `${ONYXKEYS.COLLECTION.REPORT}${iouReport?.reportID}`,
                value: null,
            },
        );
    }

    Onyx.update(onyxUpdates);

    return urlToNavigateBack;
}

/**
 *
 * @param transactionID  - The transactionID of IOU
 * @param reportAction - The reportAction of the transaction in the IOU report
 * @param isSingleTransactionView - whether we are in the transaction thread report
 * @return the url to navigate back once the money request is deleted
 */
function deleteMoneyRequest(transactionID: string, reportAction: OnyxTypes.ReportAction, isSingleTransactionView = false) {
    // STEP 1: Calculate and prepare the data
    const {
        shouldDeleteTransactionThread,
        shouldDeleteIOUReport,
        updatedReportAction,
        updatedIOUReport,
        updatedReportPreviewAction,
        transactionThreadID,
        transactionThread,
        chatReport,
        transaction,
        transactionViolations,
        iouReport,
        reportPreviewAction,
        urlToNavigateBack,
    } = prepareToCleanUpMoneyRequest(transactionID, reportAction, isSingleTransactionView);

    // STEP 2: Build Onyx data
    // The logic mostly resembles the cleanUpMoneyRequest function
    const optimisticData: OnyxUpdate[] = [
        {
            onyxMethod: Onyx.METHOD.SET,
            key: `${ONYXKEYS.COLLECTION.TRANSACTION}${transactionID}`,
            value: null,
        },
    ];

    optimisticData.push({
        onyxMethod: Onyx.METHOD.SET,
        key: `${ONYXKEYS.COLLECTION.TRANSACTION_VIOLATIONS}${transactionID}`,
        value: null,
    });

    if (shouldDeleteTransactionThread) {
        optimisticData.push(
            {
                onyxMethod: Onyx.METHOD.SET,
                key: `${ONYXKEYS.COLLECTION.REPORT}${transactionThreadID}`,
                value: null,
            },
            {
                onyxMethod: Onyx.METHOD.SET,
                key: `${ONYXKEYS.COLLECTION.REPORT_ACTIONS}${transactionThreadID}`,
                value: null,
            },
        );
    }

    optimisticData.push(
        {
            onyxMethod: Onyx.METHOD.MERGE,
            key: `${ONYXKEYS.COLLECTION.REPORT_ACTIONS}${iouReport?.reportID}`,
            value: updatedReportAction,
        },
        {
            onyxMethod: Onyx.METHOD.MERGE,
            key: `${ONYXKEYS.COLLECTION.REPORT}${iouReport?.reportID}`,
            value: updatedIOUReport,
        },
        {
            onyxMethod: Onyx.METHOD.MERGE,
            key: `${ONYXKEYS.COLLECTION.REPORT_ACTIONS}${chatReport?.reportID}`,
            value: {
                [reportPreviewAction?.reportActionID ?? '-1']: updatedReportPreviewAction,
            },
        },
        {
            onyxMethod: Onyx.METHOD.MERGE,
            key: `${ONYXKEYS.COLLECTION.REPORT}${chatReport?.reportID}`,
            value: ReportUtils.getOutstandingChildRequest(updatedIOUReport),
        },
    );

    if (!shouldDeleteIOUReport && updatedReportPreviewAction?.childMoneyRequestCount === 0) {
        optimisticData.push({
            onyxMethod: Onyx.METHOD.MERGE,
            key: `${ONYXKEYS.COLLECTION.REPORT}${chatReport?.reportID}`,
            value: {
                hasOutstandingChildRequest: false,
            },
        });
    }

    if (shouldDeleteIOUReport) {
        let canUserPerformWriteAction = true;
        if (chatReport) {
            canUserPerformWriteAction = !!ReportUtils.canUserPerformWriteAction(chatReport);
        }
        optimisticData.push({
            onyxMethod: Onyx.METHOD.MERGE,
            key: `${ONYXKEYS.COLLECTION.REPORT}${chatReport?.reportID}`,
            value: {
                hasOutstandingChildRequest: false,
                iouReportID: null,
                lastMessageText: ReportActionsUtils.getLastVisibleMessage(iouReport?.chatReportID ?? '-1', canUserPerformWriteAction, {[reportPreviewAction?.reportActionID ?? '-1']: null})
                    ?.lastMessageText,
                lastVisibleActionCreated: ReportActionsUtils.getLastVisibleAction(iouReport?.chatReportID ?? '-1', canUserPerformWriteAction, {
                    [reportPreviewAction?.reportActionID ?? '-1']: null,
                })?.created,
            },
        });
        optimisticData.push({
            onyxMethod: Onyx.METHOD.MERGE,
            key: `${ONYXKEYS.COLLECTION.REPORT}${iouReport?.reportID}`,
            value: {
                pendingFields: {
                    preview: CONST.RED_BRICK_ROAD_PENDING_ACTION.DELETE,
                },
            },
        });
    }

    const successData: OnyxUpdate[] = [
        {
            onyxMethod: Onyx.METHOD.MERGE,
            key: `${ONYXKEYS.COLLECTION.REPORT_ACTIONS}${iouReport?.reportID}`,
            value: {
                [reportAction.reportActionID]: shouldDeleteIOUReport
                    ? null
                    : {
                          pendingAction: null,
                      },
            },
        },
        {
            onyxMethod: Onyx.METHOD.MERGE,
            key: `${ONYXKEYS.COLLECTION.REPORT_ACTIONS}${chatReport?.reportID}`,
            value: {
                [reportPreviewAction?.reportActionID ?? '-1']: {
                    pendingAction: null,
                    errors: null,
                },
            },
        },
    ];

    if (shouldDeleteIOUReport) {
        successData.push({
            onyxMethod: Onyx.METHOD.SET,
            key: `${ONYXKEYS.COLLECTION.REPORT}${iouReport?.reportID}`,
            value: null,
        });
    }

    const failureData: OnyxUpdate[] = [
        {
            onyxMethod: Onyx.METHOD.SET,
            key: `${ONYXKEYS.COLLECTION.TRANSACTION}${transactionID}`,
            value: transaction ?? null,
        },
    ];

    failureData.push({
        onyxMethod: Onyx.METHOD.SET,
        key: `${ONYXKEYS.COLLECTION.TRANSACTION_VIOLATIONS}${transactionID}`,
        value: transactionViolations ?? null,
    });

    if (shouldDeleteTransactionThread) {
        failureData.push({
            onyxMethod: Onyx.METHOD.SET,
            key: `${ONYXKEYS.COLLECTION.REPORT}${transactionThreadID}`,
            value: transactionThread,
        });
    }

    const errorKey = DateUtils.getMicroseconds();

    failureData.push(
        {
            onyxMethod: Onyx.METHOD.MERGE,
            key: `${ONYXKEYS.COLLECTION.REPORT_ACTIONS}${iouReport?.reportID}`,
            value: {
                [reportAction.reportActionID]: {
                    ...reportAction,
                    pendingAction: null,
                    errors: {
                        [errorKey]: Localize.translateLocal('iou.error.genericDeleteFailureMessage'),
                    },
                },
            },
        },
        shouldDeleteIOUReport
            ? {
                  onyxMethod: Onyx.METHOD.SET,
                  key: `${ONYXKEYS.COLLECTION.REPORT}${iouReport?.reportID}`,
                  value: iouReport,
              }
            : {
                  onyxMethod: Onyx.METHOD.MERGE,
                  key: `${ONYXKEYS.COLLECTION.REPORT}${iouReport?.reportID}`,
                  value: iouReport,
              },
        {
            onyxMethod: Onyx.METHOD.MERGE,
            key: `${ONYXKEYS.COLLECTION.REPORT_ACTIONS}${chatReport?.reportID}`,
            value: {
                [reportPreviewAction?.reportActionID ?? '-1']: {
                    ...reportPreviewAction,
                    pendingAction: null,
                    errors: {
                        [errorKey]: Localize.translateLocal('iou.error.genericDeleteFailureMessage'),
                    },
                },
            },
        },
    );

    if (chatReport && shouldDeleteIOUReport) {
        failureData.push({
            onyxMethod: Onyx.METHOD.MERGE,
            key: `${ONYXKEYS.COLLECTION.REPORT}${chatReport.reportID}`,
            value: chatReport,
        });
    }

    if (!shouldDeleteIOUReport && updatedReportPreviewAction?.childMoneyRequestCount === 0) {
        failureData.push({
            onyxMethod: Onyx.METHOD.MERGE,
            key: `${ONYXKEYS.COLLECTION.REPORT}${chatReport?.reportID}`,
            value: {
                hasOutstandingChildRequest: true,
            },
        });
    }

    const parameters: DeleteMoneyRequestParams = {
        transactionID,
        reportActionID: reportAction.reportActionID,
    };

    // STEP 3: Make the API request
    API.write(WRITE_COMMANDS.DELETE_MONEY_REQUEST, parameters, {optimisticData, successData, failureData});
    CachedPDFPaths.clearByKey(transactionID);

    return urlToNavigateBack;
}

function deleteTrackExpense(chatReportID: string, transactionID: string, reportAction: OnyxTypes.ReportAction, isSingleTransactionView = false) {
    // STEP 1: Get all collections we're updating
    const chatReport = ReportConnection.getAllReports()?.[`${ONYXKEYS.COLLECTION.REPORT}${chatReportID}`] ?? null;
    if (!ReportUtils.isSelfDM(chatReport)) {
        return deleteMoneyRequest(transactionID, reportAction, isSingleTransactionView);
    }

    const whisperAction = ReportActionsUtils.getTrackExpenseActionableWhisper(transactionID, chatReportID);
    const actionableWhisperReportActionID = whisperAction?.reportActionID;
    const {parameters, optimisticData, successData, failureData, shouldDeleteTransactionThread} = getDeleteTrackExpenseInformation(
        chatReportID,
        transactionID,
        reportAction,
        undefined,
        undefined,
        actionableWhisperReportActionID,
        CONST.REPORT.ACTIONABLE_TRACK_EXPENSE_WHISPER_RESOLUTION.NOTHING,
    );

    // STEP 6: Make the API request
    API.write(WRITE_COMMANDS.DELETE_MONEY_REQUEST, parameters, {optimisticData, successData, failureData});
    CachedPDFPaths.clearByKey(transactionID);

    // STEP 7: Navigate the user depending on which page they are on and which resources were deleted
    if (isSingleTransactionView && shouldDeleteTransactionThread) {
        // Pop the deleted report screen before navigating. This prevents navigating to the Concierge chat due to the missing report.
        return ROUTES.REPORT_WITH_ID.getRoute(chatReport?.reportID ?? '-1');
    }
}

/**
 * @param managerID - Account ID of the person sending the money
 * @param recipient - The user receiving the money
 */
function getSendMoneyParams(
    report: OnyxEntry<OnyxTypes.Report>,
    amount: number,
    currency: string,
    comment: string,
    paymentMethodType: PaymentMethodType,
    managerID: number,
    recipient: Participant,
): SendMoneyParamsData {
    const recipientEmail = PhoneNumber.addSMSDomainIfPhoneNumber(recipient.login ?? '');
    const recipientAccountID = Number(recipient.accountID);
    const newIOUReportDetails = JSON.stringify({
        amount,
        currency,
        requestorEmail: recipientEmail,
        requestorAccountID: recipientAccountID,
        comment,
        idempotencyKey: Str.guid(),
    });

    let chatReport = !isEmptyObject(report) && report?.reportID ? report : ReportUtils.getChatByParticipants([recipientAccountID, managerID]);
    let isNewChat = false;
    if (!chatReport) {
        chatReport = ReportUtils.buildOptimisticChatReport([recipientAccountID, managerID]);
        isNewChat = true;
    }
    const optimisticIOUReport = ReportUtils.buildOptimisticIOUReport(recipientAccountID, managerID, amount, chatReport.reportID, currency, true);

    const optimisticTransaction = TransactionUtils.buildOptimisticTransaction(amount, currency, optimisticIOUReport.reportID, comment);
    const optimisticTransactionData: OnyxUpdate = {
        onyxMethod: Onyx.METHOD.SET,
        key: `${ONYXKEYS.COLLECTION.TRANSACTION}${optimisticTransaction.transactionID}`,
        value: optimisticTransaction,
    };

    const [optimisticCreatedActionForChat, optimisticCreatedActionForIOUReport, optimisticIOUReportAction, optimisticTransactionThread, optimisticCreatedActionForTransactionThread] =
        ReportUtils.buildOptimisticMoneyRequestEntities(
            optimisticIOUReport,
            CONST.IOU.REPORT_ACTION_TYPE.PAY,
            amount,
            currency,
            comment,
            recipientEmail,
            [recipient],
            optimisticTransaction.transactionID,
            paymentMethodType,
            false,
            true,
        );

    const reportPreviewAction = ReportUtils.buildOptimisticReportPreview(chatReport, optimisticIOUReport);

    // Change the method to set for new reports because it doesn't exist yet, is faster,
    // and we need the data to be available when we navigate to the chat page
    const optimisticChatReportData: OnyxUpdate = isNewChat
        ? {
              onyxMethod: Onyx.METHOD.SET,
              key: `${ONYXKEYS.COLLECTION.REPORT}${chatReport.reportID}`,
              value: {
                  ...chatReport,
                  // Set and clear pending fields on the chat report
                  pendingFields: {createChat: CONST.RED_BRICK_ROAD_PENDING_ACTION.ADD},
                  lastReadTime: DateUtils.getDBTime(),
                  lastVisibleActionCreated: reportPreviewAction.created,
              },
          }
        : {
              onyxMethod: Onyx.METHOD.MERGE,
              key: `${ONYXKEYS.COLLECTION.REPORT}${chatReport.reportID}`,
              value: {
                  ...chatReport,
                  lastReadTime: DateUtils.getDBTime(),
                  lastVisibleActionCreated: reportPreviewAction.created,
              },
          };
    const optimisticQuickActionData: OnyxUpdate = {
        onyxMethod: Onyx.METHOD.SET,
        key: ONYXKEYS.NVP_QUICK_ACTION_GLOBAL_CREATE,
        value: {
            action: CONST.QUICK_ACTIONS.SEND_MONEY,
            chatReportID: chatReport.reportID,
            isFirstQuickAction: isEmptyObject(quickAction),
        },
    };
    const optimisticIOUReportData: OnyxUpdate = {
        onyxMethod: Onyx.METHOD.SET,
        key: `${ONYXKEYS.COLLECTION.REPORT}${optimisticIOUReport.reportID}`,
        value: {
            ...optimisticIOUReport,
            lastMessageText: ReportActionsUtils.getReportActionText(optimisticIOUReportAction),
            lastMessageHtml: ReportActionsUtils.getReportActionHtml(optimisticIOUReportAction),
        },
    };
    const optimisticTransactionThreadData: OnyxUpdate = {
        onyxMethod: Onyx.METHOD.SET,
        key: `${ONYXKEYS.COLLECTION.REPORT}${optimisticTransactionThread.reportID}`,
        value: optimisticTransactionThread,
    };
    const optimisticIOUReportActionsData: OnyxUpdate = {
        onyxMethod: Onyx.METHOD.MERGE,
        key: `${ONYXKEYS.COLLECTION.REPORT_ACTIONS}${optimisticIOUReport.reportID}`,
        value: {
            [optimisticCreatedActionForIOUReport.reportActionID]: optimisticCreatedActionForIOUReport,
            [optimisticIOUReportAction.reportActionID]: {
                ...(optimisticIOUReportAction as OnyxTypes.ReportAction),
                pendingAction: CONST.RED_BRICK_ROAD_PENDING_ACTION.ADD,
            },
        },
    };
    const optimisticChatReportActionsData: OnyxUpdate = {
        onyxMethod: Onyx.METHOD.MERGE,
        key: `${ONYXKEYS.COLLECTION.REPORT_ACTIONS}${chatReport.reportID}`,
        value: {
            [reportPreviewAction.reportActionID]: reportPreviewAction,
        },
    };
    const optimisticTransactionThreadReportActionsData: OnyxUpdate = {
        onyxMethod: Onyx.METHOD.MERGE,
        key: `${ONYXKEYS.COLLECTION.REPORT_ACTIONS}${optimisticTransactionThread.reportID}`,
        value: {
            [optimisticCreatedActionForTransactionThread?.reportActionID ?? '-1']: optimisticCreatedActionForTransactionThread,
        },
    };

    const successData: OnyxUpdate[] = [];

    // Add optimistic personal details for recipient
    let optimisticPersonalDetailListData: OnyxUpdate | null = null;
    const optimisticPersonalDetailListAction = isNewChat
        ? {
              [recipientAccountID]: {
                  accountID: recipientAccountID,
                  // Disabling this line since participant.displayName can be an empty string
                  // eslint-disable-next-line @typescript-eslint/prefer-nullish-coalescing
                  displayName: recipient.displayName || recipient.login,
                  login: recipient.login,
              },
          }
        : {};

    const redundantParticipants: Record<number, null> = {};
    if (!isEmptyObject(optimisticPersonalDetailListAction)) {
        const successPersonalDetailListAction: Record<number, null> = {};

        // BE will send different participants. We clear the optimistic ones to avoid duplicated entries
        Object.keys(optimisticPersonalDetailListAction).forEach((accountIDKey) => {
            const accountID = Number(accountIDKey);
            successPersonalDetailListAction[accountID] = null;
            redundantParticipants[accountID] = null;
        });

        optimisticPersonalDetailListData = {
            onyxMethod: Onyx.METHOD.MERGE,
            key: ONYXKEYS.PERSONAL_DETAILS_LIST,
            value: optimisticPersonalDetailListAction,
        };
        successData.push({
            onyxMethod: Onyx.METHOD.MERGE,
            key: ONYXKEYS.PERSONAL_DETAILS_LIST,
            value: successPersonalDetailListAction,
        });
    }

    successData.push(
        {
            onyxMethod: Onyx.METHOD.MERGE,
            key: `${ONYXKEYS.COLLECTION.REPORT}${optimisticIOUReport.reportID}`,
            value: {
                participants: redundantParticipants,
            },
        },
        {
            onyxMethod: Onyx.METHOD.MERGE,
            key: `${ONYXKEYS.COLLECTION.REPORT}${optimisticTransactionThread.reportID}`,
            value: {
                participants: redundantParticipants,
            },
        },
        {
            onyxMethod: Onyx.METHOD.MERGE,
            key: `${ONYXKEYS.COLLECTION.REPORT_ACTIONS}${optimisticIOUReport.reportID}`,
            value: {
                [optimisticIOUReportAction.reportActionID]: {
                    pendingAction: null,
                },
            },
        },
        {
            onyxMethod: Onyx.METHOD.MERGE,
            key: `${ONYXKEYS.COLLECTION.TRANSACTION}${optimisticTransaction.transactionID}`,
            value: {pendingAction: null},
        },
        {
            onyxMethod: Onyx.METHOD.MERGE,
            key: `${ONYXKEYS.COLLECTION.REPORT_ACTIONS}${chatReport.reportID}`,
            value: {
                [reportPreviewAction.reportActionID]: {
                    pendingAction: null,
                },
            },
        },
        {
            onyxMethod: Onyx.METHOD.MERGE,
            key: `${ONYXKEYS.COLLECTION.REPORT_ACTIONS}${optimisticTransactionThread.reportID}`,
            value: {
                [optimisticCreatedActionForTransactionThread?.reportActionID ?? '-1']: {
                    pendingAction: null,
                },
            },
        },
    );

    const failureData: OnyxUpdate[] = [
        {
            onyxMethod: Onyx.METHOD.MERGE,
            key: `${ONYXKEYS.COLLECTION.TRANSACTION}${optimisticTransaction.transactionID}`,
            value: {
                errors: ErrorUtils.getMicroSecondOnyxErrorWithTranslationKey('iou.error.other'),
            },
        },
        {
            onyxMethod: Onyx.METHOD.MERGE,
            key: `${ONYXKEYS.COLLECTION.REPORT}${optimisticTransactionThread.reportID}`,
            value: {
                errorFields: {
                    createChat: ErrorUtils.getMicroSecondOnyxErrorWithTranslationKey('report.genericCreateReportFailureMessage'),
                },
            },
        },
        {
            onyxMethod: Onyx.METHOD.MERGE,
            key: `${ONYXKEYS.COLLECTION.REPORT_ACTIONS}${optimisticTransactionThread.reportID}`,
            value: {
                [optimisticCreatedActionForTransactionThread?.reportActionID ?? '-1']: {
                    errors: ErrorUtils.getMicroSecondOnyxErrorWithTranslationKey('iou.error.genericCreateFailureMessage'),
                },
            },
        },
        {
            onyxMethod: Onyx.METHOD.SET,
            key: ONYXKEYS.NVP_QUICK_ACTION_GLOBAL_CREATE,
            value: quickAction ?? null,
        },
    ];

    // Now, let's add the data we need just when we are creating a new chat report
    if (isNewChat) {
        successData.push({
            onyxMethod: Onyx.METHOD.MERGE,
            key: `${ONYXKEYS.COLLECTION.REPORT}${chatReport.reportID}`,
            value: {pendingFields: null, participants: redundantParticipants},
        });
        failureData.push(
            {
                onyxMethod: Onyx.METHOD.MERGE,
                key: `${ONYXKEYS.COLLECTION.REPORT}${chatReport.reportID}`,
                value: {
                    errorFields: {
                        createChat: ErrorUtils.getMicroSecondOnyxErrorWithTranslationKey('report.genericCreateReportFailureMessage'),
                    },
                },
            },
            {
                onyxMethod: Onyx.METHOD.MERGE,
                key: `${ONYXKEYS.COLLECTION.REPORT_ACTIONS}${optimisticIOUReport.reportID}`,
                value: {
                    [optimisticIOUReportAction.reportActionID]: {
                        errors: ErrorUtils.getMicroSecondOnyxErrorWithTranslationKey('iou.error.genericCreateFailureMessage'),
                    },
                },
            },
        );

        if (optimisticChatReportActionsData.value) {
            // Add an optimistic created action to the optimistic chat reportActions data
            optimisticChatReportActionsData.value[optimisticCreatedActionForChat.reportActionID] = optimisticCreatedActionForChat;
        }
    } else {
        failureData.push({
            onyxMethod: Onyx.METHOD.MERGE,
            key: `${ONYXKEYS.COLLECTION.REPORT_ACTIONS}${optimisticIOUReport.reportID}`,
            value: {
                [optimisticIOUReportAction.reportActionID]: {
                    errors: ErrorUtils.getMicroSecondOnyxErrorWithTranslationKey('iou.error.other'),
                },
            },
        });
    }

    const optimisticData: OnyxUpdate[] = [
        optimisticChatReportData,
        optimisticQuickActionData,
        optimisticIOUReportData,
        optimisticChatReportActionsData,
        optimisticIOUReportActionsData,
        optimisticTransactionData,
        optimisticTransactionThreadData,
        optimisticTransactionThreadReportActionsData,
    ];

    if (!isEmptyObject(optimisticPersonalDetailListData)) {
        optimisticData.push(optimisticPersonalDetailListData);
    }

    return {
        params: {
            iouReportID: optimisticIOUReport.reportID,
            chatReportID: chatReport.reportID,
            reportActionID: optimisticIOUReportAction.reportActionID,
            paymentMethodType,
            transactionID: optimisticTransaction.transactionID,
            newIOUReportDetails,
            createdReportActionID: isNewChat ? optimisticCreatedActionForChat.reportActionID : '-1',
            reportPreviewReportActionID: reportPreviewAction.reportActionID,
            createdIOUReportActionID: optimisticCreatedActionForIOUReport.reportActionID,
            transactionThreadReportID: optimisticTransactionThread.reportID,
            createdReportActionIDForThread: optimisticCreatedActionForTransactionThread?.reportActionID ?? '-1',
        },
        optimisticData,
        successData,
        failureData,
    };
}

type OptimisticHoldReportExpenseActionID = {
    optimisticReportActionID: string;
    oldReportActionID: string;
};

function getHoldReportActionsAndTransactions(reportID: string) {
    const iouReportActions = ReportActionsUtils.getAllReportActions(reportID);
    const holdReportActions: Array<OnyxTypes.ReportAction<typeof CONST.REPORT.ACTIONS.TYPE.IOU>> = [];
    const holdTransactions: OnyxTypes.Transaction[] = [];

    Object.values(iouReportActions).forEach((action) => {
        const transactionID = ReportActionsUtils.isMoneyRequestAction(action) ? ReportActionsUtils.getOriginalMessage(action)?.IOUTransactionID ?? null : null;
        const transaction = getTransaction(transactionID ?? '-1');

        if (transaction?.comment?.hold) {
            holdReportActions.push(action as OnyxTypes.ReportAction<typeof CONST.REPORT.ACTIONS.TYPE.IOU>);
            holdTransactions.push(transaction);
        }
    });

    return {holdReportActions, holdTransactions};
}

function getReportFromHoldRequestsOnyxData(
    chatReport: OnyxTypes.Report,
    iouReport: OnyxEntry<OnyxTypes.Report>,
    recipient: Participant,
): {
    optimisticHoldReportID: string;
    optimisticHoldActionID: string;
    optimisticHoldReportExpenseActionIDs: OptimisticHoldReportExpenseActionID[];
    optimisticData: OnyxUpdate[];
    failureData: OnyxUpdate[];
} {
    const {holdReportActions, holdTransactions} = getHoldReportActionsAndTransactions(iouReport?.reportID ?? '');
    const firstHoldTransaction = holdTransactions.at(0);
    const newParentReportActionID = rand64();

    const isPolicyExpenseChat = ReportUtils.isPolicyExpenseChat(chatReport);
    const holdTransactionAmount = holdTransactions.reduce((acc, transaction) => acc + TransactionUtils.getAmount(transaction), 0);
    const optimisticExpenseReport = isPolicyExpenseChat
        ? ReportUtils.buildOptimisticExpenseReport(
              chatReport.reportID,
              chatReport.policyID ?? iouReport?.policyID ?? '',
              recipient.accountID ?? 1,
              holdTransactionAmount,
              getCurrency(firstHoldTransaction),
              false,
              newParentReportActionID,
          )
        : ReportUtils.buildOptimisticIOUReport(
              iouReport?.ownerAccountID ?? -1,
              iouReport?.managerID ?? -1,
              holdTransactionAmount,
              chatReport.reportID,
              getCurrency(firstHoldTransaction),
              false,
              newParentReportActionID,
          );

    const optimisticExpenseReportPreview = ReportUtils.buildOptimisticReportPreview(
        chatReport,
        optimisticExpenseReport,
        '',
        firstHoldTransaction,
        optimisticExpenseReport.reportID,
        newParentReportActionID,
    );

    const updateHeldReports: Record<string, Pick<OnyxTypes.Report, 'parentReportActionID' | 'parentReportID' | 'chatReportID'>> = {};
    const addHoldReportActions: OnyxTypes.ReportActions = {};
    const deleteHoldReportActions: Record<string, Pick<OnyxTypes.ReportAction, 'message'>> = {};
    const optimisticHoldReportExpenseActionIDs: OptimisticHoldReportExpenseActionID[] = [];

    holdReportActions.forEach((holdReportAction) => {
        const originalMessage = ReportActionsUtils.getOriginalMessage(holdReportAction);

        deleteHoldReportActions[holdReportAction.reportActionID] = {
            message: [
                {
                    deleted: DateUtils.getDBTime(),
                    type: CONST.REPORT.MESSAGE.TYPE.TEXT,
                    text: '',
                },
            ],
        };

        const reportActionID = rand64();
        addHoldReportActions[reportActionID] = {
            ...holdReportAction,
            reportActionID,
            originalMessage: {
                ...originalMessage,
                IOUReportID: optimisticExpenseReport.reportID,
            },
            pendingAction: CONST.RED_BRICK_ROAD_PENDING_ACTION.ADD,
        };

        const heldReport = ReportUtils.getReportOrDraftReport(holdReportAction.childReportID);
        if (heldReport) {
            optimisticHoldReportExpenseActionIDs.push({optimisticReportActionID: reportActionID, oldReportActionID: holdReportAction.reportActionID});

            updateHeldReports[`${ONYXKEYS.COLLECTION.REPORT}${heldReport.reportID}`] = {
                parentReportActionID: reportActionID,
                parentReportID: optimisticExpenseReport.reportID,
                chatReportID: optimisticExpenseReport.reportID,
            };
        }
    });

    const updateHeldTransactions: Record<string, Pick<OnyxTypes.Transaction, 'reportID'>> = {};
    holdTransactions.forEach((transaction) => {
        updateHeldTransactions[`${ONYXKEYS.COLLECTION.TRANSACTION}${transaction.transactionID}`] = {
            reportID: optimisticExpenseReport.reportID,
        };
    });

    const optimisticData: OnyxUpdate[] = [
        {
            onyxMethod: Onyx.METHOD.MERGE,
            key: `${ONYXKEYS.COLLECTION.REPORT}${chatReport.reportID}`,
            value: {
                iouReportID: optimisticExpenseReport.reportID,
            },
        },
        // add new optimistic expense report
        {
            onyxMethod: Onyx.METHOD.MERGE,
            key: `${ONYXKEYS.COLLECTION.REPORT}${optimisticExpenseReport.reportID}`,
            value: {
                ...optimisticExpenseReport,
                unheldTotal: 0,
            },
        },
        // add preview report action to main chat
        {
            onyxMethod: Onyx.METHOD.MERGE,
            key: `${ONYXKEYS.COLLECTION.REPORT_ACTIONS}${chatReport.reportID}`,
            value: {
                [optimisticExpenseReportPreview.reportActionID]: optimisticExpenseReportPreview,
            },
        },
        // remove hold report actions from old iou report
        {
            onyxMethod: Onyx.METHOD.MERGE,
            key: `${ONYXKEYS.COLLECTION.REPORT_ACTIONS}${iouReport?.reportID ?? ''}`,
            value: deleteHoldReportActions,
        },
        // add hold report actions to new iou report
        {
            onyxMethod: Onyx.METHOD.MERGE,
            key: `${ONYXKEYS.COLLECTION.REPORT_ACTIONS}${optimisticExpenseReport.reportID}`,
            value: addHoldReportActions,
        },
        // update held reports with new parentReportActionID
        {
            onyxMethod: Onyx.METHOD.MERGE_COLLECTION,
            key: `${ONYXKEYS.COLLECTION.REPORT}`,
            value: updateHeldReports,
        },
        // update transactions with new iouReportID
        {
            onyxMethod: Onyx.METHOD.MERGE_COLLECTION,
            key: `${ONYXKEYS.COLLECTION.TRANSACTION}`,
            value: updateHeldTransactions,
        },
    ];

    const bringReportActionsBack: Record<string, OnyxTypes.ReportAction> = {};
    holdReportActions.forEach((reportAction) => {
        bringReportActionsBack[reportAction.reportActionID] = reportAction;
    });

    const bringHeldTransactionsBack: Record<string, OnyxTypes.Transaction> = {};
    holdTransactions.forEach((transaction) => {
        bringHeldTransactionsBack[`${ONYXKEYS.COLLECTION.TRANSACTION}${transaction.transactionID}`] = transaction;
    });

    const failureData: OnyxUpdate[] = [
        // remove added optimistic expense report
        {
            onyxMethod: Onyx.METHOD.MERGE,
            key: `${ONYXKEYS.COLLECTION.REPORT}${optimisticExpenseReport.reportID}`,
            value: null,
        },
        // remove preview report action from the main chat
        {
            onyxMethod: Onyx.METHOD.MERGE,
            key: `${ONYXKEYS.COLLECTION.REPORT_ACTIONS}${chatReport.reportID}`,
            value: {
                [optimisticExpenseReportPreview.reportActionID]: null,
            },
        },
        // add hold report actions back to old iou report
        {
            onyxMethod: Onyx.METHOD.MERGE,
            key: `${ONYXKEYS.COLLECTION.REPORT_ACTIONS}${iouReport?.reportID ?? ''}`,
            value: bringReportActionsBack,
        },
        // remove hold report actions from the new iou report
        {
            onyxMethod: Onyx.METHOD.MERGE,
            key: `${ONYXKEYS.COLLECTION.REPORT_ACTIONS}${optimisticExpenseReport.reportID}`,
            value: null,
        },
        // add hold transactions back to old iou report
        {
            onyxMethod: Onyx.METHOD.MERGE_COLLECTION,
            key: `${ONYXKEYS.COLLECTION.TRANSACTION}`,
            value: bringHeldTransactionsBack,
        },
    ];

    return {
        optimisticData,
        optimisticHoldActionID: optimisticExpenseReportPreview.reportActionID,
        failureData,
        optimisticHoldReportID: optimisticExpenseReport.reportID,
        optimisticHoldReportExpenseActionIDs,
    };
}

function getPayMoneyRequestParams(
    initialChatReport: OnyxTypes.Report,
    iouReport: OnyxEntry<OnyxTypes.Report>,
    recipient: Participant,
    paymentMethodType: PaymentMethodType,
    full: boolean,
    payAsBusiness?: boolean,
): PayMoneyRequestData {
    const isInvoiceReport = ReportUtils.isInvoiceReport(iouReport);
    const activePolicy = PolicyUtils.getPolicy(activePolicyID);
    let payerPolicyID = activePolicyID;
    let chatReport = initialChatReport;
    let policyParams = {};
    const optimisticData: OnyxUpdate[] = [];
    const successData: OnyxUpdate[] = [];
    const failureData: OnyxUpdate[] = [];
    const shouldCreatePolicy = !activePolicy || !PolicyUtils.isPolicyAdmin(activePolicy) || !PolicyUtils.isPaidGroupPolicy(activePolicy);

    if (ReportUtils.isIndividualInvoiceRoom(chatReport) && payAsBusiness && shouldCreatePolicy) {
        payerPolicyID = Policy.generatePolicyID();
        const {
            optimisticData: policyOptimisticData,
            failureData: policyFailureData,
            successData: policySuccessData,
            params,
        } = Policy.buildPolicyData(currentUserEmail, true, undefined, payerPolicyID);
        const {adminsChatReportID, adminsCreatedReportActionID, expenseChatReportID, expenseCreatedReportActionID, customUnitRateID, customUnitID, ownerEmail, policyName} = params;

        policyParams = {
            policyID: payerPolicyID,
            adminsChatReportID,
            adminsCreatedReportActionID,
            expenseChatReportID,
            expenseCreatedReportActionID,
            customUnitRateID,
            customUnitID,
            ownerEmail,
            policyName,
        };

        optimisticData.push(...policyOptimisticData, {onyxMethod: Onyx.METHOD.MERGE, key: ONYXKEYS.NVP_ACTIVE_POLICY_ID, value: payerPolicyID});
        successData.push(...policySuccessData);
        failureData.push(...policyFailureData, {onyxMethod: Onyx.METHOD.MERGE, key: ONYXKEYS.NVP_ACTIVE_POLICY_ID, value: activePolicyID ?? null});
    }

    if (ReportUtils.isIndividualInvoiceRoom(chatReport) && payAsBusiness && activePolicyID) {
        const existingB2BInvoiceRoom = ReportUtils.getInvoiceChatByParticipants(chatReport.policyID ?? '', activePolicyID);
        if (existingB2BInvoiceRoom) {
            chatReport = existingB2BInvoiceRoom;
        }
    }

    let total = (iouReport?.total ?? 0) - (iouReport?.nonReimbursableTotal ?? 0);
    if (ReportUtils.hasHeldExpenses(iouReport?.reportID ?? '') && !full && !!iouReport?.unheldTotal) {
        total = iouReport?.unheldTotal;
    }

    const optimisticIOUReportAction = ReportUtils.buildOptimisticIOUReportAction(
        CONST.IOU.REPORT_ACTION_TYPE.PAY,
        ReportUtils.isExpenseReport(iouReport) ? -total : total,
        iouReport?.currency ?? '',
        '',
        [recipient],
        '',
        paymentMethodType,
        iouReport?.reportID,
        true,
    );

    // In some instances, the report preview action might not be available to the payer (only whispered to the requestor)
    // hence we need to make the updates to the action safely.
    let optimisticReportPreviewAction = null;
    const reportPreviewAction = getReportPreviewAction(chatReport.reportID, iouReport?.reportID ?? '');
    if (reportPreviewAction) {
        optimisticReportPreviewAction = ReportUtils.updateReportPreview(iouReport, reportPreviewAction, true);
    }
    let currentNextStep = null;
    let optimisticNextStep = null;
    if (!isInvoiceReport) {
        currentNextStep = allNextSteps[`${ONYXKEYS.COLLECTION.NEXT_STEP}${iouReport?.reportID ?? ''}`] ?? null;
        optimisticNextStep = NextStepUtils.buildNextStep(iouReport, CONST.REPORT.STATUS_NUM.REIMBURSED);
    }

    const optimisticChatReport = {
        ...chatReport,
        lastReadTime: DateUtils.getDBTime(),
        lastVisibleActionCreated: optimisticIOUReportAction.created,
        hasOutstandingChildRequest: false,
        iouReportID: null,
        lastMessageText: ReportActionsUtils.getReportActionText(optimisticIOUReportAction),
        lastMessageHtml: ReportActionsUtils.getReportActionHtml(optimisticIOUReportAction),
    };
    if (ReportUtils.isIndividualInvoiceRoom(chatReport) && payAsBusiness && payerPolicyID) {
        optimisticChatReport.invoiceReceiver = {
            type: CONST.REPORT.INVOICE_RECEIVER_TYPE.BUSINESS,
            policyID: payerPolicyID,
        };
    }

    optimisticData.push(
        {
            onyxMethod: Onyx.METHOD.MERGE,
            key: `${ONYXKEYS.COLLECTION.REPORT}${chatReport.reportID}`,
            value: optimisticChatReport,
        },
        {
            onyxMethod: Onyx.METHOD.MERGE,
            key: `${ONYXKEYS.COLLECTION.REPORT_ACTIONS}${iouReport?.reportID ?? ''}`,
            value: {
                [optimisticIOUReportAction.reportActionID]: {
                    ...(optimisticIOUReportAction as OnyxTypes.ReportAction),
                    pendingAction: CONST.RED_BRICK_ROAD_PENDING_ACTION.ADD,
                },
            },
        },
        {
            onyxMethod: Onyx.METHOD.MERGE,
            key: `${ONYXKEYS.COLLECTION.REPORT}${iouReport?.reportID ?? ''}`,
            value: {
                ...iouReport,
                lastMessageText: ReportActionsUtils.getReportActionText(optimisticIOUReportAction),
                lastMessageHtml: ReportActionsUtils.getReportActionHtml(optimisticIOUReportAction),
                hasOutstandingChildRequest: false,
                statusNum: CONST.REPORT.STATUS_NUM.REIMBURSED,
                pendingFields: {
                    preview: CONST.RED_BRICK_ROAD_PENDING_ACTION.UPDATE,
                    reimbursed: CONST.RED_BRICK_ROAD_PENDING_ACTION.UPDATE,
                    partial: full ? null : CONST.RED_BRICK_ROAD_PENDING_ACTION.UPDATE,
                },
            },
        },
        {
            onyxMethod: Onyx.METHOD.MERGE,
            key: ONYXKEYS.NVP_LAST_PAYMENT_METHOD,
            value: {[iouReport?.policyID ?? '-1']: paymentMethodType},
        },
        {
            onyxMethod: Onyx.METHOD.MERGE,
            key: `${ONYXKEYS.COLLECTION.NEXT_STEP}${iouReport?.reportID ?? ''}`,
            value: optimisticNextStep,
        },
    );

    successData.push({
        onyxMethod: Onyx.METHOD.MERGE,
        key: `${ONYXKEYS.COLLECTION.REPORT}${iouReport?.reportID ?? ''}`,
        value: {
            pendingFields: {
                preview: null,
                reimbursed: null,
                partial: null,
            },
        },
    });

    failureData.push(
        {
            onyxMethod: Onyx.METHOD.MERGE,
            key: `${ONYXKEYS.COLLECTION.REPORT_ACTIONS}${iouReport?.reportID ?? ''}`,
            value: {
                [optimisticIOUReportAction.reportActionID]: {
                    errors: ErrorUtils.getMicroSecondOnyxErrorWithTranslationKey('iou.error.other'),
                },
            },
        },
        {
            onyxMethod: Onyx.METHOD.MERGE,
            key: `${ONYXKEYS.COLLECTION.REPORT}${iouReport?.reportID ?? ''}`,
            value: {
                ...iouReport,
            },
        },
        {
            onyxMethod: Onyx.METHOD.MERGE,
            key: `${ONYXKEYS.COLLECTION.REPORT}${chatReport.reportID}`,
            value: chatReport,
        },
        {
            onyxMethod: Onyx.METHOD.MERGE,
            key: `${ONYXKEYS.COLLECTION.NEXT_STEP}${iouReport?.reportID ?? ''}`,
            value: currentNextStep,
        },
    );

    // In case the report preview action is loaded locally, let's update it.
    if (optimisticReportPreviewAction) {
        optimisticData.push({
            onyxMethod: Onyx.METHOD.MERGE,
            key: `${ONYXKEYS.COLLECTION.REPORT_ACTIONS}${chatReport.reportID}`,
            value: {
                [optimisticReportPreviewAction.reportActionID]: optimisticReportPreviewAction,
            },
        });
        failureData.push({
            onyxMethod: Onyx.METHOD.MERGE,
            key: `${ONYXKEYS.COLLECTION.REPORT_ACTIONS}${chatReport.reportID}`,
            value: {
                [optimisticReportPreviewAction.reportActionID]: {
                    created: optimisticReportPreviewAction.created,
                },
            },
        });
    }

    // Optimistically unhold all transactions if we pay all requests
    if (full) {
        const reportTransactions = TransactionUtils.getAllReportTransactions(iouReport?.reportID);
        for (const transaction of reportTransactions) {
            optimisticData.push({
                onyxMethod: Onyx.METHOD.MERGE,
                key: `${ONYXKEYS.COLLECTION.TRANSACTION}${transaction.transactionID}`,
                value: {
                    comment: {
                        hold: null,
                    },
                },
            });
            failureData.push({
                onyxMethod: Onyx.METHOD.MERGE,
                key: `${ONYXKEYS.COLLECTION.TRANSACTION}${transaction.transactionID}`,
                value: {
                    comment: {
                        hold: transaction.comment?.hold,
                    },
                },
            });
        }
    }

    let optimisticHoldReportID;
    let optimisticHoldActionID;
    let optimisticHoldReportExpenseActionIDs;
    if (!full) {
        const holdReportOnyxData = getReportFromHoldRequestsOnyxData(chatReport, iouReport, recipient);

        optimisticData.push(...holdReportOnyxData.optimisticData);
        failureData.push(...holdReportOnyxData.failureData);
        optimisticHoldReportID = holdReportOnyxData.optimisticHoldReportID;
        optimisticHoldActionID = holdReportOnyxData.optimisticHoldActionID;
        optimisticHoldReportExpenseActionIDs = JSON.stringify(holdReportOnyxData.optimisticHoldReportExpenseActionIDs);
    }

    return {
        params: {
            iouReportID: iouReport?.reportID ?? '',
            chatReportID: chatReport.reportID,
            reportActionID: optimisticIOUReportAction.reportActionID,
            paymentMethodType,
            full,
            amount: Math.abs(total),
            optimisticHoldReportID,
            optimisticHoldActionID,
            optimisticHoldReportExpenseActionIDs,
            ...policyParams,
        },
        optimisticData,
        successData,
        failureData,
    };
}

/**
 * @param managerID - Account ID of the person sending the money
 * @param recipient - The user receiving the money
 */
function sendMoneyElsewhere(report: OnyxEntry<OnyxTypes.Report>, amount: number, currency: string, comment: string, managerID: number, recipient: Participant) {
    const {params, optimisticData, successData, failureData} = getSendMoneyParams(report, amount, currency, comment, CONST.IOU.PAYMENT_TYPE.ELSEWHERE, managerID, recipient);

    API.write(WRITE_COMMANDS.SEND_MONEY_ELSEWHERE, params, {optimisticData, successData, failureData});

    Navigation.dismissModal(isSearchTopmostCentralPane() ? undefined : params.chatReportID);
    Report.notifyNewAction(params.chatReportID, managerID);
}

/**
 * @param managerID - Account ID of the person sending the money
 * @param recipient - The user receiving the money
 */
function sendMoneyWithWallet(report: OnyxEntry<OnyxTypes.Report>, amount: number, currency: string, comment: string, managerID: number, recipient: Participant | ReportUtils.OptionData) {
    const {params, optimisticData, successData, failureData} = getSendMoneyParams(report, amount, currency, comment, CONST.IOU.PAYMENT_TYPE.EXPENSIFY, managerID, recipient);

    API.write(WRITE_COMMANDS.SEND_MONEY_WITH_WALLET, params, {optimisticData, successData, failureData});

    Navigation.dismissModal(isSearchTopmostCentralPane() ? undefined : params.chatReportID);
    Report.notifyNewAction(params.chatReportID, managerID);
}

function canApproveIOU(
    iouReport: OnyxTypes.OnyxInputOrEntry<OnyxTypes.Report> | SearchReport,
    policy: OnyxTypes.OnyxInputOrEntry<OnyxTypes.Policy> | SearchPolicy,
    chatReportRNVP?: OnyxTypes.ReportNameValuePairs,
) {
    // Only expense reports can be approved
    const isPaidGroupPolicy = policy && PolicyUtils.isPaidGroupPolicy(policy);
    if (!isPaidGroupPolicy) {
        return false;
    }

    const isOnSubmitAndClosePolicy = PolicyUtils.isSubmitAndClose(policy);
    if (isOnSubmitAndClosePolicy) {
        return false;
    }

    const managerID = iouReport?.managerID ?? -1;
    const isCurrentUserManager = managerID === userAccountID;
    const isOpenExpenseReport = ReportUtils.isOpenExpenseReport(iouReport);
    const isApproved = ReportUtils.isReportApproved(iouReport);
    const iouSettled = ReportUtils.isSettled(iouReport?.reportID);
    const reportNameValuePairs = chatReportRNVP ?? ReportUtils.getReportNameValuePairs(iouReport?.reportID);
    const isArchivedReport = ReportUtils.isArchivedRoom(iouReport, reportNameValuePairs);
    let isTransactionBeingScanned = false;
    const reportTransactions = TransactionUtils.getAllReportTransactions(iouReport?.reportID);
    for (const transaction of reportTransactions) {
        const hasReceipt = TransactionUtils.hasReceipt(transaction);
        const isReceiptBeingScanned = TransactionUtils.isReceiptBeingScanned(transaction);

        // If transaction has receipt (scan) and its receipt is being scanned, we shouldn't be able to Approve
        if (hasReceipt && isReceiptBeingScanned) {
            isTransactionBeingScanned = true;
        }
    }

    return isCurrentUserManager && !isOpenExpenseReport && !isApproved && !iouSettled && !isArchivedReport && !isTransactionBeingScanned;
}

function canIOUBePaid(
    iouReport: OnyxTypes.OnyxInputOrEntry<OnyxTypes.Report> | SearchReport,
    chatReport: OnyxTypes.OnyxInputOrEntry<OnyxTypes.Report> | SearchReport,
    policy: OnyxTypes.OnyxInputOrEntry<OnyxTypes.Policy> | SearchPolicy,
    transactions?: OnyxTypes.Transaction[] | SearchTransaction[],
    onlyShowPayElsewhere = false,
<<<<<<< HEAD
    chatReportRNVP?: OnyxTypes.ReportNameValuePairs,
    invoiceReceiverPolicy?: SearchPolicy,
=======
    shouldCheckApprovedState = true,
>>>>>>> 1b1e8b46
) {
    const isPolicyExpenseChat = ReportUtils.isPolicyExpenseChat(chatReport);
    const reportNameValuePairs = chatReportRNVP ?? ReportUtils.getReportNameValuePairs(chatReport?.reportID);
    const isChatReportArchived = ReportUtils.isArchivedRoom(chatReport, reportNameValuePairs);
    const iouSettled = ReportUtils.isSettled(iouReport);

    if (isEmptyObject(iouReport)) {
        return false;
    }

    if (policy?.reimbursementChoice === CONST.POLICY.REIMBURSEMENT_CHOICES.REIMBURSEMENT_NO) {
        if (!onlyShowPayElsewhere) {
            return false;
        }
        if (iouReport?.statusNum !== CONST.REPORT.STATUS_NUM.SUBMITTED) {
            return false;
        }
    }

    if (ReportUtils.isInvoiceReport(iouReport)) {
        if (iouSettled) {
            return false;
        }
        if (chatReport?.invoiceReceiver?.type === CONST.REPORT.INVOICE_RECEIVER_TYPE.INDIVIDUAL) {
            return chatReport?.invoiceReceiver?.accountID === userAccountID;
        }
        return (invoiceReceiverPolicy ?? PolicyUtils.getPolicy(chatReport?.invoiceReceiver?.policyID))?.role === CONST.POLICY.ROLE.ADMIN;
    }

    const isPayer = ReportUtils.isPayer(
        {
            email: currentUserEmail,
            accountID: userAccountID,
        },
        iouReport,
        onlyShowPayElsewhere,
        policy,
    );

    const isOpenExpenseReport = isPolicyExpenseChat && ReportUtils.isOpenExpenseReport(iouReport);

    const {reimbursableSpend} = ReportUtils.getMoneyRequestSpendBreakdown(iouReport);
    const isAutoReimbursable = policy?.reimbursementChoice === CONST.POLICY.REIMBURSEMENT_CHOICES.REIMBURSEMENT_YES ? false : ReportUtils.canBeAutoReimbursed(iouReport, policy);
    const shouldBeApproved = canApproveIOU(iouReport, policy);

    const isPayAtEndExpenseReport = ReportUtils.isPayAtEndExpenseReport(iouReport?.reportID, transactions);
    return (
        isPayer &&
        !isOpenExpenseReport &&
        !iouSettled &&
        !iouReport?.isWaitingOnBankAccount &&
        reimbursableSpend !== 0 &&
        !isChatReportArchived &&
        !isAutoReimbursable &&
        (!shouldBeApproved || !shouldCheckApprovedState) &&
        !isPayAtEndExpenseReport
    );
}

function getIOUReportActionToApproveOrPay(chatReport: OnyxEntry<OnyxTypes.Report>, excludedIOUReportID: string): OnyxEntry<ReportAction> {
    const chatReportActions = allReportActions?.[`${ONYXKEYS.COLLECTION.REPORT_ACTIONS}${chatReport?.reportID}`] ?? {};

    return Object.values(chatReportActions).find((action) => {
        const iouReport = ReportUtils.getReportOrDraftReport(action.childReportID ?? '-1');
        const policy = PolicyUtils.getPolicy(iouReport?.policyID);
        const shouldShowSettlementButton = canIOUBePaid(iouReport, chatReport, policy) || canApproveIOU(iouReport, policy);
        return action.childReportID?.toString() !== excludedIOUReportID && action.actionName === CONST.REPORT.ACTIONS.TYPE.REPORT_PREVIEW && shouldShowSettlementButton;
    });
}

function hasIOUToApproveOrPay(chatReport: OnyxEntry<OnyxTypes.Report>, excludedIOUReportID: string): boolean {
    return !!getIOUReportActionToApproveOrPay(chatReport, excludedIOUReportID);
}

function isLastApprover(approvalChain: string[]): boolean {
    if (approvalChain.length === 0) {
        return true;
    }
    return approvalChain.at(-1) === currentUserEmail;
}

function getNextApproverAccountID(report: OnyxEntry<OnyxTypes.Report>) {
    const policy = PolicyUtils.getPolicy(report?.policyID);
    const approvalChain = ReportUtils.getApprovalChain(policy, report);
    const submitToAccountID = PolicyUtils.getSubmitToAccountID(policy, report);

    if (approvalChain.length === 0) {
        return submitToAccountID;
    }

    const nextApproverEmail = approvalChain.length === 1 ? approvalChain.at(0) : approvalChain.at(approvalChain.indexOf(currentUserEmail) + 1);
    if (!nextApproverEmail) {
        return submitToAccountID;
    }

    return PersonalDetailsUtils.getAccountIDsByLogins([nextApproverEmail]).at(0);
}

function approveMoneyRequest(expenseReport: OnyxEntry<OnyxTypes.Report>, full?: boolean) {
    if (expenseReport?.policyID && SubscriptionUtils.shouldRestrictUserBillableActions(expenseReport.policyID)) {
        Navigation.navigate(ROUTES.RESTRICTED_ACTION.getRoute(expenseReport.policyID));
        return;
    }

    const currentNextStep = allNextSteps[`${ONYXKEYS.COLLECTION.NEXT_STEP}${expenseReport?.reportID}`] ?? null;
    let total = expenseReport?.total ?? 0;
    const hasHeldExpenses = ReportUtils.hasHeldExpenses(expenseReport?.reportID);
    if (hasHeldExpenses && !full && !!expenseReport?.unheldTotal) {
        total = expenseReport?.unheldTotal;
    }
    const optimisticApprovedReportAction = ReportUtils.buildOptimisticApprovedReportAction(total, expenseReport?.currency ?? '', expenseReport?.reportID ?? '-1');

    const approvalChain = ReportUtils.getApprovalChain(PolicyUtils.getPolicy(expenseReport?.policyID), expenseReport);

    const predictedNextStatus = isLastApprover(approvalChain) ? CONST.REPORT.STATUS_NUM.APPROVED : CONST.REPORT.STATUS_NUM.SUBMITTED;
    const predictedNextState = isLastApprover(approvalChain) ? CONST.REPORT.STATE_NUM.APPROVED : CONST.REPORT.STATE_NUM.SUBMITTED;
    const managerID = isLastApprover(approvalChain) ? expenseReport?.managerID : getNextApproverAccountID(expenseReport);

    const optimisticNextStep = NextStepUtils.buildNextStep(expenseReport, predictedNextStatus);
    const chatReport = ReportUtils.getReportOrDraftReport(expenseReport?.chatReportID);

    const optimisticReportActionsData: OnyxUpdate = {
        onyxMethod: Onyx.METHOD.MERGE,
        key: `${ONYXKEYS.COLLECTION.REPORT_ACTIONS}${expenseReport?.reportID}`,
        value: {
            [optimisticApprovedReportAction.reportActionID]: {
                ...(optimisticApprovedReportAction as OnyxTypes.ReportAction),
                pendingAction: CONST.RED_BRICK_ROAD_PENDING_ACTION.ADD,
            },
        },
    };
    const optimisticIOUReportData: OnyxUpdate = {
        onyxMethod: Onyx.METHOD.MERGE,
        key: `${ONYXKEYS.COLLECTION.REPORT}${expenseReport?.reportID}`,
        value: {
            ...expenseReport,
            lastMessageText: ReportActionsUtils.getReportActionText(optimisticApprovedReportAction),
            lastMessageHtml: ReportActionsUtils.getReportActionHtml(optimisticApprovedReportAction),
            stateNum: predictedNextState,
            statusNum: predictedNextStatus,
            managerID,
            pendingFields: {
                partial: full ? null : CONST.RED_BRICK_ROAD_PENDING_ACTION.UPDATE,
            },
        },
    };

    const optimisticChatReportData: OnyxUpdate = {
        onyxMethod: Onyx.METHOD.MERGE,
        key: `${ONYXKEYS.COLLECTION.REPORT}${expenseReport?.chatReportID}`,
        value: {
            hasOutstandingChildRequest: hasIOUToApproveOrPay(chatReport, expenseReport?.reportID ?? '-1'),
        },
    };

    const optimisticNextStepData: OnyxUpdate = {
        onyxMethod: Onyx.METHOD.MERGE,
        key: `${ONYXKEYS.COLLECTION.NEXT_STEP}${expenseReport?.reportID}`,
        value: optimisticNextStep,
    };
    const optimisticData: OnyxUpdate[] = [optimisticIOUReportData, optimisticReportActionsData, optimisticNextStepData, optimisticChatReportData];

    const successData: OnyxUpdate[] = [
        {
            onyxMethod: Onyx.METHOD.MERGE,
            key: `${ONYXKEYS.COLLECTION.REPORT_ACTIONS}${expenseReport?.reportID}`,
            value: {
                [optimisticApprovedReportAction.reportActionID]: {
                    pendingAction: null,
                },
            },
        },
        {
            onyxMethod: Onyx.METHOD.MERGE,
            key: `${ONYXKEYS.COLLECTION.REPORT}${expenseReport?.reportID}`,
            value: {
                pendingFields: {
                    partial: null,
                },
            },
        },
    ];

    const failureData: OnyxUpdate[] = [
        {
            onyxMethod: Onyx.METHOD.MERGE,
            key: `${ONYXKEYS.COLLECTION.REPORT_ACTIONS}${expenseReport?.reportID}`,
            value: {
                [optimisticApprovedReportAction.reportActionID]: {
                    errors: ErrorUtils.getMicroSecondOnyxErrorWithTranslationKey('iou.error.other'),
                },
            },
        },
        {
            onyxMethod: Onyx.METHOD.MERGE,
            key: `${ONYXKEYS.COLLECTION.REPORT}${expenseReport?.chatReportID}`,
            value: {
                hasOutstandingChildRequest: chatReport?.hasOutstandingChildRequest,
                pendingFields: {
                    partial: null,
                },
            },
        },
        {
            onyxMethod: Onyx.METHOD.MERGE,
            key: `${ONYXKEYS.COLLECTION.NEXT_STEP}${expenseReport?.reportID}`,
            value: currentNextStep,
        },
    ];

    // Clear hold reason of all transactions if we approve all requests
    if (full && hasHeldExpenses) {
        const heldTransactions = ReportUtils.getAllHeldTransactions(expenseReport?.reportID);
        heldTransactions.forEach((heldTransaction) => {
            optimisticData.push({
                onyxMethod: Onyx.METHOD.MERGE,
                key: `${ONYXKEYS.COLLECTION.TRANSACTION}${heldTransaction.transactionID}`,
                value: {
                    comment: {
                        hold: '',
                    },
                },
            });
            failureData.push({
                onyxMethod: Onyx.METHOD.MERGE,
                key: `${ONYXKEYS.COLLECTION.TRANSACTION}${heldTransaction.transactionID}`,
                value: {
                    comment: {
                        hold: heldTransaction.comment?.hold,
                    },
                },
            });
        });
    }

    let optimisticHoldReportID;
    let optimisticHoldActionID;
    let optimisticHoldReportExpenseActionIDs;
    if (!full && !!chatReport && !!expenseReport) {
        const holdReportOnyxData = getReportFromHoldRequestsOnyxData(chatReport, expenseReport, {accountID: expenseReport.ownerAccountID});

        optimisticData.push(...holdReportOnyxData.optimisticData);
        failureData.push(...holdReportOnyxData.failureData);
        optimisticHoldReportID = holdReportOnyxData.optimisticHoldReportID;
        optimisticHoldActionID = holdReportOnyxData.optimisticHoldActionID;
        optimisticHoldReportExpenseActionIDs = JSON.stringify(holdReportOnyxData.optimisticHoldReportExpenseActionIDs);
    }

    const parameters: ApproveMoneyRequestParams = {
        reportID: expenseReport?.reportID ?? '-1',
        approvedReportActionID: optimisticApprovedReportAction.reportActionID,
        full,
        optimisticHoldReportID,
        optimisticHoldActionID,
        optimisticHoldReportExpenseActionIDs,
    };

    API.write(WRITE_COMMANDS.APPROVE_MONEY_REQUEST, parameters, {optimisticData, successData, failureData});
}

function unapproveExpenseReport(expenseReport: OnyxEntry<OnyxTypes.Report>) {
    if (isEmptyObject(expenseReport)) {
        return;
    }

    const currentNextStep = allNextSteps[`${ONYXKEYS.COLLECTION.NEXT_STEP}${expenseReport.reportID}`] ?? null;

    const optimisticUnapprovedReportAction = ReportUtils.buildOptimisticUnapprovedReportAction(expenseReport.total ?? 0, expenseReport.currency ?? '', expenseReport.reportID);
    const optimisticNextStep = NextStepUtils.buildNextStep(expenseReport, CONST.REPORT.STATUS_NUM.SUBMITTED);

    const optimisticReportActionData: OnyxUpdate = {
        onyxMethod: Onyx.METHOD.MERGE,
        key: `${ONYXKEYS.COLLECTION.REPORT_ACTIONS}${expenseReport.reportID}`,
        value: {
            [optimisticUnapprovedReportAction.reportActionID]: {
                ...(optimisticUnapprovedReportAction as OnyxTypes.ReportAction),
                pendingAction: CONST.RED_BRICK_ROAD_PENDING_ACTION.ADD,
            },
        },
    };
    const optimisticIOUReportData: OnyxUpdate = {
        onyxMethod: Onyx.METHOD.MERGE,
        key: `${ONYXKEYS.COLLECTION.REPORT}${expenseReport.reportID}`,
        value: {
            ...expenseReport,
            lastMessageText: ReportActionsUtils.getReportActionText(optimisticUnapprovedReportAction),
            lastMessageHtml: ReportActionsUtils.getReportActionHtml(optimisticUnapprovedReportAction),
            stateNum: CONST.REPORT.STATE_NUM.SUBMITTED,
            statusNum: CONST.REPORT.STATUS_NUM.SUBMITTED,
            pendingFields: {
                partial: CONST.RED_BRICK_ROAD_PENDING_ACTION.UPDATE,
            },
        },
    };

    const optimisticNextStepData: OnyxUpdate = {
        onyxMethod: Onyx.METHOD.MERGE,
        key: `${ONYXKEYS.COLLECTION.NEXT_STEP}${expenseReport.reportID}`,
        value: optimisticNextStep,
    };

    const optimisticData: OnyxUpdate[] = [optimisticIOUReportData, optimisticReportActionData, optimisticNextStepData];

    const successData: OnyxUpdate[] = [
        {
            onyxMethod: Onyx.METHOD.MERGE,
            key: `${ONYXKEYS.COLLECTION.REPORT_ACTIONS}${expenseReport.reportID}`,
            value: {
                [optimisticUnapprovedReportAction.reportActionID]: {
                    pendingAction: null,
                },
            },
        },
        {
            onyxMethod: Onyx.METHOD.MERGE,
            key: `${ONYXKEYS.COLLECTION.REPORT}${expenseReport.reportID}`,
            value: {
                pendingFields: {
                    partial: null,
                },
            },
        },
    ];

    const failureData: OnyxUpdate[] = [
        {
            onyxMethod: Onyx.METHOD.MERGE,
            key: `${ONYXKEYS.COLLECTION.REPORT_ACTIONS}${expenseReport.reportID}`,
            value: {
                [optimisticUnapprovedReportAction.reportActionID]: {
                    errors: ErrorUtils.getMicroSecondOnyxErrorWithTranslationKey('iou.error.other'),
                },
            },
        },
        {
            onyxMethod: Onyx.METHOD.MERGE,
            key: `${ONYXKEYS.COLLECTION.NEXT_STEP}${expenseReport.reportID}`,
            value: currentNextStep,
        },
    ];

    const parameters: UnapproveExpenseReportParams = {
        reportID: expenseReport.reportID,
        reportActionID: optimisticUnapprovedReportAction.reportActionID,
    };

    API.write(WRITE_COMMANDS.UNAPPROVE_EXPENSE_REPORT, parameters, {optimisticData, successData, failureData});
}

function submitReport(expenseReport: OnyxTypes.Report) {
    if (expenseReport.policyID && SubscriptionUtils.shouldRestrictUserBillableActions(expenseReport.policyID)) {
        Navigation.navigate(ROUTES.RESTRICTED_ACTION.getRoute(expenseReport.policyID));
        return;
    }

    const currentNextStep = allNextSteps[`${ONYXKEYS.COLLECTION.NEXT_STEP}${expenseReport.reportID}`] ?? null;
    const parentReport = ReportUtils.getReportOrDraftReport(expenseReport.parentReportID);
    const policy = PolicyUtils.getPolicy(expenseReport.policyID);
    const isCurrentUserManager = currentUserPersonalDetails?.accountID === expenseReport.managerID;
    const isSubmitAndClosePolicy = PolicyUtils.isSubmitAndClose(policy);
    const adminAccountID = policy?.role === CONST.POLICY.ROLE.ADMIN ? currentUserPersonalDetails?.accountID : undefined;
    const optimisticSubmittedReportAction = ReportUtils.buildOptimisticSubmittedReportAction(expenseReport?.total ?? 0, expenseReport.currency ?? '', expenseReport.reportID, adminAccountID);
    const optimisticNextStep = NextStepUtils.buildNextStep(expenseReport, isSubmitAndClosePolicy ? CONST.REPORT.STATUS_NUM.CLOSED : CONST.REPORT.STATUS_NUM.SUBMITTED);

    const optimisticData: OnyxUpdate[] = !isSubmitAndClosePolicy
        ? [
              {
                  onyxMethod: Onyx.METHOD.MERGE,
                  key: `${ONYXKEYS.COLLECTION.REPORT_ACTIONS}${expenseReport.reportID}`,
                  value: {
                      [optimisticSubmittedReportAction.reportActionID]: {
                          ...(optimisticSubmittedReportAction as OnyxTypes.ReportAction),
                          pendingAction: CONST.RED_BRICK_ROAD_PENDING_ACTION.ADD,
                      },
                  },
              },
              {
                  onyxMethod: Onyx.METHOD.MERGE,
                  key: `${ONYXKEYS.COLLECTION.REPORT}${expenseReport.reportID}`,
                  value: {
                      ...expenseReport,
                      lastMessageText: ReportActionsUtils.getReportActionText(optimisticSubmittedReportAction),
                      lastMessageHtml: ReportActionsUtils.getReportActionHtml(optimisticSubmittedReportAction),
                      stateNum: CONST.REPORT.STATE_NUM.SUBMITTED,
                      statusNum: CONST.REPORT.STATUS_NUM.SUBMITTED,
                  },
              },
          ]
        : [
              {
                  onyxMethod: Onyx.METHOD.MERGE,
                  key: `${ONYXKEYS.COLLECTION.REPORT}${expenseReport.reportID}`,
                  value: {
                      ...expenseReport,
                      stateNum: CONST.REPORT.STATE_NUM.APPROVED,
                      statusNum: CONST.REPORT.STATUS_NUM.CLOSED,
                  },
              },
          ];

    optimisticData.push({
        onyxMethod: Onyx.METHOD.MERGE,
        key: `${ONYXKEYS.COLLECTION.NEXT_STEP}${expenseReport.reportID}`,
        value: optimisticNextStep,
    });

    if (parentReport?.reportID) {
        optimisticData.push({
            onyxMethod: Onyx.METHOD.MERGE,
            key: `${ONYXKEYS.COLLECTION.REPORT}${parentReport.reportID}`,
            value: {
                ...parentReport,
                // In case its a manager who force submitted the report, they are the next user who needs to take an action
                hasOutstandingChildRequest: isCurrentUserManager,
                iouReportID: null,
            },
        });
    }

    const successData: OnyxUpdate[] = [];
    if (!isSubmitAndClosePolicy) {
        successData.push({
            onyxMethod: Onyx.METHOD.MERGE,
            key: `${ONYXKEYS.COLLECTION.REPORT_ACTIONS}${expenseReport.reportID}`,
            value: {
                [optimisticSubmittedReportAction.reportActionID]: {
                    pendingAction: null,
                },
            },
        });
    }

    const failureData: OnyxUpdate[] = [
        {
            onyxMethod: Onyx.METHOD.MERGE,
            key: `${ONYXKEYS.COLLECTION.REPORT}${expenseReport.reportID}`,
            value: {
                statusNum: CONST.REPORT.STATUS_NUM.OPEN,
                stateNum: CONST.REPORT.STATE_NUM.OPEN,
            },
        },
        {
            onyxMethod: Onyx.METHOD.MERGE,
            key: `${ONYXKEYS.COLLECTION.NEXT_STEP}${expenseReport.reportID}`,
            value: currentNextStep,
        },
    ];
    if (!isSubmitAndClosePolicy) {
        failureData.push({
            onyxMethod: Onyx.METHOD.MERGE,
            key: `${ONYXKEYS.COLLECTION.REPORT_ACTIONS}${expenseReport.reportID}`,
            value: {
                [optimisticSubmittedReportAction.reportActionID]: {
                    errors: ErrorUtils.getMicroSecondOnyxErrorWithTranslationKey('iou.error.other'),
                },
            },
        });
    }

    if (parentReport?.reportID) {
        failureData.push({
            onyxMethod: Onyx.METHOD.MERGE,
            key: `${ONYXKEYS.COLLECTION.REPORT}${parentReport.reportID}`,
            value: {
                hasOutstandingChildRequest: parentReport.hasOutstandingChildRequest,
                iouReportID: expenseReport.reportID,
            },
        });
    }

    const parameters: SubmitReportParams = {
        reportID: expenseReport.reportID,
        managerAccountID: PolicyUtils.getSubmitToAccountID(policy, expenseReport) ?? expenseReport.managerID,
        reportActionID: optimisticSubmittedReportAction.reportActionID,
    };

    API.write(WRITE_COMMANDS.SUBMIT_REPORT, parameters, {optimisticData, successData, failureData});
}

function cancelPayment(expenseReport: OnyxEntry<OnyxTypes.Report>, chatReport: OnyxTypes.Report) {
    if (isEmptyObject(expenseReport)) {
        return;
    }

    const optimisticReportAction = ReportUtils.buildOptimisticCancelPaymentReportAction(expenseReport.reportID, -(expenseReport.total ?? 0), expenseReport.currency ?? '');
    const policy = PolicyUtils.getPolicy(chatReport.policyID);
    const approvalMode = policy?.approvalMode ?? CONST.POLICY.APPROVAL_MODE.BASIC;
    const stateNum: ValueOf<typeof CONST.REPORT.STATE_NUM> = approvalMode === CONST.POLICY.APPROVAL_MODE.OPTIONAL ? CONST.REPORT.STATE_NUM.SUBMITTED : CONST.REPORT.STATE_NUM.APPROVED;
    const statusNum: ValueOf<typeof CONST.REPORT.STATUS_NUM> = approvalMode === CONST.POLICY.APPROVAL_MODE.OPTIONAL ? CONST.REPORT.STATUS_NUM.CLOSED : CONST.REPORT.STATUS_NUM.APPROVED;
    const optimisticNextStep = NextStepUtils.buildNextStep(expenseReport, statusNum);
    const optimisticData: OnyxUpdate[] = [
        {
            onyxMethod: Onyx.METHOD.MERGE,
            key: `${ONYXKEYS.COLLECTION.REPORT_ACTIONS}${expenseReport.reportID}`,
            value: {
                [optimisticReportAction.reportActionID]: {
                    ...(optimisticReportAction as OnyxTypes.ReportAction),
                    pendingAction: CONST.RED_BRICK_ROAD_PENDING_ACTION.ADD,
                },
            },
        },
        {
            onyxMethod: Onyx.METHOD.MERGE,
            key: `${ONYXKEYS.COLLECTION.REPORT}${expenseReport.reportID}`,
            value: {
                ...expenseReport,
                lastMessageText: ReportActionsUtils.getReportActionText(optimisticReportAction),
                lastMessageHtml: ReportActionsUtils.getReportActionHtml(optimisticReportAction),
                stateNum,
                statusNum,
            },
        },
    ];

    optimisticData.push({
        onyxMethod: Onyx.METHOD.MERGE,
        key: `${ONYXKEYS.COLLECTION.NEXT_STEP}${expenseReport.reportID}`,
        value: optimisticNextStep,
    });

    const successData: OnyxUpdate[] = [
        {
            onyxMethod: Onyx.METHOD.MERGE,
            key: `${ONYXKEYS.COLLECTION.REPORT_ACTIONS}${expenseReport.reportID}`,
            value: {
                [optimisticReportAction.reportActionID]: {
                    pendingAction: null,
                },
            },
        },
    ];

    const failureData: OnyxUpdate[] = [
        {
            onyxMethod: Onyx.METHOD.MERGE,
            key: `${ONYXKEYS.COLLECTION.REPORT_ACTIONS}${expenseReport.reportID}`,
            value: {
                [optimisticReportAction.reportActionID ?? '-1']: {
                    errors: ErrorUtils.getMicroSecondOnyxErrorWithTranslationKey('iou.error.other'),
                },
            },
        },
        {
            onyxMethod: Onyx.METHOD.MERGE,
            key: `${ONYXKEYS.COLLECTION.REPORT}${expenseReport.reportID}`,
            value: {
                statusNum: CONST.REPORT.STATUS_NUM.REIMBURSED,
            },
        },
    ];

    if (chatReport?.reportID) {
        failureData.push({
            onyxMethod: Onyx.METHOD.MERGE,
            key: `${ONYXKEYS.COLLECTION.REPORT}${chatReport.reportID}`,
            value: {
                hasOutstandingChildRequest: true,
                iouReportID: expenseReport.reportID,
            },
        });
    }
    failureData.push({
        onyxMethod: Onyx.METHOD.MERGE,
        key: `${ONYXKEYS.COLLECTION.NEXT_STEP}${expenseReport.reportID}`,
        value: NextStepUtils.buildNextStep(expenseReport, CONST.REPORT.STATUS_NUM.REIMBURSED),
    });

    API.write(
        WRITE_COMMANDS.CANCEL_PAYMENT,
        {
            iouReportID: expenseReport.reportID,
            chatReportID: chatReport.reportID,
            managerAccountID: expenseReport.managerID ?? -1,
            reportActionID: optimisticReportAction.reportActionID,
        },
        {optimisticData, successData, failureData},
    );
}

/**
 * Completes onboarding for invite link flow based on the selected payment option
 *
 * @param paymentSelected based on which we choose the onboarding choice and concierge message
 */
function completePaymentOnboarding(paymentSelected: ValueOf<typeof CONST.PAYMENT_SELECTED>, adminsChatReportID?: string, onboardingPolicyID?: string) {
    const isInviteOnboardingComplete = introSelected?.isInviteOnboardingComplete ?? false;

    if (isInviteOnboardingComplete || !introSelected?.choice || !introSelected?.inviteType) {
        return;
    }

    const session = SessionUtils.getSession();

    const personalDetailsListValues = Object.values(OptionsListUtils.getPersonalDetailsForAccountIDs(session?.accountID ? [session.accountID] : [], personalDetailsList));
    const personalDetails = personalDetailsListValues.at(0);

    let onboardingPurpose = introSelected?.choice;
    if (introSelected?.inviteType === CONST.ONBOARDING_INVITE_TYPES.IOU && paymentSelected === CONST.IOU.PAYMENT_SELECTED.BBA) {
        onboardingPurpose = CONST.ONBOARDING_CHOICES.MANAGE_TEAM;
    }

    if (introSelected?.inviteType === CONST.ONBOARDING_INVITE_TYPES.INVOICE && paymentSelected !== CONST.IOU.PAYMENT_SELECTED.BBA) {
        onboardingPurpose = CONST.ONBOARDING_CHOICES.CHAT_SPLIT;
    }

    Report.completeOnboarding(
        onboardingPurpose,
        CONST.ONBOARDING_MESSAGES[onboardingPurpose],
        personalDetails?.firstName ?? '',
        personalDetails?.lastName ?? '',
        adminsChatReportID,
        onboardingPolicyID,
        paymentSelected,
        undefined,
        undefined,
        true,
    );
}
function payMoneyRequest(paymentType: PaymentMethodType, chatReport: OnyxTypes.Report, iouReport: OnyxEntry<OnyxTypes.Report>, full = true) {
    if (chatReport.policyID && SubscriptionUtils.shouldRestrictUserBillableActions(chatReport.policyID)) {
        Navigation.navigate(ROUTES.RESTRICTED_ACTION.getRoute(chatReport.policyID));
        return;
    }

    const paymentSelected = paymentType === CONST.IOU.PAYMENT_TYPE.VBBA ? CONST.IOU.PAYMENT_SELECTED.BBA : CONST.IOU.PAYMENT_SELECTED.PBA;
    completePaymentOnboarding(paymentSelected);

    const recipient = {accountID: iouReport?.ownerAccountID ?? -1};
    const {params, optimisticData, successData, failureData} = getPayMoneyRequestParams(chatReport, iouReport, recipient, paymentType, full);

    // For now, we need to call the PayMoneyRequestWithWallet API since PayMoneyRequest was not updated to work with
    // Expensify Wallets.
    const apiCommand = paymentType === CONST.IOU.PAYMENT_TYPE.EXPENSIFY ? WRITE_COMMANDS.PAY_MONEY_REQUEST_WITH_WALLET : WRITE_COMMANDS.PAY_MONEY_REQUEST;

    API.write(apiCommand, params, {optimisticData, successData, failureData});
}

function payInvoice(paymentMethodType: PaymentMethodType, chatReport: OnyxTypes.Report, invoiceReport: OnyxEntry<OnyxTypes.Report>, payAsBusiness = false) {
    const recipient = {accountID: invoiceReport?.ownerAccountID ?? -1};
    const {
        optimisticData,
        successData,
        failureData,
        params: {
            reportActionID,
            policyID,
            adminsChatReportID,
            adminsCreatedReportActionID,
            expenseChatReportID,
            expenseCreatedReportActionID,
            customUnitRateID,
            customUnitID,
            ownerEmail,
            policyName,
        },
    } = getPayMoneyRequestParams(chatReport, invoiceReport, recipient, paymentMethodType, true, payAsBusiness);

    const paymentSelected = paymentMethodType === CONST.IOU.PAYMENT_TYPE.VBBA ? CONST.IOU.PAYMENT_SELECTED.BBA : CONST.IOU.PAYMENT_SELECTED.PBA;
    completePaymentOnboarding(paymentSelected);

    let params: PayInvoiceParams = {
        reportID: invoiceReport?.reportID ?? '',
        reportActionID,
        paymentMethodType,
        payAsBusiness,
    };

    if (policyID) {
        params = {
            ...params,
            policyID,
            adminsChatReportID,
            adminsCreatedReportActionID,
            expenseChatReportID,
            expenseCreatedReportActionID,
            customUnitRateID,
            customUnitID,
            ownerEmail,
            policyName,
        };
    }

    API.write(WRITE_COMMANDS.PAY_INVOICE, params, {optimisticData, successData, failureData});
}

function detachReceipt(transactionID: string) {
    const transaction = allTransactions[`${ONYXKEYS.COLLECTION.TRANSACTION}${transactionID}`];
    const newTransaction = transaction
        ? {
              ...transaction,
              filename: '',
              receipt: {
                  source: '',
              },
          }
        : null;

    const optimisticData: OnyxUpdate[] = [
        {
            onyxMethod: Onyx.METHOD.SET,
            key: `${ONYXKEYS.COLLECTION.TRANSACTION}${transactionID}`,
            value: {
                ...newTransaction,
                pendingFields: {
                    receipt: CONST.RED_BRICK_ROAD_PENDING_ACTION.UPDATE,
                },
            },
        },
    ];

    const successData: OnyxUpdate[] = [
        {
            onyxMethod: Onyx.METHOD.MERGE,
            key: `${ONYXKEYS.COLLECTION.TRANSACTION}${transactionID}`,
            value: {
                pendingFields: {
                    receipt: null,
                },
            },
        },
    ];
    const failureData: OnyxUpdate[] = [
        {
            onyxMethod: Onyx.METHOD.MERGE,
            key: `${ONYXKEYS.COLLECTION.TRANSACTION}${transactionID}`,
            value: {
                ...(transaction ?? null),
                errors: ErrorUtils.getMicroSecondOnyxErrorWithTranslationKey('iou.error.receiptDeleteFailureError'),
                pendingFields: {
                    receipt: null,
                },
            },
        },
    ];

    const parameters: DetachReceiptParams = {transactionID};

    API.write(WRITE_COMMANDS.DETACH_RECEIPT, parameters, {optimisticData, successData, failureData});
}

function replaceReceipt(transactionID: string, file: File, source: string) {
    const transaction = allTransactions[`${ONYXKEYS.COLLECTION.TRANSACTION}${transactionID}`];
    const oldReceipt = transaction?.receipt ?? {};
    const receiptOptimistic = {
        source,
        state: CONST.IOU.RECEIPT_STATE.OPEN,
    };

    const optimisticData: OnyxUpdate[] = [
        {
            onyxMethod: Onyx.METHOD.MERGE,
            key: `${ONYXKEYS.COLLECTION.TRANSACTION}${transactionID}`,
            value: {
                receipt: receiptOptimistic,
                filename: file.name,
                pendingFields: {
                    receipt: CONST.RED_BRICK_ROAD_PENDING_ACTION.UPDATE,
                },
            },
        },
    ];

    const successData: OnyxUpdate[] = [
        {
            onyxMethod: Onyx.METHOD.MERGE,
            key: `${ONYXKEYS.COLLECTION.TRANSACTION}${transactionID}`,
            value: {
                pendingFields: {
                    receipt: null,
                },
            },
        },
    ];

    const failureData: OnyxUpdate[] = [
        {
            onyxMethod: Onyx.METHOD.MERGE,
            key: `${ONYXKEYS.COLLECTION.TRANSACTION}${transactionID}`,
            value: {
                receipt: !isEmptyObject(oldReceipt) ? oldReceipt : null,
                filename: transaction?.filename,
                errors: getReceiptError(receiptOptimistic, file.name),
                pendingFields: {
                    receipt: null,
                },
            },
        },
    ];

    const parameters: ReplaceReceiptParams = {
        transactionID,
        receipt: file,
    };

    API.write(WRITE_COMMANDS.REPLACE_RECEIPT, parameters, {optimisticData, successData, failureData});
}

/**
 * Finds the participants for an IOU based on the attached report
 * @param transactionID of the transaction to set the participants of
 * @param report attached to the transaction
 */
function setMoneyRequestParticipantsFromReport(transactionID: string, report: OnyxEntry<OnyxTypes.Report>): Participant[] {
    // If the report is iou or expense report, we should get the chat report to set participant for request money
    const chatReport = ReportUtils.isMoneyRequestReport(report) ? ReportUtils.getReportOrDraftReport(report?.chatReportID) : report;
    const currentUserAccountID = currentUserPersonalDetails?.accountID;
    const shouldAddAsReport = !isEmptyObject(chatReport) && ReportUtils.isSelfDM(chatReport);
    let participants: Participant[] = [];

    if (ReportUtils.isPolicyExpenseChat(chatReport) || shouldAddAsReport) {
        participants = [{accountID: 0, reportID: chatReport?.reportID, isPolicyExpenseChat: ReportUtils.isPolicyExpenseChat(chatReport), selected: true}];
    } else if (ReportUtils.isInvoiceRoom(chatReport)) {
        participants = [
            {reportID: chatReport?.reportID, selected: true},
            {
                policyID: chatReport?.policyID,
                isSender: true,
                selected: false,
            },
        ];
    } else {
        const chatReportOtherParticipants = Object.keys(chatReport?.participants ?? {})
            .map(Number)
            .filter((accountID) => accountID !== currentUserAccountID);
        participants = chatReportOtherParticipants.map((accountID) => ({accountID, selected: true}));
    }

    Onyx.merge(`${ONYXKEYS.COLLECTION.TRANSACTION_DRAFT}${transactionID}`, {participants, participantsAutoAssigned: true});

    return participants;
}

function setMoneyRequestTaxRate(transactionID: string, taxCode: string) {
    Onyx.merge(`${ONYXKEYS.COLLECTION.TRANSACTION_DRAFT}${transactionID}`, {taxCode});
}

function setMoneyRequestTaxAmount(transactionID: string, taxAmount: number | null) {
    Onyx.merge(`${ONYXKEYS.COLLECTION.TRANSACTION_DRAFT}${transactionID}`, {taxAmount});
}

function dismissHoldUseExplanation() {
    const parameters: SetNameValuePairParams = {
        name: ONYXKEYS.NVP_DISMISSED_HOLD_USE_EXPLANATION,
        value: true,
    };

    const optimisticData: OnyxUpdate[] = [
        {
            onyxMethod: Onyx.METHOD.MERGE,
            key: ONYXKEYS.NVP_DISMISSED_HOLD_USE_EXPLANATION,
            value: true,
        },
    ];

    API.write(WRITE_COMMANDS.SET_NAME_VALUE_PAIR, parameters, {
        optimisticData,
    });
}

/**
 * Sets the `splitShares` map that holds individual shares of a split bill
 */
function setSplitShares(transaction: OnyxEntry<OnyxTypes.Transaction>, amount: number, currency: string, newAccountIDs: number[]) {
    if (!transaction) {
        return;
    }
    const oldAccountIDs = Object.keys(transaction.splitShares ?? {}).map((key) => Number(key));

    // Create an array containing unique IDs of the current transaction participants and the new ones
    // The current userAccountID might not be included in newAccountIDs if this is called from the participants step using Global Create
    // If this is called from an existing group chat, it'll be included. So we manually add them to account for both cases.
    const accountIDs = [...new Set<number>([userAccountID, ...newAccountIDs, ...oldAccountIDs])];

    const splitShares: SplitShares = accountIDs.reduce((acc: SplitShares, accountID): SplitShares => {
        // We want to replace the contents of splitShares to contain only `newAccountIDs` entries
        // In the case of going back to the participants page and removing a participant
        // a simple merge will have the previous participant still present in the splitshares object
        // So we manually set their entry to null
        if (!newAccountIDs.includes(accountID) && accountID !== userAccountID) {
            acc[accountID] = null;
            return acc;
        }

        const isPayer = accountID === userAccountID;
        const participantsLength = newAccountIDs.includes(userAccountID) ? newAccountIDs.length - 1 : newAccountIDs.length;
        const splitAmount = IOUUtils.calculateAmount(participantsLength, amount, currency, isPayer);
        acc[accountID] = {
            amount: splitAmount,
            isModified: false,
        };
        return acc;
    }, {});

    Onyx.merge(`${ONYXKEYS.COLLECTION.TRANSACTION_DRAFT}${transaction.transactionID}`, {splitShares});
}

function resetSplitShares(transaction: OnyxEntry<OnyxTypes.Transaction>, newAmount?: number, currency?: string) {
    if (!transaction) {
        return;
    }
    const accountIDs = Object.keys(transaction.splitShares ?? {}).map((key) => Number(key));
    if (!accountIDs) {
        return;
    }
    setSplitShares(transaction, newAmount ?? transaction.amount, currency ?? transaction.currency, accountIDs);
}

/**
 * Sets an individual split share of the participant accountID supplied
 */
function setIndividualShare(transactionID: string, participantAccountID: number, participantShare: number) {
    Onyx.merge(`${ONYXKEYS.COLLECTION.TRANSACTION_DRAFT}${transactionID}`, {
        splitShares: {
            [participantAccountID]: {amount: participantShare, isModified: true},
        },
    });
}

/**
 * Adjusts remaining unmodified shares when another share is modified
 * E.g. if total bill is $100 and split between 3 participants, when the user changes the first share to $50, the remaining unmodified shares will become $25 each.
 */
function adjustRemainingSplitShares(transaction: NonNullable<OnyxTypes.Transaction>) {
    const modifiedShares = Object.keys(transaction.splitShares ?? {}).filter((key: string) => transaction?.splitShares?.[Number(key)]?.isModified);

    if (!modifiedShares.length) {
        return;
    }

    const sumOfManualShares = modifiedShares
        .map((key: string): number => transaction?.splitShares?.[Number(key)]?.amount ?? 0)
        .reduce((prev: number, current: number): number => prev + current, 0);

    const unmodifiedSharesAccountIDs = Object.keys(transaction.splitShares ?? {})
        .filter((key: string) => !transaction?.splitShares?.[Number(key)]?.isModified)
        .map((key: string) => Number(key));

    const remainingTotal = transaction.amount - sumOfManualShares;
    if (remainingTotal < 0) {
        return;
    }

    const splitShares: SplitShares = unmodifiedSharesAccountIDs.reduce((acc: SplitShares, accountID: number, index: number): SplitShares => {
        const splitAmount = IOUUtils.calculateAmount(unmodifiedSharesAccountIDs.length - 1, remainingTotal, transaction.currency, index === 0);
        acc[accountID] = {
            amount: splitAmount,
        };
        return acc;
    }, {});

    Onyx.merge(`${ONYXKEYS.COLLECTION.TRANSACTION_DRAFT}${transaction.transactionID}`, {splitShares});
}

/**
 * Put expense on HOLD
 */
function putOnHold(transactionID: string, comment: string, reportID: string, searchHash?: number) {
    const currentTime = DateUtils.getDBTime();
    const createdReportAction = ReportUtils.buildOptimisticHoldReportAction(currentTime);
    const createdReportActionComment = ReportUtils.buildOptimisticHoldReportActionComment(comment, DateUtils.addMillisecondsFromDateTime(currentTime, 1));
    const newViolation = {name: CONST.VIOLATIONS.HOLD, type: CONST.VIOLATION_TYPES.VIOLATION};
    const transactionViolations = allTransactionViolations[`${ONYXKEYS.COLLECTION.TRANSACTION_VIOLATIONS}${transactionID}`] ?? [];
    const updatedViolations = [...transactionViolations, newViolation];
    const parentReportActionOptimistic = ReportUtils.getOptimisticDataForParentReportAction(reportID, createdReportActionComment.created, CONST.RED_BRICK_ROAD_PENDING_ACTION.ADD);

    const optimisticData: OnyxUpdate[] = [
        {
            onyxMethod: Onyx.METHOD.MERGE,
            key: `${ONYXKEYS.COLLECTION.REPORT_ACTIONS}${reportID}`,
            value: {
                [createdReportAction.reportActionID]: createdReportAction as ReportAction,
                [createdReportActionComment.reportActionID]: createdReportActionComment as ReportAction,
            },
        },
        {
            onyxMethod: Onyx.METHOD.MERGE,
            key: `${ONYXKEYS.COLLECTION.TRANSACTION}${transactionID}`,
            value: {
                pendingAction: CONST.RED_BRICK_ROAD_PENDING_ACTION.UPDATE,
                comment: {
                    hold: createdReportAction.reportActionID,
                },
            },
        },
        {
            onyxMethod: Onyx.METHOD.MERGE,
            key: `${ONYXKEYS.COLLECTION.TRANSACTION_VIOLATIONS}${transactionID}`,
            value: updatedViolations,
        },
    ];

    parentReportActionOptimistic.forEach((parentActionData) => {
        if (!parentActionData) {
            return;
        }
        optimisticData.push(parentActionData);
    });

    const successData: OnyxUpdate[] = [
        {
            onyxMethod: Onyx.METHOD.MERGE,
            key: `${ONYXKEYS.COLLECTION.TRANSACTION}${transactionID}`,
            value: {
                pendingAction: null,
            },
        },
    ];

    const failureData: OnyxUpdate[] = [
        {
            onyxMethod: Onyx.METHOD.MERGE,
            key: `${ONYXKEYS.COLLECTION.TRANSACTION}${transactionID}`,
            value: {
                pendingAction: null,
                comment: {
                    hold: null,
                },
                errors: ErrorUtils.getMicroSecondOnyxErrorWithTranslationKey('iou.error.genericHoldExpenseFailureMessage'),
            },
        },
    ];

    // If we are holding from the search page, we optimistically update the snapshot data that search uses so that it is kept in sync
    if (searchHash) {
        optimisticData.push({
            onyxMethod: Onyx.METHOD.MERGE,
            key: `${ONYXKEYS.COLLECTION.SNAPSHOT}${searchHash}`,
            value: {
                data: {
                    [`${ONYXKEYS.COLLECTION.TRANSACTION}${transactionID}`]: {
                        canHold: false,
                        canUnhold: true,
                    },
                },
            } as Record<string, Record<string, Partial<SearchTransaction>>>,
        });
        failureData.push({
            onyxMethod: Onyx.METHOD.MERGE,
            key: `${ONYXKEYS.COLLECTION.SNAPSHOT}${searchHash}`,
            value: {
                data: {
                    [`${ONYXKEYS.COLLECTION.TRANSACTION}${transactionID}`]: {
                        canHold: true,
                        canUnhold: false,
                    },
                },
            } as Record<string, Record<string, Partial<SearchTransaction>>>,
        });
    }

    API.write(
        'HoldRequest',
        {
            transactionID,
            comment,
            reportActionID: createdReportAction.reportActionID,
            commentReportActionID: createdReportActionComment.reportActionID,
        },
        {optimisticData, successData, failureData},
    );

    const currentReportID = ReportUtils.getDisplayedReportID(reportID);
    Report.notifyNewAction(currentReportID, userAccountID);
}

/**
 * Remove expense from HOLD
 */
function unholdRequest(transactionID: string, reportID: string, searchHash?: number) {
    const createdReportAction = ReportUtils.buildOptimisticUnHoldReportAction();
    const transactionViolations = allTransactionViolations[`${ONYXKEYS.COLLECTION.TRANSACTION_VIOLATIONS}${transactionID}`];

    const optimisticData: OnyxUpdate[] = [
        {
            onyxMethod: Onyx.METHOD.MERGE,
            key: `${ONYXKEYS.COLLECTION.REPORT_ACTIONS}${reportID}`,
            value: {
                [createdReportAction.reportActionID]: createdReportAction as ReportAction,
            },
        },
        {
            onyxMethod: Onyx.METHOD.MERGE,
            key: `${ONYXKEYS.COLLECTION.TRANSACTION}${transactionID}`,
            value: {
                pendingAction: CONST.RED_BRICK_ROAD_PENDING_ACTION.UPDATE,
                comment: {
                    hold: null,
                },
            },
        },
        {
            onyxMethod: Onyx.METHOD.SET,
            key: `${ONYXKEYS.COLLECTION.TRANSACTION_VIOLATIONS}${transactionID}`,
            value: transactionViolations?.filter((violation) => violation.name !== CONST.VIOLATIONS.HOLD) ?? [],
        },
    ];

    const successData: OnyxUpdate[] = [
        {
            onyxMethod: Onyx.METHOD.MERGE,
            key: `${ONYXKEYS.COLLECTION.TRANSACTION}${transactionID}`,
            value: {
                pendingAction: null,
                comment: {
                    hold: null,
                },
            },
        },
    ];

    const failureData: OnyxUpdate[] = [
        {
            onyxMethod: Onyx.METHOD.MERGE,
            key: `${ONYXKEYS.COLLECTION.TRANSACTION}${transactionID}`,
            value: {
                pendingAction: null,
                errors: ErrorUtils.getMicroSecondOnyxErrorWithTranslationKey('iou.error.genericUnholdExpenseFailureMessage'),
            },
        },
        {
            onyxMethod: Onyx.METHOD.SET,
            key: `${ONYXKEYS.COLLECTION.TRANSACTION_VIOLATIONS}${transactionID}`,
            value: transactionViolations ?? null,
        },
    ];

    // If we are unholding from the search page, we optimistically update the snapshot data that search uses so that it is kept in sync
    if (searchHash) {
        optimisticData.push({
            onyxMethod: Onyx.METHOD.MERGE,
            key: `${ONYXKEYS.COLLECTION.SNAPSHOT}${searchHash}`,
            value: {
                data: {
                    [`${ONYXKEYS.COLLECTION.TRANSACTION}${transactionID}`]: {
                        canHold: true,
                        canUnhold: false,
                    },
                },
            } as Record<string, Record<string, Partial<SearchTransaction>>>,
        });
        failureData.push({
            onyxMethod: Onyx.METHOD.MERGE,
            key: `${ONYXKEYS.COLLECTION.SNAPSHOT}${searchHash}`,
            value: {
                data: {
                    [`${ONYXKEYS.COLLECTION.TRANSACTION}${transactionID}`]: {
                        canHold: false,
                        canUnhold: true,
                    },
                },
            } as Record<string, Record<string, Partial<SearchTransaction>>>,
        });
    }

    API.write(
        'UnHoldRequest',
        {
            transactionID,
            reportActionID: createdReportAction.reportActionID,
        },
        {optimisticData, successData, failureData},
    );

    const currentReportID = ReportUtils.getDisplayedReportID(reportID);
    Report.notifyNewAction(currentReportID, userAccountID);
}
// eslint-disable-next-line rulesdir/no-negated-variables
function navigateToStartStepIfScanFileCannotBeRead(
    receiptFilename: string | undefined,
    receiptPath: ReceiptSource | undefined,
    onSuccess: (file: File) => void,
    requestType: IOURequestType,
    iouType: IOUType,
    transactionID: string,
    reportID: string,
    receiptType: string | undefined,
) {
    if (!receiptFilename || !receiptPath) {
        return;
    }

    const onFailure = () => {
        setMoneyRequestReceipt(transactionID, '', '', true);
        if (requestType === CONST.IOU.REQUEST_TYPE.MANUAL) {
            Navigation.navigate(ROUTES.MONEY_REQUEST_STEP_SCAN.getRoute(CONST.IOU.ACTION.CREATE, iouType, transactionID, reportID, Navigation.getActiveRouteWithoutParams()));
            return;
        }
        IOUUtils.navigateToStartMoneyRequestStep(requestType, iouType, transactionID, reportID);
    };
    FileUtils.readFileAsync(receiptPath.toString(), receiptFilename, onSuccess, onFailure, receiptType);
}

/** Save the preferred payment method for a policy */
function savePreferredPaymentMethod(policyID: string, paymentMethod: PaymentMethodType) {
    Onyx.merge(`${ONYXKEYS.NVP_LAST_PAYMENT_METHOD}`, {[policyID]: paymentMethod});
}

/** Get report policy id of IOU request */
function getIOURequestPolicyID(transaction: OnyxEntry<OnyxTypes.Transaction>, report: OnyxEntry<OnyxTypes.Report>): string {
    // Workspace sender will exist for invoices
    const workspaceSender = transaction?.participants?.find((participant) => participant.isSender);
    return workspaceSender?.policyID ?? report?.policyID ?? '-1';
}

function getIOUActionForTransactions(transactionIDList: string[], iouReportID: string): Array<ReportAction<typeof CONST.REPORT.ACTIONS.TYPE.IOU>> {
    return Object.values(allReportActions?.[`${ONYXKEYS.COLLECTION.REPORT_ACTIONS}${iouReportID}`] ?? {})?.filter(
        (reportAction): reportAction is ReportAction<typeof CONST.REPORT.ACTIONS.TYPE.IOU> => {
            if (!ReportActionsUtils.isMoneyRequestAction(reportAction)) {
                return false;
            }
            const message = ReportActionsUtils.getOriginalMessage(reportAction);
            if (!message?.IOUTransactionID) {
                return false;
            }
            return transactionIDList.includes(message.IOUTransactionID);
        },
    );
}

/** Merge several transactions into one by updating the fields of the one we want to keep and deleting the rest */
function mergeDuplicates(params: TransactionMergeParams) {
    const originalSelectedTransaction = allTransactions[`${ONYXKEYS.COLLECTION.TRANSACTION}${params.transactionID}`];

    const optimisticTransactionData: OnyxUpdate = {
        onyxMethod: Onyx.METHOD.MERGE,
        key: `${ONYXKEYS.COLLECTION.TRANSACTION}${params.transactionID}`,
        value: {
            ...originalSelectedTransaction,
            billable: params.billable,
            comment: {
                comment: params.comment,
            },
            category: params.category,
            created: params.created,
            currency: params.currency,
            modifiedMerchant: params.merchant,
            reimbursable: params.reimbursable,
            tag: params.tag,
        },
    };

    const failureTransactionData: OnyxUpdate = {
        onyxMethod: Onyx.METHOD.MERGE,
        key: `${ONYXKEYS.COLLECTION.TRANSACTION}${params.transactionID}`,
        // eslint-disable-next-line @typescript-eslint/non-nullable-type-assertion-style
        value: originalSelectedTransaction as OnyxTypes.Transaction,
    };

    const optimisticTransactionDuplicatesData: OnyxUpdate[] = params.transactionIDList.map((id) => ({
        onyxMethod: Onyx.METHOD.SET,
        key: `${ONYXKEYS.COLLECTION.TRANSACTION}${id}`,
        value: null,
    }));

    const failureTransactionDuplicatesData: OnyxUpdate[] = params.transactionIDList.map((id) => ({
        onyxMethod: Onyx.METHOD.MERGE,
        key: `${ONYXKEYS.COLLECTION.TRANSACTION}${id}`,
        // eslint-disable-next-line @typescript-eslint/non-nullable-type-assertion-style
        value: allTransactions[`${ONYXKEYS.COLLECTION.TRANSACTION}${id}`] as OnyxTypes.Transaction,
    }));

    const optimisticTransactionViolations: OnyxUpdate[] = [...params.transactionIDList, params.transactionID].map((id) => {
        const violations = allTransactionViolations[`${ONYXKEYS.COLLECTION.TRANSACTION_VIOLATIONS}${id}`] ?? [];
        return {
            onyxMethod: Onyx.METHOD.MERGE,
            key: `${ONYXKEYS.COLLECTION.TRANSACTION_VIOLATIONS}${id}`,
            value: violations.filter((violation) => violation.name !== CONST.VIOLATIONS.DUPLICATED_TRANSACTION),
        };
    });

    const failureTransactionViolations: OnyxUpdate[] = [...params.transactionIDList, params.transactionID].map((id) => {
        const violations = allTransactionViolations[`${ONYXKEYS.COLLECTION.TRANSACTION_VIOLATIONS}${id}`] ?? [];
        return {
            onyxMethod: Onyx.METHOD.MERGE,
            key: `${ONYXKEYS.COLLECTION.TRANSACTION_VIOLATIONS}${id}`,
            value: violations,
        };
    });

    const duplicateTransactionTotals = params.transactionIDList.reduce((total, id) => {
        const duplicateTransaction = allTransactions[`${ONYXKEYS.COLLECTION.TRANSACTION}${id}`];
        if (!duplicateTransaction) {
            return total;
        }
        return total + duplicateTransaction.amount;
    }, 0);

    const expenseReport = ReportConnection.getAllReports()?.[`${ONYXKEYS.COLLECTION.REPORT}${params.reportID}`];
    const expenseReportOptimisticData: OnyxUpdate = {
        onyxMethod: Onyx.METHOD.MERGE,
        key: `${ONYXKEYS.COLLECTION.REPORT}${params.reportID}`,
        value: {
            total: (expenseReport?.total ?? 0) - duplicateTransactionTotals,
        },
    };
    const expenseReportFailureData: OnyxUpdate = {
        onyxMethod: Onyx.METHOD.MERGE,
        key: `${ONYXKEYS.COLLECTION.REPORT}${params.reportID}`,
        value: {
            total: expenseReport?.total,
        },
    };

    const iouActionsToDelete = getIOUActionForTransactions(params.transactionIDList, params.reportID);

    const deletedTime = DateUtils.getDBTime();
    const expenseReportActionsOptimisticData: OnyxUpdate = {
        onyxMethod: Onyx.METHOD.MERGE,
        key: `${ONYXKEYS.COLLECTION.REPORT_ACTIONS}${params.reportID}`,
        value: iouActionsToDelete.reduce<Record<string, PartialDeep<ReportAction<typeof CONST.REPORT.ACTIONS.TYPE.IOU>>>>((val, reportAction) => {
            const firstMessage = Array.isArray(reportAction.message) ? reportAction.message.at(0) : null;
            // eslint-disable-next-line no-param-reassign
            val[reportAction.reportActionID] = {
                originalMessage: {
                    deleted: deletedTime,
                },
                ...(firstMessage && {
                    message: [
                        {
                            ...firstMessage,
                            deleted: deletedTime,
                        },
                        ...(Array.isArray(reportAction.message) ? reportAction.message.slice(1) : []),
                    ],
                }),
                ...(!Array.isArray(reportAction.message) && {
                    message: {
                        deleted: deletedTime,
                    },
                }),
            };
            return val;
        }, {}),
    };
    const expenseReportActionsFailureData: OnyxUpdate = {
        onyxMethod: Onyx.METHOD.MERGE,
        key: `${ONYXKEYS.COLLECTION.REPORT_ACTIONS}${params.reportID}`,
        value: iouActionsToDelete.reduce<Record<string, NullishDeep<PartialDeep<ReportAction<typeof CONST.REPORT.ACTIONS.TYPE.IOU>>>>>((val, reportAction) => {
            // eslint-disable-next-line no-param-reassign
            val[reportAction.reportActionID] = {
                originalMessage: {
                    deleted: null,
                },
                message: reportAction.message,
            };
            return val;
        }, {}),
    };

    const optimisticData: OnyxUpdate[] = [];
    const failureData: OnyxUpdate[] = [];

    optimisticData.push(
        optimisticTransactionData,
        ...optimisticTransactionDuplicatesData,
        ...optimisticTransactionViolations,
        expenseReportOptimisticData,
        expenseReportActionsOptimisticData,
    );
    failureData.push(failureTransactionData, ...failureTransactionDuplicatesData, ...failureTransactionViolations, expenseReportFailureData, expenseReportActionsFailureData);

    API.write(WRITE_COMMANDS.TRANSACTION_MERGE, params, {optimisticData, failureData});
}

function updateLastLocationPermissionPrompt() {
    Onyx.set(ONYXKEYS.NVP_LAST_LOCATION_PERMISSION_PROMPT, new Date().toISOString());
}

/** Instead of merging the duplicates, it updates the transaction we want to keep and puts the others on hold without deleting them */
function resolveDuplicates(params: TransactionMergeParams) {
    const originalSelectedTransaction = allTransactions[`${ONYXKEYS.COLLECTION.TRANSACTION}${params.transactionID}`];

    const optimisticTransactionData: OnyxUpdate = {
        onyxMethod: Onyx.METHOD.MERGE,
        key: `${ONYXKEYS.COLLECTION.TRANSACTION}${params.transactionID}`,
        value: {
            ...originalSelectedTransaction,
            billable: params.billable,
            comment: {
                comment: params.comment,
            },
            category: params.category,
            created: params.created,
            currency: params.currency,
            modifiedMerchant: params.merchant,
            reimbursable: params.reimbursable,
            tag: params.tag,
        },
    };

    const failureTransactionData: OnyxUpdate = {
        onyxMethod: Onyx.METHOD.MERGE,
        key: `${ONYXKEYS.COLLECTION.TRANSACTION}${params.transactionID}`,
        // eslint-disable-next-line @typescript-eslint/non-nullable-type-assertion-style
        value: originalSelectedTransaction as OnyxTypes.Transaction,
    };

    const optimisticTransactionViolations: OnyxUpdate[] = [...params.transactionIDList, params.transactionID].map((id) => {
        const violations = allTransactionViolations[`${ONYXKEYS.COLLECTION.TRANSACTION_VIOLATIONS}${id}`] ?? [];
        const newViolation = {name: CONST.VIOLATIONS.HOLD, type: CONST.VIOLATION_TYPES.VIOLATION};
        const updatedViolations = id === params.transactionID ? violations : [...violations, newViolation];
        return {
            onyxMethod: Onyx.METHOD.MERGE,
            key: `${ONYXKEYS.COLLECTION.TRANSACTION_VIOLATIONS}${id}`,
            value: updatedViolations.filter((violation) => violation.name !== CONST.VIOLATIONS.DUPLICATED_TRANSACTION),
        };
    });

    const failureTransactionViolations: OnyxUpdate[] = [...params.transactionIDList, params.transactionID].map((id) => {
        const violations = allTransactionViolations[`${ONYXKEYS.COLLECTION.TRANSACTION_VIOLATIONS}${id}`] ?? [];
        return {
            onyxMethod: Onyx.METHOD.MERGE,
            key: `${ONYXKEYS.COLLECTION.TRANSACTION_VIOLATIONS}${id}`,
            value: violations,
        };
    });

    const iouActionList = getIOUActionForTransactions(params.transactionIDList, params.reportID);
    const transactionThreadReportIDList = iouActionList.map((action) => action?.childReportID);
    const orderedTransactionIDList = iouActionList.map((action) => {
        const message = ReportActionsUtils.getOriginalMessage(action);
        return message?.IOUTransactionID ?? '';
    });

    const optimisticHoldActions: OnyxUpdate[] = [];
    const failureHoldActions: OnyxUpdate[] = [];
    const reportActionIDList: string[] = [];
    const optimisticHoldTransactionActions: OnyxUpdate[] = [];
    const failureHoldTransactionActions: OnyxUpdate[] = [];
    transactionThreadReportIDList.forEach((transactionThreadReportID) => {
        const createdReportAction = ReportUtils.buildOptimisticHoldReportAction();
        reportActionIDList.push(createdReportAction.reportActionID);
        const transactionID = TransactionUtils.getTransactionID(transactionThreadReportID ?? '-1');
        optimisticHoldTransactionActions.push({
            onyxMethod: Onyx.METHOD.MERGE,
            key: `${ONYXKEYS.COLLECTION.TRANSACTION}${transactionID}`,
            value: {
                comment: {
                    hold: createdReportAction.reportActionID,
                },
            },
        });
        failureHoldTransactionActions.push({
            onyxMethod: Onyx.METHOD.MERGE,
            key: `${ONYXKEYS.COLLECTION.TRANSACTION}${transactionID}`,
            value: {
                comment: {
                    hold: null,
                },
            },
        });
        optimisticHoldActions.push({
            onyxMethod: Onyx.METHOD.MERGE,
            key: `${ONYXKEYS.COLLECTION.REPORT_ACTIONS}${transactionThreadReportID}`,
            value: {
                [createdReportAction.reportActionID]: createdReportAction,
            },
        });
        failureHoldActions.push({
            onyxMethod: Onyx.METHOD.MERGE,
            key: `${ONYXKEYS.COLLECTION.REPORT_ACTIONS}${transactionThreadReportID}`,
            value: {
                [createdReportAction.reportActionID]: {
                    errors: ErrorUtils.getMicroSecondOnyxErrorWithTranslationKey('iou.error.genericHoldExpenseFailureMessage'),
                },
            },
        });
    });

    const transactionThreadReportID = getIOUActionForTransactions([params.transactionID], params.reportID).at(0)?.childReportID;
    const optimisticReportAction = ReportUtils.buildOptimisticDismissedViolationReportAction({
        reason: 'manual',
        violationName: CONST.VIOLATIONS.DUPLICATED_TRANSACTION,
    });

    const optimisticReportActionData: OnyxUpdate = {
        onyxMethod: Onyx.METHOD.MERGE,
        key: `${ONYXKEYS.COLLECTION.REPORT_ACTIONS}${transactionThreadReportID}`,
        value: {
            [optimisticReportAction.reportActionID]: optimisticReportAction,
        },
    };

    const failureReportActionData: OnyxUpdate = {
        onyxMethod: Onyx.METHOD.MERGE,
        key: `${ONYXKEYS.COLLECTION.REPORT_ACTIONS}${transactionThreadReportID}`,
        value: {
            [optimisticReportAction.reportActionID]: null,
        },
    };

    const optimisticData: OnyxUpdate[] = [];
    const failureData: OnyxUpdate[] = [];

    optimisticData.push(optimisticTransactionData, ...optimisticTransactionViolations, ...optimisticHoldActions, ...optimisticHoldTransactionActions, optimisticReportActionData);
    failureData.push(failureTransactionData, ...failureTransactionViolations, ...failureHoldActions, ...failureHoldTransactionActions, failureReportActionData);
    const {reportID, transactionIDList, receiptID, ...otherParams} = params;

    const parameters: ResolveDuplicatesParams = {
        ...otherParams,
        reportActionIDList,
        transactionIDList: orderedTransactionIDList,
        dismissedViolationReportActionID: optimisticReportAction.reportActionID,
    };

    API.write(WRITE_COMMANDS.RESOLVE_DUPLICATES, parameters, {optimisticData, failureData});
}

export {
    adjustRemainingSplitShares,
    getNextApproverAccountID,
    approveMoneyRequest,
    canApproveIOU,
    cancelPayment,
    canIOUBePaid,
    cleanUpMoneyRequest,
    clearMoneyRequest,
    completeSplitBill,
    createDistanceRequest,
    createDraftTransaction,
    deleteMoneyRequest,
    deleteTrackExpense,
    detachReceipt,
    dismissHoldUseExplanation,
    getIOURequestPolicyID,
    initMoneyRequest,
    navigateToStartStepIfScanFileCannotBeRead,
    completePaymentOnboarding,
    payInvoice,
    payMoneyRequest,
    putOnHold,
    replaceReceipt,
    requestMoney,
    resetSplitShares,
    savePreferredPaymentMethod,
    sendInvoice,
    sendMoneyElsewhere,
    sendMoneyWithWallet,
    setCustomUnitRateID,
    setDraftSplitTransaction,
    setIndividualShare,
    setMoneyRequestAmount,
    setMoneyRequestAttendees,
    setMoneyRequestBillable,
    setMoneyRequestCategory,
    setMoneyRequestCreated,
    setMoneyRequestCurrency,
    setMoneyRequestDescription,
    setMoneyRequestDistanceRate,
    setMoneyRequestMerchant,
    setMoneyRequestParticipants,
    setMoneyRequestParticipantsFromReport,
    setMoneyRequestPendingFields,
    setMoneyRequestReceipt,
    setMoneyRequestTag,
    setMoneyRequestTaxAmount,
    setMoneyRequestTaxRate,
    setSplitPayer,
    setSplitShares,
    splitBill,
    splitBillAndOpenReport,
    startMoneyRequest,
    startSplitBill,
    submitReport,
    trackExpense,
    unapproveExpenseReport,
    unholdRequest,
    updateMoneyRequestAttendees,
    updateMoneyRequestAmountAndCurrency,
    updateMoneyRequestBillable,
    updateMoneyRequestCategory,
    updateMoneyRequestDate,
    updateMoneyRequestDescription,
    updateMoneyRequestDistance,
    updateMoneyRequestDistanceRate,
    updateMoneyRequestMerchant,
    updateMoneyRequestTag,
    updateMoneyRequestTaxAmount,
    updateMoneyRequestTaxRate,
    mergeDuplicates,
    updateLastLocationPermissionPrompt,
    resolveDuplicates,
    getIOUReportActionToApproveOrPay,
};
export type {GPSPoint as GpsPoint, IOURequestType};<|MERGE_RESOLUTION|>--- conflicted
+++ resolved
@@ -6794,12 +6794,9 @@
     policy: OnyxTypes.OnyxInputOrEntry<OnyxTypes.Policy> | SearchPolicy,
     transactions?: OnyxTypes.Transaction[] | SearchTransaction[],
     onlyShowPayElsewhere = false,
-<<<<<<< HEAD
+    shouldCheckApprovedState = true,
     chatReportRNVP?: OnyxTypes.ReportNameValuePairs,
     invoiceReceiverPolicy?: SearchPolicy,
-=======
-    shouldCheckApprovedState = true,
->>>>>>> 1b1e8b46
 ) {
     const isPolicyExpenseChat = ReportUtils.isPolicyExpenseChat(chatReport);
     const reportNameValuePairs = chatReportRNVP ?? ReportUtils.getReportNameValuePairs(chatReport?.reportID);
